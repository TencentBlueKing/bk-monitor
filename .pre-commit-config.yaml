default_stages: [commit]
repos:
  - repo: https://github.com/pre-commit/pre-commit-hooks
    rev: v4.3.0
    hooks:
      # 检查 merge conflict
      - id: check-merge-conflict
      # 检查 private key
      - id: detect-private-key

  # 将代码中的 python2 语法转换为 python3 语法
  - repo: https://github.com/asottile/pyupgrade
    rev: v1.21.0
    hooks:
      - id: pyupgrade

  # black
  - repo: https://github.com/psf/black
    rev: 23.10.1
    hooks:
    - id: black
      language_version: python3
      args: [--config=pyproject.toml]

  # isort
  - repo: https://github.com/pycqa/isort
<<<<<<< HEAD
    rev: 5.11.5
=======
    rev: 5.12.0
>>>>>>> cc44973e
    hooks:
      - id: isort
        name: isort
        additional_dependencies: ["toml"]
        args: [--settings-path=pyproject.toml]

  # 本地检查
  - repo: local
    hooks:
      # 执行 preci 流水线
      - id: check-pre-ci-pipeline
        name: check pre ci pipeline
        entry: python3 scripts/pre-commit/pre-push.py
        language: system
        stages: [ push ]
        verbose: true

      # flake8
      - id: flake8
        name: flak8
        language: python
        types: [python]
        pass_filenames: true
        entry: pflake8 --config=./pyproject.toml

      # PreCI 检查
      - id: check-pre-ci
        name: check pre ci
        entry: scripts/pre-commit/preci.sh
        language: system
        verbose: true

      # 提交前，需要检查提交 message
      - id: check-commit-message
        name: Check commit message
        entry: python scripts/pre-commit/check_commit_message.py
        language: system
        stages: [ commit-msg ]

      # 提交前检查敏感 IP 信息
      - id: ip
        name: Check ip
        description: Check ip
        entry: scripts/sensitive_info_check/ip.sh
        language: script
        exclude: |
          (?x)(
             ^scripts/sensitive_info_check/|
             requirements.txt$|
             bkmonitor/tests/.*.py|
             bkmonitor/bin/prom-aggregation-gateway|
             bkmonitor/static/monitor/js/main.*|
             bklog/version_logs_md/
          )<|MERGE_RESOLUTION|>--- conflicted
+++ resolved
@@ -24,11 +24,7 @@
 
   # isort
   - repo: https://github.com/pycqa/isort
-<<<<<<< HEAD
-    rev: 5.11.5
-=======
     rev: 5.12.0
->>>>>>> cc44973e
     hooks:
       - id: isort
         name: isort
