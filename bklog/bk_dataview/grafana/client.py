"""
Tencent is pleased to support the open source community by making BK-LOG 蓝鲸日志平台 available.
Copyright (C) 2021 THL A29 Limited, a Tencent company.  All rights reserved.
BK-LOG 蓝鲸日志平台 is licensed under the MIT License.
License for BK-LOG 蓝鲸日志平台:
--------------------------------------------------------------------
Permission is hereby granted, free of charge, to any person obtaining a copy of this software and associated
documentation files (the "Software"), to deal in the Software without restriction, including without limitation
the rights to use, copy, modify, merge, publish, distribute, sublicense, and/or sell copies of the Software,
and to permit persons to whom the Software is furnished to do so, subject to the following conditions:
The above copyright notice and this permission notice shall be included in all copies or substantial
portions of the Software.
THE SOFTWARE IS PROVIDED "AS IS", WITHOUT WARRANTY OF ANY KIND, EXPRESS OR IMPLIED, INCLUDING BUT NOT
LIMITED TO THE WARRANTIES OF MERCHANTABILITY, FITNESS FOR A PARTICULAR PURPOSE AND NONINFRINGEMENT. IN
NO EVENT SHALL THE AUTHORS OR COPYRIGHT HOLDERS BE LIABLE FOR ANY CLAIM, DAMAGES OR OTHER LIABILITY,
WHETHER IN AN ACTION OF CONTRACT, TORT OR OTHERWISE, ARISING FROM, OUT OF OR IN CONNECTION WITH THE
SOFTWARE OR THE USE OR OTHER DEALINGS IN THE SOFTWARE.
We undertake not to change the open source license (MIT license) applicable to the current version of
the project delivered to anyone in the future.
"""

import requests
from django.utils.crypto import get_random_string

from .provisioning import Datasource
from .settings import grafana_settings
from .utils import requests_curl_log

rpool = requests.Session()

API_HOST = (grafana_settings.HOST + grafana_settings.PREFIX).rstrip("/")


def get_user_by_login_or_email(username: str):
    url = f"{API_HOST}/api/users/lookup?loginOrEmail={username}"
    resp = rpool.get(url, auth=grafana_settings.ADMIN, hooks={"response": requests_curl_log})
    return resp


def create_user(username: str):
    url = f"{API_HOST}/api/admin/users/"
    # 使用proxy_auth验证, 密码随机
    password = get_random_string(12)
    data = {"name": username, "email": "", "login": username, "password": password}
    resp = rpool.post(url, json=data, auth=grafana_settings.ADMIN, hooks={"response": requests_curl_log})
    return resp


def get_organization_by_name(name: str):
    url = f"{API_HOST}/api/orgs/name/{name}"
    resp = rpool.get(url, auth=grafana_settings.ADMIN, hooks={"response": requests_curl_log})
    return resp


def get_organization_by_id(org_id: int):
    url = f"{API_HOST}/api/orgs/{org_id}"
    resp = rpool.get(url, auth=grafana_settings.ADMIN, hooks={"response": requests_curl_log})
    return resp


def get_all_organization(api_host: str = None):
    api_host = api_host or API_HOST
<<<<<<< HEAD
    url = f"{api_host}/api/orgs/"
=======
    url = f"{api_host}/api/orgs/?perpage=1000000"
>>>>>>> 957c9c18
    resp = rpool.get(url, auth=grafana_settings.ADMIN, hooks={"response": requests_curl_log})
    return resp


def create_organization(name: str, api_host: str = None):
    api_host = api_host or API_HOST
    url = f"{api_host}/api/orgs/"
    data = {"name": name}
    resp = rpool.post(url, json=data, auth=grafana_settings.ADMIN, hooks={"response": requests_curl_log})
    return resp


def get_org_users(org_id: int):
    url = f"{API_HOST}/api/orgs/{org_id}/users"
    resp = rpool.get(url, auth=grafana_settings.ADMIN, hooks={"response": requests_curl_log})
    return resp


def add_user_to_org(org_id: int, username: str, role: str = "Editor"):
    url = f"{API_HOST}/api/orgs/{org_id}/users"
    data = {"loginOrEmail": username, "role": role}
    resp = rpool.post(url, json=data, auth=grafana_settings.ADMIN, hooks={"response": requests_curl_log})
    return resp


def update_user_in_org(org_id: int, user_id: int, role: str = "Editor"):
    """
    更新组织中的用户
    """
    url = f"{API_HOST}/api/orgs/{org_id}/users/{user_id}"
    data = {"role": role}
    resp = rpool.patch(url, json=data, auth=grafana_settings.ADMIN, hooks={"response": requests_curl_log})
    return resp


def get_datasource(org_id: int, name):
    """查询数据源"""
    url = f"{API_HOST}/api/datasources/name/{name}"
    headers = {"X-Grafana-Org-Id": str(org_id)}
    resp = rpool.get(url, headers=headers, auth=grafana_settings.ADMIN, hooks={"response": requests_curl_log})
    return resp


def get_all_datasources(org_id: int, api_host: str = None):
    api_host = api_host or API_HOST
    url = f"{api_host}/api/datasources/"
    headers = {"X-Grafana-Org-Id": str(org_id)}
    resp = rpool.get(url, headers=headers, auth=grafana_settings.ADMIN, hooks={"response": requests_curl_log})
    return resp


def get_datasource_by_id(org_id: int, id: int):
    """查询数据源"""
    url = f"{API_HOST}/api/datasources/{id}"
    headers = {"X-Grafana-Org-Id": str(org_id)}
    resp = rpool.get(url, headers=headers, auth=grafana_settings.ADMIN, hooks={"response": requests_curl_log})
    return resp


def get_datasource_id(org_id: int, name):
    """查询数据源"""
    url = f"{API_HOST}/api/datasources/id/{name}"
    headers = {"X-Grafana-Org-Id": str(org_id)}
    resp = rpool.get(url, headers=headers, auth=grafana_settings.ADMIN, hooks={"response": requests_curl_log})
    return resp


def create_datasource(org_id: int, ds: Datasource):
    """创建数据源"""
    url = f"{API_HOST}/api/datasources"
    headers = {"X-Grafana-Org-Id": str(org_id)}
    resp = rpool.post(
        url, json=ds.__dict__, headers=headers, auth=grafana_settings.ADMIN, hooks={"response": requests_curl_log}
    )
    return resp


def update_datasource(org_id: int, datasource_id: int, ds: Datasource):
    url = f"{API_HOST}/api/datasources/{datasource_id}"
    headers = {"X-Grafana-Org-Id": str(org_id)}
    resp = rpool.put(
        url, json=ds.__dict__, headers=headers, auth=grafana_settings.ADMIN, hooks={"response": requests_curl_log}
    )
    return resp


def delete_datasource(org_id: int, datasource_id: int):
    url = f"{API_HOST}/api/datasources/{datasource_id}"
    headers = {"X-Grafana-Org-Id": str(org_id)}
    resp = rpool.delete(url, headers=headers, auth=grafana_settings.ADMIN, hooks={"response": requests_curl_log})
    return resp


def create_folder(org_id: int, title: str, parent_uid: str = None, api_host: str = None):
    api_host = api_host or API_HOST
    url = f"{api_host}/api/folders"
    headers = {"X-Grafana-Org-Id": str(org_id)}
    if parent_uid is None:
        data = {"title": title}
    else:
        data = {"title": title, "parentUid": parent_uid}
    resp = rpool.post(
        url, json=data, auth=grafana_settings.ADMIN, headers=headers, hooks={"response": requests_curl_log}
    )
    return resp


def get_folders(org_id: int, api_host: str = None):
    api_host = api_host or API_HOST
    url = f"{api_host}/api/folders"
    headers = {"X-Grafana-Org-Id": str(org_id)}
    resp = rpool.get(url, auth=grafana_settings.ADMIN, headers=headers, hooks={"response": requests_curl_log})
    return resp


def create_dashboard(org_id: int, dashboard_info: dict, panels: list, folder_uid: str, api_host: str = None):
    url = f"{api_host}/api/dashboards/db"
    headers = {"X-Grafana-Org-Id": str(org_id)}
    data = {
        "dashboard": {
            "id": None,
            "uid": None,
<<<<<<< HEAD
            "title": dashboard_info['title'],
            "tags": dashboard_info['tags'],
            "timezone": dashboard_info['timezone'],
            "refresh": dashboard_info['refresh'],
=======
            "title": dashboard_info["title"],
            "tags": dashboard_info["tags"],
            "timezone": dashboard_info["timezone"],
            "refresh": dashboard_info["refresh"],
            "templating": dashboard_info["templating"],
            "time": dashboard_info["time"],
            "timepicker": dashboard_info["timepicker"],
>>>>>>> 957c9c18
            "panels": panels,
        },
        "folderUid": folder_uid,
        "overwrite": True,
    }
    resp = rpool.post(
        url, json=data, auth=grafana_settings.ADMIN, headers=headers, hooks={"response": requests_curl_log}
    )
    return resp


def update_dashboard(org_id: int, folder_id, dashboard):
    url = f"{API_HOST}/api/dashboards/db"
    data = {
        "dashboard": dashboard,
        "message": "provisioning dashboard",
        "overwrite": True,
        "folder_id": folder_id,
    }
    headers = {"X-Grafana-Org-Id": str(org_id)}
    resp = rpool.post(
        url, json=data, headers=headers, auth=grafana_settings.ADMIN, hooks={"response": requests_curl_log}
    )
    return resp


def search_dashboard(org_id: int, dashboard_id: int = None):
    url = f"{API_HOST}/api/search/?type=dash-db"
    if dashboard_id is not None:
        url += f"&dashboardIds={dashboard_id}"
    headers = {"X-Grafana-Org-Id": str(org_id)}
    resp = rpool.get(url, auth=grafana_settings.ADMIN, headers=headers, hooks={"response": requests_curl_log})
    return resp


def get_dashboard_by_uid(org_id: int, dashboard_uid: int):
    url = f"{API_HOST}/api/dashboards/uid/{dashboard_uid}"
    headers = {"X-Grafana-Org-Id": str(org_id)}
    resp = rpool.get(url, auth=grafana_settings.ADMIN, headers=headers, hooks={"response": requests_curl_log})
    return resp<|MERGE_RESOLUTION|>--- conflicted
+++ resolved
@@ -60,11 +60,7 @@
 
 def get_all_organization(api_host: str = None):
     api_host = api_host or API_HOST
-<<<<<<< HEAD
-    url = f"{api_host}/api/orgs/"
-=======
     url = f"{api_host}/api/orgs/?perpage=1000000"
->>>>>>> 957c9c18
     resp = rpool.get(url, auth=grafana_settings.ADMIN, hooks={"response": requests_curl_log})
     return resp
 
@@ -187,12 +183,6 @@
         "dashboard": {
             "id": None,
             "uid": None,
-<<<<<<< HEAD
-            "title": dashboard_info['title'],
-            "tags": dashboard_info['tags'],
-            "timezone": dashboard_info['timezone'],
-            "refresh": dashboard_info['refresh'],
-=======
             "title": dashboard_info["title"],
             "tags": dashboard_info["tags"],
             "timezone": dashboard_info["timezone"],
@@ -200,7 +190,6 @@
             "templating": dashboard_info["templating"],
             "time": dashboard_info["time"],
             "timepicker": dashboard_info["timepicker"],
->>>>>>> 957c9c18
             "panels": panels,
         },
         "folderUid": folder_uid,
