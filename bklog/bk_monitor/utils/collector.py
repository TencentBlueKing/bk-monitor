# -*- coding: utf-8 -*-
from __future__ import absolute_import, unicode_literals

import importlib
import logging
import time

from django.core.cache import cache

from bk_monitor.utils.metric import REGISTERED_METRICS, build_metric_id

logger = logging.getLogger("bk_monitor")


class MetricCollector(object):
    """
    实际采集
    """

    def __init__(self, collector_import_paths=None):
        self.collector_import_paths = collector_import_paths
        if collector_import_paths and not REGISTERED_METRICS:
            for key in collector_import_paths:
                importlib.reload(importlib.import_module(key))

    def collect(self, namespaces=None, data_names=None):
        """
        采集入口
        """
<<<<<<< HEAD
=======
        logger.info("[statistics_data] import path->{} receive collection task.".format(self.collector_import_paths))
>>>>>>> 748ca742
        metric_methods = self.metric_filter(namespaces=namespaces, data_names=data_names)
        metric_groups = []
        for metric_method in metric_methods:
            metric_id = build_metric_id(
                metric_method["data_name"],
                metric_method["namespace"],
                metric_method["prefix"],
                metric_method["sub_type"],
            )
            try:
                begin_time = time.time()
                metric_groups.append(
                    {
                        "prefix": metric_method["prefix"],
                        "sub_type": metric_method["sub_type"],
                        "namespace": metric_method["namespace"],
                        "description": metric_method["description"],
                        "metrics": metric_method["method"](),
                        "data_name": metric_method["data_name"],
                    }
                )
                logger.info(
                    "[statistics_data] collect metric->[{}] took {}s".format(metric_id, int(time.time() - begin_time)),
                )
            except Exception as e:  # pylint: disable=broad-except
                logger.exception("[statistics_data] collect metric->[{}] failed: {}".format(metric_id, e))
            finally:
                # 释放metric_id对应执行锁
                cache.delete(metric_id)

        return metric_groups

    @classmethod
    def metric_filter(cls, namespaces=None, data_names=None):
        metric_methods = []
        for metric_id, metric in REGISTERED_METRICS.items():
            if data_names and metric["data_name"] not in data_names:
                continue

            if namespaces and metric["namespace"] not in namespaces:
                continue

            # 根据执行锁是否过期判定是否采集，避免队列堆积时同时执行子任务
            if not cls.is_allow_execute(metric):
                continue
            metric_methods.append(metric)
        return metric_methods

    @classmethod
    def is_allow_execute(cls, metric):
        metric_id = build_metric_id(**metric)
        key = cache.get(metric_id)
        # 执行锁未被占用则允许执行
        if key is None:
            cache.set(
                metric_id,
                True,
                timeout=metric["time_filter"] * 60,
            )
            return True
        # 否则跳过当前轮次
<<<<<<< HEAD
=======
        logger.info("[statistics_data] collect metric->[{}] is not allowed.".format(metric_id))
>>>>>>> 748ca742
        return False<|MERGE_RESOLUTION|>--- conflicted
+++ resolved
@@ -27,10 +27,7 @@
         """
         采集入口
         """
-<<<<<<< HEAD
-=======
         logger.info("[statistics_data] import path->{} receive collection task.".format(self.collector_import_paths))
->>>>>>> 748ca742
         metric_methods = self.metric_filter(namespaces=namespaces, data_names=data_names)
         metric_groups = []
         for metric_method in metric_methods:
@@ -92,8 +89,5 @@
             )
             return True
         # 否则跳过当前轮次
-<<<<<<< HEAD
-=======
         logger.info("[statistics_data] collect metric->[{}] is not allowed.".format(metric_id))
->>>>>>> 748ca742
         return False