--- conflicted
+++ resolved
@@ -49,11 +49,7 @@
 
 QUEUES = [
     "default",
-<<<<<<< HEAD
-    # "high_priority",
-=======
     "high_priority",
->>>>>>> 89031b62
     "celery",
     "pipeline_additional_task",
     "pipeline_additional_task_priority",
