# -*- coding: utf-8 -*-
"""
Tencent is pleased to support the open source community by making BK-LOG 蓝鲸日志平台 available.
Copyright (C) 2021 THL A29 Limited, a Tencent company.  All rights reserved.
BK-LOG 蓝鲸日志平台 is licensed under the MIT License.
License for BK-LOG 蓝鲸日志平台:
--------------------------------------------------------------------
Permission is hereby granted, free of charge, to any person obtaining a copy of this software and associated
documentation files (the "Software"), to deal in the Software without restriction, including without limitation
the rights to use, copy, modify, merge, publish, distribute, sublicense, and/or sell copies of the Software,
and to permit persons to whom the Software is furnished to do so, subject to the following conditions:
The above copyright notice and this permission notice shall be included in all copies or substantial
portions of the Software.
THE SOFTWARE IS PROVIDED "AS IS", WITHOUT WARRANTY OF ANY KIND, EXPRESS OR IMPLIED, INCLUDING BUT NOT
LIMITED TO THE WARRANTIES OF MERCHANTABILITY, FITNESS FOR A PARTICULAR PURPOSE AND NONINFRINGEMENT. IN
NO EVENT SHALL THE AUTHORS OR COPYRIGHT HOLDERS BE LIABLE FOR ANY CLAIM, DAMAGES OR OTHER LIABILITY,
WHETHER IN AN ACTION OF CONTRACT, TORT OR OTHERWISE, ARISING FROM, OUT OF OR IN CONNECTION WITH THE
SOFTWARE OR THE USE OR OTHER DEALINGS IN THE SOFTWARE.
We undertake not to change the open source license (MIT license) applicable to the current version of
the project delivered to anyone in the future.
"""
import base64

from django.conf import settings
from django.utils.translation import ugettext
from django.utils.translation import ugettext_lazy as _
from rest_framework import serializers
from rest_framework.exceptions import ValidationError as SlzValidationError

from apps.exceptions import ValidationError
from apps.generic import DataModelSerializer
from apps.log_commons.serializers import BkIpSerializer
from apps.log_databus.constants import (
    CLUSTER_NAME_EN_REGEX,
    COLLECTOR_CONFIG_NAME_EN_REGEX,
    ArchiveInstanceType,
    ContainerCollectorType,
    Environment,
    EsSourceType,
    EtlConfig,
    KafkaInitialOffsetEnum,
    LabelSelectorOperator,
    MetadataTypeEnum,
    PluginParamLogicOpEnum,
    PluginParamOpEnum,
    SyslogFilterFieldEnum,
    SyslogProtocolEnum,
    TopoType,
    VisibleEnum,
)
from apps.log_databus.models import CleanTemplate, CollectorConfig, CollectorPlugin
from apps.log_search.constants import (
    CollectorScenarioEnum,
    ConditionFilterTypeEnum,
    ConditionTypeEnum,
    CustomTypeEnum,
    EncodingsEnum,
    EtlConfigEnum,
    FieldBuiltInEnum,
)
from apps.utils.codecs import unicode_str_decode
from apps.utils.drf import DateTimeFieldWithEpoch
from bkm_space.serializers import SpaceUIDField
from bkm_space.utils import space_uid_to_bk_biz_id


class LabelsSerializer(serializers.Serializer):
    key = serializers.CharField(label=_("标签key"))
    operator = serializers.CharField(label=_("标签连接符"), required=False, default="=")
    value = serializers.CharField(label=_("标签value"), allow_blank=True)


class ExtraLabelsSerializer(serializers.Serializer):
    key = serializers.CharField(label=_("标签key"))
    value = serializers.JSONField(label=_("标签value"))


class PermissionGroupSerializer(serializers.Serializer):
    """
    权限组序列化
    """

    manage_group_ids = serializers.ListField(label=_("管理组id列表"), child=serializers.IntegerField())
    members = serializers.ListField(label=_("可见人员列表"), child=serializers.CharField(max_length=64))


class ChildrenCategorySerializer(serializers.Serializer):
    """
    子数据分类序列化
    """

    id = serializers.CharField(label=_("分类标识"), max_length=64)
    name = serializers.CharField(label=_("分类名称"), max_length=64)
    children = serializers.ListField()


class CategorySerializer(serializers.Serializer):
    """
    数据分类序列化
    """

    id = serializers.CharField(label=_("分类标识"), max_length=64)
    name = serializers.CharField(label=_("分类名称"), max_length=64)
    children = serializers.ListField(child=ChildrenCategorySerializer())


class TargetNodeSerializer(serializers.Serializer):
    """
    采集目标序列化
    """

    id = serializers.IntegerField(label=_("服务实例id"), required=False)
    bk_inst_id = serializers.IntegerField(label=_("节点实例id"), required=False)
    bk_obj_id = serializers.CharField(label=_("节点对象"), max_length=64, required=False)
    bk_host_id = serializers.IntegerField(label=_("主机ID"), required=False)
    ip = serializers.CharField(label=_("主机实例ip"), max_length=15, required=False)
    bk_cloud_id = serializers.IntegerField(label=_("蓝鲸云区域id"), required=False)
    bk_supplier_id = serializers.CharField(label=_("供应商id"), required=False)
    bk_biz_id = serializers.IntegerField(label=_("业务id"), required=False)


class PluginConditionSeparatorFiltersSerializer(serializers.Serializer):
    fieldindex = serializers.CharField(label=_("匹配项所在位置"))
    word = serializers.CharField(label=_("匹配值"))
    op = serializers.CharField(label=_("匹配方式"))
    logic_op = serializers.CharField(label=_("逻辑操作符"))


class PluginConditionSerializer(serializers.Serializer):
    """
    插件过滤方式序列化
    """

    type = serializers.ChoiceField(label=_("过滤方式类型"), choices=ConditionTypeEnum.get_choices())
    match_type = serializers.ChoiceField(
        label=_("过滤方式"),
        choices=ConditionFilterTypeEnum.get_choices(),
        required=False,
        allow_blank=False,
        allow_null=False,
    )
    match_content = serializers.CharField(
        label=_("过滤内容"), max_length=255, required=False, allow_null=True, allow_blank=True
    )
    separator = serializers.CharField(
        label=_("分隔符"), trim_whitespace=False, required=False, allow_null=True, allow_blank=True
    )
    separator_filters = PluginConditionSeparatorFiltersSerializer(label=_("过滤规则"), required=False, many=True)

    def validate(self, attrs):
        attrs = super().validate(attrs)

        condition_type = attrs["type"]
        separator_filters = attrs["separator_filters"] if "separator_filters" in attrs else []
        separator_str = attrs["separator"] if "separator" in attrs else ""
        if condition_type == "separator" and separator_filters and len(separator_str) == 0:
            raise ValidationError(_("过滤分隔符不能为空"))

        return attrs


class SyslogPluginConditionFiltersSerializer(serializers.Serializer):
    syslog_field = serializers.ChoiceField(
        label=_("匹配字段"), choices=SyslogFilterFieldEnum.get_choices(), required=False, default="", allow_blank=True
    )
    syslog_content = serializers.CharField(label=_("匹配内容"), max_length=255, required=False, default="")
    syslog_op = serializers.ChoiceField(
        label=_("操作符"),
        choices=PluginParamOpEnum.get_choices(),
        required=False,
        default=PluginParamOpEnum.OP_INCLUDE.value,
        allow_blank=True,
    )
    syslog_logic_op = serializers.ChoiceField(
        label=_("逻辑操作符"),
        choices=PluginParamLogicOpEnum.get_choices(),
        required=False,
        default=PluginParamLogicOpEnum.AND.value,
        allow_blank=True,
    )


class PluginParamSerializer(serializers.Serializer):
    """
    插件参数序列化
    """

    paths = serializers.ListField(
        label=_("日志路径"), child=serializers.CharField(max_length=255, allow_blank=True), required=False
    )
    exclude_files = serializers.ListField(
        label=_("日志路径排除"), child=serializers.CharField(max_length=255, allow_blank=True), required=False, default=[]
    )
    conditions = PluginConditionSerializer(required=False)
    multiline_pattern = serializers.CharField(label=_("行首正则"), required=False, allow_blank=True)
    multiline_max_lines = serializers.IntegerField(label=_("最多匹配行数"), required=False, max_value=5000)
    multiline_timeout = serializers.IntegerField(label=_("最大耗时"), required=False, max_value=10)
    tail_files = serializers.BooleanField(label=_("是否增量采集"), required=False, default=True)
    ignore_older = serializers.IntegerField(label=_("文件扫描忽略时间"), required=False, default=2678400)
    max_bytes = serializers.IntegerField(label=_("单行日志最大长度"), required=False, default=204800)

    scan_frequency = serializers.IntegerField(label=_("文件扫描间隔"), required=False, min_value=1)
    close_inactive = serializers.IntegerField(label=_("FD关联间隔"), required=False, min_value=1)
    harvester_limit = serializers.IntegerField(label=_("同时采集数"), required=False, min_value=1)
    clean_inactive = serializers.IntegerField(label=_("采集进度清理时间"), required=False, min_value=1)
    # winlog相关参数
    winlog_name = serializers.ListField(
        label=_("windows事件名称"), child=serializers.CharField(max_length=255), required=False
    )
    winlog_level = serializers.ListField(
        label=_("windows事件等级"), child=serializers.CharField(max_length=255), required=False
    )
    winlog_event_id = serializers.ListField(
        label=_("windows事件ID"), child=serializers.CharField(max_length=255), required=False
    )
    winlog_source = serializers.ListField(
        label=_("windows事件来源"), child=serializers.CharField(max_length=255), required=False
    )
    winlog_content = serializers.ListField(
        label=_("windows事件内容"), child=serializers.CharField(max_length=255), required=False
    )

    winlog_match_op = serializers.ChoiceField(
        label=_("windows事件内容匹配操作符"),
        choices=PluginParamOpEnum.get_choices(),
        required=False,
        allow_blank=True,
    )

    # Redis慢日志相关参数
    redis_hosts = serializers.ListField(
        label=_("redis目标"), child=serializers.CharField(max_length=255), required=False, default=[]
    )
    redis_password = serializers.CharField(label=_("redis密码"), required=False, allow_blank=True)
    redis_password_file = serializers.CharField(label=_("redis密码文件"), required=False, allow_blank=True)
    # 标签, List[str], 会以kv的形式传递给采集器
    extra_labels = serializers.ListSerializer(label=_("额外标签"), required=False, child=LabelsSerializer())
    # 额外模板标签, List[Dict], 会以列表的形式传递给采集器
    extra_template_labels = serializers.ListSerializer(label=_("额外模板标签"), required=False, child=ExtraLabelsSerializer())

    # syslog 相关参数
    syslog_protocol = serializers.ChoiceField(label=_("协议"), choices=SyslogProtocolEnum.get_choices(), required=False)
    syslog_port = serializers.IntegerField(label=_("端口"), required=False)
    syslog_monitor_host = serializers.CharField(label=_("syslog监听服务器IP"), required=False, allow_blank=True)
    syslog_conditions = serializers.ListSerializer(
        label=_("syslog过滤条件"), required=False, default=[], child=SyslogPluginConditionFiltersSerializer()
    )

    # kafka 采集配置相关参数
    kafka_hosts = serializers.ListField(
        label=_("kafka地址"), required=False, default=[], child=serializers.CharField(max_length=255)
    )
    kafka_username = serializers.CharField(label=_("kafka用户名"), required=False, allow_blank=True)
    kafka_password = serializers.CharField(label=_("kafka密码"), required=False, allow_blank=True)
    kafka_ssl_params = serializers.DictField(label=_("kafka ssl配置"), required=False, default=dict)
    kafka_topics = serializers.ListField(
        label=_("kafka topic"), required=False, default=[], child=serializers.CharField()
    )
    kafka_group_id = serializers.CharField(label=_("kafka 消费组"), required=False, allow_blank=True, default="")
    kafka_initial_offset = serializers.ChoiceField(
        label=_("初始偏移量"),
        choices=KafkaInitialOffsetEnum.get_choices(),
        required=False,
        default=KafkaInitialOffsetEnum.NEWEST.value,
        allow_blank=True,
    )

    def validate(self, attrs):
        attrs = super().validate(attrs)
        if attrs.get("exclude_files") and not attrs.get("paths"):
            raise ValidationError(_("不能单独指定排除路径"))

        return attrs


class DataLinkListSerializer(serializers.Serializer):
    bk_biz_id = serializers.IntegerField(label=_("业务ID"), required=False)


class CollectorDataLinkListSerializer(serializers.Serializer):
    bk_biz_id = serializers.IntegerField(label=_("业务ID"), required=True)


class DataLinkCreateUpdateSerializer(serializers.Serializer):
    """
    创建数据链路序列化
    """

    link_group_name = serializers.CharField(label=_("链路集群名称"), required=True)
    bk_biz_id = serializers.CharField(label=_("链路允许的业务id"), required=True, allow_blank=True)
    kafka_cluster_id = serializers.IntegerField(label=_("kafka集群id"), required=True)
    transfer_cluster_id = serializers.CharField(label=_("transfer集群id"), required=True)
    es_cluster_ids = serializers.JSONField(label=_("es集群id"), required=True)
    is_active = serializers.BooleanField(label=_("是否启用"), required=True)
    description = serializers.CharField(label=_("备注"), max_length=64, required=True, allow_null=True, allow_blank=True)


class ClusterListSerializer(serializers.Serializer):
    cluster_type = serializers.CharField(label=_("集群种类"), required=True)


class ContainerSerializer(serializers.Serializer):
    workload_type = serializers.CharField(label=_("workload类型"), default="", allow_blank=True)
    workload_name = serializers.CharField(label=_("workload名称"), allow_blank=True, default="")
    container_name = serializers.CharField(label=_("容器名称"), required=False, allow_blank=True, default="")
    container_name_exclude = serializers.CharField(label=_("排除容器名称"), required=False, allow_blank=True, default="")

    def validate(self, attrs):
        attrs = super().validate(attrs)

        if attrs.get("container_name") and attrs.get("container_name_exclude"):
            raise ValidationError(_("不能同时指定容器名称和排除容器名称"))

        return attrs


class LabelSelectorSerializer(serializers.Serializer):
    match_labels = serializers.ListSerializer(
        child=LabelsSerializer(), label=_("指定标签"), required=False, allow_empty=True
    )
    match_expressions = serializers.ListSerializer(
        child=LabelsSerializer(), label=_("指定表达式"), required=False, allow_empty=True
    )


class AnnotationSelectorSerializer(serializers.Serializer):
    match_annotations = serializers.ListSerializer(
        child=LabelsSerializer(), label=_("指定注解"), required=False, allow_empty=True
    )


class ContainerConfigSerializer(serializers.Serializer):
    namespaces = serializers.ListSerializer(child=serializers.CharField(), required=False, label=_("命名空间"), default=[])
    namespaces_exclude = serializers.ListSerializer(
        child=serializers.CharField(), required=False, label=_("排除命名空间"), default=[]
    )
    container = ContainerSerializer(required=False, label=_("指定容器"))
    label_selector = LabelSelectorSerializer(required=False, label=_("标签"))
    annotation_selector = AnnotationSelectorSerializer(required=False, label=_("注解"))
    paths = serializers.ListSerializer(child=serializers.CharField(), required=False, label=_("日志路径"))
    data_encoding = serializers.CharField(required=False, label=_("日志字符集"))
    params = PluginParamSerializer(required=True, label=_("插件参数"))
    collector_type = serializers.CharField(label=_("容器采集类型"))

    def validate(self, attrs):
        attrs = super().validate(attrs)

        if attrs.get("namespaces") and attrs.get("namespaces_exclude"):
            raise ValidationError(_("不能同时指定命名空间和排除指定空间"))

        return attrs


class MultilineSerializer(serializers.Serializer):
    multiline_pattern = serializers.CharField(label=_("行首正则"), required=False, allow_blank=True, allow_null=True)
    multiline_max_lines = serializers.IntegerField(label=_("最多匹配行数"), required=False, max_value=5000, allow_null=True)
    multiline_timeout = serializers.CharField(label=_("最大耗时"), required=False, allow_blank=True, allow_null=True)


class BcsContainerConfigSerializer(serializers.Serializer):
    namespaces = serializers.ListSerializer(child=serializers.CharField(), required=False, label=_("命名空间"), default=[])
    namespaces_exclude = serializers.ListSerializer(
        child=serializers.CharField(), required=False, label=_("排除命名空间"), default=[]
    )
    container = ContainerSerializer(required=False, label=_("指定容器"), default={})
    label_selector = LabelSelectorSerializer(required=False, label=_("标签"), default={})
    annotation_selector = AnnotationSelectorSerializer(required=False, label=_("注解"), default={})
    paths = serializers.ListSerializer(child=serializers.CharField(), required=False, label=_("日志路径"), default=[])
    data_encoding = serializers.CharField(required=False, label=_("日志字符集"))
    enable_stdout = serializers.BooleanField(required=False, label=_("是否采集标准输出"), default=False)
    conditions = PluginConditionSerializer(label=_("过滤条件"), required=False)
    multiline = MultilineSerializer(label=_("段日志配置"), required=False)


class CollectorCreateSerializer(serializers.Serializer):
    """
    创建采集项序列化
    """

    bk_biz_id = serializers.IntegerField(label=_("业务ID"))
    collector_config_name = serializers.CharField(label=_("采集名称"), max_length=50)
    collector_config_name_en = serializers.RegexField(
        label=_("采集英文名称"), min_length=5, max_length=50, regex=COLLECTOR_CONFIG_NAME_EN_REGEX
    )
    data_link_id = serializers.CharField(label=_("数据链路id"), required=False, allow_blank=True, allow_null=True)
    collector_scenario_id = serializers.ChoiceField(label=_("日志类型"), choices=CollectorScenarioEnum.get_choices())
    category_id = serializers.CharField(label=_("分类ID"))
    target_object_type = serializers.CharField(label=_("目标类型"))
    target_node_type = serializers.CharField(label=_("节点类型"))
    target_nodes = TargetNodeSerializer(label=_("目标节点"), many=True)
    data_encoding = serializers.ChoiceField(label=_("日志字符集"), choices=EncodingsEnum.get_choices())
    description = serializers.CharField(
        label=_("备注说明"), max_length=100, required=False, allow_null=True, allow_blank=True
    )
    environment = serializers.ChoiceField(
        label=_("环境"), default=Environment.LINUX, choices=[Environment.LINUX, Environment.WINDOWS]
    )
    params = PluginParamSerializer()

    def validate(self, attrs):
        attrs = super().validate(attrs)

        if attrs["collector_scenario_id"] == "section":
            for field in ["multiline_pattern", "multiline_max_lines", "multiline_timeout"]:
                if field not in attrs["params"]:
                    raise ValidationError(_("{} 该字段为必填项").format(field))

        if attrs["collector_scenario_id"] == "wineventlog":
            for field in ["winlog_name"]:
                if field not in attrs["params"]:
                    raise ValidationError(_("{} 该字段为必填项").format(field))

        if attrs["collector_scenario_id"] == CollectorScenarioEnum.SYSLOG.value:
            for field in ["syslog_protocol", "syslog_port"]:
                if field not in attrs["params"]:
                    raise ValidationError(_("{} 该字段为必填项").format(field))

        return attrs


class CreateContainerCollectorSerializer(serializers.Serializer):
    bk_biz_id = serializers.IntegerField(label=_("业务ID"))
    collector_plugin_id = serializers.IntegerField(label=_("采集插件ID"), required=False)
    collector_config_name = serializers.CharField(label=_("采集名称"), max_length=50)
    collector_config_name_en = serializers.RegexField(
        label=_("采集英文名称"), min_length=5, max_length=50, regex=COLLECTOR_CONFIG_NAME_EN_REGEX
    )
    data_link_id = serializers.CharField(label=_("数据链路id"), required=False, allow_blank=True, allow_null=True)
    collector_scenario_id = serializers.ChoiceField(label=_("日志类型"), choices=CollectorScenarioEnum.get_choices())
    category_id = serializers.CharField(label=_("分类ID"))
    description = serializers.CharField(
        label=_("备注说明"), max_length=100, required=False, allow_null=True, allow_blank=True
    )
    configs = serializers.ListSerializer(label=_("容器日志配置"), child=ContainerConfigSerializer())
    bcs_cluster_id = serializers.CharField(label=_("bcs集群id"))
    add_pod_label = serializers.BooleanField(label=_("是否自动添加pod中的labels"), default=False)
    add_pod_annotation = serializers.BooleanField(label=_("是否自动添加pod中的annotations"), default=False)
    extra_labels = serializers.ListSerializer(label=_("额外标签"), required=False, child=LabelsSerializer())
    yaml_config_enabled = serializers.BooleanField(label=_("是否使用yaml配置模式"), default=False)
    yaml_config = serializers.CharField(label=_("yaml配置内容"), default="", allow_blank=True)
    platform_username = serializers.CharField(label=_("平台用户"), required=False)

    def validate_yaml_config(self, value):
        try:
            yaml_text = base64.b64decode(value).decode("utf-8")
        except Exception:  # pylint: disable=broad-except
            raise ValidationError(_("base64编码解析失败"))
        return yaml_text


class CollectorUpdateSerializer(serializers.Serializer):
    """
    更新采集项序列化
    """

    collector_config_name = serializers.CharField(label=_("采集名称"), max_length=50)
    collector_config_name_en = serializers.RegexField(
        label=_("采集英文名称"), min_length=5, max_length=50, regex=COLLECTOR_CONFIG_NAME_EN_REGEX
    )
    collector_scenario_id = serializers.ChoiceField(
        label=_("日志类型"), choices=CollectorScenarioEnum.get_choices(), required=False
    )
    target_object_type = serializers.CharField(label=_("目标类型"))
    target_node_type = serializers.CharField(label=_("节点类型"))
    target_nodes = TargetNodeSerializer(label=_("目标节点"), many=True)
    data_encoding = serializers.ChoiceField(label=_("日志字符集"), choices=EncodingsEnum.get_choices())
    description = serializers.CharField(
        label=_("备注说明"), max_length=100, required=False, allow_null=True, allow_blank=True
    )
    environment = serializers.ChoiceField(
        label=_("环境"), required=False, choices=[Environment.LINUX, Environment.WINDOWS]
    )
    params = PluginParamSerializer()


class UpdateContainerCollectorSerializer(serializers.Serializer):
    bk_biz_id = serializers.IntegerField(label=_("业务ID"))
    collector_config_name = serializers.CharField(label=_("采集名称"), max_length=50)
    collector_config_name_en = serializers.RegexField(
        label=_("采集英文名称"), min_length=5, max_length=50, regex=COLLECTOR_CONFIG_NAME_EN_REGEX
    )
    description = serializers.CharField(
        label=_("备注说明"), max_length=100, required=False, allow_null=True, allow_blank=True
    )
    collector_scenario_id = serializers.ChoiceField(label=_("日志类型"), choices=CollectorScenarioEnum.get_choices())
    configs = serializers.ListSerializer(label=_("容器日志配置"), child=ContainerConfigSerializer())
    bcs_cluster_id = serializers.CharField(label=_("bcs集群id"))
    add_pod_label = serializers.BooleanField(label=_("是否自动添加pod中的labels"))
    add_pod_annotation = serializers.BooleanField(label=_("是否自动添加pod中的annotations"), default=False)
    extra_labels = serializers.ListSerializer(label=_("额外标签"), required=False, child=LabelsSerializer())
    yaml_config_enabled = serializers.BooleanField(label=_("是否使用yaml配置模式"), default=False)
    yaml_config = serializers.CharField(label=_("yaml配置内容"), default="", allow_blank=True)

    def validate_yaml_config(self, value):
        try:
            yaml_text = base64.b64decode(value).decode("utf-8")
        except Exception:  # pylint: disable=broad-except
            raise ValidationError(_("base64编码解析失败"))
        return yaml_text


class HostInstanceByIpSerializer(serializers.Serializer):
    """
    根据ip获取主机实例序列化
    """

    ip_list = serializers.ListField(child=serializers.CharField())
    bk_biz_ids = serializers.ListField(child=serializers.IntegerField())


def validate_param_value(value):
    value_list = value.split(",")
    for value_obj in value_list:
        if not value_obj.isdigit():
            return False
    return True


class RunSubscriptionSerializer(serializers.Serializer):
    """
    任务重试序列化
    """

    class InstanceObjectSerializer(serializers.Serializer):
        bk_host_id = serializers.IntegerField(label=_("主机ID"), required=False)
        ip = serializers.CharField(label=_("主机实例ip"), required=True)
        bk_cloud_id = serializers.IntegerField(label=_("蓝鲸云区域id"), required=True)
        bk_supplier_id = serializers.CharField(label=_("供应商id"), required=False)

    target_nodes = InstanceObjectSerializer(label=_("采集目标"), required=True, many=True, allow_empty=False)


class BatchSubscriptionStatusSerializer(serializers.Serializer):
    collector_id_list = serializers.CharField(label=_("采集项ID"))

    def validate(self, attrs):
        attrs = super().validate(attrs)

        if not validate_param_value(attrs["collector_id_list"]):
            raise ValidationError(_("collector_id_list不符合格式，采集项ID（多个ID用半角,分隔）"))
        return attrs


class TaskStatusSerializer(serializers.Serializer):
    task_id_list = serializers.CharField(label=_("部署任务ID"), allow_blank=True)

    def validate(self, attrs):
        attrs = super().validate(attrs)

        # 当task_is_list为空的情况不需要做相关验证
        if not attrs["task_id_list"]:
            return attrs
        if not validate_param_value(attrs["task_id_list"]):
            raise ValidationError(_("task_id_list不符合格式，部署任务ID（多个ID用半角,分隔）"))
        return attrs


class TaskDetailSerializer(serializers.Serializer):
    instance_id = serializers.CharField(label=_("实例ID"))
    task_id = serializers.CharField(label=_("任务ID"), required=False)

    def validate_task_id(self, value):
        if not value.isdigit():
            raise ValidationError(_("task_id请填写合法的整数值"))
        return int(value)


class CollectorListSerializer(DataModelSerializer):
    collector_scenario_name = serializers.ReadOnlyField(source="get_collector_scenario_id_display")
    category_name = serializers.ReadOnlyField(label=_("数据分类名称"))
    target_nodes = serializers.JSONField(label=_("采集目标"))
    task_id_list = serializers.JSONField(label=_("任务ID列表"))
    target_subscription_diff = serializers.JSONField(label=_("订阅目标变更情况"))
    create_clean_able = serializers.BooleanField(label=_("是否可以创建基础清洗"))
    bkdata_index_set_ids = serializers.ListField(child=serializers.IntegerField(), label=_("数据平台索引集id列表"))

    class Meta:
        model = CollectorConfig
        fields = "__all__"


class RetrySerializer(serializers.Serializer):
    instance_id_list = serializers.ListField(label=_("实例ID列表"), required=False, default=[])


class StorageListSerializer(serializers.Serializer):
    bk_biz_id = serializers.IntegerField(label=_("业务ID"), required=True)
    enable_archive = serializers.BooleanField(label=_("是否启用归档"), required=False)


class StorageIndicesInfoSerializer(serializers.Serializer):
    bk_biz_id = serializers.IntegerField(label=_("业务ID"), required=True)


class AuthInfoSerializer(serializers.Serializer):
    username = serializers.CharField(label=_("用户名"), allow_blank=True)
    password = serializers.CharField(label=_("密码"), allow_blank=True)


class VisibleSerializer(serializers.Serializer):
    visible_type = serializers.ChoiceField(label=_("可见类型"), choices=VisibleEnum.get_choices())
    visible_bk_biz = serializers.ListField(
        label=_("可见业务范围"), child=serializers.IntegerField(), required=False, default=[]
    )
    bk_biz_labels = serializers.DictField(label=_("业务标签"), required=False, default={})

    def validate(self, attrs):
        attrs = super().validate(attrs)

        if attrs["visible_type"] == VisibleEnum.MULTI_BIZ.value and not attrs.get("visible_bk_biz"):
            raise ValidationError(_("可见类型为多业务时，可见业务范围不能为空"))

        if attrs["visible_type"] == VisibleEnum.BIZ_ATTR.value and not attrs.get("bk_biz_labels"):
            raise ValidationError(_("可见类型为业务属性时，业务标签不能为空"))
        return attrs


class SetupSerializer(serializers.Serializer):
    retention_days_max = serializers.IntegerField(label=_("最大保留天数"), default=7)
    retention_days_default = serializers.IntegerField(label=_("默认保留天数"), default=7)
    number_of_replicas_max = serializers.IntegerField(label=_("最大副本数"), default=0)
    number_of_replicas_default = serializers.IntegerField(label=_("默认副本数"), default=0)
    es_shards_default = serializers.IntegerField(label=_("ES默认分片数"), default=3)
    es_shards_max = serializers.IntegerField(label=_("ES最大分片数"), default=64)


class StorageCreateSerializer(serializers.Serializer):
    """
    创建集群序列化
    """

    cluster_name = serializers.CharField(label=_("集群名称"), required=True)
    domain_name = serializers.CharField(label=_("集群域名"), required=True)
    port = serializers.IntegerField(label=_("集群端口"), required=True)
    schema = serializers.CharField(label=_("集群协议"), required=True)
    auth_info = AuthInfoSerializer(label=_("凭据信息"), required=True)
    enable_hot_warm = serializers.BooleanField(label=_("是否开启冷热数据"), default=False)
    hot_attr_name = serializers.CharField(label=_("热节点属性名称"), default="", allow_blank=True)
    hot_attr_value = serializers.CharField(label=_("热节点属性值"), default="", allow_blank=True)
    warm_attr_name = serializers.CharField(label=_("冷节点属性名称"), default="", allow_blank=True)
    warm_attr_value = serializers.CharField(label=_("冷节点属性值"), default="", allow_blank=True)

    bk_biz_id = serializers.IntegerField(label=_("集群创建业务id"))
    source_type = serializers.ChoiceField(label=_("ES来源类型"), choices=EsSourceType.get_choices())
    visible_config = VisibleSerializer(label=_("可见范围配置"))
    setup_config = SetupSerializer(label=_("es设置"))
    admin = serializers.ListField(label=_("负责人"))
    description = serializers.CharField(label=_("集群描述"), required=False, default="", allow_blank=True)
    enable_archive = serializers.BooleanField(label=_("是否开启日志归档"))
    enable_assessment = serializers.BooleanField(label=_("是否开启容量评估"))
    create_bkbase_cluster = serializers.BooleanField(label=_("是否同步到数据平台"), required=False)
    cluster_namespace = serializers.CharField(label=_("命名空间"), required=False)
    bkbase_tags = serializers.ListField(label=_("标签"), required=False, child=serializers.CharField())
    bkbase_cluster_en_name = serializers.RegexField(label=_("集群英文名称"), regex=CLUSTER_NAME_EN_REGEX, required=False)
    option = serializers.JSONField(label=_("第三方平台配置"), required=False)

    def validate(self, attrs):
        attrs = super().validate(attrs)

        if not attrs["enable_hot_warm"]:
            return attrs
        if not all(
            [attrs["hot_attr_name"], attrs["hot_attr_value"], attrs["warm_attr_name"], attrs["warm_attr_value"]]
        ):
            raise ValidationError(_("当冷热数据处于开启状态时，冷热节点属性配置不能为空"))
        if attrs.get("create_bkbase_cluster") and not attrs.get("bkbase_cluster_en_name"):
            raise ValidationError(_("同步到数据平台需要提供集群英文名"))
        return attrs


class StorageDetectSerializer(serializers.Serializer):
    cluster_id = serializers.IntegerField(label=_("集群ID"), required=False)
    bk_biz_id = serializers.IntegerField(label=_("业务ID"), required=True)
    domain_name = serializers.CharField(label=_("集群域名"), required=False, allow_blank=True, default="")
    port = serializers.IntegerField(label=_("端口"), allow_null=True, required=False, default=0)
    schema = serializers.CharField(label=_("集群协议"), allow_null=True, required=False, default="")
    username = serializers.CharField(label=_("用户"), allow_blank=True, required=False, default="")
    password = serializers.CharField(label=_("密码"), allow_blank=True, required=False, default="")
    version_info = serializers.BooleanField(label=_("是否包含集群信息"), allow_null=True, required=False, default=False)
    default_auth = serializers.BooleanField(label=_("是否使用默认用户信息"), allow_null=True, required=False, default=False)
    es_auth_info = AuthInfoSerializer(label=_("凭据信息"), required=False, allow_null=True)

    def validate(self, attrs):
        attrs = super().validate(attrs)

        if not attrs.get("es_auth_info"):
            return attrs
        attrs["username"] = attrs["es_auth_info"].get("username", "")
        attrs["password"] = attrs["es_auth_info"].get("password", "")
        return attrs


class StorageBatchDetectSerializer(serializers.Serializer):
    cluster_list = serializers.ListField(child=serializers.IntegerField(), allow_empty=False)
    bk_biz_id = serializers.CharField(required=False)


class StorageUpdateSerializer(serializers.Serializer):
    cluster_name = serializers.CharField(label=_("集群名称"), required=False)
    domain_name = serializers.CharField(label=_("集群域名"), required=True)
    port = serializers.IntegerField(label=_("端口"), required=True)
    schema = serializers.CharField(label=_("集群协议"), required=True)
    auth_info = AuthInfoSerializer(label=_("凭据信息"), required=True)
    enable_hot_warm = serializers.BooleanField(label=_("是否开启冷热数据"), default=False)
    hot_attr_name = serializers.CharField(label=_("热节点属性名称"), default="", allow_blank=True)
    hot_attr_value = serializers.CharField(label=_("热节点属性值"), default="", allow_blank=True)
    warm_attr_name = serializers.CharField(label=_("冷节点属性名称"), default="", allow_blank=True)
    warm_attr_value = serializers.CharField(label=_("冷节点属性值"), default="", allow_blank=True)

    bk_biz_id = serializers.IntegerField(label=_("业务ID"), required=True)
    source_type = serializers.ChoiceField(label=_("ES来源类型"), choices=EsSourceType.get_choices())
    visible_config = VisibleSerializer(label=_("可见范围配置"))
    setup_config = SetupSerializer(label=_("es设置"))
    admin = serializers.ListField(label=_("负责人"))
    description = serializers.CharField(label=_("集群描述"), required=False, default="", allow_blank=True)
    enable_archive = serializers.BooleanField(label=_("是否开启日志归档"))
    enable_assessment = serializers.BooleanField(label=_("是否开启容量评估"))
    cluster_namespace = serializers.CharField(label=_("命名空间"), required=False)
    bkbase_tags = serializers.ListField(label=_("标签"), required=False, child=serializers.CharField())
    option = serializers.JSONField(label=_("第三方平台配置"), required=False)

    def validate(self, attrs):
        attrs = super().validate(attrs)

        if not attrs["enable_hot_warm"]:
            return attrs
        if not all(
            [attrs["hot_attr_name"], attrs["hot_attr_value"], attrs["warm_attr_name"], attrs["warm_attr_value"]]
        ):
            raise ValidationError(_("当冷热数据处于开启状态时，冷热节点属性配置不能为空"))
        return attrs


class TokenizeOnCharsSerializer(serializers.Serializer):
    """
    自定义分词符序列化
    """

    tokenize_on_chars = serializers.CharField(
        label=_("自定义分词符"), required=False, allow_blank=True, allow_null=True, default="", trim_whitespace=False
    )

    def validate(self, attrs):
        ret = super().validate(attrs)
        if ret.get("tokenize_on_chars"):
            try:
                ret["tokenize_on_chars"] = unicode_str_decode(ret["tokenize_on_chars"])
            except Exception as e:
                raise ValidationError(_("字段分词符 %s 不合法，请检查: %s") % (ret["tokenize_on_chars"], e))
        return ret


class CollectorMetadataSerializer(serializers.Serializer):
    field_name = serializers.CharField(label=_("字段名"), required=True)
    value = serializers.CharField(label=_("字段的值"), required=True, allow_null=True, allow_blank=True)
    metadata_type = serializers.ChoiceField(
        label=_("元数据类型"),
        required=True,
        choices=MetadataTypeEnum.get_choices(),
    )


class CollectorEtlParamsSerializer(serializers.Serializer):
    separator_regexp = serializers.CharField(label=_("正则表达式"), required=False, allow_null=True, allow_blank=True)
    separator = serializers.CharField(
        label=_("分隔符"), trim_whitespace=False, required=False, allow_null=True, allow_blank=True
    )
    retain_original_text = serializers.BooleanField(label=_("是否保留原文"), required=False, default=True)
    original_text_is_case_sensitive = serializers.BooleanField(label=_("原文大小写敏感"), required=False, default=False)
    original_text_tokenize_on_chars = serializers.CharField(
        label=_("原文自定义分词符"), required=False, allow_blank=True, allow_null=True, default="", trim_whitespace=False
    )
    retain_extra_json = serializers.BooleanField(label=_("是否保留未定义JSON字段"), required=False, default=False)
    enable_retain_content = serializers.BooleanField(label=_("是否保留失败日志"), required=False, default=True)
    record_parse_failure = serializers.BooleanField(label=_("是否记录清洗失败标记"), required=False, default=True)
    path_regexp = serializers.CharField(label=_("采集路径分割的正则"), required=False, allow_null=True, allow_blank=True)
<<<<<<< HEAD
=======
    metadata_fields = serializers.ListField(
        child=CollectorMetadataSerializer(),
        label=_("元数据字段配置"),
        required=False,
    )
>>>>>>> 3fc35ca9

    def validate(self, attrs):
        ret = super().validate(attrs)
        if ret.get("original_text_tokenize_on_chars"):
            try:
                ret["original_text_tokenize_on_chars"] = unicode_str_decode(ret["original_text_tokenize_on_chars"])
            except Exception as e:
                raise ValidationError(_("原文分词符 %s 不合法，请检查: %s") % (ret["original_text_tokenize_on_chars"], e))
        return ret


class CollectorEtlSerializer(serializers.Serializer):
    etl_config = serializers.CharField(label=_("清洗类型"), required=True)
    etl_params = CollectorEtlParamsSerializer(required=False)
    data = serializers.CharField(label=_("日志内容"), required=True)


class CollectorRegexDebugSerializer(serializers.Serializer):
    log_sample = serializers.CharField(label=_("日志样例"), required=True)
    multiline_pattern = serializers.CharField(label=_("行首正则表达式"), required=True)


class CollectorEtlTimeSerializer(serializers.Serializer):
    time_format = serializers.CharField(label=_("时间格式"), required=True)
    time_zone = serializers.IntegerField(label=_("时区"), required=True)
    data = serializers.CharField(
        label=_("时间内容"),
        required=True,
        error_messages={'blank': _("字段对应时间不存在，校验失败;")},
    )


class CollectorEtlFieldsSerializer(TokenizeOnCharsSerializer):
    field_index = serializers.IntegerField(label=_("字段顺序"), required=False, allow_null=True)
    field_name = serializers.CharField(label=_("字段名称"), required=False, allow_null=True, allow_blank=True)
    alias_name = serializers.CharField(label=_("别名"), required=False, allow_blank=True, allow_null=True)
    field_type = serializers.CharField(label=_("类型"), required=False, allow_null=True, allow_blank=True)
    description = serializers.CharField(label=_("描述"), required=False, allow_blank=True, allow_null=True, default="")
    is_analyzed = serializers.BooleanField(label=_("是否分词"), required=False, default=False)
    is_dimension = serializers.BooleanField(label=_("是否维度"), required=False, default=True)
    is_time = serializers.BooleanField(label=_("是否时间字段"), required=False, default=False)
    is_delete = serializers.BooleanField(label=_("是否删除"), required=True)
    is_built_in = serializers.BooleanField(label=_("是否内置字段"), required=False, default=False)
    option = serializers.DictField(label=_("字段配置"), required=False)
    is_case_sensitive = serializers.BooleanField(label=_("是否大小写敏感"), required=False, default=False)
    value = serializers.CharField(label=_("字段的值"), required=False, allow_null=True, allow_blank=True)

    def validate(self, field):
        field = super().validate(field)
        built_in_keys = FieldBuiltInEnum.get_choices()
        if not field.get("is_delete"):
            if not field.get("field_name") or not field.get("field_type"):
                raise ValidationError(_("参数不能为空：field_name/field_type"))

            if not field.get("is_built_in", False):
                if field.get("alias_name"):
                    if field["alias_name"].lower() in built_in_keys:
                        raise ValidationError(_("字段别名不能与标准字段重复") + f":{field['alias_name']}")
                elif field["field_name"].lower() in built_in_keys:
                    raise ValidationError(_("字段名称不能与标准字段重复") + f":{field['field_name']}")

                # 时间字段
                if field["is_time"]:
                    self.validate_time_field(field)

                # 分词
                field["is_dimension"] = True
                if field["is_analyzed"]:
                    field["is_dimension"] = False
                    if field["field_type"] != "string":
                        raise ValidationError(_("只有字符串类型的字段才可以设置为分词"))
        return field

    def validate_time_field(self, field):
        if not field.get("option") or "time_zone" not in field["option"] or "time_format" not in field["option"]:
            raise ValidationError(_("时间字段需配置时区、格式"))

        if field["field_type"] in ["int", "long"]:
            if field["option"]["time_format"] not in ["epoch_millis", "epoch_second", "epoch_minute", "epoch_micros"]:
                raise ValidationError(_("时间字段类型与格式不匹配"))
        else:
            if field["option"]["time_format"] in ["epoch_millis", "epoch_second", "epoch_minute", "epoch_micros"]:
                raise ValidationError(_("时间字段类型与格式不匹配"))
        return True


class CollectorETLParamsFieldSerializer(serializers.Serializer):
    """
    清洗参数和清洗字段序列化类
    """

    etl_params = CollectorEtlParamsSerializer(required=False)
    fields = serializers.ListField(child=CollectorEtlFieldsSerializer(), label=_("字段配置"), required=False)


class AssessmentConfig(serializers.Serializer):
    log_assessment = serializers.CharField(label=_("日志评估 （单机日志量）"))
    need_approval = serializers.BooleanField(label=_("是否需要审批"), default=False)
    approvals = serializers.ListField(label=_("审批人"), child=serializers.CharField(), required=True)


class CollectorEtlStorageSerializer(CollectorETLParamsFieldSerializer):
    table_id = serializers.CharField(label=_("结果表ID"), required=True)
    etl_config = serializers.CharField(label=_("清洗类型"), required=True)
    storage_cluster_id = serializers.IntegerField(label=_("集群ID"), required=True)
    retention = serializers.IntegerField(label=_("有效时间"), required=True)
    allocation_min_days = serializers.IntegerField(label=_("冷热数据生效时间"), required=True)
    storage_replies = serializers.IntegerField(
        label=_("ES副本数量"), required=False, default=settings.ES_REPLICAS, min_value=0
    )
    es_shards = serializers.IntegerField(label=_("ES分片数量"), required=False, default=settings.ES_SHARDS, min_value=1)
    view_roles = serializers.ListField(label=_("查看权限"), required=False, default=[])
    need_assessment = serializers.BooleanField(label=_("是否需要评估配置"), required=False, default=False)
    assessment_config = AssessmentConfig(label=_("评估配置"), required=False)

    def validate(self, attrs):
        attrs = super().validate(attrs)

        if attrs.get("need_assessment", False) and not attrs.get("assessment_config"):
            raise ValidationError(_("评估配置不能为空"))

        if attrs["etl_config"] in EtlConfigEnum.get_dict_choices():
            if not attrs.get("fields"):
                raise ValidationError(_("[字段提取]请输入需要提取的字段信息"))

            # table_id 不能包含 bklog
            if "bklog" in attrs["table_id"]:
                raise ValidationError(_("存储索引名不能包含bklog关键字"))

            # 过滤掉标准字段，并检查time_field数量
            fields = []
            valid_fields = []
            time_fields = []
            for item in attrs["fields"]:
                if item.get("is_built_in"):
                    continue
                if item.get("is_time"):
                    time_fields.append(item)

                # 分隔符必须必指field_index
                if attrs["etl_config"] == EtlConfigEnum.BK_LOG_DELIMITER.value:
                    if "field_index" not in item:
                        raise ValidationError(_("分隔符必须指定field_index"))

                fields.append(item)

                if not item.get("is_delete", False):
                    valid_fields.append(item)
            if len(time_fields) > 1:
                raise ValidationError(_("仅可以设置一个时间字段"))

            if len(valid_fields) == 0:
                raise ValidationError(_("清洗需要配置有效字段"))
            attrs["fields"] = fields
        else:
            attrs["fields"] = []
        return attrs


class CollectItsmCallbackSerializer(serializers.Serializer):
    sn = serializers.CharField(label=_("itsm单号"), required=True)
    title = serializers.CharField(label=_("itsm单据标题"), required=True)
    ticket_url = serializers.CharField(label=_("itsm单据地址"), required=True)
    current_status = serializers.CharField(label=_("itsm单据状态"), required=True)
    updated_by = serializers.CharField(label=_("itsm最近更新者"), required=True)
    update_at = serializers.CharField(label=_("itsm最近更新时间"), required=True)
    approve_result = serializers.BooleanField(label=_("itsm审批结果"), required=True)
    token = serializers.CharField(label=_("itsmtoken"), required=True)


class CollectItsmApplySerializer(serializers.Serializer):
    expect_access_data = serializers.CharField(label=_("期待接入日期"), required=True)
    single_log_size = serializers.IntegerField(label=_("单条日志大小(bytes)"), required=True)
    single_host_peak = serializers.IntegerField(label=_("单机流量峰值（kB/S）"), required=True)
    single_host_log_volume = serializers.FloatField(label=_("单机增长日志量"), required=True)
    expect_host_size = serializers.IntegerField(label=_("预计接入主机数"), required=True)
    log_keep_days = serializers.IntegerField(label=_("日志保留天数"), required=True)
    hot_data_days = serializers.IntegerField(label=_("热数据天数"), required=True)
    apply_reason = serializers.CharField(label=_("申请原因"), required=False, default="")


class ListCollectorsByHostSerializer(serializers.Serializer):
    bk_host_innerip = serializers.IPAddressField(label=_("内网ip"), required=False)
    bk_cloud_id = serializers.IntegerField(label=_("云区域Id"), required=False, default=0)
    bk_host_id = serializers.IntegerField(label=_("主机ID"), required=False)
    bk_biz_id = serializers.IntegerField(label=_("业务id"), required=True)


class CleanSerializer(serializers.Serializer):
    bk_biz_id = serializers.IntegerField(label=_("业务id"))
    keyword = serializers.CharField(label=_("检索关键词"), required=False)
    etl_config = serializers.CharField(label=_("清洗配置类型"), required=False)
    page = serializers.IntegerField(label=_("页码"))
    pagesize = serializers.IntegerField(label=_("页面大小"))

    def validate(self, attrs):
        attrs = super().validate(attrs)
        if attrs["page"] < 0 or attrs["pagesize"] < 0:
            raise ValidationError(_("分页参数不能为负数"))
        return attrs


class PageSerializer(serializers.Serializer):
    page = serializers.IntegerField(label=_("页码"))
    pagesize = serializers.IntegerField(label=_("页面大小"))

    def validate(self, attrs):
        attrs = super().validate(attrs)
        if attrs["page"] < 0 or attrs["pagesize"] < 0:
            raise ValidationError(_("分页参数不能为负数"))
        return attrs


class CleanRefreshSerializer(serializers.Serializer):
    bk_biz_id = serializers.IntegerField(label=_("业务id"))
    bk_data_id = serializers.IntegerField(label=_("数据源id"))


class CleanSyncSerializer(serializers.Serializer):
    bk_biz_id = serializers.IntegerField(label=_("业务id"))
    polling = serializers.BooleanField(label=_("是否是轮询请求"), required=False, default=False)


class CleanTemplateSerializer(serializers.Serializer):
    name = serializers.CharField(label=_("清洗模板名"), required=True)
    clean_type = serializers.CharField(label=_("清洗类型"), required=True)
    etl_params = serializers.DictField(label=_("清洗配置"), required=True)
    etl_fields = serializers.ListField(child=serializers.DictField(), label=_("字段配置"), required=True)
    bk_biz_id = serializers.IntegerField(label=_("业务id"), required=True)
    visible_type = serializers.CharField(label=_("可见类型"), required=False)
    visible_bk_biz_id = serializers.ListField(label=_("可见业务ID"), required=False)


class CleanTemplateDestroySerializer(serializers.Serializer):
    bk_biz_id = serializers.IntegerField(label=_("业务id"), required=True)


class CleanStashSerializer(serializers.Serializer):
    clean_type = serializers.CharField(label=_("清洗类型"), required=True)
    etl_params = serializers.DictField(label=_("清洗配置"), required=True)
    etl_fields = serializers.ListField(child=serializers.DictField(), label=_("字段配置"), required=True)
    bk_biz_id = serializers.IntegerField(label=_("业务id"), required=True)


class CleanTemplateListSerializer(DataModelSerializer):
    class Meta:
        model = CleanTemplate
        fields = "__all__"


class CleanTemplateListFilterSerializer(serializers.Serializer):
    bk_biz_id = serializers.IntegerField(label=_("业务id"), required=True)
    keyword = serializers.CharField(label=_("检索关键词"), required=False)
    clean_type = serializers.CharField(label=_("模板类型"), required=False)
    page = serializers.IntegerField(label=_("页码"), default=1)
    pagesize = serializers.IntegerField(label=_("页面大小"), default=10)

    def validate(self, attrs):
        super().validate(attrs)
        if attrs["page"] < 0 or attrs["pagesize"] < 0:
            raise ValidationError(_("分页参数不能为负数"))
        return attrs


class StorageRepositorySerlalizer(serializers.Serializer):
    bk_biz_id = serializers.IntegerField(label=_("业务ID"), required=True)


class ListArhiveSwitchSerlalizer(serializers.Serializer):
    bk_biz_id = serializers.IntegerField(label=_("业务ID"), required=True)


class ListArchiveSerlalizer(serializers.Serializer):
    bk_biz_id = serializers.IntegerField(label=_("业务ID"), required=False)
    page = serializers.IntegerField(label=_("分页page"), required=True)
    pagesize = serializers.IntegerField(label=_("分页pagesize"), required=True)


class CreateArchiveSerlalizer(serializers.Serializer):
    instance_id = serializers.IntegerField(required=True, label=_("实例id"))
    instance_type = serializers.ChoiceField(required=True, label=_("实例类型"), choices=ArchiveInstanceType.choices)
    target_snapshot_repository_name = serializers.CharField(required=True, label=_("目标es集群快照仓库"))
    snapshot_days = serializers.IntegerField(required=True, label=_("快照存储时间配置"), min_value=0)
    bk_biz_id = serializers.IntegerField(label=_("业务ID"), required=True)


class UpdateArchiveSerlalizer(serializers.Serializer):
    snapshot_days = serializers.IntegerField(required=True, label=_("快照存储时间配置"), min_value=0)


class RestoreArchiveSerlalizer(serializers.Serializer):
    archive_config_id = serializers.IntegerField(label=_("业务ID"), required=True)
    bk_biz_id = serializers.IntegerField(label=_("业务ID"), required=True)
    index_set_name = serializers.CharField(label=_("索引集名称"), required=True)
    start_time = DateTimeFieldWithEpoch(required=True, label=_("数据开始时间"), format="%Y-%m-%d %H:%M:%S")
    end_time = DateTimeFieldWithEpoch(required=True, label=_("数据结束时间"), format="%Y-%m-%d %H:%M:%S")
    expired_time = DateTimeFieldWithEpoch(required=True, label=_("指定过期时间"), format="%Y-%m-%d %H:%M:%S")
    notice_user = serializers.ListField(required=True, label=_("通知人"))


class UpdateRestoreArchiveSerlalizer(serializers.Serializer):
    expired_time = DateTimeFieldWithEpoch(required=True, label=_("指定过期时间"), format="%Y-%m-%d %H:%M:%S")


class DeleteRestoreArchiveSerlalizer(serializers.Serializer):
    restore_config_id = serializers.IntegerField(label=_("回溯id"))


class ListRestoreSerlalizer(ListArchiveSerlalizer):
    bk_biz_id = serializers.IntegerField(label=_("业务ID"), required=False)
    page = serializers.IntegerField(label=_("分页page"), required=True)
    pagesize = serializers.IntegerField(label=_("分页pagesize"), required=True)


class ListCollectorSerlalizer(serializers.Serializer):
    bk_biz_id = serializers.IntegerField(label=_("业务ID"), required=True)


class BatchGetStateSerlalizer(serializers.Serializer):
    restore_config_ids = serializers.ListField(label=_("归档回溯配置list"), required=True)


class PreCheckSerializer(serializers.Serializer):
    """
    预检查bk_data_name
    """

    bk_biz_id = serializers.IntegerField(label=_("业务ID"))
    collector_config_name_en = serializers.RegexField(
        label=_("采集英文名称"), min_length=5, max_length=50, regex=COLLECTOR_CONFIG_NAME_EN_REGEX
    )
    bk_data_name = serializers.CharField(label=_("采集链路data_name"), required=False)
    result_table_id = serializers.CharField(label=_("结果表ID"), required=False)


class CollectorPluginSerializer(serializers.ModelSerializer):
    class Meta:
        model = CollectorPlugin
        fields = "__all__"


class MultiAttrCheckSerializer:
    def _check_multi_attrs(self, attrs: dict, *args):
        """
        校验多个参数是否存在
        """

        err_msg = ""
        for key in args:
            if key not in attrs.keys():
                msg = "{}{};".format(key, _("不存在"))
                err_msg += msg
        if err_msg:
            raise serializers.ValidationError(err_msg)


class CollectorPluginCreateSerializer(MultiAttrCheckSerializer, serializers.ModelSerializer):
    bk_biz_id = serializers.IntegerField(label=_("业务ID"), allow_null=True)
    is_create_public_data_id = serializers.BooleanField(label=(_("创建DATAID")), default=False)
    collector_plugin_name_en = serializers.RegexField(
        label=_("采集插件英文名称"), min_length=5, max_length=50, regex=COLLECTOR_CONFIG_NAME_EN_REGEX
    )

    class Meta:
        model = CollectorPlugin
        fields = "__all__"

    def _is_create_data_id(self, attrs: dict) -> bool:
        """
        判断是否需要创建DATAID
        1. 不允许独立DATAID时
        2. 指定创建DATAID时
        """

        is_allow_alone_data_id = attrs.get("is_allow_alone_data_id", True)
        create_public_data_id = attrs.get("create_public_data_id", False)
        return not is_allow_alone_data_id or create_public_data_id

    def validate(self, attrs: dict) -> dict:
        attrs = super().validate(attrs)

        # bk_biz_id 允许为空，默认置0
        if not attrs.get("bk_biz_id"):
            attrs["bk_biz_id"] = 0

        # 不允许独立存储或有dataid时
        is_allow_alone_storage = attrs.get("is_allow_alone_storage", True)
        if not is_allow_alone_storage or self._is_create_data_id(attrs):
            self._check_multi_attrs(
                attrs,
                "storage_cluster_id",
                "retention",
                "allocation_min_days",
                "storage_replies",
                "storage_shards_nums",
                "storage_shards_size",
            )

        # 不允许独立清洗规则或有dataid时
        is_allow_alone_etl_config = attrs.get("is_allow_alone_etl_config", True)
        if not is_allow_alone_etl_config or self._is_create_data_id(attrs):
            self._check_multi_attrs(attrs, "etl_config", "etl_params", "fields")

        return attrs


class CreateCollectorPluginInstanceSerializer(serializers.Serializer):
    bk_biz_id = serializers.IntegerField(label=_("业务ID"))
    bkdata_biz_id = serializers.IntegerField(label=_("数据平台业务ID"), required=False)
    platform_username = serializers.CharField(label=_("平台用户"), required=False)
    collector_config_name = serializers.CharField(label=_("采集名称"), max_length=50)
    collector_config_name_en = serializers.RegexField(
        label=_("采集英文名称"), min_length=5, max_length=50, regex=COLLECTOR_CONFIG_NAME_EN_REGEX
    )
    description = serializers.CharField(
        label=_("备注说明"), max_length=64, required=False, allow_null=True, allow_blank=True
    )
    data_link_id = serializers.CharField(label=_("数据链路id"), required=False, allow_blank=True, allow_null=True)
    target_object_type = serializers.CharField(label=_("目标类型"))
    target_node_type = serializers.CharField(label=_("节点类型"))
    target_nodes = TargetNodeSerializer(label=_("目标节点"), many=True)
    data_encoding = serializers.CharField(label=_("日志编码"))
    params = PluginParamSerializer()


class UpdateCollectorPluginInstanceSerializer(serializers.Serializer):
    platform_username = serializers.CharField(label=_("平台用户"), required=False)
    collector_config_id = serializers.IntegerField(label=_("采集项ID"))
    collector_config_name = serializers.CharField(label=_("采集名称"), max_length=50)
    collector_config_name_en = serializers.RegexField(
        label=_("采集英文名称"), min_length=5, max_length=50, regex=COLLECTOR_CONFIG_NAME_EN_REGEX
    )
    target_object_type = serializers.CharField(label=_("目标类型"))
    target_node_type = serializers.CharField(label=_("节点类型"))
    target_nodes = TargetNodeSerializer(label=_("目标节点"), many=True)
    data_encoding = serializers.ChoiceField(label=_("日志字符集"), choices=EncodingsEnum.get_choices())
    description = serializers.CharField(
        label=_("备注说明"), max_length=64, required=False, allow_null=True, allow_blank=True
    )
    params = PluginParamSerializer()


class CreateColelctorConfigEtlSerializer(serializers.Serializer):
    collector_config_id = serializers.IntegerField(label=_("采集项ID"))
    etl_config = serializers.JSONField(label=_("清洗规则参数"), required=False)
    etl_params = serializers.JSONField(label=_("清洗规则参数"), required=False)
    fields = serializers.JSONField(label=_("清洗字段"), required=False)
    storage_cluster_id = serializers.IntegerField(label=_("存储集群ID"), required=False)
    retention = serializers.IntegerField(label=_("有效天数"), required=False)
    allocation_min_days = serializers.IntegerField(label=_("冷热天书"), required=False)
    storage_replies = serializers.IntegerField(label=_("存储副本数"), required=False)
    storage_shards_nums = serializers.IntegerField(label=_("存储分片数"), required=False)
    storage_shards_size = serializers.IntegerField(label=_("单shards分片大小"), required=False)


class CollectorPluginUpdateSerializer(MultiAttrCheckSerializer, serializers.ModelSerializer):
    collector_plugin_name = serializers.CharField()

    class Meta:
        model = CollectorPlugin
        fields = [
            "collector_plugin_name",
            "description",
            "data_encoding",
            "is_display_collector",
            "is_allow_alone_data_id",
            "is_allow_alone_etl_config",
            "is_allow_alone_storage",
            "storage_cluster_id",
            "retention",
            "allocation_min_days",
            "storage_replies",
            "storage_shards_nums",
            "storage_shards_size",
            "etl_config",
            "etl_params",
            "fields",
            "params",
            "index_settings",
        ]

    def validate(self, attrs: dict) -> dict:
        attrs = super().validate(attrs)

        # 不允许独立清洗规则或有dataid时
        if attrs.get("is_allow_alone_etl_config") is False or attrs.get("is_allow_alone_data_id"):
            self._check_multi_attrs(attrs, "etl_config", "etl_params", "fields")

        # 不允许独立存储或有dataid时
        if attrs.get("is_allow_alone_storage") is False or attrs.get("is_allow_alone_data_id"):
            self._check_multi_attrs(
                attrs,
                "storage_cluster_id",
                "retention",
                "allocation_min_days",
                "storage_replies",
                "storage_shards_nums",
                "storage_shards_size",
            )

        return attrs


class ListBCSCollectorSerializer(serializers.Serializer):
    bk_biz_id = serializers.IntegerField(label=_("业务id"), required=False)
    bcs_cluster_id = serializers.CharField(label=_("bcs集群id"))


class SwitchBCSCollectorStorageSerializer(serializers.Serializer):
    bk_biz_id = serializers.IntegerField(label=_("业务id"), required=True)
    bcs_cluster_id = serializers.CharField(label=_("bcs集群id"), required=True)
    storage_cluster_id = serializers.IntegerField(label=_("存储集群id"), required=True)


class GetBCSCollectorStorageSerializer(serializers.Serializer):
    bk_biz_id = serializers.IntegerField(label=_("业务id"), required=True)
    bcs_cluster_id = serializers.CharField(label=_("bcs集群id"), required=True)


class ListBCSCollectorWithoutRuleSerializer(serializers.Serializer):
    bk_biz_id = serializers.IntegerField(label=_("业务id"), required=True)
    bcs_cluster_id = serializers.CharField(label=_("bcs集群id"), required=True)


class BCSCollectorSerializer(serializers.Serializer):
    bk_biz_id = serializers.IntegerField(label=_("业务id"))
    project_id = serializers.CharField(label=_("项目id"))
    collector_config_name = serializers.CharField(label=_("采集名称"), max_length=50)
    collector_config_name_en = serializers.RegexField(
        label=_("采集英文名称"), min_length=5, max_length=50, regex=COLLECTOR_CONFIG_NAME_EN_REGEX, required=False, default=""
    )
    custom_type = serializers.CharField(label=_("日志类型"), required=False, default="log")
    category_id = serializers.CharField(label=_("分类"), required=False, default="kubernetes")
    description = serializers.CharField(label=_("解释说明"), allow_null=True, allow_blank=True, default="")
    environment = serializers.CharField(label=_("环境"), required=False, default="container")
    bcs_cluster_id = serializers.CharField(label=_("bcs集群id"))
    add_pod_label = serializers.BooleanField(label=_("是否自动添加pod中的labels"))
    add_pod_annotation = serializers.BooleanField(label=_("是否自动添加pod中的annotations"), default=False)
    extra_labels = serializers.ListSerializer(label=_("额外标签"), required=False, child=LabelsSerializer(), default=[])
    config = serializers.ListSerializer(label=_("容器日志配置"), child=BcsContainerConfigSerializer())
    storage_cluster_id = serializers.IntegerField(label=_("存储集群ID"), required=False)


class PreviewContainersSerializer(serializers.Serializer):
    bk_biz_id = serializers.IntegerField(label=_("业务id"))
    bcs_cluster_id = serializers.CharField(label=_("bcs集群id"))
    type = serializers.ChoiceField(label=_("类型"), choices=TopoType.get_choices())
    label_selector = LabelSelectorSerializer(
        required=False, label=_("标签"), default={"match_labels": [], "match_expressions": []}
    )
    annotation_selector = AnnotationSelectorSerializer(required=False, label=_("注解"), default={"match_annotations": []})
    namespaces = serializers.ListSerializer(child=serializers.CharField(), required=False, label=_("命名空间"), default=[])
    namespaces_exclude = serializers.ListSerializer(
        child=serializers.CharField(), required=False, label=_("排除命名空间"), default=[]
    )
    container = ContainerSerializer(required=False, label=_("指定容器"))


class ValidateContainerCollectorYamlSerializer(serializers.Serializer):
    bk_biz_id = serializers.IntegerField(label=_("业务id"))
    bcs_cluster_id = serializers.CharField(label=_("bcs集群id"))
    yaml_config = serializers.CharField(label=_("YAML配置的base64"), allow_blank=True)

    def validate_yaml_config(self, value):
        try:
            yaml_text = base64.b64decode(value).decode("utf-8")
        except Exception:  # pylint: disable=broad-except
            raise ValidationError(_("base64编码解析失败"))
        return yaml_text


class ContainerCollectorYamlSerializer(serializers.Serializer):
    class NamespaceSelector(serializers.Serializer):
        any = serializers.BooleanField(label=_("是否匹配全部命名空间"), required=False)
        matchNames = serializers.ListField(label=_("关键字列表"), allow_empty=True, required=False)
        excludeNames = serializers.ListField(label=_("排除关键字列表"), allow_empty=True, required=False)

    class MultilineSerializer(serializers.Serializer):
        pattern = serializers.CharField(label=_("行首正则"), required=False, allow_blank=True, allow_null=True)
        maxLines = serializers.IntegerField(label=_("最多匹配行数"), required=False, max_value=5000, allow_null=True)
        timeout = serializers.CharField(label=_("最大耗时"), required=False, allow_blank=True, allow_null=True)

    class LabelSelectorSerializer(serializers.Serializer):
        class ExprSerializer(serializers.Serializer):
            key = serializers.CharField(label=_("标签key"))
            operator = serializers.ChoiceField(
                label=_("标签连接符"),
                choices=[
                    LabelSelectorOperator.IN,
                    LabelSelectorOperator.NOT_IN,
                    LabelSelectorOperator.EXISTS,
                    LabelSelectorOperator.DOES_NOT_EXIST,
                ],
            )
            values = serializers.ListField(
                label=_("标签value"), allow_empty=True, child=serializers.CharField(), required=False
            )

        matchLabels = serializers.DictField(
            child=serializers.CharField(), label=_("指定标签"), required=False, allow_empty=True
        )
        matchExpressions = serializers.ListSerializer(
            child=ExprSerializer(), label=_("指定表达式"), required=False, allow_empty=True
        )

    class FilterSerializer(serializers.Serializer):
        class ConditionSerializer(serializers.Serializer):
            index = serializers.CharField()
            key = serializers.CharField()
            op = serializers.CharField()

        conditions = ConditionSerializer(many=True)

    path = serializers.ListField(
        label=_("日志采集路径"), child=serializers.CharField(allow_blank=True), required=False, allow_empty=True
    )
    exclude_files = serializers.ListField(
        label=_("日志采集路径黑名单"), child=serializers.CharField(allow_blank=True), required=False, allow_empty=True
    )
    encoding = serializers.ChoiceField(label=_("日志字符集"), choices=EncodingsEnum.get_choices(), default="UTF-8")
    multiline = MultilineSerializer(label=_("段日志配置"), required=False)
    extMeta = serializers.DictField(label=_("额外的元数据"), required=False, allow_empty=True)
    logConfigType = serializers.ChoiceField(
        label=_("日志类型"),
        choices=[ContainerCollectorType.STDOUT, ContainerCollectorType.CONTAINER, ContainerCollectorType.NODE],
    )
    allContainer = serializers.BooleanField(label=_("是否匹配全量容器"), default=False)
    namespaceSelector = NamespaceSelector(label=_("匹配命名空间"), required=False)
    workloadType = serializers.CharField(label=_("匹配工作负载类型"), required=False, allow_blank=True)
    workloadName = serializers.CharField(label=_("匹配工作负载名称"), required=False, allow_blank=True)
    containerNameMatch = serializers.ListField(
        label=_("容器名称匹配"), child=serializers.CharField(), required=False, allow_empty=True
    )
    containerNameExclude = serializers.ListField(
        label=_("容器名称匹配排除"), child=serializers.CharField(), required=False, allow_empty=True
    )
    labelSelector = LabelSelectorSerializer(label=_("匹配标签"), required=False)
    annotationSelector = LabelSelectorSerializer(label=_("匹配注解"), required=False)
    delimiter = serializers.CharField(
        label=_("分隔符"), allow_null=True, allow_blank=True, required=False, trim_whitespace=False
    )
    filters = FilterSerializer(label=_("过滤规则"), many=True, required=False)
    addPodLabel = serializers.BooleanField(label=_("上报时是否把标签带上"), default=False)
    addPodAnnotation = serializers.BooleanField(label=_("上报时是否把注解带上"), default=False)

    def validate(self, attrs):
        attrs = super().validate(attrs)
        if attrs["logConfigType"] != ContainerCollectorType.STDOUT and not attrs.get("path"):
            raise SlzValidationError(_("当日志类型不为标准输出时，日志采集路径为必填项"))
        return attrs


class CustomCollectorBaseSerializer(CollectorETLParamsFieldSerializer):
    collector_config_name = serializers.CharField(label=_("采集名称"), max_length=50)
    category_id = serializers.CharField(label=_("分类ID"))
    # 清洗配置
    etl_config = serializers.CharField(label=_("清洗类型"), required=False, default=EtlConfig.BK_LOG_TEXT)
    # 存储配置
    storage_cluster_id = serializers.IntegerField(label=_("集群ID"), required=False)
    retention = serializers.IntegerField(label=_("有效时间"), required=False)
    allocation_min_days = serializers.IntegerField(label=_("冷热数据生效时间"), required=False)
    storage_replies = serializers.IntegerField(
        label=_("ES副本数量"), required=False, default=settings.ES_REPLICAS, min_value=0
    )
    es_shards = serializers.IntegerField(label=_("ES分片数量"), required=False, default=settings.ES_SHARDS, min_value=1)

    # 其他配置
    description = serializers.CharField(
        label=_("备注说明"), max_length=64, required=False, allow_null=True, allow_blank=True
    )
    is_display = serializers.BooleanField(label=_("是否展示"), default=True, required=False)

    def validate(self, attrs: dict) -> dict:
        # 先进行校验
        attrs = super().validate(attrs)
        # 在传入集群ID时校验其他参数
        keys = attrs.keys()
        if "storage_cluster_id" in keys:
            if "retention" not in keys:
                raise serializers.ValidationError(ugettext("有效时间不能为空"))
            if "allocation_min_days" not in keys:
                raise serializers.ValidationError(ugettext("冷热数据生效时间不能为空"))
        return attrs


class CustomCreateSerializer(CustomCollectorBaseSerializer):
    bk_biz_id = serializers.IntegerField(label=_("业务ID"), required=False)
    space_uid = SpaceUIDField(label=_("空间唯一标识"), required=False)

    collector_config_name_en = serializers.RegexField(
        label=_("采集英文名称"), min_length=5, max_length=50, regex=COLLECTOR_CONFIG_NAME_EN_REGEX
    )
    data_link_id = serializers.CharField(label=_("数据链路id"), required=False, allow_blank=True, allow_null=True)
    custom_type = serializers.ChoiceField(label=_("日志类型"), choices=CustomTypeEnum.get_choices())

    def validate(self, attrs: dict) -> dict:
        attrs = super().validate(attrs)
        if attrs.get("space_uid", ""):
            attrs["bk_biz_id"] = space_uid_to_bk_biz_id(attrs["space_uid"])
        elif not attrs.get("bk_biz_id", ""):
            raise ValueError("bk_biz_id or space_uid not found")

        return attrs


class CustomUpdateSerializer(CustomCollectorBaseSerializer):
    ...


class FastCollectorCreateSerializer(CollectorETLParamsFieldSerializer):
    """
    API快速创建采集项序列化
    """

    bk_biz_id = serializers.IntegerField(label=_("业务ID"))
    collector_config_name = serializers.CharField(label=_("采集名称"), max_length=50)
    collector_config_name_en = serializers.RegexField(
        label=_("采集英文名称"), min_length=5, max_length=50, regex=COLLECTOR_CONFIG_NAME_EN_REGEX
    )
    data_link_id = serializers.CharField(label=_("数据链路id"), required=False, allow_blank=True, allow_null=True)
    collector_scenario_id = serializers.ChoiceField(label=_("日志类型"), choices=CollectorScenarioEnum.get_choices())
    category_id = serializers.CharField(label=_("分类ID"))
    target_object_type = serializers.CharField(label=_("目标类型"))
    target_node_type = serializers.CharField(label=_("节点类型"))
    target_nodes = TargetNodeSerializer(label=_("目标节点"), many=True)
    data_encoding = serializers.ChoiceField(
        label=_("日志字符集"), choices=EncodingsEnum.get_choices(), required=False, default=EncodingsEnum.UTF.value
    )
    description = serializers.CharField(
        label=_("备注说明"), max_length=64, required=False, allow_null=True, allow_blank=True
    )
    environment = serializers.ChoiceField(
        label=_("环境"), default=Environment.LINUX, choices=[Environment.LINUX, Environment.WINDOWS]
    )
    params = PluginParamSerializer()
    etl_config = serializers.CharField(label=_("清洗类型"), required=False, default=EtlConfig.BK_LOG_TEXT)
    storage_cluster_id = serializers.IntegerField(label=_("集群ID"), required=False)
    retention = serializers.IntegerField(label=_("有效时间"), required=False, default=settings.ES_PUBLIC_STORAGE_DURATION)
    allocation_min_days = serializers.IntegerField(label=_("冷热数据生效时间"), required=False, default=0)
    storage_replies = serializers.IntegerField(
        label=_("ES副本数量"), required=False, default=settings.ES_REPLICAS, min_value=0
    )
    es_shards = serializers.IntegerField(label=_("ES分片数量"), required=False, default=settings.ES_SHARDS, min_value=1)

    def validate(self, attrs):
        if attrs["collector_scenario_id"] == "section":
            for field in ["multiline_pattern", "multiline_max_lines", "multiline_timeout"]:
                if field not in attrs["params"]:
                    raise ValidationError(_("{} 该字段为必填项").format(field))

        if attrs["collector_scenario_id"] == "wineventlog":
            for field in ["winlog_name"]:
                if field not in attrs["params"]:
                    raise ValidationError(_("{} 该字段为必填项").format(field))

        if attrs["etl_config"] in EtlConfigEnum.get_dict_choices():
            if not attrs.get("fields"):
                raise ValidationError(_("[字段提取]请输入需要提取的字段信息"))

            # 过滤掉标准字段，并检查time_field数量
            fields = []
            valid_fields = []
            time_fields = []
            for item in attrs["fields"]:
                if item.get("is_built_in"):
                    continue
                if item.get("is_time"):
                    time_fields.append(item)

                # 分隔符必须必指field_index
                if attrs["etl_config"] == EtlConfigEnum.BK_LOG_DELIMITER.value:
                    if "field_index" not in item:
                        raise ValidationError(_("分隔符必须指定field_index"))

                # 字段检查
                CollectorEtlFieldsSerializer().validate(item)
                fields.append(item)

                if not item.get("is_delete", False):
                    valid_fields.append(item)
            if len(time_fields) > 1:
                raise ValidationError(_("仅可以设置一个时间字段"))

            if len(valid_fields) == 0:
                raise ValidationError(_("清洗需要配置有效字段"))
            attrs["fields"] = fields
        else:
            attrs["fields"] = []
        return attrs


class FastCollectorUpdateSerializer(CollectorETLParamsFieldSerializer):
    collector_config_name = serializers.CharField(label=_("采集名称"), required=False, max_length=50)
    description = serializers.CharField(
        label=_("备注说明"), max_length=64, required=False, allow_null=True, allow_blank=True
    )
    target_object_type = serializers.CharField(label=_("目标类型"), required=False)
    target_node_type = serializers.CharField(label=_("节点类型"), required=False)
    target_nodes = TargetNodeSerializer(label=_("目标节点"), required=False, many=True)
    params = PluginParamSerializer(required=False)
    data_encoding = serializers.ChoiceField(
        label=_("日志字符集"), choices=EncodingsEnum.get_choices(), required=False, default=EncodingsEnum.UTF.value
    )
    etl_config = serializers.CharField(label=_("清洗类型"), required=False)
    storage_cluster_id = serializers.IntegerField(label=_("集群ID"), required=False)
    retention = serializers.IntegerField(label=_("有效时间"), required=False)
    allocation_min_days = serializers.IntegerField(label=_("冷热数据生效时间"), required=False)
    storage_replies = serializers.IntegerField(label=_("ES副本数量"), required=False, min_value=0)
    es_shards = serializers.IntegerField(label=_("ES分片数量"), required=False, min_value=1)

    def validate(self, attrs):
        attrs = super().validate(attrs)
        if attrs.get("etl_config") and attrs["etl_config"] in EtlConfigEnum.get_dict_choices():
            if not attrs.get("fields"):
                raise ValidationError(_("[字段提取]请输入需要提取的字段信息"))

            # 过滤掉标准字段，并检查time_field数量
            fields = []
            valid_fields = []
            time_fields = []
            for item in attrs["fields"]:
                if item.get("is_built_in"):
                    continue
                if item.get("is_time"):
                    time_fields.append(item)

                # 分隔符必须必指field_index
                if attrs["etl_config"] == EtlConfigEnum.BK_LOG_DELIMITER.value:
                    if "field_index" not in item:
                        raise ValidationError(_("分隔符必须指定field_index"))

                # 字段检查
                CollectorEtlFieldsSerializer().validate(item)
                fields.append(item)

                if not item.get("is_delete", False):
                    valid_fields.append(item)
            if len(time_fields) > 1:
                raise ValidationError(_("仅可以设置一个时间字段"))

            if len(valid_fields) == 0:
                raise ValidationError(_("清洗需要配置有效字段"))
            attrs["fields"] = fields
        else:
            attrs["fields"] = []
        return attrs


class ContainerCollectorConfigToYamlSerializer(serializers.Serializer):
    configs = serializers.ListSerializer(label=_("容器日志配置"), child=ContainerConfigSerializer())
    add_pod_label = serializers.BooleanField(label=_("上报时是否把标签带上"), default=False)
    add_pod_annotation = serializers.BooleanField(label=_("上报时是否把注解带上"), default=False)
    extra_labels = serializers.ListSerializer(label=_("额外标签"), required=False, child=LabelsSerializer())


class CheckCollectorSerializer(serializers.Serializer):
    collector_config_id = serializers.IntegerField(label=_("采集项ID"))
    hosts = serializers.ListSerializer(label=_("指定查询哪些主机"), required=False, child=BkIpSerializer())


class GetCollectorCheckResultSerializer(serializers.Serializer):
    check_record_id = serializers.CharField(label=_("采集项检查唯一标识"))<|MERGE_RESOLUTION|>--- conflicted
+++ resolved
@@ -774,14 +774,11 @@
     enable_retain_content = serializers.BooleanField(label=_("是否保留失败日志"), required=False, default=True)
     record_parse_failure = serializers.BooleanField(label=_("是否记录清洗失败标记"), required=False, default=True)
     path_regexp = serializers.CharField(label=_("采集路径分割的正则"), required=False, allow_null=True, allow_blank=True)
-<<<<<<< HEAD
-=======
     metadata_fields = serializers.ListField(
         child=CollectorMetadataSerializer(),
         label=_("元数据字段配置"),
         required=False,
     )
->>>>>>> 3fc35ca9
 
     def validate(self, attrs):
         ret = super().validate(attrs)
