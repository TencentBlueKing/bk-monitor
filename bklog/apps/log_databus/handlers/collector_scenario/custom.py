--- conflicted
+++ resolved
@@ -19,11 +19,7 @@
 We undertake not to change the open source license (MIT license) applicable to the current version of
 the project delivered to anyone in the future.
 """
-<<<<<<< HEAD
 from django.utils.translation import gettext as _
-=======
-from django.utils.translation import ugettext as _
->>>>>>> 4baa007e
 
 from apps.log_databus.constants import EtlConfig
 from apps.log_databus.handlers.collector_scenario.base import CollectorScenario
