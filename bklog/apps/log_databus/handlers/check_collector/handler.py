# -*- coding: utf-8 -*-
"""
Tencent is pleased to support the open source community by making BK-LOG 蓝鲸日志平台 available.
Copyright (C) 2021 THL A29 Limited, a Tencent company.  All rights reserved.
BK-LOG 蓝鲸日志平台 is licensed under the MIT License.
License for BK-LOG 蓝鲸日志平台:
--------------------------------------------------------------------
Permission is hereby granted, free of charge, to any person obtaining a copy of this software and associated
documentation files (the "Software"), to deal in the Software without restriction, including without limitation
the rights to use, copy, modify, merge, publish, distribute, sublicense, and/or sell copies of the Software,
and to permit persons to whom the Software is furnished to do so, subject to the following conditions:
The above copyright notice and this permission notice shall be included in all copies or substantial
portions of the Software.
THE SOFTWARE IS PROVIDED "AS IS", WITHOUT WARRANTY OF ANY KIND, EXPRESS OR IMPLIED, INCLUDING BUT NOT
LIMITED TO THE WARRANTIES OF MERCHANTABILITY, FITNESS FOR A PARTICULAR PURPOSE AND NONINFRINGEMENT. IN
NO EVENT SHALL THE AUTHORS OR COPYRIGHT HOLDERS BE LIABLE FOR ANY CLAIM, DAMAGES OR OTHER LIABILITY,
WHETHER IN AN ACTION OF CONTRACT, TORT OR OTHERWISE, ARISING FROM, OUT OF OR IN CONNECTION WITH THE
SOFTWARE OR THE USE OR OTHER DEALINGS IN THE SOFTWARE.
We undertake not to change the open source license (MIT license) applicable to the current version of
the project delivered to anyone in the future.
"""
import os
from typing import Any, Dict, List, Optional

<<<<<<< HEAD
from celery.task import task
from django.conf import settings
=======
>>>>>>> 68d710fa
from django.utils.translation import ugettext as _

from apps.log_commons.job import JobHelper
from apps.log_databus.constants import (
    GSE_PATH,
    IPC_PATH,
    CheckStatusEnum,
    TargetNodeTypeEnum,
)
from apps.log_databus.handlers.check_collector.base import CheckCollectorRecord
from apps.log_databus.handlers.check_collector.checker.agent_checker import AgentChecker
from apps.log_databus.handlers.check_collector.checker.bkunifylogbeat_checker import (
    BkunifylogbeatChecker,
)
from apps.log_databus.handlers.check_collector.checker.es_checker import EsChecker
from apps.log_databus.handlers.check_collector.checker.kafka_checker import KafkaChecker
from apps.log_databus.handlers.check_collector.checker.metadata_checker import (
    MetaDataChecker,
)
from apps.log_databus.handlers.check_collector.checker.route_checker import RouteChecker
from apps.log_databus.handlers.check_collector.checker.transfer_checker import (
    TransferChecker,
)
from apps.log_databus.models import CollectorConfig
<<<<<<< HEAD
=======
from apps.utils.task import high_priority_task
>>>>>>> 68d710fa


class CheckCollectorHandler:
    HANDLER_NAME = _("启动入口")

    def __init__(
        self, collector_config_id: int, hosts: List[Dict[str, Any]] = None, gse_path: str = None, ipc_path: str = None
    ):
        self.collector_config_id = collector_config_id
        self.hosts = hosts

        # 先定义字段
        self.subscription_id = None
        self.table_id = None
        self.bk_data_name = None
        self.bk_data_id = None
        self.bk_biz_id = None
        self.target_server: Dict[str, Any] = {}
        self.collector_config: Optional[CollectorConfig]
        self.gse_path = gse_path or os.environ.get("GSE_ROOT_PATH", GSE_PATH)
        self.ipc_path = ipc_path or os.environ.get("GSE_IPC_PATH", IPC_PATH)

        self.story_report = []
        self.kafka = []
        self.latest_log = []
        cache_key = CheckCollectorRecord.generate_check_record_id(collector_config_id, hosts)

        self.record = CheckCollectorRecord(cache_key)

        if not self.record.is_exist() or self.record.get_check_status() == CheckStatusEnum.FINISH.value:
            self.record.new_record()

    def pre_run(self):
        try:
            self.collector_config = CollectorConfig.objects.get(collector_config_id=self.collector_config_id)
        except CollectorConfig.DoesNotExist:
            self.record.append_error_info(_("采集项ID查找失败"), "pre-run")
            return

        # 快速脚本执行的参数target_server
        self.target_server = {}
        self.bk_biz_id = self.collector_config.bk_biz_id
        self.bk_data_id = self.collector_config.bk_data_id
        self.bk_data_name = self.collector_config.bk_data_name
        self.table_id = self.collector_config.table_id
        self.subscription_id = self.collector_config.subscription_id or 0

        # 如果有输入host, 则覆盖, 否则使用collector_config.target_nodes
        if self.hosts:
            try:
                self.target_server = JobHelper.adapt_hosts_target_server(bk_biz_id=self.bk_biz_id, hosts=self.hosts)
            except Exception as e:  # pylint: disable=broad-except
                self.record.append_error_info(
                    _("输入合法的hosts, err: {e}, 参考: [{'bk_host_id': 0, 'ip': 'ip', 'bk_cloud_id': 0}]").format(e=e),
                    self.HANDLER_NAME,
                )
                return
        else:
            # 不同的target_node_type
            target_node_type = self.collector_config.target_node_type
            if target_node_type == TargetNodeTypeEnum.TOPO.value:
                self.target_server = {
                    "topo_node_list": [
                        {"id": i["bk_inst_id"], "node_type": i["bk_obj_id"]} for i in self.collector_config.target_nodes
                    ]
                }
            elif target_node_type == TargetNodeTypeEnum.INSTANCE.value:
                self.target_server = JobHelper.adapt_hosts_target_server(
                    bk_biz_id=self.bk_biz_id, hosts=self.collector_config.target_nodes
                )
            elif target_node_type == TargetNodeTypeEnum.DYNAMIC_GROUP.value:
                self.target_server = {"dynamic_group_list": self.collector_config.target_nodes}
            else:
                # 不支持集群模板和服务模板, 因为转换成主机可能会碰到巨大数量的主机, 所以暂不支持
                self.record.append_error_info(
                    _("暂不支持该target_node_type: {target_node_type}").format(target_node_type=target_node_type),
                    self.HANDLER_NAME,
                )
        if not self.story_report:
            self.record.append_normal_info(_("初始化检查成功"), self.HANDLER_NAME)

    def run(self):
        self.pre_run()
        if not self.record.have_error:
            self.execute_check()

    def execute_check(self):
        # 只有通过容器下发的采集项才会检查
        if self.collector_config.is_container_environment:
            bkunifylogbeat_checker = BkunifylogbeatChecker(
                collector_config=self.collector_config, check_collector_record=self.record
            )
            bkunifylogbeat_checker.run()
            # 采集下发的容器日志的target_server为Node的节点
            self.target_server = bkunifylogbeat_checker.target_server

        # 容器自定义采集项不检查agent, target_server为空时也跳过检查
        if not self.collector_config.is_custom_container or not self.target_server:
            agent_checker = AgentChecker(
                bk_biz_id=self.bk_biz_id,
                target_server=self.target_server,
                subscription_id=self.subscription_id,
                gse_path=self.gse_path,
                ipc_path=self.ipc_path,
                check_collector_record=self.record,
            )
            agent_checker.run()

        router_checker = RouteChecker(self.bk_data_id, check_collector_record=self.record)
        router_checker.run()
        self.kafka = router_checker.kafka

        kafka_checker = KafkaChecker(self.kafka, check_collector_record=self.record)
        kafka_checker.run()
        self.latest_log = kafka_checker.latest_log

        transfer_checker = TransferChecker(
            collector_config=self.collector_config, latest_log=self.latest_log, check_collector_record=self.record
        )
        transfer_checker.run()

        es_checker = EsChecker(
            table_id=self.table_id, bk_data_name=self.bk_data_name, check_collector_record=self.record
        )
        es_checker.run()

        meta_data_checker = MetaDataChecker(check_collector_record=self.record)
        meta_data_checker.run()

    def get_record_infos(self) -> str:
        return self.record.get_infos()


<<<<<<< HEAD
@task(ignore_result=True, queue=settings.BK_LOG_HIGH_PRIORITY_QUEUE)
=======
@high_priority_task(ignore_result=True)
>>>>>>> 68d710fa
def async_run_check(collector_config_id: int, hosts: List[Dict[str, Any]] = None):
    handler = CheckCollectorHandler(collector_config_id=collector_config_id, hosts=hosts)
    handler.record.append_normal_info("check start", handler.HANDLER_NAME)
    handler.record.change_status(CheckStatusEnum.STARTED.value)
    handler.run()
    handler.record.append_normal_info("check finish", handler.HANDLER_NAME)
    handler.record.change_status(CheckStatusEnum.FINISH.value)<|MERGE_RESOLUTION|>--- conflicted
+++ resolved
@@ -22,11 +22,6 @@
 import os
 from typing import Any, Dict, List, Optional
 
-<<<<<<< HEAD
-from celery.task import task
-from django.conf import settings
-=======
->>>>>>> 68d710fa
 from django.utils.translation import ugettext as _
 
 from apps.log_commons.job import JobHelper
@@ -51,10 +46,7 @@
     TransferChecker,
 )
 from apps.log_databus.models import CollectorConfig
-<<<<<<< HEAD
-=======
 from apps.utils.task import high_priority_task
->>>>>>> 68d710fa
 
 
 class CheckCollectorHandler:
@@ -188,11 +180,7 @@
         return self.record.get_infos()
 
 
-<<<<<<< HEAD
-@task(ignore_result=True, queue=settings.BK_LOG_HIGH_PRIORITY_QUEUE)
-=======
 @high_priority_task(ignore_result=True)
->>>>>>> 68d710fa
 def async_run_check(collector_config_id: int, hosts: List[Dict[str, Any]] = None):
     handler = CheckCollectorHandler(collector_config_id=collector_config_id, hosts=hosts)
     handler.record.append_normal_info("check start", handler.HANDLER_NAME)
