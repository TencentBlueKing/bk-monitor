# -*- coding: utf-8 -*-
"""
Tencent is pleased to support the open source community by making BK-LOG 蓝鲸日志平台 available.
Copyright (C) 2021 THL A29 Limited, a Tencent company.  All rights reserved.
BK-LOG 蓝鲸日志平台 is licensed under the MIT License.
License for BK-LOG 蓝鲸日志平台:
--------------------------------------------------------------------
Permission is hereby granted, free of charge, to any person obtaining a copy of this software and associated
documentation files (the "Software"), to deal in the Software without restriction, including without limitation
the rights to use, copy, modify, merge, publish, distribute, sublicense, and/or sell copies of the Software,
and to permit persons to whom the Software is furnished to do so, subject to the following conditions:
The above copyright notice and this permission notice shall be included in all copies or substantial
portions of the Software.
THE SOFTWARE IS PROVIDED "AS IS", WITHOUT WARRANTY OF ANY KIND, EXPRESS OR IMPLIED, INCLUDING BUT NOT
LIMITED TO THE WARRANTIES OF MERCHANTABILITY, FITNESS FOR A PARTICULAR PURPOSE AND NONINFRINGEMENT. IN
NO EVENT SHALL THE AUTHORS OR COPYRIGHT HOLDERS BE LIABLE FOR ANY CLAIM, DAMAGES OR OTHER LIABILITY,
WHETHER IN AN ACTION OF CONTRACT, TORT OR OTHERWISE, ARISING FROM, OUT OF OR IN CONNECTION WITH THE
SOFTWARE OR THE USE OR OTHER DEALINGS IN THE SOFTWARE.
We undertake not to change the open source license (MIT license) applicable to the current version of
the project delivered to anyone in the future.
"""
import copy
import hashlib
import re
from typing import Any, Dict, List, Union

from django.conf import settings
from django.core.cache import cache
from django.utils.module_loading import import_string
from django.utils.translation import ugettext_lazy as _

from apps.api import TransferApi
from apps.exceptions import ApiResultError, ValidationError
from apps.log_databus.constants import (
    BKDATA_ES_TYPE_MAP,
    CACHE_KEY_CLUSTER_INFO,
    FIELD_TEMPLATE,
    PARSE_FAILURE_FIELD,
    EtlConfig,
    MetadataTypeEnum,
)
from apps.log_databus.exceptions import (
    EtlParseTimeFieldException,
    HotColdCheckException,
)
from apps.log_databus.handlers.collector_scenario import CollectorScenario
from apps.log_databus.models import CollectorConfig, CollectorPlugin
from apps.log_databus.utils.es_config import get_es_config
from apps.log_search.constants import (
    FieldBuiltInEnum,
    FieldDataTypeEnum,
    FieldDateFormatEnum,
)
from apps.utils import is_match_variate
from apps.utils.db import array_group


class EtlStorage(object):
    """
    清洗入库
    """

    # 子类需重载
    etl_config = None
    separator_node_name = "bk_separator_object"
    path_separator_node_name = "bk_separator_object_path"

    @classmethod
    def get_instance(cls, etl_config=None):
        mapping = {
            EtlConfig.BK_LOG_TEXT: "BkLogTextEtlStorage",
            EtlConfig.BK_LOG_JSON: "BkLogJsonEtlStorage",
            EtlConfig.BK_LOG_DELIMITER: "BkLogDelimiterEtlStorage",
            EtlConfig.BK_LOG_REGEXP: "BkLogRegexpEtlStorage",
        }
        try:
            etl_storage = import_string(
                "apps.log_databus.handlers.etl_storage.{}.{}".format(etl_config, mapping.get(etl_config))
            )
            return etl_storage()
        except ImportError as error:
            raise NotImplementedError(f"{etl_config} not implement, error: {error}")

    @classmethod
    def get_etl_config(cls, result_table_config, default="bk_log_text"):
        """
        根据RT表配置返回etl_config类型
        """
        separator_node_action = result_table_config.get("option", {}).get("separator_node_action")
        return {"regexp": "bk_log_regexp", "delimiter": "bk_log_delimiter", "json": "bk_log_json"}.get(
            separator_node_action, default
        )

    def etl_preview(self, data, etl_params) -> list:
        """
        字段提取预览
        :param data: 日志原文
        :param etl_params: 字段提取参数
        :return: 字段列表 list
        """
        raise NotImplementedError(_("功能暂未实现"))

    def get_bkdata_etl_config(self, fields, etl_params, built_in_config):
        raise NotImplementedError(_("功能暂未实现"))

    def get_result_table_config(self, fields, etl_params, built_in_config, es_version="5.X"):
        """
        配置清洗入库策略，需兼容新增、编辑
        """
        raise NotImplementedError(_("功能暂未实现"))

    @staticmethod
    def get_es_field_type(field):
        es_type = field.get("option", {}).get("es_type")
        if not es_type:
            es_type = FieldDataTypeEnum.get_es_field_type(field["field_type"], is_analyzed=field["is_analyzed"])
        return BKDATA_ES_TYPE_MAP.get(es_type, "string")

    @staticmethod
    def generate_hash_str(
        type: str, field_name: str, field_alias: str, is_case_sensitive: bool, tokenize_on_chars: str, length: int = 8
    ) -> str:
        """
        根据字段的配置生成简化的hash值
        因为监控的索引分裂的判断条件只对比了option的es_analyzer, 当参数变动的时候, 利用生成新的hash值来触发分裂索引
        """
        data = {
            "field_name": field_name,
            "field_alias": field_alias,
            "is_case_sensitive": is_case_sensitive,
            "tokenize_on_chars": tokenize_on_chars,
        }
        # 将字典按照key的顺序转换为字符串, 防止顺序不固定导致的hash值不一致
        data_str = ''.join([f'{k}{v}' for k, v in sorted(data.items())])
        # 使用SHA256算法生成hash值
        hash_obj = hashlib.sha256(data_str.encode('utf-8'))
        hash_str = hash_obj.hexdigest()[:length]
        # 截取指定长度的子串作为hash值
        return f"{type}_{hash_str}"

    def generate_field_analyzer_name(
        self, field_name: str, field_alias: str, is_case_sensitive: bool, tokenize_on_chars: str
    ) -> str:
        """
        生成analyzer名称
        """
        # 当大小写敏感和自定义分词器都为空时, 不使用自定义analyzer
        if not is_case_sensitive and not tokenize_on_chars:
            return ""
        return self.generate_hash_str("analyzer", field_name, field_alias, is_case_sensitive, tokenize_on_chars)

    @staticmethod
    def generate_field_tokenizer_name(field_name: str, field_alias: str, tokenize_on_chars: str) -> str:
        """
        生成tokenizer名称, 因为analyzer和tokenizer的名称是一一对应的, 所以不用特别的hash值
        """
        if not tokenize_on_chars:
            return ""
        return f"tokenizer_{field_name}_{field_alias}"

    def generate_fields_analysis(self, fields: List[Dict[str, Any]], etl_params: Dict[str, Any]) -> Dict[str, Any]:
        """
        构建各个字段的分词器
        """
        result = {
            "analyzer": {},
            "tokenizer": {},
        }
        # 保留原文, 处理原文分词器
        if etl_params.get("retain_original_text", False):
            analyzer_name = self.generate_field_analyzer_name(
                field_name="log",
                field_alias="data",
                is_case_sensitive=etl_params.get("original_text_is_case_sensitive", False),
                tokenize_on_chars=etl_params.get("original_text_tokenize_on_chars", ""),
            )
            if analyzer_name:
                tokenizer_name = self.generate_field_tokenizer_name(
                    field_name="log",
                    field_alias="data",
                    tokenize_on_chars=etl_params.get("original_text_tokenize_on_chars", ""),
                )
                result["analyzer"][analyzer_name] = {
                    "type": "custom",
                    "filter": [],
                }
                # 大小写不敏感的时候，需要加入lowercase
                if not etl_params.get("original_text_is_case_sensitive", False):
                    result["analyzer"][analyzer_name]["filter"].append("lowercase")
                if tokenizer_name:
                    result["analyzer"][analyzer_name]["tokenizer"] = tokenizer_name
                    result["tokenizer"][tokenizer_name] = {
                        "type": "char_group",
                        "tokenize_on_chars": [x for x in etl_params.get("original_text_tokenize_on_chars", "")],
                    }
                else:
                    # 自定义分词器为空时, 使用standard分词器, 不传es会报错
                    result["analyzer"][analyzer_name]["tokenizer"] = "standard"
        # 处理用户配置的清洗字段
        for field in fields:
            if not field.get("is_analyzed", False):
                continue
            analyzer_name = self.generate_field_analyzer_name(
                field_name=field.get("field_name", ""),
                field_alias=field.get("alias_name", ""),
                is_case_sensitive=field.get("is_case_sensitive", False),
                tokenize_on_chars=field.get("tokenize_on_chars", ""),
            )
            if not analyzer_name:
                continue
            tokenizer_name = self.generate_field_tokenizer_name(
                field_name=field.get("field_name", ""),
                field_alias=field.get("alias_name", ""),
                tokenize_on_chars=field.get("tokenize_on_chars", ""),
            )
            result["analyzer"][analyzer_name] = {
                "type": "custom",
                "filter": [],
            }
            # 大小写不敏感的时候，需要加入lowercase
            if not field.get("is_case_sensitive", False):
                result["analyzer"][analyzer_name]["filter"].append("lowercase")
            if tokenizer_name:
                result["analyzer"][analyzer_name]["tokenizer"] = tokenizer_name
                result["tokenizer"][tokenizer_name] = {
                    "type": "char_group",
                    "tokenize_on_chars": [x for x in field.get("tokenize_on_chars", "")],
                }
            else:
                result["analyzer"][analyzer_name]["tokenizer"] = "standard"
        return result

    def get_result_table_fields(self, fields, etl_params, built_in_config, es_version="5.X"):
        """
        META
        """
        # field_list
        field_list = built_in_config.get("fields", [])
        etl_flat = etl_params.get("etl_flat", False)

        # 是否保留原文
        if etl_params.get("retain_original_text"):
            # 保留原文默认text类型大小写敏感
            es_analyzer = self.generate_field_analyzer_name(
                field_name="log",
                field_alias="data",
                is_case_sensitive=etl_params.get("original_text_is_case_sensitive", False),
                tokenize_on_chars=etl_params.get("original_text_tokenize_on_chars", ""),
            )
            original_text_field = {
                "field_name": "log",
                "field_type": "string",
                "tag": "metric",
                "alias_name": "data",
                "description": "original_text",
                "option": {"es_type": "text", "es_include_in_all": True}
                if es_version.startswith("5.")
                else {"es_type": "text"},
            }
            if es_analyzer:
                original_text_field["option"]["es_analyzer"] = es_analyzer
            field_list.append(original_text_field)

        # 是否保留用户未定义字段
        if etl_params.get("retain_extra_json"):
            field_list.append(
                {
                    "field_name": "__ext_json",
                    "field_type": "object",
                    "tag": "dimension",
                    "alias_name": "ext_json",
                    "description": _("用户未定义JSON字段"),
                    "option": {
                        "es_type": "object",
                        "es_doc_values": True,
                        "es_include_in_all": False,
                        "real_path": f"{self.separator_node_name}.ext_json",
                    }
                    if es_version.startswith("5.")
                    else {
                        "es_type": "object",
                        "es_doc_values": True,
                        "real_path": f"{self.separator_node_name}.ext_json",
                    },
                },
            )

        # 增加清洗失败标记
        if etl_params.get("record_parse_failure"):
            field_list.append(
                {
                    "field_name": PARSE_FAILURE_FIELD,
                    "field_type": "boolean",
                    "tag": "dimension",
                    "alias_name": PARSE_FAILURE_FIELD,
                    "description": _("清洗失败标记"),
                    "option": {
                        "es_type": "boolean",
                        "es_doc_values": True,
                        "es_include_in_all": False,
                        "real_path": f"{self.separator_node_name}.{PARSE_FAILURE_FIELD}",
                    }
                    if es_version.startswith("5.")
                    else {
                        "es_type": "boolean",
                        "es_doc_values": True,
                        "real_path": f"{self.separator_node_name}.{PARSE_FAILURE_FIELD}",
                    },
                },
            )

        # 默认使用上报时间做为数据时间
        time_field = built_in_config["time_field"]
        built_in_keys = FieldBuiltInEnum.get_choices()

        etl_field_index = 1
        clustering_default_fields = self._get_log_clustering_default_fields()
        for field in fields:
            # 当在聚类场景的时候 不做下面的format操作
            if etl_flat and field["field_name"] in clustering_default_fields:
                field_list.append(field)
                continue
            # 过滤掉删除的字段
            if field["is_delete"]:
                continue

            # 设置字段的来源与目标存储
            source_field = field["field_name"]
            target_field = field["field_name"]
            if field.get("alias_name") and self.etl_config in [EtlConfig.BK_LOG_JSON]:
                target_field = field["alias_name"]

            if target_field.lower() in built_in_keys:
                raise ValidationError(_("字段不能与标准字段重复") + f":{target_field}")

            if not is_match_variate(target_field):
                raise ValidationError(_("字段名不符合变量规则"))

            # option, 非时间字段的option里的time_zone和time_format都为"", 不需要入库
            field_option = {
                k: v for k, v in field.get("option", {}).items() if k not in ["time_zone", "time_format", "es_format"]
            }
            field_option["field_index"] = etl_field_index
            etl_field_index += 1

            # ES_TYPE
            field_option["es_type"] = FieldDataTypeEnum.get_es_field_type(
                field["field_type"], is_analyzed=field["is_analyzed"]
            )
            # 分词场景下, 自定义分词器
            if field["is_analyzed"]:
                if field.get("option", {}).get("es_analyzer"):
                    field_option["es_analyzer"] = field["option"]["es_analyzer"]
                else:
                    analyzer_name = self.generate_field_analyzer_name(
                        field_name=field["field_name"],
                        field_alias=field.get("alias_name", ""),
                        is_case_sensitive=field.get("is_case_sensitive", False),
                        tokenize_on_chars=field.get("tokenize_on_chars", ""),
                    )
                    if analyzer_name:
                        field_option["es_analyzer"] = analyzer_name

            # ES_INCLUDE_IN_ALL
            if field["is_analyzed"] and es_version.startswith("5."):
                field_option["es_include_in_all"] = True

            # ES_DOC_VALUES
            field_option["es_doc_values"] = field["is_dimension"]

            if not etl_flat:
                # REAL_PATH
                field_option["real_path"] = f"{self.separator_node_name}.{source_field}"

            # 时间字段处理
            if field["is_time"]:
                time_field["alias_name"] = source_field
                if field_option.get("real_path"):
                    time_field["option"]["real_path"] = field_option["real_path"]
                time_field["option"]["time_zone"] = field["option"]["time_zone"]
                time_field["option"]["time_format"] = field["option"]["time_format"]
                time_field["option"]["field_index"] = field_option["field_index"]

                # 时间精度设置
                time_fmts = array_group(FieldDateFormatEnum.get_choices_list_dict(), "id", True)
                time_fmt = time_fmts.get(field["option"]["time_format"], {})
                time_field["option"]["es_format"] = time_fmt.get("es_format", "epoch_millis")
                time_field["option"]["es_type"] = time_fmt.get("es_type", "date")
                time_field["option"]["timestamp_unit"] = time_fmt.get("timestamp_unit", "ms")
                if time_fmt.get("is_custom"):
                    # 如果是自定义时间格式,加入time_layout字段
                    time_field["option"]["time_layout"] = time_fmt.get("description", "")

                # 注入默认值
                time_field["option"]["default_function"] = "fn:timestamp_from_utctime"

                # 删除原时间字段配置
                field_option["es_doc_values"] = False

            # 加入字段列表
            field_list.append(
                {
                    "field_name": target_field,
                    "field_type": FieldDataTypeEnum.get_meta_field_type(field_option["es_type"]),
                    "tag": "dimension" if field_option.get("es_doc_values", True) else "metric",
                    "description": field.get("description"),
                    "option": field_option,
                }
            )

        field_list.append(time_field)
        return {"fields": field_list, "time_field": time_field}

    def update_or_create_result_table(
        self,
        instance: Union[CollectorConfig, CollectorPlugin],
        table_id: str,
        storage_cluster_id: int,
        retention: int,
        allocation_min_days: int,
        storage_replies: int,
        fields: list = None,
        etl_params: dict = None,
        es_version: str = "5.X",
        hot_warm_config: dict = None,
        es_shards: int = settings.ES_SHARDS,
        index_settings: dict = None,
<<<<<<< HEAD
        alias_settings: list = None,
=======
        sort_fields: list = None,
        target_fields: list = None,
>>>>>>> 987977b0
    ):
        """
        创建或更新结果表
        :param instance: 采集项配置/采集插件
        :param table_id: 结果表ID
        :param storage_cluster_id: 存储集群id
        :param retention: 数据保留时间
        :param allocation_min_days: 执行分配的等待天数
        :param storage_replies: 存储副本数量
        :param fields: 字段列表
        :param etl_params: 清洗配置
        :param es_version: es
        :param hot_warm_config: 冷热数据配置
        :param es_shards: es分片数
        :param index_settings: 索引配置
<<<<<<< HEAD
        :param alias_settings: 别名配置
=======
        :param sort_fields: 排序字段
        :param target_fields: 定位字段
>>>>>>> 987977b0
        """
        from apps.log_databus.handlers.collector import build_result_table_id

        # ES 配置
        es_config = get_es_config(instance.get_bk_biz_id())

        # 时间格式
        date_format = es_config["ES_DATE_FORMAT"]

        # ES-分片数
        instance.storage_shards_nums = es_shards

        # ES-副本数
        instance.storage_replies = storage_replies

        # 需要切分的大小阈值，单位（GB）
        if not instance.storage_shards_size:
            instance.storage_shards_size = es_config["ES_SHARDS_SIZE"]
        slice_size = instance.storage_shards_nums * instance.storage_shards_size

        # index分片时间间隔，单位（分钟）
        slice_gap = es_config["ES_SLICE_GAP"]

        # 自定义analysis配置
        analysis = self.generate_fields_analysis(fields=fields, etl_params=etl_params)
        # ES兼容—mapping设置
        param_mapping = {
            "dynamic_templates": [
                {
                    "strings_as_keywords": {
                        "match_mapping_type": "string",
                        "mapping": {"norms": "false", "type": "keyword"},
                    }
                }
            ],
        }
        if es_version.startswith("5."):
            param_mapping["_all"] = {"enabled": True}
            param_mapping["include_in_all"] = False

        params = {
            "bk_data_id": instance.bk_data_id,
            # 必须为 库名.表名
            "table_id": build_result_table_id(instance.get_bk_biz_id(), table_id),
            "is_enable": True,
            "table_name_zh": instance.get_name(),
            "is_custom_table": True,
            "schema_type": "free",
            "default_storage": "elasticsearch",
            "default_storage_config": {
                "cluster_id": storage_cluster_id,
                "storage_cluster_id": storage_cluster_id,
                "retention": retention,
                "date_format": date_format,
                "slice_size": slice_size,
                "slice_gap": slice_gap,
                "mapping_settings": param_mapping,
                "index_settings": {
                    "number_of_shards": instance.storage_shards_nums,
                    "number_of_replicas": instance.storage_replies,
                    "analysis": analysis,
                },
            },
            "is_time_field_only": True,
            "bk_biz_id": instance.get_bk_biz_id(),
            "label": instance.category_id,
            "option": {},
            "field_list": [],
            "warm_phase_days": 0,
            "warm_phase_settings": {},
        }
        index_settings = index_settings or {}
        params["default_storage_config"]["index_settings"].update(index_settings)

        # 是否启用冷热集群
        if allocation_min_days:
            if not hot_warm_config or not hot_warm_config.get("is_enabled"):
                # 检查集群是否支持冷热数据功能
                raise HotColdCheckException()

            # 对于新数据，路由到热节点
            params["default_storage_config"]["index_settings"].update(
                {
                    f"index.routing.allocation.include.{hot_warm_config['hot_attr_name']}": hot_warm_config[
                        "hot_attr_value"
                    ],
                }
            )
            # n天后的数据，路由到冷节点
            params["default_storage_config"].update(
                {
                    "warm_phase_days": allocation_min_days,
                    "warm_phase_settings": {
                        "allocation_attr_name": hot_warm_config["warm_attr_name"],
                        "allocation_attr_value": hot_warm_config["warm_attr_value"],
                        "allocation_type": "include",
                    },
                }
            )

        # 获取清洗配置
        collector_scenario = CollectorScenario.get_instance(collector_scenario_id=instance.collector_scenario_id)
        built_in_config = collector_scenario.get_built_in_config(
            es_version,
            self.etl_config,
            sort_fields=sort_fields,
            target_fields=target_fields,
        )
        result_table_config = self.get_result_table_config(fields, etl_params, built_in_config, es_version=es_version)

        # 添加元数据路径配置到结果表配置中
        etl_path_regexp = etl_params.get("path_regexp", "")
        self.add_metadata_path_configs(etl_path_regexp, result_table_config)

        params.update(result_table_config)

        # 字段mapping优化
        for field in params["field_list"]:
            # 如果datetype不支持doc_values，则不设置doc_values，避免meta判断类型不一致创建新的index
            if "es_doc_values" in field.get("option", {}):
                if field["option"]["es_doc_values"] or field["option"]["es_type"] in ["date", "text"]:
                    del field["option"]["es_doc_values"]
            # 移除计分
            if "es_type" in field.get("option", {}) and field["option"]["es_type"] in ["text"]:
                field["option"]["es_norms"] = False

        # 别名配置
        if alias_settings:
            query_alias_settings = []
            for item in alias_settings:
                field_alias = {
                    "field_name": item["field_name"],
                    "query_alias": item["query_alias"],
                    "path_type": item["path_type"],
                }
                query_alias_settings.append(field_alias)
            params.update({"query_alias_settings": query_alias_settings})

        # 时间默认为维度
        if "time_option" in params and "es_doc_values" in params["time_option"]:
            del params["time_option"]["es_doc_values"]

        # 获取结果表是否已经创建，如果创建则选择更新
        table_id = ""
        try:
            table_id = TransferApi.get_result_table({"table_id": params["table_id"]}).get("table_id")
        except ApiResultError:
            pass

        # 兼容插件与采集项
        if not table_id:
            # 创建结果表
            table_id = TransferApi.create_result_table(params)["table_id"]
        else:
            # 更新结果表
            params["table_id"] = table_id
            TransferApi.modify_result_table(params)
            cache.delete(CACHE_KEY_CLUSTER_INFO.format(table_id))

        if not instance.table_id:
            instance.table_id = table_id
            instance.save()

        return {"table_id": instance.table_id, "params": params}

    @staticmethod
    def get_max_fields_index(field_list: List[dict]):
        """
        得到field_list中最大的field_index
        """
        field_index_list = [0]
        for item in field_list:
            field_option = item.get("option")
            if not field_option:
                continue
            field_index = field_option.get("field_index")
            if field_index:
                field_index_list.append(field_index)
        return max(field_index_list)

    def add_metadata_path_configs(self, etl_path_regexp: str, result_table_config: dict):
        """
        往结果表中添加元数据的路径配置
        :param etl_path_regexp: 采集路径分割正则
        :param result_table_config: 需要更新的结果表配置
        :return:
        """
        if not etl_path_regexp:
            return

        # 加入路径的清洗配置
        result_table_config["option"]["separator_configs"] = [
            {
                "separator_node_name": self.path_separator_node_name,
                "separator_node_action": "regexp",
                "separator_node_source": "filename",
                "separator_regexp": etl_path_regexp,
            }
        ]

        field_list = result_table_config["field_list"]
        etl_field_index = self.get_max_fields_index(field_list) + 1

        pattern = re.compile(etl_path_regexp)
        match_fields = list(pattern.groupindex.keys())
        for field_name in match_fields:
            result_table_config["field_list"].append(
                {
                    "description": "",
                    "field_name": field_name,
                    "field_type": "string",
                    "option": {
                        "metadata_type": MetadataTypeEnum.PATH.value,
                        "es_doc_values": True,
                        "es_type": "keyword",
                        "field_index": etl_field_index,
                        "real_path": f"{self.path_separator_node_name}.{field_name}",
                    },
                    "tag": "dimension",
                }
            )
            etl_field_index += 1

    @classmethod
    def switch_result_table(cls, collector_config: CollectorConfig, is_enable=True):
        """
        起停result_table
        :param collector_config: 采集项
        :param is_enable: 是否有效
        :return:
        """
        params = {
            "bk_data_id": collector_config.bk_data_id,
            # 必须为 库名.表名
            "table_id": f"{collector_config.table_id}",
            "is_enable": is_enable,
        }
        TransferApi.switch_result_table(params)
        return True

    @classmethod
    def parse_result_table_config(cls, result_table_config, result_table_storage=None, fields_dict=None):
        """
        根据meta配置返回前端格式
        :param result_table_config metadata_get_result_table
        :param result_table_storage metadata_get_result_table_storage
        :param 从mappings拉取的的字段信息
        """
        fields_dict = fields_dict or {}

        # 存储配置 && 清洗配置
        collector_config = {"etl_params": result_table_config.get("option", {})}
        if result_table_storage:
            collector_config["storage_cluster_id"] = result_table_storage["cluster_config"]["cluster_id"]
            collector_config["storage_cluster_name"] = result_table_storage["cluster_config"]["cluster_name"]
            collector_config["retention"] = result_table_storage["storage_config"].get("retention")
            collector_config["allocation_min_days"] = result_table_storage["storage_config"].get("warm_phase_days")

        # 字段
        built_in_fields = FieldBuiltInEnum.get_choices()
        field_list = []
        time_fields = [item for item in result_table_config["field_list"] if item["field_name"] == "dtEventTimeStamp"]
        if not time_fields:
            raise EtlParseTimeFieldException()
        time_field = copy.deepcopy(time_fields[0])

        # log clustering fields
        log_clustering_fields = cls._get_log_clustering_default_fields()
        for field in result_table_config["field_list"]:
            # 加入大小写敏感和分词配置
            final_field_dict = fields_dict.get(field["field_name"])
            if final_field_dict:
                field.update(
                    {
                        "is_case_sensitive": final_field_dict.get("is_case_sensitive", False),
                        "tokenize_on_chars": final_field_dict.get("tokenize_on_chars", ""),
                    }
                )

            # 判断是不是标准字段
            if not field.get("is_built_in", False):
                field["is_built_in"] = True if field["field_name"].lower() in built_in_fields else False

            # 聚类保留字段
            if field["field_name"] in log_clustering_fields:
                continue

            # 如果有指定别名，则需要调转位置(field_name：ES入库的字段名称；alias_name：数据源的字段名称)
            field_option = field.get("option", {})
            if field_option.get("real_path"):
                if cls.path_separator_node_name in field_option["real_path"]:
                    field["alias_name"] = field_option["real_path"].replace(f"{cls.path_separator_node_name}.", "")
                else:
                    field["alias_name"] = field_option["real_path"].replace(f"{cls.separator_node_name}.", "")

            if field.get("alias_name"):
                field["field_name"], field["alias_name"] = field["alias_name"], field["field_name"]

            # 如果别名与field_name相同，则不返回
            if field["field_name"] == field["alias_name"]:
                field["alias_name"] = ""

            # 时间字段处理
            field["is_time"] = False
            if field["field_name"] == time_field["alias_name"]:
                field["is_time"] = True
                field["is_dimension"] = True
                # option
                field_es_type = field["option"]["es_type"]
                field["option"] = time_field["option"]
                field["option"]["time_zone"] = int(time_field["option"]["time_zone"])
                field["option"]["es_type"] = field_es_type

            es_type = field_option.get("es_type", "keyword")

            # 字段类型
            field["field_type"] = FieldDataTypeEnum.get_field_type(es_type)

            # 分词字段设置
            field["is_analyzed"] = False
            if es_type == "text":
                field["is_analyzed"] = True
                field["is_dimension"] = False
            field["is_delete"] = field.get("is_delete", False)

            # 如果未设置维度，则获取es_doc_values的值
            if "is_dimension" not in field:
                field["is_dimension"] = field_option.get("es_doc_values", True)
                if field_option.get("es_type") == "text":
                    field["is_dimension"] = False

            field_list.append(field)

        # 添加删除字段
        if result_table_config["option"].get("separator_fields_remove"):
            fields_remove = result_table_config["option"]["separator_fields_remove"].split(",")
            for field_name in fields_remove:
                field_name = field_name.strip()
                if field_name == "":
                    continue

                field_info = copy.deepcopy(FIELD_TEMPLATE)
                field_info["field_name"] = field_name
                field_list.append(field_info)

        collector_config["fields"] = sorted(field_list, key=lambda x: x.get("option", {}).get("field_index", 0))
        return collector_config

    def _to_bkdata_assign(self, field):
        key = field.get("alias_name")
        if not key:
            key = field.get("field_name")
        return {
            "key": key,
            "assign_to": key,
            "type": self.get_es_field_type(field),
        }

    def _to_bkdata_assign_obj(self, field):
        key = field.get("alias_name")
        if not key:
            key = field.get("field_name")
        return {
            "key": "__all_keys__",
            "assign_to": key,
            "type": self.get_es_field_type(field),
        }

    def _get_built_in_fields_type_fields(self, built_in_fields):
        built_in_fields_type_object = [field for field in built_in_fields if field["field_type"] == "object"]
        built_in_fields_no_type_object = [field for field in built_in_fields if field["field_type"] != "object"]
        if len(built_in_fields_no_type_object) == 0:
            access_built_in_fields_type_object = []
        else:
            access_built_in_fields_type_object = [
                {
                    "type": "access",
                    "subtype": "access_obj",
                    "label": "label60f0af",
                    "key": field.get("alias_name") if field.get("alias_name") else field.get("field_name"),
                    "result": f'{field.get("alias_name") if field.get("alias_name") else field.get("field_name")}_json',
                    "default_type": "null",
                    "default_value": "",
                    "next": {
                        "type": "assign",
                        "subtype": "assign_json",
                        "label": "label2af98b",
                        "assign": [self._to_bkdata_assign_obj(field)],
                        "next": None,
                    },
                }
                for field in built_in_fields_type_object
            ]
        return built_in_fields_type_object, built_in_fields_no_type_object, access_built_in_fields_type_object

    def _to_bkdata_conf(self, time_field):
        return {
            "output_field_name": "timestamp",
            "time_format": time_field["option"]["time_format"],
            "timezone": time_field["option"]["time_zone"],
            "encoding": "UTF-8",
            "timestamp_len": 0,
            "time_field_name": time_field.get("alias_name"),
        }

    def _get_bkdata_default_fields(self, built_in_fields, time_field):
        result = [
            self._to_bkdata_assign(built_in_field)
            for built_in_field in built_in_fields
            if not built_in_field.get("flat_field", False)
        ]
        if not time_field.get("option", {}).get("real_path"):
            result.append(self._to_bkdata_assign(time_field))
        result.append(
            self._to_bkdata_assign({"field_name": "time", "alias_name": "time", "option": {"es_type": "long"}})
        )
        return result

    @classmethod
    def _get_log_clustering_default_fields(cls):
        return {field["field_name"] for field in CollectorScenario.log_clustering_fields()}

    def get_path_field_configs(self, etl_path_regexp: str, field_list: List[dict]):
        """
        获取路径清洗配置
        """
        if not etl_path_regexp:
            return []

        etl_field_index = self.get_max_fields_index(field_list) + 1
        path_field_config_list = []
        pattern = re.compile(etl_path_regexp)
        match_fields = list(pattern.groupindex.keys())
        for field_name in match_fields:
            path_field_config_list.append(
                {
                    "description": "",
                    "field_name": field_name,
                    "field_type": "string",
                    "option": {
                        "metadata_type": MetadataTypeEnum.PATH.value,
                        "es_doc_values": True,
                        "es_type": "keyword",
                        "field_index": etl_field_index,
                        "real_path": f"{self.path_separator_node_name}.{field_name}",
                    },
                    "tag": "dimension",
                }
            )
            etl_field_index += 1
        return path_field_config_list

    def separate_fields_config(self, field_list: List[dict]):
        """
        把log和path的字段配置分开
        """
        log_fields = []
        path_fields = []
        for item in field_list:
            field_option = item.get("option") or {}
            if self.path_separator_node_name in field_option.get("real_path", ""):
                path_fields.append(item)
            else:
                log_fields.append(item)
        return log_fields, path_fields

    def add_path_configs(self, path_fields: List[dict], etl_path_regexp: str, bkdata_json_config):
        """
        把路径配置添加到bkdata_json_config中
        """
        if not etl_path_regexp or not path_fields:
            return
        path_config = {
            "type": "access",
            "subtype": "access_obj",
            "label": "labeld3fa8a",
            "key": "filename",
            "result": "filename",
            "default_type": "null",
            "default_value": "",
            "next": {
                "type": "fun",
                "method": "regex_extract",
                "label": "label533df5",
                "args": [
                    {
                        "result": "filename_item",
                        "keys": [
                            field["alias_name"] if field["alias_name"] else field["field_name"] for field in path_fields
                        ],
                        "regexp": etl_path_regexp.replace("(?P<", "(?<"),
                    }
                ],
                "next": {
                    "type": "assign",
                    "subtype": "assign_obj",
                    "label": "label04104e",
                    "assign": [self._to_bkdata_assign(field) for field in path_fields],
                    "next": None,
                },
            },
        }
        bkdata_json_config["extract"]["next"]["next"].append(path_config)<|MERGE_RESOLUTION|>--- conflicted
+++ resolved
@@ -425,12 +425,9 @@
         hot_warm_config: dict = None,
         es_shards: int = settings.ES_SHARDS,
         index_settings: dict = None,
-<<<<<<< HEAD
-        alias_settings: list = None,
-=======
         sort_fields: list = None,
         target_fields: list = None,
->>>>>>> 987977b0
+        alias_settings: list = None,
     ):
         """
         创建或更新结果表
@@ -446,12 +443,9 @@
         :param hot_warm_config: 冷热数据配置
         :param es_shards: es分片数
         :param index_settings: 索引配置
-<<<<<<< HEAD
-        :param alias_settings: 别名配置
-=======
         :param sort_fields: 排序字段
         :param target_fields: 定位字段
->>>>>>> 987977b0
+        :param alias_settings: 别名配置
         """
         from apps.log_databus.handlers.collector import build_result_table_id
 
