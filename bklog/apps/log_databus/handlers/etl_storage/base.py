"""
Tencent is pleased to support the open source community by making BK-LOG 蓝鲸日志平台 available.
Copyright (C) 2021 THL A29 Limited, a Tencent company.  All rights reserved.
BK-LOG 蓝鲸日志平台 is licensed under the MIT License.
License for BK-LOG 蓝鲸日志平台:
--------------------------------------------------------------------
Permission is hereby granted, free of charge, to any person obtaining a copy of this software and associated
documentation files (the "Software"), to deal in the Software without restriction, including without limitation
the rights to use, copy, modify, merge, publish, distribute, sublicense, and/or sell copies of the Software,
and to permit persons to whom the Software is furnished to do so, subject to the following conditions:
The above copyright notice and this permission notice shall be included in all copies or substantial
portions of the Software.
THE SOFTWARE IS PROVIDED "AS IS", WITHOUT WARRANTY OF ANY KIND, EXPRESS OR IMPLIED, INCLUDING BUT NOT
LIMITED TO THE WARRANTIES OF MERCHANTABILITY, FITNESS FOR A PARTICULAR PURPOSE AND NONINFRINGEMENT. IN
NO EVENT SHALL THE AUTHORS OR COPYRIGHT HOLDERS BE LIABLE FOR ANY CLAIM, DAMAGES OR OTHER LIABILITY,
WHETHER IN AN ACTION OF CONTRACT, TORT OR OTHERWISE, ARISING FROM, OUT OF OR IN CONNECTION WITH THE
SOFTWARE OR THE USE OR OTHER DEALINGS IN THE SOFTWARE.
We undertake not to change the open source license (MIT license) applicable to the current version of
the project delivered to anyone in the future.
"""

import copy
import hashlib
import re
from typing import Any

from django.conf import settings
from django.core.cache import cache
from django.utils.module_loading import import_string
from django.utils.translation import gettext_lazy as _

from apps.api import TransferApi
from apps.exceptions import ApiResultError, ValidationError
from apps.feature_toggle.handlers.toggle import FeatureToggleObject
from apps.log_databus.constants import (
    BKDATA_ES_TYPE_MAP,
    CACHE_KEY_CLUSTER_INFO,
    FIELD_TEMPLATE,
    PARSE_FAILURE_FIELD,
    EtlConfig,
    MetadataTypeEnum,
    MIN_FLATTENED_SUPPORT_VERSION,
)
from apps.log_databus.exceptions import (
    EtlParseTimeFieldException,
    HotColdCheckException,
)
from apps.log_databus.handlers.collector_scenario import CollectorScenario
from apps.log_databus.handlers.collector_scenario.utils import build_es_option_type
from apps.log_databus.models import CollectorConfig, CollectorPlugin
from apps.log_databus.utils.es_config import get_es_config, is_version_less_than
from apps.log_search.constants import (
    FieldBuiltInEnum,
    FieldDataTypeEnum,
    FieldDateFormatEnum,
)
from apps.utils import is_match_variate
from apps.utils.codecs import unicode_str_decode
from apps.utils.db import array_group


class EtlStorage:
    """
    清洗入库
    """

    # 子类需重载
    etl_config = None
    separator_node_name = "bk_separator_object"
    path_separator_node_name = "bk_separator_object_path"

    @classmethod
    def get_instance(cls, etl_config=None):
        mapping = {
            EtlConfig.BK_LOG_TEXT: "BkLogTextEtlStorage",
            EtlConfig.BK_LOG_JSON: "BkLogJsonEtlStorage",
            EtlConfig.BK_LOG_DELIMITER: "BkLogDelimiterEtlStorage",
            EtlConfig.BK_LOG_REGEXP: "BkLogRegexpEtlStorage",
        }
        try:
            etl_storage = import_string(f"apps.log_databus.handlers.etl_storage.{etl_config}.{mapping.get(etl_config)}")
            return etl_storage()
        except ImportError as error:
            raise NotImplementedError(f"{etl_config} not implement, error: {error}")

    @classmethod
    def get_etl_config(cls, result_table_config, default="bk_log_text"):
        """
        根据RT表配置返回etl_config类型
        """
        separator_node_action = result_table_config.get("option", {}).get("separator_node_action")
        return {"regexp": "bk_log_regexp", "delimiter": "bk_log_delimiter", "json": "bk_log_json"}.get(
            separator_node_action, default
        )

    def etl_preview(self, data, etl_params) -> list:
        """
        字段提取预览
        :param data: 日志原文
        :param etl_params: 字段提取参数
        :return: 字段列表 list
        """
        raise NotImplementedError(_("功能暂未实现"))

    def etl_preview_v4(self, data, etl_params) -> list:
        """
        V4版本字段提取预览，直接调用BkDataDatabusApi.databus_clean_debug方法
        :param data: 日志原文
        :param etl_params: 字段提取参数
        :return: 字段列表 list
        """
        raise NotImplementedError(_("V4版本功能暂未实现"))

    def get_bkdata_etl_config(self, fields, etl_params, built_in_config):
        raise NotImplementedError(_("功能暂未实现"))

    def get_result_table_config(self, fields, etl_params, built_in_config, es_version="5.X", enable_v4=False):
        """
        配置清洗入库策略，需兼容新增、编辑
        """
        raise NotImplementedError(_("功能暂未实现"))

    def build_log_v4_data_link(self, fields: list, etl_params: dict, built_in_config: dict) -> dict:
        """
        构建V4版本的clean_rules配置
        :param fields: 字段列表
        :param etl_params: 清洗参数
        :param built_in_config: 内置配置，包含fields和time_field
        :return: clean_rules配置字典
        """
        raise NotImplementedError(_("V4版本clean_rules构建功能暂未实现"))

    @staticmethod
    def get_es_field_type(field):
        es_type = field.get("option", {}).get("es_type")
        if not es_type:
            es_type = FieldDataTypeEnum.get_es_field_type(field["field_type"], is_analyzed=field["is_analyzed"])
        return BKDATA_ES_TYPE_MAP.get(es_type, "string")

    @staticmethod
    def _get_output_type(field_type: str) -> str:
        """
        将字段类型转换为V4 clean_rules的output_type
        """
        type_mapping = {
            "string": "string",
            "int": "long",
            "long": "long",
            "float": "double",
            "double": "double",
            "object": "dict",
            "bool": "boolean",
            "boolean": "boolean",
        }
        return type_mapping.get(field_type, "string")

    @staticmethod
    def _convert_v3_to_v4_time_format(v3_time_format: str) -> dict:
        """
        将V3时间格式转换为V4 in_place_time_parsing配置
        :param v3_time_format: V3版本的时间格式字符串
        :return: V4版本的in_place_time_parsing配置字典
        """
        # V3到V4时间格式映射表
        time_format_mapping = {
            # 标准日期时间格式
            "yyyy-MM-dd HH:mm:ss": {"format": "%Y-%m-%d %H:%M:%S", "zone": 0},
            "yyyy-MM-dd HH:mm:ss,SSS": {"format": "%Y-%m-%d %H:%M:%S,%3f", "zone": 0},
            "yyyy-MM-dd HH:mm:ss.SSS": {"format": "%Y-%m-%d %H:%M:%S.%3f", "zone": 0},
            "yyyy-MM-dd HH:mm:ss.SSSSSS": {"format": "%Y-%m-%d %H:%M:%S.%6f", "zone": 0},
            "yy-MM-dd HH:mm:ss.SSSSSS": {"format": "%y-%m-%d %H:%M:%S.%6f", "zone": 0},
            "yyyy-MM-ddTHH:mm:ss.SSSSSS": {"format": "%Y-%m-%dT%H:%M:%S.%6f", "zone": 0},
            "yyyy-MM-dd+HH:mm:ss": {"format": "%Y-%m-%d+%H:%M:%S", "zone": 0},
            "MM/dd/yyyy HH:mm:ss": {"format": "%m/%d/%Y %H:%M:%S", "zone": 0},
            "yyyyMMddHHmmss": {"format": "%Y%m%d%H%M%S", "zone": 0},
            "yyyyMMdd HHmmss": {"format": "%Y%m%d %H%M%S", "zone": 0},
            "yyyyMMdd HHmmss.SSS": {"format": "%Y%m%d %H%M%S.%3f", "zone": 0},
            "dd/MMM/yyyy:HH:mm:ss": {"format": "%d/%b/%Y:%H:%M:%S", "zone": 0},
            "dd/MMM/yyyy:HH:mm:ssZ": {"format": "%d/%b/%Y:%H:%M:%S%:z", "zone": None},
            "dd/MMM/yyyy:HH:mm:ss Z": {"format": "%d/%b/%Y:%H:%M:%S %:z", "zone": None},
            "dd/MMM/yyyy:HH:mm:ssZZ": {"format": "%d/%b/%Y:%H:%M:%S%:z", "zone": None},
            "dd/MMM/yyyy:HH:mm:ss ZZ": {"format": "%d/%b/%Y:%H:%M:%S %:z", "zone": None},
            "rfc3339": {"format": "%+", "zone": None},
            "yyyy-MM-ddTHH:mm:ss": {"format": "%Y-%m-%dT%H:%M:%S", "zone": 0},
            "yyyy-MM-ddTHH:mm:ss.SSS": {"format": "%Y-%m-%dT%H:%M:%S.%3f", "zone": 0},
            "yyyyMMddTHHmmssZ": {"format": "%Y%m%dT%H%M%S%:z", "zone": None},
            "yyyyMMddTHHmmss.SSSSSSZ": {"format": "%Y%m%dT%H%M%S.%6f%:z", "zone": None},
            "yyyy-MM-ddTHH:mm:ss.SSSZ": {"format": "%Y-%m-%dT%H:%M:%S.%3f%:z", "zone": None},
            "yyyy-MM-ddTHH:mm:ss.SSSSSSZ": {"format": "%Y-%m-%dT%H:%M:%S.%6fZ", "zone": None},
            "ISO8601": {"format": "%+", "zone": None},
            "yyyy-MM-ddTHH:mm:ssZ": {"format": "%Y-%m-%dT%H:%M:%S%:z", "zone": None},
            "yyyy-MM-ddTHH:mm:ss.SSSSSSZZ": {"format": "%Y-%m-%dT%H:%M:%S.%6f%:z", "zone": None},
            "yyyy.MM.dd-HH.mm.ss:SSS": {"format": "%Y.%m.%d-%H.%M.%S:%3f", "zone": 0},
            "date_hour_minute_second": {"format": "%Y-%m-%dT%H:%M:%S", "zone": 0},
            "date_hour_minute_second_millis": {"format": "%Y-%m-%dT%H:%M:%S.%3f", "zone": 0},
            "basic_date_time": {"format": "%Y%m%dT%H%M%S.%3f%z", "zone": None},
            "basic_date_time_no_millis": {"format": "%Y%m%dT%H%M%S%z", "zone": None},
            "basic_date_time_micros": {"format": "%Y%m%dT%H%M%S.%6f%z", "zone": None},
            "strict_date_time": {"format": "%Y-%m-%dT%H:%M:%S.%3f%:z", "zone": None},
            "strict_date_time_no_millis": {"format": "%Y-%m-%dT%H:%M:%S%:z", "zone": None},
            "strict_date_time_micros": {"format": "%Y-%m-%dT%H:%M:%S.%6f%:z", "zone": None},
            # Unix时间戳格式
            "epoch_micros": {"format": "Unix Timestamp", "zone": None},
            "Unix Time Stamp(milliseconds)": {"format": "Unix Timestamp", "zone": None},
            "epoch_millis": {"format": "Unix Timestamp", "zone": None},
            "epoch_second": {"format": "Unix Timestamp", "zone": None},
        }

        # 获取映射配置
        format_config = time_format_mapping.get(v3_time_format)
        if not format_config:
            # 如果找不到映射，使用默认配置
            return {
                "from": {"format": "%Y-%m-%d %H:%M:%S", "zone": 0},
                "interval_format": None,
                "to": "millis",
                "now_if_parse_failed": True,
            }

        # 构建V4 in_place_time_parsing配置
        return {
            "from": {"format": format_config["format"], "zone": format_config["zone"]},
            "interval_format": None,
            "to": "millis",
            "now_if_parse_failed": True,
        }

    def _build_built_in_fields_v4(self, built_in_config: dict) -> list:
        """
        构建V4版本的内置字段规则
        :param built_in_config: 内置配置，包含fields和time_field
        :return: 内置字段规则列表
        """
        rules = []

        # 处理内置字段
        built_in_fields = built_in_config.get("fields", [])
        for field in built_in_fields:
            field_name = field["field_name"]
            alias_name = field.get("alias_name", field_name)
            field_type = field["field_type"]

            # 跳过log、iterationIndex字段，它会在后面单独处理
            if field_name in ["log", "iterationIndex"]:
                continue

            rules.append(
                {
                    "input_id": "json_data",
                    "output_id": field_name,
                    "operator": {
                        "type": "assign",
                        "key_index": alias_name,
                        "alias": field_name,
                        "desc": field.get("description"),
                        "input_type": None,
                        "output_type": self._get_output_type(field_type),
                        "fixed_value": None,
                        "is_time_field": None,
                        "time_format": None,
                        "in_place_time_parsing": None,
                        "default_value": None,
                    },
                }
            )

        # 处理时间字段
        time_field = built_in_config.get("time_field")
        if time_field:
            time_field_name = time_field["field_name"]
            time_alias_name = time_field.get("alias_name", time_field_name)
            time_field_type = time_field["field_type"]

            # 获取V3时间格式并转换为V4格式
            v3_time_format = time_field.get("option", {}).get("time_format", "yyyy-MM-dd HH:mm:ss")
            v4_time_parsing = self._convert_v3_to_v4_time_format(v3_time_format)

            rules.append(
                {
                    "input_id": "json_data",
                    "output_id": time_field_name,
                    "operator": {
                        "type": "assign",
                        "key_index": time_alias_name,
                        "alias": time_field_name,
                        "desc": time_field.get("description"),
                        "input_type": None,
                        "output_type": self._get_output_type(time_field_type),
                        "fixed_value": None,
                        "is_time_field": None,
                        "time_format": None,
                        "in_place_time_parsing": v4_time_parsing,
                        "default_value": None,
                    },
                }
            )

        return rules

    @staticmethod
    def generate_hash_str(
        type: str, field_name: str, field_alias: str, is_case_sensitive: bool, tokenize_on_chars: str, length: int = 8
    ) -> str:
        """
        根据字段的配置生成简化的hash值
        因为监控的索引分裂的判断条件只对比了option的es_analyzer, 当参数变动的时候, 利用生成新的hash值来触发分裂索引
        """
        data = {
            "field_name": field_name,
            "field_alias": field_alias,
            "is_case_sensitive": is_case_sensitive,
            "tokenize_on_chars": tokenize_on_chars,
        }
        # 将字典按照key的顺序转换为字符串, 防止顺序不固定导致的hash值不一致
        data_str = "".join([f"{k}{v}" for k, v in sorted(data.items())])
        # 使用SHA256算法生成hash值
        hash_obj = hashlib.sha256(data_str.encode("utf-8"))
        hash_str = hash_obj.hexdigest()[:length]
        # 截取指定长度的子串作为hash值
        return f"{type}_{hash_str}"

    def generate_field_analyzer_name(
        self, field_name: str, field_alias: str, is_case_sensitive: bool, tokenize_on_chars: str
    ) -> str:
        """
        生成analyzer名称
        """
        # 当大小写敏感和自定义分词器都为空时, 不使用自定义analyzer
        if not is_case_sensitive and not tokenize_on_chars:
            return ""
        if tokenize_on_chars:
            # 将unicode编码的字符串转换为正常字符串
            tokenize_on_chars = unicode_str_decode(tokenize_on_chars)
        return self.generate_hash_str("analyzer", field_name, field_alias, is_case_sensitive, tokenize_on_chars)

    @staticmethod
    def generate_field_tokenizer_name(field_name: str, field_alias: str, tokenize_on_chars: str) -> str:
        """
        生成tokenizer名称, 因为analyzer和tokenizer的名称是一一对应的, 所以不用特别的hash值
        """
        if not tokenize_on_chars:
            return ""
        return f"tokenizer_{field_name}_{field_alias}"

    def generate_fields_analysis(self, fields: list[dict[str, Any]], etl_params: dict[str, Any]) -> dict[str, Any]:
        """
        构建各个字段的分词器
        """
        result = {
            "analyzer": {},
            "tokenizer": {},
        }
        # 保留原文, 处理原文分词器
        if etl_params.get("retain_original_text", False):
            analyzer_name = self.generate_field_analyzer_name(
                field_name="log",
                field_alias="data",
                is_case_sensitive=etl_params.get("original_text_is_case_sensitive", False),
                tokenize_on_chars=etl_params.get("original_text_tokenize_on_chars", ""),
            )
            if analyzer_name:
                tokenizer_name = self.generate_field_tokenizer_name(
                    field_name="log",
                    field_alias="data",
                    tokenize_on_chars=etl_params.get("original_text_tokenize_on_chars", ""),
                )
                result["analyzer"][analyzer_name] = {
                    "type": "custom",
                    "filter": [],
                }
                # 大小写不敏感的时候，需要加入lowercase
                if not etl_params.get("original_text_is_case_sensitive", False):
                    result["analyzer"][analyzer_name]["filter"].append("lowercase")
                if tokenizer_name:
                    result["analyzer"][analyzer_name]["tokenizer"] = tokenizer_name
                    original_text_tokenize_on_chars = etl_params.get("original_text_tokenize_on_chars", "")
                    if original_text_tokenize_on_chars:
                        original_text_tokenize_on_chars = unicode_str_decode(original_text_tokenize_on_chars)
                    result["tokenizer"][tokenizer_name] = {
                        "type": "char_group",
                        "tokenize_on_chars": [x for x in original_text_tokenize_on_chars],
                    }
                else:
                    # 自定义分词器为空时, 使用standard分词器, 不传es会报错
                    result["analyzer"][analyzer_name]["tokenizer"] = "standard"
        # 处理用户配置的清洗字段
        for field in fields:
            if not field.get("is_analyzed", False):
                continue
            analyzer_name = self.generate_field_analyzer_name(
                field_name=field.get("field_name", ""),
                field_alias=field.get("alias_name", ""),
                is_case_sensitive=field.get("is_case_sensitive", False),
                tokenize_on_chars=field.get("tokenize_on_chars", ""),
            )
            if not analyzer_name:
                continue
            tokenizer_name = self.generate_field_tokenizer_name(
                field_name=field.get("field_name", ""),
                field_alias=field.get("alias_name", ""),
                tokenize_on_chars=field.get("tokenize_on_chars", ""),
            )
            result["analyzer"][analyzer_name] = {
                "type": "custom",
                "filter": [],
            }
            # 大小写不敏感的时候，需要加入lowercase
            if not field.get("is_case_sensitive", False):
                result["analyzer"][analyzer_name]["filter"].append("lowercase")
            if tokenizer_name:
                result["analyzer"][analyzer_name]["tokenizer"] = tokenizer_name
                tokenize_on_chars = field.get("tokenize_on_chars", "")
                if tokenize_on_chars:
                    tokenize_on_chars = unicode_str_decode(tokenize_on_chars)
                result["tokenizer"][tokenizer_name] = {
                    "type": "char_group",
                    "tokenize_on_chars": [x for x in tokenize_on_chars],
                }
            else:
                result["analyzer"][analyzer_name]["tokenizer"] = "standard"
        return result

    def get_result_table_fields(self, fields, etl_params, built_in_config, es_version="5.X"):
        """
        META
        """
        # field_list
        field_list = copy.deepcopy(built_in_config.get("fields", []))
        etl_flat = etl_params.get("etl_flat", False)

        # 是否保留原文
        if etl_params.get("retain_original_text"):
            # 保留原文默认text类型大小写敏感
            es_analyzer = self.generate_field_analyzer_name(
                field_name="log",
                field_alias="data",
                is_case_sensitive=etl_params.get("original_text_is_case_sensitive", False),
                tokenize_on_chars=etl_params.get("original_text_tokenize_on_chars", ""),
            )
            original_text_field = {
                "field_name": "log",
                "field_type": "string",
                "tag": "metric",
                "alias_name": "data",
                "description": "original_text",
                "option": {"es_type": "text", "es_include_in_all": True}
                if es_version.startswith("5.")
                else {"es_type": "text"},
            }
            if es_analyzer:
                original_text_field["option"]["es_analyzer"] = es_analyzer
            field_list.append(original_text_field)

        # 是否保留用户未定义字段
        if etl_params.get("retain_extra_json"):
            field_list.append(
                {
                    "field_name": "__ext_json",
                    "field_type": "object",
                    "tag": "dimension",
                    "alias_name": "ext_json",
                    "description": _("用户未定义JSON字段"),
                    "option": {
                        "es_type": "object",
                        "es_doc_values": True,
                        "es_include_in_all": False,
                        "real_path": f"{self.separator_node_name}.ext_json",
                    }
                    if es_version.startswith("5.")
                    else {
                        "es_type": "object",
                        "es_doc_values": True,
                        "real_path": f"{self.separator_node_name}.ext_json",
                    },
                },
            )

        # 增加清洗失败标记
        if etl_params.get("record_parse_failure"):
            field_list.append(
                {
                    "field_name": PARSE_FAILURE_FIELD,
                    "field_type": "boolean",
                    "tag": "dimension",
                    "alias_name": PARSE_FAILURE_FIELD,
                    "description": _("清洗失败标记"),
                    "option": {
                        "es_type": "boolean",
                        "es_doc_values": True,
                        "es_include_in_all": False,
                        "real_path": f"{self.separator_node_name}.{PARSE_FAILURE_FIELD}",
                    }
                    if es_version.startswith("5.")
                    else {
                        "es_type": "boolean",
                        "es_doc_values": True,
                        "real_path": f"{self.separator_node_name}.{PARSE_FAILURE_FIELD}",
                    },
                },
            )

        # 默认使用上报时间做为数据时间
        time_field = built_in_config["time_field"]
        nano_time_field = None
        built_in_keys = FieldBuiltInEnum.get_choices()

        etl_field_index = 1
        clustering_default_fields = self._get_log_clustering_default_fields()
        is_nanos = False
        for field in fields:
            # 当在聚类场景的时候 不做下面的format操作
            if etl_flat and field["field_name"] in clustering_default_fields:
                field_list.append(field)
                continue
            # 过滤掉删除的字段
            if field["is_delete"]:
                continue

            # 设置字段的来源与目标存储
            source_field = field["field_name"]
            target_field = field["field_name"]
            if field.get("alias_name") and self.etl_config in [EtlConfig.BK_LOG_JSON]:
                target_field = field["alias_name"]

            if target_field.lower() in built_in_keys:
                raise ValidationError(_("字段不能与标准字段重复") + f":{target_field}")

            if not is_match_variate(target_field):
                raise ValidationError(_("字段名不符合变量规则"))

            if field["field_type"] == FieldDataTypeEnum.FLATTENED.value and is_version_less_than(
                es_version, MIN_FLATTENED_SUPPORT_VERSION
            ):
                raise ValidationError(_(f"ES版本{es_version}不支持 flattened 字段类型"))

            option = field.get("option") or {}

            # option, 非时间字段的option里的time_zone和time_format都为"", 不需要入库
            field_option = {k: v for k, v in option.items() if k not in ["time_zone", "time_format", "es_format"]}
            field_option["field_index"] = etl_field_index
            etl_field_index += 1

            # ES_TYPE
            field_option["es_type"] = FieldDataTypeEnum.get_es_field_type(
                field["field_type"], is_analyzed=field["is_analyzed"]
            )
            # 分词场景下, 自定义分词器
            if field["is_analyzed"]:
                analyzer_name = self.generate_field_analyzer_name(
                    field_name=field["field_name"],
                    field_alias=field.get("alias_name", ""),
                    is_case_sensitive=field.get("is_case_sensitive", False),
                    tokenize_on_chars=field.get("tokenize_on_chars", ""),
                )
                if analyzer_name:
                    field_option["es_analyzer"] = analyzer_name

            # ES_INCLUDE_IN_ALL
            if field["is_analyzed"] and es_version.startswith("5."):
                field_option["es_include_in_all"] = True

            # ES_DOC_VALUES
            field_option["es_doc_values"] = field["is_dimension"]

            if not etl_flat:
                # REAL_PATH
                field_option["real_path"] = f"{self.separator_node_name}.{source_field}"

            # 时间字段处理
            if field["is_time"]:
                time_field["alias_name"] = source_field
                if field_option.get("real_path"):
                    time_field["option"]["real_path"] = field_option["real_path"]
                time_field["option"]["time_zone"] = field["option"]["time_zone"]
                time_field["option"]["time_format"] = field["option"]["time_format"]
                time_field["option"]["field_index"] = field_option["field_index"]

                # 时间精度设置
                time_fmts = array_group(FieldDateFormatEnum.get_choices_list_dict(), "id", True)
                time_fmt = time_fmts.get(field["option"]["time_format"], {})
                if time_fmt.get("es_format", "epoch_millis") == "strict_date_optional_time_nanos":
                    time_field["option"]["es_format"] = "epoch_millis"
                    time_field["option"]["es_type"] = "date"
                    time_field["option"]["timestamp_unit"] = "ms"
                    is_nanos = True
                else:
                    time_field["option"]["es_format"] = time_fmt.get("es_format", "epoch_millis")
                    time_field["option"]["es_type"] = time_fmt.get("es_type", "date")
                    time_field["option"]["timestamp_unit"] = time_fmt.get("timestamp_unit", "ms")
                if time_fmt.get("is_custom"):
                    # 如果是自定义时间格式,加入time_layout字段
                    time_field["option"]["time_layout"] = time_fmt.get("description", "")

                # 注入默认值
                time_field["option"]["default_function"] = "fn:timestamp_from_utctime"

                # 删除原时间字段配置
                field_option["es_doc_values"] = False

                nano_time_field = copy.deepcopy(time_field)
                nano_time_field["field_name"] = "dtEventTimeStampNanos"
                nano_time_field["option"]["es_format"] = time_fmt.get("es_format", "epoch_millis")
                nano_time_field["option"]["es_type"] = time_fmt.get("es_type", "date")
                nano_time_field["option"]["timestamp_unit"] = time_fmt.get("timestamp_unit", "ms")

            # 加入字段列表
            field_list.append(
                {
                    "field_name": target_field,
                    "field_type": FieldDataTypeEnum.get_meta_field_type(field_option["es_type"]),
                    "tag": "dimension" if field_option.get("es_doc_values", True) else "metric",
                    "description": field.get("description"),
                    "option": field_option,
                }
            )

        field_list.append(time_field)
        if is_nanos:
            field_list.append(nano_time_field)
        return {"fields": field_list, "time_field": time_field}

    def update_or_create_result_table(
        self,
        instance: CollectorConfig | CollectorPlugin,
        table_id: str,
        storage_cluster_id: int,
        retention: int,
        allocation_min_days: int,
        storage_replies: int,
        fields: list = None,
        etl_params: dict = None,
        es_version: str = "5.X",
        hot_warm_config: dict = None,
        es_shards: int = settings.ES_SHARDS,
        index_settings: dict = None,
        sort_fields: list = None,
        target_fields: list = None,
        total_shards_per_node: int = None,
    ):
        """
        创建或更新结果表
        :param instance: 采集项配置/采集插件
        :param table_id: 结果表ID
        :param storage_cluster_id: 存储集群id
        :param retention: 数据保留时间
        :param allocation_min_days: 执行分配的等待天数
        :param storage_replies: 存储副本数量
        :param fields: 字段列表
        :param etl_params: 清洗配置
        :param es_version: es
        :param hot_warm_config: 冷热数据配置
        :param es_shards: es分片数
        :param index_settings: 索引配置
        :param sort_fields: 排序字段
        :param target_fields: 定位字段
        :param total_shards_per_node: 每个节点的分片总数
        """
        from apps.log_databus.handlers.collector import CollectorHandler

        # ES 配置
        es_config = get_es_config(instance.get_bk_biz_id())

        # 时间格式
        date_format = es_config["ES_DATE_FORMAT"]

        # ES-分片数
        instance.storage_shards_nums = es_shards

        # ES-副本数
        instance.storage_replies = storage_replies

        # 需要切分的大小阈值，单位（GB）
        if not instance.storage_shards_size:
            instance.storage_shards_size = es_config["ES_SHARDS_SIZE"]
        slice_size = instance.storage_shards_nums * instance.storage_shards_size

        # index分片时间间隔，单位（分钟）
        slice_gap = es_config["ES_SLICE_GAP"]

        # 自定义analysis配置
        analysis = self.generate_fields_analysis(fields=fields, etl_params=etl_params)
        # ES兼容—mapping设置
        param_mapping = {
            "dynamic_templates": [
                {
                    "strings_as_keywords": {
                        "match_mapping_type": "string",
                        "mapping": {"norms": "false", "type": "keyword"},
                    }
                }
            ],
        }
        if es_version.startswith("5."):
            param_mapping["_all"] = {"enabled": True}
            param_mapping["include_in_all"] = False

        params = {
            "bk_data_id": instance.bk_data_id,
            # 必须为 库名.表名
            "table_id": CollectorHandler.build_result_table_id(instance.get_bk_biz_id(), table_id),
            "table_name_zh": instance.get_name(),
            "is_custom_table": True,
            "schema_type": "free",
            "default_storage": "elasticsearch",
            "default_storage_config": {
                "cluster_id": storage_cluster_id,
                "storage_cluster_id": storage_cluster_id,
                "retention": retention,
                "date_format": date_format,
                "slice_size": slice_size,
                "slice_gap": slice_gap,
                "mapping_settings": param_mapping,
                "index_settings": {
                    "number_of_shards": instance.storage_shards_nums,
                    "number_of_replicas": instance.storage_replies,
                    "analysis": analysis,
                },
            },
            "is_time_field_only": True,
            "bk_biz_id": instance.get_bk_biz_id(),
            "label": instance.category_id,
            "option": {},
            "field_list": [],
            "warm_phase_days": 0,
            "warm_phase_settings": {},
        }
        index_settings = index_settings or {}
        if total_shards_per_node is not None and total_shards_per_node > 0:
            index_settings.update({"index.routing.allocation.total_shards_per_node": total_shards_per_node})
        params["default_storage_config"]["index_settings"].update(index_settings)

        # 增加冷热集群配置参数
        params = self._deal_hot_warm_config(allocation_min_days, hot_warm_config, params)

        # 获取结果表是否已经创建，如果创建则选择更新
        table_id = ""
        try:
            table_id = TransferApi.get_result_table({"table_id": params["table_id"]}).get("table_id")
        except ApiResultError:
            pass

        if not table_id and FeatureToggleObject.switch("log_v4_data_link", instance.get_bk_biz_id()):
<<<<<<< HEAD
            if hasattr(instance, 'enable_v4'):
=======
            if hasattr(instance, "enable_v4"):
>>>>>>> 0590d980
                instance.enable_v4 = True
                instance.save()

        # 获取清洗配置
        collector_scenario = CollectorScenario.get_instance(collector_scenario_id=instance.collector_scenario_id)
        built_in_config = collector_scenario.get_built_in_config(
            es_version,
            self.etl_config,
            sort_fields=sort_fields,
            target_fields=target_fields,
        )
<<<<<<< HEAD
        enable_v4 = getattr(instance, 'enable_v4', False)
        result_table_config = self.get_result_table_config(fields, etl_params, built_in_config,
                                                           es_version=es_version, enable_v4=enable_v4)
=======
        enable_v4 = getattr(instance, "enable_v4", False)
        result_table_config = self.get_result_table_config(
            fields, etl_params, built_in_config, es_version=es_version, enable_v4=enable_v4
        )
>>>>>>> 0590d980
        is_nanos = False
        for rt_field in result_table_config["field_list"]:
            if rt_field["field_name"] == "dtEventTimeStampNanos":
                is_nanos = True
                break

        # 添加元数据路径配置到结果表配置中
        etl_path_regexp = etl_params.get("path_regexp", "")
        self.add_metadata_path_configs(etl_path_regexp, result_table_config)

        params.update(result_table_config)

        # 字段mapping优化
        for field in params["field_list"]:
            # 如果datetype不支持doc_values，则不设置doc_values，避免meta判断类型不一致创建新的index
            if "es_doc_values" in field.get("option", {}):
                if field["option"]["es_doc_values"] or field["option"]["es_type"] in ["date", "text"]:
                    del field["option"]["es_doc_values"]
            # 移除计分
            if "es_type" in field.get("option", {}) and field["option"]["es_type"] in ["text"]:
                field["option"]["es_norms"] = False

        # 时间默认为维度
        if "time_option" in params and "es_doc_values" in params["time_option"]:
            del params["time_option"]["es_doc_values"]

        # 兼容插件与采集项
        if not table_id:
            # 创建结果表
            params["is_enable"] = True
            table_id = TransferApi.create_result_table(params)["table_id"]
        else:
            # 更新结果表
            params["table_id"] = table_id
            from apps.log_databus.tasks.collector import modify_result_table

            modify_result_table.delay(params)
            cache.delete(CACHE_KEY_CLUSTER_INFO.format(table_id))

        if not instance.table_id:
            instance.table_id = table_id
            instance.save()

        if is_nanos:
            instance.is_nanos = True
            instance.save()

        return {"table_id": instance.table_id, "params": params}

    @staticmethod
    def get_max_fields_index(field_list: list[dict]):
        """
        得到field_list中最大的field_index
        """
        field_index_list = [0]
        for item in field_list:
            field_option = item.get("option")
            if not field_option:
                continue
            field_index = field_option.get("field_index")
            if field_index:
                field_index_list.append(field_index)
        return max(field_index_list)

    def add_metadata_path_configs(self, etl_path_regexp: str, result_table_config: dict):
        """
        往结果表中添加元数据的路径配置
        :param etl_path_regexp: 采集路径分割正则
        :param result_table_config: 需要更新的结果表配置
        :return:
        """
        if not etl_path_regexp:
            return

        # 加入路径的清洗配置
        result_table_config["option"]["separator_configs"] = [
            {
                "separator_node_name": self.path_separator_node_name,
                "separator_node_action": "regexp",
                "separator_node_source": "filename",
                "separator_regexp": etl_path_regexp,
            }
        ]

        field_list = result_table_config["field_list"]
        etl_field_index = self.get_max_fields_index(field_list) + 1

        pattern = re.compile(etl_path_regexp)
        match_fields = list(pattern.groupindex.keys())
        for field_name in match_fields:
            result_table_config["field_list"].append(
                {
                    "description": "",
                    "field_name": field_name,
                    "field_type": "string",
                    "option": {
                        "metadata_type": MetadataTypeEnum.PATH.value,
                        "es_doc_values": True,
                        "es_type": "keyword",
                        "field_index": etl_field_index,
                        "real_path": f"{self.path_separator_node_name}.{field_name}",
                    },
                    "tag": "dimension",
                }
            )
            etl_field_index += 1

    @classmethod
    def switch_result_table(cls, collector_config: CollectorConfig, is_enable=True):
        """
        起停result_table
        :param collector_config: 采集项
        :param is_enable: 是否有效
        :return:
        """
        params = {
            "bk_data_id": collector_config.bk_data_id,
            # 必须为 库名.表名
            "table_id": f"{collector_config.table_id}",
            "is_enable": is_enable,
            "bk_biz_id": collector_config.bk_biz_id,
        }
        TransferApi.switch_result_table(params)
        return True

    @classmethod
    def parse_result_table_config(cls, result_table_config, result_table_storage=None, fields_dict=None):
        """
        根据meta配置返回前端格式
        :param result_table_config metadata_get_result_table
        :param result_table_storage metadata_get_result_table_storage
        :param 从mappings拉取的的字段信息
        """
        fields_dict = fields_dict or {}

        # 存储配置 && 清洗配置
        collector_config = {"etl_params": result_table_config.get("option", {})}
        if result_table_storage:
            collector_config["storage_cluster_id"] = result_table_storage["cluster_config"]["cluster_id"]
            collector_config["storage_cluster_name"] = (
                result_table_storage["cluster_config"].get("display_name")
                or result_table_storage["cluster_config"]["cluster_name"]
            )
            collector_config["retention"] = result_table_storage["storage_config"].get("retention")
            collector_config["allocation_min_days"] = result_table_storage["storage_config"].get("warm_phase_days")

        # 字段
        built_in_fields = FieldBuiltInEnum.get_choices()
        field_list = []
        time_fields = [item for item in result_table_config["field_list"] if item["field_name"] == "dtEventTimeStamp"]
        if not time_fields:
            raise EtlParseTimeFieldException()
        time_field = copy.deepcopy(time_fields[0])

        # log clustering fields
        log_clustering_fields = cls._get_log_clustering_default_fields()
        for field in result_table_config["field_list"]:
            # 加入大小写敏感和分词配置
            final_field_dict = fields_dict.get(field["field_name"])
            if final_field_dict:
                field.update(
                    {
                        "is_case_sensitive": final_field_dict.get("is_case_sensitive", False),
                        "tokenize_on_chars": final_field_dict.get("tokenize_on_chars", ""),
                    }
                )

            # 判断是不是标准字段
            if not field.get("is_built_in", False):
                field["is_built_in"] = True if field["field_name"].lower() in built_in_fields else False

            # 聚类保留字段
            if field["field_name"] in log_clustering_fields:
                continue

            # 如果有指定别名，则需要调转位置(field_name：ES入库的字段名称；alias_name：数据源的字段名称)
            field_option = field.get("option", {})
            if field_option.get("real_path"):
                if cls.path_separator_node_name in field_option["real_path"]:
                    field["alias_name"] = field_option["real_path"].replace(f"{cls.path_separator_node_name}.", "")
                else:
                    field["alias_name"] = field_option["real_path"].replace(f"{cls.separator_node_name}.", "")

            if field.get("alias_name"):
                field["field_name"], field["alias_name"] = field["alias_name"], field["field_name"]

            # 如果别名与field_name相同，则不返回
            if field["field_name"] == field["alias_name"]:
                field["alias_name"] = ""

            # 时间字段处理
            field["is_time"] = False
            if field["field_name"] == time_field["alias_name"]:
                field["is_time"] = True
                field["is_dimension"] = True
                # option
                field_es_type = field["option"]["es_type"]
                field["option"] = time_field["option"]
                field["option"]["time_zone"] = int(time_field["option"]["time_zone"])
                field["option"]["es_type"] = field_es_type

            es_type = field_option.get("es_type", "keyword")

            # 字段类型
            field["field_type"] = FieldDataTypeEnum.get_field_type(es_type)

            # 分词字段设置
            field["is_analyzed"] = False
            if es_type == "text":
                field["is_analyzed"] = True
                field["is_dimension"] = False
            field["is_delete"] = field.get("is_delete", False)

            # 如果未设置维度，则获取es_doc_values的值
            if "is_dimension" not in field:
                field["is_dimension"] = field_option.get("es_doc_values", True)
                if field_option.get("es_type") == "text":
                    field["is_dimension"] = False

            field_list.append(field)

        # 添加删除字段
        if result_table_config["option"].get("separator_fields_remove"):
            fields_remove = result_table_config["option"]["separator_fields_remove"].split(",")
            for field_name in fields_remove:
                field_name = field_name.strip()
                if field_name == "":
                    continue

                field_info = copy.deepcopy(FIELD_TEMPLATE)
                field_info["field_name"] = field_name
                field_list.append(field_info)

        collector_config["fields"] = sorted(field_list, key=lambda x: x.get("option", {}).get("field_index", 0))
        return collector_config

    def _to_bkdata_assign(self, field):
        key = field.get("alias_name")
        if not key:
            key = field.get("field_name")
        return {
            "key": key,
            "assign_to": key,
            "type": self.get_es_field_type(field),
        }

    def _to_bkdata_assign_obj(self, field):
        key = field.get("alias_name")
        if not key:
            key = field.get("field_name")
        return {
            "key": key,
            "assign_to": key,
            "type": self.get_es_field_type(field),
        }

    def _get_built_in_fields_type_fields(self, built_in_fields):
        built_in_fields_type_object = [field for field in built_in_fields if field["field_type"] == "object"]
        built_in_fields_no_type_object = [field for field in built_in_fields if field["field_type"] != "object"]
        if len(built_in_fields_no_type_object) == 0:
            access_built_in_fields_type_object = []
        else:
            access_built_in_fields_type_object = [
                {
                    "type": "assign",
                    "subtype": "assign_json",
                    "label": "label2af98b",
                    "assign": [self._to_bkdata_assign_obj(field)],
                    "next": None,
                }
                for field in built_in_fields_type_object
            ]
        return built_in_fields_type_object, built_in_fields_no_type_object, access_built_in_fields_type_object

    def _to_bkdata_conf(self, time_field):
        return {
            "output_field_name": "timestamp",
            "time_format": time_field["option"]["time_format"],
            "timezone": time_field["option"]["time_zone"],
            "encoding": "UTF-8",
            "timestamp_len": 0,
            "time_field_name": time_field.get("alias_name"),
        }

    def _get_bkdata_default_fields(self, built_in_fields, time_field):
        result = [
            self._to_bkdata_assign(built_in_field)
            for built_in_field in built_in_fields
            if not built_in_field.get("flat_field", False)
        ]
        if not time_field.get("option", {}).get("real_path"):
            result.append(self._to_bkdata_assign(time_field))
        result.append(
            self._to_bkdata_assign({"field_name": "time", "alias_name": "time", "option": {"es_type": "long"}})
        )
        return result

    @classmethod
    def _get_log_clustering_default_fields(cls):
        return {field["field_name"] for field in CollectorScenario.log_clustering_fields()}

    def get_path_field_configs(self, etl_path_regexp: str, field_list: list[dict]):
        """
        获取路径清洗配置
        """
        if not etl_path_regexp:
            return []

        etl_field_index = self.get_max_fields_index(field_list) + 1
        path_field_config_list = []
        pattern = re.compile(etl_path_regexp)
        match_fields = list(pattern.groupindex.keys())
        for field_name in match_fields:
            path_field_config_list.append(
                {
                    "description": "",
                    "field_name": field_name,
                    "field_type": "string",
                    "option": {
                        "metadata_type": MetadataTypeEnum.PATH.value,
                        "es_doc_values": True,
                        "es_type": "keyword",
                        "field_index": etl_field_index,
                        "real_path": f"{self.path_separator_node_name}.{field_name}",
                    },
                    "tag": "dimension",
                }
            )
            etl_field_index += 1
        return path_field_config_list

    def separate_fields_config(self, field_list: list[dict]):
        """
        把log和path的字段配置分开
        """
        log_fields = []
        path_fields = []
        for item in field_list:
            field_option = item.get("option") or {}
            if self.path_separator_node_name in field_option.get("real_path", ""):
                path_fields.append(item)
            else:
                log_fields.append(item)
        return log_fields, path_fields

    def add_path_configs(self, path_fields: list[dict], etl_path_regexp: str, bkdata_json_config):
        """
        把路径配置添加到bkdata_json_config中
        """
        if not etl_path_regexp or not path_fields:
            return
        path_config = {
            "type": "access",
            "subtype": "access_obj",
            "label": "labeld3fa8a",
            "key": "filename",
            "result": "filename",
            "default_type": "null",
            "default_value": "",
            "next": {
                "type": "fun",
                "method": "regex_extract",
                "label": "label533df5",
                "args": [
                    {
                        "result": "filename_item",
                        "keys": [
                            field["alias_name"] if field["alias_name"] else field["field_name"] for field in path_fields
                        ],
                        "regexp": etl_path_regexp.replace("(?P<", "(?<"),
                    }
                ],
                "next": {
                    "type": "assign",
                    "subtype": "assign_obj",
                    "label": "label04104e",
                    "assign": [self._to_bkdata_assign(field) for field in path_fields],
                    "next": None,
                },
            },
        }
        bkdata_json_config["extract"]["next"]["next"].append(path_config)

    @classmethod
    def _deal_hot_warm_config(cls, allocation_min_days: int, hot_warm_config: dict, params: dict) -> dict:
        # 是否启用冷热集群
        if not allocation_min_days:
            return params

        if not hot_warm_config or not hot_warm_config.get("is_enabled"):
            # 检查集群是否支持冷热数据功能
            raise HotColdCheckException()

        # 对于新数据，路由到热节点
        params["default_storage_config"]["index_settings"].update(
            {
                f"index.routing.allocation.include.{hot_warm_config['hot_attr_name']}": hot_warm_config[
                    "hot_attr_value"
                ],
            }
        )
        # n天后的数据，路由到冷节点
        params["default_storage_config"].update(
            {
                "warm_phase_days": allocation_min_days,
                "warm_phase_settings": {
                    "allocation_attr_name": hot_warm_config["warm_attr_name"],
                    "allocation_attr_value": hot_warm_config["warm_attr_value"],
                    "allocation_type": "include",
                },
            }
        )
        return params

    @classmethod
    def update_or_create_pattern_result_table(
        cls,
        instance: CollectorConfig,
        table_id: str,
        storage_cluster_id: int,
        allocation_min_days: int,
        storage_replies: int,
        es_version: str = "5.X",
        hot_warm_config: dict = None,
        es_shards: int = settings.ES_SHARDS,
        index_settings: dict = None,
        total_shards_per_node: int = None,
        retention: int = 180,
    ):
        """
        创建或更新 Pattern 结果表
        :param instance: 采集项配置/采集插件
        :param table_id: 结果表ID
        :param storage_cluster_id: 存储集群id
        :param retention: 数据保留时间
        :param allocation_min_days: 执行分配的等待天数
        :param storage_replies: 存储副本数量
        :param es_version: es
        :param hot_warm_config: 冷热数据配置
        :param es_shards: es分片数
        :param index_settings: 索引配置
        :param total_shards_per_node: 每个节点的分片总数
        """

        # ES 配置
        es_config = get_es_config(instance.get_bk_biz_id())

        # 时间格式
        date_format = es_config["ES_DATE_FORMAT"]

        # 需要切分的大小阈值，单位（GB）
        storage_shards_size = instance.storage_shards_size or es_config["ES_SHARDS_SIZE"]
        slice_size = es_shards * storage_shards_size

        # index分片时间间隔，单位（分钟）
        slice_gap = es_config["ES_SLICE_GAP"]

        # ES兼容—mapping设置
        param_mapping = {
            "dynamic_templates": [
                {
                    "strings_as_keywords": {
                        "match_mapping_type": "string",
                        "mapping": {"norms": "false", "type": "keyword"},
                    }
                }
            ],
        }
        if es_version.startswith("5."):
            param_mapping["_all"] = {"enabled": True}
            param_mapping["include_in_all"] = False

        params = {
            "bk_data_id": instance.bk_data_id,
            # 必须为 库名.表名
            "table_id": table_id,
            "table_name_zh": f"{instance.get_name()}_Pattern",
            "is_custom_table": True,
            "schema_type": "free",
            "default_storage": "elasticsearch",
            "default_storage_config": {
                "cluster_id": storage_cluster_id,
                "storage_cluster_id": storage_cluster_id,
                "retention": retention,
                "date_format": date_format,
                "slice_size": slice_size,
                "slice_gap": slice_gap,
                "mapping_settings": param_mapping,
                "index_settings": {
                    "number_of_shards": es_shards,
                    "number_of_replicas": storage_replies,
                },
            },
            "is_time_field_only": True,
            "bk_biz_id": instance.get_bk_biz_id(),
            "label": instance.category_id,
            "option": {
                "time_field": {"unit": "millisecond", "name": "dtEventTimeStamp", "type": "date"},
                "es_unique_field_list": ["signature"],
            },
            "time_alias_name": "utctime",
            "time_option": {
                "es_type": "date",
                "es_format": "epoch_millis",
                "time_format": "yyyy-MM-dd HH:mm:ss",
                "time_zone": 0,
            },
            "field_list": [
                {
                    "field_name": "dtEventTimeStamp",
                    "field_type": "timestamp",
                    "tag": "dimension",
                    "alias_name": "utctime",
                    "description": "数据时间",
                    "option": {
                        "es_type": "date",
                        "es_format": "epoch_millis",
                        "time_format": "yyyy-MM-dd HH:mm:ss",
                        "time_zone": 0,
                    },
                },
                {
                    "field_name": "log",
                    "field_type": "string",
                    "tag": "metric",
                    "alias_name": "data",
                    "description": "log",
                    "option": build_es_option_type("text", es_version),
                },
                {
                    "field_name": "pattern",
                    "field_type": "string",
                    "tag": "metric",
                    "alias_name": "pattern",
                    "description": "pattern",
                    "option": build_es_option_type("keyword", es_version),
                },
                {
                    "field_name": "signature",
                    "field_type": "string",
                    "tag": "metric",
                    "alias_name": "signature",
                    "description": "signature",
                    "option": build_es_option_type("keyword", es_version),
                },
            ],
            "warm_phase_days": 0,
            "warm_phase_settings": {},
        }
        index_settings = index_settings or {}
        if total_shards_per_node is not None and total_shards_per_node > 0:
            index_settings.update({"index.routing.allocation.total_shards_per_node": total_shards_per_node})
        params["default_storage_config"]["index_settings"].update(index_settings)

        # 增加冷热集群配置参数
        params = cls._deal_hot_warm_config(allocation_min_days, hot_warm_config, params)

        # 获取结果表是否已经创建，如果创建则选择更新
        table_id = ""
        try:
            table_id = TransferApi.get_result_table({"table_id": params["table_id"]}).get("table_id")
        except ApiResultError:
            pass

        # 兼容插件与采集项
        if not table_id:
            # 创建结果表
            params["is_enable"] = True
            table_id = TransferApi.create_result_table(params)["table_id"]
        else:
            # 更新结果表
            params["table_id"] = table_id
            from apps.log_databus.tasks.collector import modify_result_table

            modify_result_table.delay(params)
            cache.delete(CACHE_KEY_CLUSTER_INFO.format(table_id))

        return {"table_id": table_id, "params": params}<|MERGE_RESOLUTION|>--- conflicted
+++ resolved
@@ -740,11 +740,7 @@
             pass
 
         if not table_id and FeatureToggleObject.switch("log_v4_data_link", instance.get_bk_biz_id()):
-<<<<<<< HEAD
-            if hasattr(instance, 'enable_v4'):
-=======
             if hasattr(instance, "enable_v4"):
->>>>>>> 0590d980
                 instance.enable_v4 = True
                 instance.save()
 
@@ -756,16 +752,10 @@
             sort_fields=sort_fields,
             target_fields=target_fields,
         )
-<<<<<<< HEAD
-        enable_v4 = getattr(instance, 'enable_v4', False)
-        result_table_config = self.get_result_table_config(fields, etl_params, built_in_config,
-                                                           es_version=es_version, enable_v4=enable_v4)
-=======
         enable_v4 = getattr(instance, "enable_v4", False)
         result_table_config = self.get_result_table_config(
             fields, etl_params, built_in_config, es_version=es_version, enable_v4=enable_v4
         )
->>>>>>> 0590d980
         is_nanos = False
         for rt_field in result_table_config["field_list"]:
             if rt_field["field_name"] == "dtEventTimeStampNanos":
