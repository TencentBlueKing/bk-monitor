--- conflicted
+++ resolved
@@ -36,11 +36,7 @@
     CACHE_KEY_CLUSTER_INFO,
     FIELD_TEMPLATE,
     EtlConfig,
-<<<<<<< HEAD
-    MetadataType,
-=======
     MetadataTypeEnum,
->>>>>>> 3fc35ca9
 )
 from apps.log_databus.exceptions import (
     EtlParseTimeFieldException,
@@ -627,11 +623,7 @@
                     "field_name": field_name,
                     "field_type": "string",
                     "option": {
-<<<<<<< HEAD
-                        "metadata_type": MetadataType.PATH,
-=======
                         "metadata_type": MetadataTypeEnum.PATH.value,
->>>>>>> 3fc35ca9
                         "es_doc_values": True,
                         "es_type": "keyword",
                         "field_index": etl_field_index,
