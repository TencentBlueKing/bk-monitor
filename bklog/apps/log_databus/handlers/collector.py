--- conflicted
+++ resolved
@@ -866,13 +866,8 @@
                     item["value"] = "{{cmdb_instance." + item["value"] + "." + item["key"] + "}}"
                     item["key"] = "host.{}".format(item["key"])
                 if item["value"] == CmdbFieldType.SCOPE.value and item["key"] in CC_SCOPE_FIELDS:
-<<<<<<< HEAD
-                    item["value"] = "{{cmdb_instance." + item["value"] + "[0]." + item["key"] + "}}"
-                    item["key"] = "host.{}".format(item["key"])
-=======
                     # TODO: 支持集群信息注入
                     continue
->>>>>>> b8dfd182
 
         # 1. 创建CollectorConfig记录
         model_fields = {
@@ -4886,19 +4881,11 @@
             {"field": "bk_host_id", "name": "主机ID", "group_name": "基础信息"},
             {"field": "bk_biz_id", "name": "业务ID", "group_name": "基础信息"}
         ])
-<<<<<<< HEAD
-        scope_data = [
-            {"field": "bk_obj_id", "name": "模型ID", "group_name": "基础信息"},
-            {"field": "bk_inst_id", "name": "集群ID", "group_name": "基础信息"}
-        ]
-        return_data["scope"] = scope_data
-=======
         # scope_data = [
         #     {"field": "bk_module_id", "name": "模型ID", "group_name": "基础信息"},
         #     {"field": "bk_set_id", "name": "集群ID", "group_name": "基础信息"}
         # ]
         # return_data["scope"] = scope_data
->>>>>>> b8dfd182
         return return_data
 
 
