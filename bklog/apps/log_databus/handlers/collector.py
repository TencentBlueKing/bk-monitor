# -*- coding: utf-8 -*-
"""
Tencent is pleased to support the open source community by making BK-LOG 蓝鲸日志平台 available.
Copyright (C) 2021 THL A29 Limited, a Tencent company.  All rights reserved.
BK-LOG 蓝鲸日志平台 is licensed under the MIT License.
License for BK-LOG 蓝鲸日志平台:
--------------------------------------------------------------------
Permission is hereby granted, free of charge, to any person obtaining a copy of this software and associated
documentation files (the "Software"), to deal in the Software without restriction, including without limitation
the rights to use, copy, modify, merge, publish, distribute, sublicense, and/or sell copies of the Software,
and to permit persons to whom the Software is furnished to do so, subject to the following conditions:
The above copyright notice and this permission notice shall be included in all copies or substantial
portions of the Software.
THE SOFTWARE IS PROVIDED "AS IS", WITHOUT WARRANTY OF ANY KIND, EXPRESS OR IMPLIED, INCLUDING BUT NOT
LIMITED TO THE WARRANTIES OF MERCHANTABILITY, FITNESS FOR A PARTICULAR PURPOSE AND NONINFRINGEMENT. IN
NO EVENT SHALL THE AUTHORS OR COPYRIGHT HOLDERS BE LIABLE FOR ANY CLAIM, DAMAGES OR OTHER LIABILITY,
WHETHER IN AN ACTION OF CONTRACT, TORT OR OTHERWISE, ARISING FROM, OUT OF OR IN CONNECTION WITH THE
SOFTWARE OR THE USE OR OTHER DEALINGS IN THE SOFTWARE.
"""
import base64
import copy
import datetime
import json
import os
import re
import tempfile
from collections import defaultdict
from typing import Any, Dict, List, Union

import arrow
import yaml
from django.conf import settings
from django.db import IntegrityError, transaction
from django.utils.translation import ugettext as _
from rest_framework.exceptions import ErrorDetail, ValidationError

from apps.api import BcsCcApi, BkDataAccessApi, CCApi, NodeApi, TransferApi
from apps.api.modules.bk_node import BKNodeApi
from apps.constants import UserOperationActionEnum, UserOperationTypeEnum
from apps.decorators import user_operation_record
from apps.exceptions import ApiError, ApiRequestError, ApiResultError
from apps.feature_toggle.handlers.toggle import FeatureToggleObject
from apps.feature_toggle.plugins.constants import (
    BCS_COLLECTOR,
    BCS_DEPLOYMENT_TYPE,
    FEATURE_COLLECTOR_ITSM,
)
from apps.iam import Permission, ResourceEnum
from apps.log_bcs.handlers.bcs_handler import BcsHandler
from apps.log_databus.constants import (
    ADMIN_REQUEST_USER,
    BIZ_TOPO_INDEX,
    BK_SUPPLIER_ACCOUNT,
    BKDATA_DATA_REGION,
    BKDATA_DATA_SCENARIO,
    BKDATA_DATA_SCENARIO_ID,
    BKDATA_DATA_SENSITIVITY,
    BKDATA_DATA_SOURCE,
    BKDATA_DATA_SOURCE_TAGS,
    BKDATA_PERMISSION,
    BKDATA_TAGS,
    BULK_CLUSTER_INFOS_LIMIT,
    CACHE_KEY_CLUSTER_INFO,
    CHECK_TASK_READY_NOTE_FOUND_EXCEPTION_CODE,
    CONTAINER_CONFIGS_TO_YAML_EXCLUDE_FIELDS,
    DEFAULT_COLLECTOR_LENGTH,
    DEFAULT_RETENTION,
    INTERNAL_TOPO_INDEX,
    META_DATA_ENCODING,
    NOT_FOUND_CODE,
    SEARCH_BIZ_INST_TOPO_LEVEL,
    STORAGE_CLUSTER_TYPE,
    ArchiveInstanceType,
    CollectStatus,
    ContainerCollectorType,
    ContainerCollectStatus,
    Environment,
    EtlConfig,
    ETLProcessorChoices,
    LabelSelectorOperator,
    LogPluginInfo,
    RunStatus,
    TargetNodeTypeEnum,
    TopoType,
    WorkLoadType,
)
from apps.log_databus.exceptions import (
    AllNamespaceNotAllowedException,
    BCSApiException,
    BcsClusterIdNotValidException,
    CollectNotSuccess,
    CollectNotSuccessNotCanStart,
    CollectorActiveException,
    CollectorBkDataNameDuplicateException,
    CollectorConfigDataIdNotExistException,
    CollectorConfigNameDuplicateException,
    CollectorConfigNameENDuplicateException,
    CollectorConfigNotExistException,
    CollectorCreateOrUpdateSubscriptionException,
    CollectorIllegalIPException,
    CollectorResultTableIDDuplicateException,
    CollectorTaskRunningStatusException,
    ContainerCollectConfigValidateYamlException,
    MissedNamespaceException,
    ModifyCollectorConfigException,
    NamespaceNotValidException,
    NodeNotAllowedException,
    PublicESClusterNotExistException,
    RegexInvalidException,
    RegexMatchException,
    ResultTableNotExistException,
    RuleCollectorException,
    SubscriptionInfoNotFoundException,
    VclusterNodeNotAllowedException,
)
from apps.log_databus.handlers.collector_scenario import CollectorScenario
from apps.log_databus.handlers.collector_scenario.custom_define import get_custom
from apps.log_databus.handlers.collector_scenario.utils import (
    convert_filters_to_collector_condition,
    deal_collector_scenario_param,
)
from apps.log_databus.handlers.etl_storage import EtlStorage
from apps.log_databus.handlers.kafka import KafkaConsumerHandle
from apps.log_databus.handlers.storage import StorageHandler
from apps.log_databus.models import (
    ArchiveConfig,
    BcsRule,
    BcsStorageClusterConfig,
    CleanStash,
    CollectorConfig,
    CollectorPlugin,
    ContainerCollectorConfig,
    DataLinkConfig,
)
from apps.log_databus.serializers import ContainerCollectorYamlSerializer
from apps.log_databus.tasks.bkdata import async_create_bkdata_data_id
from apps.log_esquery.utils.es_route import EsRoute
from apps.log_measure.events import NOTIFY_EVENT
from apps.log_search.constants import (
    CMDB_HOST_SEARCH_FIELDS,
    CollectorScenarioEnum,
    CustomTypeEnum,
    GlobalCategoriesEnum,
    InnerTag,
)
from apps.log_search.handlers.biz import BizHandler
from apps.log_search.handlers.index_set import IndexSetHandler
from apps.log_search.models import (
    IndexSetTag,
    LogIndexSet,
    LogIndexSetData,
    Scenario,
    Space,
    StorageClusterRecord,
)
from apps.models import model_to_dict
from apps.utils.bcs import Bcs
from apps.utils.cache import caches_one_hour
from apps.utils.custom_report import BK_CUSTOM_REPORT, CONFIG_OTLP_FIELD
from apps.utils.db import array_chunk
from apps.utils.function import map_if
from apps.utils.local import get_local_param, get_request_username
from apps.utils.log import logger
from apps.utils.thread import MultiExecuteFunc
from apps.utils.time_handler import format_user_time_zone
from bkm_space.define import SpaceTypeEnum
from bkm_space.utils import bk_biz_id_to_space_uid


class CollectorHandler(object):
    data: CollectorConfig

    def __init__(self, collector_config_id=None):
        super().__init__()
        self.collector_config_id = collector_config_id
        self.data = None
        if collector_config_id:
            try:
                self.data = CollectorConfig.objects.get(collector_config_id=self.collector_config_id)
            except CollectorConfig.DoesNotExist:
                raise CollectorConfigNotExistException()

    def _multi_info_get(self, use_request=True):
        """
        并发查询所需的配置
        @param use_request:
        @return:
        """
        multi_execute_func = MultiExecuteFunc()
        if self.data.bk_data_id:
            multi_execute_func.append(
                "data_id_config",
                TransferApi.get_data_id,
                params={"bk_data_id": self.data.bk_data_id},
                use_request=use_request,
            )
        if self.data.table_id:
            multi_execute_func.append(
                "result_table_config",
                TransferApi.get_result_table,
                params={"table_id": self.data.table_id},
                use_request=use_request,
            )
            multi_execute_func.append(
                "result_table_storage",
                TransferApi.get_result_table_storage,
                params={"result_table_list": self.data.table_id, "storage_type": "elasticsearch"},
                use_request=use_request,
            )
        if self.data.subscription_id:
            multi_execute_func.append(
                "subscription_config",
                BKNodeApi.get_subscription_info,
                params={"subscription_id_list": [self.data.subscription_id]},
                use_request=use_request,
            )
        return multi_execute_func.run()

    RETRIEVE_CHAIN = [
        "set_itsm_info",
        "set_split_rule",
        "set_target",
        "set_default_field",
        "set_categorie_name",
        "complement_metadata_info",
        "complement_nodeman_info",
        "fields_is_empty",
        "deal_time",
        "add_container_configs",
        "encode_yaml_config",
    ]

    def encode_yaml_config(self, collector_config, context):
        """
        encode_yaml_config
        @param collector_config:
        @param context:
        @return:
        """
        if not collector_config["yaml_config"]:
            return collector_config
        collector_config["yaml_config"] = base64.b64encode(collector_config["yaml_config"].encode("utf-8"))
        return collector_config

    def add_container_configs(self, collector_config, context):
        """
        add_container_configs
        @param collector_config:
        @param context:
        @return:
        """
        if not self.data.is_container_environment:
            return collector_config

        container_configs = []
        for config in ContainerCollectorConfig.objects.filter(collector_config_id=self.collector_config_id):
            container_configs.append(model_to_dict(config))

        collector_config["configs"] = container_configs
        return collector_config

    def set_itsm_info(self, collector_config, context):  # noqa
        """
        set_itsm_info
        @param collector_config:
        @param context:
        @return:
        """
        from apps.log_databus.handlers.itsm import ItsmHandler

        itsm_info = ItsmHandler().collect_itsm_status(collect_config_id=collector_config["collector_config_id"])
        collector_config.update(
            {
                "iframe_ticket_url": itsm_info["iframe_ticket_url"],
                "ticket_url": itsm_info["ticket_url"],
                "itsm_ticket_status": itsm_info["collect_itsm_status"],
                "itsm_ticket_status_display": itsm_info["collect_itsm_status_display"],
            }
        )
        return collector_config

    def set_default_field(self, collector_config, context):  # noqa
        """
        set_default_field
        @param collector_config:
        @param context:
        @return:
        """
        collector_config.update(
            {
                "collector_scenario_name": self.data.get_collector_scenario_id_display(),
                "bk_data_name": self.data.bk_data_name,
                "storage_cluster_id": None,
                "retention": None,
                "etl_params": {},
                "fields": [],
            }
        )
        return collector_config

    def set_split_rule(self, collector_config, context):  # noqa
        """
        set_split_rule
        @param collector_config:
        @param context:
        @return:
        """
        collector_config["index_split_rule"] = "--"
        if self.data.table_id and collector_config["storage_shards_size"]:
            slice_size = collector_config["storage_shards_nums"] * collector_config["storage_shards_size"]
            collector_config["index_split_rule"] = _("ES索引主分片大小达到{}G后分裂").format(slice_size)
        return collector_config

    def set_target(self, collector_config: dict, context):  # noqa
        """
        set_target
        @param collector_config:
        @param context:
        @return:
        """
        if collector_config["target_node_type"] == "INSTANCE":
            collector_config["target"] = collector_config.get("target_nodes", [])
            return collector_config
        nodes = collector_config.get("target_nodes", [])
        bk_module_inst_ids = self._get_ids("module", nodes)
        bk_set_inst_ids = self._get_ids("set", nodes)
        collector_config["target"] = []
        biz_handler = BizHandler(bk_biz_id=collector_config["bk_biz_id"])
        result_module = biz_handler.get_modules_info(bk_module_inst_ids)
        result_set = biz_handler.get_sets_info(bk_set_inst_ids)
        collector_config["target"].extend(result_module)
        collector_config["target"].extend(result_set)
        return collector_config

    def set_categorie_name(self, collector_config, context):
        """
        set_target
        @param collector_config:
        @param context:
        @return:
        """
        collector_config["category_name"] = GlobalCategoriesEnum.get_display(collector_config["category_id"])
        collector_config["custom_name"] = CustomTypeEnum.get_choice_label(collector_config["custom_type"])
        return collector_config

    def complement_metadata_info(self, collector_config, context):
        """
        补全保存在metadata 结果表中的配置
        @param collector_config:
        @param context:
        @return:
        """
        result = context
        if not self.data.table_id:
            collector_config.update({"table_id_prefix": build_bk_table_id(self.data.bk_biz_id, ""), "table_id": ""})
            return collector_config
        table_id_prefix, table_id = self.data.table_id.split(".")
        collector_config.update({"table_id_prefix": table_id_prefix + "_", "table_id": table_id})

        if "result_table_config" in result and "result_table_storage" in result:
            if self.data.table_id in result["result_table_storage"]:
                self.data.etl_config = EtlStorage.get_etl_config(
                    result["result_table_config"], default=self.data.etl_config
                )
                etl_storage = EtlStorage.get_instance(etl_config=self.data.etl_config)
                collector_config.update(
                    etl_storage.parse_result_table_config(
                        result_table_config=result["result_table_config"],
                        result_table_storage=result["result_table_storage"][self.data.table_id],
                    )
                )
            return collector_config
        return collector_config

    def complement_nodeman_info(self, collector_config, context):
        """
        补全保存在节点管理的订阅配置
        @param collector_config:
        @param context:
        @return:
        """
        result = context
        if self.data.subscription_id and "subscription_config" in result:
            if not result["subscription_config"]:
                raise SubscriptionInfoNotFoundException()
            subscription_config = result["subscription_config"][0]
            collector_scenario = CollectorScenario.get_instance(collector_scenario_id=self.data.collector_scenario_id)
            params = collector_scenario.parse_steps(subscription_config["steps"])
            collector_config.update({"params": params})
            data_encoding = params.get("encoding")
            if data_encoding:
                # 将对应data_encoding 转换成大写供前端
                collector_config.update({"data_encoding": data_encoding.upper()})
        return collector_config

    def fields_is_empty(self, collector_config, context):  # noqa
        """
        如果数据未入库，则fields为空，直接使用默认标准字段返回
        @param collector_config:
        @param context:
        @return:
        """
        if not collector_config["fields"]:
            etl_storage = EtlStorage.get_instance(EtlConfig.BK_LOG_TEXT)
            collector_scenario = CollectorScenario.get_instance(collector_scenario_id=self.data.collector_scenario_id)
            built_in_config = collector_scenario.get_built_in_config()
            result_table_config = etl_storage.get_result_table_config(
                fields=None, etl_params=None, built_in_config=built_in_config
            )
            etl_config = etl_storage.parse_result_table_config(result_table_config)
            collector_config["fields"] = etl_config.get("fields", [])
        return collector_config

    def deal_time(self, collector_config, context):  # noqa
        """
        对 collector_config进行时区转换
        @param collector_config:
        @param context:
        @return:
        """
        time_zone = get_local_param("time_zone", settings.TIME_ZONE)
        collector_config["updated_at"] = format_user_time_zone(collector_config["updated_at"], time_zone=time_zone)
        collector_config["created_at"] = format_user_time_zone(collector_config["created_at"], time_zone=time_zone)
        return collector_config

    def retrieve(self, use_request=True):
        """
        获取采集配置
        @param use_request:
        @return:
        """
        context = self._multi_info_get(use_request)
        collector_config = model_to_dict(self.data)
        for process in self.RETRIEVE_CHAIN:
            collector_config = getattr(self, process, lambda x, y: x)(collector_config, context)
            logger.info(f"[databus retrieve] process => [{process}] collector_config => [{collector_config}]")

        return collector_config

    def get_report_token(self):
        """
        获取上报Token
        """
        data = {"bk_data_token": ""}
        if self.data.custom_type == CustomTypeEnum.OTLP_LOG.value and self.data.log_group_id:
            log_group = TransferApi.get_log_group({"log_group_id": self.data.log_group_id})
            data["bk_data_token"] = log_group.get("bk_data_token", "")
        return data

    def get_report_host(self):
        """
        获取上报Host
        """

        data = {}
        bk_custom_report = FeatureToggleObject.toggle(BK_CUSTOM_REPORT)
        if bk_custom_report:
            data = bk_custom_report.feature_config.get(CONFIG_OTLP_FIELD, {})
        return data

    def _get_ids(self, node_type: str, nodes: list):
        return [node["bk_inst_id"] for node in nodes if node["bk_obj_id"] == node_type]

    @staticmethod
    @caches_one_hour(key=CACHE_KEY_CLUSTER_INFO, need_deconstruction_name="result_table_list")
    def bulk_cluster_infos(result_table_list: list):
        """
        bulk_cluster_infos
        @param result_table_list:
        @return:
        """
        multi_execute_func = MultiExecuteFunc()
        table_chunk = array_chunk(result_table_list, BULK_CLUSTER_INFOS_LIMIT)
        for item in table_chunk:
            rt = ",".join(item)
            multi_execute_func.append(
                rt, TransferApi.get_result_table_storage, {"result_table_list": rt, "storage_type": "elasticsearch"}
            )
        result = multi_execute_func.run()
        cluster_infos = {}
        for _, cluster_info in result.items():  # noqa
            cluster_infos.update(cluster_info)
        return cluster_infos

    @classmethod
    def add_cluster_info(cls, data):
        """
        补充集群信息
        @param data:
        @return:
        """
        result_table_list = [_data["table_id"] for _data in data if _data.get("table_id")]

        try:
            cluster_infos = cls.bulk_cluster_infos(result_table_list=result_table_list)
        except ApiError as error:
            logger.exception(f"request cluster info error => [{error}]")
            cluster_infos = {}

        time_zone = get_local_param("time_zone")
        for _data in data:
            cluster_info = cluster_infos.get(
                _data["table_id"],
                {"cluster_config": {"cluster_id": -1, "cluster_name": ""}, "storage_config": {"retention": 0}},
            )
            _data["storage_cluster_id"] = cluster_info["cluster_config"]["cluster_id"]
            _data["storage_cluster_name"] = cluster_info["cluster_config"]["cluster_name"]
            _data["retention"] = cluster_info["storage_config"]["retention"]
            # table_id
            if _data.get("table_id"):
                table_id_prefix, table_id = _data["table_id"].split(".")
                _data["table_id_prefix"] = table_id_prefix + "_"
                _data["table_id"] = table_id
            # 分类名
            _data["category_name"] = GlobalCategoriesEnum.get_display(_data["category_id"])
            _data["custom_name"] = CustomTypeEnum.get_choice_label(_data["custom_type"])

            # 时间处理
            _data["created_at"] = (
                arrow.get(_data["created_at"])
                .replace(tzinfo=settings.TIME_ZONE)
                .to(time_zone)
                .strftime(settings.BKDATA_DATETIME_FORMAT)
            )
            _data["updated_at"] = (
                arrow.get(_data["updated_at"])
                .replace(tzinfo=settings.TIME_ZONE)
                .to(time_zone)
                .strftime(settings.BKDATA_DATETIME_FORMAT)
            )

            # 是否可以检索
            if _data["is_active"] and _data["index_set_id"]:
                _data["is_search"] = (
                    not LogIndexSetData.objects.filter(index_set_id=_data["index_set_id"])
                    .exclude(apply_status="normal")
                    .exists()
                )
            else:
                _data["is_search"] = False

        return data

    @classmethod
    def add_tags_info(cls, data):
        """添加标签信息"""
        index_set_ids = [data_info.get("index_set_id") for data_info in data if data_info.get("index_set_id")]
        index_set_objs = LogIndexSet.origin_objects.filter(index_set_id__in=index_set_ids)

        tag_ids_mapping = dict()
        tag_ids_all = list()

        for obj in index_set_objs:
            tag_ids_mapping[obj.index_set_id] = obj.tag_ids
            tag_ids_all.extend(obj.tag_ids)

        # 查询出所有的tag信息
        index_set_tag_objs = IndexSetTag.objects.filter(tag_id__in=tag_ids_all)
        index_set_tag_mapping = {
            obj.tag_id: {
                "name": InnerTag.get_choice_label(obj.name),
                "color": obj.color,
                "tag_id": obj.tag_id,
            }
            for obj in index_set_tag_objs
        }

        for data_info in data:
            index_set_id = data_info.get("index_set_id", None)
            if not index_set_id:
                data_info["tags"] = list()
                continue
            tag_ids = tag_ids_mapping.get(int(index_set_id), [])
            if not tag_ids:
                data_info["tags"] = list()
                continue
            data_info["tags"] = [
                index_set_tag_mapping.get(int(tag_id)) for tag_id in tag_ids if index_set_tag_mapping.get(int(tag_id))
            ]

        return data

    @transaction.atomic
    def only_create_or_update_model(self, params):
        """
        only_create_or_update_model
        @param params:
        @return:
        """
        if self.data and not self.data.is_active:
            raise CollectorActiveException()
        model_fields = {
            "collector_config_name": params["collector_config_name"],
            "collector_config_name_en": params["collector_config_name_en"],
            "target_object_type": params["target_object_type"],
            "target_node_type": params["target_node_type"],
            "target_nodes": params["target_nodes"],
            "description": params.get("description") or params["collector_config_name"],
            "is_active": True,
            "data_encoding": params["data_encoding"],
            "params": params["params"],
            "environment": params["environment"],
            "extra_labels": params["params"].get("extra_labels", []),
        }

        bk_biz_id = params.get("bk_biz_id") or self.data.bk_biz_id
        collector_config_name_en = params["collector_config_name_en"]

        # 判断是否存在非法IP列表
        self.cat_illegal_ips(params)
        # 判断是否已存在同英文名collector
        if self._pre_check_collector_config_en(model_fields=model_fields, bk_biz_id=bk_biz_id):
            logger.error(
                "collector_config_name_en {collector_config_name_en} already exists".format(
                    collector_config_name_en=collector_config_name_en
                )
            )
            raise CollectorConfigNameENDuplicateException(
                CollectorConfigNameENDuplicateException.MESSAGE.format(
                    collector_config_name_en=collector_config_name_en
                )
            )
        # 判断是否已存在同bk_data_name, result_table_id
        bk_data_name = build_bk_data_name(bk_biz_id=bk_biz_id, collector_config_name_en=collector_config_name_en)
        result_table_id = build_result_table_id(bk_biz_id=bk_biz_id, collector_config_name_en=collector_config_name_en)
        if self._pre_check_bk_data_name(model_fields=model_fields, bk_data_name=bk_data_name):
            logger.error(f"bk_data_name {bk_data_name} already exists")
            raise CollectorBkDataNameDuplicateException(
                CollectorBkDataNameDuplicateException.MESSAGE.format(bk_data_name=bk_data_name)
            )
        if self._pre_check_result_table_id(model_fields=model_fields, result_table_id=result_table_id):
            logger.error(f"result_table_id {result_table_id} already exists")
            raise CollectorResultTableIDDuplicateException(
                CollectorResultTableIDDuplicateException.MESSAGE.format(result_table_id=result_table_id)
            )
        is_create = False
        try:
            if not self.data:
                model_fields.update(
                    {
                        "category_id": params["category_id"],
                        "collector_scenario_id": params["collector_scenario_id"],
                        "bk_biz_id": bk_biz_id,
                        "bkdata_biz_id": params.get("bkdata_biz_id"),
                        "data_link_id": int(params["data_link_id"]) if params.get("data_link_id") else 0,
                        "bk_data_id": params.get("bk_data_id"),
                        "etl_processor": params.get("etl_processor", ETLProcessorChoices.TRANSFER.value),
                        "etl_config": params.get("etl_config"),
                        "collector_plugin_id": params.get("collector_plugin_id"),
                    }
                )
                self.data = CollectorConfig.objects.create(**model_fields)
                is_create = True
            else:
                _collector_config_name = self.data.collector_config_name
                if self.data.bk_data_id and self.data.bk_data_name != bk_data_name:
                    TransferApi.modify_data_id({"data_id": self.data.bk_data_id, "data_name": bk_data_name})
                    logger.info(
                        "[modify_data_name] bk_data_id=>{}, data_name {}=>{}".format(
                            self.data.bk_data_id, self.data.bk_data_name, bk_data_name
                        )
                    )
                    self.data.bk_data_name = bk_data_name

                # 当更新itsm流程时 将diff更新前移
                if not FeatureToggleObject.switch(name=FEATURE_COLLECTOR_ITSM):
                    self.data.target_subscription_diff = self.diff_target_nodes(params["target_nodes"])
                for key, value in model_fields.items():
                    setattr(self.data, key, value)
                self.data.save()

                # collector_config_name更改后更新索引集名称
                if _collector_config_name != self.data.collector_config_name and self.data.index_set_id:
                    index_set_name = _("[采集项]") + self.data.collector_config_name
                    LogIndexSet.objects.filter(index_set_id=self.data.index_set_id).update(
                        index_set_name=index_set_name
                    )

            if params.get("is_allow_alone_data_id", True):
                if self.data.etl_processor == ETLProcessorChoices.BKBASE.value:
                    transfer_data_id = self.update_or_create_data_id(
                        self.data, etl_processor=ETLProcessorChoices.TRANSFER.value
                    )
                    self.data.bk_data_id = self.update_or_create_data_id(self.data, bk_data_id=transfer_data_id)
                else:
                    self.data.bk_data_id = self.update_or_create_data_id(self.data)
                self.data.save()

        except IntegrityError:
            logger.warning(f"collector config name duplicate => [{params['collector_config_name']}]")
            raise CollectorConfigNameDuplicateException()

        # add user_operation_record
        operation_record = {
            "username": get_request_username(),
            "biz_id": self.data.bk_biz_id,
            "record_type": UserOperationTypeEnum.COLLECTOR,
            "record_object_id": self.data.collector_config_id,
            "action": UserOperationActionEnum.CREATE if is_create else UserOperationActionEnum.UPDATE,
            "params": params,
        }
        user_operation_record.delay(operation_record)

        if is_create:
            self._authorization_collector(self.data)

        return model_to_dict(self.data)

    @classmethod
    def update_or_create_data_id(
        cls, instance: Union[CollectorConfig, CollectorPlugin], etl_processor: str = None, bk_data_id: int = None
    ) -> int:
        """
        创建或更新数据源
        @param instance:
        @param etl_processor:
        @param bk_data_id:
        @return:
        """

        if etl_processor is None:
            etl_processor = instance.etl_processor

        # 创建 Transfer
        if etl_processor == ETLProcessorChoices.TRANSFER.value:
            collector_scenario = CollectorScenario.get_instance(instance.collector_scenario_id)
            bk_data_id = collector_scenario.update_or_create_data_id(
                bk_data_id=instance.bk_data_id,
                data_link_id=instance.data_link_id,
                data_name=build_bk_data_name(instance.get_bk_biz_id(), instance.get_name()),
                description=instance.description,
                encoding=META_DATA_ENCODING,
            )
            return bk_data_id

        # 兼容平台账户
        bk_username = getattr(instance, "__platform_username", None) or instance.get_updated_by()

        # 创建 BKBase
        maintainers = {bk_username} if bk_username else {instance.updated_by, instance.created_by}

        if ADMIN_REQUEST_USER in maintainers and len(maintainers) > 1:
            maintainers.discard(ADMIN_REQUEST_USER)

        bkdata_params = {
            "operator": bk_username,
            "bk_username": bk_username,
            "data_scenario": BKDATA_DATA_SCENARIO,
            "data_scenario_id": BKDATA_DATA_SCENARIO_ID,
            "permission": BKDATA_PERMISSION,
            "bk_biz_id": instance.get_bk_biz_id(),
            "description": instance.description,
            "access_raw_data": {
                "tags": BKDATA_TAGS,
                "raw_data_name": instance.get_en_name(),
                "maintainer": ",".join(maintainers),
                "raw_data_alias": instance.get_en_name(),
                "data_source_tags": BKDATA_DATA_SOURCE_TAGS,
                "data_region": BKDATA_DATA_REGION,
                "data_source": BKDATA_DATA_SOURCE,
                "data_encoding": (instance.data_encoding if instance.data_encoding else META_DATA_ENCODING),
                "sensitivity": BKDATA_DATA_SENSITIVITY,
                "description": instance.description,
            },
        }

        if bk_data_id and not instance.bk_data_id:
            bkdata_params["access_raw_data"]["preassigned_data_id"] = bk_data_id

        # 更新
        if instance.bk_data_id:
            bkdata_params["access_raw_data"].update({"preassigned_data_id": instance.bk_data_id})
            bkdata_params.update({"raw_data_id": instance.bk_data_id})
            BkDataAccessApi.deploy_plan_put(bkdata_params)
            return instance.bk_data_id

        # 创建
        result = BkDataAccessApi.deploy_plan_post(bkdata_params)
        return result["raw_data_id"]

    def update_or_create(self, params: dict) -> dict:
        """
        创建采集配置
        :return:
        {
            "collector_config_id": 1,
            "collector_config_name": "采集项名称",
            "bk_data_id": 2001,
            "subscription_id": 1,
            "task_id_list": [1]
        }
        """
        if self.data and not self.data.is_active:
            raise CollectorActiveException()
        collector_config_name = params["collector_config_name"]
        collector_config_name_en = params["collector_config_name_en"]
        target_object_type = params["target_object_type"]
        target_node_type = params["target_node_type"]
        target_nodes = params["target_nodes"]
        data_encoding = params["data_encoding"]
        description = params.get("description") or collector_config_name
        bk_biz_id = params.get("bk_biz_id") or self.data.bk_biz_id
        is_display = params.get("is_display", True)
        params["params"]["encoding"] = data_encoding
        params["params"]["run_task"] = params.get("run_task", True)
        # 1. 创建CollectorConfig记录
        model_fields = {
            "collector_config_name": collector_config_name,
            "collector_config_name_en": collector_config_name_en,
            "target_object_type": target_object_type,
            "target_node_type": target_node_type,
            "target_nodes": target_nodes,
            "description": description,
            "data_encoding": data_encoding,
            "params": params["params"],
            "is_active": True,
            "is_display": is_display,
            "extra_labels": params["params"].get("extra_labels", []),
        }

        if "environment" in params:
            # 如果传了 environment 就设置，不传就不设置
            model_fields["environment"] = params["environment"]

        # 判断是否存在非法IP列表
        self.cat_illegal_ips(params)

        is_create = False

        # 判断是否已存在同英文名collector
        if self._pre_check_collector_config_en(model_fields=model_fields, bk_biz_id=bk_biz_id):
            logger.error(
                "collector_config_name_en {collector_config_name_en} already exists".format(
                    collector_config_name_en=collector_config_name_en
                )
            )
            raise CollectorConfigNameENDuplicateException(
                CollectorConfigNameENDuplicateException.MESSAGE.format(
                    collector_config_name_en=collector_config_name_en
                )
            )
        # 判断是否已存在同bk_data_name, result_table_id
        bkdata_biz_id = params.get("bkdata_biz_id") or bk_biz_id
        bk_data_name = build_bk_data_name(bk_biz_id=bkdata_biz_id, collector_config_name_en=collector_config_name_en)
        result_table_id = build_result_table_id(
            bk_biz_id=bkdata_biz_id, collector_config_name_en=collector_config_name_en
        )
        if self._pre_check_bk_data_name(model_fields=model_fields, bk_data_name=bk_data_name):
            logger.error(f"bk_data_name {bk_data_name} already exists")
            raise CollectorBkDataNameDuplicateException(
                CollectorBkDataNameDuplicateException.MESSAGE.format(bk_data_name=bk_data_name)
            )
        if self._pre_check_result_table_id(model_fields=model_fields, result_table_id=result_table_id):
            logger.error(f"result_table_id {result_table_id} already exists")
            raise CollectorResultTableIDDuplicateException(
                CollectorResultTableIDDuplicateException.MESSAGE.format(result_table_id=result_table_id)
            )
        # 2. 创建/更新采集项，并同步到bk_data_id
        with transaction.atomic():
            try:
                # 2.1 创建/更新采集项
                if not self.data:
                    data_link_id = int(params.get("data_link_id") or 0)
                    # 创建后不允许修改的字段
                    model_fields.update(
                        {
                            "category_id": params["category_id"],
                            "collector_scenario_id": params["collector_scenario_id"],
                            "bk_biz_id": bk_biz_id,
                            "bkdata_biz_id": params.get("bkdata_biz_id"),
                            "data_link_id": get_data_link_id(bk_biz_id=bk_biz_id, data_link_id=data_link_id),
                            "bk_data_id": params.get("bk_data_id"),
                            "etl_processor": params.get("etl_processor", ETLProcessorChoices.TRANSFER.value),
                            "etl_config": params.get("etl_config"),
                            "collector_plugin_id": params.get("collector_plugin_id"),
                        }
                    )
                    model_fields["collector_scenario_id"] = params["collector_scenario_id"]
                    self.data = CollectorConfig.objects.create(**model_fields)
                    is_create = True
                else:
                    _collector_config_name = copy.deepcopy(self.data.collector_config_name)
                    if self.data.bk_data_id and self.data.bk_data_name != bk_data_name:
                        TransferApi.modify_data_id({"data_id": self.data.bk_data_id, "data_name": bk_data_name})
                        logger.info(
                            "[modify_data_name] bk_data_id=>{}, data_name {}=>{}".format(
                                self.data.bk_data_id, self.data.bk_data_name, bk_data_name
                            )
                        )
                        self.data.bk_data_name = bk_data_name

                    # 当更新itsm流程时 将diff更新前移
                    if not FeatureToggleObject.switch(name=FEATURE_COLLECTOR_ITSM):
                        self.data.target_subscription_diff = self.diff_target_nodes(target_nodes)
                    for key, value in model_fields.items():
                        setattr(self.data, key, value)
                    self.data.save()

                    # collector_config_name更改后更新索引集名称
                    if _collector_config_name != self.data.collector_config_name and self.data.index_set_id:
                        index_set_name = _("[采集项]") + self.data.collector_config_name
                        LogIndexSet.objects.filter(index_set_id=self.data.index_set_id).update(
                            index_set_name=index_set_name
                        )

                # 2.2 meta-创建或更新数据源
                if params.get("is_allow_alone_data_id", True):
                    if self.data.etl_processor == ETLProcessorChoices.BKBASE.value:
                        # 兼容平台账号
                        if params.get("platform_username"):
                            setattr(self.data, "__platform_username", params["platform_username"])
                        # 创建
                        transfer_data_id = self.update_or_create_data_id(
                            self.data, etl_processor=ETLProcessorChoices.TRANSFER.value
                        )
                        self.data.bk_data_id = self.update_or_create_data_id(self.data, bk_data_id=transfer_data_id)
                    else:
                        self.data.bk_data_id = self.update_or_create_data_id(self.data)
                    self.data.save()

            except IntegrityError:
                logger.warning(f"collector config name duplicate => [{collector_config_name}]")
                raise CollectorConfigNameDuplicateException()

        # add user_operation_record
        operation_record = {
            "username": get_request_username(),
            "biz_id": self.data.bk_biz_id,
            "record_type": UserOperationTypeEnum.COLLECTOR,
            "record_object_id": self.data.collector_config_id,
            "action": UserOperationActionEnum.CREATE if is_create else UserOperationActionEnum.UPDATE,
            "params": model_to_dict(self.data, exclude=["deleted_at", "created_at", "updated_at"]),
        }
        user_operation_record.delay(operation_record)

        if is_create:
            self._authorization_collector(self.data)
            self.send_create_notify(self.data)
        try:
            collector_scenario = CollectorScenario.get_instance(self.data.collector_scenario_id)
            self._update_or_create_subscription(
                collector_scenario=collector_scenario, params=params["params"], is_create=is_create
            )
        finally:
            if (
                params.get("is_allow_alone_data_id", True)
                and params.get("etl_processor") != ETLProcessorChoices.BKBASE.value
            ):
                # 创建数据平台data_id
                async_create_bkdata_data_id.delay(self.data.collector_config_id)

        return {
            "collector_config_id": self.data.collector_config_id,
            "collector_config_name": self.data.collector_config_name,
            "bk_data_id": self.data.bk_data_id,
            "subscription_id": self.data.subscription_id,
            "task_id_list": self.data.task_id_list,
        }

    def _pre_check_collector_config_en(self, model_fields: dict, bk_biz_id: int):
        qs = CollectorConfig.objects.filter(
            collector_config_name_en=model_fields["collector_config_name_en"], bk_biz_id=bk_biz_id
        )
        if self.collector_config_id:
            qs = qs.exclude(collector_config_id=self.collector_config_id)
        return qs.exists()

    def _update_or_create_subscription(self, collector_scenario, params: dict, is_create=False):
        try:
            self.data.subscription_id = collector_scenario.update_or_create_subscription(self.data, params)
            self.data.save()
            subscription_status = self.get_subscription_status_by_list([self.data.collector_config_id])
            if subscription_status[0]["status"] == CollectStatus.RUNNING:
                logger.warning(
                    f"nodeman get status aleady is ready， collector_config_id -> {self.data.collector_config_id}, "
                    + f" subscription_id -> {self.data.subscription_id}"
                )
                raise CollectorTaskRunningStatusException
            if params.get("run_task", True):
                self._run_subscription_task()
            # start nodeman subscription
            NodeApi.switch_subscription({"subscription_id": self.data.subscription_id, "action": "enable"})
        except Exception as error:  # pylint: disable=broad-except
            logger.exception(f"create or update collector config failed => [{error}]")
            if not is_create:
                raise CollectorCreateOrUpdateSubscriptionException(
                    CollectorCreateOrUpdateSubscriptionException.MESSAGE.format(err=error)
                )

    def _authorization_collector(self, collector_config: CollectorConfig):
        try:
            # 如果是创建，需要做新建授权
            Permission().grant_creator_action(
                resource=ResourceEnum.COLLECTION.create_simple_instance(
                    collector_config.collector_config_id, attribute={"name": collector_config.collector_config_name}
                ),
                creator=collector_config.created_by,
            )
        except Exception as e:  # pylint: disable=broad-except
            logger.warning(
                "collector_config->({}) grant creator action failed, reason: {}".format(
                    collector_config.collector_config_id, e
                )
            )

    @transaction.atomic
    def destroy(self, **kwargs):
        """
        删除采集配置
        :return: task_id
        """
        # 1. 重新命名采集项名称
        collector_config_name = (
            self.data.collector_config_name + "_delete_" + datetime.datetime.now().strftime("%Y%m%d%H%M%S")
        )

        # 2. 停止采集（删除配置文件）
        self.stop()

        if self.data.is_container_environment:
            ContainerCollectorConfig.objects.filter(collector_config_id=self.collector_config_id).delete()

        # 3. 节点管理-删除订阅配置
        self._delete_subscription()

        # 4. 删除索引集
        if self.data.index_set_id:
            index_set_handler = IndexSetHandler(index_set_id=self.data.index_set_id)
            index_set_handler.delete(self.data.collector_config_name)

        # 5. 删除CollectorConfig记录
        self.data.collector_config_name = collector_config_name
        self.data.save()
        self.data.delete()

        # 6. 删除META采集项：直接重命名采集项名称
        collector_scenario = CollectorScenario.get_instance(collector_scenario_id=self.data.collector_scenario_id)
        if self.data.bk_data_id:
            collector_scenario.delete_data_id(self.data.bk_data_id, collector_config_name)

        # 7. 如果存在归档使用了当前采集项, 则删除归档
        qs = ArchiveConfig.objects.filter(
            instance_id=self.data.collector_config_id, instance_type=ArchiveInstanceType.COLLECTOR_CONFIG.value
        )
        if qs.exists():
            qs.delete()

        # add user_operation_record
        operation_record = {
            "username": get_request_username(),
            "biz_id": self.data.bk_biz_id,
            "record_type": UserOperationTypeEnum.COLLECTOR,
            "record_object_id": self.data.collector_config_id,
            "action": UserOperationActionEnum.DESTROY,
            "params": "",
        }
        user_operation_record.delay(operation_record)

        return True

    @transaction.atomic
    def start(self, **kwargs):
        """
        启动采集配置
        :return: task_id
        """
        self._itsm_start_judge()

        self.data.is_active = True
        self.data.save()

        # 启用采集项
        if self.data.index_set_id:
            index_set_handler = IndexSetHandler(self.data.index_set_id)
            index_set_handler.start()

        if self.data.is_container_environment:
            container_configs = ContainerCollectorConfig.objects.filter(collector_config_id=self.collector_config_id)
            for container_config in container_configs:
                self.create_container_release(container_config)
            return True

        # 启动节点管理订阅功能
        if self.data.subscription_id:
            NodeApi.switch_subscription({"subscription_id": self.data.subscription_id, "action": "enable"})

        # 存在RT则启用RT
        if self.data.table_id:
            _, table_id = self.data.table_id.split(".")  # pylint: disable=unused-variable
            etl_storage = EtlStorage.get_instance(self.data.etl_config)
            etl_storage.switch_result_table(collector_config=self.data, is_enable=True)

        # add user_operation_record
        operation_record = {
            "username": get_request_username(),
            "biz_id": self.data.bk_biz_id,
            "record_type": UserOperationTypeEnum.COLLECTOR,
            "record_object_id": self.data.collector_config_id,
            "action": UserOperationActionEnum.START,
            "params": "",
        }
        user_operation_record.delay(operation_record)

        if self.data.subscription_id:
            return self._run_subscription_task()
        return True

    def _itsm_start_judge(self):
        if self.data.is_custom_scenario:
            return
        if self.data.itsm_has_appling() and FeatureToggleObject.switch(name=FEATURE_COLLECTOR_ITSM):
            raise CollectNotSuccessNotCanStart

    @transaction.atomic
    def stop(self, **kwargs):
        """
        停止采集配置
        :return: task_id
        """
        self.data.is_active = False
        self.data.save()

        # 停止采集项
        if self.data.index_set_id:
            index_set_handler = IndexSetHandler(self.data.index_set_id)
            index_set_handler.stop()

        if self.data.is_container_environment:
            container_configs = ContainerCollectorConfig.objects.filter(collector_config_id=self.collector_config_id)
            for container_config in container_configs:
                self.delete_container_release(container_config)
            return True

        if self.data.subscription_id:
            # 停止节点管理订阅功能
            NodeApi.switch_subscription({"subscription_id": self.data.subscription_id, "action": "disable"})

        # 存在RT则停止RT
        if self.data.table_id:
            _, table_id = self.data.table_id.split(".")  # pylint: disable=unused-variable
            etl_storage = EtlStorage.get_instance(self.data.etl_config)
            etl_storage.switch_result_table(collector_config=self.data, is_enable=False)

        # add user_operation_record
        operation_record = {
            "username": get_request_username(),
            "biz_id": self.data.bk_biz_id,
            "record_type": UserOperationTypeEnum.COLLECTOR,
            "record_object_id": self.data.collector_config_id,
            "action": UserOperationActionEnum.STOP,
            "params": "",
        }
        user_operation_record.delay(operation_record)

        if self.data.subscription_id:
            return self._run_subscription_task("STOP")
        return True

    @classmethod
    def _get_kafka_broker(cls, broker_url):
        """
        判断是否为内网域名
        """
        if "consul" in broker_url and settings.DEFAULT_KAFKA_HOST:
            return settings.DEFAULT_KAFKA_HOST
        return broker_url

    def tail(self):
        if not self.data.bk_data_id:
            raise CollectorConfigDataIdNotExistException()
        data_result = TransferApi.get_data_id({"bk_data_id": self.data.bk_data_id})

        cluster_config = data_result["mq_config"]["cluster_config"]

        ssl_cafile = cluster_config.get("raw_ssl_certificate_authorities")
        ssl_certfile = cluster_config.get("raw_ssl_certificate")
        ssl_keyfile = cluster_config.get("raw_ssl_certificate_key")

        if ssl_cafile:
            with tempfile.NamedTemporaryFile(mode="w", delete=False) as fd:
                fd.write(ssl_cafile)
                ssl_cafile = fd.name

        if ssl_certfile:
            with tempfile.NamedTemporaryFile(mode="w", delete=False) as fd:
                fd.write(ssl_certfile)
                ssl_certfile = fd.name

        if ssl_keyfile:
            with tempfile.NamedTemporaryFile(mode="w", delete=False) as fd:
                fd.write(ssl_keyfile)
                ssl_keyfile = fd.name

        params = {
            "server": cluster_config.get("extranet_domain_name")
            or self._get_kafka_broker(cluster_config["domain_name"]),
            "port": cluster_config.get("extranet_port") or cluster_config["port"],
            "topic": data_result["mq_config"]["storage_config"]["topic"],
            "username": data_result["mq_config"]["auth_info"]["username"],
            "password": data_result["mq_config"]["auth_info"]["password"],
            "is_ssl_verify": cluster_config.get("is_ssl_verify", False),
            "ssl_insecure_skip_verify": cluster_config.get("ssl_insecure_skip_verify", True),
            "ssl_cafile": ssl_cafile,
            "ssl_certfile": ssl_certfile,
            "ssl_keyfile": ssl_keyfile,
        }

        message_data = KafkaConsumerHandle(**params).get_latest_log()
        return_data = []
        for _message in message_data:
            # 数据预览
            etl_message = copy.deepcopy(_message)
            data_items = etl_message.get("items")
            if data_items:
                etl_message.update(
                    {
                        "data": data_items[0].get("data", ""),
                        "log": data_items[0].get("data", ""),
                        "iterationindex": data_items[0].get("iterationindex", ""),
                        "batch": [_item.get("data", "") for _item in data_items],
                    }
                )
            else:
                etl_message.update({"data": "", "iterationindex": "", "bathc": []})

            return_data.append({"etl": etl_message, "origin": _message})

        # 删除临时证书文件
        for filename in [ssl_cafile, ssl_certfile, ssl_keyfile]:
            try:
                os.remove(filename)
            except Exception:
                pass

        return return_data

    def retry_instances(self, instance_id_list):
        if self.data.is_container_environment:
            return self.retry_container_collector(instance_id_list)
        return self.retry_target_nodes(instance_id_list)

    def retry_container_collector(self, container_collector_config_id_list=None, **kwargs):
        """
        retry_container_collector
        @param container_collector_config_id_list:
        @return:
        """
        container_configs = ContainerCollectorConfig.objects.filter(collector_config_id=self.data.collector_config_id)
        if container_collector_config_id_list:
            container_configs = container_configs.filter(id__in=container_collector_config_id_list)

        for container_config in container_configs:
            self.create_container_release(container_config)
        return [config.id for config in container_configs]

    def retry_target_nodes(self, instance_id_list):
        """
        重试部分实例或主机
        @param instance_id_list:
        @return:
        """
        res = self._retry_subscription(instance_id_list=instance_id_list)

        # add user_operation_record
        operation_record = {
            "username": get_request_username(),
            "biz_id": self.data.bk_biz_id,
            "record_type": UserOperationTypeEnum.COLLECTOR,
            "record_object_id": self.data.collector_config_id,
            "action": UserOperationActionEnum.RETRY,
            "params": {"instance_id_list": instance_id_list},
        }
        user_operation_record.delay(operation_record)

        return res

    def _run_subscription_task(self, action=None, nodes=None):
        """
        触发订阅事件
        :param: action 动作 [START, STOP, INSTALL, UNINSTALL]
        :param: nodes 需要重试的实例
        :return: task_id 任务ID
        """
        collector_scenario = CollectorScenario.get_instance(collector_scenario_id=self.data.collector_scenario_id)
        params = {"subscription_id": self.data.subscription_id}
        if action:
            params.update({"actions": {collector_scenario.PLUGIN_NAME: action}})

        # 无nodes时，节点管理默认对全部已配置的nodes进行操作
        # 有nodes时，对指定nodes进行操作，可用于重试的场景
        if nodes:
            params["scope"] = {"node_type": TargetNodeTypeEnum.INSTANCE.value, "nodes": nodes}

        task_id = str(NodeApi.run_subscription_task(params)["task_id"])

        # 对指定nodes进行重试，合并任务
        if nodes is not None:
            self.data.task_id_list.append(task_id)
        else:
            self.data.task_id_list = [str(task_id)]
        self.data.save()
        return self.data.task_id_list

    def _retry_subscription(self, instance_id_list):
        params = {"subscription_id": self.data.subscription_id, "instance_id_list": instance_id_list}

        task_id = str(NodeApi.retry_subscription(params)["task_id"])
        self.data.task_id_list.append(task_id)
        self.data.save()
        return self.data.task_id_list

    def _delete_subscription(self):
        """
        删除订阅事件
        :return: [dict]
        {
            "message": "",
            "code": "OK",
            "data": null,
            "result": true
        }
        """
        if not self.data.subscription_id:
            return
        subscription_params = {"subscription_id": self.data.subscription_id}
        return NodeApi.delete_subscription(subscription_params)

    def diff_target_nodes(self, target_nodes: list) -> list:
        """
        比较订阅节点的变化
        :param target_nodes 目标节点
        :return
        [
            {
                'type': 'add',
                'bk_inst_id': 2,
                'bk_obj_id': 'biz'
            },
            {
                'type': 'add',
                'bk_inst_id': 3,
                'bk_obj_id': 'module'
            },
            {
                'type': 'delete',
                'bk_inst_id': 4,
                'bk_obj_id': 'set'
            },
            {
                'type': 'modify',
                'bk_inst_id': 5,
                'bk_obj_id': 'module'
            }
        ]
        """

        def genera_nodes_tuples(nodes):
            return [
                (node["bk_inst_id"], node["bk_obj_id"]) for node in nodes if "bk_inst_id" in node or "bk_obj_id" in node
            ]

        current_nodes_tuples = genera_nodes_tuples(self.data.target_nodes)
        target_nodes_tuples = genera_nodes_tuples(target_nodes)
        add_nodes = [
            {"type": "add", "bk_inst_id": node[0], "bk_obj_id": node[1]}
            for node in set(target_nodes_tuples) - set(current_nodes_tuples)
        ]
        delete_nodes = [
            {"type": "delete", "bk_inst_id": node[0], "bk_obj_id": node[1]}
            for node in set(current_nodes_tuples) - set(target_nodes_tuples)
        ]
        return add_nodes + delete_nodes

    def get_task_status(self, id_list):
        if self.data.is_container_environment:
            return self.get_container_collect_status(container_collector_config_id_list=id_list)
        return self.get_subscription_task_status(task_id_list=id_list)

    def get_container_collect_status(self, container_collector_config_id_list):
        """
        查询容器采集任务状态
        """
        container_configs = ContainerCollectorConfig.objects.filter(collector_config_id=self.data.collector_config_id)
        if container_collector_config_id_list:
            container_configs = container_configs.filter(id__in=container_collector_config_id_list)

        contents = []
        for container_config in container_configs:
            contents.append(
                {
                    "message": container_config.status_detail,
                    "status": container_config.status,
                    "container_collector_config_id": container_config.id,
                    "name": self.generate_bklog_config_name(container_config.id),
                }
            )
        return {
            "contents": [
                {
                    "collector_config_id": self.data.collector_config_id,
                    "collector_config_name": self.data.collector_config_name,
                    "child": contents,
                }
            ]
        }

    def get_subscription_task_status(self, task_id_list):
        """
        查询采集任务状态
        :param  [list] task_id_list:
        :return: [dict]
        {
            "contents": [
                {
                "is_label": true,
                "label_name": "modify",
                "bk_obj_name": "模块",
                "node_path": "蓝鲸_test1_配置平台_adminserver",
                "bk_obj_id": "module",
                "bk_inst_id": 33,
                "bk_inst_name": "adminserver",
                "child": [
                    {
                        "bk_host_id": 1,
                        "status": "FAILED",
                        "ip": "127.0.0.1",
                        "bk_cloud_id": 0,
                        "log": "[unifytlogc] 下发插件配置-重载插件进程",
                        "instance_id": "host|instance|host|127.0.0.1-0-0",
                        "instance_name": "127.0.0.1",
                        "task_id": 24516,
                        "bk_supplier_id": "0",
                        "create_time": "2019-09-17 19:23:02",
                        "steps": {1 item}
                        }
                    ]
                }
            ]
        }
        """
        if self.data.is_custom_scenario:
            return {"task_ready": True, "contents": []}

        if not self.data.subscription_id:
            self._update_or_create_subscription(
                collector_scenario=CollectorScenario.get_instance(
                    collector_scenario_id=self.data.collector_scenario_id
                ),
                params=self.data.params,
            )
        # 查询采集任务状态
        param = {
            "subscription_id": self.data.subscription_id,
        }
        if self.data.task_id_list:
            param["task_id_list"] = self.data.task_id_list

        task_ready = self._check_task_ready(param=param)

        # 如果任务未启动，则直接返回结果
        if not task_ready:
            return {"task_ready": task_ready, "contents": []}

        status_result = NodeApi.get_subscription_task_status(param)
        instance_status = self.format_task_instance_status(status_result)

        # 如果采集目标是HOST-INSTANCE
        if self.data.target_node_type == TargetNodeTypeEnum.INSTANCE.value:
            content_data = [
                {
                    "is_label": False,
                    "label_name": "",
                    "bk_obj_name": _("主机"),
                    "node_path": _("主机"),
                    "bk_obj_id": "host",
                    "bk_inst_id": "",
                    "bk_inst_name": "",
                    "child": instance_status,
                }
            ]
            return {"task_ready": task_ready, "contents": content_data}

        # 如果采集目标是HOST-TOPO
        # 获取target_nodes获取采集目标及差异节点target_subscription_diff合集
        node_collect = self._get_collect_node()
        node_mapping, template_mapping = self._get_mapping(node_collect=node_collect)
        content_data = list()
        target_mapping = self.get_target_mapping()
        total_host_result = self._get_host_result(node_collect)
        for node_obj in node_collect:
            map_key = "{}|{}".format(str(node_obj["bk_obj_id"]), str(node_obj["bk_inst_id"]))
            host_result = total_host_result.get(map_key, [])
            label_name = target_mapping.get(map_key, "")
            node_path, bk_obj_name, bk_inst_name = self._get_node_obj(
                node_obj=node_obj, template_mapping=template_mapping, node_mapping=node_mapping, map_key=map_key
            )

            content_obj = {
                "is_label": False if not label_name else True,
                "label_name": label_name,
                "bk_obj_name": bk_obj_name,
                "node_path": node_path,
                "bk_obj_id": node_obj["bk_obj_id"],
                "bk_inst_id": node_obj["bk_inst_id"],
                "bk_inst_name": bk_inst_name,
                "child": [],
            }

            for instance_obj in instance_status:
                # delete 标签如果订阅任务状态action不为UNINSTALL
                if label_name == "delete" and instance_obj["steps"].get(LogPluginInfo.NAME) != "UNINSTALL":
                    continue
                # 因为instance_obj兼容新版IP选择器的字段名, 所以这里的bk_cloud_id->cloud_id, bk_host_id->host_id
                if (instance_obj["ip"], instance_obj["cloud_id"]) in host_result or instance_obj[
                    "host_id"
                ] in host_result:
                    content_obj["child"].append(instance_obj)
            content_data.append(content_obj)
        return {"task_ready": task_ready, "contents": content_data}

    def _check_task_ready(self, param: dict):
        """
        查询任务是否下发: 兼容节点管理未发布的情况
        @param param {Dict} NodeApi.check_subscription_task_ready 请求
        """
        try:
            task_ready = NodeApi.check_subscription_task_ready(param)
        # 如果节点管理路由不存在或服务异常等request异常情况
        except BaseException as e:  # pylint: disable=broad-except
            task_ready = self._check_task_ready_exception(e)
        return task_ready

    def _get_collect_node(self):
        """
        获取target_nodes和target_subscription_diff集合之后组成的node_collect
        """
        node_collect = copy.deepcopy(self.data.target_nodes)
        for target_obj in self.data.target_subscription_diff:
            node_dic = {"bk_inst_id": target_obj["bk_inst_id"], "bk_obj_id": target_obj["bk_obj_id"]}
            if node_dic not in node_collect:
                node_collect.append(node_dic)
        return node_collect

    def _get_host_result(self, node_collect):
        """
        根据业务、节点查询主机
        node_collect {List} _get_collect_node处理后组成的node_collect
        """
        conditions = [
            {"bk_obj_id": node_obj["bk_obj_id"], "bk_inst_id": node_obj["bk_inst_id"]} for node_obj in node_collect
        ]
        host_result = BizHandler(self.data.bk_biz_id).search_host(conditions)
        host_result_dict = defaultdict(list)
        for host in host_result:
            for inst_id in host["parent_inst_id"]:
                key = "{}|{}".format(str(host["bk_obj_id"]), str(inst_id))
                host_result_dict[key].append((host["bk_host_innerip"], host["bk_cloud_id"]))
                host_result_dict[key].append(host["bk_host_id"])
        return host_result_dict

    def _get_mapping(self, node_collect):
        """
        查询业务TOPO，按采集目标节点进行分类
        node_collect {List} _get_collect_node处理后组成的node_collect
        """
        biz_topo = self._get_biz_topo()
        node_mapping = self.get_node_mapping(biz_topo)
        template_mapping = self._get_template_mapping(node_collect=node_collect)

        return node_mapping, template_mapping

    def _get_biz_topo(self):
        """
        查询业务TOPO，按采集目标节点进行分类
        """
        biz_topo = CCApi.search_biz_inst_topo({"bk_biz_id": self.data.bk_biz_id, "level": SEARCH_BIZ_INST_TOPO_LEVEL})
        try:
            internal_topo = self.get_biz_internal_module()
            if internal_topo:
                biz_topo[BIZ_TOPO_INDEX]["child"].insert(INTERNAL_TOPO_INDEX, internal_topo)
        except Exception as e:  # pylint: disable=broad-except
            logger.error(f"call CCApi.search_biz_inst_topo error: {e}")
            pass
        return biz_topo

    def _get_template_mapping(self, node_collect):
        """
        获取模板dict
        @param node_collect {List} _get_collect_node处理后组成的node_collect
        """
        service_template_mapping = {}
        set_template_mapping = {}
        bk_boj_id_set = {node_obj["bk_obj_id"] for node_obj in node_collect}

        if TargetNodeTypeEnum.SERVICE_TEMPLATE.value in bk_boj_id_set:
            service_templates = CCApi.list_service_template.bulk_request({"bk_biz_id": self.data.bk_biz_id})
            service_template_mapping = {
                "{}|{}".format(TargetNodeTypeEnum.SERVICE_TEMPLATE.value, str(template.get("id", ""))): {
                    "name": template.get("name")
                }
                for template in service_templates
            }

        if TargetNodeTypeEnum.SET_TEMPLATE.value in bk_boj_id_set:
            set_templates = CCApi.list_set_template.bulk_request({"bk_biz_id": self.data.bk_biz_id})
            set_template_mapping = {
                "{}|{}".format(TargetNodeTypeEnum.SET_TEMPLATE.value, str(template.get("id", ""))): {
                    "name": template.get("name")
                }
                for template in set_templates
            }

        return {**service_template_mapping, **set_template_mapping}

    @classmethod
    def _get_node_obj(cls, node_obj, template_mapping, node_mapping, map_key):
        """
        获取node_path, bk_obj_name, bk_inst_name
        @param node_obj {dict} _get_collect_node处理后组成的node_collect对应元素
        @param template_mapping {dict} 模板集合
        @param node_mapping {dict} 拓扑节点集合
        @param map_key {str} 集合对应key
        """

        if node_obj["bk_obj_id"] in [
            TargetNodeTypeEnum.SET_TEMPLATE.value,
            TargetNodeTypeEnum.SERVICE_TEMPLATE.value,
        ]:
            node_path = template_mapping.get(map_key, {}).get("name", "")
            bk_obj_name = TargetNodeTypeEnum.get_choice_label(node_obj["bk_obj_id"])
            bk_inst_name = template_mapping.get(map_key, {}).get("name", "")
            return node_path, bk_obj_name, bk_inst_name

        node_path = "_".join(
            [node_mapping.get(node).get("bk_inst_name") for node in node_mapping.get(map_key, {}).get("node_link", [])]
        )
        bk_obj_name = node_mapping.get(map_key, {}).get("bk_obj_name", "")
        bk_inst_name = node_mapping.get(map_key, {}).get("bk_inst_name", "")

        return node_path, bk_obj_name, bk_inst_name

    @classmethod
    def _check_task_ready_exception(cls, error: BaseException):
        """
        处理task_ready_exception 返回error
        @param error {BaseException} 返回错误
        """
        task_ready = True
        if isinstance(error, ApiRequestError):
            return task_ready
        if isinstance(error, ApiResultError) and str(error.code) == CHECK_TASK_READY_NOTE_FOUND_EXCEPTION_CODE:
            return task_ready
        logger.error(f"Call NodeApi check_task_ready error: {error}")
        raise error

    def format_task_instance_status(self, instance_data):
        """
        格式化任务状态数据
        :param  [list] instance_data: 任务状态data数据
        :return: [list]
        """
        instance_list = list()
        host_list = list()
        latest_id = self.data.task_id_list[-1]
        if self.data.target_node_type == TargetNodeTypeEnum.INSTANCE.value:
            for node in self.data.target_nodes:
                if "bk_host_id" in node:
                    host_list.append(node["bk_host_id"])
                else:
                    host_list.append((node["ip"], node["bk_cloud_id"]))

        for instance_obj in instance_data:
            bk_cloud_id = instance_obj["instance_info"]["host"]["bk_cloud_id"]
            if isinstance(bk_cloud_id, list):
                bk_cloud_id = bk_cloud_id[0]["bk_inst_id"]
            bk_host_innerip = instance_obj["instance_info"]["host"]["bk_host_innerip"]
            bk_host_id = instance_obj["instance_info"]["host"]["bk_host_id"]

            # 静态节点：排除订阅任务历史IP（不是最新订阅且不在当前节点范围的ip）
            if (
                self.data.target_node_type == TargetNodeTypeEnum.INSTANCE.value
                and str(instance_obj["task_id"]) != latest_id
                and ((bk_host_innerip, bk_cloud_id) not in host_list and bk_host_id not in host_list)
            ):
                continue
            instance_list.append(
                {
                    "host_id": bk_host_id,
                    "status": instance_obj["status"],
                    "ip": bk_host_innerip,
                    "ipv6": instance_obj["instance_info"]["host"].get("bk_host_innerip_v6", ""),
                    "host_name": instance_obj["instance_info"]["host"]["bk_host_name"],
                    "cloud_id": bk_cloud_id,
                    "log": self.get_instance_log(instance_obj),
                    "instance_id": instance_obj["instance_id"],
                    "instance_name": bk_host_innerip,
                    "task_id": instance_obj.get("task_id", ""),
                    "bk_supplier_id": instance_obj["instance_info"]["host"].get("bk_supplier_account"),
                    "create_time": instance_obj["create_time"],
                    "steps": {i["id"]: i["action"] for i in instance_obj.get("steps", []) if i["action"]},
                }
            )
        return instance_list

    @staticmethod
    def get_instance_log(instance_obj):
        """
        获取采集实例日志
        :param  [dict] instance_obj: 实例状态日志
        :return: [string]
        """
        for step_obj in instance_obj.get("steps", []):
            if step_obj == CollectStatus.SUCCESS:
                continue
            for sub_step_obj in step_obj["target_hosts"][0]["sub_steps"]:
                if sub_step_obj["status"] != CollectStatus.SUCCESS:
                    return "{}-{}".format(step_obj["node_name"], sub_step_obj["node_name"])
        return ""

    def get_node_mapping(self, topo_tree):
        """
        节点映射关系
        :param  [list] topo_tree: 拓扑树
        :return: [dict]
        """
        node_mapping = {}

        def mapping(node, node_link, node_mapping):
            node.update(node_link=node_link)
            node_mapping[node_link[-1]] = node

        BizHandler().foreach_topo_tree(topo_tree, mapping, node_mapping=node_mapping)
        return node_mapping

    def get_target_mapping(self) -> dict:
        """
        节点和标签映射关系
        :return: [dict] {"module|33": "modify", "set|6": "add", "set|7": "delete"}
        """
        target_mapping = dict()
        for target in self.data.target_subscription_diff:
            key = "{}|{}".format(target["bk_obj_id"], target["bk_inst_id"])
            target_mapping[key] = target["type"]
        return target_mapping

    def get_subscription_task_detail(self, instance_id, task_id=None):
        """
        采集任务实例日志详情
        :param [string] instance_id: 实例ID
        :param [string] task_id: 任务ID
        :return: [dict]
        """
        # 详情接口查询，原始日志
        param = {"subscription_id": self.data.subscription_id, "instance_id": instance_id}
        if task_id:
            param["task_id"] = task_id
        detail_result = NodeApi.get_subscription_task_detail(param)

        # 日志详情，用于前端展示
        log = list()
        for step in detail_result.get("steps", []):
            log.append("{}{}{}\n".format("=" * 20, step["node_name"], "=" * 20))
            for sub_step in step["target_hosts"][0].get("sub_steps", []):
                log.extend(["{}{}{}".format("-" * 20, sub_step["node_name"], "-" * 20), sub_step["log"]])
                # 如果ex_data里面有值，则在日志里加上它
                if sub_step["ex_data"]:
                    log.append(sub_step["ex_data"])
                if sub_step["status"] != CollectStatus.SUCCESS:
                    return {"log_detail": "\n".join(log), "log_result": detail_result}
        return {"log_detail": "\n".join(log), "log_result": detail_result}

    def get_subscription_status_by_list(self, collector_id_list: list) -> list:
        """
        批量获取采集项订阅状态
        :param  [list] collector_id_list: 采集项ID列表
        :return: [dict]
        """
        return_data = list()
        subscription_id_list = list()
        subscription_collector_map = dict()

        collector_list = CollectorConfig.objects.filter(collector_config_id__in=collector_id_list)

        # 获取主采集项到容器子采集项的映射关系
        container_collector_mapping = defaultdict(list)
        for config in ContainerCollectorConfig.objects.filter(collector_config_id__in=collector_id_list):
            container_collector_mapping[config.collector_config_id].append(config)

        for collector_obj in collector_list:
            if collector_obj.is_container_environment:
                container_collector_configs = container_collector_mapping[collector_obj.collector_config_id]

                failed_count = 0
                success_count = 0
                pending_count = 0

                # 默认是成功
                status = CollectStatus.SUCCESS
                status_name = RunStatus.SUCCESS

                for config in container_collector_configs:
                    if config.status == ContainerCollectStatus.FAILED.value:
                        failed_count += 1
                    elif config.status in [ContainerCollectStatus.PENDING.value, ContainerCollectStatus.RUNNING.value]:
                        pending_count += 1
                        status = CollectStatus.RUNNING
                        status_name = RunStatus.RUNNING
                    else:
                        success_count += 1

                if failed_count:
                    status = CollectStatus.FAILED
                    if success_count:
                        # 失败和成功都有，那就是部分失败
                        status_name = RunStatus.PARTFAILED
                    else:
                        status_name = RunStatus.FAILED

                return_data.append(
                    {
                        "collector_id": collector_obj.collector_config_id,
                        "subscription_id": None,
                        "status": status,
                        "status_name": status_name,
                        "total": len(container_collector_configs),
                        "success": success_count,
                        "failed": failed_count,
                        "pending": pending_count,
                    }
                )
                continue

            # 若订阅ID未写入
            if not collector_obj.subscription_id:
                return_data.append(
                    {
                        "collector_id": collector_obj.collector_config_id,
                        "subscription_id": None,
                        "status": CollectStatus.PREPARE if collector_obj.target_nodes else CollectStatus.SUCCESS,
                        "status_name": RunStatus.PREPARE if collector_obj.target_nodes else RunStatus.SUCCESS,
                        "total": 0,
                        "success": 0,
                        "failed": 0,
                        "pending": 0,
                    }
                )
                continue

            # 订阅ID和采集配置ID的映射关系 & 需要查询订阅ID列表
            subscription_collector_map[collector_obj.subscription_id] = collector_obj.collector_config_id
            subscription_id_list.append(collector_obj.subscription_id)

        status_result = NodeApi.subscription_statistic(
            params={"subscription_id_list": subscription_id_list, "plugin_name": LogPluginInfo.NAME}
        )

        # 如果没有订阅ID，则直接返回
        if not subscription_id_list:
            return self._clean_terminated(return_data)

        # 接口查询到的数据进行处理
        subscription_status_data, subscription_id_list = self.format_subscription_status(
            status_result, subscription_id_list, subscription_collector_map
        )
        return_data += subscription_status_data

        # 节点管理接口未查到相应订阅ID数据
        for subscription_id in subscription_id_list:
            collector_key = subscription_collector_map[subscription_id]
            return_data.append(
                {
                    "collector_id": collector_key,
                    "subscription_id": subscription_id,
                    "status": CollectStatus.FAILED,
                    "status_name": RunStatus.FAILED,
                    "total": 0,
                    "success": 0,
                    "failed": 0,
                    "pending": 0,
                }
            )

        # 若采集项已停用，则采集状态修改为“已停用”
        return self._clean_terminated(return_data)

    def _clean_terminated(self, data: list):
        for _data in data:
            # RUNNING状态
            if _data["status"] == CollectStatus.RUNNING:
                continue

            _collector_config = CollectorConfig.objects.get(collector_config_id=_data["collector_id"])
            if not _collector_config.is_active:
                _data["status"] = CollectStatus.TERMINATED
                _data["status_name"] = RunStatus.TERMINATED
        return data

    def format_subscription_status(self, status_result, subscription_id_list, subscription_collector_map):
        return_data = list()

        for status_obj in status_result:
            total_count = int(status_obj["instances"])
            status_group = {
                status["status"]: int(status["count"]) for status in status_obj["status"] if status["count"]
            }

            # 订阅状态
            group_status_keys = status_group.keys()
            if not status_group:
                status = CollectStatus.UNKNOWN
                status_name = RunStatus.UNKNOWN
            elif CollectStatus.PENDING in group_status_keys or CollectStatus.RUNNING in group_status_keys:
                status = CollectStatus.RUNNING
                status_name = RunStatus.RUNNING
            elif CollectStatus.FAILED in group_status_keys and CollectStatus.SUCCESS in group_status_keys:
                status = CollectStatus.FAILED
                status_name = RunStatus.PARTFAILED
            elif CollectStatus.FAILED in group_status_keys and CollectStatus.SUCCESS not in group_status_keys:
                status = CollectStatus.FAILED
                status_name = RunStatus.FAILED
            elif CollectStatus.TERMINATED in group_status_keys and CollectStatus.SUCCESS not in group_status_keys:
                status = CollectStatus.TERMINATED
                status_name = RunStatus.TERMINATED
            else:
                status = CollectStatus.SUCCESS
                status_name = RunStatus.SUCCESS

            # 各订阅状态实例数量
            pending_count = status_group.get(CollectStatus.PENDING, 0) + status_group.get(CollectStatus.RUNNING, 0)
            failed_count = status_group.get(CollectStatus.FAILED, 0)
            success_count = status_group.get(CollectStatus.SUCCESS, 0)

            subscription_id_list.remove(status_obj["subscription_id"])
            return_data.append(
                {
                    "collector_id": subscription_collector_map[status_obj["subscription_id"]],
                    "subscription_id": status_obj["subscription_id"],
                    "status": status,
                    "status_name": status_name,
                    "total": total_count,
                    "success": success_count,
                    "failed": failed_count,
                    "pending": pending_count,
                }
            )
        return return_data, subscription_id_list

    def get_subscription_status(self):
        """
        查看订阅的插件运行状态
        :return:
        """
        if self.data.is_container_environment:
            # 容器采集特殊处理
            container_configs = ContainerCollectorConfig.objects.filter(
                collector_config_id=self.data.collector_config_id
            )

            contents = []
            for container_config in container_configs:
                contents.append(
                    {"status": container_config.status, "container_collector_config_id": container_config.id}
                )
            return {
                "contents": [
                    {
                        "collector_config_id": self.data.collector_config_id,
                        "collector_config_name": self.data.collector_config_name,
                        "child": contents,
                    }
                ]
            }

        if not self.data.subscription_id and not self.data.target_nodes:
            return {
                "contents": [
                    {
                        "is_label": False,
                        "label_name": "",
                        "bk_obj_name": _("主机"),
                        "node_path": _("主机"),
                        "bk_obj_id": "host",
                        "bk_inst_id": "",
                        "bk_inst_name": "",
                        "child": [],
                    }
                ]
            }
        param = {"subscription_id_list": [self.data.subscription_id]}
        status_result, *__ = NodeApi.get_subscription_instance_status(param)
        instance_status = self.format_subscription_instance_status(status_result)

        # 如果采集目标是HOST-INSTANCE
        if self.data.target_node_type == TargetNodeTypeEnum.INSTANCE.value:
            content_data = [
                {
                    "is_label": False,
                    "label_name": "",
                    "bk_obj_name": _("主机"),
                    "node_path": _("主机"),
                    "bk_obj_id": "host",
                    "bk_inst_id": "",
                    "bk_inst_name": "",
                    "child": instance_status,
                }
            ]
            return {"contents": content_data}

        # 如果采集目标是HOST-TOPO
        # 从数据库target_nodes获取采集目标，查询业务TOPO，按采集目标节点进行分类
        target_nodes = self.data.target_nodes
        biz_topo = self._get_biz_topo()

        node_mapping = self.get_node_mapping(biz_topo)
        template_mapping = self._get_template_mapping(target_nodes)
        total_host_result = self._get_host_result(node_collect=target_nodes)

        content_data = list()
        for node_obj in target_nodes:
            map_key = "{}|{}".format(str(node_obj["bk_obj_id"]), str(node_obj["bk_inst_id"]))
            host_result = total_host_result.get(map_key, [])
            node_path, bk_obj_name, bk_inst_name = self._get_node_obj(
                node_obj=node_obj, template_mapping=template_mapping, node_mapping=node_mapping, map_key=map_key
            )
            content_obj = {
                "is_label": False,
                "label_name": "",
                "bk_obj_name": bk_obj_name,
                "node_path": node_path,
                "bk_obj_id": node_obj["bk_obj_id"],
                "bk_inst_id": node_obj["bk_inst_id"],
                "bk_inst_name": bk_inst_name,
                "child": [],
            }

            for instance_obj in instance_status:
                # 因为instance_obj兼容新版IP选择器的字段名, 所以这里的bk_cloud_id->cloud_id, bk_host_id->host_id
                if (instance_obj["ip"], instance_obj["cloud_id"]) in host_result or instance_obj[
                    "host_id"
                ] in host_result:
                    content_obj["child"].append(instance_obj)
            content_data.append(content_obj)
        return {"contents": content_data}

    @staticmethod
    def format_subscription_instance_status(instance_data):
        """
        对订阅状态数据按照实例运行状态进行归类
        :param [dict] instance_data:
        :return: [dict]
        """
        instance_list = list()
        for instance_obj in instance_data.get("instances", []):
            # 日志采集暂时只支持本地采集
            host_statuses = (instance_obj.get("host_statuses") or [{}])[0]
            host_status = host_statuses.get("status", CollectStatus.FAILED)

            status = CollectStatus.FAILED
            status_name = RunStatus.FAILED
            if instance_obj["status"] in [CollectStatus.PENDING, CollectStatus.RUNNING]:
                status = CollectStatus.RUNNING
                status_name = RunStatus.RUNNING
            elif instance_obj["status"] == CollectStatus.FAILED:
                status = CollectStatus.FAILED
                status_name = RunStatus.FAILED
            else:
                if host_status == CollectStatus.RUNNING:
                    status = CollectStatus.SUCCESS
                    status_name = RunStatus.SUCCESS
                elif host_status == CollectStatus.UNKNOWN:
                    status = CollectStatus.FAILED
                    status_name = RunStatus.FAILED
                elif host_status == CollectStatus.TERMINATED:
                    status = CollectStatus.TERMINATED
                    status_name = RunStatus.TERMINATED

            bk_cloud_id = instance_obj["instance_info"]["host"]["bk_cloud_id"]
            if isinstance(bk_cloud_id, list):
                bk_cloud_id = bk_cloud_id[0]["bk_inst_id"]

            status_obj = {
                "status": status,
                "status_name": status_name,
                "host_id": instance_obj["instance_info"]["host"]["bk_host_id"],
                "ip": instance_obj["instance_info"]["host"]["bk_host_innerip"],
                "ipv6": instance_obj["instance_info"]["host"].get("bk_host_innerip_v6", ""),
                "cloud_id": bk_cloud_id,
                "host_name": instance_obj["instance_info"]["host"]["bk_host_name"],
                "instance_id": instance_obj["instance_id"],
                "instance_name": instance_obj["instance_info"]["host"]["bk_host_innerip"],
                "plugin_name": host_statuses.get("name"),
                "plugin_version": host_statuses.get("version"),
                "bk_supplier_id": instance_obj["instance_info"]["host"].get("bk_supplier_account"),
                "create_time": instance_obj["create_time"],
            }
            instance_list.append(status_obj)

        return instance_list

    @staticmethod
    def regex_debug(data):
        """
        行首正则调试，返回匹配行数
        """
        lines = data["log_sample"].split("\n")
        match_lines = 0
        for line in lines:
            try:
                if re.match(data["multiline_pattern"], line):
                    match_lines += 1
            except re.error as e:
                raise RegexInvalidException(RegexInvalidException.MESSAGE.format(error=e))
        if not match_lines:
            raise RegexMatchException
        data.update({"match_lines": match_lines})
        return data

    def get_biz_internal_module(self):
        internal_module = CCApi.get_biz_internal_module(
            {"bk_biz_id": self.data.bk_biz_id, "bk_supplier_account": BK_SUPPLIER_ACCOUNT}
        )
        internal_topo = {
            "host_count": 0,
            "default": 0,
            "bk_obj_name": _("集群"),
            "bk_obj_id": "set",
            "child": [
                {
                    "host_count": 0,
                    "default": _module.get("default", 0),
                    "bk_obj_name": _("模块"),
                    "bk_obj_id": "module",
                    "child": [],
                    "bk_inst_id": _module["bk_module_id"],
                    "bk_inst_name": _module["bk_module_name"],
                }
                for _module in internal_module.get("module", [])
            ],
            "bk_inst_id": internal_module["bk_set_id"],
            "bk_inst_name": internal_module["bk_set_name"],
        }
        return internal_topo

    def indices_info(self):
        result_table_id = self.data.table_id
        if not result_table_id:
            raise CollectNotSuccess
        result = EsRoute(scenario_id=Scenario.LOG, indices=result_table_id).cat_indices()
        return StorageHandler.sort_indices(result)

    def list_collectors_by_host(self, params):
        bk_biz_id = params.get("bk_biz_id")
        node_result = []
        try:
            node_result = NodeApi.query_host_subscriptions({**params, "source_type": "subscription"})
        except ApiRequestError as error:
            if NOT_FOUND_CODE in error.message:
                node_result = []

        subscription_ids = [ip_subscription["source_id"] for ip_subscription in node_result]
        collectors = CollectorConfig.objects.filter(
            subscription_id__in=subscription_ids,
            bk_biz_id=bk_biz_id,
            is_active=True,
            table_id__isnull=False,
            index_set_id__isnull=False,
        )

        collectors = [model_to_dict(c) for c in collectors]
        collectors = self.add_cluster_info(collectors)

        index_sets = {
            index_set.index_set_id: index_set
            for index_set in LogIndexSet.objects.filter(
                index_set_id__in=[collector["index_set_id"] for collector in collectors]
            )
        }

        collect_status = {
            status["collector_id"]: status
            for status in self.get_subscription_status_by_list(
                [collector["collector_config_id"] for collector in collectors]
            )
        }

        return [
            {
                "collector_config_id": collector["collector_config_id"],
                "collector_config_name": collector["collector_config_name"],
                "collector_scenario_id": collector["collector_scenario_id"],
                "index_set_id": collector["index_set_id"],
                "index_set_name": index_sets[collector["index_set_id"]].index_set_name,
                "index_set_scenario_id": index_sets[collector["index_set_id"]].scenario_id,
                "retention": collector["retention"],
                "status": collect_status.get(collector["collector_config_id"], {}).get("status", CollectStatus.UNKNOWN),
                "status_name": collect_status.get(collector["collector_config_id"], {}).get(
                    "status_name", RunStatus.UNKNOWN
                ),
                "description": collector["description"],
            }
            for collector in collectors
            if collector["index_set_id"] in index_sets
        ]

    def cat_illegal_ips(self, params: dict):
        """
        当采集项对应节点为静态主机时判定是否有非法越权IP
        @param params {dict} 创建或者编辑采集项时的请求
        """
        # 这里是为了避免target_node_type, target_nodes参数为空的情况
        target_node_type = params.get("target_node_type")
        target_nodes = params.get("target_nodes", [])
        bk_biz_id = params["bk_biz_id"] if not self.data else self.data.bk_biz_id
        if target_node_type and target_node_type == TargetNodeTypeEnum.INSTANCE.value:
            illegal_ips, illegal_bk_host_ids = self._filter_illegal_ip_and_host_id(
                bk_biz_id=bk_biz_id,
                ips=[target_node["ip"] for target_node in target_nodes if "ip" in target_node],
                bk_host_ids=[target_node["bk_host_id"] for target_node in target_nodes if "bk_host_id" in target_node],
            )
            if illegal_ips or illegal_bk_host_ids:
                illegal_items = [str(item) for item in (illegal_ips + illegal_bk_host_ids)]
                logger.error("cat illegal ip or bk_host_id: {illegal_ips}".format(illegal_ips=illegal_items))
                raise CollectorIllegalIPException(
                    CollectorIllegalIPException.MESSAGE.format(bk_biz_id=bk_biz_id, illegal_ips=illegal_items)
                )

    @classmethod
    def _filter_illegal_ip_and_host_id(cls, bk_biz_id: int, ips: list = None, bk_host_ids: list = None):
        """
        过滤出非法ip列表
        @param bk_biz_id [Int] 业务id
        @param ips [List] ip列表
        """
        ips = ips or []
        bk_host_ids = bk_host_ids or []
        legal_host_list = CCApi.list_biz_hosts.bulk_request(
            {
                "bk_biz_id": bk_biz_id,
                "host_property_filter": {
                    "condition": "OR",
                    "rules": [
                        {"field": "bk_host_innerip", "operator": "in", "value": ips},
                        {"field": "bk_host_id", "operator": "in", "value": bk_host_ids},
                    ],
                },
                "fields": CMDB_HOST_SEARCH_FIELDS,
            }
        )

        legal_ip_set = {legal_host["bk_host_innerip"] for legal_host in legal_host_list}
        legal_host_id_set = {legal_host["bk_host_id"] for legal_host in legal_host_list}

        illegal_ips = [ip for ip in ips if ip not in legal_ip_set]
        illegal_bk_host_ids = [host_id for host_id in bk_host_ids if host_id not in legal_host_id_set]
        return illegal_ips, illegal_bk_host_ids

    def get_clean_stash(self):
        clean_stash = CleanStash.objects.filter(collector_config_id=self.collector_config_id).first()
        if not clean_stash:
            return None
        return model_to_dict(CleanStash.objects.filter(collector_config_id=self.collector_config_id).first())

    def create_clean_stash(self, params: dict):
        model_fields = {
            "clean_type": params["clean_type"],
            "etl_params": params["etl_params"],
            "etl_fields": params["etl_fields"],
            "collector_config_id": int(self.collector_config_id),
            "bk_biz_id": params["bk_biz_id"],
        }
        CleanStash.objects.filter(collector_config_id=self.collector_config_id).delete()
        logger.info("delete clean stash {}".format(self.collector_config_id))
        return model_to_dict(CleanStash.objects.create(**model_fields))

    def list_collector(self, bk_biz_id):
        return [
            {
                "collector_config_id": collector.collector_config_id,
                "collector_config_name": collector.collector_config_name,
            }
            for collector in CollectorConfig.objects.filter(bk_biz_id=bk_biz_id)
        ]

    @classmethod
    def create_custom_log_group(cls, collector: CollectorConfig):
        resp = TransferApi.create_log_group(
            {
                "bk_data_id": collector.bk_data_id,
                "bk_biz_id": collector.get_bk_biz_id(),
                "log_group_name": collector.collector_config_name_en,
                "label": collector.category_id,
                "operator": collector.created_by,
            }
        )
        collector.log_group_id = resp["log_group_id"]
        collector.save(update_fields=["log_group_id"])

    def custom_create(
        self,
        bk_biz_id=None,
        collector_config_name=None,
        collector_config_name_en=None,
        data_link_id=None,
        custom_type=None,
        category_id=None,
        description=None,
        etl_config=None,
        etl_params=None,
        fields=None,
        storage_cluster_id=None,
        retention=7,
        allocation_min_days=0,
        storage_replies=1,
        es_shards=settings.ES_SHARDS,
        bk_app_code=settings.APP_CODE,
        bkdata_biz_id=None,
        is_display=True,
    ):
        collector_config_params = {
            "bk_biz_id": bk_biz_id,
            "collector_config_name": collector_config_name,
            "collector_config_name_en": collector_config_name_en,
            "collector_scenario_id": CollectorScenarioEnum.CUSTOM.value,
            "custom_type": custom_type,
            "category_id": category_id,
            "description": description or collector_config_name,
            "data_link_id": int(data_link_id) if data_link_id else 0,
            "bk_app_code": bk_app_code,
            "bkdata_biz_id": bkdata_biz_id,
            "is_display": is_display,
        }
        bkdata_biz_id = bkdata_biz_id or bk_biz_id
        # 判断是否已存在同英文名collector
        if self._pre_check_collector_config_en(model_fields=collector_config_params, bk_biz_id=bkdata_biz_id):
            logger.error(
                "collector_config_name_en {collector_config_name_en} already exists".format(
                    collector_config_name_en=collector_config_name_en
                )
            )
            raise CollectorConfigNameENDuplicateException(
                CollectorConfigNameENDuplicateException.MESSAGE.format(
                    collector_config_name_en=collector_config_name_en
                )
            )
        # 判断是否已存在同bk_data_name, result_table_id
        bk_data_name = build_bk_data_name(bk_biz_id=bkdata_biz_id, collector_config_name_en=collector_config_name_en)
        result_table_id = build_result_table_id(
            bk_biz_id=bkdata_biz_id, collector_config_name_en=collector_config_name_en
        )
        if self._pre_check_bk_data_name(model_fields=collector_config_params, bk_data_name=bk_data_name):
            logger.error(f"bk_data_name {bk_data_name} already exists")
            raise CollectorBkDataNameDuplicateException(
                CollectorBkDataNameDuplicateException.MESSAGE.format(bk_data_name=bk_data_name)
            )
        if self._pre_check_result_table_id(model_fields=collector_config_params, result_table_id=result_table_id):
            logger.error(f"result_table_id {result_table_id} already exists")
            raise CollectorResultTableIDDuplicateException(
                CollectorResultTableIDDuplicateException.MESSAGE.format(result_table_id=result_table_id)
            )

        with transaction.atomic():
            try:
                self.data = CollectorConfig.objects.create(**collector_config_params)
            except IntegrityError:
                logger.warning(f"collector config name duplicate => [{collector_config_name}]")
                raise CollectorConfigNameDuplicateException()

            collector_scenario = CollectorScenario.get_instance(CollectorScenarioEnum.CUSTOM.value)
            self.data.bk_data_id = collector_scenario.update_or_create_data_id(
                bk_data_id=self.data.bk_data_id,
                data_link_id=self.data.data_link_id,
                data_name=build_bk_data_name(bkdata_biz_id, collector_config_name),
                description=collector_config_params["description"],
                encoding=META_DATA_ENCODING,
            )
            self.data.save()

        # add user_operation_record
        operation_record = {
            "username": get_request_username(),
            "biz_id": self.data.bk_biz_id,
            "record_type": UserOperationTypeEnum.COLLECTOR,
            "record_object_id": self.data.collector_config_id,
            "action": UserOperationActionEnum.CREATE,
            "params": model_to_dict(self.data, exclude=["deleted_at", "created_at", "updated_at"]),
        }
        user_operation_record.delay(operation_record)

        self._authorization_collector(self.data)
        # 创建数据平台data_id
        async_create_bkdata_data_id.delay(self.data.collector_config_id)

        custom_config = get_custom(custom_type)

        # 仅在有集群ID时创建清洗
        if storage_cluster_id:
            from apps.log_databus.handlers.etl import EtlHandler

            etl_handler = EtlHandler.get_instance(self.data.collector_config_id)
            params = {
                "table_id": collector_config_name_en,
                "storage_cluster_id": storage_cluster_id,
                "retention": retention,
                "allocation_min_days": allocation_min_days,
                "storage_replies": storage_replies,
                "es_shards": es_shards,
                "etl_params": custom_config.etl_params,
                "etl_config": custom_config.etl_config,
                "fields": custom_config.fields,
            }
            if etl_params and fields:
                # 如果传递了清洗参数，则优先使用
                params.update({"etl_params": etl_params, "etl_config": etl_config, "fields": fields})
            self.data.index_set_id = etl_handler.update_or_create(**params)["index_set_id"]
            self.data.save(update_fields=["index_set_id"])

        custom_config.after_hook(self.data)

        # create custom Log Group
        if custom_type == CustomTypeEnum.OTLP_LOG.value:
            self.create_custom_log_group(self.data)
        self.send_create_notify(self.data)
        return {
            "collector_config_id": self.data.collector_config_id,
            "index_set_id": self.data.index_set_id,
            "bk_data_id": self.data.bk_data_id,
        }

    def custom_update(
        self,
        collector_config_name=None,
        category_id=None,
        description=None,
        etl_config=None,
        etl_params=None,
        fields=None,
        storage_cluster_id=None,
        retention=7,
        allocation_min_days=0,
        storage_replies=1,
        es_shards=settings.ES_SHARDS,
        is_display=True,
    ):
        collector_config_update = {
            "collector_config_name": collector_config_name,
            "category_id": category_id,
            "description": description or collector_config_name,
            "is_display": is_display,
        }

        bk_data_name = build_bk_data_name(
            bk_biz_id=self.data.get_bk_biz_id(), collector_config_name_en=self.data.collector_config_name_en
        )
        if self.data.bk_data_id and self.data.bk_data_name != bk_data_name:
            TransferApi.modify_data_id({"data_id": self.data.bk_data_id, "data_name": bk_data_name})
            self.data.bk_data_name = bk_data_name
            logger.info(
                "[modify_data_name] bk_data_id=>{}, data_name {}=>{}".format(
                    self.data.bk_data_id, self.data.bk_data_name, bk_data_name
                )
            )

        for key, value in collector_config_update.items():
            setattr(self.data, key, value)
        try:
            self.data.save()
        except IntegrityError:
            logger.warning(f"collector config name duplicate => [{collector_config_name}]")
            raise CollectorConfigNameDuplicateException()

        # collector_config_name更改后更新索引集名称
        if collector_config_name != self.data.collector_config_name and self.data.index_set_id:
            index_set_name = _("[采集项]") + self.data.collector_config_name
            LogIndexSet.objects.filter(index_set_id=self.data.index_set_id).update(index_set_name=index_set_name)

        custom_config = get_custom(self.data.custom_type)
        if etl_params and fields:
            # 1. 传递了清洗参数，则优先级最高
            etl_params, etl_config, fields = etl_params, etl_config, fields
        elif self.data.etl_config:
            # 2. 如果本身配置过清洗，则直接使用
            collector_detail = self.retrieve()
            # need drop built in field
            collector_detail["fields"] = map_if(
                collector_detail["fields"], if_func=lambda field: not field["is_built_in"]
            )
            etl_params = collector_detail["etl_params"]
            etl_config = collector_detail["etl_config"]
            fields = collector_detail["fields"]
        else:
            # 3. 默认清洗规则，根据自定义类型来
            etl_params = custom_config.etl_params
            etl_config = custom_config.etl_config
            fields = custom_config.fields

        # 仅在传入集群ID时更新
        if storage_cluster_id:
            from apps.log_databus.handlers.etl import EtlHandler

            etl_handler = EtlHandler.get_instance(self.data.collector_config_id)
            etl_params = {
                "table_id": self.data.collector_config_name_en,
                "storage_cluster_id": storage_cluster_id,
                "retention": retention,
                "es_shards": es_shards,
                "allocation_min_days": allocation_min_days,
                "storage_replies": storage_replies,
                "etl_params": etl_params,
                "etl_config": etl_config,
                "fields": fields,
            }
            etl_handler.update_or_create(**etl_params)

        custom_config.after_hook(self.data)

        # add user_operation_record
        operation_record = {
            "username": get_request_username(),
            "biz_id": self.data.bk_biz_id,
            "record_type": UserOperationTypeEnum.COLLECTOR,
            "record_object_id": self.data.collector_config_id,
            "action": UserOperationActionEnum.UPDATE,
            "params": model_to_dict(self.data, exclude=["deleted_at", "created_at", "updated_at"]),
        }
        user_operation_record.delay(operation_record)

    def pre_check(self, params: dict):
        data = {"allowed": False}
        bk_biz_id = params.get("bk_biz_id")
        collector_config_name_en = params.get("collector_config_name_en")

        if self._pre_check_collector_config_en(params, bk_biz_id):
            return data

        bk_data_name = params.get("bk_data_name") or build_bk_data_name(
            bk_biz_id=bk_biz_id, collector_config_name_en=collector_config_name_en
        )
        bk_data = CollectorConfig(bk_data_name=bk_data_name).get_bk_data_by_name()
        if bk_data:
            return data

        result_table_id = params.get("result_table_id") or build_result_table_id(
            bk_biz_id=bk_biz_id, collector_config_name_en=collector_config_name_en
        )
        result_table = CollectorConfig(table_id=result_table_id).get_result_table_by_id()
        if result_table:
            return data

        data["allowed"] = True
        return data

    def _pre_check_bk_data_name(self, model_fields: dict, bk_data_name: str):
        if not self.collector_config_id:
            return CollectorConfig(bk_data_name=bk_data_name).get_bk_data_by_name()

        if model_fields["collector_config_name_en"] != self.data.collector_config_name_en:
            return CollectorConfig(bk_data_name=bk_data_name).get_bk_data_by_name()

        return None

    def _pre_check_result_table_id(self, model_fields: dict, result_table_id: str):
        if not self.collector_config_id:
            return CollectorConfig(table_id=result_table_id).get_result_table_by_id()

        if model_fields["collector_config_name_en"] != self.data.collector_config_name_en:
            return CollectorConfig(table_id=result_table_id).get_result_table_by_id()

        return None

    def check_cluster_config(self, bk_biz_id, collector_type, bcs_cluster_id, namespace_list):
        """
        检测共享集群相关配置是否合法
        1. 集群在项目下可见
        2. 不允许配置Node节点日志采集
        3. 不允许设置为all，也不允许为空(namespace设置)
        4. 不允许设置不可见的namespace

        检测虚拟集群相关配置是否合法
        1. 集群在项目下可见
        2. 不允许配置Node节点日志采集
        """
        cluster_info = self.get_cluster_info(bk_biz_id, bcs_cluster_id)

        if cluster_info["is_virtual"]:
            if collector_type == ContainerCollectorType.NODE:
                raise VclusterNodeNotAllowedException()

        if cluster_info["is_shared"]:
            if collector_type == ContainerCollectorType.NODE:
                raise NodeNotAllowedException()

            if not namespace_list:
                raise AllNamespaceNotAllowedException()

            allowed_namespaces = {ns["id"] for ns in self.list_namespace(bk_biz_id, bcs_cluster_id)}

            invalid_namespaces = set(namespace_list) - allowed_namespaces

            if invalid_namespaces:
                raise NamespaceNotValidException(
                    NamespaceNotValidException.MESSAGE.format(namespaces=", ".join(invalid_namespaces))
                )

    def create_container_config(self, data):
        # 使用采集插件补全参数
        collector_plugin_id = data.get("collector_plugin_id")
        if collector_plugin_id:
            from apps.log_databus.handlers.collector_plugin.base import (
                CollectorPluginHandler,
                get_collector_plugin_handler,
            )

            collector_plugin = CollectorPlugin.objects.get(collector_plugin_id=collector_plugin_id)
            plugin_handler: CollectorPluginHandler = get_collector_plugin_handler(
                collector_plugin.etl_processor, collector_plugin_id
            )
            data = plugin_handler.build_instance_params(data)
        data_link_id = int(data.get("data_link_id") or 0)
        data_link_id = get_data_link_id(bk_biz_id=data["bk_biz_id"], data_link_id=data_link_id)
        collector_config_params = {
            "bk_biz_id": data["bk_biz_id"],
            "collector_config_name": data["collector_config_name"],
            "collector_config_name_en": data["collector_config_name_en"],
            "collector_scenario_id": data["collector_scenario_id"],
            "custom_type": CustomTypeEnum.LOG.value,
            "category_id": data["category_id"],
            "description": data["description"] or data["collector_config_name"],
            "data_link_id": int(data_link_id),
            "environment": Environment.CONTAINER,
            "bcs_cluster_id": data["bcs_cluster_id"],
            "add_pod_label": data["add_pod_label"],
            "extra_labels": data["extra_labels"],
            "yaml_config_enabled": data["yaml_config_enabled"],
            "yaml_config": data["yaml_config"],
            "bkdata_biz_id": data.get("bkdata_biz_id"),
            "collector_plugin_id": collector_plugin_id,
            "is_display": data.get("is_display", True),
            "etl_processor": data.get("etl_processor", ETLProcessorChoices.TRANSFER.value),
        }
        bkdata_biz_id = data.get("bkdata_biz_id") or data["bk_biz_id"]
        if self._pre_check_collector_config_en(model_fields=collector_config_params, bk_biz_id=bkdata_biz_id):
            logger.error(
                "collector_config_name_en {collector_config_name_en} already exists".format(
                    collector_config_name_en=data["collector_config_name_en"]
                )
            )
            raise CollectorConfigNameENDuplicateException(
                CollectorConfigNameENDuplicateException.MESSAGE.format(
                    collector_config_name_en=data["collector_config_name_en"]
                )
            )
        # 判断是否已存在同bk_data_name, result_table_id
        bk_data_name = build_bk_data_name(
            bk_biz_id=bkdata_biz_id, collector_config_name_en=data["collector_config_name_en"]
        )
        result_table_id = build_result_table_id(
            bk_biz_id=bkdata_biz_id, collector_config_name_en=data["collector_config_name_en"]
        )
        if self._pre_check_bk_data_name(model_fields=collector_config_params, bk_data_name=bk_data_name):
            logger.error(f"bk_data_name {bk_data_name} already exists")
            raise CollectorBkDataNameDuplicateException(
                CollectorBkDataNameDuplicateException.MESSAGE.format(bk_data_name=bk_data_name)
            )
        if self._pre_check_result_table_id(model_fields=collector_config_params, result_table_id=result_table_id):
            logger.error(f"result_table_id {result_table_id} already exists")
            raise CollectorResultTableIDDuplicateException(
                CollectorResultTableIDDuplicateException.MESSAGE.format(result_table_id=result_table_id)
            )

        with transaction.atomic():
            try:
                self.data = CollectorConfig.objects.create(**collector_config_params)
            except IntegrityError:
                logger.warning(f"collector config name duplicate => [{data['collector_config_name']}]")
                raise CollectorConfigNameDuplicateException()

            if self.data.yaml_config_enabled:
                # yaml 模式，先反序列化解出来，再保存
                result = self.validate_container_config_yaml(
                    data["bk_biz_id"], data["bcs_cluster_id"], self.data.yaml_config
                )
                if not result["parse_status"]:
                    raise ContainerCollectConfigValidateYamlException()
                container_configs = result["parse_result"]["configs"]
            else:
                # 效验共享集群命名空间是否在允许的范围
                for config in data["configs"]:
                    if config.get("namespaces"):
                        self.check_cluster_config(
                            bk_biz_id=data["bk_biz_id"],
                            collector_type=config["collector_type"],
                            bcs_cluster_id=data["bcs_cluster_id"],
                            namespace_list=config["namespaces"],
                        )

                # 原生模式，直接通过结构化数据生成
                container_configs = data["configs"]

            ContainerCollectorConfig.objects.bulk_create(
                ContainerCollectorConfig(
                    collector_config_id=self.data.collector_config_id,
                    collector_type=config["collector_type"],
                    namespaces=config["namespaces"],
                    namespaces_exclude=config["namespaces_exclude"],
                    any_namespace=not any([config["namespaces"], config["namespaces_exclude"]]),
                    data_encoding=config["data_encoding"],
                    params=config["params"],
                    workload_type=config["container"]["workload_type"],
                    workload_name=config["container"]["workload_name"],
                    container_name=config["container"]["container_name"],
                    container_name_exclude=config["container"]["container_name_exclude"],
                    match_labels=config["label_selector"]["match_labels"],
                    match_expressions=config["label_selector"]["match_expressions"],
                    all_container=not any(
                        [
                            config["container"]["workload_type"],
                            config["container"]["workload_name"],
                            config["container"]["container_name"],
                            config["container"]["container_name_exclude"],
                            config["label_selector"]["match_labels"],
                            config["label_selector"]["match_expressions"],
                        ]
                    ),
                    # yaml 原始配置，如果启用了yaml，则把解析后的原始配置保存下来用于下发
                    raw_config=config.get("raw_config") if self.data.yaml_config_enabled else None,
                )
                for config in container_configs
            )

            collector_scenario = CollectorScenario.get_instance(CollectorScenarioEnum.CUSTOM.value)
            self.data.bk_data_id = collector_scenario.update_or_create_data_id(
                bk_data_id=self.data.bk_data_id,
                data_link_id=self.data.data_link_id,
                data_name=build_bk_data_name(self.data.get_bk_biz_id(), data["collector_config_name"]),
                description=collector_config_params["description"],
                encoding=META_DATA_ENCODING,
            )
            self.data.task_id_list = list(
                ContainerCollectorConfig.objects.filter(collector_config_id=self.collector_config_id).values_list(
                    "id", flat=True
                )
            )

            self.data.save()

        # add user_operation_record
        operation_record = {
            "username": get_request_username(),
            "biz_id": self.data.bk_biz_id,
            "record_type": UserOperationTypeEnum.COLLECTOR,
            "record_object_id": self.data.collector_config_id,
            "action": UserOperationActionEnum.CREATE,
            "params": model_to_dict(self.data, exclude=["deleted_at", "created_at", "updated_at"]),
        }
        user_operation_record.delay(operation_record)

        self._authorization_collector(self.data)
        # 创建数据平台data_id
        # 兼容平台账号
        async_create_bkdata_data_id.delay(self.data.collector_config_id, data.get("platform_username"))

        container_configs = ContainerCollectorConfig.objects.filter(collector_config_id=self.data.collector_config_id)
        for config in container_configs:
            self.create_container_release(config)
        return {
            "collector_config_id": self.data.collector_config_id,
            "collector_config_name": self.data.collector_config_name,
            "bk_data_id": self.data.bk_data_id,
            "subscription_id": self.data.subscription_id,
            "task_id_list": self.data.task_id_list,
        }

    def update_container_config(self, data):
        bk_biz_id = data["bk_biz_id"]
        collector_config_update = {
            "collector_config_name": data["collector_config_name"],
            "description": data["description"] or data["collector_config_name"],
            "environment": Environment.CONTAINER,
            "collector_scenario_id": data["collector_scenario_id"],
            "bcs_cluster_id": data["bcs_cluster_id"],
            "add_pod_label": data["add_pod_label"],
            "extra_labels": data["extra_labels"],
            "yaml_config_enabled": data["yaml_config_enabled"],
            "yaml_config": data["yaml_config"],
        }

        if data["yaml_config_enabled"]:
            # yaml 模式，先反序列化解出来，覆盖到config字段上面
            validate_result = self.validate_container_config_yaml(
                bk_biz_id, data["bcs_cluster_id"], data["yaml_config"]
            )
            if not validate_result["parse_status"]:
                raise ContainerCollectConfigValidateYamlException()
            data["configs"] = validate_result["parse_result"]["configs"]

        # 效验共享集群命名空间是否在允许的范围
        for config in data["configs"]:
            if config.get("namespaces"):
                self.check_cluster_config(
                    bk_biz_id=bk_biz_id,
                    collector_type=config["collector_type"],
                    bcs_cluster_id=data["bcs_cluster_id"],
                    namespace_list=config["namespaces"],
                )

        for key, value in collector_config_update.items():
            setattr(self.data, key, value)

        try:
            self.data.save()
        except IntegrityError:
            logger.warning(f"collector config name duplicate => [{data['collector_config_name']}]")
            raise CollectorConfigNameDuplicateException()

        # collector_config_name更改后更新索引集名称
        if data["collector_config_name"] != self.data.collector_config_name and self.data.index_set_id:
            index_set_name = _("[采集项]") + self.data.collector_config_name
            LogIndexSet.objects.filter(index_set_id=self.data.index_set_id).update(index_set_name=index_set_name)

        operation_record = {
            "username": get_request_username(),
            "biz_id": self.data.bk_biz_id,
            "record_type": UserOperationTypeEnum.COLLECTOR,
            "record_object_id": self.data.collector_config_id,
            "action": UserOperationActionEnum.UPDATE,
            "params": model_to_dict(self.data, exclude=["deleted_at", "created_at", "updated_at"]),
        }
        user_operation_record.delay(operation_record)
        self.compare_config(data=data, collector_config_id=self.data.collector_config_id)

        self.data.task_id_list = list(
            ContainerCollectorConfig.objects.filter(collector_config_id=self.collector_config_id).values_list(
                "id", flat=True
            )
        )
        self.data.save()

        return {
            "collector_config_id": self.data.collector_config_id,
            "index_set_id": self.data.index_set_id,
            "bk_data_id": self.data.bk_data_id,
        }

    @classmethod
    def list_bcs_collector_without_rule(cls, bcs_cluster_id: str, bk_biz_id: int):
        """
        该函数是为了获取容器采集项, 但是不是通过BCS规则创建的采集项
        """
        # 通用函数, 获取非BCS创建的容器采集项, 以及对应容器采集的map
        queryset = CollectorConfig.objects.filter(
            rule_id=0,
            environment=Environment.CONTAINER,
            bk_biz_id=bk_biz_id,
            bcs_cluster_id=bcs_cluster_id,
            # 过滤掉未完成的采集项, 因为未完成的采集项table_id会为空
            table_id__isnull=False,
        )
        collectors = queryset.all()
        # 获取采集项对应的容器采集配置
        container_collector_configs = ContainerCollectorConfig.objects.filter(
            collector_config_id__in=list(collectors.values_list("collector_config_id", flat=True)),
            collector_type__in=[ContainerCollectorType.CONTAINER, ContainerCollectorType.STDOUT],
        ).all()
        container_config_map: Dict[int, ContainerCollectorConfig] = {
            c.collector_config_id: c for c in container_collector_configs
        }
        return [
            cls.format_bcs_container_config(
                collector_config=collector, container_config=container_config_map[collector.collector_config_id]
            )
            for collector in collectors
            if collector.collector_config_id in container_config_map
        ]

    @classmethod
    def format_bcs_container_config(
        cls, collector_config: CollectorConfig, container_config: ContainerCollectorConfig
    ) -> Dict[str, Any]:
        enable_stdout = container_config.collector_type == ContainerCollectorType.STDOUT
        return {
            "created_by": collector_config.created_by,
            "updated_by": collector_config.updated_by,
            "created_at": collector_config.created_at,
            "updated_at": collector_config.updated_at,
            "rule_id": collector_config.rule_id,
            "collector_config_name": collector_config.collector_config_name,
            "bk_biz_id": collector_config.bk_biz_id,
            "description": collector_config.description,
            "collector_config_name_en": collector_config.collector_config_name_en,
            "environment": collector_config.environment,
            "bcs_cluster_id": collector_config.bcs_cluster_id,
            "extra_labels": collector_config.extra_labels,
            "add_pod_label": collector_config.add_pod_label,
            "rule_file_index_set_id": None,
            "rule_std_index_set_id": None,
            "file_index_set_id": collector_config.index_set_id if not enable_stdout else None,
            "std_index_set_id": collector_config.index_set_id if enable_stdout else None,
            "container_config": [
                {
                    "id": container_config.id,
                    "bk_data_id": collector_config.bk_data_id if not enable_stdout else None,
                    "bkdata_data_id": collector_config.bkdata_data_id if not enable_stdout else None,
                    "namespaces": container_config.namespaces,
                    "any_namespace": container_config.any_namespace,
                    "data_encoding": container_config.data_encoding,
                    "params": container_config.params,
                    "container": {
                        "workload_type": container_config.workload_type,
                        "workload_name": container_config.workload_name,
                        "container_name": container_config.container_name,
                    },
                    "label_selector": {
                        "match_labels": container_config.match_labels,
                        "match_expressions": container_config.match_expressions,
                    },
                    "all_container": container_config.all_container,
                    "status": container_config.status,
                    "status_detail": container_config.status_detail,
                    "enable_stdout": enable_stdout,
                    "stdout_conf": {
                        "bk_data_id": collector_config.bk_data_id if enable_stdout else None,
                        "bkdata_data_id": collector_config.bkdata_data_id if enable_stdout else None,
                    },
                }
            ],
        }

    def list_bcs_collector(self, bcs_cluster_id, bk_biz_id=None, bk_app_code="bk_bcs"):
        queryset = CollectorConfig.objects.filter(bcs_cluster_id=bcs_cluster_id, bk_app_code=bk_app_code)
        if bk_biz_id:
            queryset = queryset.filter(bk_biz_id=bk_biz_id)
        collectors = queryset.exclude(bk_app_code="bk_log_search").order_by("-updated_at")
        rule_dict = {}
        if not collectors:
            return []

        def is_path_collector_config(collector_config_name_en: str):
            return collector_config_name_en.endswith("_path")

        for collector in collectors:
            if not collector.rule_id:
                continue
            if collector.rule_id not in rule_dict:
                rule_dict[collector.rule_id] = {
                    "path_collector_config": CollectorConfig(),
                    "std_collector_config": CollectorConfig(),
                }
            if is_path_collector_config(collector.collector_config_name_en):
                rule_dict[collector.rule_id]["path_collector_config"] = collector
            else:
                rule_dict[collector.rule_id]["std_collector_config"] = collector

        path_container_config_list = ContainerCollectorConfig.objects.filter(
            collector_config_id__in=[rule["path_collector_config"].collector_config_id for _, rule in rule_dict.items()]
        ).order_by("-updated_at")
        std_container_config_list = ContainerCollectorConfig.objects.filter(
            collector_config_id__in=[rule["std_collector_config"].collector_config_id for _, rule in rule_dict.items()]
        ).order_by("-updated_at")

        path_container_config_dict = defaultdict(list)
        std_container_config_dict = defaultdict(list)
        for path_container_config in path_container_config_list:
            path_container_config_dict[path_container_config.collector_config_id].append(path_container_config)
        for std_container_config in std_container_config_list:
            std_container_config_dict[std_container_config.parent_container_config_id].append(std_container_config)

        bcs_path_index_set, bcs_std_index_set = LogIndexSet.get_bcs_index_set(
            space_uid=bk_biz_id_to_space_uid(bk_biz_id),
            bcs_project_id=BcsRule.objects.get(id=list(rule_dict.keys())[0]).bcs_project_id,
            bcs_cluster_id=bcs_cluster_id,
        )
        result = []
        for rule_id, collector in rule_dict.items():
            collector_config_name_en = collector["path_collector_config"].collector_config_name_en
            collector_config_name = collector["path_collector_config"].collector_config_name
            if not collector_config_name_en:
                collector_config_name_en = collector["std_collector_config"].collector_config_name_en
                collector_config_name = collector["std_collector_config"].collector_config_name
            elif collector_config_name_en.startswith("bcs_k8s_"):
                # 模式: bcs_k8s_12345_your_name_std
                collector_config_name_en = collector_config_name_en.rsplit("_", 1)[0].split("_", 3)[3]
            else:
                # 模式: bcs_your_name_std
                collector_config_name_en = collector_config_name_en.rsplit("_", 1)[0].split("_", 1)[1]

            # 解析采集中文名称，若不符合BCS默认格式，则传递原采集名
            if collector_config_name:
                try:
                    collector_config_name = collector_config_name.rsplit("_", 1)[0].split("_", 1)[1]
                except Exception:  # pylint: disable=broad-except
                    collector_config_name = collector_config_name
            else:
                collector_config_name = ""

            rule = {
                "rule_id": rule_id,
<<<<<<< HEAD
                "collector_config_name": collector_config_name.rsplit("_", 1)[0].split("_", 1)[1]
                if collector_config_name
                else "",
=======
                "collector_config_name": collector_config_name,
>>>>>>> 35386d91
                "bk_biz_id": collector["path_collector_config"].bk_biz_id,
                "description": collector["path_collector_config"].description,
                "collector_config_name_en": collector_config_name_en,
                "environment": collector["path_collector_config"].environment,
                "bcs_cluster_id": collector["path_collector_config"].bcs_cluster_id,
                "extra_labels": collector["path_collector_config"].extra_labels,
                "add_pod_label": collector["path_collector_config"].add_pod_label,
                "rule_file_index_set_id": collector["path_collector_config"].index_set_id,
                "rule_std_index_set_id": collector["std_collector_config"].index_set_id,
                "file_index_set_id": bcs_path_index_set.index_set_id if bcs_path_index_set else None,
                "std_index_set_id": bcs_std_index_set.index_set_id if bcs_std_index_set else None,
                "is_std_deleted": False if collector["std_collector_config"].index_set_id else True,
                "is_file_deleted": False if collector["path_collector_config"].index_set_id else True,
                "container_config": [],
            }

            collector_config_id = collector["path_collector_config"].collector_config_id
            container_configs = path_container_config_dict.get(collector_config_id) or std_container_config_dict.get(
                collector_config_id
            )

            if not container_configs:
                result.append(rule)
                continue
            for container_config in container_configs:
                rule["container_config"].append(
                    {
                        "id": container_config.id,
                        "bk_data_id": collector["path_collector_config"].bk_data_id,
                        "bkdata_data_id": collector["path_collector_config"].bkdata_data_id,
                        "namespaces": container_config.namespaces,
                        "any_namespace": container_config.any_namespace,
                        "data_encoding": container_config.data_encoding,
                        "params": container_config.params,
                        "container": {
                            "workload_type": container_config.workload_type,
                            "workload_name": container_config.workload_name,
                            "container_name": container_config.container_name,
                        },
                        "label_selector": {
                            "match_labels": container_config.match_labels,
                            "match_expressions": container_config.match_expressions,
                        },
                        "all_container": container_config.all_container,
                        "status": container_config.status,
                        "status_detail": container_config.status_detail,
                        "enable_stdout": collector_config_id in std_container_config_dict,
                        "stdout_conf": {
                            "bk_data_id": collector["std_collector_config"].bk_data_id,
                            "bkdata_data_id": collector["std_collector_config"].bkdata_data_id,
                        },
                    }
                )
            result.append(rule)
        return result

    def get_bcs_collector_storage(self, bcs_cluster_id, bk_biz_id=None):
        bcs_storage_config = BcsStorageClusterConfig.objects.filter(
            bk_biz_id=bk_biz_id, bcs_cluster_id=bcs_cluster_id
        ).first()
        toggle = FeatureToggleObject.toggle(BCS_COLLECTOR)
        conf = toggle.feature_config if toggle else {}
        # 优先使用传的集群ID, 传的集群ID和bcs业务指定存储集群都不存在时, 使用第一个默认集群
        storage_cluster_id = (
            bcs_storage_config.storage_cluster_id if bcs_storage_config else conf.get("storage_cluster_id")
        )
        if not storage_cluster_id:
            es_clusters = TransferApi.get_cluster_info({"cluster_type": STORAGE_CLUSTER_TYPE, "no_request": True})
            for es in es_clusters:
                if es["cluster_config"]["is_default_cluster"]:
                    storage_cluster_id = es["cluster_config"]["cluster_id"]

        return storage_cluster_id

    @transaction.atomic
    def create_bcs_container_config(self, data, bk_app_code="bk_bcs"):
        conf = self.get_bcs_config(
            bk_biz_id=data["bk_biz_id"],
            bcs_cluster_id=data["bcs_cluster_id"],
            storage_cluster_id=data.get("storage_cluster_id"),
        )
        bcs_collector_config_name = self.generate_collector_config_name(
            bcs_cluster_id=data["bcs_cluster_id"],
            collector_config_name=data["collector_config_name"],
            collector_config_name_en=data["collector_config_name_en"],
        )
        bcs_rule = BcsRule.objects.create(rule_name=data["collector_config_name"], bcs_project_id=data["project_id"])
        # 创建路径采集项
        path_collector_config = self.create_bcs_collector(
            {
                "bk_biz_id": data["bk_biz_id"],
                "collector_config_name": bcs_collector_config_name["bcs_path_collector"]["collector_config_name"],
                "collector_config_name_en": bcs_collector_config_name["bcs_path_collector"]["collector_config_name_en"],
                "collector_scenario_id": CollectorScenarioEnum.ROW.value,
                "custom_type": data["custom_type"],
                "category_id": data["category_id"],
                "description": data["description"],
                "data_link_id": int(conf["data_link_id"]),
                "bk_app_code": bk_app_code,
                "environment": Environment.CONTAINER,
                "bcs_cluster_id": data["bcs_cluster_id"],
                "add_pod_label": data["add_pod_label"],
                "extra_labels": data["extra_labels"],
                "rule_id": bcs_rule.id,
            },
            conf=conf,
            async_bkdata=False,
        )

        # 创建标准输出采集项
        std_collector_config = self.create_bcs_collector(
            {
                "bk_biz_id": data["bk_biz_id"],
                "collector_config_name": bcs_collector_config_name["bcs_std_collector"]["collector_config_name"],
                "collector_config_name_en": bcs_collector_config_name["bcs_std_collector"]["collector_config_name_en"],
                "collector_scenario_id": CollectorScenarioEnum.ROW.value,
                "custom_type": data["custom_type"],
                "category_id": data["category_id"],
                "description": data["description"],
                "data_link_id": int(conf["data_link_id"]),
                "bk_app_code": bk_app_code,
                "environment": Environment.CONTAINER,
                "bcs_cluster_id": data["bcs_cluster_id"],
                "add_pod_label": data["add_pod_label"],
                "extra_labels": data["extra_labels"],
                "rule_id": bcs_rule.id,
            },
            conf=conf,
            async_bkdata=False,
        )
        new_path_cls_index_set, new_std_cls_index_set = self.get_or_create_bcs_project_index_set(
            bcs_project_id=data["project_id"],
            bcs_cluster_id=data["bcs_cluster_id"],
            bk_biz_id=data["bk_biz_id"],
            storage_cluster_id=conf["storage_cluster_id"],
        )
        container_collector_config_list = []
        for config in data["config"]:
            workload_type = config["container"].get("workload_type", "")
            workload_name = config["container"].get("workload_name", "")
            container_name = config["container"].get("container_name", "")
            match_labels = config["label_selector"].get("match_labels", [])
            match_expressions = config["label_selector"].get("match_expressions", [])

            is_all_container = not any([workload_type, workload_name, container_name, match_labels, match_expressions])

            if config["paths"]:
                # 配置了文件路径才需要下发路径采集
                container_collector_config_list.append(
                    ContainerCollectorConfig(
                        collector_config_id=path_collector_config.collector_config_id,
                        collector_type=ContainerCollectorType.CONTAINER,
                        namespaces=config["namespaces"],
                        any_namespace=not config["namespaces"],
                        data_encoding=config["data_encoding"],
                        params={
                            "paths": config["paths"],
                            "conditions": config["conditions"]
                            if config.get("conditions")
                            else {"type": "match", "match_type": "include", "match_content": ""},
                            **config.get("multiline", {}),
                        },
                        workload_type=workload_type,
                        workload_name=workload_name,
                        container_name=container_name,
                        match_labels=match_labels,
                        match_expressions=match_expressions,
                        all_container=is_all_container,
                        rule_id=bcs_rule.id,
                    )
                )

            if config["enable_stdout"]:
                container_collector_config_list.append(
                    ContainerCollectorConfig(
                        collector_config_id=std_collector_config.collector_config_id,
                        collector_type=ContainerCollectorType.STDOUT,
                        namespaces=config["namespaces"],
                        any_namespace=not config["namespaces"],
                        data_encoding=config["data_encoding"],
                        params={
                            "paths": [],
                            "conditions": config["conditions"]
                            if config.get("conditions")
                            else {"type": "match", "match_type": "include", "match_content": ""},
                            **config.get("multiline", {}),
                        },
                        workload_type=workload_type,
                        workload_name=workload_name,
                        container_name=container_name,
                        match_labels=match_labels,
                        match_expressions=match_expressions,
                        all_container=is_all_container,
                        rule_id=bcs_rule.id,
                        parent_container_config_id=path_collector_config.collector_config_id,
                    )
                )

        ContainerCollectorConfig.objects.bulk_create(container_collector_config_list)

        self.send_create_notify(path_collector_config)

        return {
            "rule_id": bcs_rule.id,
            "rule_file_index_set_id": path_collector_config.index_set_id,
            "rule_file_collector_config_id": path_collector_config.collector_config_id,
            "rule_std_index_set_id": std_collector_config.index_set_id,
            "rule_std_collector_config_id": std_collector_config.collector_config_id,
            "file_index_set_id": new_path_cls_index_set.index_set_id,
            "std_index_set_id": new_std_cls_index_set.index_set_id,
            "bk_data_id": path_collector_config.bk_data_id,
            "stdout_conf": {"bk_data_id": std_collector_config.bk_data_id},
        }

    def sync_bcs_container_task(self, data: Dict[str, Any]):
        """
        同步bcs容器采集项任务
        需要在create_bcs_container_config函数执行之后运行
        因为create_bcs_container_config函数在事务里, 异步任务可能会执行失败, 需要在事务完成之后单独执行
        """
        file_collector_config_id = data["rule_file_collector_config_id"]
        std_collector_config_id = data["rule_std_collector_config_id"]
        for collector_config_id in [file_collector_config_id, std_collector_config_id]:
            collector_config = CollectorConfig.objects.filter(
                collector_config_id=collector_config_id,
            ).first()
            if not collector_config:
                continue
            container_config = ContainerCollectorConfig.objects.filter(
                collector_config_id=collector_config_id,
            ).first()
            if not container_config:
                continue
            self.deal_self_call(
                collector_config_id=collector_config.collector_config_id,
                collector=collector_config,
                func=self.create_container_release,
                container_config=container_config,
            )

    @staticmethod
    def sync_bcs_container_bkdata_id(data: Dict[str, Any]):
        """同步bcs容器采集项bkdata_id"""
        if data["rule_file_collector_config_id"]:
            async_create_bkdata_data_id.delay(data["rule_file_collector_config_id"])
        if data["rule_std_collector_config_id"]:
            async_create_bkdata_data_id.delay(data["rule_std_collector_config_id"])

    @staticmethod
    def get_or_create_bcs_project_index_set(bcs_cluster_id, bk_biz_id, storage_cluster_id, bcs_project_id=""):
        """
        获取或创建BCS项目索引集
        """
        path_index_set = IndexSetHandler.get_or_create_bcs_project_path_index_set(
            bcs_cluster_id=bcs_cluster_id,
            bk_biz_id=bk_biz_id,
            storage_cluster_id=storage_cluster_id,
            bcs_project_id=bcs_project_id,
        )
        std_index_set = IndexSetHandler.get_or_create_bcs_project_std_index_set(
            bcs_cluster_id=bcs_cluster_id,
            bk_biz_id=bk_biz_id,
            storage_cluster_id=storage_cluster_id,
            bcs_project_id=bcs_project_id,
        )
        return path_index_set, std_index_set

    @staticmethod
    def update_bcs_project_index_set_storage(bcs_cluster_id, bk_biz_id, storage_cluster_id):
        """
        更新BCS项目索引集的存储集群配置
        """
        space_uid = bk_biz_id_to_space_uid(bk_biz_id)
        src_index_list = LogIndexSet.objects.filter(space_uid=space_uid)

        std_index_set_name = f"{bcs_cluster_id}_std"
        std_index_set = src_index_list.filter(index_set_name=std_index_set_name).first()
        path_index_set_name = f"{bcs_cluster_id}_path"
        path_index_set = src_index_list.filter(index_set_name=path_index_set_name).first()
        # 更新索引集当前存储集群配置，并创建该索引集存储集群切换记录
        if path_index_set:
            old_storage_cluster_id = path_index_set.storage_cluster_id
            if old_storage_cluster_id != storage_cluster_id:
                path_index_set.storage_cluster_id = storage_cluster_id
                path_index_set.save()
                StorageClusterRecord.objects.create(
                    index_set_id=path_index_set.index_set_id, storage_cluster_id=old_storage_cluster_id
                )
        if std_index_set:
            old_storage_cluster_id = std_index_set.storage_cluster_id
            if old_storage_cluster_id != storage_cluster_id:
                std_index_set.storage_cluster_id = storage_cluster_id
                std_index_set.save()
                StorageClusterRecord.objects.create(
                    index_set_id=std_index_set.index_set_id, storage_cluster_id=old_storage_cluster_id
                )

    @classmethod
    def generate_collector_config_name(cls, bcs_cluster_id, collector_config_name, collector_config_name_en):
        lower_cluster_id = convert_lower_cluster_id(bcs_cluster_id)
        return {
            "bcs_path_collector": {
                "collector_config_name": f"{bcs_cluster_id}_{collector_config_name}_path",
                "collector_config_name_en": f"{lower_cluster_id}_{collector_config_name_en}_path",
            },
            "bcs_std_collector": {
                "collector_config_name": f"{bcs_cluster_id}_{collector_config_name}_std",
                "collector_config_name_en": f"{lower_cluster_id}_{collector_config_name_en}_std",
            },
        }

    def create_bcs_collector(self, collector_config_params, conf, async_bkdata: bool = True):
        self.check_collector_config(collector_config_params=collector_config_params)
        try:
            self.data = CollectorConfig.objects.create(**collector_config_params)
        except IntegrityError:
            logger.warning(f"collector config name duplicate => [{collector_config_params['collector_config_name']}]")
            raise CollectorConfigNameDuplicateException()
        collector_scenario = CollectorScenario.get_instance(CollectorScenarioEnum.CUSTOM.value)
        self.data.bk_data_id = collector_scenario.update_or_create_data_id(
            bk_data_id=self.data.bk_data_id,
            data_link_id=self.data.data_link_id,
            data_name=build_bk_data_name(self.data.bk_biz_id, collector_config_params["collector_config_name"]),
            description=collector_config_params["description"]
            if collector_config_params["description"]
            else collector_config_params["collector_config_name_en"],
            encoding=META_DATA_ENCODING,
        )
        self.data.save()

        # add user_operation_record
        operation_record = {
            "username": get_request_username(),
            "biz_id": self.data.bk_biz_id,
            "record_type": UserOperationTypeEnum.COLLECTOR,
            "record_object_id": self.data.collector_config_id,
            "action": UserOperationActionEnum.CREATE,
            "params": model_to_dict(self.data, exclude=["deleted_at", "created_at", "updated_at"]),
        }
        user_operation_record.delay(operation_record)

        self._authorization_collector(self.data)
        # 创建数据平台data_id
        if async_bkdata:
            async_create_bkdata_data_id.delay(self.data.collector_config_id)

        custom_config = get_custom(collector_config_params["custom_type"])
        from apps.log_databus.handlers.etl import EtlHandler

        etl_handler = EtlHandler(self.data.collector_config_id)
        etl_params = {
            "table_id": collector_config_params["collector_config_name_en"],
            "storage_cluster_id": conf["storage_cluster_id"],
            "retention": DEFAULT_RETENTION,
            "allocation_min_days": 0,
            "storage_replies": 0,
            "etl_params": custom_config.etl_params,
            "etl_config": custom_config.etl_config,
            "fields": custom_config.fields,
        }
        etl_result = etl_handler.update_or_create(**etl_params)
        self.data.index_set_id = etl_result["index_set_id"]
        self.data.table_id = etl_result["table_id"]
        custom_config.after_hook(self.data)
        return self.data

    def check_collector_config(self, collector_config_params):
        if self._pre_check_collector_config_en(
            model_fields=collector_config_params, bk_biz_id=collector_config_params["bk_biz_id"]
        ):
            logger.error(
                "collector_config_name_en {collector_config_name_en} already exists".format(
                    collector_config_name_en=collector_config_params["collector_config_name_en"]
                )
            )
            raise CollectorConfigNameENDuplicateException(
                CollectorConfigNameENDuplicateException.MESSAGE.format(
                    collector_config_name_en=collector_config_params["collector_config_name_en"]
                )
            )
        # 判断是否已存在同bk_data_name, result_table_id
        bk_data_name = build_bk_data_name(
            bk_biz_id=collector_config_params["bk_biz_id"],
            collector_config_name_en=collector_config_params["collector_config_name_en"],
        )
        result_table_id = build_result_table_id(
            bk_biz_id=collector_config_params["bk_biz_id"],
            collector_config_name_en=collector_config_params["collector_config_name_en"],
        )
        if self._pre_check_bk_data_name(model_fields=collector_config_params, bk_data_name=bk_data_name):
            logger.error(f"bk_data_name {bk_data_name} already exists")
            raise CollectorBkDataNameDuplicateException(
                CollectorBkDataNameDuplicateException.MESSAGE.format(bk_data_name=bk_data_name)
            )
        if self._pre_check_result_table_id(model_fields=collector_config_params, result_table_id=result_table_id):
            logger.error(f"result_table_id {result_table_id} already exists")
            raise CollectorResultTableIDDuplicateException(
                CollectorResultTableIDDuplicateException.MESSAGE.format(result_table_id=result_table_id)
            )

    @transaction.atomic
    def update_bcs_container_config(self, data, rule_id):
        collectors = CollectorConfig.objects.filter(rule_id=rule_id)
        if len(collectors) != DEFAULT_COLLECTOR_LENGTH:
            raise RuleCollectorException(RuleCollectorException.MESSAGE.format(rule_id=rule_id))
        for collector in collectors:
            if collector.collector_config_name_en.endswith("_path"):
                collector.description = data["description"]
                collector.bcs_cluster_id = data["bcs_cluster_id"]
                collector.add_pod_label = data["add_pod_label"]
                collector.extra_labels = data["extra_labels"]
                collector.save()
                path_collector = collector
            if collector.collector_config_name_en.endswith("_std"):
                collector.description = data["description"]
                collector.bcs_cluster_id = data["bcs_cluster_id"]
                collector.add_pod_label = data["add_pod_label"]
                collector.extra_labels = data["extra_labels"]
                collector.save()
                std_collector = collector

        path_container_config, std_container_config = self.get_container_configs(
            data["config"], path_collector=path_collector, rule_id=rule_id
        )
        self.deal_self_call(
            collector_config_id=path_collector.collector_config_id,
            collector=path_collector,
            func=self.compare_config,
            **{"data": {"configs": path_container_config}},
        )
        self.deal_self_call(
            collector_config_id=std_collector.collector_config_id,
            collector=std_collector,
            func=self.compare_config,
            **{"data": {"configs": std_container_config}},
        )

        bcs_path_index_set, bcs_std_index_set = LogIndexSet.get_bcs_index_set(
            space_uid=bk_biz_id_to_space_uid(data["bk_biz_id"]),
            bcs_project_id=data["project_id"],
            bcs_cluster_id=data["bcs_cluster_id"],
        )
        return {
            "rule_id": rule_id,
            "rule_file_index_set_id": path_collector.index_set_id,
            "rule_std_index_set_id": std_collector.index_set_id,
            "file_index_set_id": bcs_path_index_set.index_set_id if bcs_path_index_set else None,
            "std_index_set_id": bcs_std_index_set.index_set_id if bcs_std_index_set else None,
            "bk_data_id": path_collector.bk_data_id,
            "stdout_conf": {"bk_data_id": std_collector.bk_data_id},
        }

    def deal_self_call(self, **kwargs):
        """
        collector_config_id, collector, func 必传
        """
        self.collector_config_id = kwargs["collector_config_id"]
        self.data = kwargs["collector"]
        func = kwargs["func"]
        return func(**kwargs)

    @classmethod
    def get_container_configs(cls, config, path_collector, rule_id):
        path_container_config = []
        std_container_config = []
        for conf in config:
            if conf["paths"]:
                path_container_config.append(
                    {
                        "namespaces": conf["namespaces"],
                        "namespaces_exclude": conf["namespaces_exclude"],
                        "any_namespace": not conf["namespaces"],
                        "data_encoding": conf["data_encoding"],
                        "params": {
                            "paths": conf["paths"],
                            "conditions": conf["conditions"]
                            if conf.get("conditions")
                            else {"type": "match", "match_type": "include", "match_content": ""},
                            **conf.get("multiline", {}),
                        },
                        "container": {
                            "workload_type": conf["container"].get("workload_type", ""),
                            "workload_name": conf["container"].get("workload_name", ""),
                            "container_name": conf["container"].get("container_name", ""),
                            "container_name_exclude": conf["container"].get("container_name_exclude", ""),
                        },
                        "label_selector": {
                            "match_labels": conf["label_selector"].get("match_labels", []),
                            "match_expressions": conf["label_selector"].get("match_expressions", []),
                        },
                        "rule_id": rule_id,
                        "parent_container_config_id": 0,
                        "collector_type": ContainerCollectorType.CONTAINER,
                    }
                )

            if conf["enable_stdout"]:
                std_container_config.append(
                    {
                        "namespaces": conf["namespaces"],
                        "namespaces_exclude": conf["namespaces_exclude"],
                        "any_namespace": not conf["namespaces"],
                        "data_encoding": conf["data_encoding"],
                        "params": {
                            "paths": [],
                            "conditions": conf["conditions"]
                            if conf.get("conditions")
                            else {"type": "match", "match_type": "include", "match_content": ""},
                            **conf.get("multiline", {}),
                        },
                        "container": {
                            "workload_type": conf["container"].get("workload_type", ""),
                            "workload_name": conf["container"].get("workload_name", ""),
                            "container_name": conf["container"].get("container_name", ""),
                            "container_name_exclude": conf["container"].get("container_name_exclude", ""),
                        },
                        "label_selector": {
                            "match_labels": conf["label_selector"].get("match_labels", []),
                            "match_expressions": conf["label_selector"].get("match_expressions", []),
                        },
                        "rule_id": rule_id,
                        "parent_container_config_id": path_collector.collector_config_id,
                        "collector_type": ContainerCollectorType.STDOUT,
                    }
                )
        return path_container_config, std_container_config

    def retry_bcs_config(self, rule_id):
        collectors = CollectorConfig.objects.filter(rule_id=rule_id)
        for collector in collectors:
            self.deal_self_call(
                collector_config_id=collector.collector_config_id,
                collector=collector,
                func=self.retry_container_collector,
            )
        return {"rule_id": rule_id}

    def delete_bcs_config(self, rule_id):
        try:
            bcs_rule = BcsRule.objects.get(id=rule_id)
        except BcsRule.DoesNotExist:
            logger.info("[delete_bcs_config] rule_id({}) does not exist, skipped".format(rule_id))
            return {"rule_id": rule_id}

        collectors = CollectorConfig.objects.filter(rule_id=bcs_rule.id)
        for collector in collectors:
            self.deal_self_call(
                collector_config_id=collector.collector_config_id, collector=collector, func=self.destroy
            )
        bcs_rule.delete()
        return {"rule_id": rule_id}

    def start_bcs_config(self, rule_id):
        collectors = CollectorConfig.objects.filter(rule_id=rule_id)
        for collector in collectors:
            self.deal_self_call(collector_config_id=collector.collector_config_id, collector=collector, func=self.start)
        return {"rule_id": rule_id}

    def stop_bcs_config(self, rule_id):
        collectors = CollectorConfig.objects.filter(rule_id=rule_id)
        for collector in collectors:
            self.deal_self_call(collector_config_id=collector.collector_config_id, collector=collector, func=self.stop)
        return {"rule_id": rule_id}

    def delete_collector_bcs_config(self, **kwargs):
        container_configs = ContainerCollectorConfig.objects.filter(collector_config_id=self.data.collector_config_id)
        for config in container_configs:
            self.delete_container_release(config)
        self.destroy()

    @staticmethod
    def get_bcs_config(bk_biz_id: int, bcs_cluster_id: str, storage_cluster_id: int = None):
        bcs_storage_config = BcsStorageClusterConfig.objects.filter(
            bk_biz_id=bk_biz_id, bcs_cluster_id=bcs_cluster_id
        ).first()
        toggle = FeatureToggleObject.toggle(BCS_COLLECTOR)
        conf = toggle.feature_config if toggle else {}
        data_link_id = int(conf.get("data_link_id") or 0)
        data_link_id = get_data_link_id(bk_biz_id=bk_biz_id, data_link_id=data_link_id)
        # 优先使用传的集群ID, 传的集群ID和bcs业务指定存储集群都不存在时, 使用第一个默认集群
        if not storage_cluster_id:
            storage_cluster_id = (
                bcs_storage_config.storage_cluster_id if bcs_storage_config else conf.get("storage_cluster_id")
            )
        if not storage_cluster_id:
            es_clusters = TransferApi.get_cluster_info({"cluster_type": STORAGE_CLUSTER_TYPE, "no_request": True})
            for es in es_clusters:
                if es["cluster_config"]["is_default_cluster"]:
                    storage_cluster_id = es["cluster_config"]["cluster_id"]

        if not storage_cluster_id:
            raise ValueError("default es cluster not exists.")
        return {"data_link_id": data_link_id, "storage_cluster_id": storage_cluster_id}

    def compare_config(self, data, collector_config_id, **kwargs):
        container_configs = ContainerCollectorConfig.objects.filter(collector_config_id=collector_config_id)
        container_configs = list(container_configs)
        config_length = len(data["configs"])
        for x in range(config_length):
            is_all_container = not any(
                [
                    data["configs"][x]["container"]["workload_type"],
                    data["configs"][x]["container"]["workload_name"],
                    data["configs"][x]["container"]["container_name"],
                    data["configs"][x]["container"]["container_name_exclude"],
                    data["configs"][x]["label_selector"]["match_labels"],
                    data["configs"][x]["label_selector"]["match_expressions"],
                ]
            )
            if x < len(container_configs):
                container_configs[x].namespaces = data["configs"][x]["namespaces"]
                container_configs[x].namespaces_exclude = data["configs"][x]["namespaces_exclude"]
                container_configs[x].any_namespace = not any(
                    [data["configs"][x]["namespaces"], data["configs"][x]["namespaces_exclude"]]
                )
                container_configs[x].data_encoding = data["configs"][x]["data_encoding"]
                container_configs[x].params = (
                    {
                        "paths": data["configs"][x]["paths"],
                        "conditions": {"type": "match", "match_type": "include", "match_content": ""},
                    }
                    if not data["configs"][x]["params"]
                    else data["configs"][x]["params"]
                )
                container_configs[x].workload_type = data["configs"][x]["container"]["workload_type"]
                container_configs[x].workload_name = data["configs"][x]["container"]["workload_name"]
                container_configs[x].container_name = data["configs"][x]["container"]["container_name"]
                container_configs[x].container_name_exclude = data["configs"][x]["container"]["container_name_exclude"]
                container_configs[x].match_labels = data["configs"][x]["label_selector"]["match_labels"]
                container_configs[x].match_expressions = data["configs"][x]["label_selector"]["match_expressions"]
                container_configs[x].collector_type = data["configs"][x]["collector_type"]
                container_configs[x].all_container = is_all_container
                container_configs[x].raw_config = data["configs"][x].get("raw_config")
                container_configs[x].parent_container_config_id = data["configs"][x].get(
                    "parent_container_config_id", 0
                )
                container_configs[x].rule_id = data["configs"][x].get("rule_id", 0)
                container_configs[x].save()
                container_config = container_configs[x]
            else:
                container_config = ContainerCollectorConfig(
                    collector_config_id=collector_config_id,
                    namespaces=data["configs"][x]["namespaces"],
                    namespaces_exclude=data["configs"][x]["namespaces_exclude"],
                    any_namespace=not any([data["configs"][x]["namespaces"], data["configs"][x]["namespaces_exclude"]]),
                    data_encoding=data["configs"][x]["data_encoding"],
                    params={
                        "paths": data["configs"][x]["paths"],
                        "conditions": {"type": "match", "match_type": "include", "match_content": ""},
                    }
                    if not data["configs"][x]["params"]
                    else data["configs"][x]["params"],
                    workload_type=data["configs"][x]["container"]["workload_type"],
                    workload_name=data["configs"][x]["container"]["workload_name"],
                    container_name=data["configs"][x]["container"]["container_name"],
                    container_name_exclude=data["configs"][x]["container"]["container_name_exclude"],
                    match_labels=data["configs"][x]["label_selector"]["match_labels"],
                    match_expressions=data["configs"][x]["label_selector"]["match_expressions"],
                    collector_type=data["configs"][x]["collector_type"],
                    all_container=is_all_container,
                    raw_config=data["configs"][x].get("raw_config"),
                    parent_container_config_id=data["configs"][x].get("parent_container_config_id", 0),
                    rule_id=data["configs"][x].get("rule_id", 0),
                )
                container_config.save()
                container_configs.append(container_config)
            self.create_container_release(container_config=container_config)
        delete_container_configs = container_configs[config_length::]
        for config in delete_container_configs:
            # 增量比对后，需要真正删除配置
            self.delete_container_release(config, delete_config=True)

    def create_container_release(self, container_config: ContainerCollectorConfig, **kwargs):
        """
        创建容器采集配置
        :param container_config: 容器采集配置实例
        """
        from apps.log_databus.tasks.collector import create_container_release

        if self.data.yaml_config_enabled and container_config.raw_config:
            # 如果开启了yaml模式且有原始配置，则优先使用
            request_params = copy.deepcopy(container_config.raw_config)
            request_params["dataId"] = self.data.bk_data_id
        else:
            deal_collector_scenario_param(container_config.params)
            request_params = self.collector_container_config_to_raw_config(self.data, container_config)

        # 如果是边缘存查配置，还需要追加 output 配置
        data_link_id = CollectorConfig.objects.get(
            collector_config_id=container_config.collector_config_id
        ).data_link_id
        edge_transport_params = CollectorScenario.get_edge_transport_output_params(data_link_id)
        if edge_transport_params:
            ext_options = request_params.get("extOptions") or {}
            ext_options["output.kafka"] = edge_transport_params
            request_params["extOptions"] = ext_options

        name = self.generate_bklog_config_name(container_config.id)

        container_config.status = ContainerCollectStatus.PENDING.value
        container_config.status_detail = _("等待配置下发")
        container_config.save()

        create_container_release.delay(
            bcs_cluster_id=self.data.bcs_cluster_id,
            container_config_id=container_config.id,
            config_name=name,
            config_params=request_params,
        )

    def generate_bklog_config_name(self, container_config_id) -> str:
        return "{}-{}-{}".format(
            self.data.collector_config_name_en.lower(), self.data.bk_biz_id, container_config_id
        ).replace("_", "-")

    def delete_container_release(self, container_config, delete_config=False):
        from apps.log_databus.tasks.collector import delete_container_release

        name = self.generate_bklog_config_name(container_config.id)
        container_config.status = ContainerCollectStatus.PENDING.value
        container_config.save()

        delete_container_release.delay(
            bcs_cluster_id=self.data.bcs_cluster_id,
            container_config_id=container_config.id,
            config_name=name,
            delete_config=delete_config,
        )

    def list_bcs_clusters(self, bk_biz_id):
        if not bk_biz_id:
            return []
        bcs_clusters = BcsHandler().list_bcs_cluster(bk_biz_id=bk_biz_id)
        for cluster in bcs_clusters:
            cluster["name"] = cluster["cluster_name"]
            cluster["id"] = cluster["cluster_id"]
        return bcs_clusters

    def list_workload_type(self):
        toggle = FeatureToggleObject.toggle(BCS_DEPLOYMENT_TYPE)
        return (
            toggle.feature_config
            if toggle
            else [WorkLoadType.DEPLOYMENT, WorkLoadType.JOB, WorkLoadType.DAEMON_SET, WorkLoadType.STATEFUL_SET]
        )

    def get_cluster_info(self, bk_biz_id, bcs_cluster_id):
        bcs_clusters = BcsHandler().list_bcs_cluster(bk_biz_id=bk_biz_id)
        cluster_info = None
        for c in bcs_clusters:
            if c["cluster_id"] == bcs_cluster_id:
                cluster_info = c
                break

        if cluster_info is None:
            raise BcsClusterIdNotValidException()
        return cluster_info

    def _get_shared_cluster_namespace(self, bk_biz_id: int, bcs_cluster_id: int) -> List[Any]:
        """
        获取共享集群有权限的namespace
        """
        if not bk_biz_id or not bcs_cluster_id:
            return []

        cluster_info = self.get_cluster_info(bk_biz_id, bcs_cluster_id)
        if not cluster_info.get("is_shared"):
            return []

        space = Space.objects.get(bk_biz_id=bk_biz_id)

        if space.space_type_id == SpaceTypeEnum.BCS.value:
            project_id_to_ns = BcsHandler().list_bcs_shared_cluster_namespace(bcs_cluster_id=bcs_cluster_id)
            return [{"id": n, "name": n} for n in project_id_to_ns.get(space.space_id, [])]
        elif space.space_type_id == SpaceTypeEnum.BKCC.value:
            # 如果是业务，先获取业务关联了哪些项目，再将每个项目有权限的ns过滤出来
            bcs_projects = BcsCcApi.list_project()
            project_ids = {p["project_id"] for p in bcs_projects if str(p["cc_app_id"]) == str(bk_biz_id)}
            project_id_to_ns = BcsHandler().list_bcs_shared_cluster_namespace(bcs_cluster_id=bcs_cluster_id)
            namespaces = set()
            for project_id, ns_list in project_id_to_ns.items():
                if project_id not in project_ids:
                    continue
                for ns in ns_list:
                    namespaces.add(ns)
            return [{"id": n, "name": n} for n in namespaces]
        elif space.space_type_id == SpaceTypeEnum.BKCI.value and space.space_code:
            project_id_to_ns = BcsHandler().list_bcs_shared_cluster_namespace(bcs_cluster_id=bcs_cluster_id)
            return [{"id": n, "name": n} for n in project_id_to_ns.get(space.space_code, [])]
        else:
            return []

    def list_namespace(self, bk_biz_id, bcs_cluster_id):
        cluster_info = self.get_cluster_info(bk_biz_id, bcs_cluster_id)
        if cluster_info["is_shared"]:
            return self._get_shared_cluster_namespace(bk_biz_id, bcs_cluster_id)

        api_instance = Bcs(cluster_id=bcs_cluster_id).api_instance_core_v1
        try:
            namespaces = api_instance.list_namespace().to_dict()
        except Exception as e:  # pylint:disable=broad-except
            logger.error(f"call list_namespace{e}")
            raise BCSApiException(BCSApiException.MESSAGE.format(error=e))
        if not namespaces.get("items"):
            return []

        return [
            {"id": namespace["metadata"]["name"], "name": namespace["metadata"]["name"]}
            for namespace in namespaces["items"]
        ]

    def list_topo(self, topo_type, bk_biz_id, bcs_cluster_id, namespace):
        namespace_list = [ns for ns in namespace.split(",") if ns]

        collector_type = (
            ContainerCollectorType.NODE if topo_type == TopoType.NODE.value else ContainerCollectorType.CONTAINER
        )
        self.check_cluster_config(bk_biz_id, collector_type, bcs_cluster_id, namespace_list)

        api_instance = Bcs(cluster_id=bcs_cluster_id).api_instance_core_v1
        result = {"id": bcs_cluster_id, "name": bcs_cluster_id, "type": "cluster"}
        if topo_type == TopoType.NODE.value:
            node_result = []
            nodes = api_instance.list_node().to_dict()
            items = nodes.get("items", [])
            for node in items:
                node_result.append({"id": node["metadata"]["name"], "name": node["metadata"]["name"], "type": "node"})
            result["children"] = node_result
            return result
        if topo_type == TopoType.POD.value:
            result["children"] = []
            if namespace_list:
                for namespace_item in namespace_list:
                    namespace_result = {"id": namespace_item, "name": namespace_item, "type": "namespace"}
                    pods = api_instance.list_namespaced_pod(namespace=namespace_item).to_dict()
                    pod_result = []
                    items = pods.get("items", [])
                    for pod in items:
                        pod_result.append(
                            {"id": pod["metadata"]["name"], "name": pod["metadata"]["name"], "type": "pod"}
                        )
                    namespace_result["children"] = pod_result
                    result["children"].append(namespace_result)
                return result
            pods = api_instance.list_pod_for_all_namespaces().to_dict()
            namespaced_dict = defaultdict(list)
            items = pods.get("items", [])
            for pod in items:
                namespaced_dict[pod["metadata"]["namespace"]].append(
                    {"id": pod["metadata"]["name"], "name": pod["metadata"]["name"], "type": "pod"}
                )
            for namespace, pod in namespaced_dict.items():
                result["children"].append({"id": namespace, "name": namespace, "type": "namespace", "children": pod})
            return result

    def get_labels(self, topo_type, bcs_cluster_id, namespace, name):
        api_instance = Bcs(cluster_id=bcs_cluster_id).api_instance_core_v1
        if topo_type == TopoType.NODE.value:
            nodes = api_instance.list_node(field_selector="metadata.name={}".format(name)).to_dict()
            return self.generate_label(nodes)
        if topo_type == TopoType.POD.value:
            if not namespace:
                raise MissedNamespaceException()
            pods = api_instance.list_namespaced_pod(
                field_selector="metadata.name={}".format(name), namespace=namespace
            ).to_dict()
            return self.generate_label(pods)

    @classmethod
    def generate_label(cls, obj_dict):
        if not obj_dict or not obj_dict["items"]:
            return []
        obj_item, *_ = obj_dict["items"]
        if not obj_item["metadata"]["labels"]:
            return []
        return [
            {"key": label_key, "value": label_valus}
            for label_key, label_valus in obj_item["metadata"]["labels"].items()
        ]

    def filter_pods(
        self,
        pods,
        namespaces=None,
        namespaces_exclude=None,
        workload_type="",
        workload_name="",
        container_name="",
        container_name_exclude="",
        is_shared_cluster=False,
        shared_cluster_namespace=None,
    ):
        namespaces_exclude = namespaces_exclude or []
        container_names = container_name.split(",") if container_name else []
        container_names_exclude = container_name_exclude.split(",") if container_name_exclude else []
        pattern = re.compile(workload_name)
        filtered_pods = []
        shared_cluster_namespace = shared_cluster_namespace or []
        for pod in pods.items:
            # 命名空间匹配
            if namespaces and pod.metadata.namespace not in namespaces:
                continue

            if namespaces_exclude and pod.metadata.namespace in namespaces_exclude:
                continue

            # 共享集群命名空间匹配
            if is_shared_cluster and pod.metadata.namespace not in shared_cluster_namespace:
                continue

            # 工作负载匹配
            if workload_type and not pod.metadata.owner_references:
                continue

            if pod.metadata.owner_references:
                pod_workload_type = pod.metadata.owner_references[0].kind
                pod_workload_name = pod.metadata.owner_references[0].name

                if pod_workload_type == "ReplicaSet":
                    # ReplicaSet 需要做特殊处理
                    pod_workload_name = pod_workload_name.rsplit("-", 1)[0]
                    pod_workload_type = "Deployment"

                if workload_type and workload_type != pod_workload_type:
                    continue

                if workload_name and not pattern.match(pod_workload_name):
                    continue

            # 容器名匹配
            if container_names:
                for container in pod.spec.containers:
                    if container.name in container_names:
                        break
                else:
                    continue

            if container_names_exclude:
                is_break = True
                for container in pod.spec.containers:
                    if container.name not in container_names_exclude:
                        is_break = False
                        break

                if is_break:
                    break

            filtered_pods.append(pod)

        return [(pod.metadata.namespace, pod.metadata.name) for pod in filtered_pods]

    def preview_containers(
        self,
        topo_type,
        bk_biz_id,
        bcs_cluster_id,
        namespaces=None,
        namespaces_exclude=None,
        label_selector=None,
        container=None,
    ):
        """
        预览匹配到的 nodes 或 pods
        """
        container = container or {}
        namespaces = namespaces or []
        namespaces_exclude = namespaces_exclude or []
        label_selector = label_selector or {}

        # 将标签匹配条件转换为表达式
        match_expressions = label_selector.get("match_expressions", [])

        # match_labels 本质上是个字典，需要去重
        match_labels = {label["key"]: label["value"] for label in label_selector.get("match_labels", [])}
        match_labels_list = ["{} = {}".format(label[0], label[1]) for label in match_labels.items()]

        for expression in match_expressions:
            if expression["operator"] == LabelSelectorOperator.IN:
                expr = "{} in {}".format(expression["key"], expression["value"])
            elif expression["operator"] == LabelSelectorOperator.NOT_IN:
                expr = "{} notin {}".format(expression["key"], expression["value"])
            elif expression["operator"] == LabelSelectorOperator.EXISTS:
                expr = "{}".format(expression["key"])
            elif expression["operator"] == LabelSelectorOperator.DOES_NOT_EXIST:
                expr = "!{}".format(expression["key"])
            else:
                expr = "{} = {}".format(expression["key"], expression["value"])
            match_labels_list.append(expr)
        selector_expression = ", ".join(match_labels_list)

        api_instance = Bcs(cluster_id=bcs_cluster_id).api_instance_core_v1
        previews = []

        # Node 预览
        if topo_type == TopoType.NODE.value:
            if selector_expression:
                # 如果有多条表达式，需要拆分为多个去请求，以获取每个表达式实际匹配的数量
                nodes = api_instance.list_node(label_selector=selector_expression)
            else:
                nodes = api_instance.list_node()
            previews.append(
                {"group": "node", "total": len(nodes.items), "items": [item.metadata.name for item in nodes.items]}
            )
            return previews

        # Pod 预览
        # 当存在标签表达式时，以标签表达式维度展示
        # 当不存在标签表达式时，以namespace维度展示
        if selector_expression:
            if not namespaces or len(namespaces) > 1 or namespaces_exclude:
                pods = api_instance.list_pod_for_all_namespaces(label_selector=selector_expression)
            else:
                pods = api_instance.list_namespaced_pod(label_selector=selector_expression, namespace=namespaces[0])
        else:
            if not namespaces or len(namespaces) > 1 or namespaces_exclude:
                pods = api_instance.list_pod_for_all_namespaces()
            else:
                pods = api_instance.list_namespaced_pod(namespace=namespaces[0])

        is_shared_cluster = False
        shared_cluster_namespace = list()
        cluster_info = self.get_cluster_info(bk_biz_id, bcs_cluster_id)
        if cluster_info.get("is_shared"):
            is_shared_cluster = True
            namespace_info = self._get_shared_cluster_namespace(bk_biz_id, bcs_cluster_id)
            shared_cluster_namespace = [info["name"] for info in namespace_info]

        pods = self.filter_pods(
            pods,
            namespaces=namespaces,
            namespaces_exclude=namespaces_exclude,
            is_shared_cluster=is_shared_cluster,
            shared_cluster_namespace=shared_cluster_namespace,
            **container,
        )

        # 按 namespace进行分组
        namespace_pods = defaultdict(list)
        for pod in pods:
            namespace = pod[0]
            namespace_pods[namespace].append(pod[1])

        for namespace, ns_pods in namespace_pods.items():
            previews.append({"group": f"namespace = {namespace}", "total": len(ns_pods), "items": ns_pods})

        return previews

    @classmethod
    def generate_objs(cls, objs_dict, namespaces=None):
        result = []
        if not objs_dict.get("items"):
            return result
        for item in objs_dict["items"]:
            if not namespaces or item["metadata"]["namespace"] in namespaces:
                # 有指定命名空间的，按命名空间过滤
                result.append(item["metadata"]["name"])
        return result

    def get_workload(self, workload_type, bcs_cluster_id, namespace):
        bcs = Bcs(cluster_id=bcs_cluster_id)

        namespaces = [ns for ns in namespace.split(",") if ns]

        if len(namespaces) == 1:
            workload_type_handler_dict = {
                WorkLoadType.DEPLOYMENT: bcs.api_instance_apps_v1.list_namespaced_deployment,
                WorkLoadType.STATEFUL_SET: bcs.api_instance_apps_v1.list_namespaced_stateful_set,
                WorkLoadType.JOB: bcs.api_instance_batch_v1.list_namespaced_job,
                WorkLoadType.DAEMON_SET: bcs.api_instance_apps_v1.list_namespaced_daemon_set,
            }
            workload_handler = workload_type_handler_dict.get(workload_type)
            if not workload_handler:
                return []
            return self.generate_objs(workload_handler(namespace=namespace).to_dict())

        workload_type_handler_dict = {
            WorkLoadType.DEPLOYMENT: bcs.api_instance_apps_v1.list_deployment_for_all_namespaces,
            WorkLoadType.STATEFUL_SET: bcs.api_instance_apps_v1.list_stateful_set_for_all_namespaces,
            WorkLoadType.JOB: bcs.api_instance_batch_v1.list_job_for_all_namespaces,
            WorkLoadType.DAEMON_SET: bcs.api_instance_apps_v1.list_daemon_set_for_all_namespaces,
        }
        workload_handler = workload_type_handler_dict.get(workload_type)
        if not workload_handler:
            return []

        return self.generate_objs(workload_handler().to_dict(), namespaces=namespaces)

    def validate_container_config_yaml(self, bk_biz_id, bcs_cluster_id, yaml_config: str):
        """
        解析容器日志yaml配置
        """

        class PatchedFullLoader(yaml.FullLoader):
            """
            yaml里面如果有 = 字符串会导致解析失败：https://github.com/yaml/pyyaml/issues/89
            例如:
              filters:
              - conditions:
                - index: "0"
                  key: Jul
                  op: =      # error!
            需要通过这个 loader 去 patch 掉
            """

            yaml_implicit_resolvers = yaml.FullLoader.yaml_implicit_resolvers.copy()
            yaml_implicit_resolvers.pop("=")

        try:
            # 验证是否为合法的 yaml 格式
            configs = [conf for conf in yaml.load_all(yaml_config, Loader=PatchedFullLoader)]
            # 兼容用户直接把整个yaml粘贴过来的情况，这个时候只取 spec 字段
            configs_to_check = [conf["spec"] if "spec" in conf else conf for conf in configs]
            slz = ContainerCollectorYamlSerializer(data=configs_to_check, many=True)
            slz.is_valid(raise_exception=True)

            if not slz.validated_data:
                raise ValueError(_("配置项不能为空"))
        except ValidationError as err:

            def error_msg(value, results):
                if isinstance(value, list):
                    for v in value:
                        error_msg(v, results)
                    return
                for k, v in list(value.items()):
                    if isinstance(v, dict):
                        error_msg(v, results)
                    elif isinstance(v, list) and isinstance(v[0], ErrorDetail):
                        results.append("{}: {}".format(k, v[0][:-1]))
                    else:
                        for v_msg in v:
                            error_msg(v_msg, results)

            parse_result = []

            def gen_err_topo_message(detail_item: Union[List, Dict, str], result_list: list, prefix: str = ""):
                if isinstance(detail_item, str):
                    result_list.append("{}: {}".format(prefix, detail_item))

                elif isinstance(detail_item, list) and isinstance(detail_item[0], ErrorDetail):
                    gen_err_topo_message(detail_item=detail_item[0], result_list=result_list, prefix=prefix)

                elif isinstance(detail_item, dict):
                    for k, v in detail_item.items():
                        temp_prefix = ".".join([prefix, str(k)]) if prefix else k
                        gen_err_topo_message(detail_item=v, result_list=result_list, prefix=temp_prefix)

            for item in err.detail:
                gen_err_topo_message(detail_item=item, result_list=parse_result)

            return {
                "origin_text": yaml_config,
                "parse_status": False,
                "parse_result": [
                    {"start_line_number": 0, "end_line_number": 0, "message": error} for error in parse_result
                ],
            }
        except Exception as e:  # pylint: disable=broad-except
            return {
                "origin_text": yaml_config,
                "parse_status": False,
                "parse_result": [
                    {"start_line_number": 0, "end_line_number": 0, "message": _("配置格式不合法: {err}").format(err=e)}
                ],
            }

        add_pod_label = False
        extra_labels = {}
        container_configs = []

        for idx, config in enumerate(slz.validated_data):
            log_config_type = config["logConfigType"]

            # 校验配置
            try:
                namespace_list = config.get("namespaceSelector", {}).get("matchNames", [])
                if namespace_list:
                    self.check_cluster_config(
                        bk_biz_id=bk_biz_id,
                        collector_type=log_config_type,
                        bcs_cluster_id=bcs_cluster_id,
                        namespace_list=namespace_list,
                    )
            except AllNamespaceNotAllowedException:
                return {
                    "origin_text": yaml_config,
                    "parse_status": False,
                    "parse_result": [
                        {
                            "start_line_number": 0,
                            "end_line_number": 0,
                            "message": _("配置校验失败: namespaceSelector 共享集群下 any 不允许为 true，" "且 matchNames 不允许为空，请检查"),
                        }
                    ],
                }
            except Exception as e:  # noqa
                return {
                    "origin_text": yaml_config,
                    "parse_status": False,
                    "parse_result": [
                        {"start_line_number": 0, "end_line_number": 0, "message": _("配置校验失败: {err}").format(err=e)}
                    ],
                }

            add_pod_label = config["addPodLabel"]
            extra_labels = config.get("extMeta", {})
            conditions = convert_filters_to_collector_condition(config.get("filters", []), config.get("delimiter", ""))

            match_expressions = config.get("labelSelector", {}).get("matchExpressions", [])
            for expr in match_expressions:
                # 转换为字符串
                expr["value"] = ",".join(expr.get("values") or [])

            container_configs.append(
                {
                    "namespaces": config.get("namespaceSelector", {}).get("matchNames", []),
                    "namespaces_exclude": config.get("namespaceSelector", {}).get("excludeNames", []),
                    "container": {
                        "workload_type": config.get("workloadType", ""),
                        "workload_name": config.get("workloadName", ""),
                        "container_name": ",".join(config["containerNameMatch"])
                        if config.get("containerNameMatch")
                        else "",
                        "container_name_exclude": ",".join(config["containerNameExclude"])
                        if config.get("containerNameExclude")
                        else "",
                    },
                    "label_selector": {
                        "match_labels": [
                            {"key": key, "operator": "=", "value": value}
                            for key, value in config.get("labelSelector", {}).get("matchLabels", {}).items()
                        ],
                        "match_expressions": match_expressions,
                    },
                    "params": {
                        "paths": config.get("path", []),
                        "conditions": conditions,
                        "multiline_pattern": config.get("multiline", {}).get("pattern") or "",
                        "multiline_max_lines": config.get("multiline", {}).get("maxLines") or 10,
                        "multiline_timeout": (config.get("multiline", {}).get("timeout") or "10s").rstrip("s"),
                    },
                    "data_encoding": config["encoding"],
                    "collector_type": log_config_type,
                    "raw_config": slz.initial_data[idx],
                }
            )

        return {
            "origin_text": yaml_config,
            "parse_status": True,
            "parse_result": {
                "environment": Environment.CONTAINER,
                "extra_labels": [{"key": key, "value": value} for key, value in extra_labels.items()],
                "add_pod_label": add_pod_label,
                "configs": container_configs,
            },
        }

    def fast_create(self, params: dict) -> dict:
        params["params"]["encoding"] = params["data_encoding"]
        # 如果没传入集群ID, 则随机给一个公共集群
        if not params.get("storage_cluster_id"):
            storage_cluster_id = get_random_public_cluster_id(bk_biz_id=params["bk_biz_id"])
            if not storage_cluster_id:
                raise PublicESClusterNotExistException()
            params["storage_cluster_id"] = storage_cluster_id
        # 如果没传入数据链路ID, 则按照优先级选取一个集群ID
        data_link_id = int(params.get("data_link_id") or 0)
        params["data_link_id"] = get_data_link_id(bk_biz_id=params["bk_biz_id"], data_link_id=data_link_id)
        self.only_create_or_update_model(params)
        self.create_or_update_subscription(params)

        params["table_id"] = params["collector_config_name_en"]
        index_set_id = self.create_or_update_clean_config(False, params).get("index_set_id", 0)
        self.send_create_notify(self.data)
        return {
            "collector_config_id": self.data.collector_config_id,
            "bk_data_id": self.data.bk_data_id,
            "subscription_id": self.data.subscription_id,
            "task_id_list": self.data.task_id_list,
            "index_set_id": index_set_id,
        }

    def fast_update(self, params: dict) -> dict:
        if self.data and not self.data.is_active:
            raise CollectorActiveException()
        bkdata_biz_id = self.data.bkdata_biz_id if self.data.bkdata_biz_id else self.data.bk_biz_id
        bk_data_name = build_bk_data_name(
            bk_biz_id=bkdata_biz_id, collector_config_name_en=self.data.collector_config_name_en
        )
        self.cat_illegal_ips(params)

        collector_config_fields = [
            "collector_config_name",
            "description",
            "target_node_type",
            "target_nodes",
            "params",
            "extra_labels",
        ]
        model_fields = {i: params[i] for i in collector_config_fields if params.get(i)}

        with transaction.atomic():
            try:
                _collector_config_name = self.data.collector_config_name
                if self.data.bk_data_id and self.data.bk_data_name != bk_data_name:
                    TransferApi.modify_data_id({"data_id": self.data.bk_data_id, "data_name": bk_data_name})
                    logger.info(
                        "[modify_data_name] bk_data_id=>{}, data_name {}=>{}".format(
                            self.data.bk_data_id, self.data.bk_data_name, bk_data_name
                        )
                    )
                    self.data.bk_data_name = bk_data_name

                for key, value in model_fields.items():
                    setattr(self.data, key, value)
                self.data.save()

                # collector_config_name更改后更新索引集名称
                if _collector_config_name != self.data.collector_config_name and self.data.index_set_id:
                    index_set_name = _("[采集项]") + self.data.collector_config_name
                    LogIndexSet.objects.filter(index_set_id=self.data.index_set_id).update(
                        index_set_name=index_set_name
                    )

                # 更新数据源
                if params.get("is_allow_alone_data_id", True):
                    if self.data.etl_processor == ETLProcessorChoices.BKBASE.value:
                        transfer_data_id = self.update_or_create_data_id(
                            self.data, etl_processor=ETLProcessorChoices.TRANSFER.value
                        )
                        self.data.bk_data_id = self.update_or_create_data_id(self.data, bk_data_id=transfer_data_id)
                    else:
                        self.data.bk_data_id = self.update_or_create_data_id(self.data)
                    self.data.save()

            except Exception as e:
                logger.warning(f"modify collector config name failed, err: {e}")
                raise ModifyCollectorConfigException(ModifyCollectorConfigException.MESSAGE.format(e))

        # add user_operation_record
        operation_record = {
            "username": get_request_username(),
            "biz_id": self.data.bk_biz_id,
            "record_type": UserOperationTypeEnum.COLLECTOR,
            "record_object_id": self.data.collector_config_id,
            "action": UserOperationActionEnum.UPDATE,
            "params": model_to_dict(self.data, exclude=["deleted_at", "created_at", "updated_at"]),
        }
        user_operation_record.delay(operation_record)

        try:
            if params.get("params"):
                params["params"]["encoding"] = params["data_encoding"]
                collector_scenario = CollectorScenario.get_instance(self.data.collector_scenario_id)
                self._update_or_create_subscription(
                    collector_scenario=collector_scenario, params=params["params"], is_create=False
                )
        finally:
            if (
                params.get("is_allow_alone_data_id", True)
                and params.get("etl_processor") != ETLProcessorChoices.BKBASE.value
            ):
                # 创建数据平台data_id
                async_create_bkdata_data_id.delay(self.data.collector_config_id)

        params["table_id"] = self.data.collector_config_name_en
        self.create_or_update_clean_config(True, params)

        return {"collector_config_id": self.data.collector_config_id}

    def create_or_update_subscription(self, params):
        """STEP2: 创建|修改订阅"""
        is_create = True if self.data else False
        try:
            collector_scenario = CollectorScenario.get_instance(self.data.collector_scenario_id)
            self._update_or_create_subscription(
                collector_scenario=collector_scenario, params=params["params"], is_create=is_create
            )
        finally:
            if (
                params.get("is_allow_alone_data_id", True)
                and params.get("etl_processor") != ETLProcessorChoices.BKBASE.value
            ):
                # 创建数据平台data_id
                async_create_bkdata_data_id.delay(self.data.collector_config_id)

    def create_or_update_clean_config(self, is_update, params):
        if is_update:
            table_id = self.data.table_id
            # 更新场景，需要把之前的存储设置拿出来，和更新的配置合并一下
            result_table_info = TransferApi.get_result_table_storage(
                {"result_table_list": table_id, "storage_type": "elasticsearch"}
            )
            result_table = result_table_info.get(table_id, {})
            if not result_table:
                raise ResultTableNotExistException(ResultTableNotExistException.MESSAGE.format(table_id))

            default_etl_params = {
                "es_shards": result_table["storage_config"]["index_settings"]["number_of_shards"],
                "storage_replies": result_table["storage_config"]["index_settings"]["number_of_replicas"],
                "storage_cluster_id": result_table["cluster_config"]["cluster_id"],
                "retention": result_table["storage_config"]["retention"],
                "allocation_min_days": params.get("allocation_min_days", 0),
                "etl_config": self.data.etl_config,
            }
            default_etl_params.update(params)
            params = default_etl_params

        from apps.log_databus.handlers.etl import EtlHandler

        etl_handler = EtlHandler.get_instance(self.data.collector_config_id)
        return etl_handler.update_or_create(**params)

    @classmethod
    def collector_container_config_to_raw_config(
        cls, collector_config: CollectorConfig, container_config: ContainerCollectorConfig
    ) -> dict:
        """
        根据采集配置和容器采集配置实例创建容器采集配置
        @param collector_config: 采集配置
        @param container_config: 容器采集配置实例
        @return:
        """
        raw_config = cls.container_config_to_raw_config(container_config)
        raw_config.update(
            {
                "dataId": collector_config.bk_data_id,
                "extMeta": {label["key"]: label["value"] for label in collector_config.extra_labels},
                "addPodLabel": collector_config.add_pod_label,
            }
        )
        return raw_config

    @classmethod
    def container_config_to_raw_config(cls, container_config: ContainerCollectorConfig) -> dict:
        """
        根据容器采集配置实例创建容器采集配置
        @param container_config: 容器采集配置实例
        @return:
        """
        filters, _ = deal_collector_scenario_param(container_config.params)
        raw_config = {
            "path": container_config.params["paths"],
            "encoding": container_config.data_encoding,
            "logConfigType": container_config.collector_type,
            "allContainer": container_config.all_container,
            "namespaceSelector": {
                "any": container_config.any_namespace,
                "matchNames": container_config.namespaces,
                "excludeNames": container_config.namespaces_exclude,
            },
            "workloadType": container_config.workload_type,
            "workloadName": container_config.workload_name,
            "containerNameMatch": container_config.container_name.split(",") if container_config.container_name else [],
            "containerNameExclude": container_config.container_name_exclude.split(",")
            if container_config.container_name_exclude
            else [],
            "labelSelector": {
                "matchLabels": {label["key"]: label["value"] for label in container_config.match_labels}
                if container_config.match_labels
                else {},
                "matchExpressions": [
                    {
                        "key": expression["key"],
                        "operator": expression["operator"],
                        "values": [v.strip() for v in expression.get("value", "").split(",") if v.strip()],
                    }
                    for expression in container_config.match_expressions
                ]
                if container_config.match_expressions
                else [],
            },
            "multiline": {
                "pattern": container_config.params.get("multiline_pattern"),
                "maxLines": container_config.params.get("multiline_max_lines"),
                "timeout": (
                    f"{container_config.params['multiline_timeout']}s"
                    if "multiline_timeout" in container_config.params
                    else None
                ),
            },
            "delimiter": container_config.params.get("conditions", {}).get("separator", ""),
            "filters": filters,
        }

        slz = ContainerCollectorYamlSerializer(data=raw_config)
        slz.is_valid(raise_exception=True)

        # validated_data 含有 OrderedDict ，后面 yaml.safe_dump 不支持 OrderedDict，需要转换为原生 dict
        return json.loads(json.dumps(slz.validated_data))

    @classmethod
    def container_dict_configs_to_yaml(
        cls, container_configs: List[Dict], add_pod_label: bool, extra_labels: List
    ) -> str:
        """
        将字典格式的容器采集配置转为yaml
        @param container_configs: 容器采集配置实例
        @param add_pod_label: 上报时是否把标签带上
        @param extra_labels: 额外标签
        @return: 将多个配置转为yaml结果
        """
        result = []

        for container_config in container_configs:
            # 排除多的字段，防止在ContainerCollectorConfig作为参数时出现got an unexpected keyword argument
            # 同时需要将该字段内的参数平铺，用来在生成默认的yaml时减少部分产生null值
            for field in CONTAINER_CONFIGS_TO_YAML_EXCLUDE_FIELDS:
                if field in container_config:
                    exclude_field = container_config.pop(field)
                    container_config.update(exclude_field)

            # 与ContainerCollectorConfig创建时计算属性一致
            computed_fields = {
                "all_container": not any(
                    [
                        container_config["workload_type"],
                        container_config["workload_name"],
                        container_config["container_name"],
                        container_config["container_name_exclude"],
                        container_config["match_labels"],
                        container_config["match_expressions"],
                    ]
                ),
                "any_namespace": not any([container_config["namespaces"], container_config["namespaces_exclude"]]),
            }
            container_config.update(computed_fields)

            # 参数构造完成后生成raw_config
            container_raw_config = cls.container_config_to_raw_config(ContainerCollectorConfig(**container_config))
            container_raw_config.update(
                {
                    "extMeta": {label["key"]: label["value"] for label in extra_labels if label},
                    "addPodLabel": add_pod_label,
                }
            )
            result.append(container_raw_config)

        return yaml.safe_dump_all(result)

    @classmethod
    def send_create_notify(cls, collector_config: CollectorConfig):
        try:
            space = Space.objects.get(bk_biz_id=collector_config.bk_biz_id)
            space_uid = space.space_uid
            space_name = space.space_name
        except Space.DoesNotExist:
            space_uid = collector_config.bk_biz_id
            space_name = collector_config.bk_biz_id
        content = _("有新采集项创建，请关注！采集项ID: {}, 采集项名称: {}, 空间ID: {}, 空间名称: {}, 创建者: {}, 来源: {}").format(
            collector_config.collector_config_id,
            collector_config.collector_config_name,
            space_uid,
            space_name,
            collector_config.created_by,
            collector_config.bk_app_code,
        )

        NOTIFY_EVENT(content=content, dimensions={"space_uid": space_uid, "msg_type": "create_collector_config"})


def get_data_link_id(bk_biz_id: int, data_link_id: int = 0) -> int:
    """
    获取随机的链路ID
    优先级如下:
    1. 传入的data_link_id
    2. 业务可见的私有链路ID
    3. 公共链路ID
    4. 透传0到监控使用监控的默认链路
    """
    if data_link_id:
        return data_link_id
    # 业务可见的私有链路ID
    data_link_obj = DataLinkConfig.objects.filter(bk_biz_id=bk_biz_id).order_by("data_link_id").first()
    if data_link_obj:
        return data_link_obj.data_link_id
    # 公共链路ID
    data_link_obj = DataLinkConfig.objects.filter(bk_biz_id=0).order_by("data_link_id").first()
    if data_link_obj:
        return data_link_obj.data_link_id

    return data_link_id


def get_random_public_cluster_id(bk_biz_id: int) -> int:
    from apps.log_databus.handlers.storage import StorageHandler

    # 拥有使用权限的集群列表
    clusters = StorageHandler().get_cluster_groups_filter(bk_biz_id=bk_biz_id)
    for cluster in clusters:
        if cluster.get("storage_cluster_id"):
            return cluster["storage_cluster_id"]

    return 0


def build_bk_table_id(bk_biz_id: int, collector_config_name_en: str) -> str:
    """
    根据bk_biz_id和collector_config_name_en构建table_id
    """
    bk_biz_id = int(bk_biz_id)
    if bk_biz_id >= 0:
        bk_table_id = f"{bk_biz_id}_{settings.TABLE_ID_PREFIX}_{collector_config_name_en}"
    else:
        bk_table_id = (
            f"{settings.TABLE_SPACE_PREFIX}_{-bk_biz_id}_{settings.TABLE_ID_PREFIX}_{collector_config_name_en}"
        )
    return bk_table_id


def build_bk_data_name(bk_biz_id: int, collector_config_name_en: str) -> str:
    """
    根据bk_biz_id和collector_config_name_en构建bk_data_name
    @param bk_biz_id:
    @param collector_config_name_en:
    @return:
    """
    bk_biz_id = int(bk_biz_id)
    if bk_biz_id >= 0:
        bk_data_name = f"{bk_biz_id}_{settings.TABLE_ID_PREFIX}_{collector_config_name_en}"
    else:
        bk_data_name = (
            f"{settings.TABLE_SPACE_PREFIX}_{-bk_biz_id}_{settings.TABLE_ID_PREFIX}_{collector_config_name_en}"
        )
    return bk_data_name


def build_result_table_id(bk_biz_id: int, collector_config_name_en: str) -> str:
    """
    根据bk_biz_id和collector_config_name_en构建result_table_id
    @param bk_biz_id:
    @param collector_config_name_en:
    @return:
    """
    bk_biz_id = int(bk_biz_id)
    if bk_biz_id >= 0:
        result_table_id = f"{bk_biz_id}_{settings.TABLE_ID_PREFIX}.{collector_config_name_en}"
    else:
        result_table_id = (
            f"{settings.TABLE_SPACE_PREFIX}_{-bk_biz_id}_{settings.TABLE_ID_PREFIX}.{collector_config_name_en}"
        )
    return result_table_id


def convert_lower_cluster_id(bcs_cluster_id: str):
    """
    将集群ID转换为小写
    例如: BCS-K8S-12345 -> bcs_k8s_12345
    """
    return bcs_cluster_id.lower().replace("-", "_")<|MERGE_RESOLUTION|>--- conflicted
+++ resolved
@@ -2994,13 +2994,7 @@
 
             rule = {
                 "rule_id": rule_id,
-<<<<<<< HEAD
-                "collector_config_name": collector_config_name.rsplit("_", 1)[0].split("_", 1)[1]
-                if collector_config_name
-                else "",
-=======
                 "collector_config_name": collector_config_name,
->>>>>>> 35386d91
                 "bk_biz_id": collector["path_collector_config"].bk_biz_id,
                 "description": collector["path_collector_config"].description,
                 "collector_config_name_en": collector_config_name_en,
