--- conflicted
+++ resolved
@@ -151,10 +151,7 @@
     LogIndexSetData,
     Scenario,
     Space,
-<<<<<<< HEAD
-=======
     StorageClusterRecord,
->>>>>>> 75db2606
 )
 from apps.models import model_to_dict
 from apps.utils.bcs import Bcs
