# -*- coding: utf-8 -*-
"""
Tencent is pleased to support the open source community by making BK-LOG 蓝鲸日志平台 available.
Copyright (C) 2021 THL A29 Limited, a Tencent company.  All rights reserved.
BK-LOG 蓝鲸日志平台 is licensed under the MIT License.
License for BK-LOG 蓝鲸日志平台:
--------------------------------------------------------------------
Permission is hereby granted, free of charge, to any person obtaining a copy of this software and associated
documentation files (the "Software"), to deal in the Software without restriction, including without limitation
the rights to use, copy, modify, merge, publish, distribute, sublicense, and/or sell copies of the Software,
and to permit persons to whom the Software is furnished to do so, subject to the following conditions:
The above copyright notice and this permission notice shall be included in all copies or substantial
portions of the Software.
THE SOFTWARE IS PROVIDED "AS IS", WITHOUT WARRANTY OF ANY KIND, EXPRESS OR IMPLIED, INCLUDING BUT NOT
LIMITED TO THE WARRANTIES OF MERCHANTABILITY, FITNESS FOR A PARTICULAR PURPOSE AND NONINFRINGEMENT. IN
NO EVENT SHALL THE AUTHORS OR COPYRIGHT HOLDERS BE LIABLE FOR ANY CLAIM, DAMAGES OR OTHER LIABILITY,
WHETHER IN AN ACTION OF CONTRACT, TORT OR OTHERWISE, ARISING FROM, OUT OF OR IN CONNECTION WITH THE
SOFTWARE OR THE USE OR OTHER DEALINGS IN THE SOFTWARE.
"""
import base64
import copy
import datetime
import json
import os
import re
import tempfile
from collections import defaultdict
from typing import Any, Dict, List, Union

import arrow
import yaml
from django.conf import settings
from django.db import IntegrityError, transaction
from django.utils.translation import ugettext as _
from rest_framework.exceptions import ErrorDetail, ValidationError

from apps.api import BcsCcApi, BkDataAccessApi, CCApi, NodeApi, TransferApi
from apps.api.modules.bk_node import BKNodeApi
from apps.constants import UserOperationActionEnum, UserOperationTypeEnum
from apps.decorators import user_operation_record
from apps.exceptions import ApiError, ApiRequestError, ApiResultError
from apps.feature_toggle.handlers.toggle import FeatureToggleObject
from apps.feature_toggle.plugins.constants import (
    BCS_COLLECTOR,
    BCS_DEPLOYMENT_TYPE,
    FEATURE_COLLECTOR_ITSM,
)
from apps.iam import Permission, ResourceEnum
from apps.log_bcs.handlers.bcs_handler import BcsHandler
from apps.log_databus.constants import (
    ADMIN_REQUEST_USER,
    BIZ_TOPO_INDEX,
    BK_SUPPLIER_ACCOUNT,
    BKDATA_DATA_REGION,
    BKDATA_DATA_SCENARIO,
    BKDATA_DATA_SCENARIO_ID,
    BKDATA_DATA_SENSITIVITY,
    BKDATA_DATA_SOURCE,
    BKDATA_DATA_SOURCE_TAGS,
    BKDATA_PERMISSION,
    BKDATA_TAGS,
    BULK_CLUSTER_INFOS_LIMIT,
    CACHE_KEY_CLUSTER_INFO,
    CHECK_TASK_READY_NOTE_FOUND_EXCEPTION_CODE,
    CONTAINER_CONFIGS_TO_YAML_EXCLUDE_FIELDS,
    DEFAULT_COLLECTOR_LENGTH,
    DEFAULT_RETENTION,
    INTERNAL_TOPO_INDEX,
    META_DATA_ENCODING,
    NOT_FOUND_CODE,
    SEARCH_BIZ_INST_TOPO_LEVEL,
    STORAGE_CLUSTER_TYPE,
    ArchiveInstanceType,
    CollectStatus,
    ContainerCollectorType,
    ContainerCollectStatus,
    Environment,
    EtlConfig,
    ETLProcessorChoices,
    LabelSelectorOperator,
    LogPluginInfo,
    RunStatus,
    TargetNodeTypeEnum,
    TopoType,
    WorkLoadType,
)
from apps.log_databus.exceptions import (
    AllNamespaceNotAllowedException,
    BCSApiException,
    BcsClusterIdNotValidException,
    CollectNotSuccess,
    CollectNotSuccessNotCanStart,
    CollectorActiveException,
    CollectorBkDataNameDuplicateException,
    CollectorConfigDataIdNotExistException,
    CollectorConfigNameDuplicateException,
    CollectorConfigNameENDuplicateException,
    CollectorConfigNotExistException,
    CollectorCreateOrUpdateSubscriptionException,
    CollectorIllegalIPException,
    CollectorResultTableIDDuplicateException,
    CollectorTaskRunningStatusException,
    ContainerCollectConfigValidateYamlException,
    MissedNamespaceException,
    ModifyCollectorConfigException,
    NamespaceNotValidException,
    NodeNotAllowedException,
    PublicESClusterNotExistException,
    RegexInvalidException,
    RegexMatchException,
    ResultTableNotExistException,
    RuleCollectorException,
    SubscriptionInfoNotFoundException,
    VclusterNodeNotAllowedException,
)
from apps.log_databus.handlers.collector_scenario import CollectorScenario
from apps.log_databus.handlers.collector_scenario.custom_define import get_custom
from apps.log_databus.handlers.collector_scenario.utils import (
    convert_filters_to_collector_condition,
    deal_collector_scenario_param,
)
from apps.log_databus.handlers.etl_storage import EtlStorage
from apps.log_databus.handlers.kafka import KafkaConsumerHandle
from apps.log_databus.handlers.storage import StorageHandler
from apps.log_databus.models import (
    ArchiveConfig,
    BcsRule,
    BcsStorageClusterConfig,
    CleanStash,
    CollectorConfig,
    CollectorPlugin,
    ContainerCollectorConfig,
    DataLinkConfig,
)
from apps.log_databus.serializers import ContainerCollectorYamlSerializer
from apps.log_databus.tasks.bkdata import async_create_bkdata_data_id
from apps.log_esquery.utils.es_route import EsRoute
from apps.log_measure.events import NOTIFY_EVENT
from apps.log_search.constants import (
    CMDB_HOST_SEARCH_FIELDS,
    CollectorScenarioEnum,
    CustomTypeEnum,
    GlobalCategoriesEnum,
    InnerTag,
)
from apps.log_search.handlers.biz import BizHandler
from apps.log_search.handlers.index_set import IndexSetHandler
from apps.log_search.models import (
<<<<<<< HEAD
=======
    IndexSetTag,
>>>>>>> 262ccb89
    LogIndexSet,
    LogIndexSetData,
    Scenario,
    Space,
<<<<<<< HEAD
    StorageClusterRecord,
=======
>>>>>>> 262ccb89
)
from apps.models import model_to_dict
from apps.utils.bcs import Bcs
from apps.utils.cache import caches_one_hour
from apps.utils.custom_report import BK_CUSTOM_REPORT, CONFIG_OTLP_FIELD
from apps.utils.db import array_chunk
from apps.utils.function import map_if
from apps.utils.local import get_local_param, get_request_username
from apps.utils.log import logger
from apps.utils.thread import MultiExecuteFunc
from apps.utils.time_handler import format_user_time_zone
from bkm_space.define import SpaceTypeEnum
from bkm_space.utils import bk_biz_id_to_space_uid


class CollectorHandler(object):
    data: CollectorConfig

    def __init__(self, collector_config_id=None):
        super().__init__()
        self.collector_config_id = collector_config_id
        self.data = None
        if collector_config_id:
            try:
                self.data = CollectorConfig.objects.get(collector_config_id=self.collector_config_id)
            except CollectorConfig.DoesNotExist:
                raise CollectorConfigNotExistException()

    def _multi_info_get(self, use_request=True):
        """
        并发查询所需的配置
        @param use_request:
        @return:
        """
        multi_execute_func = MultiExecuteFunc()
        if self.data.bk_data_id:
            multi_execute_func.append(
                "data_id_config",
                TransferApi.get_data_id,
                params={"bk_data_id": self.data.bk_data_id},
                use_request=use_request,
            )
        if self.data.table_id:
            multi_execute_func.append(
                "result_table_config",
                TransferApi.get_result_table,
                params={"table_id": self.data.table_id},
                use_request=use_request,
            )
            multi_execute_func.append(
                "result_table_storage",
                TransferApi.get_result_table_storage,
                params={"result_table_list": self.data.table_id, "storage_type": "elasticsearch"},
                use_request=use_request,
            )
        if self.data.subscription_id:
            multi_execute_func.append(
                "subscription_config",
                BKNodeApi.get_subscription_info,
                params={"subscription_id_list": [self.data.subscription_id]},
                use_request=use_request,
            )
        return multi_execute_func.run()

    RETRIEVE_CHAIN = [
        "set_itsm_info",
        "set_split_rule",
        "set_target",
        "set_default_field",
        "set_categorie_name",
        "complement_metadata_info",
        "complement_nodeman_info",
        "fields_is_empty",
        "deal_time",
        "add_container_configs",
        "encode_yaml_config",
    ]

    def encode_yaml_config(self, collector_config, context):
        """
        encode_yaml_config
        @param collector_config:
        @param context:
        @return:
        """
        if not collector_config["yaml_config"]:
            return collector_config
        collector_config["yaml_config"] = base64.b64encode(collector_config["yaml_config"].encode("utf-8"))
        return collector_config

    def add_container_configs(self, collector_config, context):
        """
        add_container_configs
        @param collector_config:
        @param context:
        @return:
        """
        if not self.data.is_container_environment:
            return collector_config

        container_configs = []
        for config in ContainerCollectorConfig.objects.filter(collector_config_id=self.collector_config_id):
            container_configs.append(model_to_dict(config))

        collector_config["configs"] = container_configs
        return collector_config

    def set_itsm_info(self, collector_config, context):  # noqa
        """
        set_itsm_info
        @param collector_config:
        @param context:
        @return:
        """
        from apps.log_databus.handlers.itsm import ItsmHandler

        itsm_info = ItsmHandler().collect_itsm_status(collect_config_id=collector_config["collector_config_id"])
        collector_config.update(
            {
                "iframe_ticket_url": itsm_info["iframe_ticket_url"],
                "ticket_url": itsm_info["ticket_url"],
                "itsm_ticket_status": itsm_info["collect_itsm_status"],
                "itsm_ticket_status_display": itsm_info["collect_itsm_status_display"],
            }
        )
        return collector_config

    def set_default_field(self, collector_config, context):  # noqa
        """
        set_default_field
        @param collector_config:
        @param context:
        @return:
        """
        collector_config.update(
            {
                "collector_scenario_name": self.data.get_collector_scenario_id_display(),
                "bk_data_name": self.data.bk_data_name,
                "storage_cluster_id": None,
                "retention": None,
                "etl_params": {},
                "fields": [],
            }
        )
        return collector_config

    def set_split_rule(self, collector_config, context):  # noqa
        """
        set_split_rule
        @param collector_config:
        @param context:
        @return:
        """
        collector_config["index_split_rule"] = "--"
        if self.data.table_id and collector_config["storage_shards_size"]:
            slice_size = collector_config["storage_shards_nums"] * collector_config["storage_shards_size"]
            collector_config["index_split_rule"] = _("ES索引主分片大小达到{}G后分裂").format(slice_size)
        return collector_config

    def set_target(self, collector_config: dict, context):  # noqa
        """
        set_target
        @param collector_config:
        @param context:
        @return:
        """
        if collector_config["target_node_type"] == "INSTANCE":
            collector_config["target"] = collector_config.get("target_nodes", [])
            return collector_config
        nodes = collector_config.get("target_nodes", [])
        bk_module_inst_ids = self._get_ids("module", nodes)
        bk_set_inst_ids = self._get_ids("set", nodes)
        collector_config["target"] = []
        biz_handler = BizHandler(bk_biz_id=collector_config["bk_biz_id"])
        result_module = biz_handler.get_modules_info(bk_module_inst_ids)
        result_set = biz_handler.get_sets_info(bk_set_inst_ids)
        collector_config["target"].extend(result_module)
        collector_config["target"].extend(result_set)
        return collector_config

    def set_categorie_name(self, collector_config, context):
        """
        set_target
        @param collector_config:
        @param context:
        @return:
        """
        collector_config["category_name"] = GlobalCategoriesEnum.get_display(collector_config["category_id"])
        collector_config["custom_name"] = CustomTypeEnum.get_choice_label(collector_config["custom_type"])
        return collector_config

    def complement_metadata_info(self, collector_config, context):
        """
        补全保存在metadata 结果表中的配置
        @param collector_config:
        @param context:
        @return:
        """
        result = context
        if not self.data.table_id:
            collector_config.update({"table_id_prefix": build_bk_table_id(self.data.bk_biz_id, ""), "table_id": ""})
            return collector_config
        table_id_prefix, table_id = self.data.table_id.split(".")
        collector_config.update({"table_id_prefix": table_id_prefix + "_", "table_id": table_id})

        if "result_table_config" in result and "result_table_storage" in result:
            if self.data.table_id in result["result_table_storage"]:
                self.data.etl_config = EtlStorage.get_etl_config(
                    result["result_table_config"], default=self.data.etl_config
                )
                etl_storage = EtlStorage.get_instance(etl_config=self.data.etl_config)
                collector_config.update(
                    etl_storage.parse_result_table_config(
                        result_table_config=result["result_table_config"],
                        result_table_storage=result["result_table_storage"][self.data.table_id],
                    )
                )
            return collector_config
        return collector_config

    def complement_nodeman_info(self, collector_config, context):
        """
        补全保存在节点管理的订阅配置
        @param collector_config:
        @param context:
        @return:
        """
        result = context
        if self.data.subscription_id and "subscription_config" in result:
            if not result["subscription_config"]:
                raise SubscriptionInfoNotFoundException()
            subscription_config = result["subscription_config"][0]
            collector_scenario = CollectorScenario.get_instance(collector_scenario_id=self.data.collector_scenario_id)
            params = collector_scenario.parse_steps(subscription_config["steps"])
            collector_config.update({"params": params})
            data_encoding = params.get("encoding")
            if data_encoding:
                # 将对应data_encoding 转换成大写供前端
                collector_config.update({"data_encoding": data_encoding.upper()})
        return collector_config

    def fields_is_empty(self, collector_config, context):  # noqa
        """
        如果数据未入库，则fields为空，直接使用默认标准字段返回
        @param collector_config:
        @param context:
        @return:
        """
        if not collector_config["fields"]:
            etl_storage = EtlStorage.get_instance(EtlConfig.BK_LOG_TEXT)
            collector_scenario = CollectorScenario.get_instance(collector_scenario_id=self.data.collector_scenario_id)
            built_in_config = collector_scenario.get_built_in_config()
            result_table_config = etl_storage.get_result_table_config(
                fields=None, etl_params=None, built_in_config=built_in_config
            )
            etl_config = etl_storage.parse_result_table_config(result_table_config)
            collector_config["fields"] = etl_config.get("fields", [])
        return collector_config

    def deal_time(self, collector_config, context):  # noqa
        """
        对 collector_config进行时区转换
        @param collector_config:
        @param context:
        @return:
        """
        time_zone = get_local_param("time_zone", settings.TIME_ZONE)
        collector_config["updated_at"] = format_user_time_zone(collector_config["updated_at"], time_zone=time_zone)
        collector_config["created_at"] = format_user_time_zone(collector_config["created_at"], time_zone=time_zone)
        return collector_config

    def retrieve(self, use_request=True):
        """
        获取采集配置
        @param use_request:
        @return:
        """
        context = self._multi_info_get(use_request)
        collector_config = model_to_dict(self.data)
        for process in self.RETRIEVE_CHAIN:
            collector_config = getattr(self, process, lambda x, y: x)(collector_config, context)
            logger.info(f"[databus retrieve] process => [{process}] collector_config => [{collector_config}]")

        return collector_config

    def get_report_token(self):
        """
        获取上报Token
        """
        data = {"bk_data_token": ""}
        if self.data.custom_type == CustomTypeEnum.OTLP_LOG.value and self.data.log_group_id:
            log_group = TransferApi.get_log_group({"log_group_id": self.data.log_group_id})
            data["bk_data_token"] = log_group.get("bk_data_token", "")
        return data

    def get_report_host(self):
        """
        获取上报Host
        """

        data = {}
        bk_custom_report = FeatureToggleObject.toggle(BK_CUSTOM_REPORT)
        if bk_custom_report:
            data = bk_custom_report.feature_config.get(CONFIG_OTLP_FIELD, {})
        return data

    def _get_ids(self, node_type: str, nodes: list):
        return [node["bk_inst_id"] for node in nodes if node["bk_obj_id"] == node_type]

    @staticmethod
    @caches_one_hour(key=CACHE_KEY_CLUSTER_INFO, need_deconstruction_name="result_table_list")
    def bulk_cluster_infos(result_table_list: list):
        """
        bulk_cluster_infos
        @param result_table_list:
        @return:
        """
        multi_execute_func = MultiExecuteFunc()
        table_chunk = array_chunk(result_table_list, BULK_CLUSTER_INFOS_LIMIT)
        for item in table_chunk:
            rt = ",".join(item)
            multi_execute_func.append(
                rt, TransferApi.get_result_table_storage, {"result_table_list": rt, "storage_type": "elasticsearch"}
            )
        result = multi_execute_func.run()
        cluster_infos = {}
        for _, cluster_info in result.items():  # noqa
            cluster_infos.update(cluster_info)
        return cluster_infos

    @classmethod
    def add_cluster_info(cls, data):
        """
        补充集群信息
        @param data:
        @return:
        """
        result_table_list = [_data["table_id"] for _data in data if _data.get("table_id")]

        try:
            cluster_infos = cls.bulk_cluster_infos(result_table_list=result_table_list)
        except ApiError as error:
            logger.exception(f"request cluster info error => [{error}]")
            cluster_infos = {}

        time_zone = get_local_param("time_zone")
        for _data in data:
            cluster_info = cluster_infos.get(
                _data["table_id"],
                {"cluster_config": {"cluster_id": -1, "cluster_name": ""}, "storage_config": {"retention": 0}},
            )
            _data["storage_cluster_id"] = cluster_info["cluster_config"]["cluster_id"]
            _data["storage_cluster_name"] = cluster_info["cluster_config"]["cluster_name"]
            _data["retention"] = cluster_info["storage_config"]["retention"]
            # table_id
            if _data.get("table_id"):
                table_id_prefix, table_id = _data["table_id"].split(".")
                _data["table_id_prefix"] = table_id_prefix + "_"
                _data["table_id"] = table_id
            # 分类名
            _data["category_name"] = GlobalCategoriesEnum.get_display(_data["category_id"])
            _data["custom_name"] = CustomTypeEnum.get_choice_label(_data["custom_type"])

            # 时间处理
            _data["created_at"] = (
                arrow.get(_data["created_at"])
                .replace(tzinfo=settings.TIME_ZONE)
                .to(time_zone)
                .strftime(settings.BKDATA_DATETIME_FORMAT)
            )
            _data["updated_at"] = (
                arrow.get(_data["updated_at"])
                .replace(tzinfo=settings.TIME_ZONE)
                .to(time_zone)
                .strftime(settings.BKDATA_DATETIME_FORMAT)
            )

            # 是否可以检索
            if _data["is_active"] and _data["index_set_id"]:
                _data["is_search"] = (
                    not LogIndexSetData.objects.filter(index_set_id=_data["index_set_id"])
                    .exclude(apply_status="normal")
                    .exists()
                )
            else:
                _data["is_search"] = False

        return data

    @classmethod
    def add_tags_info(cls, data):
        """添加标签信息"""
        index_set_ids = [data_info.get("index_set_id") for data_info in data if data_info.get("index_set_id")]
        index_set_objs = LogIndexSet.origin_objects.filter(index_set_id__in=index_set_ids)

        tag_ids_mapping = dict()
        tag_ids_all = list()

        for obj in index_set_objs:
            tag_ids_mapping[obj.index_set_id] = obj.tag_ids
            tag_ids_all.extend(obj.tag_ids)

        # 查询出所有的tag信息
        index_set_tag_objs = IndexSetTag.objects.filter(tag_id__in=tag_ids_all)
        index_set_tag_mapping = {
            obj.tag_id: {
                "name": InnerTag.get_choice_label(obj.name),
                "color": obj.color,
                "tag_id": obj.tag_id,
            }
            for obj in index_set_tag_objs
        }

        for data_info in data:
            index_set_id = data_info.get("index_set_id", None)
            if not index_set_id:
                data_info["tags"] = list()
                continue
            tag_ids = tag_ids_mapping.get(int(index_set_id), [])
            if not tag_ids:
                data_info["tags"] = list()
                continue
            data_info["tags"] = [
                index_set_tag_mapping.get(int(tag_id)) for tag_id in tag_ids if index_set_tag_mapping.get(int(tag_id))
            ]

        return data

    @transaction.atomic
    def only_create_or_update_model(self, params):
        """
        only_create_or_update_model
        @param params:
        @return:
        """
        if self.data and not self.data.is_active:
            raise CollectorActiveException()
        model_fields = {
            "collector_config_name": params["collector_config_name"],
            "collector_config_name_en": params["collector_config_name_en"],
            "target_object_type": params["target_object_type"],
            "target_node_type": params["target_node_type"],
            "target_nodes": params["target_nodes"],
            "description": params.get("description") or params["collector_config_name"],
            "is_active": True,
            "data_encoding": params["data_encoding"],
            "params": params["params"],
            "environment": params["environment"],
            "extra_labels": params["params"].get("extra_labels", []),
        }

        bk_biz_id = params.get("bk_biz_id") or self.data.bk_biz_id
        collector_config_name_en = params["collector_config_name_en"]

        # 判断是否存在非法IP列表
        self.cat_illegal_ips(params)
        # 判断是否已存在同英文名collector
        if self._pre_check_collector_config_en(model_fields=model_fields, bk_biz_id=bk_biz_id):
            logger.error(
                "collector_config_name_en {collector_config_name_en} already exists".format(
                    collector_config_name_en=collector_config_name_en
                )
            )
            raise CollectorConfigNameENDuplicateException(
                CollectorConfigNameENDuplicateException.MESSAGE.format(
                    collector_config_name_en=collector_config_name_en
                )
            )
        # 判断是否已存在同bk_data_name, result_table_id
        bk_data_name = build_bk_data_name(bk_biz_id=bk_biz_id, collector_config_name_en=collector_config_name_en)
        result_table_id = build_result_table_id(bk_biz_id=bk_biz_id, collector_config_name_en=collector_config_name_en)
        if self._pre_check_bk_data_name(model_fields=model_fields, bk_data_name=bk_data_name):
            logger.error(f"bk_data_name {bk_data_name} already exists")
            raise CollectorBkDataNameDuplicateException(
                CollectorBkDataNameDuplicateException.MESSAGE.format(bk_data_name=bk_data_name)
            )
        if self._pre_check_result_table_id(model_fields=model_fields, result_table_id=result_table_id):
            logger.error(f"result_table_id {result_table_id} already exists")
            raise CollectorResultTableIDDuplicateException(
                CollectorResultTableIDDuplicateException.MESSAGE.format(result_table_id=result_table_id)
            )
        is_create = False
        try:
            if not self.data:
                model_fields.update(
                    {
                        "category_id": params["category_id"],
                        "collector_scenario_id": params["collector_scenario_id"],
                        "bk_biz_id": bk_biz_id,
                        "bkdata_biz_id": params.get("bkdata_biz_id"),
                        "data_link_id": int(params["data_link_id"]) if params.get("data_link_id") else 0,
                        "bk_data_id": params.get("bk_data_id"),
                        "etl_processor": params.get("etl_processor", ETLProcessorChoices.TRANSFER.value),
                        "etl_config": params.get("etl_config"),
                        "collector_plugin_id": params.get("collector_plugin_id"),
                    }
                )
                self.data = CollectorConfig.objects.create(**model_fields)
                is_create = True
            else:
                _collector_config_name = self.data.collector_config_name
                if self.data.bk_data_id and self.data.bk_data_name != bk_data_name:
                    TransferApi.modify_data_id({"data_id": self.data.bk_data_id, "data_name": bk_data_name})
                    logger.info(
                        "[modify_data_name] bk_data_id=>{}, data_name {}=>{}".format(
                            self.data.bk_data_id, self.data.bk_data_name, bk_data_name
                        )
                    )
                    self.data.bk_data_name = bk_data_name

                # 当更新itsm流程时 将diff更新前移
                if not FeatureToggleObject.switch(name=FEATURE_COLLECTOR_ITSM):
                    self.data.target_subscription_diff = self.diff_target_nodes(params["target_nodes"])
                for key, value in model_fields.items():
                    setattr(self.data, key, value)
                self.data.save()

                # collector_config_name更改后更新索引集名称
                if _collector_config_name != self.data.collector_config_name and self.data.index_set_id:
                    index_set_name = _("[采集项]") + self.data.collector_config_name
                    LogIndexSet.objects.filter(index_set_id=self.data.index_set_id).update(
                        index_set_name=index_set_name
                    )

            if params.get("is_allow_alone_data_id", True):
                if self.data.etl_processor == ETLProcessorChoices.BKBASE.value:
                    transfer_data_id = self.update_or_create_data_id(
                        self.data, etl_processor=ETLProcessorChoices.TRANSFER.value
                    )
                    self.data.bk_data_id = self.update_or_create_data_id(self.data, bk_data_id=transfer_data_id)
                else:
                    self.data.bk_data_id = self.update_or_create_data_id(self.data)
                self.data.save()

        except IntegrityError:
            logger.warning(f"collector config name duplicate => [{params['collector_config_name']}]")
            raise CollectorConfigNameDuplicateException()

        # add user_operation_record
        operation_record = {
            "username": get_request_username(),
            "biz_id": self.data.bk_biz_id,
            "record_type": UserOperationTypeEnum.COLLECTOR,
            "record_object_id": self.data.collector_config_id,
            "action": UserOperationActionEnum.CREATE if is_create else UserOperationActionEnum.UPDATE,
            "params": params,
        }
        user_operation_record.delay(operation_record)

        if is_create:
            self._authorization_collector(self.data)

        return model_to_dict(self.data)

    @classmethod
    def update_or_create_data_id(
        cls, instance: Union[CollectorConfig, CollectorPlugin], etl_processor: str = None, bk_data_id: int = None
    ) -> int:
        """
        创建或更新数据源
        @param instance:
        @param etl_processor:
        @param bk_data_id:
        @return:
        """

        if etl_processor is None:
            etl_processor = instance.etl_processor

        # 创建 Transfer
        if etl_processor == ETLProcessorChoices.TRANSFER.value:
            collector_scenario = CollectorScenario.get_instance(instance.collector_scenario_id)
            bk_data_id = collector_scenario.update_or_create_data_id(
                bk_data_id=instance.bk_data_id,
                data_link_id=instance.data_link_id,
                data_name=build_bk_data_name(instance.get_bk_biz_id(), instance.get_name()),
                description=instance.description,
                encoding=META_DATA_ENCODING,
            )
            return bk_data_id

        # 兼容平台账户
        bk_username = getattr(instance, "__platform_username", None) or instance.get_updated_by()

        # 创建 BKBase
        maintainers = {bk_username} if bk_username else {instance.updated_by, instance.created_by}
        maintainers.discard(ADMIN_REQUEST_USER)
        if not maintainers:
            raise Exception(f"dont have enough maintainer only {ADMIN_REQUEST_USER}")

        bkdata_params = {
            "operator": bk_username,
            "bk_username": bk_username,
            "data_scenario": BKDATA_DATA_SCENARIO,
            "data_scenario_id": BKDATA_DATA_SCENARIO_ID,
            "permission": BKDATA_PERMISSION,
            "bk_biz_id": instance.get_bk_biz_id(),
            "description": instance.description,
            "access_raw_data": {
                "tags": BKDATA_TAGS,
                "raw_data_name": instance.get_en_name(),
                "maintainer": ",".join(maintainers),
                "raw_data_alias": instance.get_en_name(),
                "data_source_tags": BKDATA_DATA_SOURCE_TAGS,
                "data_region": BKDATA_DATA_REGION,
                "data_source": BKDATA_DATA_SOURCE,
                "data_encoding": (instance.data_encoding if instance.data_encoding else META_DATA_ENCODING),
                "sensitivity": BKDATA_DATA_SENSITIVITY,
                "description": instance.description,
            },
        }

        if bk_data_id and not instance.bk_data_id:
            bkdata_params["access_raw_data"]["preassigned_data_id"] = bk_data_id

        # 更新
        if instance.bk_data_id:
            bkdata_params["access_raw_data"].update({"preassigned_data_id": instance.bk_data_id})
            bkdata_params.update({"raw_data_id": instance.bk_data_id})
            BkDataAccessApi.deploy_plan_put(bkdata_params)
            return instance.bk_data_id

        # 创建
        result = BkDataAccessApi.deploy_plan_post(bkdata_params)
        return result["raw_data_id"]

    def update_or_create(self, params: dict) -> dict:
        """
        创建采集配置
        :return:
        {
            "collector_config_id": 1,
            "collector_config_name": "采集项名称",
            "bk_data_id": 2001,
            "subscription_id": 1,
            "task_id_list": [1]
        }
        """
        if self.data and not self.data.is_active:
            raise CollectorActiveException()
        collector_config_name = params["collector_config_name"]
        collector_config_name_en = params["collector_config_name_en"]
        target_object_type = params["target_object_type"]
        target_node_type = params["target_node_type"]
        target_nodes = params["target_nodes"]
        data_encoding = params["data_encoding"]
        description = params.get("description") or collector_config_name
        bk_biz_id = params.get("bk_biz_id") or self.data.bk_biz_id
        is_display = params.get("is_display", True)
        params["params"]["encoding"] = data_encoding
        params["params"]["run_task"] = params.get("run_task", True)
        # 1. 创建CollectorConfig记录
        model_fields = {
            "collector_config_name": collector_config_name,
            "collector_config_name_en": collector_config_name_en,
            "target_object_type": target_object_type,
            "target_node_type": target_node_type,
            "target_nodes": target_nodes,
            "description": description,
            "data_encoding": data_encoding,
            "params": params["params"],
            "is_active": True,
            "is_display": is_display,
            "extra_labels": params["params"].get("extra_labels", []),
        }

        if "environment" in params:
            # 如果传了 environment 就设置，不传就不设置
            model_fields["environment"] = params["environment"]

        # 判断是否存在非法IP列表
        self.cat_illegal_ips(params)

        is_create = False

        # 判断是否已存在同英文名collector
        if self._pre_check_collector_config_en(model_fields=model_fields, bk_biz_id=bk_biz_id):
            logger.error(
                "collector_config_name_en {collector_config_name_en} already exists".format(
                    collector_config_name_en=collector_config_name_en
                )
            )
            raise CollectorConfigNameENDuplicateException(
                CollectorConfigNameENDuplicateException.MESSAGE.format(
                    collector_config_name_en=collector_config_name_en
                )
            )
        # 判断是否已存在同bk_data_name, result_table_id
        bkdata_biz_id = params.get("bkdata_biz_id") or bk_biz_id
        bk_data_name = build_bk_data_name(bk_biz_id=bkdata_biz_id, collector_config_name_en=collector_config_name_en)
        result_table_id = build_result_table_id(
            bk_biz_id=bkdata_biz_id, collector_config_name_en=collector_config_name_en
        )
        if self._pre_check_bk_data_name(model_fields=model_fields, bk_data_name=bk_data_name):
            logger.error(f"bk_data_name {bk_data_name} already exists")
            raise CollectorBkDataNameDuplicateException(
                CollectorBkDataNameDuplicateException.MESSAGE.format(bk_data_name=bk_data_name)
            )
        if self._pre_check_result_table_id(model_fields=model_fields, result_table_id=result_table_id):
            logger.error(f"result_table_id {result_table_id} already exists")
            raise CollectorResultTableIDDuplicateException(
                CollectorResultTableIDDuplicateException.MESSAGE.format(result_table_id=result_table_id)
            )
        # 2. 创建/更新采集项，并同步到bk_data_id
        with transaction.atomic():
            try:
                # 2.1 创建/更新采集项
                if not self.data:
                    data_link_id = int(params.get("data_link_id") or 0)
                    # 创建后不允许修改的字段
                    model_fields.update(
                        {
                            "category_id": params["category_id"],
                            "collector_scenario_id": params["collector_scenario_id"],
                            "bk_biz_id": bk_biz_id,
                            "bkdata_biz_id": params.get("bkdata_biz_id"),
                            "data_link_id": get_data_link_id(bk_biz_id=bk_biz_id, data_link_id=data_link_id),
                            "bk_data_id": params.get("bk_data_id"),
                            "etl_processor": params.get("etl_processor", ETLProcessorChoices.TRANSFER.value),
                            "etl_config": params.get("etl_config"),
                            "collector_plugin_id": params.get("collector_plugin_id"),
                        }
                    )
                    model_fields["collector_scenario_id"] = params["collector_scenario_id"]
                    self.data = CollectorConfig.objects.create(**model_fields)
                    is_create = True
                else:
                    _collector_config_name = copy.deepcopy(self.data.collector_config_name)
                    if self.data.bk_data_id and self.data.bk_data_name != bk_data_name:
                        TransferApi.modify_data_id({"data_id": self.data.bk_data_id, "data_name": bk_data_name})
                        logger.info(
                            "[modify_data_name] bk_data_id=>{}, data_name {}=>{}".format(
                                self.data.bk_data_id, self.data.bk_data_name, bk_data_name
                            )
                        )
                        self.data.bk_data_name = bk_data_name

                    # 当更新itsm流程时 将diff更新前移
                    if not FeatureToggleObject.switch(name=FEATURE_COLLECTOR_ITSM):
                        self.data.target_subscription_diff = self.diff_target_nodes(target_nodes)
                    for key, value in model_fields.items():
                        setattr(self.data, key, value)
                    self.data.save()

                    # collector_config_name更改后更新索引集名称
                    if _collector_config_name != self.data.collector_config_name and self.data.index_set_id:
                        index_set_name = _("[采集项]") + self.data.collector_config_name
                        LogIndexSet.objects.filter(index_set_id=self.data.index_set_id).update(
                            index_set_name=index_set_name
                        )

                # 2.2 meta-创建或更新数据源
                if params.get("is_allow_alone_data_id", True):
                    if self.data.etl_processor == ETLProcessorChoices.BKBASE.value:
                        # 兼容平台账号
                        if params.get("platform_username"):
                            setattr(self.data, "__platform_username", params["platform_username"])
                        # 创建
                        transfer_data_id = self.update_or_create_data_id(
                            self.data, etl_processor=ETLProcessorChoices.TRANSFER.value
                        )
                        self.data.bk_data_id = self.update_or_create_data_id(self.data, bk_data_id=transfer_data_id)
                    else:
                        self.data.bk_data_id = self.update_or_create_data_id(self.data)
                    self.data.save()

            except IntegrityError:
                logger.warning(f"collector config name duplicate => [{collector_config_name}]")
                raise CollectorConfigNameDuplicateException()

        # add user_operation_record
        operation_record = {
            "username": get_request_username(),
            "biz_id": self.data.bk_biz_id,
            "record_type": UserOperationTypeEnum.COLLECTOR,
            "record_object_id": self.data.collector_config_id,
            "action": UserOperationActionEnum.CREATE if is_create else UserOperationActionEnum.UPDATE,
            "params": model_to_dict(self.data, exclude=["deleted_at", "created_at", "updated_at"]),
        }
        user_operation_record.delay(operation_record)

        if is_create:
            self._authorization_collector(self.data)
            self.send_create_notify(self.data)
        try:
            collector_scenario = CollectorScenario.get_instance(self.data.collector_scenario_id)
            self._update_or_create_subscription(
                collector_scenario=collector_scenario, params=params["params"], is_create=is_create
            )
        finally:
            if (
                params.get("is_allow_alone_data_id", True)
                and params.get("etl_processor") != ETLProcessorChoices.BKBASE.value
            ):
                # 创建数据平台data_id
                async_create_bkdata_data_id.delay(self.data.collector_config_id)

        return {
            "collector_config_id": self.data.collector_config_id,
            "collector_config_name": self.data.collector_config_name,
            "bk_data_id": self.data.bk_data_id,
            "subscription_id": self.data.subscription_id,
            "task_id_list": self.data.task_id_list,
        }

    def _pre_check_collector_config_en(self, model_fields: dict, bk_biz_id: int):
        qs = CollectorConfig.objects.filter(
            collector_config_name_en=model_fields["collector_config_name_en"], bk_biz_id=bk_biz_id
        )
        if self.collector_config_id:
            qs = qs.exclude(collector_config_id=self.collector_config_id)
        return qs.exists()

    def _update_or_create_subscription(self, collector_scenario, params: dict, is_create=False):
        try:
            self.data.subscription_id = collector_scenario.update_or_create_subscription(self.data, params)
            self.data.save()
            subscription_status = self.get_subscription_status_by_list([self.data.collector_config_id])
            if subscription_status[0]["status"] == CollectStatus.RUNNING:
                logger.warning(
                    f"nodeman get status aleady is ready， collector_config_id -> {self.data.collector_config_id}, "
                    + f" subscription_id -> {self.data.subscription_id}"
                )
                raise CollectorTaskRunningStatusException
            if params.get("run_task", True):
                self._run_subscription_task()
            # start nodeman subscription
            NodeApi.switch_subscription({"subscription_id": self.data.subscription_id, "action": "enable"})
        except Exception as error:  # pylint: disable=broad-except
            logger.exception(f"create or update collector config failed => [{error}]")
            if not is_create:
                raise CollectorCreateOrUpdateSubscriptionException(
                    CollectorCreateOrUpdateSubscriptionException.MESSAGE.format(err=error)
                )

    def _authorization_collector(self, collector_config: CollectorConfig):
        try:
            # 如果是创建，需要做新建授权
            Permission().grant_creator_action(
                resource=ResourceEnum.COLLECTION.create_simple_instance(
                    collector_config.collector_config_id, attribute={"name": collector_config.collector_config_name}
                ),
                creator=collector_config.created_by,
            )
        except Exception as e:  # pylint: disable=broad-except
            logger.warning(
                "collector_config->({}) grant creator action failed, reason: {}".format(
                    collector_config.collector_config_id, e
                )
            )

    @transaction.atomic
    def destroy(self, **kwargs):
        """
        删除采集配置
        :return: task_id
        """
        # 1. 重新命名采集项名称
        collector_config_name = (
            self.data.collector_config_name + "_delete_" + datetime.datetime.now().strftime("%Y%m%d%H%M%S")
        )

        # 2. 停止采集（删除配置文件）
        self.stop()

        if self.data.is_container_environment:
            ContainerCollectorConfig.objects.filter(collector_config_id=self.collector_config_id).delete()

        # 3. 节点管理-删除订阅配置
        self._delete_subscription()

        # 4. 删除索引集
        if self.data.index_set_id:
            index_set_handler = IndexSetHandler(index_set_id=self.data.index_set_id)
            index_set_handler.delete(self.data.collector_config_name)

        # 5. 删除CollectorConfig记录
        self.data.collector_config_name = collector_config_name
        self.data.save()
        self.data.delete()

        # 6. 删除META采集项：直接重命名采集项名称
        collector_scenario = CollectorScenario.get_instance(collector_scenario_id=self.data.collector_scenario_id)
        if self.data.bk_data_id:
            collector_scenario.delete_data_id(self.data.bk_data_id, collector_config_name)

        # 7. 如果存在归档使用了当前采集项, 则删除归档
        qs = ArchiveConfig.objects.filter(
            instance_id=self.data.collector_config_id, instance_type=ArchiveInstanceType.COLLECTOR_CONFIG.value
        )
        if qs.exists():
            qs.delete()

        # add user_operation_record
        operation_record = {
            "username": get_request_username(),
            "biz_id": self.data.bk_biz_id,
            "record_type": UserOperationTypeEnum.COLLECTOR,
            "record_object_id": self.data.collector_config_id,
            "action": UserOperationActionEnum.DESTROY,
            "params": "",
        }
        user_operation_record.delay(operation_record)

        return True

    @transaction.atomic
    def start(self, **kwargs):
        """
        启动采集配置
        :return: task_id
        """
        self._itsm_start_judge()

        self.data.is_active = True
        self.data.save()

        # 启用采集项
        if self.data.index_set_id:
            index_set_handler = IndexSetHandler(self.data.index_set_id)
            index_set_handler.start()

        if self.data.is_container_environment:
            container_configs = ContainerCollectorConfig.objects.filter(collector_config_id=self.collector_config_id)
            for container_config in container_configs:
                self.create_container_release(container_config)
            return True

        # 启动节点管理订阅功能
        if self.data.subscription_id:
            NodeApi.switch_subscription({"subscription_id": self.data.subscription_id, "action": "enable"})

        # 存在RT则启用RT
        if self.data.table_id:
            _, table_id = self.data.table_id.split(".")  # pylint: disable=unused-variable
            etl_storage = EtlStorage.get_instance(self.data.etl_config)
            etl_storage.switch_result_table(collector_config=self.data, is_enable=True)

        # add user_operation_record
        operation_record = {
            "username": get_request_username(),
            "biz_id": self.data.bk_biz_id,
            "record_type": UserOperationTypeEnum.COLLECTOR,
            "record_object_id": self.data.collector_config_id,
            "action": UserOperationActionEnum.START,
            "params": "",
        }
        user_operation_record.delay(operation_record)

        if self.data.subscription_id:
            return self._run_subscription_task()
        return True

    def _itsm_start_judge(self):
        if self.data.is_custom_scenario:
            return
        if self.data.itsm_has_appling() and FeatureToggleObject.switch(name=FEATURE_COLLECTOR_ITSM):
            raise CollectNotSuccessNotCanStart

    @transaction.atomic
    def stop(self, **kwargs):
        """
        停止采集配置
        :return: task_id
        """
        self.data.is_active = False
        self.data.save()

        # 停止采集项
        if self.data.index_set_id:
            index_set_handler = IndexSetHandler(self.data.index_set_id)
            index_set_handler.stop()

        if self.data.is_container_environment:
            container_configs = ContainerCollectorConfig.objects.filter(collector_config_id=self.collector_config_id)
            for container_config in container_configs:
                self.delete_container_release(container_config)
            return True

        if self.data.subscription_id:
            # 停止节点管理订阅功能
            NodeApi.switch_subscription({"subscription_id": self.data.subscription_id, "action": "disable"})

        # 存在RT则停止RT
        if self.data.table_id:
            _, table_id = self.data.table_id.split(".")  # pylint: disable=unused-variable
            etl_storage = EtlStorage.get_instance(self.data.etl_config)
            etl_storage.switch_result_table(collector_config=self.data, is_enable=False)

        # add user_operation_record
        operation_record = {
            "username": get_request_username(),
            "biz_id": self.data.bk_biz_id,
            "record_type": UserOperationTypeEnum.COLLECTOR,
            "record_object_id": self.data.collector_config_id,
            "action": UserOperationActionEnum.STOP,
            "params": "",
        }
        user_operation_record.delay(operation_record)

        if self.data.subscription_id:
            return self._run_subscription_task("STOP")
        return True

    @classmethod
    def _get_kafka_broker(cls, broker_url):
        """
        判断是否为内网域名
        """
        if "consul" in broker_url and settings.DEFAULT_KAFKA_HOST:
            return settings.DEFAULT_KAFKA_HOST
        return broker_url

    def tail(self):
        if not self.data.bk_data_id:
            raise CollectorConfigDataIdNotExistException()
        data_result = TransferApi.get_data_id({"bk_data_id": self.data.bk_data_id})

        cluster_config = data_result["mq_config"]["cluster_config"]

        ssl_cafile = cluster_config.get("raw_ssl_certificate_authorities")
        ssl_certfile = cluster_config.get("raw_ssl_certificate")
        ssl_keyfile = cluster_config.get("raw_ssl_certificate_key")

        if ssl_cafile:
            with tempfile.NamedTemporaryFile(mode="w", delete=False) as fd:
                fd.write(ssl_cafile)
                ssl_cafile = fd.name

        if ssl_certfile:
            with tempfile.NamedTemporaryFile(mode="w", delete=False) as fd:
                fd.write(ssl_certfile)
                ssl_certfile = fd.name

        if ssl_keyfile:
            with tempfile.NamedTemporaryFile(mode="w", delete=False) as fd:
                fd.write(ssl_keyfile)
                ssl_keyfile = fd.name

        params = {
            "server": cluster_config.get("extranet_domain_name")
            or self._get_kafka_broker(cluster_config["domain_name"]),
            "port": cluster_config.get("extranet_port") or cluster_config["port"],
            "topic": data_result["mq_config"]["storage_config"]["topic"],
            "username": data_result["mq_config"]["auth_info"]["username"],
            "password": data_result["mq_config"]["auth_info"]["password"],
            "is_ssl_verify": cluster_config.get("is_ssl_verify", False),
            "ssl_insecure_skip_verify": cluster_config.get("ssl_insecure_skip_verify", True),
            "ssl_cafile": ssl_cafile,
            "ssl_certfile": ssl_certfile,
            "ssl_keyfile": ssl_keyfile,
        }

        message_data = KafkaConsumerHandle(**params).get_latest_log()
        return_data = []
        for _message in message_data:
            # 数据预览
            etl_message = copy.deepcopy(_message)
            data_items = etl_message.get("items")
            if data_items:
                etl_message.update(
                    {
                        "data": data_items[0].get("data", ""),
                        "log": data_items[0].get("data", ""),
                        "iterationindex": data_items[0].get("iterationindex", ""),
                        "batch": [_item.get("data", "") for _item in data_items],
                    }
                )
            else:
                etl_message.update({"data": "", "iterationindex": "", "bathc": []})

            return_data.append({"etl": etl_message, "origin": _message})

        # 删除临时证书文件
        for filename in [ssl_cafile, ssl_certfile, ssl_keyfile]:
            try:
                os.remove(filename)
            except Exception:
                pass

        return return_data

    def retry_instances(self, instance_id_list):
        if self.data.is_container_environment:
            return self.retry_container_collector(instance_id_list)
        return self.retry_target_nodes(instance_id_list)

    def retry_container_collector(self, container_collector_config_id_list=None, **kwargs):
        """
        retry_container_collector
        @param container_collector_config_id_list:
        @return:
        """
        container_configs = ContainerCollectorConfig.objects.filter(collector_config_id=self.data.collector_config_id)
        if container_collector_config_id_list:
            container_configs = container_configs.filter(id__in=container_collector_config_id_list)

        for container_config in container_configs:
            self.create_container_release(container_config)
        return [config.id for config in container_configs]

    def retry_target_nodes(self, instance_id_list):
        """
        重试部分实例或主机
        @param instance_id_list:
        @return:
        """
        res = self._retry_subscription(instance_id_list=instance_id_list)

        # add user_operation_record
        operation_record = {
            "username": get_request_username(),
            "biz_id": self.data.bk_biz_id,
            "record_type": UserOperationTypeEnum.COLLECTOR,
            "record_object_id": self.data.collector_config_id,
            "action": UserOperationActionEnum.RETRY,
            "params": {"instance_id_list": instance_id_list},
        }
        user_operation_record.delay(operation_record)

        return res

    def _run_subscription_task(self, action=None, nodes=None):
        """
        触发订阅事件
        :param: action 动作 [START, STOP, INSTALL, UNINSTALL]
        :param: nodes 需要重试的实例
        :return: task_id 任务ID
        """
        collector_scenario = CollectorScenario.get_instance(collector_scenario_id=self.data.collector_scenario_id)
        params = {"subscription_id": self.data.subscription_id}
        if action:
            params.update({"actions": {collector_scenario.PLUGIN_NAME: action}})

        # 无nodes时，节点管理默认对全部已配置的nodes进行操作
        # 有nodes时，对指定nodes进行操作，可用于重试的场景
        if nodes:
            params["scope"] = {"node_type": TargetNodeTypeEnum.INSTANCE.value, "nodes": nodes}

        task_id = str(NodeApi.run_subscription_task(params)["task_id"])

        # 对指定nodes进行重试，合并任务
        if nodes is not None:
            self.data.task_id_list.append(task_id)
        else:
            self.data.task_id_list = [str(task_id)]
        self.data.save()
        return self.data.task_id_list

    def _retry_subscription(self, instance_id_list):
        params = {"subscription_id": self.data.subscription_id, "instance_id_list": instance_id_list}

        task_id = str(NodeApi.retry_subscription(params)["task_id"])
        self.data.task_id_list.append(task_id)
        self.data.save()
        return self.data.task_id_list

    def _delete_subscription(self):
        """
        删除订阅事件
        :return: [dict]
        {
            "message": "",
            "code": "OK",
            "data": null,
            "result": true
        }
        """
        if not self.data.subscription_id:
            return
        subscription_params = {"subscription_id": self.data.subscription_id}
        return NodeApi.delete_subscription(subscription_params)

    def diff_target_nodes(self, target_nodes: list) -> list:
        """
        比较订阅节点的变化
        :param target_nodes 目标节点
        :return
        [
            {
                'type': 'add',
                'bk_inst_id': 2,
                'bk_obj_id': 'biz'
            },
            {
                'type': 'add',
                'bk_inst_id': 3,
                'bk_obj_id': 'module'
            },
            {
                'type': 'delete',
                'bk_inst_id': 4,
                'bk_obj_id': 'set'
            },
            {
                'type': 'modify',
                'bk_inst_id': 5,
                'bk_obj_id': 'module'
            }
        ]
        """

        def genera_nodes_tuples(nodes):
            return [
                (node["bk_inst_id"], node["bk_obj_id"]) for node in nodes if "bk_inst_id" in node or "bk_obj_id" in node
            ]

        current_nodes_tuples = genera_nodes_tuples(self.data.target_nodes)
        target_nodes_tuples = genera_nodes_tuples(target_nodes)
        add_nodes = [
            {"type": "add", "bk_inst_id": node[0], "bk_obj_id": node[1]}
            for node in set(target_nodes_tuples) - set(current_nodes_tuples)
        ]
        delete_nodes = [
            {"type": "delete", "bk_inst_id": node[0], "bk_obj_id": node[1]}
            for node in set(current_nodes_tuples) - set(target_nodes_tuples)
        ]
        return add_nodes + delete_nodes

    def get_task_status(self, id_list):
        if self.data.is_container_environment:
            return self.get_container_collect_status(container_collector_config_id_list=id_list)
        return self.get_subscription_task_status(task_id_list=id_list)

    def get_container_collect_status(self, container_collector_config_id_list):
        """
        查询容器采集任务状态
        """
        container_configs = ContainerCollectorConfig.objects.filter(collector_config_id=self.data.collector_config_id)
        if container_collector_config_id_list:
            container_configs = container_configs.filter(id__in=container_collector_config_id_list)

        contents = []
        for container_config in container_configs:
            contents.append(
                {
                    "message": container_config.status_detail,
                    "status": container_config.status,
                    "container_collector_config_id": container_config.id,
                    "name": self.generate_bklog_config_name(container_config.id),
                }
            )
        return {
            "contents": [
                {
                    "collector_config_id": self.data.collector_config_id,
                    "collector_config_name": self.data.collector_config_name,
                    "child": contents,
                }
            ]
        }

    def get_subscription_task_status(self, task_id_list):
        """
        查询采集任务状态
        :param  [list] task_id_list:
        :return: [dict]
        {
            "contents": [
                {
                "is_label": true,
                "label_name": "modify",
                "bk_obj_name": "模块",
                "node_path": "蓝鲸_test1_配置平台_adminserver",
                "bk_obj_id": "module",
                "bk_inst_id": 33,
                "bk_inst_name": "adminserver",
                "child": [
                    {
                        "bk_host_id": 1,
                        "status": "FAILED",
                        "ip": "127.0.0.1",
                        "bk_cloud_id": 0,
                        "log": "[unifytlogc] 下发插件配置-重载插件进程",
                        "instance_id": "host|instance|host|127.0.0.1-0-0",
                        "instance_name": "127.0.0.1",
                        "task_id": 24516,
                        "bk_supplier_id": "0",
                        "create_time": "2019-09-17 19:23:02",
                        "steps": {1 item}
                        }
                    ]
                }
            ]
        }
        """
        if self.data.is_custom_scenario:
            return {"task_ready": True, "contents": []}

        if not self.data.subscription_id:
            self._update_or_create_subscription(
                collector_scenario=CollectorScenario.get_instance(
                    collector_scenario_id=self.data.collector_scenario_id
                ),
                params=self.data.params,
            )
        # 查询采集任务状态
        param = {
            "subscription_id": self.data.subscription_id,
        }
        if self.data.task_id_list:
            param["task_id_list"] = self.data.task_id_list

        task_ready = self._check_task_ready(param=param)

        # 如果任务未启动，则直接返回结果
        if not task_ready:
            return {"task_ready": task_ready, "contents": []}

        status_result = NodeApi.get_subscription_task_status(param)
        instance_status = self.format_task_instance_status(status_result)

        # 如果采集目标是HOST-INSTANCE
        if self.data.target_node_type == TargetNodeTypeEnum.INSTANCE.value:
            content_data = [
                {
                    "is_label": False,
                    "label_name": "",
                    "bk_obj_name": _("主机"),
                    "node_path": _("主机"),
                    "bk_obj_id": "host",
                    "bk_inst_id": "",
                    "bk_inst_name": "",
                    "child": instance_status,
                }
            ]
            return {"task_ready": task_ready, "contents": content_data}

        # 如果采集目标是HOST-TOPO
        # 获取target_nodes获取采集目标及差异节点target_subscription_diff合集
        node_collect = self._get_collect_node()
        node_mapping, template_mapping = self._get_mapping(node_collect=node_collect)
        content_data = list()
        target_mapping = self.get_target_mapping()
        total_host_result = self._get_host_result(node_collect)
        for node_obj in node_collect:
            map_key = "{}|{}".format(str(node_obj["bk_obj_id"]), str(node_obj["bk_inst_id"]))
            host_result = total_host_result.get(map_key, [])
            label_name = target_mapping.get(map_key, "")
            node_path, bk_obj_name, bk_inst_name = self._get_node_obj(
                node_obj=node_obj, template_mapping=template_mapping, node_mapping=node_mapping, map_key=map_key
            )

            content_obj = {
                "is_label": False if not label_name else True,
                "label_name": label_name,
                "bk_obj_name": bk_obj_name,
                "node_path": node_path,
                "bk_obj_id": node_obj["bk_obj_id"],
                "bk_inst_id": node_obj["bk_inst_id"],
                "bk_inst_name": bk_inst_name,
                "child": [],
            }

            for instance_obj in instance_status:
                # delete 标签如果订阅任务状态action不为UNINSTALL
                if label_name == "delete" and instance_obj["steps"].get(LogPluginInfo.NAME) != "UNINSTALL":
                    continue
                # 因为instance_obj兼容新版IP选择器的字段名, 所以这里的bk_cloud_id->cloud_id, bk_host_id->host_id
                if (instance_obj["ip"], instance_obj["cloud_id"]) in host_result or instance_obj[
                    "host_id"
                ] in host_result:
                    content_obj["child"].append(instance_obj)
            content_data.append(content_obj)
        return {"task_ready": task_ready, "contents": content_data}

    def _check_task_ready(self, param: dict):
        """
        查询任务是否下发: 兼容节点管理未发布的情况
        @param param {Dict} NodeApi.check_subscription_task_ready 请求
        """
        try:
            task_ready = NodeApi.check_subscription_task_ready(param)
        # 如果节点管理路由不存在或服务异常等request异常情况
        except BaseException as e:  # pylint: disable=broad-except
            task_ready = self._check_task_ready_exception(e)
        return task_ready

    def _get_collect_node(self):
        """
        获取target_nodes和target_subscription_diff集合之后组成的node_collect
        """
        node_collect = copy.deepcopy(self.data.target_nodes)
        for target_obj in self.data.target_subscription_diff:
            node_dic = {"bk_inst_id": target_obj["bk_inst_id"], "bk_obj_id": target_obj["bk_obj_id"]}
            if node_dic not in node_collect:
                node_collect.append(node_dic)
        return node_collect

    def _get_host_result(self, node_collect):
        """
        根据业务、节点查询主机
        node_collect {List} _get_collect_node处理后组成的node_collect
        """
        conditions = [
            {"bk_obj_id": node_obj["bk_obj_id"], "bk_inst_id": node_obj["bk_inst_id"]} for node_obj in node_collect
        ]
        host_result = BizHandler(self.data.bk_biz_id).search_host(conditions)
        host_result_dict = defaultdict(list)
        for host in host_result:
            for inst_id in host["parent_inst_id"]:
                key = "{}|{}".format(str(host["bk_obj_id"]), str(inst_id))
                host_result_dict[key].append((host["bk_host_innerip"], host["bk_cloud_id"]))
                host_result_dict[key].append(host["bk_host_id"])
        return host_result_dict

    def _get_mapping(self, node_collect):
        """
        查询业务TOPO，按采集目标节点进行分类
        node_collect {List} _get_collect_node处理后组成的node_collect
        """
        biz_topo = self._get_biz_topo()
        node_mapping = self.get_node_mapping(biz_topo)
        template_mapping = self._get_template_mapping(node_collect=node_collect)

        return node_mapping, template_mapping

    def _get_biz_topo(self):
        """
        查询业务TOPO，按采集目标节点进行分类
        """
        biz_topo = CCApi.search_biz_inst_topo({"bk_biz_id": self.data.bk_biz_id, "level": SEARCH_BIZ_INST_TOPO_LEVEL})
        try:
            internal_topo = self.get_biz_internal_module()
            if internal_topo:
                biz_topo[BIZ_TOPO_INDEX]["child"].insert(INTERNAL_TOPO_INDEX, internal_topo)
        except Exception as e:  # pylint: disable=broad-except
            logger.error(f"call CCApi.search_biz_inst_topo error: {e}")
            pass
        return biz_topo

    def _get_template_mapping(self, node_collect):
        """
        获取模板dict
        @param node_collect {List} _get_collect_node处理后组成的node_collect
        """
        service_template_mapping = {}
        set_template_mapping = {}
        bk_boj_id_set = {node_obj["bk_obj_id"] for node_obj in node_collect}

        if TargetNodeTypeEnum.SERVICE_TEMPLATE.value in bk_boj_id_set:
            service_templates = CCApi.list_service_template.bulk_request({"bk_biz_id": self.data.bk_biz_id})
            service_template_mapping = {
                "{}|{}".format(TargetNodeTypeEnum.SERVICE_TEMPLATE.value, str(template.get("id", ""))): {
                    "name": template.get("name")
                }
                for template in service_templates
            }

        if TargetNodeTypeEnum.SET_TEMPLATE.value in bk_boj_id_set:
            set_templates = CCApi.list_set_template.bulk_request({"bk_biz_id": self.data.bk_biz_id})
            set_template_mapping = {
                "{}|{}".format(TargetNodeTypeEnum.SET_TEMPLATE.value, str(template.get("id", ""))): {
                    "name": template.get("name")
                }
                for template in set_templates
            }

        return {**service_template_mapping, **set_template_mapping}

    @classmethod
    def _get_node_obj(cls, node_obj, template_mapping, node_mapping, map_key):
        """
        获取node_path, bk_obj_name, bk_inst_name
        @param node_obj {dict} _get_collect_node处理后组成的node_collect对应元素
        @param template_mapping {dict} 模板集合
        @param node_mapping {dict} 拓扑节点集合
        @param map_key {str} 集合对应key
        """

        if node_obj["bk_obj_id"] in [
            TargetNodeTypeEnum.SET_TEMPLATE.value,
            TargetNodeTypeEnum.SERVICE_TEMPLATE.value,
        ]:
            node_path = template_mapping.get(map_key, {}).get("name", "")
            bk_obj_name = TargetNodeTypeEnum.get_choice_label(node_obj["bk_obj_id"])
            bk_inst_name = template_mapping.get(map_key, {}).get("name", "")
            return node_path, bk_obj_name, bk_inst_name

        node_path = "_".join(
            [node_mapping.get(node).get("bk_inst_name") for node in node_mapping.get(map_key, {}).get("node_link", [])]
        )
        bk_obj_name = node_mapping.get(map_key, {}).get("bk_obj_name", "")
        bk_inst_name = node_mapping.get(map_key, {}).get("bk_inst_name", "")

        return node_path, bk_obj_name, bk_inst_name

    @classmethod
    def _check_task_ready_exception(cls, error: BaseException):
        """
        处理task_ready_exception 返回error
        @param error {BaseException} 返回错误
        """
        task_ready = True
        if isinstance(error, ApiRequestError):
            return task_ready
        if isinstance(error, ApiResultError) and str(error.code) == CHECK_TASK_READY_NOTE_FOUND_EXCEPTION_CODE:
            return task_ready
        logger.error(f"Call NodeApi check_task_ready error: {error}")
        raise error

    def format_task_instance_status(self, instance_data):
        """
        格式化任务状态数据
        :param  [list] instance_data: 任务状态data数据
        :return: [list]
        """
        instance_list = list()
        host_list = list()
        latest_id = self.data.task_id_list[-1]
        if self.data.target_node_type == TargetNodeTypeEnum.INSTANCE.value:
            for node in self.data.target_nodes:
                if "bk_host_id" in node:
                    host_list.append(node["bk_host_id"])
                else:
                    host_list.append((node["ip"], node["bk_cloud_id"]))

        for instance_obj in instance_data:
            bk_cloud_id = instance_obj["instance_info"]["host"]["bk_cloud_id"]
            if isinstance(bk_cloud_id, list):
                bk_cloud_id = bk_cloud_id[0]["bk_inst_id"]
            bk_host_innerip = instance_obj["instance_info"]["host"]["bk_host_innerip"]
            bk_host_id = instance_obj["instance_info"]["host"]["bk_host_id"]

            # 静态节点：排除订阅任务历史IP（不是最新订阅且不在当前节点范围的ip）
            if (
                self.data.target_node_type == TargetNodeTypeEnum.INSTANCE.value
                and str(instance_obj["task_id"]) != latest_id
                and ((bk_host_innerip, bk_cloud_id) not in host_list and bk_host_id not in host_list)
            ):
                continue
            instance_list.append(
                {
                    "host_id": bk_host_id,
                    "status": instance_obj["status"],
                    "ip": bk_host_innerip,
                    "ipv6": instance_obj["instance_info"]["host"].get("bk_host_innerip_v6", ""),
                    "host_name": instance_obj["instance_info"]["host"]["bk_host_name"],
                    "cloud_id": bk_cloud_id,
                    "log": self.get_instance_log(instance_obj),
                    "instance_id": instance_obj["instance_id"],
                    "instance_name": bk_host_innerip,
                    "task_id": instance_obj.get("task_id", ""),
                    "bk_supplier_id": instance_obj["instance_info"]["host"].get("bk_supplier_account"),
                    "create_time": instance_obj["create_time"],
                    "steps": {i["id"]: i["action"] for i in instance_obj.get("steps", []) if i["action"]},
                }
            )
        return instance_list

    @staticmethod
    def get_instance_log(instance_obj):
        """
        获取采集实例日志
        :param  [dict] instance_obj: 实例状态日志
        :return: [string]
        """
        for step_obj in instance_obj.get("steps", []):
            if step_obj == CollectStatus.SUCCESS:
                continue
            for sub_step_obj in step_obj["target_hosts"][0]["sub_steps"]:
                if sub_step_obj["status"] != CollectStatus.SUCCESS:
                    return "{}-{}".format(step_obj["node_name"], sub_step_obj["node_name"])
        return ""

    def get_node_mapping(self, topo_tree):
        """
        节点映射关系
        :param  [list] topo_tree: 拓扑树
        :return: [dict]
        """
        node_mapping = {}

        def mapping(node, node_link, node_mapping):
            node.update(node_link=node_link)
            node_mapping[node_link[-1]] = node

        BizHandler().foreach_topo_tree(topo_tree, mapping, node_mapping=node_mapping)
        return node_mapping

    def get_target_mapping(self) -> dict:
        """
        节点和标签映射关系
        :return: [dict] {"module|33": "modify", "set|6": "add", "set|7": "delete"}
        """
        target_mapping = dict()
        for target in self.data.target_subscription_diff:
            key = "{}|{}".format(target["bk_obj_id"], target["bk_inst_id"])
            target_mapping[key] = target["type"]
        return target_mapping

    def get_subscription_task_detail(self, instance_id, task_id=None):
        """
        采集任务实例日志详情
        :param [string] instance_id: 实例ID
        :param [string] task_id: 任务ID
        :return: [dict]
        """
        # 详情接口查询，原始日志
        param = {"subscription_id": self.data.subscription_id, "instance_id": instance_id}
        if task_id:
            param["task_id"] = task_id
        detail_result = NodeApi.get_subscription_task_detail(param)

        # 日志详情，用于前端展示
        log = list()
        for step in detail_result.get("steps", []):
            log.append("{}{}{}\n".format("=" * 20, step["node_name"], "=" * 20))
            for sub_step in step["target_hosts"][0].get("sub_steps", []):
                log.extend(["{}{}{}".format("-" * 20, sub_step["node_name"], "-" * 20), sub_step["log"]])
                # 如果ex_data里面有值，则在日志里加上它
                if sub_step["ex_data"]:
                    log.append(sub_step["ex_data"])
                if sub_step["status"] != CollectStatus.SUCCESS:
                    return {"log_detail": "\n".join(log), "log_result": detail_result}
        return {"log_detail": "\n".join(log), "log_result": detail_result}

    def get_subscription_status_by_list(self, collector_id_list: list) -> list:
        """
        批量获取采集项订阅状态
        :param  [list] collector_id_list: 采集项ID列表
        :return: [dict]
        """
        return_data = list()
        subscription_id_list = list()
        subscription_collector_map = dict()

        collector_list = CollectorConfig.objects.filter(collector_config_id__in=collector_id_list)

        # 获取主采集项到容器子采集项的映射关系
        container_collector_mapping = defaultdict(list)
        for config in ContainerCollectorConfig.objects.filter(collector_config_id__in=collector_id_list):
            container_collector_mapping[config.collector_config_id].append(config)

        for collector_obj in collector_list:
            if collector_obj.is_container_environment:
                container_collector_configs = container_collector_mapping[collector_obj.collector_config_id]

                failed_count = 0
                success_count = 0
                pending_count = 0

                # 默认是成功
                status = CollectStatus.SUCCESS
                status_name = RunStatus.SUCCESS

                for config in container_collector_configs:
                    if config.status == ContainerCollectStatus.FAILED.value:
                        failed_count += 1
                    elif config.status in [ContainerCollectStatus.PENDING.value, ContainerCollectStatus.RUNNING.value]:
                        pending_count += 1
                        status = CollectStatus.RUNNING
                        status_name = RunStatus.RUNNING
                    else:
                        success_count += 1

                if failed_count:
                    status = CollectStatus.FAILED
                    if success_count:
                        # 失败和成功都有，那就是部分失败
                        status_name = RunStatus.PARTFAILED
                    else:
                        status_name = RunStatus.FAILED

                return_data.append(
                    {
                        "collector_id": collector_obj.collector_config_id,
                        "subscription_id": None,
                        "status": status,
                        "status_name": status_name,
                        "total": len(container_collector_configs),
                        "success": success_count,
                        "failed": failed_count,
                        "pending": pending_count,
                    }
                )
                continue

            # 若订阅ID未写入
            if not collector_obj.subscription_id:
                return_data.append(
                    {
                        "collector_id": collector_obj.collector_config_id,
                        "subscription_id": None,
                        "status": CollectStatus.PREPARE if collector_obj.target_nodes else CollectStatus.SUCCESS,
                        "status_name": RunStatus.PREPARE if collector_obj.target_nodes else RunStatus.SUCCESS,
                        "total": 0,
                        "success": 0,
                        "failed": 0,
                        "pending": 0,
                    }
                )
                continue

            # 订阅ID和采集配置ID的映射关系 & 需要查询订阅ID列表
            subscription_collector_map[collector_obj.subscription_id] = collector_obj.collector_config_id
            subscription_id_list.append(collector_obj.subscription_id)

        status_result = NodeApi.subscription_statistic(
            params={"subscription_id_list": subscription_id_list, "plugin_name": LogPluginInfo.NAME}
        )

        # 如果没有订阅ID，则直接返回
        if not subscription_id_list:
            return self._clean_terminated(return_data)

        # 接口查询到的数据进行处理
        subscription_status_data, subscription_id_list = self.format_subscription_status(
            status_result, subscription_id_list, subscription_collector_map
        )
        return_data += subscription_status_data

        # 节点管理接口未查到相应订阅ID数据
        for subscription_id in subscription_id_list:
            collector_key = subscription_collector_map[subscription_id]
            return_data.append(
                {
                    "collector_id": collector_key,
                    "subscription_id": subscription_id,
                    "status": CollectStatus.FAILED,
                    "status_name": RunStatus.FAILED,
                    "total": 0,
                    "success": 0,
                    "failed": 0,
                    "pending": 0,
                }
            )

        # 若采集项已停用，则采集状态修改为“已停用”
        return self._clean_terminated(return_data)

    def _clean_terminated(self, data: list):
        for _data in data:
            # RUNNING状态
            if _data["status"] == CollectStatus.RUNNING:
                continue

            _collector_config = CollectorConfig.objects.get(collector_config_id=_data["collector_id"])
            if not _collector_config.is_active:
                _data["status"] = CollectStatus.TERMINATED
                _data["status_name"] = RunStatus.TERMINATED
        return data

    def format_subscription_status(self, status_result, subscription_id_list, subscription_collector_map):
        return_data = list()

        for status_obj in status_result:
            total_count = int(status_obj["instances"])
            status_group = {
                status["status"]: int(status["count"]) for status in status_obj["status"] if status["count"]
            }

            # 订阅状态
            group_status_keys = status_group.keys()
            if not status_group:
                status = CollectStatus.UNKNOWN
                status_name = RunStatus.UNKNOWN
            elif CollectStatus.PENDING in group_status_keys or CollectStatus.RUNNING in group_status_keys:
                status = CollectStatus.RUNNING
                status_name = RunStatus.RUNNING
            elif CollectStatus.FAILED in group_status_keys and CollectStatus.SUCCESS in group_status_keys:
                status = CollectStatus.FAILED
                status_name = RunStatus.PARTFAILED
            elif CollectStatus.FAILED in group_status_keys and CollectStatus.SUCCESS not in group_status_keys:
                status = CollectStatus.FAILED
                status_name = RunStatus.FAILED
            elif CollectStatus.TERMINATED in group_status_keys and CollectStatus.SUCCESS not in group_status_keys:
                status = CollectStatus.TERMINATED
                status_name = RunStatus.TERMINATED
            else:
                status = CollectStatus.SUCCESS
                status_name = RunStatus.SUCCESS

            # 各订阅状态实例数量
            pending_count = status_group.get(CollectStatus.PENDING, 0) + status_group.get(CollectStatus.RUNNING, 0)
            failed_count = status_group.get(CollectStatus.FAILED, 0)
            success_count = status_group.get(CollectStatus.SUCCESS, 0)

            subscription_id_list.remove(status_obj["subscription_id"])
            return_data.append(
                {
                    "collector_id": subscription_collector_map[status_obj["subscription_id"]],
                    "subscription_id": status_obj["subscription_id"],
                    "status": status,
                    "status_name": status_name,
                    "total": total_count,
                    "success": success_count,
                    "failed": failed_count,
                    "pending": pending_count,
                }
            )
        return return_data, subscription_id_list

    def get_subscription_status(self):
        """
        查看订阅的插件运行状态
        :return:
        """
        if self.data.is_container_environment:
            # 容器采集特殊处理
            container_configs = ContainerCollectorConfig.objects.filter(
                collector_config_id=self.data.collector_config_id
            )

            contents = []
            for container_config in container_configs:
                contents.append(
                    {"status": container_config.status, "container_collector_config_id": container_config.id}
                )
            return {
                "contents": [
                    {
                        "collector_config_id": self.data.collector_config_id,
                        "collector_config_name": self.data.collector_config_name,
                        "child": contents,
                    }
                ]
            }

        if not self.data.subscription_id and not self.data.target_nodes:
            return {
                "contents": [
                    {
                        "is_label": False,
                        "label_name": "",
                        "bk_obj_name": _("主机"),
                        "node_path": _("主机"),
                        "bk_obj_id": "host",
                        "bk_inst_id": "",
                        "bk_inst_name": "",
                        "child": [],
                    }
                ]
            }
        param = {"subscription_id_list": [self.data.subscription_id]}
        status_result, *__ = NodeApi.get_subscription_instance_status(param)
        instance_status = self.format_subscription_instance_status(status_result)

        # 如果采集目标是HOST-INSTANCE
        if self.data.target_node_type == TargetNodeTypeEnum.INSTANCE.value:
            content_data = [
                {
                    "is_label": False,
                    "label_name": "",
                    "bk_obj_name": _("主机"),
                    "node_path": _("主机"),
                    "bk_obj_id": "host",
                    "bk_inst_id": "",
                    "bk_inst_name": "",
                    "child": instance_status,
                }
            ]
            return {"contents": content_data}

        # 如果采集目标是HOST-TOPO
        # 从数据库target_nodes获取采集目标，查询业务TOPO，按采集目标节点进行分类
        target_nodes = self.data.target_nodes
        biz_topo = self._get_biz_topo()

        node_mapping = self.get_node_mapping(biz_topo)
        template_mapping = self._get_template_mapping(target_nodes)
        total_host_result = self._get_host_result(node_collect=target_nodes)

        content_data = list()
        for node_obj in target_nodes:
            map_key = "{}|{}".format(str(node_obj["bk_obj_id"]), str(node_obj["bk_inst_id"]))
            host_result = total_host_result.get(map_key, [])
            node_path, bk_obj_name, bk_inst_name = self._get_node_obj(
                node_obj=node_obj, template_mapping=template_mapping, node_mapping=node_mapping, map_key=map_key
            )
            content_obj = {
                "is_label": False,
                "label_name": "",
                "bk_obj_name": bk_obj_name,
                "node_path": node_path,
                "bk_obj_id": node_obj["bk_obj_id"],
                "bk_inst_id": node_obj["bk_inst_id"],
                "bk_inst_name": bk_inst_name,
                "child": [],
            }

            for instance_obj in instance_status:
                # 因为instance_obj兼容新版IP选择器的字段名, 所以这里的bk_cloud_id->cloud_id, bk_host_id->host_id
                if (instance_obj["ip"], instance_obj["cloud_id"]) in host_result or instance_obj[
                    "host_id"
                ] in host_result:
                    content_obj["child"].append(instance_obj)
            content_data.append(content_obj)
        return {"contents": content_data}

    @staticmethod
    def format_subscription_instance_status(instance_data):
        """
        对订阅状态数据按照实例运行状态进行归类
        :param [dict] instance_data:
        :return: [dict]
        """
        instance_list = list()
        for instance_obj in instance_data.get("instances", []):
            # 日志采集暂时只支持本地采集
            host_statuses = (instance_obj.get("host_statuses") or [{}])[0]
            host_status = host_statuses.get("status", CollectStatus.FAILED)

            status = CollectStatus.FAILED
            status_name = RunStatus.FAILED
            if instance_obj["status"] in [CollectStatus.PENDING, CollectStatus.RUNNING]:
                status = CollectStatus.RUNNING
                status_name = RunStatus.RUNNING
            elif instance_obj["status"] == CollectStatus.FAILED:
                status = CollectStatus.FAILED
                status_name = RunStatus.FAILED
            else:
                if host_status == CollectStatus.RUNNING:
                    status = CollectStatus.SUCCESS
                    status_name = RunStatus.SUCCESS
                elif host_status == CollectStatus.UNKNOWN:
                    status = CollectStatus.FAILED
                    status_name = RunStatus.FAILED
                elif host_status == CollectStatus.TERMINATED:
                    status = CollectStatus.TERMINATED
                    status_name = RunStatus.TERMINATED

            bk_cloud_id = instance_obj["instance_info"]["host"]["bk_cloud_id"]
            if isinstance(bk_cloud_id, list):
                bk_cloud_id = bk_cloud_id[0]["bk_inst_id"]

            status_obj = {
                "status": status,
                "status_name": status_name,
                "host_id": instance_obj["instance_info"]["host"]["bk_host_id"],
                "ip": instance_obj["instance_info"]["host"]["bk_host_innerip"],
                "ipv6": instance_obj["instance_info"]["host"].get("bk_host_innerip_v6", ""),
                "cloud_id": bk_cloud_id,
                "host_name": instance_obj["instance_info"]["host"]["bk_host_name"],
                "instance_id": instance_obj["instance_id"],
                "instance_name": instance_obj["instance_info"]["host"]["bk_host_innerip"],
                "plugin_name": host_statuses.get("name"),
                "plugin_version": host_statuses.get("version"),
                "bk_supplier_id": instance_obj["instance_info"]["host"].get("bk_supplier_account"),
                "create_time": instance_obj["create_time"],
            }
            instance_list.append(status_obj)

        return instance_list

    @staticmethod
    def regex_debug(data):
        """
        行首正则调试，返回匹配行数
        """
        lines = data["log_sample"].split("\n")
        match_lines = 0
        for line in lines:
            try:
                if re.match(data["multiline_pattern"], line):
                    match_lines += 1
            except re.error as e:
                raise RegexInvalidException(RegexInvalidException.MESSAGE.format(error=e))
        if not match_lines:
            raise RegexMatchException
        data.update({"match_lines": match_lines})
        return data

    def get_biz_internal_module(self):
        internal_module = CCApi.get_biz_internal_module(
            {"bk_biz_id": self.data.bk_biz_id, "bk_supplier_account": BK_SUPPLIER_ACCOUNT}
        )
        internal_topo = {
            "host_count": 0,
            "default": 0,
            "bk_obj_name": _("集群"),
            "bk_obj_id": "set",
            "child": [
                {
                    "host_count": 0,
                    "default": _module.get("default", 0),
                    "bk_obj_name": _("模块"),
                    "bk_obj_id": "module",
                    "child": [],
                    "bk_inst_id": _module["bk_module_id"],
                    "bk_inst_name": _module["bk_module_name"],
                }
                for _module in internal_module.get("module", [])
            ],
            "bk_inst_id": internal_module["bk_set_id"],
            "bk_inst_name": internal_module["bk_set_name"],
        }
        return internal_topo

    def indices_info(self):
        result_table_id = self.data.table_id
        if not result_table_id:
            raise CollectNotSuccess
        result = EsRoute(scenario_id=Scenario.LOG, indices=result_table_id).cat_indices()
        return StorageHandler.sort_indices(result)

    def list_collectors_by_host(self, params):
        bk_biz_id = params.get("bk_biz_id")
        node_result = []
        try:
            node_result = NodeApi.query_host_subscriptions({**params, "source_type": "subscription"})
        except ApiRequestError as error:
            if NOT_FOUND_CODE in error.message:
                node_result = []

        subscription_ids = [ip_subscription["source_id"] for ip_subscription in node_result]
        collectors = CollectorConfig.objects.filter(
            subscription_id__in=subscription_ids,
            bk_biz_id=bk_biz_id,
            is_active=True,
            table_id__isnull=False,
            index_set_id__isnull=False,
        )

        collectors = [model_to_dict(c) for c in collectors]
        collectors = self.add_cluster_info(collectors)

        index_sets = {
            index_set.index_set_id: index_set
            for index_set in LogIndexSet.objects.filter(
                index_set_id__in=[collector["index_set_id"] for collector in collectors]
            )
        }

        collect_status = {
            status["collector_id"]: status
            for status in self.get_subscription_status_by_list(
                [collector["collector_config_id"] for collector in collectors]
            )
        }

        return [
            {
                "collector_config_id": collector["collector_config_id"],
                "collector_config_name": collector["collector_config_name"],
                "collector_scenario_id": collector["collector_scenario_id"],
                "index_set_id": collector["index_set_id"],
                "index_set_name": index_sets[collector["index_set_id"]].index_set_name,
                "index_set_scenario_id": index_sets[collector["index_set_id"]].scenario_id,
                "retention": collector["retention"],
                "status": collect_status.get(collector["collector_config_id"], {}).get("status", CollectStatus.UNKNOWN),
                "status_name": collect_status.get(collector["collector_config_id"], {}).get(
                    "status_name", RunStatus.UNKNOWN
                ),
                "description": collector["description"],
            }
            for collector in collectors
            if collector["index_set_id"] in index_sets
        ]

    def cat_illegal_ips(self, params: dict):
        """
        当采集项对应节点为静态主机时判定是否有非法越权IP
        @param params {dict} 创建或者编辑采集项时的请求
        """
        # 这里是为了避免target_node_type, target_nodes参数为空的情况
        target_node_type = params.get("target_node_type")
        target_nodes = params.get("target_nodes", [])
        bk_biz_id = params["bk_biz_id"] if not self.data else self.data.bk_biz_id
        if target_node_type and target_node_type == TargetNodeTypeEnum.INSTANCE.value:
            illegal_ips, illegal_bk_host_ids = self._filter_illegal_ip_and_host_id(
                bk_biz_id=bk_biz_id,
                ips=[target_node["ip"] for target_node in target_nodes if "ip" in target_node],
                bk_host_ids=[target_node["bk_host_id"] for target_node in target_nodes if "bk_host_id" in target_node],
            )
            if illegal_ips or illegal_bk_host_ids:
                illegal_items = [str(item) for item in (illegal_ips + illegal_bk_host_ids)]
                logger.error("cat illegal ip or bk_host_id: {illegal_ips}".format(illegal_ips=illegal_items))
                raise CollectorIllegalIPException(
                    CollectorIllegalIPException.MESSAGE.format(bk_biz_id=bk_biz_id, illegal_ips=illegal_items)
                )

    @classmethod
    def _filter_illegal_ip_and_host_id(cls, bk_biz_id: int, ips: list = None, bk_host_ids: list = None):
        """
        过滤出非法ip列表
        @param bk_biz_id [Int] 业务id
        @param ips [List] ip列表
        """
        ips = ips or []
        bk_host_ids = bk_host_ids or []
        legal_host_list = CCApi.list_biz_hosts.bulk_request(
            {
                "bk_biz_id": bk_biz_id,
                "host_property_filter": {
                    "condition": "OR",
                    "rules": [
                        {"field": "bk_host_innerip", "operator": "in", "value": ips},
                        {"field": "bk_host_id", "operator": "in", "value": bk_host_ids},
                    ],
                },
                "fields": CMDB_HOST_SEARCH_FIELDS,
            }
        )

        legal_ip_set = {legal_host["bk_host_innerip"] for legal_host in legal_host_list}
        legal_host_id_set = {legal_host["bk_host_id"] for legal_host in legal_host_list}

        illegal_ips = [ip for ip in ips if ip not in legal_ip_set]
        illegal_bk_host_ids = [host_id for host_id in bk_host_ids if host_id not in legal_host_id_set]
        return illegal_ips, illegal_bk_host_ids

    def get_clean_stash(self):
        clean_stash = CleanStash.objects.filter(collector_config_id=self.collector_config_id).first()
        if not clean_stash:
            return None
        return model_to_dict(CleanStash.objects.filter(collector_config_id=self.collector_config_id).first())

    def create_clean_stash(self, params: dict):
        model_fields = {
            "clean_type": params["clean_type"],
            "etl_params": params["etl_params"],
            "etl_fields": params["etl_fields"],
            "collector_config_id": int(self.collector_config_id),
            "bk_biz_id": params["bk_biz_id"],
        }
        CleanStash.objects.filter(collector_config_id=self.collector_config_id).delete()
        logger.info("delete clean stash {}".format(self.collector_config_id))
        return model_to_dict(CleanStash.objects.create(**model_fields))

    def list_collector(self, bk_biz_id):
        return [
            {
                "collector_config_id": collector.collector_config_id,
                "collector_config_name": collector.collector_config_name,
            }
            for collector in CollectorConfig.objects.filter(bk_biz_id=bk_biz_id)
        ]

    @classmethod
    def create_custom_log_group(cls, collector: CollectorConfig):
        resp = TransferApi.create_log_group(
            {
                "bk_data_id": collector.bk_data_id,
                "bk_biz_id": collector.get_bk_biz_id(),
                "log_group_name": collector.collector_config_name_en,
                "label": collector.category_id,
                "operator": collector.created_by,
            }
        )
        collector.log_group_id = resp["log_group_id"]
        collector.save(update_fields=["log_group_id"])

    def custom_create(
        self,
        bk_biz_id=None,
        collector_config_name=None,
        collector_config_name_en=None,
        data_link_id=None,
        custom_type=None,
        category_id=None,
        description=None,
        etl_config=None,
        etl_params=None,
        fields=None,
        storage_cluster_id=None,
        retention=7,
        allocation_min_days=0,
        storage_replies=1,
        es_shards=settings.ES_SHARDS,
        bk_app_code=settings.APP_CODE,
        bkdata_biz_id=None,
        is_display=True,
    ):
        collector_config_params = {
            "bk_biz_id": bk_biz_id,
            "collector_config_name": collector_config_name,
            "collector_config_name_en": collector_config_name_en,
            "collector_scenario_id": CollectorScenarioEnum.CUSTOM.value,
            "custom_type": custom_type,
            "category_id": category_id,
            "description": description or collector_config_name,
            "data_link_id": int(data_link_id) if data_link_id else 0,
            "bk_app_code": bk_app_code,
            "bkdata_biz_id": bkdata_biz_id,
            "is_display": is_display,
        }
        bkdata_biz_id = bkdata_biz_id or bk_biz_id
        # 判断是否已存在同英文名collector
        if self._pre_check_collector_config_en(model_fields=collector_config_params, bk_biz_id=bkdata_biz_id):
            logger.error(
                "collector_config_name_en {collector_config_name_en} already exists".format(
                    collector_config_name_en=collector_config_name_en
                )
            )
            raise CollectorConfigNameENDuplicateException(
                CollectorConfigNameENDuplicateException.MESSAGE.format(
                    collector_config_name_en=collector_config_name_en
                )
            )
        # 判断是否已存在同bk_data_name, result_table_id
        bk_data_name = build_bk_data_name(bk_biz_id=bkdata_biz_id, collector_config_name_en=collector_config_name_en)
        result_table_id = build_result_table_id(
            bk_biz_id=bkdata_biz_id, collector_config_name_en=collector_config_name_en
        )
        if self._pre_check_bk_data_name(model_fields=collector_config_params, bk_data_name=bk_data_name):
            logger.error(f"bk_data_name {bk_data_name} already exists")
            raise CollectorBkDataNameDuplicateException(
                CollectorBkDataNameDuplicateException.MESSAGE.format(bk_data_name=bk_data_name)
            )
        if self._pre_check_result_table_id(model_fields=collector_config_params, result_table_id=result_table_id):
            logger.error(f"result_table_id {result_table_id} already exists")
            raise CollectorResultTableIDDuplicateException(
                CollectorResultTableIDDuplicateException.MESSAGE.format(result_table_id=result_table_id)
            )

        with transaction.atomic():
            try:
                self.data = CollectorConfig.objects.create(**collector_config_params)
            except IntegrityError:
                logger.warning(f"collector config name duplicate => [{collector_config_name}]")
                raise CollectorConfigNameDuplicateException()

            collector_scenario = CollectorScenario.get_instance(CollectorScenarioEnum.CUSTOM.value)
            self.data.bk_data_id = collector_scenario.update_or_create_data_id(
                bk_data_id=self.data.bk_data_id,
                data_link_id=self.data.data_link_id,
                data_name=build_bk_data_name(bkdata_biz_id, collector_config_name),
                description=collector_config_params["description"],
                encoding=META_DATA_ENCODING,
            )
            self.data.save()

        # add user_operation_record
        operation_record = {
            "username": get_request_username(),
            "biz_id": self.data.bk_biz_id,
            "record_type": UserOperationTypeEnum.COLLECTOR,
            "record_object_id": self.data.collector_config_id,
            "action": UserOperationActionEnum.CREATE,
            "params": model_to_dict(self.data, exclude=["deleted_at", "created_at", "updated_at"]),
        }
        user_operation_record.delay(operation_record)

        self._authorization_collector(self.data)
        # 创建数据平台data_id
        async_create_bkdata_data_id.delay(self.data.collector_config_id)

        custom_config = get_custom(custom_type)

        # 仅在有集群ID时创建清洗
        if storage_cluster_id:
            from apps.log_databus.handlers.etl import EtlHandler

            etl_handler = EtlHandler.get_instance(self.data.collector_config_id)
            params = {
                "table_id": collector_config_name_en,
                "storage_cluster_id": storage_cluster_id,
                "retention": retention,
                "allocation_min_days": allocation_min_days,
                "storage_replies": storage_replies,
                "es_shards": es_shards,
                "etl_params": custom_config.etl_params,
                "etl_config": custom_config.etl_config,
                "fields": custom_config.fields,
            }
            if etl_params and fields:
                # 如果传递了清洗参数，则优先使用
                params.update({"etl_params": etl_params, "etl_config": etl_config, "fields": fields})
            self.data.index_set_id = etl_handler.update_or_create(**params)["index_set_id"]
            self.data.save(update_fields=["index_set_id"])

        custom_config.after_hook(self.data)

        # create custom Log Group
        if custom_type == CustomTypeEnum.OTLP_LOG.value:
            self.create_custom_log_group(self.data)
        self.send_create_notify(self.data)
        return {
            "collector_config_id": self.data.collector_config_id,
            "index_set_id": self.data.index_set_id,
            "bk_data_id": self.data.bk_data_id,
        }

    def custom_update(
        self,
        collector_config_name=None,
        category_id=None,
        description=None,
        etl_config=None,
        etl_params=None,
        fields=None,
        storage_cluster_id=None,
        retention=7,
        allocation_min_days=0,
        storage_replies=1,
        es_shards=settings.ES_SHARDS,
        is_display=True,
    ):
        collector_config_update = {
            "collector_config_name": collector_config_name,
            "category_id": category_id,
            "description": description or collector_config_name,
            "is_display": is_display,
        }

        bk_data_name = build_bk_data_name(
            bk_biz_id=self.data.get_bk_biz_id(), collector_config_name_en=self.data.collector_config_name_en
        )
        if self.data.bk_data_id and self.data.bk_data_name != bk_data_name:
            TransferApi.modify_data_id({"data_id": self.data.bk_data_id, "data_name": bk_data_name})
            self.data.bk_data_name = bk_data_name
            logger.info(
                "[modify_data_name] bk_data_id=>{}, data_name {}=>{}".format(
                    self.data.bk_data_id, self.data.bk_data_name, bk_data_name
                )
            )

        for key, value in collector_config_update.items():
            setattr(self.data, key, value)
        try:
            self.data.save()
        except IntegrityError:
            logger.warning(f"collector config name duplicate => [{collector_config_name}]")
            raise CollectorConfigNameDuplicateException()

        # collector_config_name更改后更新索引集名称
        if collector_config_name != self.data.collector_config_name and self.data.index_set_id:
            index_set_name = _("[采集项]") + self.data.collector_config_name
            LogIndexSet.objects.filter(index_set_id=self.data.index_set_id).update(index_set_name=index_set_name)

        custom_config = get_custom(self.data.custom_type)
        if etl_params and fields:
            # 1. 传递了清洗参数，则优先级最高
            etl_params, etl_config, fields = etl_params, etl_config, fields
        elif self.data.etl_config:
            # 2. 如果本身配置过清洗，则直接使用
            collector_detail = self.retrieve()
            # need drop built in field
            collector_detail["fields"] = map_if(
                collector_detail["fields"], if_func=lambda field: not field["is_built_in"]
            )
            etl_params = collector_detail["etl_params"]
            etl_config = collector_detail["etl_config"]
            fields = collector_detail["fields"]
        else:
            # 3. 默认清洗规则，根据自定义类型来
            etl_params = custom_config.etl_params
            etl_config = custom_config.etl_config
            fields = custom_config.fields

        # 仅在传入集群ID时更新
        if storage_cluster_id:
            from apps.log_databus.handlers.etl import EtlHandler

            etl_handler = EtlHandler.get_instance(self.data.collector_config_id)
            etl_params = {
                "table_id": self.data.collector_config_name_en,
                "storage_cluster_id": storage_cluster_id,
                "retention": retention,
                "es_shards": es_shards,
                "allocation_min_days": allocation_min_days,
                "storage_replies": storage_replies,
                "etl_params": etl_params,
                "etl_config": etl_config,
                "fields": fields,
            }
            etl_handler.update_or_create(**etl_params)

        custom_config.after_hook(self.data)

        # add user_operation_record
        operation_record = {
            "username": get_request_username(),
            "biz_id": self.data.bk_biz_id,
            "record_type": UserOperationTypeEnum.COLLECTOR,
            "record_object_id": self.data.collector_config_id,
            "action": UserOperationActionEnum.UPDATE,
            "params": model_to_dict(self.data, exclude=["deleted_at", "created_at", "updated_at"]),
        }
        user_operation_record.delay(operation_record)

    def pre_check(self, params: dict):
        data = {"allowed": False}
        bk_biz_id = params.get("bk_biz_id")
        collector_config_name_en = params.get("collector_config_name_en")

        if self._pre_check_collector_config_en(params, bk_biz_id):
            return data

        bk_data_name = params.get("bk_data_name") or build_bk_data_name(
            bk_biz_id=bk_biz_id, collector_config_name_en=collector_config_name_en
        )
        bk_data = CollectorConfig(bk_data_name=bk_data_name).get_bk_data_by_name()
        if bk_data:
            return data

        result_table_id = params.get("result_table_id") or build_result_table_id(
            bk_biz_id=bk_biz_id, collector_config_name_en=collector_config_name_en
        )
        result_table = CollectorConfig(table_id=result_table_id).get_result_table_by_id()
        if result_table:
            return data

        data["allowed"] = True
        return data

    def _pre_check_bk_data_name(self, model_fields: dict, bk_data_name: str):
        if not self.collector_config_id:
            return CollectorConfig(bk_data_name=bk_data_name).get_bk_data_by_name()

        if model_fields["collector_config_name_en"] != self.data.collector_config_name_en:
            return CollectorConfig(bk_data_name=bk_data_name).get_bk_data_by_name()

        return None

    def _pre_check_result_table_id(self, model_fields: dict, result_table_id: str):
        if not self.collector_config_id:
            return CollectorConfig(table_id=result_table_id).get_result_table_by_id()

        if model_fields["collector_config_name_en"] != self.data.collector_config_name_en:
            return CollectorConfig(table_id=result_table_id).get_result_table_by_id()

        return None

    def check_cluster_config(self, bk_biz_id, collector_type, bcs_cluster_id, namespace_list):
        """
        检测共享集群相关配置是否合法
        1. 集群在项目下可见
        2. 不允许配置Node节点日志采集
        3. 不允许设置为all，也不允许为空(namespace设置)
        4. 不允许设置不可见的namespace

        检测虚拟集群相关配置是否合法
        1. 集群在项目下可见
        2. 不允许配置Node节点日志采集
        """
        cluster_info = self.get_cluster_info(bk_biz_id, bcs_cluster_id)

        if cluster_info["is_virtual"]:
            if collector_type == ContainerCollectorType.NODE:
                raise VclusterNodeNotAllowedException()

        if cluster_info["is_shared"]:
            if collector_type == ContainerCollectorType.NODE:
                raise NodeNotAllowedException()

            if not namespace_list:
                raise AllNamespaceNotAllowedException()

            allowed_namespaces = {ns["id"] for ns in self.list_namespace(bk_biz_id, bcs_cluster_id)}

            invalid_namespaces = set(namespace_list) - allowed_namespaces

            if invalid_namespaces:
                raise NamespaceNotValidException(
                    NamespaceNotValidException.MESSAGE.format(namespaces=", ".join(invalid_namespaces))
                )

    def create_container_config(self, data):
        # 使用采集插件补全参数
        collector_plugin_id = data.get("collector_plugin_id")
        if collector_plugin_id:
            from apps.log_databus.handlers.collector_plugin.base import (
                CollectorPluginHandler,
                get_collector_plugin_handler,
            )

            collector_plugin = CollectorPlugin.objects.get(collector_plugin_id=collector_plugin_id)
            plugin_handler: CollectorPluginHandler = get_collector_plugin_handler(
                collector_plugin.etl_processor, collector_plugin_id
            )
            data = plugin_handler.build_instance_params(data)
        data_link_id = int(data.get("data_link_id") or 0)
        data_link_id = get_data_link_id(bk_biz_id=data["bk_biz_id"], data_link_id=data_link_id)
        collector_config_params = {
            "bk_biz_id": data["bk_biz_id"],
            "collector_config_name": data["collector_config_name"],
            "collector_config_name_en": data["collector_config_name_en"],
            "collector_scenario_id": data["collector_scenario_id"],
            "custom_type": CustomTypeEnum.LOG.value,
            "category_id": data["category_id"],
            "description": data["description"] or data["collector_config_name"],
            "data_link_id": int(data_link_id),
            "environment": Environment.CONTAINER,
            "bcs_cluster_id": data["bcs_cluster_id"],
            "add_pod_label": data["add_pod_label"],
            "extra_labels": data["extra_labels"],
            "yaml_config_enabled": data["yaml_config_enabled"],
            "yaml_config": data["yaml_config"],
            "bkdata_biz_id": data.get("bkdata_biz_id"),
            "collector_plugin_id": collector_plugin_id,
            "is_display": data.get("is_display", True),
            "etl_processor": data.get("etl_processor", ETLProcessorChoices.TRANSFER.value),
        }
        bkdata_biz_id = data.get("bkdata_biz_id") or data["bk_biz_id"]
        if self._pre_check_collector_config_en(model_fields=collector_config_params, bk_biz_id=bkdata_biz_id):
            logger.error(
                "collector_config_name_en {collector_config_name_en} already exists".format(
                    collector_config_name_en=data["collector_config_name_en"]
                )
            )
            raise CollectorConfigNameENDuplicateException(
                CollectorConfigNameENDuplicateException.MESSAGE.format(
                    collector_config_name_en=data["collector_config_name_en"]
                )
            )
        # 判断是否已存在同bk_data_name, result_table_id
        bk_data_name = build_bk_data_name(
            bk_biz_id=bkdata_biz_id, collector_config_name_en=data["collector_config_name_en"]
        )
        result_table_id = build_result_table_id(
            bk_biz_id=bkdata_biz_id, collector_config_name_en=data["collector_config_name_en"]
        )
        if self._pre_check_bk_data_name(model_fields=collector_config_params, bk_data_name=bk_data_name):
            logger.error(f"bk_data_name {bk_data_name} already exists")
            raise CollectorBkDataNameDuplicateException(
                CollectorBkDataNameDuplicateException.MESSAGE.format(bk_data_name=bk_data_name)
            )
        if self._pre_check_result_table_id(model_fields=collector_config_params, result_table_id=result_table_id):
            logger.error(f"result_table_id {result_table_id} already exists")
            raise CollectorResultTableIDDuplicateException(
                CollectorResultTableIDDuplicateException.MESSAGE.format(result_table_id=result_table_id)
            )

        with transaction.atomic():
            try:
                self.data = CollectorConfig.objects.create(**collector_config_params)
            except IntegrityError:
                logger.warning(f"collector config name duplicate => [{data['collector_config_name']}]")
                raise CollectorConfigNameDuplicateException()

            if self.data.yaml_config_enabled:
                # yaml 模式，先反序列化解出来，再保存
                result = self.validate_container_config_yaml(
                    data["bk_biz_id"], data["bcs_cluster_id"], self.data.yaml_config
                )
                if not result["parse_status"]:
                    raise ContainerCollectConfigValidateYamlException()
                container_configs = result["parse_result"]["configs"]
            else:
                # 效验共享集群命名空间是否在允许的范围
                for config in data["configs"]:
                    self.check_cluster_config(
                        bk_biz_id=data["bk_biz_id"],
                        collector_type=config["collector_type"],
                        bcs_cluster_id=data["bcs_cluster_id"],
                        namespace_list=config["namespaces"],
                    )

                # 原生模式，直接通过结构化数据生成
                container_configs = data["configs"]

            ContainerCollectorConfig.objects.bulk_create(
                ContainerCollectorConfig(
                    collector_config_id=self.data.collector_config_id,
                    collector_type=config["collector_type"],
                    namespaces=config["namespaces"],
                    any_namespace=not config["namespaces"],
                    data_encoding=config["data_encoding"],
                    params=config["params"],
                    workload_type=config["container"]["workload_type"],
                    workload_name=config["container"]["workload_name"],
                    container_name=config["container"]["container_name"],
                    match_labels=config["label_selector"]["match_labels"],
                    match_expressions=config["label_selector"]["match_expressions"],
                    all_container=not any(
                        [
                            config["container"]["workload_type"],
                            config["container"]["workload_name"],
                            config["container"]["container_name"],
                            config["label_selector"]["match_labels"],
                            config["label_selector"]["match_expressions"],
                        ]
                    ),
                    # yaml 原始配置，如果启用了yaml，则把解析后的原始配置保存下来用于下发
                    raw_config=config.get("raw_config") if self.data.yaml_config_enabled else None,
                )
                for config in container_configs
            )

            collector_scenario = CollectorScenario.get_instance(CollectorScenarioEnum.CUSTOM.value)
            self.data.bk_data_id = collector_scenario.update_or_create_data_id(
                bk_data_id=self.data.bk_data_id,
                data_link_id=self.data.data_link_id,
                data_name=build_bk_data_name(self.data.get_bk_biz_id(), data["collector_config_name"]),
                description=collector_config_params["description"],
                encoding=META_DATA_ENCODING,
            )
            self.data.task_id_list = list(
                ContainerCollectorConfig.objects.filter(collector_config_id=self.collector_config_id).values_list(
                    "id", flat=True
                )
            )

            self.data.save()

        # add user_operation_record
        operation_record = {
            "username": get_request_username(),
            "biz_id": self.data.bk_biz_id,
            "record_type": UserOperationTypeEnum.COLLECTOR,
            "record_object_id": self.data.collector_config_id,
            "action": UserOperationActionEnum.CREATE,
            "params": model_to_dict(self.data, exclude=["deleted_at", "created_at", "updated_at"]),
        }
        user_operation_record.delay(operation_record)

        self._authorization_collector(self.data)
        # 创建数据平台data_id
        # 兼容平台账号
        async_create_bkdata_data_id.delay(self.data.collector_config_id, data.get("platform_username"))

        container_configs = ContainerCollectorConfig.objects.filter(collector_config_id=self.data.collector_config_id)
        for config in container_configs:
            self.create_container_release(config)
        return {
            "collector_config_id": self.data.collector_config_id,
            "collector_config_name": self.data.collector_config_name,
            "bk_data_id": self.data.bk_data_id,
            "subscription_id": self.data.subscription_id,
            "task_id_list": self.data.task_id_list,
        }

    def update_container_config(self, data):
        bk_biz_id = data["bk_biz_id"]
        collector_config_update = {
            "collector_config_name": data["collector_config_name"],
            "description": data["description"] or data["collector_config_name"],
            "environment": Environment.CONTAINER,
            "collector_scenario_id": data["collector_scenario_id"],
            "bcs_cluster_id": data["bcs_cluster_id"],
            "add_pod_label": data["add_pod_label"],
            "extra_labels": data["extra_labels"],
            "yaml_config_enabled": data["yaml_config_enabled"],
            "yaml_config": data["yaml_config"],
        }

        if data["yaml_config_enabled"]:
            # yaml 模式，先反序列化解出来，覆盖到config字段上面
            validate_result = self.validate_container_config_yaml(
                bk_biz_id, data["bcs_cluster_id"], data["yaml_config"]
            )
            if not validate_result["parse_status"]:
                raise ContainerCollectConfigValidateYamlException()
            data["configs"] = validate_result["parse_result"]["configs"]

        # 效验共享集群命名空间是否在允许的范围
        for config in data["configs"]:
            self.check_cluster_config(
                bk_biz_id=bk_biz_id,
                collector_type=config["collector_type"],
                bcs_cluster_id=data["bcs_cluster_id"],
                namespace_list=config["namespaces"],
            )

        for key, value in collector_config_update.items():
            setattr(self.data, key, value)

        try:
            self.data.save()
        except IntegrityError:
            logger.warning(f"collector config name duplicate => [{data['collector_config_name']}]")
            raise CollectorConfigNameDuplicateException()

        # collector_config_name更改后更新索引集名称
        if data["collector_config_name"] != self.data.collector_config_name and self.data.index_set_id:
            index_set_name = _("[采集项]") + self.data.collector_config_name
            LogIndexSet.objects.filter(index_set_id=self.data.index_set_id).update(index_set_name=index_set_name)

        operation_record = {
            "username": get_request_username(),
            "biz_id": self.data.bk_biz_id,
            "record_type": UserOperationTypeEnum.COLLECTOR,
            "record_object_id": self.data.collector_config_id,
            "action": UserOperationActionEnum.UPDATE,
            "params": model_to_dict(self.data, exclude=["deleted_at", "created_at", "updated_at"]),
        }
        user_operation_record.delay(operation_record)
        self.compare_config(data=data, collector_config_id=self.data.collector_config_id)

        self.data.task_id_list = list(
            ContainerCollectorConfig.objects.filter(collector_config_id=self.collector_config_id).values_list(
                "id", flat=True
            )
        )
        self.data.save()

        return {
            "collector_config_id": self.data.collector_config_id,
            "index_set_id": self.data.index_set_id,
            "bk_data_id": self.data.bk_data_id,
        }

    @classmethod
    def list_bcs_collector_without_rule(cls, bcs_cluster_id: str, bk_biz_id: int):
        """
        该函数是为了获取容器采集项, 但是不是通过BCS规则创建的采集项
        """
        # 通用函数, 获取非BCS创建的容器采集项, 以及对应容器采集的map
        queryset = CollectorConfig.objects.filter(
            rule_id=0,
            environment=Environment.CONTAINER,
            bk_biz_id=bk_biz_id,
            bcs_cluster_id=bcs_cluster_id,
            # 过滤掉未完成的采集项, 因为未完成的采集项table_id会为空
            table_id__isnull=False,
        )
        collectors = queryset.all()
        # 获取采集项对应的容器采集配置
        container_collector_configs = ContainerCollectorConfig.objects.filter(
            collector_config_id__in=list(collectors.values_list("collector_config_id", flat=True)),
            collector_type__in=[ContainerCollectorType.CONTAINER, ContainerCollectorType.STDOUT],
        ).all()
        container_config_map: Dict[int, ContainerCollectorConfig] = {
            c.collector_config_id: c for c in container_collector_configs
        }
        return [
            cls.format_bcs_container_config(
                collector_config=collector, container_config=container_config_map[collector.collector_config_id]
            )
            for collector in collectors
            if collector.collector_config_id in container_config_map
        ]

    @classmethod
    def format_bcs_container_config(
        cls, collector_config: CollectorConfig, container_config: ContainerCollectorConfig
    ) -> Dict[str, Any]:
        enable_stdout = container_config.collector_type == ContainerCollectorType.STDOUT
        return {
            "created_by": collector_config.created_by,
            "updated_by": collector_config.updated_by,
            "created_at": collector_config.created_at,
            "updated_at": collector_config.updated_at,
            "rule_id": collector_config.rule_id,
            "collector_config_name": collector_config.collector_config_name,
            "bk_biz_id": collector_config.bk_biz_id,
            "description": collector_config.description,
            "collector_config_name_en": collector_config.collector_config_name_en,
            "environment": collector_config.environment,
            "bcs_cluster_id": collector_config.bcs_cluster_id,
            "extra_labels": collector_config.extra_labels,
            "add_pod_label": collector_config.add_pod_label,
            "rule_file_index_set_id": None,
            "rule_std_index_set_id": None,
            "file_index_set_id": collector_config.index_set_id if not enable_stdout else None,
            "std_index_set_id": collector_config.index_set_id if enable_stdout else None,
            "container_config": [
                {
                    "id": container_config.id,
                    "bk_data_id": collector_config.bk_data_id if not enable_stdout else None,
                    "bkdata_data_id": collector_config.bkdata_data_id if not enable_stdout else None,
                    "namespaces": container_config.namespaces,
                    "any_namespace": container_config.any_namespace,
                    "data_encoding": container_config.data_encoding,
                    "params": container_config.params,
                    "container": {
                        "workload_type": container_config.workload_type,
                        "workload_name": container_config.workload_name,
                        "container_name": container_config.container_name,
                    },
                    "label_selector": {
                        "match_labels": container_config.match_labels,
                        "match_expressions": container_config.match_expressions,
                    },
                    "all_container": container_config.all_container,
                    "status": container_config.status,
                    "status_detail": container_config.status_detail,
                    "enable_stdout": enable_stdout,
                    "stdout_conf": {
                        "bk_data_id": collector_config.bk_data_id if enable_stdout else None,
                        "bkdata_data_id": collector_config.bkdata_data_id if enable_stdout else None,
                    },
                }
            ],
        }

    def list_bcs_collector(self, bcs_cluster_id, bk_biz_id=None, bk_app_code="bk_bcs"):
        queryset = CollectorConfig.objects.filter(bcs_cluster_id=bcs_cluster_id, bk_app_code=bk_app_code)
        if bk_biz_id:
            queryset = queryset.filter(bk_biz_id=bk_biz_id)
        collectors = queryset.exclude(bk_app_code="bk_log_search").order_by("-updated_at")
        rule_dict = {}
        if not collectors:
            return []

        def is_path_collector_config(collector_config_name_en: str):
            return collector_config_name_en.endswith("_path")

        for collector in collectors:
            if not collector.rule_id:
                continue
            if collector.rule_id not in rule_dict:
                rule_dict[collector.rule_id] = {
                    "path_collector_config": CollectorConfig(),
                    "std_collector_config": CollectorConfig(),
                }
            if is_path_collector_config(collector.collector_config_name_en):
                rule_dict[collector.rule_id]["path_collector_config"] = collector
            else:
                rule_dict[collector.rule_id]["std_collector_config"] = collector

        path_container_config_list = ContainerCollectorConfig.objects.filter(
            collector_config_id__in=[rule["path_collector_config"].collector_config_id for _, rule in rule_dict.items()]
        ).order_by("-updated_at")
        std_container_config_list = ContainerCollectorConfig.objects.filter(
            collector_config_id__in=[rule["std_collector_config"].collector_config_id for _, rule in rule_dict.items()]
        ).order_by("-updated_at")

        path_container_config_dict = defaultdict(list)
        std_container_config_dict = defaultdict(list)
        for path_container_config in path_container_config_list:
            path_container_config_dict[path_container_config.collector_config_id].append(path_container_config)
        for std_container_config in std_container_config_list:
            std_container_config_dict[std_container_config.parent_container_config_id].append(std_container_config)

        bcs_path_index_set, bcs_std_index_set = LogIndexSet.get_bcs_index_set(
            space_uid=bk_biz_id_to_space_uid(bk_biz_id),
            bcs_project_id=BcsRule.objects.get(id=list(rule_dict.keys())[0]).bcs_project_id,
            bcs_cluster_id=bcs_cluster_id,
        )
        result = []
        for rule_id, collector in rule_dict.items():
            collector_config_name_en = collector["path_collector_config"].collector_config_name_en
            if collector_config_name_en.startswith("bcs_k8s_"):
                # 模式: bcs_k8s_12345_your_name_std
                collector_config_name_en = collector_config_name_en.rsplit("_", 1)[0].split("_", 3)[3]
            else:
                # 模式: bcs_your_name_std
                collector_config_name_en = collector_config_name_en.rsplit("_", 1)[0].split("_", 1)[1]

            rule = {
                "rule_id": rule_id,
                "collector_config_name": collector["path_collector_config"]
                .collector_config_name.rsplit("_", 1)[0]
                .split("_", 1)[1],
                "bk_biz_id": collector["path_collector_config"].bk_biz_id,
                "description": collector["path_collector_config"].description,
                "collector_config_name_en": collector_config_name_en,
                "environment": collector["path_collector_config"].environment,
                "bcs_cluster_id": collector["path_collector_config"].bcs_cluster_id,
                "extra_labels": collector["path_collector_config"].extra_labels,
                "add_pod_label": collector["path_collector_config"].add_pod_label,
                "rule_file_index_set_id": collector["path_collector_config"].index_set_id,
                "rule_std_index_set_id": collector["std_collector_config"].index_set_id,
                "file_index_set_id": bcs_path_index_set.index_set_id if bcs_path_index_set else None,
                "std_index_set_id": bcs_std_index_set.index_set_id if bcs_std_index_set else None,
                "container_config": [],
            }

            collector_config_id = collector["path_collector_config"].collector_config_id
            container_configs = path_container_config_dict.get(collector_config_id) or std_container_config_dict.get(
                collector_config_id
            )

            if not container_configs:
                result.append(rule)
                continue
            for container_config in container_configs:
                rule["container_config"].append(
                    {
                        "id": container_config.id,
                        "bk_data_id": collector["path_collector_config"].bk_data_id,
                        "bkdata_data_id": collector["path_collector_config"].bkdata_data_id,
                        "namespaces": container_config.namespaces,
                        "any_namespace": container_config.any_namespace,
                        "data_encoding": container_config.data_encoding,
                        "params": container_config.params,
                        "container": {
                            "workload_type": container_config.workload_type,
                            "workload_name": container_config.workload_name,
                            "container_name": container_config.container_name,
                        },
                        "label_selector": {
                            "match_labels": container_config.match_labels,
                            "match_expressions": container_config.match_expressions,
                        },
                        "all_container": container_config.all_container,
                        "status": container_config.status,
                        "status_detail": container_config.status_detail,
                        "enable_stdout": collector_config_id in std_container_config_dict,
                        "stdout_conf": {
                            "bk_data_id": collector["std_collector_config"].bk_data_id,
                            "bkdata_data_id": collector["std_collector_config"].bkdata_data_id,
                        },
                    }
                )
            result.append(rule)
        return result

    @transaction.atomic
    def create_bcs_container_config(self, data, bk_app_code="bk_bcs"):
        conf = self.get_bcs_config(
            bk_biz_id=data["bk_biz_id"],
            bcs_cluster_id=data["bcs_cluster_id"],
            storage_cluster_id=data.get("storage_cluster_id"),
        )
        bcs_collector_config_name = self.generate_collector_config_name(
            bcs_cluster_id=data["bcs_cluster_id"],
            collector_config_name=data["collector_config_name"],
            collector_config_name_en=data["collector_config_name_en"],
        )
        bcs_rule = BcsRule.objects.create(rule_name=data["collector_config_name"], bcs_project_id=data["project_id"])
        # 创建路径采集项
        path_collector_config = self.create_bcs_collector(
            {
                "bk_biz_id": data["bk_biz_id"],
                "collector_config_name": bcs_collector_config_name["bcs_path_collector"]["collector_config_name"],
                "collector_config_name_en": bcs_collector_config_name["bcs_path_collector"]["collector_config_name_en"],
                "collector_scenario_id": CollectorScenarioEnum.ROW.value,
                "custom_type": data["custom_type"],
                "category_id": data["category_id"],
                "description": data["description"],
                "data_link_id": int(conf["data_link_id"]),
                "bk_app_code": bk_app_code,
                "environment": Environment.CONTAINER,
                "bcs_cluster_id": data["bcs_cluster_id"],
                "add_pod_label": data["add_pod_label"],
                "extra_labels": data["extra_labels"],
                "rule_id": bcs_rule.id,
            },
            conf=conf,
            async_bkdata=False,
        )

        # 创建标准输出采集项
        std_collector_config = self.create_bcs_collector(
            {
                "bk_biz_id": data["bk_biz_id"],
                "collector_config_name": bcs_collector_config_name["bcs_std_collector"]["collector_config_name"],
                "collector_config_name_en": bcs_collector_config_name["bcs_std_collector"]["collector_config_name_en"],
                "collector_scenario_id": CollectorScenarioEnum.ROW.value,
                "custom_type": data["custom_type"],
                "category_id": data["category_id"],
                "description": data["description"],
                "data_link_id": int(conf["data_link_id"]),
                "bk_app_code": bk_app_code,
                "environment": Environment.CONTAINER,
                "bcs_cluster_id": data["bcs_cluster_id"],
                "add_pod_label": data["add_pod_label"],
                "extra_labels": data["extra_labels"],
                "rule_id": bcs_rule.id,
            },
            conf=conf,
            async_bkdata=False,
        )
        new_path_cls_index_set, new_std_cls_index_set = self.get_or_create_bcs_project_index_set(
            bcs_project_id=data["project_id"],
            bcs_cluster_id=data["bcs_cluster_id"],
            bk_biz_id=data["bk_biz_id"],
            storage_cluster_id=conf["storage_cluster_id"],
        )
        container_collector_config_list = []
        for config in data["config"]:
            workload_type = config["container"].get("workload_type", "")
            workload_name = config["container"].get("workload_name", "")
            container_name = config["container"].get("container_name", "")
            match_labels = config["label_selector"].get("match_labels", [])
            match_expressions = config["label_selector"].get("match_expressions", [])

            is_all_container = not any([workload_type, workload_name, container_name, match_labels, match_expressions])

            if config["paths"]:
                # 配置了文件路径才需要下发路径采集
                container_collector_config_list.append(
                    ContainerCollectorConfig(
                        collector_config_id=path_collector_config.collector_config_id,
                        collector_type=ContainerCollectorType.CONTAINER,
                        namespaces=config["namespaces"],
                        any_namespace=not config["namespaces"],
                        data_encoding=config["data_encoding"],
                        params={
                            "paths": config["paths"],
                            "conditions": config["conditions"]
                            if config.get("conditions")
                            else {"type": "match", "match_type": "include", "match_content": ""},
                        },
                        workload_type=workload_type,
                        workload_name=workload_name,
                        container_name=container_name,
                        match_labels=match_labels,
                        match_expressions=match_expressions,
                        all_container=is_all_container,
                        rule_id=bcs_rule.id,
                    )
                )

            if config["enable_stdout"]:
                container_collector_config_list.append(
                    ContainerCollectorConfig(
                        collector_config_id=std_collector_config.collector_config_id,
                        collector_type=ContainerCollectorType.STDOUT,
                        namespaces=config["namespaces"],
                        any_namespace=not config["namespaces"],
                        data_encoding=config["data_encoding"],
                        params={
                            "paths": [],
                            "conditions": config["conditions"]
                            if config.get("conditions")
                            else {"type": "match", "match_type": "include", "match_content": ""},
                        },
                        workload_type=workload_type,
                        workload_name=workload_name,
                        container_name=container_name,
                        match_labels=match_labels,
                        match_expressions=match_expressions,
                        all_container=is_all_container,
                        rule_id=bcs_rule.id,
                        parent_container_config_id=path_collector_config.collector_config_id,
                    )
                )

        ContainerCollectorConfig.objects.bulk_create(container_collector_config_list)

        self.send_create_notify(path_collector_config)

        return {
            "rule_id": bcs_rule.id,
            "rule_file_index_set_id": path_collector_config.index_set_id,
            "rule_file_collector_config_id": path_collector_config.collector_config_id,
            "rule_std_index_set_id": std_collector_config.index_set_id,
            "rule_std_collector_config_id": std_collector_config.collector_config_id,
            "file_index_set_id": new_path_cls_index_set.index_set_id,
            "std_index_set_id": new_std_cls_index_set.index_set_id,
            "bk_data_id": path_collector_config.bk_data_id,
            "stdout_conf": {"bk_data_id": std_collector_config.bk_data_id},
        }

    def sync_bcs_container_task(self, data: Dict[str, Any]):
        """
        同步bcs容器采集项任务
        需要在create_bcs_container_config函数执行之后运行
        因为create_bcs_container_config函数在事务里, 异步任务可能会执行失败, 需要在事务完成之后单独执行
        """
        file_collector_config_id = data["rule_file_collector_config_id"]
        std_collector_config_id = data["rule_std_collector_config_id"]
        for collector_config_id in [file_collector_config_id, std_collector_config_id]:
            collector_config = CollectorConfig.objects.filter(
                collector_config_id=collector_config_id,
            ).first()
            if not collector_config:
                continue
            container_config = ContainerCollectorConfig.objects.filter(
                collector_config_id=collector_config_id,
            ).first()
            if not container_config:
                continue
            self.deal_self_call(
                collector_config_id=collector_config.collector_config_id,
                collector=collector_config,
                func=self.create_container_release,
                container_config=container_config,
            )

    @staticmethod
    def sync_bcs_container_bkdata_id(data: Dict[str, Any]):
        """同步bcs容器采集项bkdata_id"""
        if data["rule_file_collector_config_id"]:
            async_create_bkdata_data_id.delay(data["rule_file_collector_config_id"])
        if data["rule_std_collector_config_id"]:
            async_create_bkdata_data_id.delay(data["rule_std_collector_config_id"])

    @staticmethod
    def get_or_create_bcs_project_index_set(bcs_cluster_id, bk_biz_id, storage_cluster_id, bcs_project_id=""):
        """
        获取或创建BCS项目索引集
        """
        path_index_set = IndexSetHandler.get_or_create_bcs_project_path_index_set(
            bcs_cluster_id=bcs_cluster_id,
            bk_biz_id=bk_biz_id,
            storage_cluster_id=storage_cluster_id,
            bcs_project_id=bcs_project_id,
        )
        std_index_set = IndexSetHandler.get_or_create_bcs_project_std_index_set(
            bcs_cluster_id=bcs_cluster_id,
            bk_biz_id=bk_biz_id,
            storage_cluster_id=storage_cluster_id,
            bcs_project_id=bcs_project_id,
        )
        return path_index_set, std_index_set

    @staticmethod
    def update_bcs_project_index_set_storage(bcs_cluster_id, bk_biz_id, storage_cluster_id):
        """
        更新BCS项目索引集的存储集群配置
        """
        space_uid = bk_biz_id_to_space_uid(bk_biz_id)
        src_index_list = LogIndexSet.objects.filter(space_uid=space_uid)

        std_index_set_name = f"{bcs_cluster_id}_std"
        std_index_set = src_index_list.filter(index_set_name=std_index_set_name).first()
        path_index_set_name = f"{bcs_cluster_id}_path"
        path_index_set = src_index_list.filter(index_set_name=path_index_set_name).first()
        # 更新索引集当前存储集群配置，并创建该索引集存储集群切换记录
        if path_index_set:
            old_storage_cluster_id = path_index_set.storage_cluster_id
            if old_storage_cluster_id != storage_cluster_id:
                path_index_set.storage_cluster_id = storage_cluster_id
                path_index_set.save()
                StorageClusterRecord.objects.create(
                    index_set_id=path_index_set.index_set_id, storage_cluster_id=old_storage_cluster_id
                )
        if std_index_set:
            old_storage_cluster_id = std_index_set.storage_cluster_id
            if old_storage_cluster_id != storage_cluster_id:
                std_index_set.storage_cluster_id = storage_cluster_id
                std_index_set.save()
                StorageClusterRecord.objects.create(
                    index_set_id=std_index_set.index_set_id, storage_cluster_id=old_storage_cluster_id
                )

    @classmethod
    def generate_collector_config_name(cls, bcs_cluster_id, collector_config_name, collector_config_name_en):
        lower_cluster_id = convert_lower_cluster_id(bcs_cluster_id)
        return {
            "bcs_path_collector": {
                "collector_config_name": f"{bcs_cluster_id}_{collector_config_name}_path",
                "collector_config_name_en": f"{lower_cluster_id}_{collector_config_name_en}_path",
            },
            "bcs_std_collector": {
                "collector_config_name": f"{bcs_cluster_id}_{collector_config_name}_std",
                "collector_config_name_en": f"{lower_cluster_id}_{collector_config_name_en}_std",
            },
        }

    def create_bcs_collector(self, collector_config_params, conf, async_bkdata: bool = True):
        self.check_collector_config(collector_config_params=collector_config_params)
        try:
            self.data = CollectorConfig.objects.create(**collector_config_params)
        except IntegrityError:
            logger.warning(f"collector config name duplicate => [{collector_config_params['collector_config_name']}]")
            raise CollectorConfigNameDuplicateException()
        collector_scenario = CollectorScenario.get_instance(CollectorScenarioEnum.CUSTOM.value)
        self.data.bk_data_id = collector_scenario.update_or_create_data_id(
            bk_data_id=self.data.bk_data_id,
            data_link_id=self.data.data_link_id,
            data_name=build_bk_data_name(self.data.bk_biz_id, collector_config_params["collector_config_name"]),
            description=collector_config_params["description"]
            if collector_config_params["description"]
            else collector_config_params["collector_config_name_en"],
            encoding=META_DATA_ENCODING,
        )
        self.data.save()

        # add user_operation_record
        operation_record = {
            "username": get_request_username(),
            "biz_id": self.data.bk_biz_id,
            "record_type": UserOperationTypeEnum.COLLECTOR,
            "record_object_id": self.data.collector_config_id,
            "action": UserOperationActionEnum.CREATE,
            "params": model_to_dict(self.data, exclude=["deleted_at", "created_at", "updated_at"]),
        }
        user_operation_record.delay(operation_record)

        self._authorization_collector(self.data)
        # 创建数据平台data_id
        if async_bkdata:
            async_create_bkdata_data_id.delay(self.data.collector_config_id)

        custom_config = get_custom(collector_config_params["custom_type"])
        from apps.log_databus.handlers.etl import EtlHandler

        etl_handler = EtlHandler(self.data.collector_config_id)
        etl_params = {
            "table_id": collector_config_params["collector_config_name_en"],
            "storage_cluster_id": conf["storage_cluster_id"],
            "retention": DEFAULT_RETENTION,
            "allocation_min_days": 0,
            "storage_replies": 0,
            "etl_params": custom_config.etl_params,
            "etl_config": custom_config.etl_config,
            "fields": custom_config.fields,
        }
        etl_result = etl_handler.update_or_create(**etl_params)
        self.data.index_set_id = etl_result["index_set_id"]
        self.data.table_id = etl_result["table_id"]
        custom_config.after_hook(self.data)
        return self.data

    def check_collector_config(self, collector_config_params):
        if self._pre_check_collector_config_en(
            model_fields=collector_config_params, bk_biz_id=collector_config_params["bk_biz_id"]
        ):
            logger.error(
                "collector_config_name_en {collector_config_name_en} already exists".format(
                    collector_config_name_en=collector_config_params["collector_config_name_en"]
                )
            )
            raise CollectorConfigNameENDuplicateException(
                CollectorConfigNameENDuplicateException.MESSAGE.format(
                    collector_config_name_en=collector_config_params["collector_config_name_en"]
                )
            )
        # 判断是否已存在同bk_data_name, result_table_id
        bk_data_name = build_bk_data_name(
            bk_biz_id=collector_config_params["bk_biz_id"],
            collector_config_name_en=collector_config_params["collector_config_name_en"],
        )
        result_table_id = build_result_table_id(
            bk_biz_id=collector_config_params["bk_biz_id"],
            collector_config_name_en=collector_config_params["collector_config_name_en"],
        )
        if self._pre_check_bk_data_name(model_fields=collector_config_params, bk_data_name=bk_data_name):
            logger.error(f"bk_data_name {bk_data_name} already exists")
            raise CollectorBkDataNameDuplicateException(
                CollectorBkDataNameDuplicateException.MESSAGE.format(bk_data_name=bk_data_name)
            )
        if self._pre_check_result_table_id(model_fields=collector_config_params, result_table_id=result_table_id):
            logger.error(f"result_table_id {result_table_id} already exists")
            raise CollectorResultTableIDDuplicateException(
                CollectorResultTableIDDuplicateException.MESSAGE.format(result_table_id=result_table_id)
            )

    @transaction.atomic
    def update_bcs_container_config(self, data, rule_id):
        collectors = CollectorConfig.objects.filter(rule_id=rule_id)
        if len(collectors) != DEFAULT_COLLECTOR_LENGTH:
            raise RuleCollectorException(RuleCollectorException.MESSAGE.format(rule_id=rule_id))
        for collector in collectors:
            if collector.collector_config_name_en.endswith("_path"):
                collector.description = data["description"]
                collector.bcs_cluster_id = data["bcs_cluster_id"]
                collector.add_pod_label = data["add_pod_label"]
                collector.extra_labels = data["extra_labels"]
                collector.save()
                path_collector = collector
            if collector.collector_config_name_en.endswith("_std"):
                collector.description = data["description"]
                collector.bcs_cluster_id = data["bcs_cluster_id"]
                collector.add_pod_label = data["add_pod_label"]
                collector.extra_labels = data["extra_labels"]
                collector.save()
                std_collector = collector

        path_container_config, std_container_config = self.get_container_configs(
            data["config"], path_collector=path_collector, rule_id=rule_id
        )
        self.deal_self_call(
            collector_config_id=path_collector.collector_config_id,
            collector=path_collector,
            func=self.compare_config,
            **{"data": {"configs": path_container_config}},
        )
        self.deal_self_call(
            collector_config_id=std_collector.collector_config_id,
            collector=std_collector,
            func=self.compare_config,
            **{"data": {"configs": std_container_config}},
        )

        bcs_path_index_set, bcs_std_index_set = LogIndexSet.get_bcs_index_set(
            space_uid=bk_biz_id_to_space_uid(data["bk_biz_id"]),
            bcs_project_id=data["project_id"],
            bcs_cluster_id=data["bcs_cluster_id"],
        )
        return {
            "rule_id": rule_id,
            "rule_file_index_set_id": path_collector.index_set_id,
            "rule_std_index_set_id": std_collector.index_set_id,
            "file_index_set_id": bcs_path_index_set.index_set_id if bcs_path_index_set else None,
            "std_index_set_id": bcs_std_index_set.index_set_id if bcs_std_index_set else None,
            "bk_data_id": path_collector.bk_data_id,
            "stdout_conf": {"bk_data_id": std_collector.bk_data_id},
        }

    def deal_self_call(self, **kwargs):
        """
        collector_config_id, collector, func 必传
        """
        self.collector_config_id = kwargs["collector_config_id"]
        self.data = kwargs["collector"]
        func = kwargs["func"]
        return func(**kwargs)

    @classmethod
    def get_container_configs(cls, config, path_collector, rule_id):
        path_container_config = []
        std_container_config = []
        for conf in config:
            if conf["paths"]:
                path_container_config.append(
                    {
                        "namespaces": conf["namespaces"],
                        "any_namespace": not conf["namespaces"],
                        "data_encoding": conf["data_encoding"],
                        "params": {
                            "paths": conf["paths"],
                            "conditions": conf["conditions"]
                            if conf.get("conditions")
                            else {"type": "match", "match_type": "include", "match_content": ""},
                        },
                        "container": {
                            "workload_type": conf["container"].get("workload_type", ""),
                            "workload_name": conf["container"].get("workload_name", ""),
                            "container_name": conf["container"].get("container_name", ""),
                        },
                        "label_selector": {
                            "match_labels": conf["label_selector"].get("match_labels", []),
                            "match_expressions": conf["label_selector"].get("match_expressions", []),
                        },
                        "rule_id": rule_id,
                        "parent_container_config_id": 0,
                        "collector_type": ContainerCollectorType.CONTAINER,
                    }
                )

            if conf["enable_stdout"]:
                std_container_config.append(
                    {
                        "namespaces": conf["namespaces"],
                        "any_namespace": not conf["namespaces"],
                        "data_encoding": conf["data_encoding"],
                        "params": {
                            "paths": [],
                            "conditions": conf["conditions"]
                            if conf.get("conditions")
                            else {"type": "match", "match_type": "include", "match_content": ""},
                        },
                        "container": {
                            "workload_type": conf["container"].get("workload_type", ""),
                            "workload_name": conf["container"].get("workload_name", ""),
                            "container_name": conf["container"].get("container_name", ""),
                        },
                        "label_selector": {
                            "match_labels": conf["label_selector"].get("match_labels", []),
                            "match_expressions": conf["label_selector"].get("match_expressions", []),
                        },
                        "rule_id": rule_id,
                        "parent_container_config_id": path_collector.collector_config_id,
                        "collector_type": ContainerCollectorType.STDOUT,
                    }
                )
        return path_container_config, std_container_config

    def retry_bcs_config(self, rule_id):
        collectors = CollectorConfig.objects.filter(rule_id=rule_id)
        for collector in collectors:
            self.deal_self_call(
                collector_config_id=collector.collector_config_id,
                collector=collector,
                func=self.retry_container_collector,
            )
        return {"rule_id": rule_id}

    def delete_bcs_config(self, rule_id):
        try:
            bcs_rule = BcsRule.objects.get(id=rule_id)
        except BcsRule.DoesNotExist:
            logger.info("[delete_bcs_config] rule_id({}) does not exist, skipped".format(rule_id))
            return {"rule_id": rule_id}

        collectors = CollectorConfig.objects.filter(rule_id=bcs_rule.id)
        if len(collectors) != DEFAULT_COLLECTOR_LENGTH:
            raise RuleCollectorException(RuleCollectorException.MESSAGE.format(rule_id=rule_id))
        for collector in collectors:
            self.deal_self_call(
                collector_config_id=collector.collector_config_id, collector=collector, func=self.destroy
            )
        bcs_rule.delete()
        return {"rule_id": rule_id}

    def start_bcs_config(self, rule_id):
        collectors = CollectorConfig.objects.filter(rule_id=rule_id)
        for collector in collectors:
            self.deal_self_call(collector_config_id=collector.collector_config_id, collector=collector, func=self.start)
        return {"rule_id": rule_id}

    def stop_bcs_config(self, rule_id):
        collectors = CollectorConfig.objects.filter(rule_id=rule_id)
        for collector in collectors:
            self.deal_self_call(collector_config_id=collector.collector_config_id, collector=collector, func=self.stop)
        return {"rule_id": rule_id}

    def delete_collector_bcs_config(self, **kwargs):
        container_configs = ContainerCollectorConfig.objects.filter(collector_config_id=self.data.collector_config_id)
        for config in container_configs:
            self.delete_container_release(config)
        self.destroy()

    @staticmethod
    def get_bcs_config(bk_biz_id: int, bcs_cluster_id: str, storage_cluster_id: int = None):
        bcs_storage_config = BcsStorageClusterConfig.objects.filter(
            bk_biz_id=bk_biz_id, bcs_cluster_id=bcs_cluster_id
        ).first()
        toggle = FeatureToggleObject.toggle(BCS_COLLECTOR)
        conf = toggle.feature_config if toggle else {}
        data_link_id = int(conf.get("data_link_id") or 0)
        data_link_id = get_data_link_id(bk_biz_id=bk_biz_id, data_link_id=data_link_id)
        # 优先使用传的集群ID, 传的集群ID和bcs业务指定存储集群都不存在时, 使用第一个默认集群
        if not storage_cluster_id:
            storage_cluster_id = (
                bcs_storage_config.storage_cluster_id if bcs_storage_config else conf.get("storage_cluster_id")
            )
        if not storage_cluster_id:
            es_clusters = TransferApi.get_cluster_info({"cluster_type": STORAGE_CLUSTER_TYPE, "no_request": True})
            for es in es_clusters:
                if es["cluster_config"]["is_default_cluster"]:
                    storage_cluster_id = es["cluster_config"]["cluster_id"]

        if not storage_cluster_id:
            raise ValueError("default es cluster not exists.")
        return {"data_link_id": data_link_id, "storage_cluster_id": storage_cluster_id}

    def compare_config(self, data, collector_config_id, **kwargs):
        container_configs = ContainerCollectorConfig.objects.filter(collector_config_id=collector_config_id)
        container_configs = list(container_configs)
        config_length = len(data["configs"])
        for x in range(config_length):
            is_all_container = not any(
                [
                    data["configs"][x]["container"]["workload_type"],
                    data["configs"][x]["container"]["workload_name"],
                    data["configs"][x]["container"]["container_name"],
                    data["configs"][x]["label_selector"]["match_labels"],
                    data["configs"][x]["label_selector"]["match_expressions"],
                ]
            )
            if x < len(container_configs):
                container_configs[x].namespaces = data["configs"][x]["namespaces"]
                container_configs[x].any_namespace = not data["configs"][x]["namespaces"]
                container_configs[x].data_encoding = data["configs"][x]["data_encoding"]
                container_configs[x].params = (
                    {
                        "paths": data["configs"][x]["paths"],
                        "conditions": {"type": "match", "match_type": "include", "match_content": ""},
                    }
                    if not data["configs"][x]["params"]
                    else data["configs"][x]["params"]
                )
                container_configs[x].workload_type = data["configs"][x]["container"]["workload_type"]
                container_configs[x].workload_name = data["configs"][x]["container"]["workload_name"]
                container_configs[x].container_name = data["configs"][x]["container"]["container_name"]
                container_configs[x].match_labels = data["configs"][x]["label_selector"]["match_labels"]
                container_configs[x].match_expressions = data["configs"][x]["label_selector"]["match_expressions"]
                container_configs[x].collector_type = data["configs"][x]["collector_type"]
                container_configs[x].all_container = is_all_container
                container_configs[x].raw_config = data["configs"][x].get("raw_config")
                container_configs[x].parent_container_config_id = data["configs"][x].get(
                    "parent_container_config_id", 0
                )
                container_configs[x].rule_id = data["configs"][x].get("rule_id", 0)
                container_configs[x].save()
                container_config = container_configs[x]
            else:
                container_config = ContainerCollectorConfig(
                    collector_config_id=collector_config_id,
                    namespaces=data["configs"][x]["namespaces"],
                    any_namespace=not data["configs"][x]["namespaces"],
                    data_encoding=data["configs"][x]["data_encoding"],
                    params={
                        "paths": data["configs"][x]["paths"],
                        "conditions": {"type": "match", "match_type": "include", "match_content": ""},
                    }
                    if not data["configs"][x]["params"]
                    else data["configs"][x]["params"],
                    workload_type=data["configs"][x]["container"]["workload_type"],
                    workload_name=data["configs"][x]["container"]["workload_name"],
                    container_name=data["configs"][x]["container"]["container_name"],
                    match_labels=data["configs"][x]["label_selector"]["match_labels"],
                    match_expressions=data["configs"][x]["label_selector"]["match_expressions"],
                    collector_type=data["configs"][x]["collector_type"],
                    all_container=is_all_container,
                    raw_config=data["configs"][x].get("raw_config"),
                    parent_container_config_id=data["configs"][x].get("parent_container_config_id", 0),
                    rule_id=data["configs"][x].get("rule_id", 0),
                )
                container_config.save()
                container_configs.append(container_config)
            self.create_container_release(container_config=container_config)
        delete_container_configs = container_configs[config_length::]
        for config in delete_container_configs:
            # 增量比对后，需要真正删除配置
            self.delete_container_release(config, delete_config=True)

    def create_container_release(self, container_config: ContainerCollectorConfig, **kwargs):
        """
        创建容器采集配置
        :param container_config: 容器采集配置实例
        """
        from apps.log_databus.tasks.collector import create_container_release

        if self.data.yaml_config_enabled and container_config.raw_config:
            # 如果开启了yaml模式且有原始配置，则优先使用
            request_params = copy.deepcopy(container_config.raw_config)
            request_params["dataId"] = self.data.bk_data_id
        else:
            deal_collector_scenario_param(container_config.params)
            request_params = self.collector_container_config_to_raw_config(self.data, container_config)
        name = self.generate_bklog_config_name(container_config.id)

        container_config.status = ContainerCollectStatus.PENDING.value
        container_config.status_detail = _("等待配置下发")
        container_config.save()

        create_container_release.delay(
            bcs_cluster_id=self.data.bcs_cluster_id,
            container_config_id=container_config.id,
            config_name=name,
            config_params=request_params,
        )

    def generate_bklog_config_name(self, container_config_id) -> str:
        return "{}-{}-{}".format(
            self.data.collector_config_name_en.lower(), self.data.bk_biz_id, container_config_id
        ).replace("_", "-")

    def delete_container_release(self, container_config, delete_config=False):
        from apps.log_databus.tasks.collector import delete_container_release

        name = self.generate_bklog_config_name(container_config.id)
        container_config.status = ContainerCollectStatus.PENDING.value
        container_config.save()

        delete_container_release.delay(
            bcs_cluster_id=self.data.bcs_cluster_id,
            container_config_id=container_config.id,
            config_name=name,
            delete_config=delete_config,
        )

    def list_bcs_clusters(self, bk_biz_id):
        if not bk_biz_id:
            return []
        bcs_clusters = BcsHandler().list_bcs_cluster(bk_biz_id=bk_biz_id)
        for cluster in bcs_clusters:
            cluster["name"] = cluster["cluster_name"]
            cluster["id"] = cluster["cluster_id"]
        return bcs_clusters

    def list_workload_type(self):
        toggle = FeatureToggleObject.toggle(BCS_DEPLOYMENT_TYPE)
        return (
            toggle.feature_config
            if toggle
            else [WorkLoadType.DEPLOYMENT, WorkLoadType.JOB, WorkLoadType.DAEMON_SET, WorkLoadType.STATEFUL_SET]
        )

    def get_cluster_info(self, bk_biz_id, bcs_cluster_id):
        bcs_clusters = BcsHandler().list_bcs_cluster(bk_biz_id=bk_biz_id)
        cluster_info = None
        for c in bcs_clusters:
            if c["cluster_id"] == bcs_cluster_id:
                cluster_info = c
                break

        if cluster_info is None:
            raise BcsClusterIdNotValidException()
        return cluster_info

    def list_namespace(self, bk_biz_id, bcs_cluster_id):
        cluster_info = self.get_cluster_info(bk_biz_id, bcs_cluster_id)
        space = Space.objects.get(bk_biz_id=bk_biz_id)
        if cluster_info["is_shared"]:
            if space.space_type_id == SpaceTypeEnum.BCS.value:
                project_id_to_ns = BcsHandler().list_bcs_shared_cluster_namespace(bcs_cluster_id=bcs_cluster_id)
                return [{"id": n, "name": n} for n in project_id_to_ns.get(space.space_id, [])]
            elif space.space_type_id == SpaceTypeEnum.BKCC.value:
                # 如果是业务，先获取业务关联了哪些项目，再将每个项目有权限的ns过滤出来
                bcs_projects = BcsCcApi.list_project()
                project_ids = {p["project_id"] for p in bcs_projects if str(p["cc_app_id"]) == str(bk_biz_id)}
                project_id_to_ns = BcsHandler().list_bcs_shared_cluster_namespace(bcs_cluster_id=bcs_cluster_id)
                namespaces = set()
                for project_id, ns_list in project_id_to_ns.items():
                    if project_id not in project_ids:
                        continue
                    for ns in ns_list:
                        namespaces.add(ns)
                return [{"id": n, "name": n} for n in namespaces]
            elif space.space_type_id == SpaceTypeEnum.BKCI.value and space.space_code:
                project_id_to_ns = BcsHandler().list_bcs_shared_cluster_namespace(bcs_cluster_id=bcs_cluster_id)
                return [{"id": n, "name": n} for n in project_id_to_ns.get(space.space_code, [])]
            else:
                return []

        api_instance = Bcs(cluster_id=bcs_cluster_id).api_instance_core_v1
        try:
            namespaces = api_instance.list_namespace().to_dict()
        except Exception as e:  # pylint:disable=broad-except
            logger.error(f"call list_namespace{e}")
            raise BCSApiException(BCSApiException.MESSAGE.format(error=e))
        if not namespaces.get("items"):
            return []

        return [
            {"id": namespace["metadata"]["name"], "name": namespace["metadata"]["name"]}
            for namespace in namespaces["items"]
        ]

    def list_topo(self, topo_type, bk_biz_id, bcs_cluster_id, namespace):
        namespace_list = [ns for ns in namespace.split(",") if ns]

        collector_type = (
            ContainerCollectorType.NODE if topo_type == TopoType.NODE.value else ContainerCollectorType.CONTAINER
        )
        self.check_cluster_config(bk_biz_id, collector_type, bcs_cluster_id, namespace_list)

        api_instance = Bcs(cluster_id=bcs_cluster_id).api_instance_core_v1
        result = {"id": bcs_cluster_id, "name": bcs_cluster_id, "type": "cluster"}
        if topo_type == TopoType.NODE.value:
            node_result = []
            nodes = api_instance.list_node().to_dict()
            items = nodes.get("items", [])
            for node in items:
                node_result.append({"id": node["metadata"]["name"], "name": node["metadata"]["name"], "type": "node"})
            result["children"] = node_result
            return result
        if topo_type == TopoType.POD.value:
            result["children"] = []
            if namespace_list:
                for namespace_item in namespace_list:
                    namespace_result = {"id": namespace_item, "name": namespace_item, "type": "namespace"}
                    pods = api_instance.list_namespaced_pod(namespace=namespace_item).to_dict()
                    pod_result = []
                    items = pods.get("items", [])
                    for pod in items:
                        pod_result.append(
                            {"id": pod["metadata"]["name"], "name": pod["metadata"]["name"], "type": "pod"}
                        )
                    namespace_result["children"] = pod_result
                    result["children"].append(namespace_result)
                return result
            pods = api_instance.list_pod_for_all_namespaces().to_dict()
            namespaced_dict = defaultdict(list)
            items = pods.get("items", [])
            for pod in items:
                namespaced_dict[pod["metadata"]["namespace"]].append(
                    {"id": pod["metadata"]["name"], "name": pod["metadata"]["name"], "type": "pod"}
                )
            for namespace, pod in namespaced_dict.items():
                result["children"].append({"id": namespace, "name": namespace, "type": "namespace", "children": pod})
            return result

    def get_labels(self, topo_type, bcs_cluster_id, namespace, name):
        api_instance = Bcs(cluster_id=bcs_cluster_id).api_instance_core_v1
        if topo_type == TopoType.NODE.value:
            nodes = api_instance.list_node(field_selector="metadata.name={}".format(name)).to_dict()
            return self.generate_label(nodes)
        if topo_type == TopoType.POD.value:
            if not namespace:
                raise MissedNamespaceException()
            pods = api_instance.list_namespaced_pod(
                field_selector="metadata.name={}".format(name), namespace=namespace
            ).to_dict()
            return self.generate_label(pods)

    @classmethod
    def generate_label(cls, obj_dict):
        if not obj_dict or not obj_dict["items"]:
            return []
        obj_item, *_ = obj_dict["items"]
        if not obj_item["metadata"]["labels"]:
            return []
        return [
            {"key": label_key, "value": label_valus}
            for label_key, label_valus in obj_item["metadata"]["labels"].items()
        ]

    @classmethod
    def filter_pods(cls, pods, namespaces=None, workload_type="", workload_name="", container_name=""):
        container_names = container_name.split(",") if container_name else []
        pattern = re.compile(workload_name)
        filtered_pods = []
        for pod in pods.items:
            # 命名空间匹配
            if namespaces and pod.metadata.namespace not in namespaces:
                continue

            # 工作负载匹配
            if not pod.metadata.owner_references:
                continue

            pod_workload_type = pod.metadata.owner_references[0].kind
            pod_workload_name = pod.metadata.owner_references[0].name

            if pod_workload_type == "ReplicaSet":
                # ReplicaSet 需要做特殊处理
                pod_workload_name = pod_workload_name.rsplit("-", 1)[0]
                pod_workload_type = "Deployment"

            if workload_type and workload_type != pod_workload_type:
                continue

            if workload_name and not pattern.match(pod_workload_name):
                continue

            # 容器名匹配
            if container_names:
                for container in pod.spec.containers:
                    if container.name in container_names:
                        break
                else:
                    continue

            filtered_pods.append(pod)

        return [(pod.metadata.namespace, pod.metadata.name) for pod in filtered_pods]

    @classmethod
    def preview_containers(cls, bcs_cluster_id, topo_type, label_selector=None, namespaces=None, container=None):
        """
        预览匹配到的 nodes 或 pods
        """
        container = container or {}
        namespaces = namespaces or []
        label_selector = label_selector or {}

        # 将标签匹配条件转换为表达式
        match_expressions = label_selector.get("match_expressions", [])

        # match_labels 本质上是个字典，需要去重
        match_labels = {label["key"]: label["value"] for label in label_selector.get("match_labels", [])}
        match_labels_list = ["{} = {}".format(label[0], label[1]) for label in match_labels.items()]

        for expression in match_expressions:
            if expression["operator"] == LabelSelectorOperator.IN:
                expr = "{} in {}".format(expression["key"], expression["value"])
            elif expression["operator"] == LabelSelectorOperator.NOT_IN:
                expr = "{} notin {}".format(expression["key"], expression["value"])
            elif expression["operator"] == LabelSelectorOperator.EXISTS:
                expr = "{}".format(expression["key"])
            elif expression["operator"] == LabelSelectorOperator.DOES_NOT_EXIST:
                expr = "!{}".format(expression["key"])
            else:
                expr = "{} = {}".format(expression["key"], expression["value"])
            match_labels_list.append(expr)
        selector_expression = ", ".join(match_labels_list)

        api_instance = Bcs(cluster_id=bcs_cluster_id).api_instance_core_v1
        previews = []

        # Node 预览
        if topo_type == TopoType.NODE.value:
            if selector_expression:
                # 如果有多条表达式，需要拆分为多个去请求，以获取每个表达式实际匹配的数量
                nodes = api_instance.list_node(label_selector=selector_expression)
            else:
                nodes = api_instance.list_node()
            previews.append(
                {"group": "node", "total": len(nodes.items), "items": [item.metadata.name for item in nodes.items]}
            )
            return previews

        # Pod 预览
        # 当存在标签表达式时，以标签表达式维度展示
        # 当不存在标签表达式时，以namespace维度展示
        if selector_expression:
            if not namespaces or len(namespaces) > 1:
                pods = api_instance.list_pod_for_all_namespaces(label_selector=selector_expression)
            else:
                pods = api_instance.list_namespaced_pod(label_selector=selector_expression, namespace=namespaces[0])
        else:
            if not namespaces or len(namespaces) > 1:
                pods = api_instance.list_pod_for_all_namespaces()
            else:
                pods = api_instance.list_namespaced_pod(namespace=namespaces[0])

        pods = cls.filter_pods(pods, namespaces=namespaces, **container)

        # 按 namespace进行分组
        namespace_pods = defaultdict(list)
        for pod in pods:
            namespace = pod[0]
            namespace_pods[namespace].append(pod[1])

        for namespace, ns_pods in namespace_pods.items():
            previews.append({"group": f"namespace = {namespace}", "total": len(ns_pods), "items": ns_pods})

        return previews

    @classmethod
    def generate_objs(cls, objs_dict, namespaces=None):
        result = []
        if not objs_dict.get("items"):
            return result
        for item in objs_dict["items"]:
            if not namespaces or item["metadata"]["namespace"] in namespaces:
                # 有指定命名空间的，按命名空间过滤
                result.append(item["metadata"]["name"])
        return result

    def get_workload(self, workload_type, bcs_cluster_id, namespace):
        bcs = Bcs(cluster_id=bcs_cluster_id)

        namespaces = [ns for ns in namespace.split(",") if ns]

        if len(namespaces) == 1:
            workload_type_handler_dict = {
                WorkLoadType.DEPLOYMENT: bcs.api_instance_apps_v1.list_namespaced_deployment,
                WorkLoadType.STATEFUL_SET: bcs.api_instance_apps_v1.list_namespaced_stateful_set,
                WorkLoadType.JOB: bcs.api_instance_batch_v1.list_namespaced_job,
                WorkLoadType.DAEMON_SET: bcs.api_instance_apps_v1.list_namespaced_daemon_set,
            }
            workload_handler = workload_type_handler_dict.get(workload_type)
            if not workload_handler:
                return []
            return self.generate_objs(workload_handler(namespace=namespace).to_dict())

        workload_type_handler_dict = {
            WorkLoadType.DEPLOYMENT: bcs.api_instance_apps_v1.list_deployment_for_all_namespaces,
            WorkLoadType.STATEFUL_SET: bcs.api_instance_apps_v1.list_stateful_set_for_all_namespaces,
            WorkLoadType.JOB: bcs.api_instance_batch_v1.list_job_for_all_namespaces,
            WorkLoadType.DAEMON_SET: bcs.api_instance_apps_v1.list_daemon_set_for_all_namespaces,
        }
        workload_handler = workload_type_handler_dict.get(workload_type)
        if not workload_handler:
            return []

        return self.generate_objs(workload_handler().to_dict(), namespaces=namespaces)

    def validate_container_config_yaml(self, bk_biz_id, bcs_cluster_id, yaml_config: str):
        """
        解析容器日志yaml配置
        """

        class PatchedFullLoader(yaml.FullLoader):
            """
            yaml里面如果有 = 字符串会导致解析失败：https://github.com/yaml/pyyaml/issues/89
            例如:
              filters:
              - conditions:
                - index: "0"
                  key: Jul
                  op: =      # error!
            需要通过这个 loader 去 patch 掉
            """

            yaml_implicit_resolvers = yaml.FullLoader.yaml_implicit_resolvers.copy()
            yaml_implicit_resolvers.pop("=")

        try:
            # 验证是否为合法的 yaml 格式
            configs = [conf for conf in yaml.load_all(yaml_config, Loader=PatchedFullLoader)]
            # 兼容用户直接把整个yaml粘贴过来的情况，这个时候只取 spec 字段
            configs_to_check = [conf["spec"] if "spec" in conf else conf for conf in configs]
            slz = ContainerCollectorYamlSerializer(data=configs_to_check, many=True)
            slz.is_valid(raise_exception=True)

            if not slz.validated_data:
                raise ValueError(_("配置项不能为空"))
        except ValidationError as err:

            def error_msg(value, results):
                if isinstance(value, list):
                    for v in value:
                        error_msg(v, results)
                    return
                for k, v in list(value.items()):
                    if isinstance(v, dict):
                        error_msg(v, results)
                    elif isinstance(v, list) and isinstance(v[0], ErrorDetail):
                        results.append("{}: {}".format(k, v[0][:-1]))
                    else:
                        for v_msg in v:
                            error_msg(v_msg, results)

            parse_result = []

            def gen_err_topo_message(detail_item: Union[List, Dict, str], result_list: list, prefix: str = ""):
                if isinstance(detail_item, str):
                    result_list.append("{}: {}".format(prefix, detail_item))

                elif isinstance(detail_item, list) and isinstance(detail_item[0], ErrorDetail):
                    gen_err_topo_message(detail_item=detail_item[0], result_list=result_list, prefix=prefix)

                elif isinstance(detail_item, dict):
                    for k, v in detail_item.items():
                        temp_prefix = ".".join([prefix, str(k)]) if prefix else k
                        gen_err_topo_message(detail_item=v, result_list=result_list, prefix=temp_prefix)

            for item in err.detail:
                gen_err_topo_message(detail_item=item, result_list=parse_result)

            return {
                "origin_text": yaml_config,
                "parse_status": False,
                "parse_result": [
                    {"start_line_number": 0, "end_line_number": 0, "message": error} for error in parse_result
                ],
            }
        except Exception as e:  # pylint: disable=broad-except
            return {
                "origin_text": yaml_config,
                "parse_status": False,
                "parse_result": [
                    {"start_line_number": 0, "end_line_number": 0, "message": _("配置格式不合法: {err}").format(err=e)}
                ],
            }

        add_pod_label = False
        extra_labels = {}
        container_configs = []

        for config in slz.validated_data:
            log_config_type = config["logConfigType"]

            # 校验配置
            try:
                self.check_cluster_config(
                    bk_biz_id=bk_biz_id,
                    collector_type=log_config_type,
                    bcs_cluster_id=bcs_cluster_id,
                    namespace_list=config.get("namespaceSelector", {}).get("matchNames", []),
                )
            except AllNamespaceNotAllowedException:
                return {
                    "origin_text": yaml_config,
                    "parse_status": False,
                    "parse_result": [
                        {
                            "start_line_number": 0,
                            "end_line_number": 0,
                            "message": _("配置校验失败: namespaceSelector 共享集群下 any 不允许为 true，" "且 matchNames 不允许为空，请检查"),
                        }
                    ],
                }
            except Exception as e:  # noqa
                return {
                    "origin_text": yaml_config,
                    "parse_status": False,
                    "parse_result": [
                        {"start_line_number": 0, "end_line_number": 0, "message": _("配置校验失败: {err}").format(err=e)}
                    ],
                }

            add_pod_label = config["addPodLabel"]
            extra_labels = config.get("extMeta", {})
            conditions = convert_filters_to_collector_condition(config.get("filters", []), config.get("delimiter", ""))

            match_expressions = config.get("labelSelector", {}).get("matchExpressions", [])
            for expr in match_expressions:
                # 转换为字符串
                expr["value"] = ",".join(expr.get("values") or [])

            container_configs.append(
                {
                    "namespaces": config.get("namespaceSelector", {}).get("matchNames", []),
                    "container": {
                        "workload_type": config.get("workloadType", ""),
                        "workload_name": config.get("workloadName", ""),
                        "container_name": ",".join(config["containerNameMatch"])
                        if config.get("containerNameMatch")
                        else "",
                    },
                    "label_selector": {
                        "match_labels": [
                            {"key": key, "operator": "=", "value": value}
                            for key, value in config.get("labelSelector", {}).get("matchLabels", {}).items()
                        ],
                        "match_expressions": match_expressions,
                    },
                    "params": {
                        "paths": config.get("path", []),
                        "conditions": conditions,
                        "multiline_pattern": config.get("multiline", {}).get("pattern") or "",
                        "multiline_max_lines": config.get("multiline", {}).get("maxLines") or 10,
                        "multiline_timeout": (config.get("multiline", {}).get("timeout") or "10s").rstrip("s"),
                    },
                    "data_encoding": config["encoding"],
                    "collector_type": log_config_type,
                    "raw_config": config,
                }
            )

        return {
            "origin_text": yaml_config,
            "parse_status": True,
            "parse_result": {
                "environment": Environment.CONTAINER,
                "extra_labels": [{"key": key, "value": value} for key, value in extra_labels.items()],
                "add_pod_label": add_pod_label,
                "configs": container_configs,
            },
        }

    def fast_create(self, params: dict) -> dict:
        params["params"]["encoding"] = params["data_encoding"]
        # 如果没传入集群ID, 则随机给一个公共集群
        if not params.get("storage_cluster_id"):
            storage_cluster_id = get_random_public_cluster_id(bk_biz_id=params["bk_biz_id"])
            if not storage_cluster_id:
                raise PublicESClusterNotExistException()
            params["storage_cluster_id"] = storage_cluster_id
        # 如果没传入数据链路ID, 则按照优先级选取一个集群ID
        data_link_id = int(params.get("data_link_id") or 0)
        params["data_link_id"] = get_data_link_id(bk_biz_id=params["bk_biz_id"], data_link_id=data_link_id)
        self.only_create_or_update_model(params)
        self.create_or_update_subscription(params)

        params["table_id"] = params["collector_config_name_en"]
        index_set_id = self.create_or_update_clean_config(False, params).get("index_set_id", 0)
        self.send_create_notify(self.data)
        return {
            "collector_config_id": self.data.collector_config_id,
            "bk_data_id": self.data.bk_data_id,
            "subscription_id": self.data.subscription_id,
            "task_id_list": self.data.task_id_list,
            "index_set_id": index_set_id,
        }

    def fast_update(self, params: dict) -> dict:
        if self.data and not self.data.is_active:
            raise CollectorActiveException()
        bkdata_biz_id = self.data.bkdata_biz_id if self.data.bkdata_biz_id else self.data.bk_biz_id
        bk_data_name = build_bk_data_name(
            bk_biz_id=bkdata_biz_id, collector_config_name_en=self.data.collector_config_name_en
        )
        self.cat_illegal_ips(params)

        collector_config_fields = [
            "collector_config_name",
            "description",
            "target_node_type",
            "target_nodes",
            "params",
            "extra_labels",
        ]
        model_fields = {i: params[i] for i in collector_config_fields if params.get(i)}

        with transaction.atomic():
            try:
                _collector_config_name = self.data.collector_config_name
                if self.data.bk_data_id and self.data.bk_data_name != bk_data_name:
                    TransferApi.modify_data_id({"data_id": self.data.bk_data_id, "data_name": bk_data_name})
                    logger.info(
                        "[modify_data_name] bk_data_id=>{}, data_name {}=>{}".format(
                            self.data.bk_data_id, self.data.bk_data_name, bk_data_name
                        )
                    )
                    self.data.bk_data_name = bk_data_name

                for key, value in model_fields.items():
                    setattr(self.data, key, value)
                self.data.save()

                # collector_config_name更改后更新索引集名称
                if _collector_config_name != self.data.collector_config_name and self.data.index_set_id:
                    index_set_name = _("[采集项]") + self.data.collector_config_name
                    LogIndexSet.objects.filter(index_set_id=self.data.index_set_id).update(
                        index_set_name=index_set_name
                    )

                # 更新数据源
                if params.get("is_allow_alone_data_id", True):
                    if self.data.etl_processor == ETLProcessorChoices.BKBASE.value:
                        transfer_data_id = self.update_or_create_data_id(
                            self.data, etl_processor=ETLProcessorChoices.TRANSFER.value
                        )
                        self.data.bk_data_id = self.update_or_create_data_id(self.data, bk_data_id=transfer_data_id)
                    else:
                        self.data.bk_data_id = self.update_or_create_data_id(self.data)
                    self.data.save()

            except Exception as e:
                logger.warning(f"modify collector config name failed, err: {e}")
                raise ModifyCollectorConfigException(ModifyCollectorConfigException.MESSAGE.format(e))

        # add user_operation_record
        operation_record = {
            "username": get_request_username(),
            "biz_id": self.data.bk_biz_id,
            "record_type": UserOperationTypeEnum.COLLECTOR,
            "record_object_id": self.data.collector_config_id,
            "action": UserOperationActionEnum.UPDATE,
            "params": model_to_dict(self.data, exclude=["deleted_at", "created_at", "updated_at"]),
        }
        user_operation_record.delay(operation_record)

        try:
            if params.get("params"):
                params["params"]["encoding"] = params["data_encoding"]
                collector_scenario = CollectorScenario.get_instance(self.data.collector_scenario_id)
                self._update_or_create_subscription(
                    collector_scenario=collector_scenario, params=params["params"], is_create=False
                )
        finally:
            if (
                params.get("is_allow_alone_data_id", True)
                and params.get("etl_processor") != ETLProcessorChoices.BKBASE.value
            ):
                # 创建数据平台data_id
                async_create_bkdata_data_id.delay(self.data.collector_config_id)

        params["table_id"] = self.data.collector_config_name_en
        self.create_or_update_clean_config(True, params)

        return {"collector_config_id": self.data.collector_config_id}

    def create_or_update_subscription(self, params):
        """STEP2: 创建|修改订阅"""
        is_create = True if self.data else False
        try:
            collector_scenario = CollectorScenario.get_instance(self.data.collector_scenario_id)
            self._update_or_create_subscription(
                collector_scenario=collector_scenario, params=params["params"], is_create=is_create
            )
        finally:
            if (
                params.get("is_allow_alone_data_id", True)
                and params.get("etl_processor") != ETLProcessorChoices.BKBASE.value
            ):
                # 创建数据平台data_id
                async_create_bkdata_data_id.delay(self.data.collector_config_id)

    def create_or_update_clean_config(self, is_update, params):
        if is_update:
            table_id = self.data.table_id
            # 更新场景，需要把之前的存储设置拿出来，和更新的配置合并一下
            result_table_info = TransferApi.get_result_table_storage(
                {"result_table_list": table_id, "storage_type": "elasticsearch"}
            )
            result_table = result_table_info.get(table_id, {})
            if not result_table:
                raise ResultTableNotExistException(ResultTableNotExistException.MESSAGE.format(table_id))

            default_etl_params = {
                "es_shards": result_table["storage_config"]["index_settings"]["number_of_shards"],
                "storage_replies": result_table["storage_config"]["index_settings"]["number_of_replicas"],
                "storage_cluster_id": result_table["cluster_config"]["cluster_id"],
                "retention": result_table["storage_config"]["retention"],
                "allocation_min_days": params.get("allocation_min_days", 0),
                "etl_config": self.data.etl_config,
            }
            default_etl_params.update(params)
            params = default_etl_params

        from apps.log_databus.handlers.etl import EtlHandler

        etl_handler = EtlHandler.get_instance(self.data.collector_config_id)
        return etl_handler.update_or_create(**params)

    @classmethod
    def collector_container_config_to_raw_config(
        cls, collector_config: CollectorConfig, container_config: ContainerCollectorConfig
    ) -> dict:
        """
        根据采集配置和容器采集配置实例创建容器采集配置
        @param collector_config: 采集配置
        @param container_config: 容器采集配置实例
        @return:
        """
        raw_config = cls.container_config_to_raw_config(container_config)
        raw_config.update(
            {
                "dataId": collector_config.bk_data_id,
                "extMeta": {label["key"]: label["value"] for label in collector_config.extra_labels},
                "addPodLabel": collector_config.add_pod_label,
            }
        )
        return raw_config

    @classmethod
    def container_config_to_raw_config(cls, container_config: ContainerCollectorConfig) -> dict:
        """
        根据容器采集配置实例创建容器采集配置
        @param container_config: 容器采集配置实例
        @return:
        """
        filters, _ = deal_collector_scenario_param(container_config.params)
        raw_config = {
            "path": container_config.params["paths"],
            "encoding": container_config.data_encoding,
            "logConfigType": container_config.collector_type,
            "allContainer": container_config.all_container,
            "namespaceSelector": {"any": container_config.any_namespace, "matchNames": container_config.namespaces},
            "workloadType": container_config.workload_type,
            "workloadName": container_config.workload_name,
            "containerNameMatch": container_config.container_name.split(",") if container_config.container_name else [],
            "labelSelector": {
                "matchLabels": {label["key"]: label["value"] for label in container_config.match_labels}
                if container_config.match_labels
                else {},
                "matchExpressions": [
                    {
                        "key": expression["key"],
                        "operator": expression["operator"],
                        "values": [v.strip() for v in expression.get("value", "").split(",") if v.strip()],
                    }
                    for expression in container_config.match_expressions
                ]
                if container_config.match_expressions
                else [],
            },
            "multiline": {
                "pattern": container_config.params.get("multiline_pattern"),
                "maxLines": container_config.params.get("multiline_max_lines"),
                "timeout": (
                    f"{container_config.params['multiline_timeout']}s"
                    if "multiline_timeout" in container_config.params
                    else None
                ),
            },
            "delimiter": container_config.params.get("conditions", {}).get("separator", ""),
            "filters": filters,
        }

        slz = ContainerCollectorYamlSerializer(data=raw_config)
        slz.is_valid(raise_exception=True)

        # validated_data 含有 OrderedDict ，后面 yaml.safe_dump 不支持 OrderedDict，需要转换为原生 dict
        return json.loads(json.dumps(slz.validated_data))

    @classmethod
    def container_dict_configs_to_yaml(
        cls, container_configs: List[Dict], add_pod_label: bool, extra_labels: List
    ) -> str:
        """
        将字典格式的容器采集配置转为yaml
        @param container_configs: 容器采集配置实例
        @param add_pod_label: 上报时是否把标签带上
        @param extra_labels: 额外标签
        @return: 将多个配置转为yaml结果
        """
        result = []

        for container_config in container_configs:
            # 排除多的字段，防止在ContainerCollectorConfig作为参数时出现got an unexpected keyword argument
            # 同时需要将该字段内的参数平铺，用来在生成默认的yaml时减少部分产生null值
            for field in CONTAINER_CONFIGS_TO_YAML_EXCLUDE_FIELDS:
                if field in container_config:
                    exclude_field = container_config.pop(field)
                    container_config.update(exclude_field)

            # 与ContainerCollectorConfig创建时计算属性一致
            computed_fields = {
                "all_container": not any(
                    [
                        container_config["workload_type"],
                        container_config["workload_name"],
                        container_config["container_name"],
                        container_config["match_labels"],
                        container_config["match_expressions"],
                    ]
                ),
                "any_namespace": not container_config["namespaces"],
            }
            container_config.update(computed_fields)

            # 参数构造完成后生成raw_config
            container_raw_config = cls.container_config_to_raw_config(ContainerCollectorConfig(**container_config))
            container_raw_config.update(
                {
                    "extMeta": {label["key"]: label["value"] for label in extra_labels if label},
                    "addPodLabel": add_pod_label,
                }
            )
            result.append(container_raw_config)

        return yaml.safe_dump_all(result)

    @classmethod
    def send_create_notify(cls, collector_config: CollectorConfig):
        try:
            space = Space.objects.get(bk_biz_id=collector_config.bk_biz_id)
            space_uid = space.space_uid
            space_name = space.space_name
        except Space.DoesNotExist:
            space_uid = collector_config.bk_biz_id
            space_name = collector_config.bk_biz_id
        content = _("有新采集项创建，请关注！采集项ID: {}, 采集项名称: {}, 空间ID: {}, 空间名称: {}, 创建者: {}, 来源: {}").format(
            collector_config.collector_config_id,
            collector_config.collector_config_name,
            space_uid,
            space_name,
            collector_config.created_by,
            collector_config.bk_app_code,
        )

        NOTIFY_EVENT(content=content, dimensions={"space_uid": space_uid, "msg_type": "create_collector_config"})


def get_data_link_id(bk_biz_id: int, data_link_id: int = 0) -> int:
    """
    获取随机的链路ID
    优先级如下:
    1. 传入的data_link_id
    2. 业务可见的私有链路ID
    3. 公共链路ID
    4. 透传0到监控使用监控的默认链路
    """
    if data_link_id:
        return data_link_id
    # 业务可见的私有链路ID
    data_link_obj = DataLinkConfig.objects.filter(bk_biz_id=bk_biz_id).order_by("data_link_id").first()
    if data_link_obj:
        return data_link_obj.data_link_id
    # 公共链路ID
    data_link_obj = DataLinkConfig.objects.filter(bk_biz_id=0).order_by("data_link_id").first()
    if data_link_obj:
        return data_link_obj.data_link_id

    return data_link_id


def get_random_public_cluster_id(bk_biz_id: int) -> int:
    from apps.log_databus.handlers.storage import StorageHandler

    # 拥有使用权限的集群列表
    clusters = StorageHandler().get_cluster_groups_filter(bk_biz_id=bk_biz_id)
    for cluster in clusters:
        if cluster.get("storage_cluster_id"):
            return cluster["storage_cluster_id"]

    return 0


def build_bk_table_id(bk_biz_id: int, collector_config_name_en: str) -> str:
    """
    根据bk_biz_id和collector_config_name_en构建table_id
    """
    bk_biz_id = int(bk_biz_id)
    if bk_biz_id >= 0:
        bk_table_id = f"{bk_biz_id}_{settings.TABLE_ID_PREFIX}_{collector_config_name_en}"
    else:
        bk_table_id = (
            f"{settings.TABLE_SPACE_PREFIX}_{-bk_biz_id}_{settings.TABLE_ID_PREFIX}_{collector_config_name_en}"
        )
    return bk_table_id


def build_bk_data_name(bk_biz_id: int, collector_config_name_en: str) -> str:
    """
    根据bk_biz_id和collector_config_name_en构建bk_data_name
    @param bk_biz_id:
    @param collector_config_name_en:
    @return:
    """
    bk_biz_id = int(bk_biz_id)
    if bk_biz_id >= 0:
        bk_data_name = f"{bk_biz_id}_{settings.TABLE_ID_PREFIX}_{collector_config_name_en}"
    else:
        bk_data_name = (
            f"{settings.TABLE_SPACE_PREFIX}_{-bk_biz_id}_{settings.TABLE_ID_PREFIX}_{collector_config_name_en}"
        )
    return bk_data_name


def build_result_table_id(bk_biz_id: int, collector_config_name_en: str) -> str:
    """
    根据bk_biz_id和collector_config_name_en构建result_table_id
    @param bk_biz_id:
    @param collector_config_name_en:
    @return:
    """
    bk_biz_id = int(bk_biz_id)
    if bk_biz_id >= 0:
        result_table_id = f"{bk_biz_id}_{settings.TABLE_ID_PREFIX}.{collector_config_name_en}"
    else:
        result_table_id = (
            f"{settings.TABLE_SPACE_PREFIX}_{-bk_biz_id}_{settings.TABLE_ID_PREFIX}.{collector_config_name_en}"
        )
    return result_table_id


def convert_lower_cluster_id(bcs_cluster_id: str):
    """
    将集群ID转换为小写
    例如: BCS-K8S-12345 -> bcs_k8s_12345
    """
    return bcs_cluster_id.lower().replace("-", "_")<|MERGE_RESOLUTION|>--- conflicted
+++ resolved
@@ -146,18 +146,12 @@
 from apps.log_search.handlers.biz import BizHandler
 from apps.log_search.handlers.index_set import IndexSetHandler
 from apps.log_search.models import (
-<<<<<<< HEAD
-=======
     IndexSetTag,
->>>>>>> 262ccb89
     LogIndexSet,
     LogIndexSetData,
     Scenario,
     Space,
-<<<<<<< HEAD
     StorageClusterRecord,
-=======
->>>>>>> 262ccb89
 )
 from apps.models import model_to_dict
 from apps.utils.bcs import Bcs
