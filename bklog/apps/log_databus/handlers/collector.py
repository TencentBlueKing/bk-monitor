--- conflicted
+++ resolved
@@ -4875,7 +4875,6 @@
                     "group_name": data["bk_property_group_name"],
                 }
                 return_data["host"].append(host_data)
-<<<<<<< HEAD
         return_data["host"].extend([
             {"field": "bk_supplier_account", "name": "供应商", "group_name": "基础信息"},
             {"field": "bk_host_id", "name": "主机ID", "group_name": "基础信息"},
@@ -4888,20 +4887,6 @@
             {"field": "bk_set_name", "name": "集群名称", "group_name": "基础信息"},
         ]
         return_data["scope"] = scope_data
-=======
-        return_data["host"].extend(
-            [
-                {"field": "bk_supplier_account", "name": "供应商", "group_name": "基础信息"},
-                {"field": "bk_host_id", "name": "主机ID", "group_name": "基础信息"},
-                {"field": "bk_biz_id", "name": "业务ID", "group_name": "基础信息"},
-            ]
-        )
-        # scope_data = [
-        #     {"field": "bk_module_id", "name": "模型ID", "group_name": "基础信息"},
-        #     {"field": "bk_set_id", "name": "集群ID", "group_name": "基础信息"}
-        # ]
-        # return_data["scope"] = scope_data
->>>>>>> d4b5dbb1
         return return_data
 
 
