--- conflicted
+++ resolved
@@ -22,12 +22,7 @@
 from typing import Any, Dict
 
 from celery.schedules import crontab
-<<<<<<< HEAD
-from celery.task import periodic_task, task
-from django.conf import settings
-=======
 from celery.task import periodic_task
->>>>>>> 68d710fa
 
 from apps.api import CCApi
 from apps.api.modules.bkdata_access import BkDataAccessApi
@@ -51,16 +46,10 @@
 from apps.log_databus.utils.bkdata_clean import BKDataCleanUtils
 from apps.utils.function import ignored
 from apps.utils.log import logger
-<<<<<<< HEAD
-
-
-@task(ignore_result=True, queue=settings.BK_LOG_HIGH_PRIORITY_QUEUE)
-=======
 from apps.utils.task import high_priority_task
 
 
 @high_priority_task(ignore_result=True)
->>>>>>> 68d710fa
 def async_create_bkdata_data_id(collector_config_id: int, platform_username: str = None):
     create_bkdata_data_id(CollectorConfig.objects.get(collector_config_id=collector_config_id), platform_username)
 
@@ -191,11 +180,7 @@
             )
 
 
-<<<<<<< HEAD
-@task(ignore_result=True, queue=settings.BK_LOG_HIGH_PRIORITY_QUEUE)
-=======
 @high_priority_task(ignore_result=True)
->>>>>>> 68d710fa
 def sync_clean(bk_biz_id: int):
     try:
         collector_configs = CollectorConfig.objects.filter(bk_biz_id=bk_biz_id, bkdata_data_id__isnull=False)
