--- conflicted
+++ resolved
@@ -2443,15 +2443,13 @@
     def report_host(self, request):
         return Response(CollectorHandler().get_report_host())
 
-<<<<<<< HEAD
-    @list_route(methods=["GET"], url_path="search_object_attribute")
-    def search_object_attribute(self, request):
-        return Response(CollectorHandler.search_object_attribute())
-=======
     @list_route(methods=["POST"], url_path="bulk_operation")
     def collector_batch_operation(self, request):
         params = self.params_valid(CollectorBatchOperationSerializer)
         collector_config_ids = params["collector_config_ids"]
         operation_type = params["operation_type"]
         return Response(CollectorBatchHandler(collector_config_ids, operation_type).batch_operation(params))
->>>>>>> 50b8bb56
+    
+    @list_route(methods=["GET"], url_path="search_object_attribute")
+    def search_object_attribute(self, request):
+        return Response(CollectorHandler.search_object_attribute())