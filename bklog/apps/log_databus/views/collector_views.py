--- conflicted
+++ resolved
@@ -2456,12 +2456,8 @@
         params = self.params_valid(CollectorBatchOperationSerializer)
         collector_config_ids = params["collector_config_ids"]
         operation_type = params["operation_type"]
-<<<<<<< HEAD
         return Response(CollectorBatchHandler(collector_config_ids, operation_type).batch_operation(params))
-=======
-        return Response(CollectorBatchHandler(collector_config_ids, operation_type).batch_operation(params))
-    
+
     @list_route(methods=["GET"], url_path="search_object_attribute")
     def search_object_attribute(self, request):
-        return Response(CollectorHandler.search_object_attribute())
->>>>>>> 92f07751
+        return Response(CollectorHandler.search_object_attribute())