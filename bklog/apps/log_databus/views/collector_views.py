# -*- coding: utf-8 -*-
"""
Tencent is pleased to support the open source community by making BK-LOG 蓝鲸日志平台 available.
Copyright (C) 2021 THL A29 Limited, a Tencent company.  All rights reserved.
BK-LOG 蓝鲸日志平台 is licensed under the MIT License.
License for BK-LOG 蓝鲸日志平台:
--------------------------------------------------------------------
Permission is hereby granted, free of charge, to any person obtaining a copy of this software and associated
documentation files (the "Software"), to deal in the Software without restriction, including without limitation
the rights to use, copy, modify, merge, publish, distribute, sublicense, and/or sell copies of the Software,
and to permit persons to whom the Software is furnished to do so, subject to the following conditions:
The above copyright notice and this permission notice shall be included in all copies or substantial
portions of the Software.
THE SOFTWARE IS PROVIDED "AS IS", WITHOUT WARRANTY OF ANY KIND, EXPRESS OR IMPLIED, INCLUDING BUT NOT
LIMITED TO THE WARRANTIES OF MERCHANTABILITY, FITNESS FOR A PARTICULAR PURPOSE AND NONINFRINGEMENT. IN
NO EVENT SHALL THE AUTHORS OR COPYRIGHT HOLDERS BE LIABLE FOR ANY CLAIM, DAMAGES OR OTHER LIABILITY,
WHETHER IN AN ACTION OF CONTRACT, TORT OR OTHERWISE, ARISING FROM, OUT OF OR IN CONNECTION WITH THE
SOFTWARE OR THE USE OR OTHER DEALINGS IN THE SOFTWARE.
We undertake not to change the open source license (MIT license) applicable to the current version of
the project delivered to anyone in the future.
"""
import base64

from django.conf import settings
from django.db.models import Q
from django.utils.translation import ugettext as _
from rest_framework import serializers
from rest_framework.response import Response

from apps.exceptions import ValidationError
from apps.generic import ModelViewSet
from apps.iam import ActionEnum, ResourceEnum
from apps.iam.handlers.drf import (
    BusinessActionPermission,
    InstanceActionPermission,
    ViewBusinessPermission,
    insert_permission_field,
)
from apps.log_databus.constants import Environment, EtlConfig
from apps.log_databus.handlers.collector import CollectorHandler
from apps.log_databus.handlers.collector_batch_operation import CollectorBatchHandler
from apps.log_databus.handlers.etl import EtlHandler
from apps.log_databus.handlers.link import DataLinkHandler
from apps.log_databus.models import CollectorConfig
from apps.log_databus.serializers import (
    BatchSubscriptionStatusSerializer,
    BCSCollectorSerializer,
    CleanStashSerializer,
    CollectorBatchOperationSerializer,
    CollectorCreateSerializer,
    CollectorDataLinkListSerializer,
    CollectorEtlSerializer,
    CollectorEtlStorageSerializer,
    CollectorEtlTimeSerializer,
    CollectorListSerializer,
    CollectorRegexDebugSerializer,
    CollectorUpdateSerializer,
    ContainerCollectorConfigToYamlSerializer,
    CreateContainerCollectorSerializer,
    CustomCreateSerializer,
    CustomUpdateSerializer,
    FastCollectorCreateSerializer,
    FastCollectorUpdateSerializer,
    GetBCSCollectorStorageSerializer,
    ListBCSCollectorSerializer,
    ListBCSCollectorWithoutRuleSerializer,
    ListCollectorsByHostSerializer,
    ListCollectorSerlalizer,
    PreCheckSerializer,
    PreviewContainersSerializer,
    RetrySerializer,
    RunSubscriptionSerializer,
    SwitchBCSCollectorStorageSerializer,
    TaskDetailSerializer,
    TaskStatusSerializer,
    UpdateContainerCollectorSerializer,
    ValidateContainerCollectorYamlSerializer,
)
from apps.log_search.constants import (
    BKDATA_OPEN,
    HAVE_DATA_ID,
    IGNORE_DISPLAY_CONFIG,
    NOT_CUSTOM,
    CollectorScenarioEnum,
)
from apps.log_search.exceptions import BkJwtVerifyException
from apps.log_search.permission import Permission
from apps.utils.drf import detail_route, list_route
from apps.utils.function import ignored
from bkm_space.utils import space_uid_to_bk_biz_id


class CollectorViewSet(ModelViewSet):
    """
    采集项
    """

    lookup_field = "collector_config_id"
    filter_fields_exclude = ["collector_config_overlay", "extra_labels"]
    model = CollectorConfig
    search_fields = ("collector_config_name", "table_id", "bk_biz_id")
    ordering_fields = ("updated_at", "updated_by")

    def get_permissions(self):
        with ignored(Exception, log_exception=True):
            auth_info = Permission.get_auth_info(self.request)
            # ESQUERY白名单不需要鉴权
            if auth_info["bk_app_code"] in settings.ESQUERY_WHITE_LIST:
                return []

        if self.action in ["list_scenarios", "batch_subscription_status", "search_object_attribute"]:
            return []
        if self.action in ["create", "only_create", "custom_create"]:
            return [BusinessActionPermission([ActionEnum.CREATE_COLLECTION])]
        if self.action in [
            "indices_info",
            "retrieve",
            "task_status",
            "task_detail",
            "subscription_status",
            "get_data_link_list",
        ]:
            return [InstanceActionPermission([ActionEnum.VIEW_COLLECTION], ResourceEnum.COLLECTION)]
        if self.action in [
            "update",
            "only_update",
            "destroy",
            "retry",
            "tail",
            "start",
            "stop",
            "etl_preview",
            "etl_time",
            "update_or_create_clean_config",
            "custom_update",
            "report_token",
        ]:
            return [InstanceActionPermission([ActionEnum.MANAGE_COLLECTION], ResourceEnum.COLLECTION)]
        return [ViewBusinessPermission()]

    def get_queryset(self):
        qs = self.model.objects
        if self.request.query_params.get("collector_id_list", None):
            collector_id_list = self.request.query_params.get("collector_id_list").split(",")
            qs = qs.filter(collector_config_id__in=collector_id_list)
        if self.request.query_params.get(HAVE_DATA_ID):
            qs = qs.filter(bk_data_id__isnull=False)
        if self.request.query_params.get(BKDATA_OPEN) and settings.FEATURE_TOGGLE["scenario_bkdata"] == "off":
            qs = qs.filter(Q(etl_config=EtlConfig.BK_LOG_TEXT) | Q(etl_config__isnull=True))
        if self.request.query_params.get(NOT_CUSTOM):
            qs = qs.exclude(collector_scenario_id=CollectorScenarioEnum.CUSTOM.value)
        if self.request.query_params.get(IGNORE_DISPLAY_CONFIG):
            return qs.all()
        return qs.filter(is_display=True)

    def get_serializer_class(self, *args, **kwargs):
        action_serializer_map = {
            "subscription_run": RunSubscriptionSerializer,
            "batch_subscription_status": BatchSubscriptionStatusSerializer,
            "task_status": TaskStatusSerializer,
            "task_detail": TaskDetailSerializer,
            "list": CollectorListSerializer,
            "retry": RetrySerializer,
            "list_collectors": CollectorListSerializer,
        }
        return action_serializer_map.get(self.action, serializers.Serializer)

    @list_route(methods=["GET"], url_path="scenarios")
    def list_scenarios(self, request, *args, **kwargs):
        """
        @api {get} /databus/collector/scenarios/ 01_采集类型
        @apiName list_collector_scenarios
        @apiGroup 10_Collector
        @apiDescription 显示采集类型及支持的个定义配置
        @apiSuccess {Int} collector_scenario_id 采集类型ID
        @apiSuccess {String} collector_scenario_name 采集类型名称
        @apiSuccess {Bool} is_active 是否可用（如果不可用，则在前端只可以显示，但不能选择）
        @apiSuccess {Json} config 采集类型配置（与创建采集项的params对应）
        @apiSuccess {String} config.field_type 字段类型
        @apiSuccess {String} config.field_name 字段名称
        @apiSuccess {String} config.field_alias 别名
        @apiSuccess {Bool} config.required 是否必填
        @apiSuccess {Json} config.option 字段特殊配置
        @apiSuccess {List} config.conditions.option.choices 支持的选项
        @apiSuccessExample {json} 成功返回:
        {
            "message": "",
            "code": 0,
            "data": [
                {
                    "collector_scenario_id": "row",
                    "collector_scenario_name": "行日志",
                    "is_active": true,
                    "config": {
                        "paths": {
                            "field_type": "list",
                            "field_name": "paths",
                            "field_alias": "日志路径",
                            "required": true,
                            "option": {}
                        },
                        "conditions": {
                            "field_type": "dict",
                            "field_name": "conditions",
                            "field_alias": "过滤方式",
                            "required": false,
                            "option": {
                                "choices": ["match", "separator"]
                            }
                        }
                    }
                }
            ],
            "result": true
        }
        """
        scenarios = [
            {
                "collector_scenario_id": "row",
                "collector_scenario_name": _("行日志"),
                "is_active": True,
                "config": {
                    "paths": {
                        "field_type": "list",
                        "field_name": "paths",
                        "field_alias": _("日志路径"),
                        "required": True,
                        "option": {},
                    },
                    "conditions": {
                        "field_type": "dict",
                        "field_name": "conditions",
                        "field_alias": _("过滤方式"),
                        "required": False,
                        "option": {"choices": ["match", "separator"]},
                    },
                },
            },
            {
                "collector_scenario_id": "section",
                "collector_scenario_name": _("段日志"),
                "is_active": False,
                "config": {
                    "paths": {
                        "field_type": "list",
                        "field_name": "paths",
                        "field_alias": _("日志路径"),
                        "required": True,
                        "option": {},
                    },
                    "conditions": {
                        "field_type": "dict",
                        "field_name": "conditions",
                        "field_alias": _("过滤方式"),
                        "required": False,
                        "option": {"choices": ["match"]},
                    },
                },
            },
        ]
        return Response(scenarios)

    @insert_permission_field(
        id_field=lambda d: d["collector_config_id"],
        data_field=lambda d: d["list"],
        actions=[ActionEnum.VIEW_COLLECTION, ActionEnum.MANAGE_COLLECTION],
        resource_meta=ResourceEnum.COLLECTION,
    )
    @insert_permission_field(
        id_field=lambda d: d["index_set_id"],
        data_field=lambda d: d["list"],
        actions=[ActionEnum.SEARCH_LOG],
        resource_meta=ResourceEnum.INDICES,
    )
    def list(self, request, *args, **kwargs):
        """
        @api {get} /databus/collectors/?page=$page&pagesize=$pagesize&keyword=$keyword&bk_biz_id=$bk_biz_id 11_采集项-列表
        @apiName list_collector
        @apiGroup 10_Collector
        @apiDescription 采集项列表，运行状态通过异步接口获取，
        @apiParam {Int} bk_biz_id 业务ID
        @apiParam {Int} page 页数
        @apiParam {Int} pagesize 每页数量
        @apiParam {String} keyword 搜索关键字
        @apiParam {String} collector_id_list 采集项ID过滤【collector_id_list=1,2,3】
        @apiSuccess {Int} count 总数
        @apiSuccess {Int} total_page 总共页数
        @apiSuccess {Array} results 返回结果
        @apiSuccess {Int} results.collector_config_id 采集项ID
        @apiSuccess {Int} results.collector_config_name 采集项名称
        @apiSuccess {String} results.collector_scenario_id 类型id
        @apiSuccess {String} results.collector_scenario_name 类型名称
        @apiSuccess {String} results.category_id 分类ID
        @apiSuccess {String} results.category_name 分类名称
        @apiSuccess {Bool} results.is_active 是否可用
        @apiSuccess {String} results.description 描述
        @apiSuccess {String} results.created_by 创建人
        @apiSuccess {String} results.created_at 创建时间
        @apiSuccessExample {json} 成功返回:
        {
            "message": "",
            "code": 0,
            "data": {
                "count": 10,
                "total_page": 1,
                "results": [{
                    "collector_config_id": 1,
                    "collector_config_name": "采集项名称",
                    "collector_scenario_id": "line",
                    "collector_scenario_name": "行日志",
                    "category_id": "host_os",
                    "category_name": "主机-操作系统",
                    "is_active": true,
                    "created_by": "小星星"
                    "created_at": "2019-06-12 12:00:00"
                }]
            },
            "result": true
        }
        """
        # 强制前端必须传分页参数

        if not request.GET.get("page") or not request.GET.get("pagesize"):
            raise ValidationError(_("分页参数不能为空"))
        if request.GET.get("space_uid", ""):
            request.GET["bk_biz_id"] = space_uid_to_bk_biz_id(request.GET["space_uid"])

        response = super().list(request, *args, **kwargs)
        response.data["list"] = CollectorHandler.add_cluster_info(response.data["list"])
        response.data["list"] = CollectorHandler.add_tags_info(response.data["list"])

        return response

    @insert_permission_field(
        id_field=lambda d: d["collector_config_id"],
        data_field=lambda d: d["list"],
        actions=[ActionEnum.MANAGE_COLLECTION],
        resource_meta=ResourceEnum.COLLECTION,
    )
    @list_route(methods=["GET"])
    def list_collector(self, request):
        """
        @api {get} /databus/collectors/list_collector?bk_biz_id=$bk_biz_id 采集项-下拉列表
        @apiName list_collector_switch
        @apiGroup 10_Collector
        @apiDescription 采集项下拉列表
        @apiParam {Int} bk_biz_id 业务ID
        @apiSuccessExample {json} 成功返回:
        {
            "message": "",
            "code": 0,
            "data": {
                "collector_config_id": 1,
                "collector_config_name": "采集项名称",
            },
            "result": true
        }
        """

        data = self.params_valid(ListCollectorSerlalizer)
        return Response(CollectorHandler().list_collector(data["bk_biz_id"]))

    def retrieve(self, request, *args, collector_config_id=None, **kwargs):
        """
        @api {get} /databus/collectors/$collector_config_id/ 12_采集项-详情
        @apiName retrieve_collector
        @apiGroup 10_Collector
        @apiParam {Int} collector_config_id 采集项ID
        @apiSuccess {String} collector_scenario_id 日志类型 可选字段`row, section, win_event`
        @apiSuccess {String} collector_scenario_name 日志类型名称
        @apiSuccess {String} collector_config_name 采集项名称
        @apiSuccess {String} category_id 数据分类
        @apiSuccess {String} category_name 数据分类显示名称
        @apiSuccess {Array[Dict]} target 已选目标
        @apiSuccess {Array(json)}  target_nodes 采集目标
        @apiSuccess {Int} target_nodes.id 服务实例id
        @apiSuccess {Int} target_nodes.bk_inst_id 节点实例id
        @apiSuccess {String} target_nodes.bk_obj_id 节点对象id
        @apiSuccess {String} target_nodes.ip 主机实例ip
        @apiSuccess {Int} target_nodes.bk_cloud_id 蓝鲸云主机id
        @apiSuccess {Int} target_nodes.bk_supplier_id 支撑id
        @apiParam {Int} target_nodes.bk_host_id 主机ID （静态）
        @apiSuccess {String} data_encoding 日志字符集
        @apiSuccess {String} bk_data_id META-采集项ID
        @apiSuccess {String} bk_data_name META-采集项名称
        @apiSuccess {String} description 备注说明
        @apiSuccess {json} params 日志信息
        @apiSuccess {Array} params.paths 日志路径
        @apiSuccess {json} params.conditions 过滤方式
        @apiSuccess {String} params.conditions.type 过滤方式类型 可选字段 `match, separator`
        @apiSuccess {String} params.conditions.match_type 过滤方式 可选字段 `include, exclude`
        @apiSuccess {String} params.conditions.match_content 过滤内容
        @apiSuccess {String} params.conditions.separator 分隔符
        @apiSuccess {Json} params.conditions.separator_filters 分隔符过滤条件
        @apiSuccess {String} etl_config 字段提取方式
        @apiSuccess {Object} etl_params 字段提取参数
        @apiSuccess {String} etl_params.separator 分隔符
        @apiSuccess {String} etl_params.separator_regexp 正则-字段提取正则
        @apiSuccess {Bool} etl_params.retain_original_text 是否保留原文
        @apiSuccess {list} fields 字段列表
        @apiSuccess {Int} fields.field_index 字段顺序（分隔符显示）
        @apiSuccess {String} fields.field_name 字段名称
        @apiSuccess {String} [fields.alias_name] 别名
        @apiSuccess {String} fields.field_type 字段类型
        @apiSuccess {String} fields.description 字段说明
        @apiSuccess {Bool} fields.is_analyzed 是否分词
        @apiSuccess {Bool} fields.is_dimension 是否维度
        @apiSuccess {Bool} fields.is_time 是否时间字段
        @apiSuccess {Bool} fields.is_built_in 是否标准字段
        @apiSuccess {Bool} fields.is_delete 是否删除
        @apiSuccess {Json} [fields.option] 字段配置
        @apiSuccess {Int} fields.option.time_zone 时间
        @apiSuccess {String} fields.option.time_format 时间格式
        @apiSuccess {Int} storage_cluster_id 存储集群ID
        @apiSuccess {String} storage_cluster_name 存储集群名称
        @apiSuccess {Int} retention 过期天数
        @apiSuccess {String} table_id_prefix 存储索引名前辍
        @apiSuccess {String} table_id 存储索引名
        @apiSuccess {String} created_at 创建时间
        @apiSuccess {String} created_by 创建人
        @apiSuccess {String} updated_at 更新时间
        @apiSuccess {String} updated_by 更新人
        @apiSuccess {String} itsm_ticket_status 采集ITSM状态
        @apiSuccess {String} itsm_ticket_status_display 采集ITSM状态显示名称
        @apiSuccess {String} ticket_url 采集ITSM流程地址
        @apiSuccess {String} index_split_rule 分裂规则
        @apiSuccessExample {json} 成功返回:
        {
            "collector_scenario_id": "row",
            "collector_scenario_name": "行日志",
            "collector_config_name": "我叫access的",
            "category_id": "os",
            "category_name": "主机-操作系统",
            "target_nodes": [
                {
                   "id": 12
                },
                {
                    "bk_inst_id": 33,
                    "bk_obj_id": "module",
                },
                {
                    "ip": "127.0.0.1",
                    "bk_cloud_id": 0,
                    "bk_supplier_id": 0,
                }
            ],
            "data_encoding": "utf-8",
            "bk_data_name": "存储索引名",
            "description": "这是一个描述",
            "params": {
                "paths": ["/tmp/health_check.log"],
                "conditions": {
                    "type": "match",
                    "match_type": "include",
                    "match_content": "delete",
                    "separator": "|",
                    "separator_filters": [
                        {
                            "fieldindex": 2,
                            "word": "32",
                            "op": "="
                        }
                    ]
                }
            },
            "etl_config": "bk_log_text",
            "etl_params": {
                "separator_regexp": "[a-z][0-9]",
                "separator": "|",
                "retain_original_text": true
            },
            "fields": [
              {
                "field_index": 1,
                "field_name": "user",
                "alias_name": "",
                "field_type": "string",
                "description": "字段描述",
                "is_analyzed": true,
                "is_dimension": false,
                "is_time": false,
                "is_built_in": false,
                "is_delete": false,
              },
              {
                "field_index": 2,
                "field_name": "",
                "alias_name": "",
                "field_type": "string",
                "description": "",
                "is_analyzed": true,
                "is_dimension": false,
                "is_time": false,
                "is_built_in": false,
                "is_delete": true,
              },
              {
                "field_index": 3,
                "field_name": "report_time",
                "alias_name": "",
                "field_type": "string",
                "description": "字段描述",
                "is_analyzed": false,
                "is_dimension": true,
                "is_time": true,
                "is_built_in": false,
                "is_delete": false,
                "option": {
                  "time_zone": 8,
                  "time_format": "yyyy-MM-dd HH:mm:ss"
                }
            ],
            "table_id_prefix": "2_bklog_",
            "table_id": "search",
            "storage_cluster_id": 3,
            "storage_cluster_name": "存储集群名称",
            "retention": 1,
            "itsm_ticket_status": "success_apply",
            "itsm_ticket_status_display": "采集接入完成",
            "ticket_url": "",
            "index_split_rule": ""
        }
        """
        return Response(CollectorHandler(collector_config_id=collector_config_id).retrieve())

    def create(self, request, *args, **kwargs):
        """
        @api {post} /databus/collectors/ 13_采集项-创建
        @apiName create_collector
        @apiDescription 创建采集项
        @apiGroup 10_Collector
        @apiParam {Int} bk_biz_id 所属业务
        @apiParam {String} collector_scenario_id 日志类型 可选字段`row, section, win_event, syslog, kafka`
        @apiParam {String} collector_config_name 采集项名称
        @apiParam {Int} data_link_id 数据链路id
        @apiParam {String} category_id 数据分类 GlobalsConfig.category读取
        @apiParam {String}  target_object_type 对象类型，目前固定为 HOST
        @apiParam {String}  target_node_type 节点类型 动态：TOPO  静态：INSTANCE
        @apiParam {Array[Dict]} target 已选目标
        @apiParam {Array(json)}  target_nodes 采集目标
        @apiParam {Int} target_nodes.id 服务实例id （暂时没用到）
        @apiParam {Int} target_nodes.bk_inst_id 节点实例id (动态)
        @apiParam {String} target_nodes.bk_obj_id 节点对象id （动态）
        @apiParam {String} target_nodes.ip 主机实例ip （静态）
        @apiParam {Int} target_nodes.bk_cloud_id 蓝鲸云区域id （静态）
        @apiParam {Int} target_nodes.bk_supplier_id 供应商id （静态）
        @apiParam {Int} target_nodes.bk_host_id 主机ID （静态）
        @apiParam {String} data_encoding 日志字符集 可选字段`UTF-8, GBK`
        @apiParam {String} bk_data_name 存储索引名
        @apiParam {String} description 备注说明
        @apiParam {json} params 插件参数（日志路径、过滤方式等）
        @apiParam {Array} params.paths 日志路径
        @apiParam {json} params.conditions 过滤方式
        @apiParam {String} params.conditions.type 过滤方式类型 可选字段 `match, separator, none`
        @apiParam {String} params.conditions.match_type 过滤方式 可选字段 `include, exclude`
        @apiParam {String} params.conditions.match_content 过滤内容
        @apiParam {String} params.conditions.separator 分隔符
        @apiParam {String} params.conditions.separator_filters 分隔符过滤条件
        @apiParam {Array} params.winlog_name windows事件名称
        @apiParam {Array} params.winlog_level windows事件等级
        @apiParam {Array} params.winlog_event_id windows事件id
        @apiParam {Array} params.winlog_content windows事件内容
        @apiParam {Array} params.winlog_source windows事件来源
        @apiParam {Array} params.syslog_protocol syslog 协议类型
        @apiParam {Array} params.syslog_port syslog 监听端口
        @apiParamExample {json} 请求样例:
        {
            "bk_biz_id": 706,
            "collector_config_name": "采集项名称",
            "collector_config_name_en": "采集项英文名",
            "data_link_id": 1
            "collector_scenario_id": "line",
            "category_id": "application",
            "target_object_type": "HOST",
            "target_node_type": "TOPO",
            "target_nodes": [
                {
                   "id": 12
                },
                {
                    "bk_inst_id": 33,   // 节点实例ID
                    "bk_obj_id": "module",  // 节点对象ID
                },
                {
                    "ip": "127.0.0.1",
                    "bk_cloud_id": 0,
                    "bk_supplier_id": 0,
                }
            ],
            "data_encoding": "UTF-8",
            "description": "这是一个描述",
            "params": {
                "paths": ["/log/abc"],
                "conditions": {
                    "type": "match",
                    "match_type": "include",
                    "match_content": "delete",
                    "separator": "|",
                    "separator_filters": [
                        {
                            "fieldindex": 1,
                            "word": "",
                            "op": "=",
                            "logic_op": "and"
                        }
                    ]
                },
                "multiline_pattern": "",
                "multiline_max_lines": 10,
                "multiline_timeout": 60,
                "winlog_name": ["Application", "Security"],
                "winlog_level": ["info", "error"],
                "winlog_event_id": ["-200", "123-1234", "123"],
                "winlog_source": ["Microsoft-Windows-Security-Auditing"],
                "winlog_content": ["aaa", "bbb", "ccc"],
                "syslog_protocol": "tcp",
                "syslog_port": 514,
                "kafka_hosts": ['127.0.0.1: 9092', '127.0.0.2: 9092'],
                "kafka_username": "admin",
                "kafka_password": "xxxxx",
                "kafka_topics": ['topic_1', 'topic_2'],
                "kafka_group_id": 'group_1',
                "kafka_initial_offset": 'newest'
            },
        }
        @apiSuccess {Int} collector_config_id 采集配置ID
        @apiSuccess {Int} collector_config_name 采集配置名称
        @apiSuccess {Int} bk_data_id 采集链路data_id
        @apiSuccess {Int} subscription_id 节点管理订阅ID
        @apiSuccess {List} task_id_list 最后部署ID
        @apiSuccessExample {json} 成功返回:
        {

            "message": "",
            "code": 0,
            "data": {
                "collector_config_id": 1,
                "collector_config_name": "采集项名称",
                "bk_data_id": 2001,
                "subscription_id": "订阅ID",
                "task_id_list": [1]
            },
            "result": true
        }
        """
        if request.data.get("environment") == Environment.CONTAINER:
            data = self.params_valid(CreateContainerCollectorSerializer)
            return Response(CollectorHandler().create_container_config(data))

        data = self.params_valid(CollectorCreateSerializer)
        return Response(CollectorHandler().update_or_create(data))

    def update(self, request, *args, collector_config_id=None, **kwargs):
        """
        @api {put} /databus/collectors/$collector_config_id/ 14_采集项-更新
        @apiName update_collector
        @apiGroup 10_Collector
        @apiDescription 更新采集项
        @apiParam {Int} collector_config_id 采集项ID
        @apiParam {String} collector_config_name 采集项名称
        @apiParam {String}  target_node_type 节点类型 动态：TOPO  静态：INSTANCE
        @apiParam {Array(json)}  target_nodes 采集目标
        @apiParam {Int} target_nodes.id 服务实例id
        @apiParam {Int} target_nodes.bk_inst_id 节点实例id
        @apiParam {String} target_nodes.bk_obj_id 节点对象id
        @apiParam {String} target_nodes.ip 主机实例ip
        @apiParam {Int} target_nodes.bk_cloud_id 蓝鲸云主机id
        @apiParam {Int} target_nodes.bk_supplier_id 支撑id
        @apiParam {Int} target_nodes.bk_host_id 主机ID （静态）
        @apiParam {String} data_encoding 日志字符集 可选字段`UTF-8, GBK`
        @apiParam {String} description 备注说明
        @apiParam {json} params 日志信息
        @apiParam {Array} params.paths 日志路径
        @apiParam {json} params.conditions 过滤方式
        @apiParam {String} params.conditions.type 过滤方式类型 可选字段 `match, separator, none`
        @apiParam {String} params.conditions.match_type 过滤方式 可选字段 `include, exclude`
        @apiParam {String} params.conditions.match_content 过滤内容
        @apiParam {String} params.conditions.separator 分隔符
        @apiParam {String} params.conditions.separator_filters 分隔符过滤条件
        @apiParamExample {json} 请求样例:
        {
            "collector_config_name": "采集项名称",
            "collector_config_name_en": "采集项英文名",
            "data_link_id": 1
            "category_id": "application",
            "target_object_type": "HOST",
            "target_node_type": "TOPO",
            "target_nodes": [
                {
                   "id": 12
                },
                {
                    "bk_inst_id": 33,   // 节点实例ID
                    "bk_obj_id": "module",  // 节点对象ID
                },
                {
                    "ip": "127.0.0.1",
                    "bk_cloud_id": 0,
                    "bk_supplier_id": 0,
                }
            ],
            "data_encoding": "UTF-8",
            "description": "这是一个描述",
            "params": {
                "paths": ["/log/abc"],
                "conditions": {
                    "type": "match",
                    "match_type": "include",
                    "match_content": "delete",
                    "separator": "|",
                    "separator_filters": [
                        {
                            "fieldindex": 1,
                            "word": "",
                            "op": "="
                        }
                    ]
                }
            },
        }
        @apiParamExample {json} 容器日志更新样例:
        {
            "collector_config_name": "测试采集项",
            "collector_config_name_en": "test_collector",
            "data_link_id": 1,
            "category_id": "application",
            "description": "test",
            "environment": "container_log_config",
            "bcs_cluster_id": "",
            "add_pod_label": false,
            "extra_labels":[
                {
                    "key": "test",
                    "value": "haha"
                }
            ],
            "yaml": "这是一个yaml",
            "container_config":[
                {
                    "namespaces":[],
                    "container": {
                        "workload_type": "",
                        "workload_name": "",
                        "container_name": ""
                    },
                    "label_selector": {
                        "match_labels": [
                            {
                                "key": "test",
                                "operator": "=",
                                "value": ""
                            }
                        ],
                        "match_expressions":[
                            {
                                "key": "test",
                                "operator": "=",
                                "value": ""
                            }
                        ]
                    },
                    "params":{
                        "paths": ["/log/abc"],
                        "conditions": {
                            "type": "match",
                            "match_type": "include",
                            "match_content": "delete",
                            "separator": "|",
                            "separator_filters": [
                                {
                                    "fieldindex": 1,
                                    "word": "",
                                    "op": "=",
                                    "logic_op": "and"
                                }
                            ]
                        },
                        "multiline_pattern": "",
                        "multiline_max_lines": 10,
                        "multiline_timeout": 60,
                        "winlog_name": ["Application", "Security"],
                        "winlog_level": ["info", "error"],
                        "winlog_event_id": ["-200", "123-1234", "123"]
                    },
                    "data_encoding": ""
                }
            ]
        }
        @apiSuccess {Int} collector_config_id 采集配置ID
        @apiSuccess {Int} collector_config_name 采集配置名称
        @apiSuccess {Int} bk_data_id 采集链路data_id
        @apiSuccess {Int} subscription_id 节点管理订阅ID
        @apiSuccess {String} task_id_list 最后部署任务
        @apiSuccessExample {json} 成功返回:
        {

            "message": "",
            "code": 0,
            "data": {
                "collector_config_id": 1,
                "collector_config_name": "采集项名称",
                "bk_data_id": 2001,
                "subscription_id": "订阅ID",
                "task_id_list": "1,2,3"
            },
            "result": true
        }
        """
        if request.data.get("environment") == Environment.CONTAINER:
            data = self.params_valid(UpdateContainerCollectorSerializer)
            return Response(CollectorHandler(collector_config_id=collector_config_id).update_container_config(data))

        data = self.params_valid(CollectorUpdateSerializer)
        return Response(CollectorHandler(collector_config_id=collector_config_id).update_or_create(data))

    def destroy(self, request, *args, collector_config_id=None, **kwargs):
        """
        @api {delete} /databus/collectors/$collector_config_id/ 23_采集项-删除
        @apiName delete_collector
        @apiGroup 10_Collector
        @apiDescription 删除采集项
        @apiParam {Int} collector_config_id 采集项ID
        @apiSuccessExample {json} 成功返回:
        {
            "message": "",
            "code": 0,
            "data": "success",
            "result": true
        }
        """
        return Response(CollectorHandler(collector_config_id=collector_config_id).destroy())

    @list_route(methods=["GET"], url_path="batch_subscription_status")
    def batch_subscription_status(self, request):
        """
        @api {get} /databus/collectors/batch_subscription_status/ 15_采集项-批量获取采集项订阅状态
        @apiName collector_batch_subscription_status
        @apiGroup 10_Collector
        @apiParam {String} collector_id_list 采集项ID列表（用半角,分隔）
        @apiSuccess {Int} collector_id 采集项ID
        @apiSuccess {Int} subscription_id 订阅ID
        @apiSuccess {String} status 订阅状态
        @apiSuccess {String} status_name 订阅状态名称
        @apiSuccess {String} total 主机总数
        @apiSuccess {String} success 成功数
        @apiSuccess {String} failed 失败数
        @apiSuccess {String} pending 执行中
        @apiSuccessExample {json} 成功返回:
        {
            "message":"",
            "code":0,
            "data":[
                {
                    "collector_id": 1,
                    "subscription_id": 1,
                    "status": "FAILED",
                    "status_name": "部分失败",
                    "total": 11,
                    "success": 11,
                    "failed": 0,
                    "pending": 0
                }
            ]
        }
        """
        data = self.validated_data
        collector_id_list = data.get("collector_id_list").split(",")
        return Response(CollectorHandler().get_subscription_status_by_list(collector_id_list))

    @detail_route(methods=["GET"], url_path="task_status")
    def task_status(self, request, collector_config_id=None):
        """
        @api {get} /databus/collectors/$collector_id/task_status/?task_id_list=$task_id_list 16_任务执行情况
        @apiName collector_task_status
        @apiGroup 10_Collector
        @apiParam {String} task_id_list 最后部署任务的ID，用半角,分隔（重试时获取的task_id）
        @apiSuccess {Json} contents 订阅内容
        @apiSuccess {String} contents.is_label 是否显示标签
        @apiSuccess {String} contents.label_name 标签内容
        @apiSuccess {String} contents.bk_obj_name 集群名称
        @apiSuccess {List} contents.child 主机实例列表
        @apiSuccess {String} contents.child.status 实例订阅状态 (FAILED:失败； SUCCESS：成功； PENDING：执行中)
        @apiSuccess {String} contents.child.bk_host_id 主机ID
        @apiSuccess {String} contents.child.ip 实例IP
        @apiSuccess {String} contents.child.bk_cloud_id 云区域ID
        @apiSuccess {String} contents.child.instance_name 实例名称
        @apiSuccess {String} contents.child.instance_id 实例ID
        @apiSuccess {String} contents.child.bk_supplier_id 供应商ID
        @apiSuccess {String} contents.child.create_time 最新更新时间
        @apiSuccessExample {json} 成功返回:
        {
            "message":"",
            "code":0,
            "data":{
                "contents":[
                    {
                        "is_label":false,
                        "label_name":"",
                        "bk_obj_name":"集群",
                        "node_path":"蓝鲸/test1/PaaS平台",
                        "bk_obj_id":"set",
                        "child":[
                            {
                                "bk_host_id": 1,
                                "status":"FAILED",
                                "ip":"127.0.0.1",
                                "bk_cloud_id":0,
                                "log":"[bkmonitorbeat] 下发插件配置-重载插件进程",
                                "instance_name":"127.0.0.1",
                                "task_id":24456,
                                "instance_id":"host|instance|host|127.0.0.1-0-0",
                                "steps":{
                                    "bkmonitorbeat":"INSTALL",
                                    "sunzhiyu_label4":"INSTALL"
                                },
                                "bk_supplier_id":0,
                                "create_time": "2019-08-24T18:47:27",
                            },
                            {
                                "bk_host_id": 2,
                                "status":"FAILED",
                                "ip":"127.0.0.1",
                                "bk_cloud_id":0,
                                "log":"[bkmonitorbeat] 下发插件配置-重载插件进程",
                                "instance_name":"127.0.0.1",
                                "task_id":24456,
                                "instance_id":"host|instance|host|127.0.0.1-0-0",
                                "steps":{
                                    "bkmonitorbeat":"INSTALL",
                                    "sunzhiyu_label4":"INSTALL"
                                },
                                "bk_supplier_id":0,
                                "create_time": "2019-08-24T18:47:27",
                            }
                        ],
                        "bk_inst_id":6,
                        "bk_inst_name":"PaaS平台"
                    }
                ]
            },
            "result":true
        }
        """
        data = self.validated_data
        task_id_list = [task_id for task_id in data.get("task_id_list", "").split(",") if task_id]
        return Response(CollectorHandler(collector_config_id).get_task_status(task_id_list))

    @detail_route(methods=["GET"], url_path="task_detail")
    def task_detail(self, request, collector_config_id=None):
        """
        @api {get} /databus/collectors/$collector_id/task_detail/?xx 17_任务执行详情【前端在失败时点击"更多"调用】
        @apiName collector_task_detail
        @apiGroup 10_Collector
        @apiParam {String} collector_id 采集项ID
        @apiParam {String} instance_id 实例ID
        @apiParam {String} [task_id] 任务id, 如果不传task_id，则取最近一次任务的执行情况
        @apiSuccess {String} log_detail 内容详情，用于前端展示
        @apiSuccess {Json} log_result 原始日志, 仅用于调试
        @apiSuccessExample {json} 成功返回:
        {
            "message":"",
            "code":0,
            "data":{
                "log_detail": "错误的详细内容，根据log_result拼装而成",
                "log_result": {
                    "instance_id": "service|instance|service|1",
                    "pipeline_id": "f89825d5fa8c324bb1da5cd80e6c8704",
                    "create_time": "2019-08-24T18:47:27.848888",
                    "status": "FINISHED",
                    "task_id": 2827,
                    "finish_time": "2019-08-24 18:47:58",
                    "steps": []
                }
            },
            "result":true
        }
        """
        data = self.validated_data
        return Response(
            CollectorHandler(collector_config_id).get_subscription_task_detail(
                data["instance_id"], task_id=data.get("task_id")
            )
        )

    @detail_route(methods=["POST"], url_path="retry")
    def retry(self, request, collector_config_id=None):
        """
        @api {post} /databus/collectors/$collector_config_id/retry/ 18_任务重试
        @apiName collector_subscription_run
        @apiGroup 10_Collector
        @apiDescription 重试任务
        @apiParam {Array(string)} instance_id_list 实例ID列表
        @apiSuccess {int} task_id 任务ID（在采集下发界面，需要将task_id合并到）
        @apiParamExample {json} 请求样例:
        {
            "instance_id_list": [
                "host|instance|host|3",
                "host|instance|host|4"
            ],
            "container_collector_config_id_list": ["24484", "24702"]
        }
        @apiSuccessExample {json} 成功返回:
        {
            "message": "",
            "code": 0,
            "data": [ "24484", "24702"],
            "result": true
        }
        """
        data = self.validated_data
        return Response(
            CollectorHandler(collector_config_id=collector_config_id).retry_instances(data["instance_id_list"])
        )

    @detail_route(methods=["GET"], url_path="subscription_status")
    def subscription_status(self, request, collector_config_id=None):
        """
        @api {get} /databus/collectors/$collector_config_id/subscription_status/ 19_采集详情-订阅状态
        @apiName collector_subscription_status
        @apiGroup 10_Collector
        @apiParam {Int} collector_id 采集项ID
        @apiSuccess {Json} contents 订阅内容
        @apiSuccess {String} contents.is_label 是否显示标签
        @apiSuccess {String} contents.label_name 标签内容
        @apiSuccess {String} contents.bk_obj_name 集群名称
        @apiSuccess {List} contents.child 主机实例列表
        @apiSuccess {String} contents.child.status 实例订阅状态 (FAILED:失败； SUCCESS：成功； PENDING：执行中)
        @apiSuccess {String} contents.child.ip 实例IP
        @apiSuccess {String} contents.child.bk_cloud_id 云区域ID
        @apiSuccess {String} contents.child.instance_name 实例名称
        @apiSuccess {String} contents.child.instance_id 实例ID
        @apiSuccess {String} contents.child.bk_supplier_id 供应商ID
        @apiSuccess {String} contents.child.create_time 最新更新时间
        @apiSuccessExample {json} 成功返回:
        {
            "message":"",
            "code":0,
            "data":{
                "contents":[
                    {
                        "is_label":false,
                        "label_name":"",
                        "bk_obj_name":"集群",
                        "node_path":"蓝鲸/test1/PaaS平台",
                        "bk_obj_id":"set",
                        "child":[
                            {
                                "status":"FAILED",
                                "ip":"127.0.0.1",
                                "bk_cloud_id":0,
                                "instance_name":"127.0.0.1",
                                "plugin_version":"1.1",
                                "instance_id":"host|instance|host|127.0.0.1-0-0",
                                "bk_supplier_id":0,
                                "create_time": "2019-08-24T18:47:27",
                            },
                            {
                                "status":"FAILED",
                                "ip":"127.0.0.1",
                                "bk_cloud_id":0,
                                "instance_name":"127.0.0.1",
                                "plugin_version":"1.1",
                                "instance_id":"host|instance|host|127.0.0.1-0-0",
                                "bk_supplier_id":0,
                                "create_time": "2019-08-24T18:47:27",
                            }
                        ],
                        "bk_inst_id":6,
                        "bk_inst_name":"PaaS平台"
                    }
                ]
            },
            "result":true
        }
        """
        return Response(CollectorHandler(collector_config_id).get_subscription_status())

    @detail_route(methods=["GET"], url_path="tail")
    def tail(self, request, collector_config_id=None):
        """
        @api {get} /databus/collectors/$collector_config_id/tail/ 20_采集项-数据采样
        @apiName Collector_tail
        @apiGroup 10_Collector
        @apiSuccess {String} data 采集器上报原始日志内容（批量上报显示最新采集的内容）
        @apiSuccessExample {json} 成功返回:
        {
            "message": "",
            "code": 0,
            "data": [
                 {
                    "_bizid_": 0,
                    "_cloudid_": 0,
                    "_dstdataid_": 2012,
                    "_errorcode_": 0,
                    "_gseindex_": 2069,
                    "_path_": "/tmp/bkc.log",
                    "_private_": {},
                    "_server_": "127.0.0.1",
                    "_srcdataid_": 2012,
                    "_time_": "2019-08-07 10:15:03",
                    "_type_": 0,
                    "_utctime_": "2019-08-07 02:15:03",
                    "_value_": [
                        "[127.0.0.1]20190807-101502 INFO|14|log-main /data/bkee/bin/process_watch",
                        "这是mock数据这是mock数据这是mock数据这是mock数据这是mock数据这是mock数据这是mock数据这是mock数据"
                    ],
                    "data": "127.0.0.1]20190807-101502 INFO|14|log-main /data/bkee/bin/process_watch",
                    "_worldid_": -1
                },
                {
                    "_bizid_": 0,
                    "_cloudid_": 0,
                    "_dstdataid_": 2012,
                    "_errorcode_": 0,
                    "_gseindex_": 2069,
                    "_path_": "/tmp/bkc.log",
                    "_private_": {},
                    "_server_": "127.0.0.1",
                    "_srcdataid_": 2012,
                    "_time_": "2019-08-07 10:15:03",
                    "_type_": 0,
                    "_utctime_": "2019-08-07 02:15:03",
                    "_value_": [
                        "[127.0.0.1]20190807-101502 INFO|38|ok-_watch-watch_tsdbproxy-main tsdbproxy is running",
                        "这是测试数据这是测试数据这是测试数据这是测试数据这是测试数据这是测试数据这是测试数据这是测试数据"
                    ],
                    "data": "127.0.0.1]20190807-101502 INFO|14|log-main /data/bkee/bin/process_watch",
                    "_worldid_": -1
               }
            ],
            "result": true
        }
        """
        return Response(CollectorHandler(collector_config_id=collector_config_id).tail())

    @detail_route(methods=["POST"], url_path="start")
    def start(self, request, collector_config_id=None):
        """
        @api {post} /databus/collectors/$collector_config_id/start/ 21_采集项-启动
        @apiName start_collector
        @apiGroup 10_Collector
        @apiDescription 启动采集项
        @apiParam {Int} collector_config_id 采集项ID
        @apiSuccessExample {json} 成功返回:
        {
            "message": "",
            "code": 0,
            "data": "",
            "result": true
        }
        """
        return Response(CollectorHandler(collector_config_id=collector_config_id).start())

    @detail_route(methods=["POST"], url_path="stop")
    def stop(self, request, collector_config_id=None):
        """
        @api {post} /databus/collectors/$collector_config_id/stop/ 22_采集项-停止
        @apiName stop_collector
        @apiGroup 10_Collector
        @apiDescription 停止采集项
        @apiParam {Int} collector_config_id 采集项ID
        @apiSuccessExample {json} 成功返回:
        {
            "message": "",
            "code": 0,
            "data": "",
            "result": true
        }
        """
        return Response(CollectorHandler(collector_config_id=collector_config_id).stop())

    @detail_route(methods=["POST"])
    def etl_preview(self, request, collector_config_id=None):
        """
        @api {post} /databus/collectors/${collector_config_id}/etl_preview/ 31_字段提取-预览提取结果
        @apiName collector_etl_preview
        @apiDescription 字段提取-预览提取结果
        @apiGroup 10_Collector
        @apiParam {String} etl_config 清洗类型（格式化方式）
        @apiParam {Object} etl_params 清洗配置，不同的清洗类型的参数有所不同
        @apiParam {String} etl_params.separator 分隔符，当etl_config=="bk_log_delimiter"时需要传递
        @apiParam {String} etl_params.separator_regexp 正则表达式，当etl_config=="bk_log_regexp"时需要传递
        @apiParam {String} data 日志内容

        @apiSuccess {list} fields 字段列表
        @apiSuccess {Int} fields.field_index 字段顺序
        @apiSuccess {String} fields.field_name 字段名称 (分隔符默认为空)
        @apiSuccess {String} fields.value 值
        @apiParamExample {json} 请求样例:
        {
            "etl_config": "bk_log_text | bk_log_json | bk_log_regexp | bk_log_delimiter",
            "etl_params": {
                "separator": "|"
            },
            "data": "a|b|c"
        }
        @apiSuccessExample {json} 成功返回:
        {

            "message": "",
            "code": 0,
            "data": {
                "fields": [
                    {
                        "field_index": 1,
                        "field_name": "",
                        "value": "a"
                    },
                    {
                        "field_index": 2,
                        "field_name": "",
                        "value": "b"
                    },
                    {
                        "field_index": 3,
                        "field_name": "",
                        "value": "c"
                    }
                ]
            },
            "result": true
        }
        """
        data = self.params_valid(CollectorEtlSerializer)
        return Response(EtlHandler.etl_preview(**data))

    @detail_route(methods=["POST"])
    def etl_time(self, request, collector_config_id=None):
        """
        @api {post} /databus/collectors/${collector_config_id}/etl_time/ 32_字段提取-时间格式解析
        @apiName collector_etl_time
        @apiDescription 字段提取-时间格式解析
        @apiGroup 10_Collector
        @apiParam {String} time_format 时间格式
        @apiParam {String} data 用户时间字段

        @apiSuccess {String} epoch_millis 转换成ES存储格式
        @apiParamExample {json} 请求样例:
        {
            "time_format": "yyyy-MM-dd HH:mm:ss",
            "time_zone": 8,
            "data": "2006-01-0 15:04:05"
        }
        @apiSuccessExample {json} 成功返回:
        {

            "message": "",
            "code": 0,
            "data": {
                "epoch_millis": 1136185445000,
            },
            "result": true
        }
        """
        data = self.params_valid(CollectorEtlTimeSerializer)
        etl_handler = EtlHandler.get_instance(collector_config_id)
        return Response(etl_handler.etl_time(**data))

    @detail_route(methods=["POST"])
    def update_or_create_clean_config(self, request, collector_config_id=None):
        """
        @api {post} /databus/collectors/${collector_config_id}/update_or_create_clean_config/ 33_字段提取-更新或创建清洗配置
        @apiName create_collector_clean_config
        @apiDescription 更新或创建清洗配置
        @apiGroup 10_Collector
        @apiParam {String} etl_config 清洗类型（格式化方式）
        @apiParam {String} table_id 结果表名（不需要传前辍）
        @apiParam {Object} etl_params 清洗配置，不同的清洗类型的参数有所不同
        @apiParam {String} etl_params.separator 分隔符，当etl_config=="bk_log_delimiter"时需要传递
        @apiParam {String} etl_params.separator_regexp 正则表达式，当etl_config=="bk_log_regexp"时需要传递
        @apiParam {Bool} etl_params.retain_original_text 是否保留原文
        @apiParam {list} fields 字段列表
        @apiParam {String} fields.field_name 字段名称
        @apiParam {String} [fields.alias_name] 别名
        @apiParam {String} fields.field_type 字段类型
        @apiParam {String} fields.description 字段说明
        @apiParam {Bool} fields.is_analyzed 是否分词
        @apiParam {Bool} fields.is_dimension 是否维度
        @apiParam {Bool} fields.is_time 是否时间字段
        @apiParam {Bool} fields.is_delete 是否删除
        @apiParam {Json} [fields.option] 字段配置
        @apiParam {Int} fields.option.time_zone 时间
        @apiParam {String} fields.option.time_format 时间格式
        @apiParam {Int} storage_cluster_id 存储集群ID
        @apiParam {Int} retention 保留时间
        @apiParam {Int} [storage_replies] 副本数量
        @apiParam {Int} es_shards es分片数量
        @apiParam {list} view_roles 查看权限
        @apiParam {Boolean} need_assessment 需要评估
        @apiParam {Object} assessment_config 评估配置
        @apiParam {String} assessment_config.log_assessment 单机日志量
        @apiParam {Boolean} assessment_config.need_approval 需要审批
        @apiParam {List} assessment_config.approvals 审批人
        @apiParam {Object[]} alias_settings 别名配置
        @apiParam {String} alias_settings.field_name 原字段名
        @apiParam {String} alias_settings.query_alias 别名
        @apiParam {String} alias_settings.path_type 字段类型
        @apiParamExample {json} 请求样例:
        {
            "table_id": "xxx",
            "etl_config": "bk_log_text | bk_log_json | bk_log_regexp | bk_log_delimiter",
            "etl_params": {
                "separator_regexp": "[a-z][0-9]",
                "separator": "|",
                "retain_original_text": true
            },
            "fields": [
              {
                "field_name": "user",
                "alias_name": "",
                "field_type": "long",
                "description": "字段描述",
                "is_analyzed": true,
                "is_dimension": false,
                "is_time": false,
                "is_delete": false,
              },
              {
                "field_name": "report_time",
                "alias_name": "",
                "field_type": "string",
                "description": "字段描述",
                "tag": "metric",
                "is_analyzed": false,
                "is_dimension": false,
                "is_time": true,
                "is_delete": false,
                "option": {
                  "time_zone": 8,
                  "time_format": "yyyy-MM-dd HH:mm:ss"
                }
            ],
            "storage_cluster_id": 3,
            "retention": 1,
            "view_roles": [1,2],
            "need_assessment": true,
            "assessment_config": {
                "log_assessment": "10M",
                "need_approval": true,
                "approvals": ["admin"]
            }
        }
        @apiSuccessExample {json} 成功返回:
        {

            "message": "",
            "code": 0,
            "data": {
            },
            "result": true
        }
        """
        data = self.params_valid(CollectorEtlStorageSerializer)
        etl_handler = EtlHandler.get_instance(collector_config_id)
        data, can_apply = etl_handler.itsm_pre_hook(data, collector_config_id)
        if not can_apply:
            return Response(data)
        for key in ["need_assessment", "assessment_config"]:
            data.pop(key, None)
        return Response(etl_handler.update_or_create(**data))

    @detail_route(methods=["GET"], url_path="get_data_link_list")
    def get_data_link_list(self, request):
        """
        @api {get} /databus/collectors/get_data_link_list/ 获取数据链路列表
        @apiName get_data_link_list
        @apiGroup 10_Collector
        @apiSuccess {Int} data.data_link_id 数据链路id
        @apiSuccess {Int} data.link_group_name 链路集群名称
        @apiSuccess {Int} data.bk_biz_id 链路允许的业务id
        @apiSuccess {Int} data.kafka_cluster_id kafka集群id
        @apiSuccess {Int} data.transfer_cluster_id transfer集群id
        @apiSuccess {list} data.es_cluster_ids es集群id
        @apiSuccess {Bool} data.is_active 是否启用
        @apiSuccess {String} data.description 描述
        @apiSuccessExample {json} 成功返回:
        {
            "message": "",
            "code": 0,
            "data": [{
                "data_link_id": 1,
                "link_group_name": "默认",
                "bk_biz_id": 0,
                "kafka_cluster_id": "kafka_01",
                "transfer_cluster_id": "transfer_01",
                "es_cluster_id": ["es_01", "es_02"],
                "is_active": true,
                "description": ""
            }],
            "result": true
        }
        """
        data = self.params_valid(CollectorDataLinkListSerializer)
        return Response(DataLinkHandler().list(data))

    @detail_route(methods=["POST"], url_path="regex_debug")
    def regex_debug(self, request, collector_config_id=None):
        """
        @api {get} /databus/collectors/${collector_config_id}/regex_debug/ 采集配置-行首正则调试
        @apiName collector_regex_debug
        @apiDescription 采集配置-行首正则调试
        @apiGroup 10_Collector
        @apiParam {String} log_sample 日志样例
        @apiParam {String} multiline_pattern 行首正则表达式
        @apiParamExample {json} 请求样例:
        {
            "log_sample": "xxx",
            "multiline_pattern": "xxx"
        }
        @apiSuccessExample {json} 成功返回:
        {

            "message": "",
            "code": 0,
            "data": {
                "log_sample": "xxx",
                "multiline_pattern": "xxx",
                "match_lines": 3
            },
            "result": true
        }
        """
        data = self.params_valid(CollectorRegexDebugSerializer)
        return Response(CollectorHandler().regex_debug(data))

    @list_route(methods=["post"])
    def only_create(self, request):
        """
        @api {post} /databus/collectors/only_create 采集项-只创建配置
        @apiName only_create_collector_model
        @apiDescription 创建采集项
        @apiGroup 10_Collector
        @apiParam {Int} bk_biz_id 所属业务
        @apiParam {String} collector_scenario_id 日志类型 可选字段`row, section, win_event`
        @apiParam {String} collector_config_name 采集项名称
        @apiParam {Int} data_link_id 数据链路id
        @apiParam {String} category_id 数据分类 GlobalsConfig.category读取
        @apiParam {String}  target_object_type 对象类型，目前固定为 HOST
        @apiParam {String}  target_node_type 节点类型 动态：TOPO  静态：INSTANCE
        @apiParam {Array[Dict]} target 已选目标
        @apiParam {Array(json)}  target_nodes 采集目标
        @apiParam {Int} target_nodes.id 服务实例id （暂时没用到）
        @apiParam {Int} target_nodes.bk_inst_id 节点实例id (动态)
        @apiParam {String} target_nodes.bk_obj_id 节点对象id （动态）
        @apiParam {String} target_nodes.ip 主机实例ip （静态）
        @apiParam {String} target_nodes.bk_host_id 主机ID （静态）
        @apiParam {Int} target_nodes.bk_cloud_id 蓝鲸云区域id （静态）
        @apiParam {Int} target_nodes.bk_supplier_id 供应商id （静态）
        @apiParam {String} data_encoding 日志字符集 可选字段`UTF-8, GBK`
        @apiParam {String} bk_data_name 存储索引名
        @apiParam {String} description 备注说明
        @apiParam {json} params 插件参数（日志路径、过滤方式等）
        @apiParam {Array} params.paths 日志路径
        @apiParam {json} params.conditions 过滤方式
        @apiParam {String} params.conditions.type 过滤方式类型 可选字段 `match, separator`
        @apiParam {String} params.conditions.match_type 过滤方式 可选字段 `include, exclude`
        @apiParam {String} params.conditions.match_content 过滤内容
        @apiParam {String} params.conditions.separator 分隔符
        @apiParam {String} params.conditions.separator_filters 分隔符过滤条件
        @apiParamExample {json} 请求样例:
        {
            "bk_biz_id": 706,
            "collector_config_name": "采集项名称",
            "collector_config_name_en": "采集项英文名",
            "data_link_id": 1
            "collector_scenario_id": "line",
            "category_id": "application",
            "target_object_type": "HOST",
            "target_node_type": "TOPO",
            "target_nodes": [
                {
                   "id": 12
                },
                {
                    "bk_inst_id": 33,   // 节点实例ID
                    "bk_obj_id": "module",  // 节点对象ID
                },
                    "bk_supplier_id": 0,
                }
            ],
            "data_encoding": "UTF-8",
            "description": "这是一个描述",
            "params": {
                "paths": ["/log/abc"],
                "conditions": {
                    "type": "match",
                    "match_type": "include",
                    "match_content": "delete",
                    "separator": "|",
                    "separator_filters": [
                        {
                            "fieldindex": 1,
                            "word": "",
                            "op": "=",
                            "logic_op": "and"
                        }
                    ]
                },
                multiline_pattern: ""
                multiline_max_lines: 10
                multiline_timeout: 60
            },
        }
        @apiSuccess {Int} collector_config_id 采集配置ID
        @apiSuccess {Int} collector_config_name 采集配置名称
        @apiSuccessExample {json} 成功返回:
        {

            "message": "",
            "code": 0,
            "data": {
                "collector_config_id": 1,
                "collector_config_name": "采集项名称",
            },
            "result": true
        }
        """
        data = self.params_valid(CollectorCreateSerializer)
        return Response(CollectorHandler().only_create_or_update_model(data))

    @detail_route(methods=["post"])
    def only_update(self, request, *args, collector_config_id=None, **kwargs):
        """
        @api {post} /databus/collectors/$collector_config_id/only_update 采集项-只更新配置
        @apiName only_update_collector_model
        @apiDescription 更新采集项
        @apiGroup 10_Collector
        @apiParam {Int} bk_biz_id 所属业务
        @apiParam {String} collector_scenario_id 日志类型 可选字段`row, section, win_event`
        @apiParam {String} collector_config_name 采集项名称
        @apiParam {Int} data_link_id 数据链路id
        @apiParam {String} category_id 数据分类 GlobalsConfig.category读取
        @apiParam {String}  target_object_type 对象类型，目前固定为 HOST
        @apiParam {String}  target_node_type 节点类型 动态：TOPO  静态：INSTANCE
        @apiParam {Array[Dict]} target 已选目标
        @apiParam {Array(json)}  target_nodes 采集目标
        @apiParam {Int} target_nodes.id 服务实例id （暂时没用到）
        @apiParam {Int} target_nodes.bk_inst_id 节点实例id (动态)
        @apiParam {String} target_nodes.bk_obj_id 节点对象id （动态）
        @apiParam {String} target_nodes.ip 主机实例ip （静态）
        @apiParam {Int} target_nodes.bk_cloud_id 蓝鲸云区域id （静态）
        @apiParam {Int} target_nodes.bk_supplier_id 供应商id （静态）
        @apiParam {String} target_nodes.bk_host_id 主机ID （静态）
        @apiParam {String} data_encoding 日志字符集 可选字段`UTF-8, GBK`
        @apiParam {String} bk_data_name 存储索引名
        @apiParam {String} description 备注说明
        @apiParam {json} params 插件参数（日志路径、过滤方式等）
        @apiParam {Array} params.paths 日志路径
        @apiParam {json} params.conditions 过滤方式
        @apiParam {String} params.conditions.type 过滤方式类型 可选字段 `match, separator`
        @apiParam {String} params.conditions.match_type 过滤方式 可选字段 `include, exclude`
        @apiParam {String} params.conditions.match_content 过滤内容
        @apiParam {String} params.conditions.separator 分隔符
        @apiParam {String} params.conditions.separator_filters 分隔符过滤条件
        @apiParamExample {json} 请求样例:
        {
            "bk_biz_id": 706,
            "collector_config_name": "采集项名称",
            "collector_config_name_en": "采集项英文名",
            "data_link_id": 1
            "collector_scenario_id": "line",
            "category_id": "application",
            "target_object_type": "HOST",
            "target_node_type": "TOPO",
            "target_nodes": [
                {
                   "id": 12
                },
                {
                    "bk_inst_id": 33,   // 节点实例ID
                    "bk_obj_id": "module",  // 节点对象ID
                },
                    "bk_supplier_id": 0,
                }
            ],
            "data_encoding": "UTF-8",
            "description": "这是一个描述",
            "params": {
                "paths": ["/log/abc"],
                "conditions": {
                    "type": "match",
                    "match_type": "include",
                    "match_content": "delete",
                    "separator": "|",
                    "separator_filters": [
                        {
                            "fieldindex": 1,
                            "word": "",
                            "op": "=",
                            "logic_op": "and"
                        }
                    ]
                },
                multiline_pattern: ""
                multiline_max_lines: 10
                multiline_timeout: 60
            },
        }
        @apiSuccess {Int} collector_config_id 采集配置ID
        @apiSuccess {Int} collector_config_name 采集配置名称
        @apiSuccessExample {json} 成功返回:
        {

            "message": "",
            "code": 0,
            "data": {
                "collector_config_id": 1,
                "collector_config_name": "采集项名称",
            },
            "result": true
        }
        """
        data = self.params_valid(CollectorUpdateSerializer)
        return Response(CollectorHandler(collector_config_id=collector_config_id).only_create_or_update_model(data))

    @detail_route(methods=["GET"], url_path="indices_info")
    def indices_info(self, request, *args, collector_config_id, **kwargs):
        """
        @api {post} /databus/collectors/$collector_config_id/indices_info 采集项-物理索引
        @apiName indices_info
        @apiDescription 采集项物理索引信息
        @apiGroup 10_Collector
        @apiSuccess {String} health 索引健康状态 red green yellow
        @apiSuccess {String} status 索引状态
        @apiSuccess {String} pri 主分片数量
        @apiSuccess {String} rep 副本数量
        @apiSuccess {String} docs.count 文档数量
        @apiSuccess {String} docs.deleted 删除文档数量
        @apiSuccess {String} store.size 储存大小 Byte
        @apiSuccess {String} pri.store.size 主分片储存大小 Byte
        @apiSuccessExample {json} 成功返回:
        {
            "result": true,
            "data": [
                {
                "health": "green",
                "status": "open",
                "index": "215_bklog_local_test_2020",
                "uuid": "MdsmaswLQeOfo_ql1LLQdg",
                "pri": "5",
                "rep": "1",
                "docs.count": "0",
                "docs.deleted": "0",
                "store.size": "2610",
                "pri.store.size": "1305"
            }
            ],
            "code": 0,
            "message": ""
        }
        """
        return Response(CollectorHandler(collector_config_id).indices_info())

    @list_route(methods=["GET"])
    def list_collectors_by_host(self, request):
        """
        @api {GET} /databus/collectors/list_collectors_by_host/ 获取主机采集项列表
        @apiName databus_collectors_list_collectors_by_host
        @apiGroup 10_Collector
        @apiParam {String} [bk_host_innerip] 内网IP
        @apiParam {Number} [bk_cloud_id] 云区域ID
        @apiParam {Number} [bk_host_id] CMDB主机ID
        @apiParam {Number} [bk_biz_id] 业务ID
        @apiSuccessExample {json} 成功返回:
        [
            {
                collector_config_id: 817,
                collector_config_name: "采集项名称",
                collector_scenario_id: 接入场景，
                index_set_id: 索引集ID，
                description： 描述
            }
        ]
        """
        data = self.params_valid(ListCollectorsByHostSerializer)
        return Response(CollectorHandler().list_collectors_by_host(data))

    @detail_route(methods=["GET"])
    def clean_stash(self, request, *args, collector_config_id=None, **kwarg):
        """
        @api {GET} /databus/collectors/$collector_config_id/clean_stash 获取采集项清洗缓存
        @apiName databus_collectors_clean_stash
        @apiGroup 10_Collector
        @apiSuccessExample {json} 成功返回(有数据)
        {
            "result":true,
            "data":{
                "collector_config_id":1,
                "clean_type":"bk_log_text",
                "bk_biz_id": 0,
                "etl_params":{
                    "retain_original_text":true,
                    "separator":" "
                },
                "etl_fields":[
                    {
                        "field_name":"user",
                        "alias_name":"",
                        "field_type":"long",
                        "description":"字段描述",
                        "is_analyzed":true,
                        "is_dimension":false,
                        "is_time":false,
                        "is_delete":false
                    },
                    {
                        "field_name":"report_time",
                        "alias_name":"",
                        "field_type":"string",
                        "description":"字段描述",
                        "tag":"metric",
                        "is_analyzed":false,
                        "is_dimension":false,
                        "is_time":true,
                        "is_delete":false,
                        "option":{
                            "time_zone":8,
                            "time_format":"yyyy-MM-dd HH:mm:ss"
                        }
                    }
                ]
            },
            "code":0,
            "message":""
        }
        @apiSuccessExample {json} 成功返回(空)
        {
            "result": true,
            "data": null,
            "code": 0,
            "message": ""
        }
        """
        return Response(CollectorHandler(collector_config_id=collector_config_id).get_clean_stash())

    @detail_route(methods=["POST"])
    def create_clean_stash(self, request, *args, collector_config_id=None, **kwarg):
        """
        @api {POST} /databus/collectors/$collector_config_id/create_clean_stash 更新采集项清洗缓存
        @apiName databus_collectors_create_clean_stash
        @apiGroup 10_Collector
        @apiParamExample {json} 成功请求
        {
            "bk_biz_id": 0,
            "clean_type":"bk_log_text",
            "etl_params":{
                "retain_original_text":true,
                "separator":" "
            },
            "etl_fields":[
                {
                    "field_name":"user",
                    "alias_name":"",
                    "field_type":"long",
                    "description":"字段描述",
                    "is_analyzed":true,
                    "is_dimension":false,
                    "is_time":false,
                    "is_delete":false
                },
                {
                    "field_name":"report_time",
                    "alias_name":"",
                    "field_type":"string",
                    "description":"字段描述",
                    "tag":"metric",
                    "is_analyzed":false,
                    "is_dimension":false,
                    "is_time":true,
                    "is_delete":false,
                    "option":{
                        "time_zone":8,
                        "time_format":"yyyy-MM-dd HH:mm:ss"
                    }
                }
            ]
        }
        @apiSuccessExample {json} 成功返回
        {
            "message": "",
            "code": 0,
            "data": {
                "clean_stash_id": 1
            },
            "result": true
        }
        """
        data = self.params_valid(CleanStashSerializer)
        return Response(CollectorHandler(collector_config_id=collector_config_id).create_clean_stash(params=data))

    @insert_permission_field(
        id_field=lambda d: d["collector_config_id"],
        data_field=lambda d: d,
        actions=[ActionEnum.VIEW_COLLECTION, ActionEnum.MANAGE_COLLECTION],
        resource_meta=ResourceEnum.COLLECTION,
    )
    @insert_permission_field(
        id_field=lambda d: d["index_set_id"],
        data_field=lambda d: d,
        actions=[ActionEnum.SEARCH_LOG],
        resource_meta=ResourceEnum.INDICES,
    )
    @list_route(methods=["GET"])
    def list_collectors(self, request, *args, **kwargs):
        """
        @api {get} /databus/collectors/list_collectors/ 34_采集项-获取列表(可不带分页参数)
        @apiName dababus_list_collector
        @apiGroup 10_Collector
        @apiDescription 采集项列表，运行状态通过异步接口获取，可不带分页参数
        @apiParam {Int} bk_biz_id 业务ID
        @apiParam {String} keyword 搜索关键字
        @apiSuccess {Array} results 返回结果
        @apiSuccess {Int} results.collector_config_id 采集项ID
        @apiSuccess {Int} results.collector_config_name 采集项名称
        @apiSuccess {String} results.collector_scenario_id 类型id
        @apiSuccess {String} results.collector_scenario_name 类型名称
        @apiSuccess {String} results.category_id 分类ID
        @apiSuccess {String} results.category_name 分类名称
        @apiSuccess {Bool} results.is_active 是否可用
        @apiSuccess {String} results.description 描述
        @apiSuccess {String} results.created_by 创建人
        @apiSuccess {String} results.created_at 创建时间
        @apiSuccess {Boolean} results.create_clean_able 是否可创建基础清洗
        @apiSuccess {List} results.bkdata_index_set_ids 采集对应的高级清洗索引集id列表
        @apiSuccessExample {json} 成功返回:
        {
        "result": true,
        "data": [
            {
                "collector_config_id": 1,
                "collector_scenario_name": "行日志文件",
                "category_name": "操作系统",
                "target_nodes": [
                    {
                        "bk_inst_id": 2000000992,
                        "bk_obj_id": "module"
                    }
                ],
                "task_id_list": [
                    "3469542"
                ],
                "target_subscription_diff": [],
                "create_clean_able": true,
                "bkdata_index_set_ids": [],
                "created_at": "2021-07-20 12:07:25",
                "created_by": "test",
                "updated_at": "2021-08-02 16:38:26",
                "updated_by": "test",
                "is_deleted": false,
                "deleted_at": null,
                "deleted_by": null,
                "collector_config_name": "test",
                "bk_app_code": "bk_log_search",
                "collector_scenario_id": "row",
                "bk_biz_id": 215,
                "category_id": "os",
                "target_object_type": "HOST",
                "target_node_type": "TOPO",
                "description": "test",
                "is_active": true,
                "data_link_id": 0,
                "bk_data_id": 525452,
                "bk_data_name": null,
                "table_id": "215_bklog.test",
                "etl_config": "bk_log_text",
                "subscription_id": 3420,
                "bkdata_data_id": null,
                "index_set_id": 1,
                "data_encoding": "UTF-8",
                "params": "{}",
                "itsm_ticket_sn": null,
                "itsm_ticket_status": "not_apply",
                "can_use_independent_es_cluster": true,
                "collector_package_count": 10,
                "collector_output_format": null,
                "collector_config_overlay": null,
                "storage_shards_nums": 3,
                "storage_shards_size": 30,
                "storage_replies": 1,
                "bkdata_data_id_sync_times": 0,
                "collector_config_name_en": "test"
            }
        ],
        "code": 0,
        "message": ""
        }
        """
        if request.GET.get("space_uid", ""):
            request.GET["bk_biz_id"] = space_uid_to_bk_biz_id(request.GET["space_uid"])

        response = super().list(request, *args, **kwargs)
        response.data = CollectorHandler.add_cluster_info(response.data)
        response.data = CollectorHandler.add_tags_info(response.data)
        return response

    @detail_route(methods=["POST"], url_path="close_clean")
    def close_clean(self, request, collector_config_id=None, *args, **kwargs):
        """
        @api {POST} /databus/collectors/${collector_config_id}/close_clean/ 35_采集项-关闭清洗
        @apiName databus_collectors_close_clean
        @apiGroup 10_Collector
        @apiParam {int} collector_config_id 采集项id
        @apiSuccessExample {json} 成功返回
        {
            "message": "",
            "code": 0,
            "data": {
                "collector_config_id": 1
            },
            "result": true
        }
        """
        etl_handler = EtlHandler.get_instance(collector_config_id)
        return Response(etl_handler.close_clean())

    @list_route(methods=["POST"])
    def custom_create(self, request):
        """
        @api {post} /databus/collectors/custom_create/ 自定义上报-创建自定义采集配置
        @apiName create_custom
        @apiDescription 创建自定义配置
        @apiGroup 10_Collector
        @apiParam {Int} bk_biz_id 所属业务
        @apiParam {String} collector_config_name 采集项名称
        @apiParam {String} collector_config_name_en 采集项名称英文名
        @apiParam {String} custom_type 自定义类型从global_config获取
        @apiParam {Int} data_link_id 数据链路id
        @apiParam {Int} storage_cluster_id 存储集群ID
        @apiParam {Int} retention 保留时间
        @apiParam {Int} allocation_min_days 冷热数据时间
        @apiParam {Int} es_shards es分片数量
        @apiParam {Int} [storage_replies] 副本数量
        @apiParam {String} category_id 数据分类 GlobalsConfig.category读取
        @apiParam {String} description 备注说明
        @apiParamExample {json} 请求样例:
        {
            "bk_biz_id": 2,
            "collector_config_name": "xxxxx",
            "collector_config_name_en": "xxx,
            "data_link_id": 1,
            "description": "xxxx",
            "custom_type": "log",
            "category_id": "xx",
            "storage_cluster_id": 3,
            "retention": 1,
            "es_shards": 1,
            "storage_replies": 1,
            "allocation_min_days":  1
        }
        @apiSuccessExample {json} 成功返回:
        {

            "message": "",
            "code": 0,

            "data": {
                "collector_config_id": 1,
                "index_set_id": 1,
                "bk_data_id": 12
            },
            "result": true
        }
        """
        data = self.params_valid(CustomCreateSerializer)
        auth_info = Permission.get_auth_info(request, raise_exception=False)
        if auth_info:
            data["bk_app_code"] = auth_info["bk_app_code"]
        data.pop("space_uid", "")  # 移除space_uid，在serializer已经转换为了bk_biz_id
        return Response(CollectorHandler().custom_create(**data))

    @detail_route(methods=["POST"])
    def custom_update(self, request, collector_config_id):
        """
        @api {post} /databus/collectors/${collector_config_id}/custom_update/ 自定义上报-更新自定义采集配置
        @apiName update_custom
        @apiDescription 创建自定义配置
        @apiGroup 10_Collector
        @apiParam {String} collector_config_name 采集项名称
        @apiParam {String} category_id 数据分类 GlobalsConfig.category读取
        @apiParam {String} description 备注说明
        @apiParam {Int} storage_cluster_id 存储集群ID
        @apiParam {Int} retention 保留时间
        @apiParam {Int} allocation_min_days 冷热数据时间
        @apiParam {Int} es_shards es分片数量
        @apiParam {Int} [storage_replies] 副本数量
        @apiParamExample {json} 请求样例:
        {
            "collector_config_name": "xxxxx",
            "description": "xxxx",
            "category_id": "xx",
            "storage_cluster_id": 3,
            "retention": 1,
            "storage_replies": 1,
            "es_shards":  1,
            "allocation_min_days":  1
        }
        @apiSuccessExample {json} 成功返回:
        {
            "message": "",
            "code": 0,
            "data": {
            },
            "result": true
        }
        """
        data = self.params_valid(CustomUpdateSerializer)
        return Response(CollectorHandler(collector_config_id).custom_update(**data))

    @list_route(methods=["GET"], url_path="pre_check")
    def pre_check(self, request):
        """
        @api {get} /databus/collectors/pre_check/ 预检查创建采集项的参数
        @apiName pre_check
        @apiDescription 预检查采集项英文名是否可以使用
        @apiGroup 10_Collector
        @apiParam {Int} bk_biz_id 所属业务ID
        @apiParam {String} collector_config_name_en 采集项英文名
        @apiSuccess {bool} data.allowed 如果英文名不存在, 则返回True, 反之返回False
        @apiSuccessExample {json} 成功返回:
        {
            "message": "",
            "code": 0,
            "data": {
                "allowed": True,
            },
            "result": true
        }
        """
        data = self.params_valid(PreCheckSerializer)
        return Response(CollectorHandler().pre_check(data))

    @list_route(methods=["POST"], url_path="switch_bcs_collector_storage")
    def switch_bcs_collector_storage(self, request):
        """
        @api {get} /databus/collectors/switch_bcs_collector_storage/ 切换存储集群
        @apiName switch_bcs_collector_storage
        @apiDescription 根据项目ID切换存量&增量存储集群
        @apiGroup 10_Collector
        @apiParam {Int} bk_biz_id 所属业务ID
        @apiParam {Int} space_uid 所属空间唯一标识
        @apiParam {Int} storage_cluster_id 存储集群ID
        """
        auth_info = Permission.get_auth_info(request, raise_exception=False)
        if not auth_info:
            raise BkJwtVerifyException()
        data = self.params_valid(SwitchBCSCollectorStorageSerializer)
        from apps.log_databus.tasks.collector import switch_bcs_collector_storage

        switch_bcs_collector_storage.delay(
            bk_biz_id=data["bk_biz_id"],
            bcs_cluster_id=data["bcs_cluster_id"],
            storage_cluster_id=data["storage_cluster_id"],
            bk_app_code=auth_info["bk_app_code"],
        )
        return Response({"status": "success"})

    @list_route(methods=["GET"], url_path="list_bcs_collector")
    def list_bcs_collector(self, request):
        auth_info = Permission.get_auth_info(request, raise_exception=False)
        if not auth_info:
            raise BkJwtVerifyException()
        data = self.params_valid(ListBCSCollectorSerializer)
        return Response(
            CollectorHandler().list_bcs_collector(
                bcs_cluster_id=data["bcs_cluster_id"],
                bk_biz_id=data.get("bk_biz_id"),
                bk_app_code=auth_info["bk_app_code"],
            )
        )

    @list_route(methods=["GET"], url_path="get_bcs_collector_storage")
    def get_bcs_collector_storage(self, request):
        auth_info = Permission.get_auth_info(request, raise_exception=False)
        if not auth_info:
            raise BkJwtVerifyException()
        data = self.params_valid(GetBCSCollectorStorageSerializer)
        return Response(
            CollectorHandler().get_bcs_collector_storage(
                bcs_cluster_id=data["bcs_cluster_id"],
                bk_biz_id=data.get("bk_biz_id"),
            )
        )

    @list_route(methods=["GET"], url_path="list_bcs_collector_without_rule")
    def list_bcs_collector_without_rule(self, request):
        auth_info = Permission.get_auth_info(request, raise_exception=False)
        if not auth_info:
            raise BkJwtVerifyException()
        data = self.params_valid(ListBCSCollectorWithoutRuleSerializer)
        return Response(
            CollectorHandler.list_bcs_collector_without_rule(
                bcs_cluster_id=data["bcs_cluster_id"],
                bk_biz_id=data.get("bk_biz_id"),
            )
        )

    @list_route(methods=["POST"], url_path="create_bcs_collector")
    def create_bcs_collector(self, request):
        auth_info = Permission.get_auth_info(request, raise_exception=False)
        if not auth_info:
            raise BkJwtVerifyException()
        data = self.params_valid(BCSCollectorSerializer)
        handler = CollectorHandler()
        result = handler.create_bcs_container_config(data=data, bk_app_code=auth_info["bk_app_code"])
        handler.sync_bcs_container_bkdata_id(result)
        handler.sync_bcs_container_task(result)
        return Response(result)

    @detail_route(methods=["POST"], url_path="update_bcs_collector")
    def update_bcs_collector(self, request, collector_config_id=None):
        auth_info = Permission.get_auth_info(request, raise_exception=False)
        if not auth_info:
            raise BkJwtVerifyException()
        data = self.params_valid(BCSCollectorSerializer)
        rule_id = int(collector_config_id)
        return Response(
            CollectorHandler().update_bcs_container_config(
                data=data, rule_id=rule_id, bk_app_code=auth_info["bk_app_code"]
            )
        )

    @detail_route(methods=["POST"], url_path="retry_bcs_collector")
    def retry_bcs_collector(self, request, collector_config_id=None):
        auth_info = Permission.get_auth_info(request, raise_exception=False)
        if not auth_info:
            raise BkJwtVerifyException()
        rule_id = int(collector_config_id)
        return Response(CollectorHandler().retry_bcs_config(rule_id=rule_id))

    @detail_route(methods=["DELETE"], url_path="delete_bcs_collector")
    def delete_bcs_collector(self, request, collector_config_id=None):
        auth_info = Permission.get_auth_info(request, raise_exception=False)
        if not auth_info:
            raise BkJwtVerifyException()
        rule_id = collector_config_id
        return Response(CollectorHandler().delete_bcs_config(rule_id=rule_id))

    @detail_route(methods=["POST"], url_path="start_bcs_collector")
    def start_bcs_collector(self, request, collector_config_id=None):
        auth_info = Permission.get_auth_info(request, raise_exception=False)
        if not auth_info:
            raise BkJwtVerifyException()
        rule_id = int(collector_config_id)
        return Response(CollectorHandler().start_bcs_config(rule_id=rule_id))

    @detail_route(methods=["POST"], url_path="stop_bcs_collector")
    def stop_bcs_collector(self, request, collector_config_id=None):
        auth_info = Permission.get_auth_info(request, raise_exception=False)
        if not auth_info:
            raise BkJwtVerifyException()
        rule_id = int(collector_config_id)
        return Response(CollectorHandler().stop_bcs_config(rule_id=rule_id))

    @list_route(methods=["GET"], url_path="list_bcs_clusters")
    def list_bcs_clusters(self, request):
        bk_biz_id = request.GET.get("bk_biz_id")
        return Response(CollectorHandler().list_bcs_clusters(bk_biz_id=bk_biz_id))

    @list_route(methods=["GET"], url_path="list_workload_type")
    def list_workload_type(self, request):
        return Response(CollectorHandler().list_workload_type())

    @list_route(methods=["GET"], url_path="list_namespace")
    def list_namespace(self, request):
        bcs_cluster_id = request.GET.get("bcs_cluster_id")
        bk_biz_id = request.GET.get("bk_biz_id")
        return Response(CollectorHandler().list_namespace(bk_biz_id=bk_biz_id, bcs_cluster_id=bcs_cluster_id))

    @list_route(methods=["GET"], url_path="list_topo")
    def list_topo(self, request):
        topo_type = request.GET.get("type")
        bk_biz_id = request.GET.get("bk_biz_id")
        bcs_cluster_id = request.GET.get("bcs_cluster_id")
        namespace = request.GET.get("namespace", "")
        return Response(
            CollectorHandler().list_topo(
                topo_type=topo_type, bk_biz_id=bk_biz_id, bcs_cluster_id=bcs_cluster_id, namespace=namespace
            )
        )

    @list_route(methods=["GET"], url_path="get_labels")
    def get_labels(self, request):
        topo_type = request.GET.get("type")
        bcs_cluster_id = request.GET.get("bcs_cluster_id")
        namespace = request.GET.get("namespace")
        name = request.GET.get("name")
        return Response(
            CollectorHandler().get_labels(
                topo_type=topo_type, bcs_cluster_id=bcs_cluster_id, namespace=namespace, name=name
            )
        )

    @list_route(methods=["POST"], url_path="preview_containers")
    def preview_containers(self, request):
        """
        @api {post} /databus/collectors/preview_containers/ 容器采集目标预览
        @apiName preview_containers
        @apiDescription 容器采集目标预览
        @apiGroup 10_Collector
        @apiParam {Int} bk_biz_id 所属业务
        @apiParam {Int} bcs_cluster_id 集群ID
        @apiParam {String} type 拓扑类型，可选 node/pod
        @apiParam {List[String]} namespaces 命名空间列表，传空代表全部
        @apiParam {Object} label_selector 标签选择器
        @apiParam {Object} container 容器过滤条件 (topo_type = node 时不生效)
        @apiParam {String} container.workload_type 容器过滤条件 - 工作负载类型
        @apiParam {String} container.workload_name 容器过滤条件 - 工作负载名称
        @apiParam {String} container.container_name 容器过滤条件 - 容器名
        @apiParamExample {json} 请求样例:
        {
            "bk_biz_id": 2,
            "bcs_cluster_id": "BCS-12345",
            "type": "topo",
            "namespaces": ["a", "b", "c"],
            "label_selector": {
                "match_expressions": [],
                "match_labels": [{"key": "app", "value": "kube-prometheus-stack-operator", "operator": "="}]
            },
            "container": {
                "workload_type": "Deployment",
                "workload_name": "^bk-log-",
                "container_name": "abcd"
            }
        }
        @apiSuccessExample {json} 成功返回:
        {

            "message": "",
            "code": 0,
            "data": [
                {
                    "group": "label1 = value1",
                    "total": 110,
                    "items": [
                        "a/b/c1",
                        "a/b/c2"
                    ]
                }
            ],
            "result": true
        }
        """
        data = self.params_valid(PreviewContainersSerializer)
        return Response(
            CollectorHandler().preview_containers(
                topo_type=data["type"],
                bk_biz_id=data["bk_biz_id"],
                bcs_cluster_id=data["bcs_cluster_id"],
                namespaces=data.get("namespaces", []),
                namespaces_exclude=data.get("namespaces_exclude", []),
                label_selector=data.get("label_selector"),
                annotation_selector=data.get("annotation_selector"),
                container=data.get("container"),
            )
        )

    @list_route(methods=["GET"], url_path="get_workload")
    def get_workload(self, request):
        workload_type = request.GET.get("type")
        bcs_cluster_id = request.GET.get("bcs_cluster_id")
        namespace = request.GET.get("namespace")
        return Response(
            CollectorHandler().get_workload(
                workload_type=workload_type, bcs_cluster_id=bcs_cluster_id, namespace=namespace
            )
        )

    @list_route(methods=["POST"], url_path="validate_container_config_yaml")
    def validate_container_config_yaml(self, request):
        data = self.params_valid(ValidateContainerCollectorYamlSerializer)
        return Response(
            CollectorHandler().validate_container_config_yaml(
                data["bk_biz_id"], data["bcs_cluster_id"], data["yaml_config"]
            )
        )

    @list_route(methods=["POST"])
    def fast_create(self, request):
        """
        @api {post} /databus/collectors/fast_create/ 简易创建采集配置
        @apiName fast_create
        @apiDescription 简易创建采集项配置
        @apiGroup 10_Collector
        @apiParam {Int} bk_biz_id 所属业务
        @apiParam {String} collector_config_name 采集项名称
        @apiParam {String} collector_config_name_en 采集项名称英文名
        @apiParam {String} collector_scenario_id 场景ID row,section,wineventlog,custom
        @apiParam {Int} storage_cluster_id 存储集群ID
        @apiParam {String} category_id 数据分类 GlobalsConfig.category读取
        @apiParam {String}  target_object_type 对象类型，目前固定为 HOST
        @apiParam {String}  target_node_type 节点类型 动态：TOPO  静态：INSTANCE
        @apiParam {Array[Dict]} target 已选目标
        @apiParam {Array(json)}  target_nodes 采集目标
        @apiParam {Int} target_nodes.id 服务实例id （暂时没用到）
        @apiParam {Int} target_nodes.bk_inst_id 节点实例id (动态)
        @apiParam {String} target_nodes.bk_obj_id 节点对象id （动态）
        @apiParam {String} target_nodes.ip 主机实例ip （静态）
        @apiParam {Int} target_nodes.bk_cloud_id 蓝鲸云区域id （静态）
        @apiParam {Int} target_nodes.bk_supplier_id 供应商id （静态）
        @apiParam {String} target_nodes.bk_host_id 主机ID （静态）
        @apiParam {String} etl_config 清洗类型（格式化方式）
        @apiParam {Object} etl_params 清洗配置，不同的清洗类型的参数有所不同
        @apiParam {String} etl_params.separator 分隔符，当etl_config=="bk_log_delimiter"时需要传递
        @apiParam {String} etl_params.separator_regexp 正则表达式，当etl_config=="bk_log_regexp"时需要传递
        @apiParam {Bool} etl_params.retain_original_text 是否保留原文
        @apiParam {list} fields 字段列表
        @apiParam {String} fields.field_name 字段名称
        @apiParam {String} [fields.alias_name] 别名
        @apiParam {String} fields.field_type 字段类型
        @apiParam {String} fields.description 字段说明
        @apiParam {Bool} fields.is_analyzed 是否分词
        @apiParam {Bool} fields.is_dimension 是否维度
        @apiParam {Bool} fields.is_time 是否时间字段
        @apiParam {Bool} fields.is_delete 是否删除
        @apiParam {Json} [fields.option] 字段配置
        @apiParam {Int} fields.option.time_zone 时间
        @apiParam {String} fields.option.time_format 时间格式
        @apiParam {Int} storage_cluster_id 存储集群ID
        @apiParam {Int} retention 保留时间
        @apiParam {Int} storage_replies 副本数量
        @apiParam {Int} es_shards es分片数量
        @apiParamExample {json} 请求样例:
        {
            "bk_biz_id": 2,
            "collector_config_name": "xxx",
            "collector_config_name_en": "xxx_en",
            "collector_scenario_id": "row",
            "category_id": "os",
            "target_object_type": "HOST",
            "target_node_type": "TOPO",
            "target_nodes": [{"bk_inst_id": 1, "bk_obj_id": "biz"}],
            "params": {
                "paths": ["/var/log"],
                "conditions": {
                    "type": "match"
                }
            },
            "storage_cluster_id": xx
        }
        @apiSuccessExample {json} 成功返回:
        {
            "result": true,
            "data": {
                "collector_config_id": xx,
                "bk_data_id": xxxx,
                "subscription_id": xxx,
                "task_id_list": [
                    "xxx"
                ]
            },
            "code": 0,
            "message": ""
        }
        """
        data = self.params_valid(FastCollectorCreateSerializer)
        return Response(CollectorHandler().fast_create(data))

    @detail_route(methods=["POST"])
    def fast_update(self, request, collector_config_id):
        """
        @api {post} /databus/collectors/fast_update/ 简易修改采集配置
        @apiName fast_update
        @apiDescription 简易修改采集项配置
        @apiGroup 10_Collector
        @apiParam {String} collector_config_name 采集项名称
        @apiParam {Array(json)}  target_nodes 采集目标
        @apiParam {Int} target_nodes.id 服务实例id （暂时没用到）
        @apiParam {Int} target_nodes.bk_inst_id 节点实例id (动态)
        @apiParam {String} target_nodes.bk_obj_id 节点对象id （动态）
        @apiParam {String} target_nodes.ip 主机实例ip （静态）
        @apiParam {Int} target_nodes.bk_cloud_id 蓝鲸云区域id （静态）
        @apiParam {Int} target_nodes.bk_supplier_id 供应商id （静态）
        @apiParam {String} target_nodes.bk_host_id 主机ID （静态）
        @apiParam {String} etl_config 清洗类型（格式化方式）
        @apiParam {Object} etl_params 清洗配置，不同的清洗类型的参数有所不同
        @apiParam {String} etl_params.separator 分隔符，当etl_config=="bk_log_delimiter"时需要传递
        @apiParam {String} etl_params.separator_regexp 正则表达式，当etl_config=="bk_log_regexp"时需要传递
        @apiParam {Bool} etl_params.retain_original_text 是否保留原文
        @apiParam {list} fields 字段列表
        @apiParam {String} fields.field_name 字段名称
        @apiParam {String} [fields.alias_name] 别名
        @apiParam {String} fields.field_type 字段类型
        @apiParam {String} fields.description 字段说明
        @apiParam {Bool} fields.is_analyzed 是否分词
        @apiParam {Bool} fields.is_dimension 是否维度
        @apiParam {Bool} fields.is_time 是否时间字段
        @apiParam {Bool} fields.is_delete 是否删除
        @apiParam {Json} [fields.option] 字段配置
        @apiParam {Int} fields.option.time_zone 时间
        @apiParam {String} fields.option.time_format 时间格式
        @apiParam {Int} storage_cluster_id 存储集群ID
        @apiParam {Int} retention 保留时间
        @apiParam {Int} storage_replies 副本数量
        @apiParam {Int} es_shards es分片数量
        @apiParam {Object[]} alias_settings 别名配置
        @apiParam {String} alias_settings.field_name 原字段名
        @apiParam {String} alias_settings.query_alias 别名
        @apiParam {String} alias_settings.path_type 字段类型
        @apiParamExample {json} 请求样例:
        {
            "collector_config_name": "xxx",
            "target_object_type": "HOST",
            "target_node_type": "TOPO",
            "target_nodes": [{"bk_inst_id": 1, "bk_obj_id": "biz"}],
            "params": {
                "paths": ["/var/log"],
                "conditions": {
                    "type": "match"
                }
            },
            "storage_cluster_id": xx
        }
        @apiSuccessExample {json} 成功返回:
        {
            "result": true,
            "data": {
                "collector_config_id": xx,
                "bk_data_id": xxxx,
                "subscription_id": xxx,
                "task_id_list": [
                    "xxx"
                ]
            },
            "code": 0,
            "message": ""
        }
        """
        data = self.params_valid(FastCollectorUpdateSerializer)
        return Response(CollectorHandler(collector_config_id).fast_update(data))

    @list_route(methods=["POST"], url_path="container_configs_to_yaml")
    def container_configs_to_yaml(self, request):
        data = self.params_valid(ContainerCollectorConfigToYamlSerializer)
        return Response(
            base64.b64encode(
                CollectorHandler.container_dict_configs_to_yaml(
                    container_configs=data["configs"],
                    add_pod_label=data["add_pod_label"],
                    add_pod_annotation=data["add_pod_annotation"],
                    extra_labels=data["extra_labels"],
                ).encode("utf-8")
            )
        )

    @detail_route(methods=["GET"], url_path="report_token")
    def report_token(self, request, collector_config_id=None):
        return Response(CollectorHandler(collector_config_id).get_report_token())

    @list_route(methods=["GET"], url_path="report_host")
    def report_host(self, request):
        return Response(CollectorHandler().get_report_host())

    @list_route(methods=["POST"], url_path="bulk_operation")
    def collector_batch_operation(self, request):
        params = self.params_valid(CollectorBatchOperationSerializer)
        collector_config_ids = params["collector_config_ids"]
        operation_type = params["operation_type"]
        return Response(CollectorBatchHandler(collector_config_ids, operation_type).batch_operation(params))
<<<<<<< HEAD
    
=======

>>>>>>> b8dfd182
    @list_route(methods=["GET"], url_path="search_object_attribute")
    def search_object_attribute(self, request):
        return Response(CollectorHandler.search_object_attribute())<|MERGE_RESOLUTION|>--- conflicted
+++ resolved
@@ -2457,11 +2457,7 @@
         collector_config_ids = params["collector_config_ids"]
         operation_type = params["operation_type"]
         return Response(CollectorBatchHandler(collector_config_ids, operation_type).batch_operation(params))
-<<<<<<< HEAD
-    
-=======
-
->>>>>>> b8dfd182
+
     @list_route(methods=["GET"], url_path="search_object_attribute")
     def search_object_attribute(self, request):
         return Response(CollectorHandler.search_object_attribute())