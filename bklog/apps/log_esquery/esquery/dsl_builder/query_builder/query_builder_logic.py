--- conflicted
+++ resolved
@@ -94,13 +94,9 @@
 
         if isinstance(query_tree, Word):
             # 不带字段查询
-<<<<<<< HEAD
-            keyword_query = Q("query_string", query=str(query_tree), analyze_wildcard=True)
-=======
             keyword_query = Q(
                 "query_string", query=str(query_tree), analyze_wildcard=True, fields=["*", "__*"], lenient=True
             )
->>>>>>> 7be4abb9
             if str(query_tree) == WILDCARD_PATTERN:
                 # 单独*通配符, 直接返回, 不需要补充query查询, 空返回的是 WILDCARD_QUERY
                 return search.query()
@@ -122,13 +118,9 @@
                 return search.query(builder(query_tree))
 
             query_tree = auto_head_tail(query_tree)
-<<<<<<< HEAD
-            return search.query("query_string", query=str(query_tree), analyze_wildcard=True)
-=======
             return search.query(
                 "query_string", query=str(query_tree), analyze_wildcard=True, fields=["*", "__*"], lenient=True
             )
->>>>>>> 7be4abb9
 
     @classmethod
     def _merge_mappings(cls, mappings):
