# -*- coding: utf-8 -*-
"""
Tencent is pleased to support the open source community by making BK-LOG 蓝鲸日志平台 available.
Copyright (C) 2021 THL A29 Limited, a Tencent company.  All rights reserved.
BK-LOG 蓝鲸日志平台 is licensed under the MIT License.
License for BK-LOG 蓝鲸日志平台:
--------------------------------------------------------------------
Permission is hereby granted, free of charge, to any person obtaining a copy of this software and associated
documentation files (the "Software"), to deal in the Software without restriction, including without limitation
the rights to use, copy, modify, merge, publish, distribute, sublicense, and/or sell copies of the Software,
and to permit persons to whom the Software is furnished to do so, subject to the following conditions:
The above copyright notice and this permission notice shall be included in all copies or substantial
portions of the Software.
THE SOFTWARE IS PROVIDED "AS IS", WITHOUT WARRANTY OF ANY KIND, EXPRESS OR IMPLIED, INCLUDING BUT NOT
LIMITED TO THE WARRANTIES OF MERCHANTABILITY, FITNESS FOR A PARTICULAR PURPOSE AND NONINFRINGEMENT. IN
NO EVENT SHALL THE AUTHORS OR COPYRIGHT HOLDERS BE LIABLE FOR ANY CLAIM, DAMAGES OR OTHER LIABILITY,
WHETHER IN AN ACTION OF CONTRACT, TORT OR OTHERWISE, ARISING FROM, OUT OF OR IN CONNECTION WITH THE
SOFTWARE OR THE USE OR OTHER DEALINGS IN THE SOFTWARE.
We undertake not to change the open source license (MIT license) applicable to the current version of
the project delivered to anyone in the future.
"""
import copy
import datetime
import hashlib
import json
import operator
import time
from typing import Any, Dict, List, Union

import arrow
import pytz
import ujson
from django.conf import settings
from django.core.cache import cache
from django.utils.translation import ugettext as _

from apps.api import BcsApi, BkLogApi, MonitorApi, TransferApi
from apps.api.base import DataApiRetryClass
from apps.exceptions import ApiRequestError, ApiResultError
from apps.feature_toggle.handlers.toggle import FeatureToggleObject
from apps.feature_toggle.plugins.constants import DIRECT_ESQUERY_SEARCH
from apps.log_clustering.models import ClusteringConfig
from apps.log_databus.constants import EtlConfig
from apps.log_databus.models import CollectorConfig
from apps.log_desensitize.handlers.desensitize import DesensitizeHandler
from apps.log_desensitize.models import DesensitizeConfig, DesensitizeFieldConfig
from apps.log_desensitize.utils import expand_nested_data, merge_nested_data
from apps.log_esquery import metrics
from apps.log_esquery.esquery.esquery import EsQuery
from apps.log_esquery.serializers import (
    EsQueryDslAttrSerializer,
    EsQueryScrollAttrSerializer,
    EsQuerySearchAttrSerializer,
)
from apps.log_search.constants import (
    ASYNC_DIR,
    ASYNC_SORTED,
    CHECK_FIELD_LIST,
    CHECK_FIELD_MAX_VALUE_MAPPING,
    CHECK_FIELD_MIN_VALUE_MAPPING,
    DEFAULT_INDEX_SET_FIELDS_CONFIG_NAME,
    ERROR_MSG_CHECK_FIELDS_FROM_BKDATA,
    ERROR_MSG_CHECK_FIELDS_FROM_LOG,
    MAX_ASYNC_COUNT,
    MAX_EXPORT_REQUEST_RETRY,
    MAX_QUICK_EXPORT_ASYNC_COUNT,
    MAX_QUICK_EXPORT_ASYNC_SLICE_COUNT,
    MAX_RESULT_WINDOW,
    MAX_SEARCH_SIZE,
    SCROLL,
    SEARCH_OPTION_HISTORY_NUM,
    TIME_FIELD_MULTIPLE_MAPPING,
    FieldDataTypeEnum,
    IndexSetType,
    OperatorEnum,
    SearchScopeEnum,
    TimeEnum,
    TimeFieldTypeEnum,
    TimeFieldUnitEnum,
)
from apps.log_search.exceptions import (
    BaseSearchIndexSetDataDoseNotExists,
    BaseSearchIndexSetException,
    BaseSearchResultAnalyzeException,
    BaseSearchSortListException,
    IntegerErrorException,
    IntegerMaxErrorException,
    MultiSearchErrorException,
    SearchExceedMaxSizeException,
    SearchIndexNoTimeFieldException,
    SearchIndicesNotExists,
    SearchUnKnowTimeField,
    SearchUnKnowTimeFieldType,
    UnionSearchErrorException,
    UnionSearchFieldsFailException,
    UserIndexSetSearchHistoryNotExistException,
)
from apps.log_search.handlers.es.dsl_bkdata_builder import (
    DslCreateSearchContextBodyCustomField,
    DslCreateSearchContextBodyScenarioBkData,
    DslCreateSearchContextBodyScenarioLog,
    DslCreateSearchTailBodyCustomField,
    DslCreateSearchTailBodyScenarioBkData,
    DslCreateSearchTailBodyScenarioLog,
)
from apps.log_search.handlers.es.indices_optimizer_context_tail import (
    IndicesOptimizerContextTail,
)
from apps.log_search.handlers.search.mapping_handlers import MappingHandlers
from apps.log_search.handlers.search.pre_search_handlers import PreSearchHandlers
from apps.log_search.models import (
    IndexSetFieldsConfig,
    LogIndexSet,
    LogIndexSetData,
    Scenario,
    Space,
    StorageClusterRecord,
    UserIndexSetFieldsConfig,
    UserIndexSetSearchHistory,
)
from apps.log_search.utils import sort_func
from apps.models import model_to_dict
from apps.utils.cache import cache_five_minute
from apps.utils.core.cache.cmdb_host import CmdbHostCache
from apps.utils.db import array_group
from apps.utils.drf import custom_params_valid
from apps.utils.ipchooser import IPChooser
from apps.utils.local import (
    get_local_param,
    get_request_app_code,
    get_request_external_username,
    get_request_username,
)
from apps.utils.log import logger
from apps.utils.lucene import EnhanceLuceneAdapter, generate_query_string
from apps.utils.thread import MultiExecuteFunc
from bkm_ipchooser.constants import CommonEnum

max_len_dict = Dict[str, int]  # pylint: disable=invalid-name


def fields_config(name: str, is_active: bool = False):
    def decorator(func):
        def func_decorator(*args, **kwargs):
            config = {"name": name, "is_active": is_active}
            result = func(*args, **kwargs)
            if isinstance(result, tuple):
                config["is_active"], config["extra"] = result
                return config
            if result is None:
                return config
            config["is_active"] = result
            return config

        return func_decorator

    return decorator


class SearchHandler(object):
    def __init__(
        self,
        index_set_id: int,
        search_dict: dict,
        pre_check_enable=True,
        can_highlight=True,
        export_fields=None,
        export_log: bool = False,
        only_for_agg: bool = False,
    ):
        # 请求用户名
        self.request_username = get_request_external_username() or get_request_username()

        self.search_dict: dict = search_dict
        self.export_log = export_log

        # 是否只用于聚合，可以简化某些查询语句
        self.only_for_agg = only_for_agg

        # 透传查询类型
        self.index_set_id = index_set_id
        self.search_dict.update({"index_set_id": index_set_id})

        # 原始索引和场景id（初始化mapping时传递）
        self.origin_indices: str = ""
        self.origin_scenario_id: str = ""

        self.scenario_id: str = ""
        self.storage_cluster_id: int = -1

        self.index_set_obj = None

        # 是否使用了聚类代理查询
        self.using_clustering_proxy = False

        # 构建索引集字符串, 并初始化scenario_id、storage_cluster_id
        self.indices: str = self._init_indices_str(index_set_id)
        self.search_dict.update(
            {"indices": self.indices, "scenario_id": self.scenario_id, "storage_cluster_id": self.storage_cluster_id}
        )

        # 拥有以上信息后可以进行初始化检查
        # 添加是否强校验的开关来控制是否强校验
        if pre_check_enable:
            self.search_dict.update(
                PreSearchHandlers.pre_check_fields(self.indices, self.scenario_id, self.storage_cluster_id)
            )
        # 是否包含嵌套字段
        self.include_nested_fields: bool = self.search_dict.get("include_nested_fields", True)

        # track_total_hits,默认不统计总数
        self.track_total_hits: bool = self.search_dict.get("track_total_hits", False)

        # 检索历史记录
        self.addition = copy.deepcopy(search_dict.get("addition", []))
        self.ip_chooser = copy.deepcopy(search_dict.get("ip_chooser", {}))
        self.from_favorite_id = self.search_dict.get("from_favorite_id", 0)
        # 检索模式
        self.search_mode = self.search_dict.get("search_mode", "ui")

        self.use_time_range = search_dict.get("use_time_range", True)
        # 构建时间字段
        self.time_field, self.time_field_type, self.time_field_unit = self.init_time_field(
            index_set_id, self.scenario_id
        )
        if not self.time_field:
            raise SearchIndexNoTimeFieldException()
        self.search_dict.update(
            {
                "time_field": self.time_field,
                "time_field_type": self.time_field_type,
                "time_field_unit": self.time_field_unit,
            }
        )
        # 根据时间字段确定时间字段类型，根据预查询强校验es拉取到的时间类型
        # 添加是否强校验的开关来控制是否强校验
        if pre_check_enable:
            self.time_field_type = self._set_time_filed_type(
                self.time_field, self.search_dict.get("fields_from_es", [])
            )
        self.search_dict.update({"time_field_type": self.time_field_type})

        # 设置IP字段对应的field ip serverIp
        self.ip_field: str = "ip" if self.scenario_id in [Scenario.BKDATA, Scenario.ES] else "serverIp"

        # 上下文、实时日志传递查询类型
        self.search_type_tag: str = search_dict.get("search_type_tag")

        # 透传时间
        self.time_range: str = search_dict.get("time_range")
        self.start_time: str = search_dict.get("start_time")
        self.end_time: str = search_dict.get("end_time")
        self.time_zone: str = get_local_param("time_zone")

        # 透传query string
        self.query_string: str = search_dict.get("keyword")
        self.origin_query_string: str = search_dict.get("keyword")
        self._enhance()

        # 透传start
        self.start: int = search_dict.get("begin", 0)

        # 透传size
        self.size: int = search_dict.get("size", 30)

        # 透传filter. 初始化为None,表示filter还没有被初始化
        self._filter = None

        # 字段信息列表. 初始化为None,表示final_fields_list还没有被初始化
        self._mapping_handlers = None
        self._final_fields_list = None

        # 构建排序list
        self.sort_list: list = self._init_sort()

        # 构建aggs 聚合
        self.aggs: dict = self._init_aggs()

        # 初始化highlight
        self.highlight: dict = self._init_highlight(can_highlight)

        # result fields
        self.field: Dict[str, max_len_dict] = {}

        # scroll 分页查询
        self.is_scroll: bool = settings.FEATURE_EXPORT_SCROLL

        # scroll
        self.scroll = SCROLL if self.is_scroll else None

        # collapse
        self.collapse = self.search_dict.get("collapse")

        # context search
        self.gseindex: int = search_dict.get("gseindex")
        self.gseIndex: int = search_dict.get("gseIndex")  # pylint: disable=invalid-name
        self.serverIp: str = search_dict.get("serverIp")  # pylint: disable=invalid-name
        self.ip: str = search_dict.get("ip", "undefined")
        self.path: str = search_dict.get("path", "")
        self.container_id: str = search_dict.get("container_id", None) or search_dict.get("__ext.container_id", None)
        self.logfile: str = search_dict.get("logfile", None)
        self._iteration_idx: str = search_dict.get("_iteration_idx", None)
        self.iterationIdx: str = search_dict.get("iterationIdx", None)  # pylint: disable=invalid-name
        self.iterationIndex: str = search_dict.get("iterationIndex", None)  # pylint: disable=invalid-name
        self.dtEventTimeStamp = search_dict.get("dtEventTimeStamp", None)  # pylint: disable=invalid-name
        self.bk_host_id = search_dict.get("bk_host_id", None)  # pylint: disable=invalid-name

        # 上下文初始化标记
        self.zero: bool = search_dict.get("zero", False)

        # 导出字段
        self.export_fields = export_fields

        self.is_desensitize = search_dict.get("is_desensitize", True)

        # 初始化DB脱敏配置
        desensitize_config_obj = DesensitizeConfig.objects.filter(index_set_id=self.index_set_id).first()
        desensitize_field_config_objs = DesensitizeFieldConfig.objects.filter(index_set_id=self.index_set_id)

        # 脱敏配置原文字段
        self.text_fields = desensitize_config_obj.text_fields if desensitize_config_obj else []

        self.field_configs = list()

        self.text_fields_field_configs = list()

        for field_config_obj in desensitize_field_config_objs:
            _config = {
                "field_name": field_config_obj.field_name or "",
                "rule_id": field_config_obj.rule_id or 0,
                "operator": field_config_obj.operator,
                "params": field_config_obj.params,
                "match_pattern": field_config_obj.match_pattern,
                "sort_index": field_config_obj.sort_index,
            }
            if field_config_obj.field_name not in self.text_fields:
                self.field_configs.append(_config)
            else:
                self.text_fields_field_configs.append(_config)

        # 初始化脱敏工厂对象
        self.desensitize_handler = DesensitizeHandler(self.field_configs)

        self.text_fields_desensitize_handler = DesensitizeHandler(self.text_fields_field_configs)

    def _enhance(self):
        """
        语法增强
        """
        if self.query_string is not None:
            enhance_lucene_adapter = EnhanceLuceneAdapter(query_string=self.query_string)
            self.query_string = enhance_lucene_adapter.enhance()

    @property
    def index_set(self):
        if not hasattr(self, "_index_set"):
            self._index_set = LogIndexSet.objects.filter(index_set_id=self.index_set_id).first()
        return self._index_set

    def fields(self, scope="default"):
        is_union_search = self.search_dict.get("is_union_search", False)
        mapping_handlers = MappingHandlers(
            self.origin_indices,
            self.index_set_id,
            self.origin_scenario_id,
            self.storage_cluster_id,
            self.time_field,
            start_time=self.start_time,
            end_time=self.end_time,
        )
        field_result, display_fields = mapping_handlers.get_all_fields_by_index_id(
            scope=scope, is_union_search=is_union_search
        )

        if not is_union_search:
            sort_list: list = MappingHandlers.get_sort_list_by_index_id(index_set_id=self.index_set_id, scope=scope)
        else:
            sort_list = list()

        # 校验sort_list字段是否存在
        field_result_list = [i["field_name"] for i in field_result]
        sort_field_list = [j for j in sort_list if j[0] in field_result_list]

        if not sort_field_list and self.scenario_id in [Scenario.BKDATA, Scenario.LOG]:
            sort_field_list = self.sort_list

        result_dict: dict = {
            "fields": field_result,
            "display_fields": display_fields,
            "sort_list": sort_field_list,
            "time_field": self.time_field,
            "time_field_type": self.time_field_type,
            "time_field_unit": self.time_field_unit,
            "config": [],
        }

        if is_union_search:
            return result_dict

        for fields_config in [
            self.bcs_web_console(field_result_list),
            self.bk_log_to_trace(),
            self.analyze_fields(field_result),
            self.bkmonitor(field_result_list),
            self.async_export(field_result),
            self.ip_topo_switch(),
            self.apm_relation(),
            self.clustering_config(),
            self.clean_config(),
        ]:
            result_dict["config"].append(fields_config)
        # 将用户当前使用的配置id传递给前端
        config_obj = UserIndexSetFieldsConfig.get_config(
            index_set_id=self.index_set_id, username=self.request_username, scope=scope
        )
        result_dict["config_id"] = config_obj.id if config_obj else ""

        return result_dict

    @fields_config("async_export")
    def async_export(self, field_result):
        """
        async_export
        @param field_result:
        @return:
        """
        sort_fields = self.index_set.sort_fields if self.index_set else []
        result = MappingHandlers.async_export_fields(field_result, self.scenario_id, sort_fields)
        if result["async_export_usable"]:
            return True, {"fields": result["async_export_fields"]}
        return False, {"usable_reason": result["async_export_usable_reason"]}

    @fields_config("bkmonitor")
    def bkmonitor(self, field_result_list):
        if "ip" in field_result_list or "serverIp" in field_result_list:
            return True
        reason = _("缺少字段, ip 和 serverIp 不能同时为空") + self._get_message_by_scenario()
        return False, {"reason": reason}

    @fields_config("ip_topo_switch")
    def ip_topo_switch(self):
        return MappingHandlers.init_ip_topo_switch(self.index_set_id)

    @fields_config("apm_relation")
    def apm_relation(self):
        try:
            res = MonitorApi.query_log_relation(params={"index_set_id": int(self.index_set_id)})
        except ApiRequestError as e:
            logger.warning(f"fail to request log relation => index_set_id: {self.index_set_id}, exception => {e}")
            return False

        if not res:
            return False

        return True, res

    @fields_config("clustering_config")
    def clustering_config(self):
        """
        判断聚类配置
        """
        clustering_config = ClusteringConfig.get_by_index_set_id(index_set_id=self.index_set_id, raise_exception=False)
        if clustering_config:
            return (
                clustering_config.signature_enable,
                {
                    "collector_config_id": self.index_set.collector_config_id,
                    "signature_switch": clustering_config.signature_enable,
                    "clustering_field": clustering_config.clustering_fields,
                },
            )
        return False, {"collector_config_id": None, "signature_switch": False, "clustering_field": None}

    @fields_config("clean_config")
    def clean_config(self):
        """
        获取清洗配置
        """
        if not self.index_set.collector_config_id:
            return False, {"collector_config_id": None}
        collector_config = CollectorConfig.objects.get(collector_config_id=self.index_set.collector_config_id)
        return (
            collector_config.etl_config != EtlConfig.BK_LOG_TEXT,
            {
                "collector_scenario_id": collector_config.collector_scenario_id,
                "collector_config_id": self.index_set.collector_config_id,
            },
        )

    @fields_config("context_and_realtime")
    def analyze_fields(self, field_result):
        """
        analyze_fields
        @param field_result:
        @return:
        """
        # 设置了自定义排序字段的，默认认为支持上下文
        if self.index_set.target_fields and self.index_set.sort_fields:
            return True, {"reason": "", "context_fields": []}
        result = MappingHandlers.analyze_fields(field_result)
        if result["context_search_usable"]:
            return True, {"reason": "", "context_fields": result.get("context_fields", [])}
        return False, {"reason": result["usable_reason"]}

    @fields_config("bcs_web_console")
    def bcs_web_console(self, field_result_list):
        """
        bcs_web_console
        @param field_result_list:
        @return:
        """
        if not self._enable_bcs_manage():
            return False, {"reason": _("未配置BCS WEB CONSOLE")}

        container_fields = (
            ("cluster", "container_id"),
            ("__ext.io_tencent_bcs_cluster", "__ext.container_id"),
            ("__ext.bk_bcs_cluster_id", "__ext.container_id"),
        )

        for cluster_field, container_id_field in container_fields:
            if cluster_field in field_result_list and container_id_field in field_result_list:
                return True

        reason = _("{} 不能同时为空").format(container_fields)
        return False, {"reason": reason + self._get_message_by_scenario()}

    @fields_config("trace")
    def bk_log_to_trace(self):
        """
        [{
            "log_config": [{
                "index_set_id": 111,
                "field": "span_id"
            }],
            "trace_config": {
                "index_set_name": "xxxxxx"
            }
        }]
        """
        if not FeatureToggleObject.switch("bk_log_to_trace"):
            return False
        toggle = FeatureToggleObject.toggle("bk_log_to_trace")
        feature_config = toggle.feature_config
        if isinstance(feature_config, dict):
            feature_config = [feature_config]

        if not feature_config:
            return False

        for config in feature_config:
            log_config = config.get("log_config", [])
            target_config = [c for c in log_config if str(c["index_set_id"]) == str(self.index_set_id)]
            if not target_config:
                continue
            target_config, *_ = target_config
            return True, {**config.get("trace_config"), "field": target_config["field"]}

    def search(self, search_type="default", is_export=False):
        """
        search
        @param search_type:
        @return:
        """
        # 校验是否超出最大查询数量
        if not self.is_scroll and self.size > MAX_RESULT_WINDOW:
            self.size = MAX_RESULT_WINDOW

        if self.is_scroll and self.size > MAX_SEARCH_SIZE:
            raise SearchExceedMaxSizeException(SearchExceedMaxSizeException.MESSAGE.format(size=MAX_SEARCH_SIZE))

        # 判断size，单次最大查询10000条数据
        once_size = copy.deepcopy(self.size)
        if self.size > MAX_RESULT_WINDOW:
            once_size = MAX_RESULT_WINDOW

        # 把time_field,gseIndex,iterationIndex做为一个排序组
        new_sort_list = self.get_sort_group()
        if new_sort_list:
            self.sort_list = new_sort_list

        # 下载操作
        if is_export:
            once_size = MAX_RESULT_WINDOW
            self.size = MAX_RESULT_WINDOW
        result = self._multi_search(once_size=once_size)

        # 需要scroll滚动查询：is_scroll为True，size超出单次最大查询限制，total大于MAX_RESULT_WINDOW
        # @TODO bkdata暂不支持scroll查询
        if self._can_scroll(result):
            result = self._scroll(result)

        _scroll_id = result.get("_scroll_id")

        result = self._deal_query_result(result)
        # 脱敏配置日志原文检索 提前返回
        if self.search_dict.get("original_search"):
            return result
        field_dict = self._analyze_field_length(result.get("list"))
        result.update({"fields": field_dict})

        # 保存检索历史，按用户、索引集、检索条件缓存5分钟
        # 保存首页检索和trace通用查询检索历史
        # 联合检索不保存单个索引集的检索历史
        is_union_search = self.search_dict.get("is_union_search", False)
        if search_type and not is_union_search:
            self._save_history(result, search_type)

        # 补充scroll id
        if _scroll_id:
            result.update({"scroll_id": _scroll_id})

        return result

    def get_sort_group(self):
        """
        排序字段是self.time_field时,那么补充上gseIndex/gseindex, iterationIndex/_iteration_idx
        """
        target_fields = self.index_set_obj.target_fields
        sort_fields = self.index_set_obj.sort_fields
        # 根据不同情景为排序组字段赋予不同的名称
        if self.scenario_id == Scenario.LOG:
            gse_index = "gseIndex"
            iteration_index = "iterationIndex"
        elif (
            self.scenario_id == Scenario.BKDATA
            and not (target_fields and sort_fields)
            and not self.using_clustering_proxy
        ):
            gse_index = "gseindex"
            iteration_index = "_iteration_idx"
        else:
            gse_index = iteration_index = ""

        # 排序字段映射
        sort_field_mappings = {}
        for field_list in self.sort_list:
            sort_field_mappings[field_list[0]] = field_list[1]

        new_sort_list = []
        if self.time_field in sort_field_mappings:
            for sort_field in self.sort_list:
                _field, order = sort_field
                if _field == self.time_field:
                    # 获取拉取字段信息列表
                    field_result_list = [i["field_name"] for i in self.final_fields_list]

                    new_sort_list.append([_field, order])
                    if gse_index in field_result_list:
                        new_sort_list.append([gse_index, order])
                    if iteration_index in field_result_list:
                        new_sort_list.append([iteration_index, order])
                elif _field not in [gse_index, iteration_index]:
                    new_sort_list.append(sort_field)

        return new_sort_list

    def fetch_esquery_method(self, method_name="search"):
        """
        根据特性开关和传入方法名，返回不同方式的调用方法
        :param method_name: 默认返回esquery的search方法
        :return: esquery中定义的方法
        """
        if FeatureToggleObject.switch(DIRECT_ESQUERY_SEARCH, self.search_dict.get("bk_biz_id")):
            return getattr(self, f"direct_esquery_{method_name}")
        else:
            return getattr(BkLogApi, method_name)

    @classmethod
    def direct_esquery_search(cls, params, **kwargs):
        data = custom_params_valid(EsQuerySearchAttrSerializer, params)
        start_at = time.time()
        exc = None
        try:
            result = EsQuery(data).search()
        except Exception as e:
            exc = e
            raise
        finally:
            labels = {
                "index_set_id": data.get("index_set_id") or -1,
                "indices": data.get("indices") or "",
                "scenario_id": data.get("scenario_id") or "",
                "storage_cluster_id": data.get("storage_cluster_id") or -1,
                "status": str(exc),
                "source_app_code": settings.APP_CODE,
            }
            metrics.ESQUERY_SEARCH_LATENCY.labels(**labels).observe(time.time() - start_at)
            metrics.ESQUERY_SEARCH_COUNT.labels(**labels).inc()
        return result

    @classmethod
    def direct_esquery_dsl(cls, params, **kwargs):
        data = custom_params_valid(EsQueryDslAttrSerializer, params)
        return EsQuery(data).dsl()

    @classmethod
    def direct_esquery_scroll(cls, params, **kwargs):
        data = custom_params_valid(EsQueryScrollAttrSerializer, params)
        return EsQuery(data).scroll()

    def _multi_search(self, once_size: int):
        """
        根据存储集群切换记录多线程请求 BkLogApi.search
        """

        params = {
            "indices": self.indices,
            "scenario_id": self.scenario_id,
            "storage_cluster_id": self.storage_cluster_id,
            "start_time": self.start_time,
            "end_time": self.end_time,
            "filter": self.filter,
            "query_string": self.query_string,
            "sort_list": self.sort_list,
            "start": self.start,
            "size": once_size,
            "aggs": self.aggs,
            "highlight": self.highlight,
            "use_time_range": self.use_time_range,
            "time_zone": self.time_zone,
            "time_range": self.time_range,
            "time_field": self.time_field,
            "time_field_type": self.time_field_type,
            "time_field_unit": self.time_field_unit,
            "scroll": self.scroll,
            "collapse": self.collapse,
            "include_nested_fields": self.include_nested_fields,
            "track_total_hits": self.track_total_hits,
        }

        storage_cluster_record_objs = StorageClusterRecord.objects.none()

        if self.start_time:
            try:
                tz_info = pytz.timezone(get_local_param("time_zone", settings.TIME_ZONE))
                if type(self.start_time) in [int, float]:
                    start_time = arrow.get(self.start_time).to(tz=tz_info).datetime
                else:
                    start_time = arrow.get(self.start_time).replace(tzinfo=tz_info).datetime
                storage_cluster_record_objs = StorageClusterRecord.objects.filter(
                    index_set_id=int(self.index_set_id), created_at__gt=(start_time - datetime.timedelta(hours=1))
                ).exclude(storage_cluster_id=self.storage_cluster_id)
            except Exception as e:  # pylint: disable=broad-except
                logger.exception(f"[_multi_search] parse time error -> e: {e}")

        # 获取search对应的esquery方法
        search_func = self.fetch_esquery_method(method_name="search")

        if not storage_cluster_record_objs:
            try:
                data = search_func(params)
                return data
            except ApiResultError as e:
                raise ApiResultError(_("搜索出错，请检查查询语句是否正确") + f" => {e}", code=e.code, errors=e.errors)

        storage_cluster_ids = {self.storage_cluster_id}

        multi_execute_func = MultiExecuteFunc()

        multi_num = 1

        # 查询多个集群数据时 start 每次从0开始
        params["start"] = 0
        params["size"] = once_size + self.start

        # 获取当前使用的存储集群数据
        multi_execute_func.append(result_key=f"multi_search_{multi_num}", func=search_func, params=params)

        # 获取历史使用的存储集群数据
        for storage_cluster_record_obj in storage_cluster_record_objs:
            if storage_cluster_record_obj.storage_cluster_id not in storage_cluster_ids:
                multi_params = copy.deepcopy(params)
                multi_params["storage_cluster_id"] = storage_cluster_record_obj.storage_cluster_id
                multi_num += 1
                multi_execute_func.append(result_key=f"multi_search_{multi_num}", func=search_func, params=multi_params)
                storage_cluster_ids.add(storage_cluster_record_obj.storage_cluster_id)

        multi_result = multi_execute_func.run()

        # 合并多个集群的检索结果
        merge_result = dict()
        try:
            for _key, _result in multi_result.items():
                if not _result:
                    continue

                if not merge_result:
                    merge_result = _result
                    continue

                # 处理took
                merge_result["took"] = max(_result.get("took", 0), merge_result.get("took", 0))

                # 处理 _shards
                if "_shards" not in merge_result:
                    merge_result["_shards"] = dict()
                for _k, _v in _result.get("_shards", {}).items():
                    if _k not in merge_result["_shards"]:
                        merge_result["_shards"][_k] = 0
                    merge_result["_shards"][_k] += _v

                # 处理 hits
                if "hits" not in merge_result:
                    merge_result["hits"] = {"total": 0, "max_score": None, "hits": []}
                merge_result["hits"]["total"] += _result.get("hits", {}).get("total", 0)
                merge_result["hits"]["hits"].extend(_result.get("hits", {}).get("hits", []))

                # 处理 aggregations
                if "aggregations" not in _result:
                    continue

                if "aggregations" not in merge_result:
                    merge_result["aggregations"] = _result.get("aggregations", {})
                    continue

                for _agg_k, _agg_v in _result.get("aggregations", {}).items():
                    if _agg_k not in merge_result["aggregations"]:
                        merge_result["aggregations"][_agg_k] = _agg_v
                        continue
                    if not isinstance(_agg_v, dict):
                        continue
                    for _agg_v_k, _agg_v_v in _agg_v.items():
                        if _agg_v_k not in merge_result["aggregations"][_agg_k]:
                            merge_result["aggregations"][_agg_k][_agg_v_k] = _agg_v_v
                            continue
                        if isinstance(_agg_v_v, int):
                            merge_result["aggregations"][_agg_k][_agg_v_k] += _agg_v_v
                        elif isinstance(_agg_v_v, list):
                            merge_result["aggregations"][_agg_k][_agg_v_k].extend(_agg_v_v)
                        else:
                            continue

            # 排序分页处理
            if not merge_result:
                return merge_result

            # hits 排序处理
            hits = merge_result.get("hits", {}).get("hits", [])
            if hits:
                sorted_hits = sort_func(data=hits, sort_list=self.sort_list, key_func=lambda x: x["_source"])
                merge_result["hits"]["hits"] = sorted_hits[self.start : (once_size + self.start)]

            aggregations = merge_result.get("aggregations", {})

            # buckets 排序合并处理
            if aggregations:
                for _kk, _vv in aggregations.items():
                    if not isinstance(_vv, dict) or "buckets" not in _vv:
                        continue
                    buckets = _vv.get("buckets", [])
                    if buckets:
                        # 合并
                        buckets_info = dict()
                        for bucket in buckets:
                            _key = bucket["key"]
                            if _key not in buckets_info:
                                buckets_info[_key] = bucket
                                continue
                            buckets_info[_key]["doc_count"] += bucket["doc_count"]
                        sorted_buckets = sorted(list(buckets_info.values()), key=operator.itemgetter("key"))
                        merge_result["aggregations"][_kk]["buckets"] = sorted_buckets
        except Exception as e:
            logger.error(f"[_multi_search] error -> e: {e}")
            raise MultiSearchErrorException()

        return merge_result

    def scroll_search(self):
        """
        日志scroll查询
        """
        # scroll初次查询，性能考虑暂不支持用户透传scroll 默认1m
        self.scroll = SCROLL
        scroll_id = self.search_dict.get("scroll_id")
        if not scroll_id:
            self.is_scroll = True
            return self.search()

        # scroll查询
        try:
            result = BkLogApi.scroll(
                {
                    "indices": self.indices,
                    "scenario_id": self.scenario_id,
                    "storage_cluster_id": self.storage_cluster_id,
                    "scroll": self.scroll,
                    "scroll_id": scroll_id,
                }
            )
        except ApiResultError as e:
            logger.error(f"scroll 查询失败：{e}")
            raise ApiResultError(_("scroll 查询失败"), code=e.code, errors=e.errors)
        _scroll_id = result.get("_scroll_id")
        result = self._deal_query_result(result)
        result.update({"scroll_id": _scroll_id})
        return result

    def _save_history(self, result, search_type):
        # 避免回显尴尬, 检索历史存原始未增强的query_string
        params = {"keyword": self.origin_query_string, "ip_chooser": self.ip_chooser, "addition": self.addition}
        # 全局查询不记录
        if (not self.origin_query_string or self.origin_query_string == "*") and not self.addition:
            return
        self._cache_history(
            username=self.request_username,
            index_set_id=self.index_set_id,
            params=params,
            search_type=search_type,
            search_mode=self.search_mode,
            result=result,
        )

    @cache_five_minute("search_history_{username}_{index_set_id}_{search_type}_{params}_{search_mode}", need_md5=True)
    def _cache_history(self, *, username, index_set_id, params, search_type, search_mode, result):  # noqa
        history_params = copy.deepcopy(params)
        history_params.update({"start_time": self.start_time, "end_time": self.end_time, "time_range": self.time_range})

        # 首页检索历史在decorator记录
        if search_type == "default":
            result.update(
                {
                    "history_obj": {
                        "params": history_params,
                        "index_set_id": self.index_set_id,
                        "search_type": search_type,
                        "search_mode": search_mode,
                        "from_favorite_id": self.from_favorite_id,
                    }
                }
            )
        else:
            UserIndexSetSearchHistory.objects.create(
                index_set_id=self.index_set_id,
                params=history_params,
                search_type=search_type,
                search_mode=search_mode,
                from_favorite_id=self.from_favorite_id,
            )

    def _can_scroll(self, result) -> bool:
        return (
            self.scenario_id != Scenario.BKDATA
            and self.is_scroll
            and result["hits"]["total"] > MAX_RESULT_WINDOW
            and self.size > MAX_RESULT_WINDOW
        )

    def _scroll(self, search_result):
        scroll_result = copy.deepcopy(search_result)
        scroll_size = len(scroll_result["hits"]["hits"])
        result_size = len(search_result["hits"]["hits"])

        # 判断是否继续查询：scroll_result["hits"]["hits"] == 10000 & 查询doc数量不足size
        while scroll_size == MAX_RESULT_WINDOW and result_size < self.size:
            _scroll_id = scroll_result["_scroll_id"]
            scroll_result = BkLogApi.scroll(
                {
                    "indices": self.indices,
                    "scenario_id": self.scenario_id,
                    "storage_cluster_id": self.storage_cluster_id,
                    "scroll": self.scroll,
                    "scroll_id": _scroll_id,
                }
            )

            scroll_size = len(scroll_result["hits"]["hits"])
            less_size = self.size - result_size
            if less_size < scroll_size:
                search_result["hits"]["hits"].extend(scroll_result["hits"]["hits"][:less_size])
            else:
                search_result["hits"]["hits"].extend(scroll_result["hits"]["hits"])
            result_size = len(search_result["hits"]["hits"])
            search_result["hits"]["total"] = scroll_result["hits"]["total"]

        return search_result

    def pre_get_result(self, sorted_fields: list, size: int):
        """
        pre_get_result
        @param sorted_fields:
        @param size:
        @return:
        """
        # 获取search对应的esquery方法
        search_func = self.fetch_esquery_method(method_name="search")
        if self.scenario_id == Scenario.ES:
            result = search_func(
                {
                    "indices": self.indices,
                    "scenario_id": self.scenario_id,
                    "storage_cluster_id": self.storage_cluster_id,
                    "start_time": self.start_time,
                    "end_time": self.end_time,
                    "query_string": self.query_string,
                    "filter": self.filter,
                    "sort_list": self.sort_list,
                    "start": self.start,
                    "size": size,
                    "aggs": self.aggs,
                    "highlight": self.highlight,
                    "time_zone": self.time_zone,
                    "time_range": self.time_range,
                    "use_time_range": self.use_time_range,
                    "time_field": self.time_field,
                    "time_field_type": self.time_field_type,
                    "time_field_unit": self.time_field_unit,
                    "scroll": SCROLL,
                    "collapse": self.collapse,
                },
                data_api_retry_cls=DataApiRetryClass.create_retry_obj(
                    exceptions=[BaseException],
                    stop_max_attempt_number=MAX_EXPORT_REQUEST_RETRY,
                ),
            )
            return result

        result = search_func(
            {
                "indices": self.indices,
                "scenario_id": self.scenario_id,
                "storage_cluster_id": self.storage_cluster_id,
                "start_time": self.start_time,
                "end_time": self.end_time,
                "query_string": self.query_string,
                "filter": self.filter,
                "sort_list": sorted_fields,
                "start": self.start,
                "size": size,
                "aggs": self.aggs,
                "highlight": self.highlight,
                "time_zone": self.time_zone,
                "time_range": self.time_range,
                "time_field": self.time_field,
                "use_time_range": self.use_time_range,
                "time_field_type": self.time_field_type,
                "time_field_unit": self.time_field_unit,
                "scroll": None,
                "collapse": self.collapse,
            },
            data_api_retry_cls=DataApiRetryClass.create_retry_obj(
                exceptions=[BaseException], stop_max_attempt_number=MAX_EXPORT_REQUEST_RETRY
            ),
        )
        return result

    def search_after_result(self, search_result, sorted_fields):
        """
        search_after_result
        @param search_result:
        @param sorted_fields:
        @return:
        """
        # 获取search对应的esquery方法
        search_func = self.fetch_esquery_method(method_name="search")
        search_after_size = len(search_result["hits"]["hits"])
        result_size = search_after_size
        max_result_window = self.index_set_obj.result_window
        while search_after_size == max_result_window and result_size < max(
            self.index_set_obj.max_async_count, MAX_ASYNC_COUNT
        ):
            search_after = []
            for sorted_field in sorted_fields:
                search_after.append(search_result["hits"]["hits"][-1]["_source"].get(sorted_field[0]))
            search_result = search_func(
                {
                    "indices": self.indices,
                    "scenario_id": self.scenario_id,
                    "storage_cluster_id": self.storage_cluster_id,
                    "start_time": self.start_time,
                    "end_time": self.end_time,
                    "query_string": self.query_string,
                    "filter": self.filter,
                    "sort_list": sorted_fields,
                    "start": self.start,
                    "size": max_result_window,
                    "aggs": self.aggs,
                    "highlight": self.highlight,
                    "time_zone": self.time_zone,
                    "time_range": self.time_range,
                    "use_time_range": self.use_time_range,
                    "time_field": self.time_field,
                    "time_field_type": self.time_field_type,
                    "time_field_unit": self.time_field_unit,
                    "scroll": self.scroll,
                    "collapse": self.collapse,
                    "search_after": search_after,
                    "track_total_hits": False,
                },
                data_api_retry_cls=DataApiRetryClass.create_retry_obj(
                    exceptions=[BaseException], stop_max_attempt_number=MAX_EXPORT_REQUEST_RETRY
                ),
            )

            search_after_size = len(search_result["hits"]["hits"])
            result_size += search_after_size
            yield self._deal_query_result(search_result)

    def scroll_result(self, scroll_result):
        """
        scroll_result
        @param scroll_result:
        @return:
        """
        # 获取scroll对应的esquery方法
        scroll_func = self.fetch_esquery_method(method_name="scroll")
        scroll_size = len(scroll_result["hits"]["hits"])
        result_size = scroll_size
        max_result_window = self.index_set_obj.result_window
        while scroll_size == max_result_window and result_size < max(
            self.index_set_obj.max_async_count, MAX_ASYNC_COUNT
        ):
            _scroll_id = scroll_result["_scroll_id"]
            scroll_result = scroll_func(
                {
                    "indices": self.indices,
                    "scenario_id": self.scenario_id,
                    "storage_cluster_id": self.storage_cluster_id,
                    "scroll": SCROLL,
                    "scroll_id": _scroll_id,
                },
                data_api_retry_cls=DataApiRetryClass.create_retry_obj(
                    exceptions=[BaseException], stop_max_attempt_number=MAX_EXPORT_REQUEST_RETRY
                ),
            )
            scroll_size = len(scroll_result["hits"]["hits"])
            result_size += scroll_size
            yield self._deal_query_result(scroll_result)

    def multi_get_slice_data(self, pre_file_name, export_file_type):
        collector_config = CollectorConfig.objects.filter(index_set_id=self.index_set_id).first()
        slice_max = (
            collector_config.storage_shards_nums
            if collector_config and collector_config.storage_shards_nums < MAX_QUICK_EXPORT_ASYNC_SLICE_COUNT
            else MAX_QUICK_EXPORT_ASYNC_SLICE_COUNT
        )
        multi_execute_func = MultiExecuteFunc(max_workers=slice_max)
        for idx in range(slice_max):
            body = {
                "slice_id": idx,
                "slice_max": slice_max,
                "file_name": f"{pre_file_name}_slice_{idx}",
                "export_file_type": export_file_type,
            }
            multi_execute_func.append(result_key=idx, func=self.get_slice_data, params=body, multi_func_params=True)
        result = multi_execute_func.run(return_exception=True)
        return list(result.values())

    def get_slice_data(self, slice_id: int, slice_max: int, file_name: str, export_file_type: str):
        """
        get_slice_data
        @param slice_id:
        @param slice_max:
        @param file_name:
        @param export_file_type:
        @return:
        """
        result = self.slice_pre_get_result(size=MAX_RESULT_WINDOW, slice_id=slice_id, slice_max=slice_max)
        generate_result = self.sliced_scroll_result(result)

        # 文件路径
        file_path = f"{ASYNC_DIR}/{file_name}.{export_file_type}"

        def content_generator():
            for item in result.get("hits", {}).get("hits", []):
                yield item
            for res in generate_result:
                origin_result_list = res.get("hits", {}).get("hits", [])
                for item in origin_result_list:
                    yield item

        with open(file_path, "a+", encoding="utf-8") as f:
            for content in content_generator():
                f.write("%s\n" % ujson.dumps(content, ensure_ascii=False))
        return file_path

    def slice_pre_get_result(self, size: int, slice_id: int, slice_max: int):
        """
        slice_pre_get_result
        @param size:
        @param slice_id:
        @param slice_max:
        @return:
        """
        # 获取search对应的esquery方法
        search_func = self.fetch_esquery_method(method_name="search")
        result = search_func(
            {
                "indices": self.indices,
                "scenario_id": self.scenario_id,
                "storage_cluster_id": self.storage_cluster_id,
                "start_time": self.start_time,
                "end_time": self.end_time,
                "query_string": self.query_string,
                "filter": self.filter,
                "start": self.start,
                "size": size,
                "aggs": self.aggs,
                "highlight": self.highlight,
                "time_zone": self.time_zone,
                "time_range": self.time_range,
                "time_field": self.time_field,
                "use_time_range": self.use_time_range,
                "time_field_type": self.time_field_type,
                "time_field_unit": self.time_field_unit,
                "scroll": SCROLL,
                "collapse": self.collapse,
                "slice_search": True,
                "slice_id": slice_id,
                "slice_max": slice_max,
            },
            data_api_retry_cls=DataApiRetryClass.create_retry_obj(
                exceptions=[BaseException], stop_max_attempt_number=MAX_EXPORT_REQUEST_RETRY
            ),
        )
        return result

    def sliced_scroll_result(self, scroll_result):
        """
        sliced_scroll_result
        @param scroll_result:
        @return:
        """
        # 获取scroll对应的esquery方法
        scroll_func = self.fetch_esquery_method(method_name="scroll")
        scroll_size = len(scroll_result["hits"]["hits"])
        result_size = scroll_size
        while scroll_size == MAX_RESULT_WINDOW and result_size < MAX_QUICK_EXPORT_ASYNC_COUNT:
            _scroll_id = scroll_result["_scroll_id"]
            scroll_result = scroll_func(
                {
                    "indices": self.indices,
                    "scenario_id": self.scenario_id,
                    "storage_cluster_id": self.storage_cluster_id,
                    "scroll": SCROLL,
                    "scroll_id": _scroll_id,
                },
                data_api_retry_cls=DataApiRetryClass.create_retry_obj(
                    exceptions=[BaseException], stop_max_attempt_number=MAX_EXPORT_REQUEST_RETRY
                ),
            )
            scroll_size = len(scroll_result["hits"]["hits"])
            result_size += scroll_size
            yield scroll_result

    @staticmethod
    def get_bcs_manage_url(cluster_id, container_id):
        """
        get_bcs_manage_url
        @param cluster_id:
        @param container_id:
        @return:
        """
        bcs_cluster_info = BcsApi.get_cluster_by_cluster_id({"cluster_id": cluster_id.upper()})
        space = Space.objects.filter(space_code=bcs_cluster_info["projectID"]).first()
        project_code = ""
        if space:
            project_code = space.space_id
        url = (
            settings.BCS_WEB_CONSOLE_DOMAIN
            + "/bcsapi/v4/webconsole/projects/{project_code}/clusters/{cluster_id}/?container_id={container_id}".format(
                project_code=project_code,
                cluster_id=cluster_id.upper(),
                container_id=container_id,
            )
        )
        return url

    @staticmethod
    def _get_cache_key(basic_key, params):
        cache_str = "{basic_key}_{params}".format(basic_key=basic_key, params=json.dumps(params))
        hash_md5 = hashlib.new("md5")
        hash_md5.update(cache_str.encode("utf-8"))
        cache_key = hash_md5.hexdigest()
        return cache_key

    @staticmethod
    def search_option_history(space_uid: str, index_set_type: str = IndexSetType.SINGLE.value):
        """
        用户检索选项历史记录
        """
        username = get_request_external_username() or get_request_username()

        # 找出用户指定索引集类型下所有记录
        history_objs = UserIndexSetSearchHistory.objects.filter(
            created_by=username, index_set_type=index_set_type
        ).order_by("-created_at")

        # 过滤出当前空间下的记录
        if index_set_type == IndexSetType.SINGLE.value:
            index_set_id_all = list(set(history_objs.values_list("index_set_id", flat=True)))
        else:
            index_set_id_all = list()
            for obj in history_objs:
                index_set_id_all.extend(obj.index_set_ids)

        if not index_set_id_all:
            return []
        from apps.log_search.handlers.index_set import IndexSetHandler

        # 获取当前空间关联空间的索引集
        space_uids = IndexSetHandler.get_all_related_space_uids(space_uid)
        index_set_objs = LogIndexSet.objects.filter(index_set_id__in=index_set_id_all, space_uid__in=space_uids).values(
            "index_set_id", "index_set_name"
        )

        effect_index_set_mapping = {obj["index_set_id"]: obj["index_set_name"] for obj in index_set_objs}

        if not effect_index_set_mapping:
            return []

        ret = list()

        option_set = set()

        for obj in history_objs:
            # 最多只返回10条记录
            if len(ret) >= SEARCH_OPTION_HISTORY_NUM:
                break

            info = model_to_dict(obj)
            if obj.index_set_type == IndexSetType.SINGLE.value:
                if obj.index_set_id not in effect_index_set_mapping or obj.index_set_id in option_set:
                    continue
                info["index_set_name"] = effect_index_set_mapping[obj.index_set_id]
                ret.append(info)
                option_set.add(info["index_set_id"])
            else:
                if obj.index_set_ids[0] not in effect_index_set_mapping or tuple(obj.index_set_ids) in option_set:
                    continue
                info["index_set_names"] = [
                    effect_index_set_mapping.get(index_set_id) for index_set_id in obj.index_set_ids
                ]
                ret.append(info)
                option_set.add(tuple(info["index_set_ids"]))

        return ret

    @staticmethod
    def search_option_history_delete(
        space_uid: str, history_id: int = None, index_set_type: str = IndexSetType.SINGLE.value, is_delete_all=False
    ):
        """删除用户检索选项历史记录"""
        if not is_delete_all:
            obj = UserIndexSetSearchHistory.objects.filter(pk=int(history_id)).first()

            if not obj:
                raise UserIndexSetSearchHistoryNotExistException()

            delete_params = {
                "created_by": obj.created_by,
                "index_set_type": obj.index_set_type,
            }

            if obj.index_set_type == IndexSetType.SINGLE.value:
                delete_params.update({"index_set_id": obj.index_set_id})
            else:
                delete_params.update({"index_set_ids": obj.index_set_ids})

            return UserIndexSetSearchHistory.objects.filter(**delete_params).delete()
        else:
            username = get_request_external_username() or get_request_username()

            history_objs = UserIndexSetSearchHistory.objects.filter(created_by=username, index_set_type=index_set_type)

            if index_set_type == IndexSetType.SINGLE.value:
                index_set_id_all = list(set(history_objs.values_list("index_set_id", flat=True)))
            else:
                index_set_id_all = list()
                for obj in history_objs:
                    index_set_ids = obj.index_set_ids or []
                    index_set_id_all.extend(index_set_ids)
                index_set_id_all = list(set(index_set_id_all))

            effect_index_set_ids = list(
                LogIndexSet.objects.filter(index_set_id__in=index_set_id_all, space_uid=space_uid).values_list(
                    "index_set_id", flat=True
                )
            )

            delete_history_ids = set()
            for obj in history_objs:
                obj_index_set_type = obj.index_set_type or IndexSetType.SINGLE.value
                if obj_index_set_type == IndexSetType.SINGLE.value:
                    check_id = obj.index_set_id or 0
                else:
                    check_id = obj.index_set_ids[0] if obj.index_set_ids else 0

                if check_id and check_id in effect_index_set_ids:
                    delete_history_ids.add(obj.pk)

            return UserIndexSetSearchHistory.objects.filter(pk__in=delete_history_ids).delete()

    @staticmethod
    def search_history(index_set_id=None, index_set_ids=None, is_union_search=False, **kwargs):
        """
        search_history
        @param index_set_id:
        @param is_union_search:
        @param index_set_ids:
        @param kwargs:
        @return:
        """
        # 外部用户获取搜索历史的时候, 用external_username
        username = get_request_external_username() or get_request_username()

        if not is_union_search:
            if index_set_id:
                history_obj = (
                    UserIndexSetSearchHistory.objects.filter(
                        is_deleted=False,
                        created_by=username,
                        index_set_id=index_set_id,
                        search_type="default",
                        index_set_type=IndexSetType.SINGLE.value,
                    )
                    .order_by("-rank", "-created_at")
                    .values("id", "params", "search_mode")
                )
            else:
                history_obj = (
                    UserIndexSetSearchHistory.objects.filter(
                        is_deleted=False,
                        search_type="default",
                        created_at__range=[kwargs["start_time"], kwargs["end_time"]],
                        index_set_type=IndexSetType.SINGLE.value,
                    )
                    .order_by("created_by", "-created_at")
                    .values("id", "params", "search_mode", "created_by", "created_at")
                )
        else:
            history_obj = (
                UserIndexSetSearchHistory.objects.filter(
                    is_deleted=False,
                    search_type="default",
                    index_set_ids=index_set_ids,
                    index_set_type=IndexSetType.UNION.value,
                )
                .order_by("-rank", "-created_at")
                .values("id", "params", "search_mode", "created_by", "created_at")
            )
        history_obj = SearchHandler._deal_repeat_history(history_obj)
        return_data = []
        for _history in history_obj:
            return_data.append(SearchHandler._build_query_string(_history))
        return return_data

    @staticmethod
    def _build_query_string(history):
        history["query_string"] = generate_query_string(history["params"])
        return history

    @staticmethod
    def _deal_repeat_history(history_obj):
        not_repeat_history: list = []

        def _eq_history(op1, op2):
            op1_params: dict = op1["params"]
            op2_params: dict = op2["params"]
            if op1_params["keyword"] != op2_params["keyword"]:
                return False
            if op1_params["addition"] != op2_params["addition"]:
                return False
            ip_chooser_op1: dict = op1_params.get("ip_chooser", {})
            ip_chooser_op2: dict = op2_params.get("ip_chooser", {})

            if ip_chooser_op1.keys() != ip_chooser_op2.keys():
                return False

            for k in ip_chooser_op1:
                if ip_chooser_op1[k] != ip_chooser_op2[k]:
                    return False

            return True

        def _not_repeat(history):
            for _not_repeat_history in not_repeat_history:
                if _eq_history(_not_repeat_history, history):
                    return
            not_repeat_history.append(history)

        # 使用 iterator() 逐行处理记录
        for _history_obj in history_obj.iterator():
            _not_repeat(_history_obj)
            if len(not_repeat_history) >= 30:
                break
        return not_repeat_history

    @staticmethod
    def user_search_history(start_time, end_time):
        history_obj = (
            UserIndexSetSearchHistory.objects.filter(
                is_deleted=False,
                search_type="default",
                created_at__range=[start_time, end_time],
            )
            .order_by("created_by", "-created_at")
            .values("id", "index_set_id", "duration", "created_by", "created_at")
        )

        # 获取索引集所在的bk_biz_id
        index_sets = array_group(LogIndexSet.get_index_set(show_indices=False), "index_set_id", group=True)
        return_data = []
        for _history in history_obj:
            if _history["index_set_id"] not in index_sets:
                continue
            _history["bk_biz_id"] = index_sets[_history["index_set_id"]]["bk_biz_id"]
            return_data.append(_history)
        return return_data

    def verify_sort_list_item(self, sort_list):
        # field_result, _ = self._get_all_fields_by_index_id()
        mapping_handlers = MappingHandlers(
            self.origin_indices,
            self.index_set_id,
            self.origin_scenario_id,
            self.storage_cluster_id,
            self.time_field,
            self.search_dict.get("bk_biz_id"),
        )
        field_result, _ = mapping_handlers.get_all_fields_by_index_id()
        field_dict = dict()
        for _field in field_result:
            field_dict[_field["field_name"]] = _field["es_doc_values"]

        for _item in sort_list:
            field, *_ = _item
            item_doc_value = field_dict.get(field)
            if not item_doc_value:
                raise BaseSearchSortListException(BaseSearchSortListException.MESSAGE.format(sort_item=field))

    def search_context(self):
        if self.scenario_id == Scenario.ES and not (self.index_set_obj.target_fields or self.index_set_obj.sort_fields):
            return {"total": 0, "took": 0, "list": []}

        context_indice = IndicesOptimizerContextTail(
            self.indices, self.scenario_id, dtEventTimeStamp=self.dtEventTimeStamp, search_type_tag="context"
        ).index

        record_obj = StorageClusterRecord.objects.none()

        if self.dtEventTimeStamp:
            try:
                timestamp_datetime = arrow.get(int(self.dtEventTimeStamp) / 1000)
            except Exception:  # pylint: disable=broad-except
                # 如果不是时间戳，那有可能就是纳秒格式 2024-04-09T09:26:57.123456789Z
                timestamp_datetime = arrow.get(self.dtEventTimeStamp)

            record_obj = (
                StorageClusterRecord.objects.filter(
                    index_set_id=int(self.index_set_id), created_at__gt=timestamp_datetime.datetime
                )
                .order_by("created_at")
                .first()
            )

        dsl_params_base = {"indices": context_indice, "scenario_id": self.scenario_id}

        if self.scenario_id == Scenario.ES:
            # 第三方ES必须带上storage_cluster_id
            dsl_params_base.update({"storage_cluster_id": self.index_set_obj.storage_cluster_id})

        if record_obj:
            dsl_params_base.update({"storage_cluster_id": record_obj.storage_cluster_id})

        # 获取dsl对应的esquery方法
        dsl_func = self.fetch_esquery_method(method_name="dsl")

        if self.zero:
            # up
            body: dict = self._get_context_body("-")
            dsl_params_up = copy.deepcopy(dsl_params_base)
            dsl_params_up.update({"body": body})
            result_up: dict = dsl_func(dsl_params_up)
            result_up: dict = self._deal_query_result(result_up)
            result_up.update(
                {
                    "list": list(reversed(result_up.get("list"))),
                    "origin_log_list": list(reversed(result_up.get("origin_log_list"))),
                }
            )

            # down
            body: dict = self._get_context_body("+")

            dsl_params_down = copy.deepcopy(dsl_params_base)
            dsl_params_down.update({"body": body})
            result_down: Dict = dsl_func(dsl_params_down)

            result_down: dict = self._deal_query_result(result_down)
            result_down.update({"list": result_down.get("list"), "origin_log_list": result_down.get("origin_log_list")})
            total = result_up["total"] + result_down["total"]
            took = result_up["took"] + result_down["took"]
            new_list = result_up["list"] + result_down["list"]
            origin_log_list = result_up["origin_log_list"] + result_down["origin_log_list"]
            target_fields = self.index_set_obj.target_fields if self.index_set_obj else []
            sort_fields = self.index_set_obj.sort_fields if self.index_set_obj else []
            if sort_fields:
                analyze_result_dict: dict = self._analyze_context_result(
                    new_list, target_fields=target_fields, sort_fields=sort_fields
                )
            else:
                analyze_result_dict: dict = self._analyze_context_result(
                    new_list, mark_gseindex=self.gseindex, mark_gseIndex=self.gseIndex
                )
            zero_index: int = analyze_result_dict.get("zero_index", -1)
            count_start: int = analyze_result_dict.get("count_start", -1)

            new_list = self._analyze_empty_log(new_list)
            origin_log_list = self._analyze_empty_log(origin_log_list)
            return {
                "total": total,
                "took": took,
                "list": new_list,
                "origin_log_list": origin_log_list,
                "zero_index": zero_index,
                "count_start": count_start,
                "dsl": json.dumps(body),
            }
        if self.start < 0:
            body: Dict = self._get_context_body("-")

            dsl_params_up = copy.deepcopy(dsl_params_base)
            dsl_params_up.update({"body": body})
            result_up = dsl_func(dsl_params_up)

            result_up: dict = self._deal_query_result(result_up)
            result_up.update(
                {
                    "list": list(reversed(result_up.get("list"))),
                    "origin_log_list": list(reversed(result_up.get("origin_log_list"))),
                }
            )
            result_up.update(
                {
                    "list": self._analyze_empty_log(result_up.get("list")),
                    "origin_log_list": self._analyze_empty_log(result_up.get("origin_log_list")),
                }
            )
            return result_up
        if self.start > 0:
            body: Dict = self._get_context_body("+")

            dsl_params_down = copy.deepcopy(dsl_params_base)
            dsl_params_down.update({"body": body})
            result_down = dsl_func(dsl_params_down)

            result_down = self._deal_query_result(result_down)
            result_down.update({"list": result_down.get("list"), "origin_log_list": result_down.get("origin_log_list")})
            result_down.update(
                {
                    "list": self._analyze_empty_log(result_down.get("list")),
                    "origin_log_list": self._analyze_empty_log(result_down.get("origin_log_list")),
                }
            )
            return result_down

        return {"list": []}

    def _get_context_body(self, order):
        target_fields = self.index_set_obj.target_fields
        sort_fields = self.index_set_obj.sort_fields

        if sort_fields:
            return DslCreateSearchContextBodyCustomField(
                size=self.size,
                start=self.start,
                order=order,
                target_fields=target_fields,
                sort_fields=sort_fields,
                params=self.search_dict,
            ).body

        elif self.scenario_id == Scenario.BKDATA:
            return DslCreateSearchContextBodyScenarioBkData(
                size=self.size,
                start=self.start,
                gse_index=self.gseindex,
                iteration_idx=self._iteration_idx,
                dt_event_time_stamp=self.dtEventTimeStamp,
                path=self.path,
                ip=self.ip,
                bk_host_id=self.bk_host_id,
                container_id=self.container_id,
                logfile=self.logfile,
                order=order,
                sort_list=["dtEventTimeStamp", "gseindex", "_iteration_idx"],
            ).body

        elif self.scenario_id == Scenario.LOG:
            return DslCreateSearchContextBodyScenarioLog(
                size=self.size,
                start=self.start,
                gse_index=self.gseIndex,
                iteration_index=self.iterationIndex,
                dt_event_time_stamp=self.dtEventTimeStamp,
                path=self.path,
                server_ip=self.serverIp,
                bk_host_id=self.bk_host_id,
                container_id=self.container_id,
                logfile=self.logfile,
                order=order,
                sort_list=["dtEventTimeStamp", "gseIndex", "iterationIndex"],
            ).body

        return {}

    def search_tail_f(self):
        tail_indice = IndicesOptimizerContextTail(
            self.indices, self.scenario_id, dtEventTimeStamp=self.dtEventTimeStamp, search_type_tag="tail"
        ).index
        if self.scenario_id not in [Scenario.BKDATA, Scenario.LOG, Scenario.ES]:
            return {"total": 0, "took": 0, "list": []}
        else:
            body: Dict = {}

            target_fields = self.index_set_obj.target_fields if self.index_set_obj else []
            sort_fields = self.index_set_obj.sort_fields if self.index_set_obj else []

            if sort_fields:
                body: Dict = DslCreateSearchTailBodyCustomField(
                    start=self.start,
                    size=self.size,
                    zero=self.zero,
                    time_field=self.time_field,
                    target_fields=target_fields,
                    sort_fields=sort_fields,
                    params=self.search_dict,
                ).body

            elif self.scenario_id == Scenario.BKDATA:
                body: Dict = DslCreateSearchTailBodyScenarioBkData(
                    sort_list=["dtEventTimeStamp", "gseindex", "_iteration_idx"],
                    size=self.size,
                    start=self.start,
                    gseindex=self.gseindex,
                    path=self.path,
                    ip=self.ip,
                    bk_host_id=self.bk_host_id,
                    container_id=self.container_id,
                    logfile=self.logfile,
                    zero=self.zero,
                ).body
            elif self.scenario_id == Scenario.LOG:
                body: Dict = DslCreateSearchTailBodyScenarioLog(
                    sort_list=["dtEventTimeStamp", "gseIndex", "iterationIndex"],
                    size=self.size,
                    start=self.start,
                    gseIndex=self.gseIndex,
                    path=self.path,
                    bk_host_id=self.bk_host_id,
                    serverIp=self.serverIp,
                    container_id=self.container_id,
                    logfile=self.logfile,
                    zero=self.zero,
                ).body

            dsl_params = {"indices": tail_indice, "scenario_id": self.scenario_id, "body": body}

            if self.scenario_id == Scenario.ES:
                # 第三方ES必须带上storage_cluster_id
                dsl_params.update({"storage_cluster_id": self.index_set_obj.storage_cluster_id})

            result = BkLogApi.dsl(dsl_params)

            result: dict = self._deal_query_result(result)
            if self.zero:
                result.update(
                    {
                        "list": list(reversed(result.get("list"))),
                        "origin_log_list": list(reversed(result.get("origin_log_list"))),
                    }
                )
            result.update(
                {
                    "list": self._analyze_empty_log(result.get("list")),
                    "origin_log_list": self._analyze_empty_log(result.get("origin_log_list")),
                }
            )
            return result

    def _init_indices_str(self, index_set_id: int) -> str:
        tmp_index_obj: LogIndexSet = LogIndexSet.objects.filter(index_set_id=index_set_id).first()
        if tmp_index_obj:
            self.index_set_name = tmp_index_obj.index_set_name
            self.index_set_obj = tmp_index_obj
            self.scenario_id = tmp_index_obj.scenario_id
            self.storage_cluster_id = tmp_index_obj.storage_cluster_id

            index_set_data_obj_list: list = tmp_index_obj.get_indexes(has_applied=True)
            if len(index_set_data_obj_list) > 0:
                index_list: list = [x.get("result_table_id", None) for x in index_set_data_obj_list]
            else:
                raise BaseSearchIndexSetDataDoseNotExists(
                    BaseSearchIndexSetDataDoseNotExists.MESSAGE.format(
                        index_set_id=str(index_set_id) + "_" + tmp_index_obj.index_set_name
                    )
                )
            self.origin_indices = ",".join(index_list)
            self.origin_scenario_id = tmp_index_obj.scenario_id
            for addition in self.search_dict.get("addition", []):
                # 查询条件中包含__dist_xx  则查询聚类结果表：xxx_bklog_xxx_clustered
                if addition.get("field", "").startswith("__dist"):
                    clustering_config = ClusteringConfig.get_by_index_set_id(
                        index_set_id=index_set_id, raise_exception=False
                    )
                    if clustering_config and clustering_config.clustered_rt:
                        # 如果是查询bkbase端的表，即场景需要对应改为bkdata
                        self.scenario_id = Scenario.BKDATA
                        self.using_clustering_proxy = True
                        return clustering_config.clustered_rt
            return self.origin_indices
        raise BaseSearchIndexSetException(BaseSearchIndexSetException.MESSAGE.format(index_set_id=index_set_id))

    @staticmethod
    def init_time_field(index_set_id: int, scenario_id: str = None) -> tuple:
        if not scenario_id:
            scenario_id = LogIndexSet.objects.filter(index_set_id=index_set_id).first().scenario_id
        # get timestamp field
        if scenario_id in [Scenario.BKDATA, Scenario.LOG]:
            return "dtEventTimeStamp", TimeFieldTypeEnum.DATE.value, TimeFieldUnitEnum.SECOND.value
        else:
            log_index_set_obj = LogIndexSet.objects.filter(index_set_id=index_set_id).first()
            time_field = log_index_set_obj.time_field
            time_field_type = log_index_set_obj.time_field_type
            time_field_unit = log_index_set_obj.time_field_unit
            if time_field:
                return time_field, time_field_type, time_field_unit
            index_set_obj: LogIndexSetData = LogIndexSetData.objects.filter(index_set_id=index_set_id).first()
            if not index_set_obj:
                raise BaseSearchIndexSetException(BaseSearchIndexSetException.MESSAGE.format(index_set_id=index_set_id))
            time_field = index_set_obj.time_field
            return time_field, TimeFieldTypeEnum.DATE.value, TimeFieldUnitEnum.SECOND.value

    def _init_sort(self) -> list:
        if self.only_for_agg:
            # 仅聚合时无需排序
            return []

        index_set_id = self.search_dict.get("index_set_id")
        # 获取用户对sort的排序需求
        sort_list: List = self.search_dict.get("sort_list", [])
        is_union_search = self.search_dict.get("is_union_search", False)

        if sort_list:
            return sort_list

        # 用户已设置排序规则  （联合检索时不使用用户在单个索引集上设置的排序规则）
        scope = self.search_dict.get("search_type", "default")
        if not is_union_search:
            config_obj = UserIndexSetFieldsConfig.get_config(
                index_set_id=index_set_id, username=self.request_username, scope=scope
            )
            if config_obj:
                sort_list = config_obj.sort_list
                if sort_list:
                    return sort_list
        # 安全措施, 用户未设置排序规则，且未创建默认配置时, 使用默认排序规则
        from apps.log_search.handlers.search.mapping_handlers import MappingHandlers

        return MappingHandlers.get_default_sort_list(
            index_set_id=index_set_id,
            scenario_id=self.scenario_id,
            scope=scope,
            default_sort_tag=self.search_dict.get("default_sort_tag", False),
        )

    @property
    def filter(self) -> list:
        # 当filter被访问时，如果还没有被初始化，则调用_init_filter()进行初始化
        if self._filter is None:
            self._filter = self._init_filter()
        return self._filter

    @property
    def mapping_handlers(self) -> MappingHandlers:
        if self._mapping_handlers is None:
            self._mapping_handlers = MappingHandlers(
                index_set_id=self.index_set_id,
                indices=self.origin_indices,
                scenario_id=self.origin_scenario_id,
                storage_cluster_id=self.storage_cluster_id,
                bk_biz_id=self.search_dict.get("bk_biz_id"),
                only_search=True,
            )
        return self._mapping_handlers

    @property
    def final_fields_list(self) -> list:
        if self._final_fields_list is None:
            # 获取各个字段类型
            self._final_fields_list, __ = self.mapping_handlers.get_all_fields_by_index_id()
        return self._final_fields_list

    # 过滤filter
    def _init_filter(self):
        field_type_map = {i["field_name"]: i["field_type"] for i in self.final_fields_list}
        # 如果历史索引不包含bk_host_id, 则不需要进行bk_host_id的过滤
        include_bk_host_id = "bk_host_id" in field_type_map.keys() and settings.ENABLE_DHCP
        new_attrs: dict = self._combine_addition_ip_chooser(
            attrs=self.search_dict, include_bk_host_id=include_bk_host_id
        )
        filter_list: list = new_attrs.get("addition", [])
        new_filter_list: list = []
        for item in filter_list:
            field: str = item.get("key") if item.get("key") else item.get("field")
            # 全文检索key & 存量query_string转换
            if field in ["*", "__query_string__"]:
                value = item.get("value", [])
                value_list = value if isinstance(value, list) else value.split(",")
                new_value_list = []
                for value in value_list:
                    if field == "*":
                        value = "\"" + value.replace('"', '\\"') + "\""
                    if value:
                        new_value_list.append(value)
                if new_value_list:
                    new_query_string = " OR ".join(new_value_list)
                    if field == "*" and self.query_string != "*":
                        self.query_string = self.query_string + " AND (" + new_query_string + ")"
                    else:
                        self.query_string = new_query_string
                continue

            _type = "field"
            if self.mapping_handlers.is_nested_field(field):
                _type = FieldDataTypeEnum.NESTED.value
            value = item.get("value")
            # value 校验逻辑
            value_type = field_type_map.get(field)
            value_list = value.split(",") if isinstance(value, str) else value
            if value_type in CHECK_FIELD_LIST and value_list:
                for _v in value_list:
                    max_value = CHECK_FIELD_MAX_VALUE_MAPPING.get(value_type, 0)
                    min_value = CHECK_FIELD_MIN_VALUE_MAPPING.get(value_type, 0)
                    try:
                        if max_value and min_value and (int(_v) > max_value or int(_v) < min_value):
                            raise IntegerMaxErrorException(IntegerMaxErrorException.MESSAGE.format(num=_v))
                    except IntegerErrorException as e:
                        raise IntegerErrorException(
                            IntegerErrorException.MESSAGE.format(num=_v), code=e.code, errors=e.errors
                        )

            operator: str = item.get("method") if item.get("method") else item.get("operator")
            condition: str = item.get("condition", "and")

            if operator in [OperatorEnum.EXISTS["operator"], OperatorEnum.NOT_EXISTS["operator"]]:
                new_filter_list.append(
                    {"field": field, "value": "0", "operator": operator, "condition": condition, "type": _type}
                )

            # 此处对于前端传递filter为空字符串需要放行
            if (not field or not value or not operator) and not isinstance(value, str):
                continue

            new_filter_list.append(
                {"field": field, "value": value, "operator": operator, "condition": condition, "type": _type}
            )

        return new_filter_list

    # 需要esquery提供mapping接口
    def _get_filed_set_default_sort_tag(self) -> bool:
        result_table_id_list: list = self.indices.split(",")
        if len(result_table_id_list) <= 0:
            default_sort_tag: bool = False
            return default_sort_tag
        result_table_id, *_ = result_table_id_list
        # default_sort_tag: bool = False
        # get fields from cache
        fields_from_cache: str = cache.get(result_table_id)
        if not fields_from_cache:
            mapping_from_es: list = BkLogApi.mapping(
                {
                    "indices": result_table_id,
                    "scenario_id": self.scenario_id,
                    "storage_cluster_id": self.storage_cluster_id,
                }
            )
            property_dict: dict = MappingHandlers.find_property_dict(mapping_from_es)
            fields_result: list = MappingHandlers.get_all_index_fields_by_mapping(property_dict)
            fields_from_es: list = [
                {
                    "field_type": field["field_type"],
                    "field": field["field_name"],
                    "field_alias": field.get("field_alias"),
                    "is_display": False,
                    "is_editable": True,
                    "tag": field.get("tag", "metric"),
                    "es_doc_values": field.get("es_doc_values", False),
                }
                for field in fields_result
            ]
            if not fields_from_es:
                default_sort_tag: bool = False
                return default_sort_tag

            cache.set(result_table_id, json.dumps({"data": fields_from_es}), TimeEnum.ONE_DAY_SECOND.value)
            fields: list = fields_from_es
            fields_list: list = [x["field"] for x in fields]
            if ("gseindex" in fields_list and "_iteration_idx" in fields_list) or (
                "gseIndex" in fields_list and "iterationIndex" in fields_list
            ):
                default_sort_tag: bool = True
                return default_sort_tag
            default_sort_tag: bool = False
            return default_sort_tag

        fields_from_cache_dict: Dict[str, dict] = json.loads(fields_from_cache)
        fields: list = fields_from_cache_dict.get("data", list())
        fields_list: list = [x["field"] for x in fields]
        if ("gseindex" in fields_list and "_iteration_idx" in fields_list) or (
            "gseIndex" in fields_list and "iterationIndex" in fields_list
        ):
            default_sort_tag: bool = True
            return default_sort_tag
        default_sort_tag: bool = False
        return default_sort_tag

    def _init_aggs(self):
        if not self.search_dict.get("aggs"):
            return {}

        # 存在聚合参数，且时间聚合更新默认设置
        aggs_dict = self.search_dict["aggs"]
        return aggs_dict

    def _init_highlight(self, can_highlight=True):
        if not can_highlight:
            return {}
        # 避免多字段高亮
        if self.query_string and ":" in self.query_string:
            require_field_match = True
        else:
            require_field_match = False

        highlight = {
            "pre_tags": ["<mark>"],
            "post_tags": ["</mark>"],
            "fields": {"*": {"number_of_fragments": 0}},
            "require_field_match": require_field_match,
        }
        if self.index_set and self.index_set.max_analyzed_offset:
            highlight["max_analyzed_offset"] = self.index_set.max_analyzed_offset

        if self.export_log:
            highlight = {}

        return highlight

    def _add_cmdb_fields(self, log):
        if not self.search_dict.get("bk_biz_id"):
            return log

        bk_biz_id = self.search_dict.get("bk_biz_id")
        bk_host_id = log.get("bk_host_id")
        server_ip = log.get("serverIp", log.get("ip"))
        bk_cloud_id = log.get("cloudId", log.get("cloudid"))
        if not bk_host_id and not server_ip:
            return log
        # 以上情况说明请求不包含能去cmdb查询主机信息的字段，直接返回
        log["__module__"] = ""
        log["__set__"] = ""
        log["__ipv6__"] = ""

        host_key = bk_host_id if bk_host_id else server_ip
        host_info = CmdbHostCache.get(bk_biz_id, host_key)
        # 当主机被迁移业务或者删除的时候, 会导致缓存中没有该主机信息, 放空处理
        if not host_info:
            return log

        if bk_host_id and host_info:
            host = host_info
        else:
            if not bk_cloud_id:
                host = next(iter(host_info.values()))
            else:
                host = host_info.get(str(bk_cloud_id))
        if not host:
            return log

        set_list, module_list = [], []
        if host.get("topo"):
            for _set in host.get("topo", []):
                set_list.append(_set["bk_set_name"])
                for module in _set.get("module", []):
                    module_list.append(module["bk_module_name"])
        # 兼容旧缓存数据
        else:
            set_list = [_set["bk_inst_name"] for _set in host.get("set", [])]
            module_list = [_module["bk_inst_name"] for _module in host.get("module", [])]

        log["__set__"] = " | ".join(set_list)
        log["__module__"] = " | ".join(module_list)
        log["__ipv6__"] = host.get("bk_host_innerip_v6", "")
        return log

    def _deal_query_result(self, result_dict: dict) -> dict:
        if self.export_fields:
            # 将导出字段和检索日志有的字段取交集
            support_fields_list = [i["field_name"] for i in self.fields()["fields"]]
            self.export_fields = list(set(self.export_fields).intersection(set(support_fields_list)))
        result: dict = {
            "aggregations": result_dict.get("aggregations", {}),
        }
        # 将_shards 字段返回以供saas判断错误
        _shards = result_dict.get("_shards", {})
        result.update({"_shards": _shards})
        log_list: list = []
        agg_result: dict = {}
        origin_log_list: list = []
        if not result_dict.get("hits", {}).get("total"):
            result.update(
                {"total": 0, "took": 0, "list": log_list, "aggs": agg_result, "origin_log_list": origin_log_list}
            )
            return result
        # hit data
        for hit in result_dict["hits"]["hits"]:
            log = hit["_source"]
            # 脱敏处理
            if (self.field_configs or self.text_fields_field_configs) and self.is_desensitize:
                log = self._log_desensitize(log)
            # 联合检索补充索引集信息
            if self.search_dict.get("is_union_search", False):
                log["__index_set_id__"] = self.index_set_id
            log = self._add_cmdb_fields(log)
            if self.export_fields:
                new_origin_log = {}
                for _export_field in self.export_fields:
                    # 此处是为了虚拟字段[__set__, __module__, ipv6]可以导出
                    if _export_field in log:
                        new_origin_log[_export_field] = log[_export_field]
                    # 处理a.b.c的情况
                    elif "." in _export_field:
                        # 在log中找不到时,去log的子级查找
                        key, *field_list = _export_field.split(".")
                        _result = log.get(key, {})
                        for _field in field_list:
                            if isinstance(_result, dict) and _field in _result:
                                _result = _result[_field]
                            else:
                                _result = ""
                                break
                        new_origin_log[_export_field] = _result
                    else:
                        new_origin_log[_export_field] = log.get(_export_field, "")
                origin_log = new_origin_log
            else:
                origin_log = log
            _index = hit["_index"]
            log.update({"index": _index})
            if self.search_dict.get("is_return_doc_id"):
                log.update({"__id__": hit["_id"]})

            if "highlight" not in hit:
                origin_log_list.append(origin_log)
                log_list.append(log)
                continue
            else:
                origin_log_list.append(copy.deepcopy(origin_log))

            if not (self.field_configs or self.text_fields_field_configs) or not self.is_desensitize:
                log = self._deal_object_highlight(log=log, highlight=hit["highlight"])
            log_list.append(log)

        if log_list:
            collector_config = CollectorConfig.objects.filter(index_set_id=self.index_set_id).first()
            if collector_config:
                data = TransferApi.get_result_table({"table_id": collector_config.table_id})
<<<<<<< HEAD
                alias_dict = data.get("query_alias_settings")
                if alias_dict:
                    for log in log_list:
                        ext_data = log.get("__ext")
                        if ext_data:
                            for alias_name, info in alias_dict.items():
                                field_name = info.get("path").split(".")[1]
                                if field_name in ext_data:
                                    log[alias_name] = ext_data[field_name]
=======
                alias_list = data.get("query_alias_settings")
                if alias_list:
                    for log in log_list:
                        ext_data = log.get("__ext")
                        if ext_data:
                            for item in alias_list:
                                field_name = item["field_name"].split(".")[1]
                                if field_name in ext_data:
                                    log[item["query_alias"]] = ext_data[item["field_name"]]
>>>>>>> 861835ce
        result.update(
            {
                "total": result_dict["hits"]["total"],
                "took": result_dict["took"],
                "list": log_list,
                "origin_log_list": origin_log_list,
            }
        )
        # 处理聚合
        agg_dict = result_dict.get("aggregations", {})
        result.update({"aggs": agg_dict})
        return result

    @classmethod
    def update_nested_dict(cls, base_dict: Dict[str, Any], update_dict: Dict[str, Any]) -> Dict[str, Any]:
        """
        递归更新嵌套字典
        """
        if not isinstance(base_dict, dict):
            return base_dict
        for key, value in update_dict.items():
            if isinstance(value, dict):
                base_dict[key] = cls.update_nested_dict(base_dict.get(key, {}), value)
            else:
                base_dict[key] = value
        return base_dict

    @staticmethod
    def nested_dict_from_dotted_key(dotted_dict: Dict[str, Any]) -> Dict[str, Any]:
        result = {}
        for key, value in dotted_dict.items():
            parts = key.split('.')
            current_level = result
            for part in parts[:-1]:
                if part not in current_level:
                    current_level[part] = {}
                current_level = current_level[part]
            current_level[parts[-1]] = "".join(value)
        return result

    def _deal_object_highlight(self, log: Dict[str, Any], highlight: Dict[str, Any]) -> Dict[str, Any]:
        """
        兼容Object类型字段的高亮
        ES层会返回打平后的高亮字段, 该函数将其高亮的字段更新至对应Object字段
        """
        nested_dict = self.nested_dict_from_dotted_key(dotted_dict=highlight)
        return self.update_nested_dict(log, nested_dict)

    def _log_desensitize(self, log: dict = None):
        """
        字段脱敏
        """
        if not log:
            return log

        # 展开object对象
        log = expand_nested_data(log)
        # 保存一份未处理之前的log字段 用于脱敏之后的日志原文处理
        log_content_tmp = copy.deepcopy(log)

        # 字段脱敏处理
        log = self.desensitize_handler.transform_dict(log)

        # 原文字段应用其他字段的脱敏结果
        if not self.text_fields:
            return log

        for text_field in self.text_fields:  # ["log"]
            # 判断原文字段是否存在log中
            if text_field not in log.keys():
                continue

            for _config in self.field_configs:
                field_name = _config["field_name"]
                if field_name not in log.keys() or field_name == text_field:
                    continue
                log[text_field] = log[text_field].replace(str(log_content_tmp[field_name]), str(log[field_name]))

        # 处理原文字段自身绑定的脱敏逻辑
        if self.text_fields:
            log = self.text_fields_desensitize_handler.transform_dict(log)
        # 折叠object对象
        log = merge_nested_data(log)
        return log

    def _analyze_field_length(self, log_list: List[Dict[str, Any]]):
        for item in log_list:

            def get_field_and_get_length(_item: dict, father: str = ""):
                for key in _item:
                    _key: str = ""
                    if isinstance(_item[key], dict):
                        if father:
                            get_field_and_get_length(_item[key], f"{father}.{key}")
                        else:
                            get_field_and_get_length(_item[key], key)
                    else:
                        if father:
                            _key = "{}.{}".format(father, key)
                        else:
                            _key = "%s" % key
                    if _key:
                        self._update_result_fields(_key, _item[key])

            get_field_and_get_length(item)
        return self.field

    def _update_result_fields(self, _key: str, _item: Any):
        max_len_dict_obj: max_len_dict = self.field.get(_key)
        if max_len_dict_obj:
            # modify
            _len: int = max_len_dict_obj.get("max_length")
            try:
                new_len: int = len(str(_item))
            except BaseSearchResultAnalyzeException:
                new_len: int = 16
            if new_len >= _len:
                if new_len > len(_key):
                    max_len_dict_obj.update({"max_length": new_len})
                else:
                    max_len_dict_obj.update({"max_length": len(_key)})
            return
        # insert
        try:
            new_len: int = len(str(_item))
        except BaseSearchResultAnalyzeException:
            new_len: int = 16

        if new_len > len(_key):
            self.field.update({_key: {"max_length": new_len}})
        else:
            self.field.update({_key: {"max_length": len(_key)}})

    def _analyze_context_result(
        self,
        log_list: List[Dict[str, Any]],
        mark_gseindex: int = None,
        mark_gseIndex: int = None,
        target_fields: list = None,
        sort_fields: list = None,
        # pylint: disable=invalid-name
    ) -> Dict[str, Any]:
        log_list_reversed: list = log_list
        if self.start < 0:
            log_list_reversed = list(reversed(log_list))

        # find the search one
        _index: int = -1

        target_fields = target_fields or []
        sort_fields = sort_fields or []

        if sort_fields:
            for index, item in enumerate(log_list):
                for field in sort_fields + target_fields:
                    if str(item.get(field)) != str(self.search_dict.get(field)):
                        break
                else:
                    _index = index
                    break
        elif self.scenario_id == Scenario.BKDATA:
            for index, item in enumerate(log_list):
                gseindex: str = item.get("gseindex")
                ip: str = item.get("ip")
                bk_host_id: int = item.get("bk_host_id")
                path: str = item.get("path")
                container_id: str = item.get("container_id")
                logfile: str = item.get("logfile")
                _iteration_idx: str = item.get("_iteration_idx")

                if (
                    (
                        self.gseindex == str(gseindex)
                        and self.bk_host_id == bk_host_id
                        and self.path == path
                        and self._iteration_idx == str(_iteration_idx)
                    )
                    or (
                        self.gseindex == str(gseindex)
                        and self.ip == ip
                        and self.path == path
                        and self._iteration_idx == str(_iteration_idx)
                    )
                    or (
                        self.gseindex == str(gseindex)
                        and self.container_id == container_id
                        and self.logfile == logfile
                        and self._iteration_idx == str(_iteration_idx)
                    )
                ):
                    _index = index
                    break
        elif self.scenario_id == Scenario.LOG:
            for index, item in enumerate(log_list):
                gseIndex: str = item.get("gseIndex")  # pylint: disable=invalid-name
                serverIp: str = item.get("serverIp")  # pylint: disable=invalid-name
                bk_host_id: int = item.get("bk_host_id")
                path: str = item.get("path", "")
                iterationIndex: str = item.get("iterationIndex")  # pylint: disable=invalid-name

                if (
                    self.gseIndex == str(gseIndex)
                    and self.bk_host_id == bk_host_id
                    and self.path == path
                    and self.iterationIndex == str(iterationIndex)
                ) or (
                    self.gseIndex == str(gseIndex)
                    and self.serverIp == serverIp
                    and self.path == path
                    and self.iterationIndex == str(iterationIndex)
                ):
                    _index = index
                    break

        _count_start = _index
        return {"list": log_list_reversed, "zero_index": _index, "count_start": _count_start}

    def _analyze_empty_log(self, log_list: List[Dict[str, Any]]):
        log_not_empty_list: List[Dict[str, Any]] = []
        for item in log_list:
            a_item_dict: Dict[str:Any] = item

            # 只要存在log字段则直接显示
            if "log" in a_item_dict:
                log_not_empty_list.append(a_item_dict)
                continue
            # 递归打平每条记录
            new_log_context_list: List[str] = []

            def get_field_and_get_context(_item: dict, fater: str = ""):
                for key in _item:
                    _key: str = ""
                    if isinstance(_item[key], dict):
                        get_field_and_get_context(_item[key], key)
                    else:
                        if fater:
                            _key = "{}.{}".format(fater, key)
                        else:
                            _key = "%s" % key
                    if _key:
                        a_context: str = "{}: {}".format(_key, _item[key])
                        new_log_context_list.append(a_context)

            get_field_and_get_context(a_item_dict)
            a_item_dict.update({"log": " ".join(new_log_context_list)})
            log_not_empty_list.append(a_item_dict)
        return log_not_empty_list

    def _combine_addition_ip_chooser(self, attrs: dict, include_bk_host_id: bool = True):
        """
        合并ip_chooser和addition
        :param attrs:   attrs
        :param include_bk_host_id: 是否包含bk_host_id
        """
        ip_chooser_ip_list: list = []
        ip_chooser_host_id_list: list = []
        ip_chooser: dict = attrs.get("ip_chooser")
        if ip_chooser:
            ip_chooser_host_list = IPChooser(
                bk_biz_id=attrs["bk_biz_id"], fields=CommonEnum.SIMPLE_HOST_FIELDS.value
            ).transfer2host(ip_chooser)
            ip_chooser_host_id_list = [host["bk_host_id"] for host in ip_chooser_host_list]
            ip_chooser_ip_list = [host["bk_host_innerip"] for host in ip_chooser_host_list]
        addition_ip_list, new_addition = self._deal_addition(attrs)
        if addition_ip_list:
            search_ip_list = addition_ip_list
        elif not addition_ip_list and ip_chooser_ip_list:
            search_ip_list = ip_chooser_ip_list
        else:
            search_ip_list = []
        # 旧的采集器不会上报bk_host_id, 所以如果意外加入了这个条件会导致检索失败
        if include_bk_host_id and ip_chooser_host_id_list:
            new_addition.append({"field": "bk_host_id", "operator": "is one of", "value": ip_chooser_host_id_list})
        new_addition.append({"field": self.ip_field, "operator": "is one of", "value": list(set(search_ip_list))})
        # 当IP选择器传了模块,模版,动态拓扑但是实际没有主机时, 此时应不返回任何数据, 塞入特殊数据bk_host_id=0来实现
        if ip_chooser and not ip_chooser_host_id_list and not ip_chooser_ip_list:
            new_addition.append({"field": "bk_host_id", "operator": "is one of", "value": [0]})
        attrs["addition"] = new_addition
        return attrs

    def _deal_addition(self, attrs):
        addition_ip_list: list = []
        addition: list = attrs.get("addition")
        new_addition: list = []
        if not addition:
            return [], []
        for _add in addition:
            field: str = _add.get("key") if _add.get("key") else _add.get("field")
            _operator: str = _add.get("method") if _add.get("method") else _add.get("operator")
            if field == self.ip_field:
                value = _add.get("value")
                if value and _operator in ["is", OperatorEnum.EQ["operator"], OperatorEnum.EQ_WILDCARD["operator"]]:
                    if isinstance(value, str):
                        addition_ip_list.extend(value.split(","))
                        continue
                    elif isinstance(value, list):
                        addition_ip_list = addition_ip_list + value
                        continue
            # 处理逗号分隔in类型查询
            value = _add.get("value")
            new_value: list = []
            # 对于前端传递为空字符串的场景需要放行过去
            if isinstance(value, list):
                new_value = value
            elif isinstance(value, str) or value:
                new_value = self._deal_normal_addition(value, _operator)
            new_addition.append(
                {"field": field, "operator": _operator, "value": new_value, "condition": _add.get("condition", "and")}
            )
        return addition_ip_list, new_addition

    def _deal_normal_addition(self, value, _operator: str) -> Union[str, list]:
        operator = _operator
        addition_return_value = {
            "is": lambda: value,
            "is one of": lambda: value.split(","),
            "is not": lambda: value,
            "is not one of": lambda: value.split(","),
        }
        return addition_return_value.get(operator, lambda: value)()

    def _set_time_filed_type(self, time_field: str, fields_from_es: list):
        if not fields_from_es:
            raise SearchIndicesNotExists(SearchIndicesNotExists.MESSAGE.format(index_set_name=self.index_set_name))

        for item in fields_from_es:
            field_name = item["field_name"]
            if field_name == time_field:
                return item["field_type"]
        raise SearchUnKnowTimeFieldType()

    def _enable_bcs_manage(self):
        return settings.BCS_WEB_CONSOLE_DOMAIN if settings.BCS_WEB_CONSOLE_DOMAIN != "" else None

    def _get_message_by_scenario(self):
        if self.scenario_id == Scenario.BKDATA:
            return ERROR_MSG_CHECK_FIELDS_FROM_BKDATA
        else:
            return ERROR_MSG_CHECK_FIELDS_FROM_LOG

    def _get_user_sorted_list(self, sorted_fields):
        config = UserIndexSetFieldsConfig.get_config(index_set_id=self.index_set_id, username=self.request_username)
        if not config:
            return [[sorted_field, ASYNC_SORTED] for sorted_field in sorted_fields]
        user_sort_list = config.sort_list
        user_sort_fields = [i[0] for i in user_sort_list]
        for sorted_field in sorted_fields:
            if sorted_field in user_sort_fields:
                continue
            user_sort_list.append([sorted_field, ASYNC_SORTED])

        return user_sort_list


class UnionSearchHandler(object):
    """
    联合检索
    """

    def __init__(self, search_dict=None):
        if search_dict is None:
            search_dict = {}
        self.search_dict = search_dict
        self.union_configs = search_dict.get("union_configs", [])
        self.sort_list = search_dict.get("sort_list", [])
        if search_dict.get("index_set_ids", []):
            self.index_set_ids = list(set(search_dict["index_set_ids"]))
        else:
            self.index_set_ids = list({info["index_set_id"] for info in self.union_configs})
        self.desensitize_mapping = {info["index_set_id"]: info["is_desensitize"] for info in self.union_configs}

    def _init_sort_list(self, index_set_id):
        sort_list = self.search_dict.get("sort_list", [])
        if not sort_list:
            return sort_list

        new_sort_list = list()
        # 判断是否指定了自定义的时间字段
        for sort_info in copy.deepcopy(sort_list):
            _time_field, _sort = sort_info
            if _time_field == "unionSearchTimeStamp":
                sort_info[0] = MappingHandlers.get_time_field(index_set_id=index_set_id)
            new_sort_list.append(sort_info)

        return new_sort_list

    def union_search(self, is_export=False):
        index_set_objs = LogIndexSet.objects.filter(index_set_id__in=self.index_set_ids)
        if not index_set_objs:
            raise BaseSearchIndexSetException(
                BaseSearchIndexSetException.MESSAGE.format(index_set_id=self.index_set_ids)
            )

        index_set_obj_mapping = {obj.index_set_id: obj for obj in index_set_objs}

        # 构建请求参数
        params = {
            "ip_chooser": self.search_dict.get("ip_chooser"),
            "bk_biz_id": self.search_dict.get("bk_biz_id"),
            "addition": self.search_dict.get("addition"),
            "start_time": self.search_dict.get("start_time"),
            "end_time": self.search_dict.get("end_time"),
            "time_range": self.search_dict.get("time_range"),
            "keyword": self.search_dict.get("keyword"),
            "size": self.search_dict.get("size"),
            "is_union_search": True,
        }

        # 数据排序处理  兼容第三方ES检索排序
        time_fields = set()
        time_fields_type = set()
        time_fields_unit = set()
        for index_set_obj in index_set_objs:
            if not index_set_obj.time_field or not index_set_obj.time_field_type or not index_set_obj.time_field_unit:
                raise SearchUnKnowTimeField()
            time_fields.add(index_set_obj.time_field)
            time_fields_type.add(index_set_obj.time_field_type)
            time_fields_unit.add(index_set_obj.time_field_unit)

        diff_fields = set()
        export_fields = self.search_dict.get("export_fields")
        # 在做导出操作时,记录time_fields比export_fields多的字段
        if export_fields:
            diff_fields = time_fields - set(export_fields)
            self.search_dict["export_fields"].extend(diff_fields)

        multi_execute_func = MultiExecuteFunc()
        if is_export:
            for index_set_id in self.index_set_ids:
                search_dict = copy.deepcopy(params)
                search_dict["begin"] = self.search_dict.get("begin", 0)
                search_dict["sort_list"] = self._init_sort_list(index_set_id=index_set_id)
                search_dict["is_desensitize"] = self.desensitize_mapping.get(index_set_id, True)
                search_handler = SearchHandler(
                    index_set_id=index_set_id,
                    search_dict=search_dict,
                    export_fields=self.search_dict.get("export_fields", []),
                )
                multi_execute_func.append(f"union_search_{index_set_id}", search_handler.search)
        else:
            for union_config in self.union_configs:
                search_dict = copy.deepcopy(params)
                search_dict["begin"] = union_config.get("begin", 0)
                search_dict["sort_list"] = self._init_sort_list(index_set_id=union_config["index_set_id"])
                search_dict["is_desensitize"] = union_config.get("is_desensitize", True)
                search_handler = SearchHandler(index_set_id=union_config["index_set_id"], search_dict=search_dict)
                multi_execute_func.append(f"union_search_{union_config['index_set_id']}", search_handler.search)

        # 执行线程
        multi_result = multi_execute_func.run(return_exception=True)

        # 处理返回结果
        result_log_list = list()
        result_origin_log_list = list()
        fields = dict()
        total = 0
        took = 0
        for index_set_id in self.index_set_ids:
            ret = multi_result.get(f"union_search_{index_set_id}")

            if isinstance(ret, Exception):
                # 子查询异常
                raise UnionSearchErrorException(
                    UnionSearchErrorException.MESSAGE.format(index_set_id=index_set_id, e=ret)
                )

            result_log_list.extend(ret["list"])
            result_origin_log_list.extend(ret["origin_log_list"])
            total += int(ret["total"])
            took = max(took, ret["took"])
            for key, value in ret.get("fields", {}).items():
                if not isinstance(value, dict):
                    continue
                if key not in fields:
                    fields[key] = value
                else:
                    fields[key]["max_length"] = max(fields[key].get("max_length", 0), value.get("max_length", 0))

        is_use_custom_time_field = False

        if len(time_fields) != 1 or len(time_fields_type) != 1 or len(time_fields_unit) != 1:
            # 标准化时间字段
            is_use_custom_time_field = True
            for info in result_log_list:
                index_set_obj = index_set_obj_mapping.get(info["__index_set_id__"])
                num = TIME_FIELD_MULTIPLE_MAPPING.get(index_set_obj.time_field_unit, 1)
                try:
                    info["unionSearchTimeStamp"] = int(info[index_set_obj.time_field]) * num
                except ValueError:
                    info["unionSearchTimeStamp"] = info[index_set_obj.time_field]

            for info in result_origin_log_list:
                index_set_obj = index_set_obj_mapping.get(info["__index_set_id__"])
                num = TIME_FIELD_MULTIPLE_MAPPING.get(index_set_obj.time_field_unit, 1)
                try:
                    info["unionSearchTimeStamp"] = int(info[index_set_obj.time_field]) * num
                except ValueError:
                    info["unionSearchTimeStamp"] = info[index_set_obj.time_field]

        if not self.sort_list:
            # 默认使用时间字段排序
            if not is_use_custom_time_field:
                # 时间字段相同 直接以相同时间字段为key进行排序 默认为降序
                result_log_list = sorted(result_log_list, key=operator.itemgetter(list(time_fields)[0]), reverse=True)
                result_origin_log_list = sorted(
                    result_origin_log_list, key=operator.itemgetter(list(time_fields)[0]), reverse=True
                )
            else:
                # 时间字段/时间字段格式/时间字段单位不同  标准化时间字段作为key进行排序 标准字段单位为 millisecond
                result_log_list = sorted(result_log_list, key=operator.itemgetter("unionSearchTimeStamp"), reverse=True)
                result_origin_log_list = sorted(
                    result_origin_log_list, key=operator.itemgetter("unionSearchTimeStamp"), reverse=True
                )
        else:
            result_log_list = sort_func(data=result_log_list, sort_list=self.sort_list)
            result_origin_log_list = sort_func(data=result_origin_log_list, sort_list=self.sort_list)
        # 在导出结果中删除查询时补充的字段
        if diff_fields:
            tmp_list = []
            for dic in result_origin_log_list:
                tmp_list.append({k: v for k, v in dic.items() if k not in diff_fields})
            result_origin_log_list = tmp_list
        # 处理分页
        result_log_list = result_log_list[: self.search_dict.get("size")]
        result_origin_log_list = result_origin_log_list[: self.search_dict.get("size")]

        # 日志导出提前返回
        if is_export:
            return {"origin_log_list": result_origin_log_list}

        # 统计返回的数据中各个索引集分别占了多少条数据  用于下次begin查询
        result_log_index_set_ids = [result_log["__index_set_id__"] for result_log in result_log_list]

        for union_config in self.union_configs:
            union_config["begin"] = union_config["begin"] + result_log_index_set_ids.count(union_config["index_set_id"])

        res = {
            "total": total,
            "took": took,
            "fields": fields,
            "list": result_log_list,
            "origin_log_list": result_origin_log_list,
            "union_configs": self.union_configs,
        }

        # 保存联合检索检索历史
        self._save_union_search_history(res)

        return res

    def _save_union_search_history(self, result, search_type="default"):
        params = {
            "keyword": self.search_dict.get("keyword"),
            "ip_chooser": self.search_dict.get("ip_chooser"),
            "addition": self.search_dict.get("addition"),
            "start_time": self.search_dict.get("start_time"),
            "end_time": self.search_dict.get("end_time"),
            "time_range": self.search_dict.get("time_range"),
            "search_mode": self.search_dict.get("search_mode"),
        }

        result.update(
            {
                "union_search_history_obj": {
                    "params": params,
                    "index_set_ids": sorted(self.index_set_ids),
                    "search_type": search_type,
                    "from_favorite_id": self.search_dict.get("from_favorite_id", 0),
                }
            }
        )

        return result

    def union_search_fields(self, data):
        """
        获取字段mapping信息
        """
        index_set_ids = data.get("index_set_ids")
        start_time = data.get("start_time", "")
        end_time = data.get("end_time", "")

        index_set_objs = LogIndexSet.objects.filter(index_set_id__in=index_set_ids)

        if not index_set_objs:
            raise BaseSearchIndexSetException(BaseSearchIndexSetException.MESSAGE.format(index_set_id=index_set_ids))

        multi_execute_func = MultiExecuteFunc()

        # 构建请求参数
        params = {"start_time": start_time, "end_time": end_time, "is_union_search": True}

        for index_set_id in index_set_ids:
            search_handler = SearchHandler(index_set_id, params)
            multi_execute_func.append(f"union_search_fields_{index_set_id}", search_handler.fields)

        multi_result = multi_execute_func.run()

        if not multi_result:
            raise UnionSearchFieldsFailException()

        # 处理返回结果
        total_fields = list()
        fields_info = dict()
        union_field_names = list()
        union_display_fields = list()
        union_time_fields = set()
        union_time_fields_type = set()
        union_time_fields_unit = set()
        for index_set_id in index_set_ids:
            result = multi_result[f"union_search_fields_{index_set_id}"]
            fields = result["fields"]
            fields_info[index_set_id] = fields
            display_fields = result["display_fields"]
            for field_info in fields:
                field_name = field_info["field_name"]
                field_type = field_info["field_type"]
                if field_name not in union_field_names:
                    field_info["index_set_ids"] = [index_set_id]
                    total_fields.append(field_info)
                    union_field_names.append(field_info["field_name"])
                else:
                    # 判断字段类型是否一致  不一致则标记为类型冲突
                    _index = union_field_names.index(field_name)
                    if field_type != total_fields[_index]["field_type"]:
                        total_fields[_index]["field_type"] = "conflict"
                    total_fields[_index]["index_set_ids"].append(index_set_id)

            # 处理默认显示字段
            union_display_fields.extend(display_fields)

        # 处理公共的默认显示字段
        union_display_fields_all = list()
        for display_field in union_display_fields:
            if display_field not in union_display_fields_all:
                union_display_fields_all.append(display_field)

        # 处理时间字段
        for index_set_obj in index_set_objs:
            if not index_set_obj.time_field or not index_set_obj.time_field_type or not index_set_obj.time_field_unit:
                raise SearchUnKnowTimeField()
            union_time_fields.add(index_set_obj.time_field)
            union_time_fields_type.add(index_set_obj.time_field_type)
            union_time_fields_unit.add(index_set_obj.time_field_unit)

        # 处理公共的时间字段
        if len(union_time_fields) != 1 or len(union_time_fields_type) != 1 or len(union_time_fields_unit) != 1:
            time_field = "unionSearchTimeStamp"
            time_field_type = "date"
            time_field_unit = "millisecond"
        else:
            time_field = list(union_time_fields)[0]
            time_field_type = list(union_time_fields_type)[0]
            time_field_unit = list(union_time_fields_unit)[0]

        if not union_display_fields_all:
            union_display_fields_all.append(time_field)

        index_set_ids_hash = UserIndexSetFieldsConfig.get_index_set_ids_hash(index_set_ids)

        # 查询索引集ids是否有默认的显示配置  不存在则去创建
        # 考虑index_set_ids的查询性能 查询统一用index_set_ids_hash
        username = get_request_external_username() or get_request_username()
        try:
            user_index_set_config_obj = UserIndexSetFieldsConfig.objects.get(
                index_set_ids_hash=index_set_ids_hash,
                username=username,
                scope=SearchScopeEnum.DEFAULT.value,
            )
        except UserIndexSetFieldsConfig.DoesNotExist:
            user_index_set_config_obj = UserIndexSetFieldsConfig.objects.none()

        fields_names = [field_info.get("field_name") for field_info in total_fields]
        default_sort_list = [[time_field, "desc"]]
        for field_name in ["gseIndex", "gseindex", "iterationIndex", "_iteration_idx"]:
            if field_name in fields_names:
                default_sort_list.append([field_name, "desc"])

        if user_index_set_config_obj:
            try:
                obj = IndexSetFieldsConfig.objects.get(pk=user_index_set_config_obj.config_id)
            except IndexSetFieldsConfig.DoesNotExist:
                obj = self.get_or_create_default_config(
                    index_set_ids=index_set_ids, display_fields=union_display_fields_all, sort_list=default_sort_list
                )
                user_index_set_config_obj.config_id = obj.id
                user_index_set_config_obj.save()

        else:
            obj = self.get_or_create_default_config(
                index_set_ids=index_set_ids, display_fields=union_display_fields_all, sort_list=default_sort_list
            )

        ret = {
            "config_id": obj.id,
            "config": self.get_fields_config(),
            "fields": total_fields,
            "fields_info": fields_info,
            "display_fields": obj.display_fields,
            "sort_list": obj.sort_list,
            "time_field": time_field,
            "time_field_type": time_field_type,
            "time_field_unit": time_field_unit,
        }
        return ret

    @staticmethod
    def get_or_create_default_config(
        index_set_ids: list, display_fields: list, sort_list: list
    ) -> IndexSetFieldsConfig:
        index_set_ids_hash = IndexSetFieldsConfig.get_index_set_ids_hash(index_set_ids)

        obj = IndexSetFieldsConfig.objects.filter(
            index_set_ids_hash=index_set_ids_hash,
            name=DEFAULT_INDEX_SET_FIELDS_CONFIG_NAME,
            scope=SearchScopeEnum.DEFAULT.value,
            source_app_code=get_request_app_code(),
        ).first()

        if not obj:
            obj = IndexSetFieldsConfig.objects.create(
                index_set_ids=index_set_ids,
                index_set_ids_hash=index_set_ids_hash,
                index_set_type=IndexSetType.UNION.value,
                name=DEFAULT_INDEX_SET_FIELDS_CONFIG_NAME,
                scope=SearchScopeEnum.DEFAULT.value,
                source_app_code=get_request_app_code(),
                display_fields=display_fields,
                sort_list=sort_list,
            )

        return obj

    @staticmethod
    def get_fields_config():
        return [
            {"name": "bcs_web_console", "is_active": False},
            {"name": "trace", "is_active": False},
            {"name": "context_and_realtime", "is_active": False},
            {"name": "bkmonitor", "is_active": False},
            {"name": "async_export", "is_active": False},
            {"name": "ip_topo_switch", "is_active": False},
            {"name": "apm_relation", "is_active": False},
            {"name": "clustering_config", "is_active": False},
            {"name": "clean_config", "is_active": False},
        ]<|MERGE_RESOLUTION|>--- conflicted
+++ resolved
@@ -2167,7 +2167,6 @@
             collector_config = CollectorConfig.objects.filter(index_set_id=self.index_set_id).first()
             if collector_config:
                 data = TransferApi.get_result_table({"table_id": collector_config.table_id})
-<<<<<<< HEAD
                 alias_dict = data.get("query_alias_settings")
                 if alias_dict:
                     for log in log_list:
@@ -2177,17 +2176,7 @@
                                 field_name = info.get("path").split(".")[1]
                                 if field_name in ext_data:
                                     log[alias_name] = ext_data[field_name]
-=======
-                alias_list = data.get("query_alias_settings")
-                if alias_list:
-                    for log in log_list:
-                        ext_data = log.get("__ext")
-                        if ext_data:
-                            for item in alias_list:
-                                field_name = item["field_name"].split(".")[1]
-                                if field_name in ext_data:
-                                    log[item["query_alias"]] = ext_data[item["field_name"]]
->>>>>>> 861835ce
+
         result.update(
             {
                 "total": result_dict["hits"]["total"],
