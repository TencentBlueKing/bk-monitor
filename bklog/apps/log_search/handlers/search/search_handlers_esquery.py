--- conflicted
+++ resolved
@@ -1262,13 +1262,8 @@
                         search_type="default",
                         index_set_type=IndexSetType.SINGLE.value,
                     )
-<<<<<<< HEAD
                     .order_by("-rank", "-created_at")[:10]
                     .values("id", "params", "search_mode")
-=======
-                    .order_by("-rank", "-created_at")
-                    .values("id", "params")
->>>>>>> a155164b
                 )
             else:
                 history_obj = (
@@ -1289,13 +1284,8 @@
                     index_set_ids=index_set_ids,
                     index_set_type=IndexSetType.UNION.value,
                 )
-<<<<<<< HEAD
                 .order_by("-rank", "-created_at")[:10]
                 .values("id", "params", "search_mode", "created_by", "created_at")
-=======
-                .order_by("-rank", "-created_at")
-                .values("id", "params", "created_by", "created_at")
->>>>>>> a155164b
             )
         history_obj = SearchHandler._deal_repeat_history(history_obj)
         return_data = []
