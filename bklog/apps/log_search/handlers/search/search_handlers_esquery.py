# -*- coding: utf-8 -*-
"""
Tencent is pleased to support the open source community by making BK-LOG 蓝鲸日志平台 available.
Copyright (C) 2021 THL A29 Limited, a Tencent company.  All rights reserved.
BK-LOG 蓝鲸日志平台 is licensed under the MIT License.
License for BK-LOG 蓝鲸日志平台:
--------------------------------------------------------------------
Permission is hereby granted, free of charge, to any person obtaining a copy of this software and associated
documentation files (the "Software"), to deal in the Software without restriction, including without limitation
the rights to use, copy, modify, merge, publish, distribute, sublicense, and/or sell copies of the Software,
and to permit persons to whom the Software is furnished to do so, subject to the following conditions:
The above copyright notice and this permission notice shall be included in all copies or substantial
portions of the Software.
THE SOFTWARE IS PROVIDED "AS IS", WITHOUT WARRANTY OF ANY KIND, EXPRESS OR IMPLIED, INCLUDING BUT NOT
LIMITED TO THE WARRANTIES OF MERCHANTABILITY, FITNESS FOR A PARTICULAR PURPOSE AND NONINFRINGEMENT. IN
NO EVENT SHALL THE AUTHORS OR COPYRIGHT HOLDERS BE LIABLE FOR ANY CLAIM, DAMAGES OR OTHER LIABILITY,
WHETHER IN AN ACTION OF CONTRACT, TORT OR OTHERWISE, ARISING FROM, OUT OF OR IN CONNECTION WITH THE
SOFTWARE OR THE USE OR OTHER DEALINGS IN THE SOFTWARE.
We undertake not to change the open source license (MIT license) applicable to the current version of
the project delivered to anyone in the future.
"""
import copy
import datetime
import hashlib
import json
import operator
import time
from typing import Any, Dict, List, Union

import arrow
import pytz
import ujson
from django.conf import settings
from django.core.cache import cache
from django.utils.translation import ugettext as _

from apps.api import BcsApi, BkLogApi, MonitorApi, TransferApi
from apps.api.base import DataApiRetryClass
from apps.exceptions import ApiRequestError, ApiResultError
from apps.feature_toggle.handlers.toggle import FeatureToggleObject
from apps.feature_toggle.plugins.constants import DIRECT_ESQUERY_SEARCH
from apps.log_clustering.models import ClusteringConfig
from apps.log_databus.constants import EtlConfig
from apps.log_databus.models import CollectorConfig
from apps.log_desensitize.handlers.desensitize import DesensitizeHandler
from apps.log_desensitize.models import DesensitizeConfig, DesensitizeFieldConfig
from apps.log_desensitize.utils import expand_nested_data, merge_nested_data
from apps.log_esquery import metrics
from apps.log_esquery.esquery.esquery import EsQuery
from apps.log_esquery.serializers import (
    EsQueryDslAttrSerializer,
    EsQueryScrollAttrSerializer,
    EsQuerySearchAttrSerializer,
)
from apps.log_search.constants import (
    ASYNC_DIR,
    ASYNC_SORTED,
    CHECK_FIELD_LIST,
    CHECK_FIELD_MAX_VALUE_MAPPING,
    CHECK_FIELD_MIN_VALUE_MAPPING,
    DEFAULT_INDEX_SET_FIELDS_CONFIG_NAME,
    ERROR_MSG_CHECK_FIELDS_FROM_BKDATA,
    ERROR_MSG_CHECK_FIELDS_FROM_LOG,
    MAX_ASYNC_COUNT,
    MAX_EXPORT_REQUEST_RETRY,
    MAX_QUICK_EXPORT_ASYNC_COUNT,
    MAX_QUICK_EXPORT_ASYNC_SLICE_COUNT,
    MAX_RESULT_WINDOW,
    MAX_SEARCH_SIZE,
    SCROLL,
    SEARCH_OPTION_HISTORY_NUM,
    TIME_FIELD_MULTIPLE_MAPPING,
    FieldDataTypeEnum,
    IndexSetType,
    OperatorEnum,
    SearchScopeEnum,
    TimeEnum,
    TimeFieldTypeEnum,
    TimeFieldUnitEnum,
)
from apps.log_search.exceptions import (
    BaseSearchIndexSetDataDoseNotExists,
    BaseSearchIndexSetException,
    BaseSearchResultAnalyzeException,
    BaseSearchSortListException,
    IntegerErrorException,
    IntegerMaxErrorException,
    LogSearchException,
    MultiSearchErrorException,
    SearchExceedMaxSizeException,
    SearchIndexNoTimeFieldException,
    SearchIndicesNotExists,
    SearchUnKnowTimeField,
    SearchUnKnowTimeFieldType,
    UnionSearchErrorException,
    UnionSearchFieldsFailException,
    UserIndexSetSearchHistoryNotExistException,
)
from apps.log_search.handlers.es.dsl_bkdata_builder import (
    DslCreateSearchContextBodyCustomField,
    DslCreateSearchContextBodyScenarioBkData,
    DslCreateSearchContextBodyScenarioLog,
    DslCreateSearchTailBodyCustomField,
    DslCreateSearchTailBodyScenarioBkData,
    DslCreateSearchTailBodyScenarioLog,
)
from apps.log_search.handlers.es.indices_optimizer_context_tail import (
    IndicesOptimizerContextTail,
)
from apps.log_search.handlers.search.mapping_handlers import MappingHandlers
from apps.log_search.handlers.search.pre_search_handlers import PreSearchHandlers
from apps.log_search.models import (
    IndexSetFieldsConfig,
    LogIndexSet,
    LogIndexSetData,
    Scenario,
    Space,
    StorageClusterRecord,
    UserIndexSetFieldsConfig,
    UserIndexSetSearchHistory,
)
from apps.log_search.utils import sort_func
from apps.models import model_to_dict
from apps.utils.cache import cache_five_minute
from apps.utils.core.cache.cmdb_host import CmdbHostCache
from apps.utils.db import array_group
from apps.utils.drf import custom_params_valid
from apps.utils.ipchooser import IPChooser
from apps.utils.local import (
    get_local_param,
    get_request_app_code,
    get_request_external_username,
    get_request_username,
)
from apps.utils.log import logger
from apps.utils.lucene import EnhanceLuceneAdapter, generate_query_string
from apps.utils.thread import MultiExecuteFunc
from bkm_ipchooser.constants import CommonEnum

max_len_dict = Dict[str, int]  # pylint: disable=invalid-name


def fields_config(name: str, is_active: bool = False):
    def decorator(func):
        def func_decorator(*args, **kwargs):
            config = {"name": name, "is_active": is_active}
            result = func(*args, **kwargs)
            if isinstance(result, tuple):
                config["is_active"], config["extra"] = result
                return config
            if result is None:
                return config
            config["is_active"] = result
            return config

        return func_decorator

    return decorator


class SearchHandler(object):
    def __init__(
        self,
        index_set_id: int,
        search_dict: dict,
        pre_check_enable=True,
        can_highlight=True,
        export_fields=None,
        export_log: bool = False,
        only_for_agg: bool = False,
    ):
        # 请求用户名
        self.request_username = get_request_external_username() or get_request_username()

        self.search_dict: dict = search_dict
        self.export_log = export_log

        # 是否只用于聚合，可以简化某些查询语句
        self.only_for_agg = only_for_agg

        # 透传查询类型
        self.index_set_id = index_set_id
        self.search_dict.update({"index_set_id": index_set_id})

        # 原始索引和场景id（初始化mapping时传递）
        self.origin_indices: str = ""
        self.origin_scenario_id: str = ""

        self.scenario_id: str = ""
        self.storage_cluster_id: int = -1

        self.index_set_obj = None

        # 是否使用了聚类代理查询
        self.using_clustering_proxy = False

        # 构建索引集字符串, 并初始化scenario_id、storage_cluster_id
        self.indices: str = self._init_indices_str(index_set_id)
        self.search_dict.update(
            {"indices": self.indices, "scenario_id": self.scenario_id, "storage_cluster_id": self.storage_cluster_id}
        )

        # 拥有以上信息后可以进行初始化检查
        # 添加是否强校验的开关来控制是否强校验
        if pre_check_enable:
            self.search_dict.update(
                PreSearchHandlers.pre_check_fields(self.indices, self.scenario_id, self.storage_cluster_id)
            )
        # 是否包含嵌套字段
        self.include_nested_fields: bool = self.search_dict.get("include_nested_fields", True)

        # track_total_hits,默认不统计总数
        self.track_total_hits: bool = self.search_dict.get("track_total_hits", False)

        # 检索历史记录
        self.addition = copy.deepcopy(search_dict.get("addition", []))
        self.ip_chooser = copy.deepcopy(search_dict.get("ip_chooser", {}))
        self.from_favorite_id = self.search_dict.get("from_favorite_id", 0)
        # 检索模式
        self.search_mode = self.search_dict.get("search_mode", "ui")

        self.use_time_range = search_dict.get("use_time_range", True)
        # 构建时间字段
        self.time_field, self.time_field_type, self.time_field_unit = self.init_time_field(
            index_set_id, self.scenario_id
        )
        if not self.time_field:
            raise SearchIndexNoTimeFieldException()
        self.search_dict.update(
            {
                "time_field": self.time_field,
                "time_field_type": self.time_field_type,
                "time_field_unit": self.time_field_unit,
            }
        )
        # 根据时间字段确定时间字段类型，根据预查询强校验es拉取到的时间类型
        # 添加是否强校验的开关来控制是否强校验
        if pre_check_enable:
            self.time_field_type = self._set_time_filed_type(
                self.time_field, self.search_dict.get("fields_from_es", [])
            )
        self.search_dict.update({"time_field_type": self.time_field_type})

        # 设置IP字段对应的field ip serverIp
        self.ip_field: str = "ip" if self.scenario_id in [Scenario.BKDATA, Scenario.ES] else "serverIp"

        # 上下文、实时日志传递查询类型
        self.search_type_tag: str = search_dict.get("search_type_tag")

        # 透传时间
        self.time_range: str = search_dict.get("time_range")
        self.start_time: str = search_dict.get("start_time")
        self.end_time: str = search_dict.get("end_time")
        self.time_zone: str = get_local_param("time_zone")

        # 透传query string
        self.query_string: str = search_dict.get("keyword")
        self.origin_query_string: str = search_dict.get("keyword")
        self._enhance()
        self._add_all_fields_search()

        # 透传start
        self.start: int = search_dict.get("begin", 0)

        # 透传size
        self.size: int = search_dict.get("size", 30)

        # 透传filter. 初始化为None,表示filter还没有被初始化
        self._filter = None

        # 字段信息列表. 初始化为None,表示final_fields_list还没有被初始化
        self._mapping_handlers = None
        self._final_fields_list = None

        # 构建排序list
        self.sort_list: list = self._init_sort()

        # 构建aggs 聚合
        self.aggs: dict = self._init_aggs()

        # 初始化highlight
        self.highlight: dict = self._init_highlight(can_highlight)

        # result fields
        self.field: Dict[str, max_len_dict] = {}

        # scroll 分页查询
        self.is_scroll: bool = settings.FEATURE_EXPORT_SCROLL

        # scroll
        self.scroll = SCROLL if self.is_scroll else None

        # collapse
        self.collapse = self.search_dict.get("collapse")

        # context search
        self.gseindex: int = search_dict.get("gseindex")
        self.gseIndex: int = search_dict.get("gseIndex")  # pylint: disable=invalid-name
        self.serverIp: str = search_dict.get("serverIp")  # pylint: disable=invalid-name
        self.ip: str = search_dict.get("ip", "undefined")
        self.path: str = search_dict.get("path", "")
        self.container_id: str = search_dict.get("container_id", None) or search_dict.get("__ext.container_id", None)
        self.logfile: str = search_dict.get("logfile", None)
        self._iteration_idx: str = search_dict.get("_iteration_idx", None)
        self.iterationIdx: str = search_dict.get("iterationIdx", None)  # pylint: disable=invalid-name
        self.iterationIndex: str = search_dict.get("iterationIndex", None)  # pylint: disable=invalid-name
        self.dtEventTimeStamp = search_dict.get("dtEventTimeStamp", None)  # pylint: disable=invalid-name
        self.bk_host_id = search_dict.get("bk_host_id", None)  # pylint: disable=invalid-name

        # 上下文初始化标记
        self.zero: bool = search_dict.get("zero", False)

        # 导出字段
        self.export_fields = export_fields

        self.is_desensitize = search_dict.get("is_desensitize", True)

        # 初始化DB脱敏配置
        desensitize_config_obj = DesensitizeConfig.objects.filter(index_set_id=self.index_set_id).first()
        desensitize_field_config_objs = DesensitizeFieldConfig.objects.filter(index_set_id=self.index_set_id)

        # 脱敏配置原文字段
        self.text_fields = desensitize_config_obj.text_fields if desensitize_config_obj else []

        self.field_configs = list()

        self.text_fields_field_configs = list()

        for field_config_obj in desensitize_field_config_objs:
            _config = {
                "field_name": field_config_obj.field_name or "",
                "rule_id": field_config_obj.rule_id or 0,
                "operator": field_config_obj.operator,
                "params": field_config_obj.params,
                "match_pattern": field_config_obj.match_pattern,
                "sort_index": field_config_obj.sort_index,
            }
            if field_config_obj.field_name not in self.text_fields:
                self.field_configs.append(_config)
            else:
                self.text_fields_field_configs.append(_config)

        # 初始化脱敏工厂对象
        self.desensitize_handler = DesensitizeHandler(self.field_configs)

        self.text_fields_desensitize_handler = DesensitizeHandler(self.text_fields_field_configs)

    def _enhance(self):
        """
        语法增强
        """
        if self.query_string is not None:
            enhance_lucene_adapter = EnhanceLuceneAdapter(query_string=self.query_string)
            self.query_string = enhance_lucene_adapter.enhance()

    def _add_all_fields_search(self):
        """
        补充全文检索条件
        """
        for item in self.addition:
            field: str = item.get("key") if item.get("key") else item.get("field")
            # 全文检索key & 存量query_string转换
            if field in ["*", "__query_string__"]:
                value = item.get("value", [])
                value_list = value if isinstance(value, list) else value.split(",")
                new_value_list = []
                for value in value_list:
                    if field == "*":
                        value = "\"" + value.replace('"', '\\"') + "\""
                    if value:
                        new_value_list.append(value)
                if new_value_list:
                    new_query_string = " OR ".join(new_value_list)
                    if field == "*" and self.query_string != "*":
                        self.query_string = self.query_string + " AND (" + new_query_string + ")"
                    else:
                        self.query_string = new_query_string

    @property
    def index_set(self):
        if not hasattr(self, "_index_set"):
            self._index_set = LogIndexSet.objects.filter(index_set_id=self.index_set_id).first()
        return self._index_set

    def fields(self, scope="default"):
        is_union_search = self.search_dict.get("is_union_search", False)
        mapping_handlers = MappingHandlers(
            self.origin_indices,
            self.index_set_id,
            self.origin_scenario_id,
            self.storage_cluster_id,
            self.time_field,
            start_time=self.start_time,
            end_time=self.end_time,
        )
        field_result, display_fields = mapping_handlers.get_all_fields_by_index_id(
            scope=scope, is_union_search=is_union_search
        )

        if not is_union_search:
            sort_list: list = MappingHandlers.get_sort_list_by_index_id(index_set_id=self.index_set_id, scope=scope)
        else:
            sort_list = list()

        # 校验sort_list字段是否存在
        field_result_list = [i["field_name"] for i in field_result]
        sort_field_list = [j for j in sort_list if j[0] in field_result_list]

        if not sort_field_list and self.scenario_id in [Scenario.BKDATA, Scenario.LOG]:
            sort_field_list = self.sort_list

        result_dict: dict = {
            "fields": field_result,
            "display_fields": display_fields,
            "sort_list": sort_field_list,
            "time_field": self.time_field,
            "time_field_type": self.time_field_type,
            "time_field_unit": self.time_field_unit,
            "config": [],
        }

        if is_union_search:
            return result_dict

        for fields_config in [
            self.bcs_web_console(field_result_list),
            self.bk_log_to_trace(),
            self.analyze_fields(field_result),
            self.bkmonitor(field_result_list),
            self.async_export(field_result),
            self.ip_topo_switch(),
            self.apm_relation(),
            self.clustering_config(),
            self.clean_config(),
        ]:
            result_dict["config"].append(fields_config)
        # 将用户当前使用的配置id传递给前端
        config_obj = UserIndexSetFieldsConfig.get_config(
            index_set_id=self.index_set_id, username=self.request_username, scope=scope
        )
        result_dict["config_id"] = config_obj.id if config_obj else ""

        return result_dict

    @fields_config("async_export")
    def async_export(self, field_result):
        """
        async_export
        @param field_result:
        @return:
        """
        sort_fields = self.index_set.sort_fields if self.index_set else []
        result = MappingHandlers.async_export_fields(field_result, self.scenario_id, sort_fields)
        if result["async_export_usable"]:
            return True, {"fields": result["async_export_fields"]}
        return False, {"usable_reason": result["async_export_usable_reason"]}

    @fields_config("bkmonitor")
    def bkmonitor(self, field_result_list):
        if "ip" in field_result_list or "serverIp" in field_result_list:
            return True
        reason = _("缺少字段, ip 和 serverIp 不能同时为空") + self._get_message_by_scenario()
        return False, {"reason": reason}

    @fields_config("ip_topo_switch")
    def ip_topo_switch(self):
        return MappingHandlers.init_ip_topo_switch(self.index_set_id)

    @fields_config("apm_relation")
    def apm_relation(self):
        try:
            res = MonitorApi.query_log_relation(params={"index_set_id": int(self.index_set_id)})
        except ApiRequestError as e:
            logger.warning(f"fail to request log relation => index_set_id: {self.index_set_id}, exception => {e}")
            return False

        if not res:
            return False

        return True, res

    @fields_config("clustering_config")
    def clustering_config(self):
        """
        判断聚类配置
        """
        clustering_config = ClusteringConfig.get_by_index_set_id(index_set_id=self.index_set_id, raise_exception=False)
        if clustering_config:
            return (
                clustering_config.signature_enable,
                {
                    "collector_config_id": self.index_set.collector_config_id,
                    "signature_switch": clustering_config.signature_enable,
                    "clustering_field": clustering_config.clustering_fields,
                },
            )
        return False, {"collector_config_id": None, "signature_switch": False, "clustering_field": None}

    @fields_config("clean_config")
    def clean_config(self):
        """
        获取清洗配置
        """
        if not self.index_set.collector_config_id:
            return False, {"collector_config_id": None}
        collector_config = CollectorConfig.objects.get(collector_config_id=self.index_set.collector_config_id)
        return (
            collector_config.etl_config != EtlConfig.BK_LOG_TEXT,
            {
                "collector_scenario_id": collector_config.collector_scenario_id,
                "collector_config_id": self.index_set.collector_config_id,
            },
        )

    @fields_config("context_and_realtime")
    def analyze_fields(self, field_result):
        """
        analyze_fields
        @param field_result:
        @return:
        """
        # 设置了自定义排序字段的，默认认为支持上下文
        if self.index_set.target_fields and self.index_set.sort_fields:
            return True, {"reason": "", "context_fields": []}
        result = MappingHandlers.analyze_fields(field_result)
        if result["context_search_usable"]:
            return True, {"reason": "", "context_fields": result.get("context_fields", [])}
        return False, {"reason": result["usable_reason"]}

    @fields_config("bcs_web_console")
    def bcs_web_console(self, field_result_list):
        """
        bcs_web_console
        @param field_result_list:
        @return:
        """
        if not self._enable_bcs_manage():
            return False, {"reason": _("未配置BCS WEB CONSOLE")}

        container_fields = (
            ("cluster", "container_id"),
            ("__ext.io_tencent_bcs_cluster", "__ext.container_id"),
            ("__ext.bk_bcs_cluster_id", "__ext.container_id"),
        )

        for cluster_field, container_id_field in container_fields:
            if cluster_field in field_result_list and container_id_field in field_result_list:
                return True

        reason = _("{} 不能同时为空").format(container_fields)
        return False, {"reason": reason + self._get_message_by_scenario()}

    @fields_config("trace")
    def bk_log_to_trace(self):
        """
        [{
            "log_config": [{
                "index_set_id": 111,
                "field": "span_id"
            }],
            "trace_config": {
                "index_set_name": "xxxxxx"
            }
        }]
        """
        if not FeatureToggleObject.switch("bk_log_to_trace"):
            return False
        toggle = FeatureToggleObject.toggle("bk_log_to_trace")
        feature_config = toggle.feature_config
        if isinstance(feature_config, dict):
            feature_config = [feature_config]

        if not feature_config:
            return False

        for config in feature_config:
            log_config = config.get("log_config", [])
            target_config = [c for c in log_config if str(c["index_set_id"]) == str(self.index_set_id)]
            if not target_config:
                continue
            target_config, *_ = target_config
            return True, {**config.get("trace_config"), "field": target_config["field"]}

    def search(self, search_type="default", is_export=False):
        """
        search
        @param search_type:
        @return:
        """
        # 校验是否超出最大查询数量
        if not self.is_scroll and self.size > MAX_RESULT_WINDOW:
            self.size = MAX_RESULT_WINDOW

        if self.is_scroll and self.size > MAX_SEARCH_SIZE:
            raise SearchExceedMaxSizeException(SearchExceedMaxSizeException.MESSAGE.format(size=MAX_SEARCH_SIZE))

        # 判断size，单次最大查询10000条数据
        once_size = copy.deepcopy(self.size)
        if self.size > MAX_RESULT_WINDOW:
            once_size = MAX_RESULT_WINDOW

        # 把time_field,gseIndex,iterationIndex做为一个排序组
        new_sort_list = self.get_sort_group()
        if new_sort_list:
            self.sort_list = new_sort_list

        # 下载操作
        if is_export:
            once_size = MAX_RESULT_WINDOW
            self.size = MAX_RESULT_WINDOW
        result = self._multi_search(once_size=once_size)

        # 需要scroll滚动查询：is_scroll为True，size超出单次最大查询限制，total大于MAX_RESULT_WINDOW
        # @TODO bkdata暂不支持scroll查询
        if self._can_scroll(result):
            result = self._scroll(result)

        _scroll_id = result.get("_scroll_id")

        result = self._deal_query_result(result)
        # 脱敏配置日志原文检索 提前返回
        if self.search_dict.get("original_search"):
            return result
        field_dict = self._analyze_field_length(result.get("list"))
        result.update({"fields": field_dict})

        # 保存检索历史，按用户、索引集、检索条件缓存5分钟
        # 保存首页检索和trace通用查询检索历史
        # 联合检索不保存单个索引集的检索历史
        is_union_search = self.search_dict.get("is_union_search", False)
        if search_type and not is_union_search:
            self._save_history(result, search_type)

        # 补充scroll id
        if _scroll_id:
            result.update({"scroll_id": _scroll_id})

        # 补充别名信息
        log_list = result.get("list")
<<<<<<< HEAD
        collector_config = CollectorConfig.objects.filter(index_set_id=self.index_set_id).first()
        if collector_config:
            for field in self.fields()["fields"]:
                field_name = field.get("field_name")
                query_alias = field.get("query_alias")
                # 存在别名
                if query_alias:
                    for log in log_list:
                        sub_field = field_name
                        if "." not in sub_field:
                            if sub_field in log:
                                log[query_alias] = log[sub_field]
                        else:
                            context = log
                            # 处理嵌套字段
                            while "." in sub_field:
                                prefix, sub_field = sub_field.split(".", 1)
                                context = context.get(prefix, {})
                                if sub_field in context:
                                    log[query_alias] = context[sub_field]
                                    break
=======
        for field in self.final_fields_list:
            field_name = field.get("field_name")
            field_type = field.get("field_type")
            # 存在别名
            origin_field = field.get("origin_field", "")
            if field_type == "alias" and origin_field:
                for log in log_list:
                    sub_field = origin_field
                    if "." not in sub_field:
                        if sub_field in log:
                            log[field_name] = log[sub_field]
                    else:
                        context = log
                        # 处理嵌套字段
                        while "." in sub_field:
                            prefix, sub_field = sub_field.split(".", 1)
                            context = context.get(prefix, {})
                            if sub_field in context:
                                log[field_name] = context[sub_field]
                                break
>>>>>>> 91b30c55
        return result

    def get_sort_group(self):
        """
        排序字段是self.time_field时,那么补充上gseIndex/gseindex, iterationIndex/_iteration_idx
        """
        target_fields = self.index_set_obj.target_fields
        sort_fields = self.index_set_obj.sort_fields
        # 根据不同情景为排序组字段赋予不同的名称
        if self.scenario_id == Scenario.LOG:
            gse_index = "gseIndex"
            iteration_index = "iterationIndex"
        elif (
            self.scenario_id == Scenario.BKDATA
            and not (target_fields and sort_fields)
            and not self.using_clustering_proxy
        ):
            gse_index = "gseindex"
            iteration_index = "_iteration_idx"
        else:
            gse_index = iteration_index = ""

        # 排序字段映射
        sort_field_mappings = {}
        for field_list in self.sort_list:
            sort_field_mappings[field_list[0]] = field_list[1]

        new_sort_list = []
        if self.time_field in sort_field_mappings:
            for sort_field in self.sort_list:
                _field, order = sort_field
                if _field == self.time_field:
                    # 获取拉取字段信息列表
                    field_result_list = [i["field_name"] for i in self.final_fields_list]

                    new_sort_list.append([_field, order])
                    if gse_index in field_result_list:
                        new_sort_list.append([gse_index, order])
                    if iteration_index in field_result_list:
                        new_sort_list.append([iteration_index, order])
                elif _field not in [gse_index, iteration_index]:
                    new_sort_list.append(sort_field)

        return new_sort_list

    def fetch_esquery_method(self, method_name="search"):
        """
        根据特性开关和传入方法名，返回不同方式的调用方法
        :param method_name: 默认返回esquery的search方法
        :return: esquery中定义的方法
        """
        if FeatureToggleObject.switch(DIRECT_ESQUERY_SEARCH, self.search_dict.get("bk_biz_id")):
            return getattr(self, f"direct_esquery_{method_name}")
        else:
            return getattr(BkLogApi, method_name)

    @classmethod
    def direct_esquery_search(cls, params, **kwargs):
        data = custom_params_valid(EsQuerySearchAttrSerializer, params)
        start_at = time.time()
        exc = None
        try:
            result = EsQuery(data).search()
        except Exception as e:
            exc = e
            raise
        finally:
            labels = {
                "index_set_id": data.get("index_set_id") or -1,
                "indices": data.get("indices") or "",
                "scenario_id": data.get("scenario_id") or "",
                "storage_cluster_id": data.get("storage_cluster_id") or -1,
                "status": str(exc),
                "source_app_code": get_request_app_code(),
            }
            metrics.ESQUERY_SEARCH_LATENCY.labels(**labels).observe(time.time() - start_at)
            metrics.ESQUERY_SEARCH_COUNT.labels(**labels).inc()
        return result

    @classmethod
    def direct_esquery_dsl(cls, params, **kwargs):
        data = custom_params_valid(EsQueryDslAttrSerializer, params)
        return EsQuery(data).dsl()

    @classmethod
    def direct_esquery_scroll(cls, params, **kwargs):
        data = custom_params_valid(EsQueryScrollAttrSerializer, params)
        return EsQuery(data).scroll()

    def _multi_search(self, once_size: int):
        """
        根据存储集群切换记录多线程请求 BkLogApi.search
        """

        params = {
            "indices": self.indices,
            "scenario_id": self.scenario_id,
            "storage_cluster_id": self.storage_cluster_id,
            "start_time": self.start_time,
            "end_time": self.end_time,
            "filter": self.filter,
            "query_string": self.query_string,
            "sort_list": self.sort_list,
            "start": self.start,
            "size": once_size,
            "aggs": self.aggs,
            "highlight": self.highlight,
            "use_time_range": self.use_time_range,
            "time_zone": self.time_zone,
            "time_range": self.time_range,
            "time_field": self.time_field,
            "time_field_type": self.time_field_type,
            "time_field_unit": self.time_field_unit,
            "scroll": self.scroll,
            "collapse": self.collapse,
            "include_nested_fields": self.include_nested_fields,
            "track_total_hits": self.track_total_hits,
        }

        storage_cluster_record_objs = StorageClusterRecord.objects.none()

        if self.start_time:
            try:
                tz_info = pytz.timezone(get_local_param("time_zone", settings.TIME_ZONE))
                if type(self.start_time) in [int, float]:
                    start_time = arrow.get(self.start_time).to(tz=tz_info).datetime
                else:
                    start_time = arrow.get(self.start_time).replace(tzinfo=tz_info).datetime
                storage_cluster_record_objs = StorageClusterRecord.objects.filter(
                    index_set_id=int(self.index_set_id), created_at__gt=(start_time - datetime.timedelta(hours=1))
                ).exclude(storage_cluster_id=self.storage_cluster_id)
            except Exception as e:  # pylint: disable=broad-except
                logger.exception(f"[_multi_search] parse time error -> e: {e}")

        # 获取search对应的esquery方法
        search_func = self.fetch_esquery_method(method_name="search")

        if not storage_cluster_record_objs:
            try:
                data = search_func(params)
                # 把shards中的failures信息解析后raise异常出来
                if data.get("_shards", {}).get("failed"):
                    errors = data["_shards"]["failures"][0]["reason"]["reason"]
                    raise LogSearchException(errors)

                return data
            except Exception as e:
                raise LogSearchException(LogSearchException.MESSAGE.format(e=e))

        storage_cluster_ids = {self.storage_cluster_id}

        multi_execute_func = MultiExecuteFunc()

        multi_num = 1

        # 查询多个集群数据时 start 每次从0开始
        params["start"] = 0
        params["size"] = once_size + self.start

        # 获取当前使用的存储集群数据
        multi_execute_func.append(result_key=f"multi_search_{multi_num}", func=search_func, params=params)

        # 获取历史使用的存储集群数据
        for storage_cluster_record_obj in storage_cluster_record_objs:
            if storage_cluster_record_obj.storage_cluster_id not in storage_cluster_ids:
                multi_params = copy.deepcopy(params)
                multi_params["storage_cluster_id"] = storage_cluster_record_obj.storage_cluster_id
                multi_num += 1
                multi_execute_func.append(result_key=f"multi_search_{multi_num}", func=search_func, params=multi_params)
                storage_cluster_ids.add(storage_cluster_record_obj.storage_cluster_id)

        multi_result = multi_execute_func.run()

        # 合并多个集群的检索结果
        merge_result = dict()
        try:
            for _key, _result in multi_result.items():
                if not _result:
                    continue

                if not merge_result:
                    merge_result = _result
                    continue

                # 处理took
                merge_result["took"] = max(_result.get("took", 0), merge_result.get("took", 0))

                # 处理 _shards
                if "_shards" not in merge_result:
                    merge_result["_shards"] = dict()
                for _k, _v in _result.get("_shards", {}).items():
                    if _k not in merge_result["_shards"]:
                        merge_result["_shards"][_k] = 0
                    merge_result["_shards"][_k] += _v

                # 处理 hits
                if "hits" not in merge_result:
                    merge_result["hits"] = {"total": 0, "max_score": None, "hits": []}
                merge_result["hits"]["total"] += _result.get("hits", {}).get("total", 0)
                merge_result["hits"]["hits"].extend(_result.get("hits", {}).get("hits", []))

                # 处理 aggregations
                if "aggregations" not in _result:
                    continue

                if "aggregations" not in merge_result:
                    merge_result["aggregations"] = _result.get("aggregations", {})
                    continue

                for _agg_k, _agg_v in _result.get("aggregations", {}).items():
                    if _agg_k not in merge_result["aggregations"]:
                        merge_result["aggregations"][_agg_k] = _agg_v
                        continue
                    if not isinstance(_agg_v, dict):
                        continue
                    for _agg_v_k, _agg_v_v in _agg_v.items():
                        if _agg_v_k not in merge_result["aggregations"][_agg_k]:
                            merge_result["aggregations"][_agg_k][_agg_v_k] = _agg_v_v
                            continue
                        if isinstance(_agg_v_v, int):
                            merge_result["aggregations"][_agg_k][_agg_v_k] += _agg_v_v
                        elif isinstance(_agg_v_v, list):
                            merge_result["aggregations"][_agg_k][_agg_v_k].extend(_agg_v_v)
                        else:
                            continue

            # 排序分页处理
            if not merge_result:
                return merge_result

            # hits 排序处理
            hits = merge_result.get("hits", {}).get("hits", [])
            if hits:
                sorted_hits = sort_func(data=hits, sort_list=self.sort_list, key_func=lambda x: x["_source"])
                merge_result["hits"]["hits"] = sorted_hits[self.start : (once_size + self.start)]

            aggregations = merge_result.get("aggregations", {})

            # buckets 排序合并处理
            if aggregations:
                for _kk, _vv in aggregations.items():
                    if not isinstance(_vv, dict) or "buckets" not in _vv:
                        continue
                    buckets = _vv.get("buckets", [])
                    if buckets:
                        # 合并
                        buckets_info = dict()
                        for bucket in buckets:
                            _key = bucket["key"]
                            if _key not in buckets_info:
                                buckets_info[_key] = bucket
                                continue
                            buckets_info[_key]["doc_count"] += bucket["doc_count"]
                        sorted_buckets = sorted(list(buckets_info.values()), key=operator.itemgetter("key"))
                        merge_result["aggregations"][_kk]["buckets"] = sorted_buckets
        except Exception as e:
            logger.error(f"[_multi_search] error -> e: {e}")
            raise MultiSearchErrorException()

        return merge_result

    def scroll_search(self):
        """
        日志scroll查询
        """
        # scroll初次查询，性能考虑暂不支持用户透传scroll 默认1m
        self.scroll = SCROLL
        scroll_id = self.search_dict.get("scroll_id")
        if not scroll_id:
            self.is_scroll = True
            return self.search()

        # scroll查询
        try:
            result = BkLogApi.scroll(
                {
                    "indices": self.indices,
                    "scenario_id": self.scenario_id,
                    "storage_cluster_id": self.storage_cluster_id,
                    "scroll": self.scroll,
                    "scroll_id": scroll_id,
                }
            )
        except ApiResultError as e:
            logger.error(f"scroll 查询失败：{e}")
            raise ApiResultError(_("scroll 查询失败"), code=e.code, errors=e.errors)
        _scroll_id = result.get("_scroll_id")
        result = self._deal_query_result(result)
        result.update({"scroll_id": _scroll_id})
        return result

    def _save_history(self, result, search_type):
        # 避免回显尴尬, 检索历史存原始未增强的query_string
        params = {"keyword": self.origin_query_string, "ip_chooser": self.ip_chooser, "addition": self.addition}
        # 全局查询不记录
        if (not self.origin_query_string or self.origin_query_string == "*") and not self.addition:
            return
        self._cache_history(
            username=self.request_username,
            index_set_id=self.index_set_id,
            params=params,
            search_type=search_type,
            search_mode=self.search_mode,
            result=result,
        )

    @cache_five_minute("search_history_{username}_{index_set_id}_{search_type}_{params}_{search_mode}", need_md5=True)
    def _cache_history(self, *, username, index_set_id, params, search_type, search_mode, result):  # noqa
        history_params = copy.deepcopy(params)
        history_params.update({"start_time": self.start_time, "end_time": self.end_time, "time_range": self.time_range})

        # 首页检索历史在decorator记录
        if search_type == "default":
            result.update(
                {
                    "history_obj": {
                        "params": history_params,
                        "index_set_id": self.index_set_id,
                        "search_type": search_type,
                        "search_mode": search_mode,
                        "from_favorite_id": self.from_favorite_id,
                    }
                }
            )
        else:
            UserIndexSetSearchHistory.objects.create(
                index_set_id=self.index_set_id,
                params=history_params,
                search_type=search_type,
                search_mode=search_mode,
                from_favorite_id=self.from_favorite_id,
            )

    def _can_scroll(self, result) -> bool:
        return (
            self.scenario_id != Scenario.BKDATA
            and self.is_scroll
            and result["hits"]["total"] > MAX_RESULT_WINDOW
            and self.size > MAX_RESULT_WINDOW
        )

    def _scroll(self, search_result):
        scroll_result = copy.deepcopy(search_result)
        scroll_size = len(scroll_result["hits"]["hits"])
        result_size = len(search_result["hits"]["hits"])

        # 判断是否继续查询：scroll_result["hits"]["hits"] == 10000 & 查询doc数量不足size
        while scroll_size == MAX_RESULT_WINDOW and result_size < self.size:
            _scroll_id = scroll_result["_scroll_id"]
            scroll_result = BkLogApi.scroll(
                {
                    "indices": self.indices,
                    "scenario_id": self.scenario_id,
                    "storage_cluster_id": self.storage_cluster_id,
                    "scroll": self.scroll,
                    "scroll_id": _scroll_id,
                }
            )

            scroll_size = len(scroll_result["hits"]["hits"])
            less_size = self.size - result_size
            if less_size < scroll_size:
                search_result["hits"]["hits"].extend(scroll_result["hits"]["hits"][:less_size])
            else:
                search_result["hits"]["hits"].extend(scroll_result["hits"]["hits"])
            result_size = len(search_result["hits"]["hits"])
            search_result["hits"]["total"] = scroll_result["hits"]["total"]

        return search_result

    def pre_get_result(self, sorted_fields: list, size: int):
        """
        pre_get_result
        @param sorted_fields:
        @param size:
        @return:
        """
        # 获取search对应的esquery方法
        search_func = self.fetch_esquery_method(method_name="search")
        if self.scenario_id == Scenario.ES:
            result = search_func(
                {
                    "indices": self.indices,
                    "scenario_id": self.scenario_id,
                    "storage_cluster_id": self.storage_cluster_id,
                    "start_time": self.start_time,
                    "end_time": self.end_time,
                    "query_string": self.query_string,
                    "filter": self.filter,
                    "sort_list": self.sort_list,
                    "start": self.start,
                    "size": size,
                    "aggs": self.aggs,
                    "highlight": self.highlight,
                    "time_zone": self.time_zone,
                    "time_range": self.time_range,
                    "use_time_range": self.use_time_range,
                    "time_field": self.time_field,
                    "time_field_type": self.time_field_type,
                    "time_field_unit": self.time_field_unit,
                    "scroll": SCROLL,
                    "collapse": self.collapse,
                },
                data_api_retry_cls=DataApiRetryClass.create_retry_obj(
                    exceptions=[BaseException],
                    stop_max_attempt_number=MAX_EXPORT_REQUEST_RETRY,
                ),
            )
            return result

        result = search_func(
            {
                "indices": self.indices,
                "scenario_id": self.scenario_id,
                "storage_cluster_id": self.storage_cluster_id,
                "start_time": self.start_time,
                "end_time": self.end_time,
                "query_string": self.query_string,
                "filter": self.filter,
                "sort_list": sorted_fields,
                "start": self.start,
                "size": size,
                "aggs": self.aggs,
                "highlight": self.highlight,
                "time_zone": self.time_zone,
                "time_range": self.time_range,
                "time_field": self.time_field,
                "use_time_range": self.use_time_range,
                "time_field_type": self.time_field_type,
                "time_field_unit": self.time_field_unit,
                "scroll": None,
                "collapse": self.collapse,
            },
            data_api_retry_cls=DataApiRetryClass.create_retry_obj(
                exceptions=[BaseException], stop_max_attempt_number=MAX_EXPORT_REQUEST_RETRY
            ),
        )
        return result

    def search_after_result(self, search_result, sorted_fields):
        """
        search_after_result
        @param search_result:
        @param sorted_fields:
        @return:
        """
        # 获取search对应的esquery方法
        search_func = self.fetch_esquery_method(method_name="search")
        search_after_size = len(search_result["hits"]["hits"])
        result_size = search_after_size
        max_result_window = self.index_set_obj.result_window
        while search_after_size == max_result_window and result_size < max(
            self.index_set_obj.max_async_count, MAX_ASYNC_COUNT
        ):
            search_after = []
            for sorted_field in sorted_fields:
                search_after.append(search_result["hits"]["hits"][-1]["_source"].get(sorted_field[0]))
            search_result = search_func(
                {
                    "indices": self.indices,
                    "scenario_id": self.scenario_id,
                    "storage_cluster_id": self.storage_cluster_id,
                    "start_time": self.start_time,
                    "end_time": self.end_time,
                    "query_string": self.query_string,
                    "filter": self.filter,
                    "sort_list": sorted_fields,
                    "start": self.start,
                    "size": max_result_window,
                    "aggs": self.aggs,
                    "highlight": self.highlight,
                    "time_zone": self.time_zone,
                    "time_range": self.time_range,
                    "use_time_range": self.use_time_range,
                    "time_field": self.time_field,
                    "time_field_type": self.time_field_type,
                    "time_field_unit": self.time_field_unit,
                    "scroll": self.scroll,
                    "collapse": self.collapse,
                    "search_after": search_after,
                    "track_total_hits": False,
                },
                data_api_retry_cls=DataApiRetryClass.create_retry_obj(
                    exceptions=[BaseException], stop_max_attempt_number=MAX_EXPORT_REQUEST_RETRY
                ),
            )

            search_after_size = len(search_result["hits"]["hits"])
            result_size += search_after_size
            yield self._deal_query_result(search_result)

    def scroll_result(self, scroll_result):
        """
        scroll_result
        @param scroll_result:
        @return:
        """
        # 获取scroll对应的esquery方法
        scroll_func = self.fetch_esquery_method(method_name="scroll")
        scroll_size = len(scroll_result["hits"]["hits"])
        result_size = scroll_size
        max_result_window = self.index_set_obj.result_window
        while scroll_size == max_result_window and result_size < max(
            self.index_set_obj.max_async_count, MAX_ASYNC_COUNT
        ):
            _scroll_id = scroll_result["_scroll_id"]
            scroll_result = scroll_func(
                {
                    "indices": self.indices,
                    "scenario_id": self.scenario_id,
                    "storage_cluster_id": self.storage_cluster_id,
                    "scroll": SCROLL,
                    "scroll_id": _scroll_id,
                },
                data_api_retry_cls=DataApiRetryClass.create_retry_obj(
                    exceptions=[BaseException], stop_max_attempt_number=MAX_EXPORT_REQUEST_RETRY
                ),
            )
            scroll_size = len(scroll_result["hits"]["hits"])
            result_size += scroll_size
            yield self._deal_query_result(scroll_result)

    def multi_get_slice_data(self, pre_file_name, export_file_type):
        collector_config = CollectorConfig.objects.filter(index_set_id=self.index_set_id).first()
        if collector_config:
            storage_shards_nums = collector_config.storage_shards_nums
            if storage_shards_nums == 1 or storage_shards_nums >= MAX_QUICK_EXPORT_ASYNC_SLICE_COUNT:
                slice_max = MAX_QUICK_EXPORT_ASYNC_SLICE_COUNT
            else:
                slice_max = storage_shards_nums
        else:
            slice_max = MAX_QUICK_EXPORT_ASYNC_SLICE_COUNT
        multi_execute_func = MultiExecuteFunc(max_workers=slice_max)
        for idx in range(slice_max):
            body = {
                "slice_id": idx,
                "slice_max": slice_max,
                "file_name": f"{pre_file_name}_slice_{idx}",
                "export_file_type": export_file_type,
            }
            multi_execute_func.append(result_key=idx, func=self.get_slice_data, params=body, multi_func_params=True)
        result = multi_execute_func.run(return_exception=True)
        return result

    def get_slice_data(self, slice_id: int, slice_max: int, file_name: str, export_file_type: str):
        """
        get_slice_data
        @param slice_id:
        @param slice_max:
        @param file_name:
        @param export_file_type:
        @return:
        """
        result = self.slice_pre_get_result(size=MAX_RESULT_WINDOW, slice_id=slice_id, slice_max=slice_max)
        generate_result = self.sliced_scroll_result(result)

        # 文件路径
        file_path = f"{ASYNC_DIR}/{file_name}_cluster_{self.storage_cluster_id}.{export_file_type}"

        def content_generator():
            for item in result.get("hits", {}).get("hits", []):
                yield item
            for res in generate_result:
                origin_result_list = res.get("hits", {}).get("hits", [])
                for item in origin_result_list:
                    yield item

        with open(file_path, "a+", encoding="utf-8") as f:
            for content in content_generator():
                f.write("%s\n" % ujson.dumps(content, ensure_ascii=False))
        return file_path

    def slice_pre_get_result(self, size: int, slice_id: int, slice_max: int):
        """
        slice_pre_get_result
        @param size:
        @param slice_id:
        @param slice_max:
        @return:
        """
        # 获取search对应的esquery方法
        search_func = self.fetch_esquery_method(method_name="search")
        result = search_func(
            {
                "indices": self.indices,
                "scenario_id": self.scenario_id,
                "storage_cluster_id": self.storage_cluster_id,
                "start_time": self.start_time,
                "end_time": self.end_time,
                "query_string": self.query_string,
                "filter": self.filter,
                "start": self.start,
                "size": size,
                "aggs": self.aggs,
                "highlight": self.highlight,
                "time_zone": self.time_zone,
                "time_range": self.time_range,
                "time_field": self.time_field,
                "use_time_range": self.use_time_range,
                "time_field_type": self.time_field_type,
                "time_field_unit": self.time_field_unit,
                "scroll": SCROLL,
                "collapse": self.collapse,
                "slice_search": True,
                "slice_id": slice_id,
                "slice_max": slice_max,
            },
            data_api_retry_cls=DataApiRetryClass.create_retry_obj(
                exceptions=[BaseException], stop_max_attempt_number=MAX_EXPORT_REQUEST_RETRY
            ),
        )
        return result

    def sliced_scroll_result(self, scroll_result):
        """
        sliced_scroll_result
        @param scroll_result:
        @return:
        """
        # 获取scroll对应的esquery方法
        scroll_func = self.fetch_esquery_method(method_name="scroll")
        scroll_size = len(scroll_result["hits"]["hits"])
        result_size = scroll_size
        while scroll_size == MAX_RESULT_WINDOW and result_size < MAX_QUICK_EXPORT_ASYNC_COUNT:
            _scroll_id = scroll_result["_scroll_id"]
            scroll_result = scroll_func(
                {
                    "indices": self.indices,
                    "scenario_id": self.scenario_id,
                    "storage_cluster_id": self.storage_cluster_id,
                    "scroll": SCROLL,
                    "scroll_id": _scroll_id,
                },
                data_api_retry_cls=DataApiRetryClass.create_retry_obj(
                    exceptions=[BaseException], stop_max_attempt_number=MAX_EXPORT_REQUEST_RETRY
                ),
            )
            scroll_size = len(scroll_result["hits"]["hits"])
            result_size += scroll_size
            yield scroll_result

    @staticmethod
    def get_bcs_manage_url(cluster_id, container_id):
        """
        get_bcs_manage_url
        @param cluster_id:
        @param container_id:
        @return:
        """
        bcs_cluster_info = BcsApi.get_cluster_by_cluster_id({"cluster_id": cluster_id.upper()})
        space = Space.objects.filter(space_code=bcs_cluster_info["projectID"]).first()
        project_code = ""
        if space:
            project_code = space.space_id
        url = (
            settings.BCS_WEB_CONSOLE_DOMAIN
            + "/bcsapi/v4/webconsole/projects/{project_code}/clusters/{cluster_id}/?container_id={container_id}".format(
                project_code=project_code,
                cluster_id=cluster_id.upper(),
                container_id=container_id,
            )
        )
        return url

    @staticmethod
    def _get_cache_key(basic_key, params):
        cache_str = "{basic_key}_{params}".format(basic_key=basic_key, params=json.dumps(params))
        hash_md5 = hashlib.new("md5")
        hash_md5.update(cache_str.encode("utf-8"))
        cache_key = hash_md5.hexdigest()
        return cache_key

    @staticmethod
    def search_option_history(space_uid: str, index_set_type: str = IndexSetType.SINGLE.value):
        """
        用户检索选项历史记录
        """
        username = get_request_external_username() or get_request_username()

        # 找出用户指定索引集类型下所有记录
        history_objs = UserIndexSetSearchHistory.objects.filter(
            created_by=username, index_set_type=index_set_type
        ).order_by("-created_at")

        # 过滤出当前空间下的记录
        if index_set_type == IndexSetType.SINGLE.value:
            index_set_id_all = list(set(history_objs.values_list("index_set_id", flat=True)))
        else:
            index_set_id_all = list()
            for obj in history_objs:
                index_set_id_all.extend(obj.index_set_ids)

        if not index_set_id_all:
            return []
        from apps.log_search.handlers.index_set import IndexSetHandler

        # 获取当前空间关联空间的索引集
        space_uids = IndexSetHandler.get_all_related_space_uids(space_uid)
        index_set_objs = LogIndexSet.objects.filter(index_set_id__in=index_set_id_all, space_uid__in=space_uids).values(
            "index_set_id", "index_set_name"
        )

        effect_index_set_mapping = {obj["index_set_id"]: obj["index_set_name"] for obj in index_set_objs}

        if not effect_index_set_mapping:
            return []

        ret = list()

        option_set = set()

        for obj in history_objs:
            # 最多只返回10条记录
            if len(ret) >= SEARCH_OPTION_HISTORY_NUM:
                break

            info = model_to_dict(obj)
            if obj.index_set_type == IndexSetType.SINGLE.value:
                if obj.index_set_id not in effect_index_set_mapping or obj.index_set_id in option_set:
                    continue
                info["index_set_name"] = effect_index_set_mapping[obj.index_set_id]
                ret.append(info)
                option_set.add(info["index_set_id"])
            else:
                if obj.index_set_ids[0] not in effect_index_set_mapping or tuple(obj.index_set_ids) in option_set:
                    continue
                info["index_set_names"] = [
                    effect_index_set_mapping.get(index_set_id) for index_set_id in obj.index_set_ids
                ]
                ret.append(info)
                option_set.add(tuple(info["index_set_ids"]))

        return ret

    @staticmethod
    def search_option_history_delete(
        space_uid: str, history_id: int = None, index_set_type: str = IndexSetType.SINGLE.value, is_delete_all=False
    ):
        """删除用户检索选项历史记录"""
        if not is_delete_all:
            obj = UserIndexSetSearchHistory.objects.filter(pk=int(history_id)).first()

            if not obj:
                raise UserIndexSetSearchHistoryNotExistException()

            delete_params = {
                "created_by": obj.created_by,
                "index_set_type": obj.index_set_type,
            }

            if obj.index_set_type == IndexSetType.SINGLE.value:
                delete_params.update({"index_set_id": obj.index_set_id})
            else:
                delete_params.update({"index_set_ids": obj.index_set_ids})

            return UserIndexSetSearchHistory.objects.filter(**delete_params).delete()
        else:
            username = get_request_external_username() or get_request_username()

            history_objs = UserIndexSetSearchHistory.objects.filter(created_by=username, index_set_type=index_set_type)

            if index_set_type == IndexSetType.SINGLE.value:
                index_set_id_all = list(set(history_objs.values_list("index_set_id", flat=True)))
            else:
                index_set_id_all = list()
                for obj in history_objs:
                    index_set_ids = obj.index_set_ids or []
                    index_set_id_all.extend(index_set_ids)
                index_set_id_all = list(set(index_set_id_all))

            effect_index_set_ids = list(
                LogIndexSet.objects.filter(index_set_id__in=index_set_id_all, space_uid=space_uid).values_list(
                    "index_set_id", flat=True
                )
            )

            delete_history_ids = set()
            for obj in history_objs:
                obj_index_set_type = obj.index_set_type or IndexSetType.SINGLE.value
                if obj_index_set_type == IndexSetType.SINGLE.value:
                    check_id = obj.index_set_id or 0
                else:
                    check_id = obj.index_set_ids[0] if obj.index_set_ids else 0

                if check_id and check_id in effect_index_set_ids:
                    delete_history_ids.add(obj.pk)

            return UserIndexSetSearchHistory.objects.filter(pk__in=delete_history_ids).delete()

    @staticmethod
    def search_history(index_set_id=None, index_set_ids=None, is_union_search=False, **kwargs):
        """
        search_history
        @param index_set_id:
        @param is_union_search:
        @param index_set_ids:
        @param kwargs:
        @return:
        """
        # 外部用户获取搜索历史的时候, 用external_username
        username = get_request_external_username() or get_request_username()

        if not is_union_search:
            if index_set_id:
                history_obj = (
                    UserIndexSetSearchHistory.objects.filter(
                        is_deleted=False,
                        created_by=username,
                        index_set_id=index_set_id,
                        search_type="default",
                        index_set_type=IndexSetType.SINGLE.value,
                    )
                    .order_by("-rank", "-created_at")
                    .values("id", "params", "search_mode")
                )
            else:
                history_obj = (
                    UserIndexSetSearchHistory.objects.filter(
                        is_deleted=False,
                        search_type="default",
                        created_at__range=[kwargs["start_time"], kwargs["end_time"]],
                        index_set_type=IndexSetType.SINGLE.value,
                    )
                    .order_by("created_by", "-created_at")
                    .values("id", "params", "search_mode", "created_by", "created_at")
                )
        else:
            history_obj = (
                UserIndexSetSearchHistory.objects.filter(
                    is_deleted=False,
                    search_type="default",
                    index_set_ids=index_set_ids,
                    index_set_type=IndexSetType.UNION.value,
                )
                .order_by("-rank", "-created_at")
                .values("id", "params", "search_mode", "created_by", "created_at")
            )
        history_obj = SearchHandler._deal_repeat_history(history_obj)
        return_data = []
        for _history in history_obj:
            return_data.append(SearchHandler._build_query_string(_history))
        return return_data

    @staticmethod
    def _build_query_string(history):
        history["query_string"] = generate_query_string(history["params"])
        return history

    @staticmethod
    def _deal_repeat_history(history_obj):
        not_repeat_history: list = []

        def _eq_history(op1, op2):
            op1_params: dict = op1["params"]
            op2_params: dict = op2["params"]
            if op1_params["keyword"] != op2_params["keyword"]:
                return False
            if op1_params["addition"] != op2_params["addition"]:
                return False
            ip_chooser_op1: dict = op1_params.get("ip_chooser", {})
            ip_chooser_op2: dict = op2_params.get("ip_chooser", {})

            if ip_chooser_op1.keys() != ip_chooser_op2.keys():
                return False

            for k in ip_chooser_op1:
                if ip_chooser_op1[k] != ip_chooser_op2[k]:
                    return False

            return True

        def _not_repeat(history):
            for _not_repeat_history in not_repeat_history:
                if _eq_history(_not_repeat_history, history):
                    return
            not_repeat_history.append(history)

        # 使用 iterator() 逐行处理记录
        for _history_obj in history_obj.iterator():
            _not_repeat(_history_obj)
            if len(not_repeat_history) >= 30:
                break
        return not_repeat_history

    @staticmethod
    def user_search_history(start_time, end_time):
        history_obj = (
            UserIndexSetSearchHistory.objects.filter(
                is_deleted=False,
                search_type="default",
                created_at__range=[start_time, end_time],
            )
            .order_by("created_by", "-created_at")
            .values("id", "index_set_id", "duration", "created_by", "created_at")
        )

        # 获取索引集所在的bk_biz_id
        index_sets = array_group(LogIndexSet.get_index_set(show_indices=False), "index_set_id", group=True)
        return_data = []
        for _history in history_obj:
            if _history["index_set_id"] not in index_sets:
                continue
            _history["bk_biz_id"] = index_sets[_history["index_set_id"]]["bk_biz_id"]
            return_data.append(_history)
        return return_data

    def verify_sort_list_item(self, sort_list):
        # field_result, _ = self._get_all_fields_by_index_id()
        mapping_handlers = MappingHandlers(
            self.origin_indices,
            self.index_set_id,
            self.origin_scenario_id,
            self.storage_cluster_id,
            self.time_field,
            self.search_dict.get("bk_biz_id"),
        )
        field_result, _ = mapping_handlers.get_all_fields_by_index_id()
        field_dict = dict()
        for _field in field_result:
            field_dict[_field["field_name"]] = _field["es_doc_values"]

        for _item in sort_list:
            field, *_ = _item
            item_doc_value = field_dict.get(field)
            if not item_doc_value:
                raise BaseSearchSortListException(BaseSearchSortListException.MESSAGE.format(sort_item=field))

    def search_context(self):
        if self.scenario_id == Scenario.ES and not (self.index_set_obj.target_fields or self.index_set_obj.sort_fields):
            return {"total": 0, "took": 0, "list": []}

        context_indice = IndicesOptimizerContextTail(
            self.indices, self.scenario_id, dtEventTimeStamp=self.dtEventTimeStamp, search_type_tag="context"
        ).index

        record_obj = StorageClusterRecord.objects.none()

        if self.dtEventTimeStamp:
            try:
                timestamp_datetime = arrow.get(int(self.dtEventTimeStamp) / 1000)
            except Exception:  # pylint: disable=broad-except
                # 如果不是时间戳，那有可能就是纳秒格式 2024-04-09T09:26:57.123456789Z
                timestamp_datetime = arrow.get(self.dtEventTimeStamp)

            record_obj = (
                StorageClusterRecord.objects.filter(
                    index_set_id=int(self.index_set_id), created_at__gt=timestamp_datetime.datetime
                )
                .order_by("created_at")
                .first()
            )

        dsl_params_base = {"indices": context_indice, "scenario_id": self.scenario_id}

        if self.scenario_id == Scenario.ES:
            # 第三方ES必须带上storage_cluster_id
            dsl_params_base.update({"storage_cluster_id": self.index_set_obj.storage_cluster_id})

        if record_obj:
            dsl_params_base.update({"storage_cluster_id": record_obj.storage_cluster_id})

        # 获取dsl对应的esquery方法
        dsl_func = self.fetch_esquery_method(method_name="dsl")

        if self.zero:
            # up
            body: dict = self._get_context_body("-")
            dsl_params_up = copy.deepcopy(dsl_params_base)
            dsl_params_up.update({"body": body})
            result_up: dict = dsl_func(dsl_params_up)
            result_up: dict = self._deal_query_result(result_up)
            result_up.update(
                {
                    "list": list(reversed(result_up.get("list"))),
                    "origin_log_list": list(reversed(result_up.get("origin_log_list"))),
                }
            )

            # down
            body: dict = self._get_context_body("+")

            dsl_params_down = copy.deepcopy(dsl_params_base)
            dsl_params_down.update({"body": body})
            result_down: Dict = dsl_func(dsl_params_down)

            result_down: dict = self._deal_query_result(result_down)
            result_down.update({"list": result_down.get("list"), "origin_log_list": result_down.get("origin_log_list")})
            total = result_up["total"] + result_down["total"]
            took = result_up["took"] + result_down["took"]
            new_list = result_up["list"] + result_down["list"]
            origin_log_list = result_up["origin_log_list"] + result_down["origin_log_list"]
            target_fields = self.index_set_obj.target_fields if self.index_set_obj else []
            sort_fields = self.index_set_obj.sort_fields if self.index_set_obj else []
            if sort_fields:
                analyze_result_dict: dict = self._analyze_context_result(
                    new_list, target_fields=target_fields, sort_fields=sort_fields
                )
            else:
                analyze_result_dict: dict = self._analyze_context_result(
                    new_list, mark_gseindex=self.gseindex, mark_gseIndex=self.gseIndex
                )
            zero_index: int = analyze_result_dict.get("zero_index", -1)
            count_start: int = analyze_result_dict.get("count_start", -1)

            new_list = self._analyze_empty_log(new_list)
            origin_log_list = self._analyze_empty_log(origin_log_list)
            return {
                "total": total,
                "took": took,
                "list": new_list,
                "origin_log_list": origin_log_list,
                "zero_index": zero_index,
                "count_start": count_start,
                "dsl": json.dumps(body),
            }
        if self.start < 0:
            body: Dict = self._get_context_body("-")

            dsl_params_up = copy.deepcopy(dsl_params_base)
            dsl_params_up.update({"body": body})
            result_up = dsl_func(dsl_params_up)

            result_up: dict = self._deal_query_result(result_up)
            result_up.update(
                {
                    "list": list(reversed(result_up.get("list"))),
                    "origin_log_list": list(reversed(result_up.get("origin_log_list"))),
                }
            )
            result_up.update(
                {
                    "list": self._analyze_empty_log(result_up.get("list")),
                    "origin_log_list": self._analyze_empty_log(result_up.get("origin_log_list")),
                }
            )
            return result_up
        if self.start > 0:
            body: Dict = self._get_context_body("+")

            dsl_params_down = copy.deepcopy(dsl_params_base)
            dsl_params_down.update({"body": body})
            result_down = dsl_func(dsl_params_down)

            result_down = self._deal_query_result(result_down)
            result_down.update({"list": result_down.get("list"), "origin_log_list": result_down.get("origin_log_list")})
            result_down.update(
                {
                    "list": self._analyze_empty_log(result_down.get("list")),
                    "origin_log_list": self._analyze_empty_log(result_down.get("origin_log_list")),
                }
            )
            return result_down

        return {"list": []}

    def _get_context_body(self, order):
        target_fields = self.index_set_obj.target_fields
        sort_fields = self.index_set_obj.sort_fields

        if sort_fields:
            return DslCreateSearchContextBodyCustomField(
                size=self.size,
                start=self.start,
                order=order,
                target_fields=target_fields,
                sort_fields=sort_fields,
                params=self.search_dict,
            ).body

        elif self.scenario_id == Scenario.BKDATA:
            return DslCreateSearchContextBodyScenarioBkData(
                size=self.size,
                start=self.start,
                gse_index=self.gseindex,
                iteration_idx=self._iteration_idx,
                dt_event_time_stamp=self.dtEventTimeStamp,
                path=self.path,
                ip=self.ip,
                bk_host_id=self.bk_host_id,
                container_id=self.container_id,
                logfile=self.logfile,
                order=order,
                sort_list=["dtEventTimeStamp", "gseindex", "_iteration_idx"],
            ).body

        elif self.scenario_id == Scenario.LOG:
            return DslCreateSearchContextBodyScenarioLog(
                size=self.size,
                start=self.start,
                gse_index=self.gseIndex,
                iteration_index=self.iterationIndex,
                dt_event_time_stamp=self.dtEventTimeStamp,
                path=self.path,
                server_ip=self.serverIp,
                bk_host_id=self.bk_host_id,
                container_id=self.container_id,
                logfile=self.logfile,
                order=order,
                sort_list=["dtEventTimeStamp", "gseIndex", "iterationIndex"],
            ).body

        return {}

    def search_tail_f(self):
        tail_indice = IndicesOptimizerContextTail(
            self.indices, self.scenario_id, dtEventTimeStamp=self.dtEventTimeStamp, search_type_tag="tail"
        ).index
        if self.scenario_id not in [Scenario.BKDATA, Scenario.LOG, Scenario.ES]:
            return {"total": 0, "took": 0, "list": []}
        else:
            body: Dict = {}

            target_fields = self.index_set_obj.target_fields if self.index_set_obj else []
            sort_fields = self.index_set_obj.sort_fields if self.index_set_obj else []

            if sort_fields:
                body: Dict = DslCreateSearchTailBodyCustomField(
                    start=self.start,
                    size=self.size,
                    zero=self.zero,
                    time_field=self.time_field,
                    target_fields=target_fields,
                    sort_fields=sort_fields,
                    params=self.search_dict,
                ).body

            elif self.scenario_id == Scenario.BKDATA:
                body: Dict = DslCreateSearchTailBodyScenarioBkData(
                    sort_list=["dtEventTimeStamp", "gseindex", "_iteration_idx"],
                    size=self.size,
                    start=self.start,
                    gseindex=self.gseindex,
                    path=self.path,
                    ip=self.ip,
                    bk_host_id=self.bk_host_id,
                    container_id=self.container_id,
                    logfile=self.logfile,
                    zero=self.zero,
                ).body
            elif self.scenario_id == Scenario.LOG:
                body: Dict = DslCreateSearchTailBodyScenarioLog(
                    sort_list=["dtEventTimeStamp", "gseIndex", "iterationIndex"],
                    size=self.size,
                    start=self.start,
                    gseIndex=self.gseIndex,
                    path=self.path,
                    bk_host_id=self.bk_host_id,
                    serverIp=self.serverIp,
                    container_id=self.container_id,
                    logfile=self.logfile,
                    zero=self.zero,
                ).body

            dsl_params = {"indices": tail_indice, "scenario_id": self.scenario_id, "body": body}

            if self.scenario_id == Scenario.ES:
                # 第三方ES必须带上storage_cluster_id
                dsl_params.update({"storage_cluster_id": self.index_set_obj.storage_cluster_id})

            result = BkLogApi.dsl(dsl_params)

            result: dict = self._deal_query_result(result)
            if self.zero:
                result.update(
                    {
                        "list": list(reversed(result.get("list"))),
                        "origin_log_list": list(reversed(result.get("origin_log_list"))),
                    }
                )
            result.update(
                {
                    "list": self._analyze_empty_log(result.get("list")),
                    "origin_log_list": self._analyze_empty_log(result.get("origin_log_list")),
                }
            )
            return result

    def _init_indices_str(self, index_set_id: int) -> str:
        tmp_index_obj: LogIndexSet = LogIndexSet.objects.filter(index_set_id=index_set_id).first()
        if tmp_index_obj:
            self.index_set_name = tmp_index_obj.index_set_name
            self.index_set_obj = tmp_index_obj
            self.scenario_id = tmp_index_obj.scenario_id
            self.storage_cluster_id = tmp_index_obj.storage_cluster_id

            index_set_data_obj_list: list = tmp_index_obj.get_indexes(has_applied=True)
            if len(index_set_data_obj_list) > 0:
                index_list: list = [x.get("result_table_id", None) for x in index_set_data_obj_list]
            else:
                raise BaseSearchIndexSetDataDoseNotExists(
                    BaseSearchIndexSetDataDoseNotExists.MESSAGE.format(
                        index_set_id=str(index_set_id) + "_" + tmp_index_obj.index_set_name
                    )
                )
            self.origin_indices = ",".join(index_list)
            self.custom_indices = self.search_dict.get("custom_indices")
            if self.custom_indices and index_list:
                self.origin_indices = ",".join(
                    _index for _index in self.custom_indices.split(",") if _index in index_list
                )
            self.origin_scenario_id = tmp_index_obj.scenario_id
            for addition in self.search_dict.get("addition", []):
                # 查询条件中包含__dist_xx  则查询聚类结果表：xxx_bklog_xxx_clustered
                if addition.get("field", "").startswith("__dist"):
                    clustering_config = ClusteringConfig.get_by_index_set_id(
                        index_set_id=index_set_id, raise_exception=False
                    )
                    if clustering_config and clustering_config.clustered_rt:
                        # 如果是查询bkbase端的表，即场景需要对应改为bkdata
                        self.scenario_id = Scenario.BKDATA
                        self.using_clustering_proxy = True
                        return clustering_config.clustered_rt
            return self.origin_indices
        raise BaseSearchIndexSetException(BaseSearchIndexSetException.MESSAGE.format(index_set_id=index_set_id))

    @staticmethod
    def init_time_field(index_set_id: int, scenario_id: str = None) -> tuple:
        if not scenario_id:
            scenario_id = LogIndexSet.objects.filter(index_set_id=index_set_id).first().scenario_id
        # get timestamp field
        if scenario_id in [Scenario.BKDATA, Scenario.LOG]:
            return "dtEventTimeStamp", TimeFieldTypeEnum.DATE.value, TimeFieldUnitEnum.SECOND.value
        else:
            log_index_set_obj = LogIndexSet.objects.filter(index_set_id=index_set_id).first()
            time_field = log_index_set_obj.time_field
            time_field_type = log_index_set_obj.time_field_type
            time_field_unit = log_index_set_obj.time_field_unit
            if time_field:
                return time_field, time_field_type, time_field_unit
            index_set_obj: LogIndexSetData = LogIndexSetData.objects.filter(index_set_id=index_set_id).first()
            if not index_set_obj:
                raise BaseSearchIndexSetException(BaseSearchIndexSetException.MESSAGE.format(index_set_id=index_set_id))
            time_field = index_set_obj.time_field
            return time_field, TimeFieldTypeEnum.DATE.value, TimeFieldUnitEnum.SECOND.value

    def _init_sort(self) -> list:
        if self.only_for_agg:
            # 仅聚合时无需排序
            return []

        index_set_id = self.search_dict.get("index_set_id")
        # 获取用户对sort的排序需求
        sort_list: List = self.search_dict.get("sort_list", [])
        is_union_search = self.search_dict.get("is_union_search", False)

        if sort_list:
            return sort_list

        # 用户已设置排序规则  （联合检索时不使用用户在单个索引集上设置的排序规则）
        scope = self.search_dict.get("search_type", "default")
        if not is_union_search:
            config_obj = UserIndexSetFieldsConfig.get_config(
                index_set_id=index_set_id, username=self.request_username, scope=scope
            )
            if config_obj:
                sort_list = config_obj.sort_list
                if sort_list:
                    return sort_list
        # 安全措施, 用户未设置排序规则，且未创建默认配置时, 使用默认排序规则
        from apps.log_search.handlers.search.mapping_handlers import MappingHandlers

        return MappingHandlers.get_default_sort_list(
            index_set_id=index_set_id,
            scenario_id=self.scenario_id,
            scope=scope,
            default_sort_tag=self.search_dict.get("default_sort_tag", False),
        )

    @property
    def filter(self) -> list:
        # 当filter被访问时，如果还没有被初始化，则调用_init_filter()进行初始化
        if self._filter is None:
            self._filter = self._init_filter()
        return self._filter

    @property
    def mapping_handlers(self) -> MappingHandlers:
        if self._mapping_handlers is None:
            self._mapping_handlers = MappingHandlers(
                index_set_id=self.index_set_id,
                indices=self.origin_indices,
                scenario_id=self.origin_scenario_id,
                storage_cluster_id=self.storage_cluster_id,
                bk_biz_id=self.search_dict.get("bk_biz_id"),
                only_search=True,
            )
        return self._mapping_handlers

    @property
    def final_fields_list(self) -> list:
        if self._final_fields_list is None:
            # 获取各个字段类型
            self._final_fields_list, __ = self.mapping_handlers.get_all_fields_by_index_id()
        return self._final_fields_list

    # 过滤filter
    def _init_filter(self):
        field_type_map = {i["field_name"]: i["field_type"] for i in self.final_fields_list}
        # 如果历史索引不包含bk_host_id, 则不需要进行bk_host_id的过滤
        include_bk_host_id = "bk_host_id" in field_type_map.keys() and settings.ENABLE_DHCP
        new_attrs: dict = self._combine_addition_ip_chooser(
            attrs=self.search_dict, include_bk_host_id=include_bk_host_id
        )
        filter_list: list = new_attrs.get("addition", [])
        new_filter_list: list = []
        for item in filter_list:
            field: str = item.get("key") if item.get("key") else item.get("field")
            # 全文检索key & 存量query_string转换
            if field in ["*", "__query_string__"]:
                continue
            _type = "field"
            if self.mapping_handlers.is_nested_field(field):
                _type = FieldDataTypeEnum.NESTED.value
            value = item.get("value")
            # value 校验逻辑
            value_type = field_type_map.get(field)
            value_list = value.split(",") if isinstance(value, str) else value
            if value_type in CHECK_FIELD_LIST and value_list:
                for _v in value_list:
                    max_value = CHECK_FIELD_MAX_VALUE_MAPPING.get(value_type, 0)
                    min_value = CHECK_FIELD_MIN_VALUE_MAPPING.get(value_type, 0)
                    try:
                        if max_value and min_value and (int(_v) > max_value or int(_v) < min_value):
                            raise IntegerMaxErrorException(IntegerMaxErrorException.MESSAGE.format(num=_v))
                    except IntegerErrorException as e:
                        raise IntegerErrorException(
                            IntegerErrorException.MESSAGE.format(num=_v), code=e.code, errors=e.errors
                        )

            operator: str = item.get("method") if item.get("method") else item.get("operator")
            condition: str = item.get("condition", "and")

            if operator in [OperatorEnum.EXISTS["operator"], OperatorEnum.NOT_EXISTS["operator"]]:
                new_filter_list.append(
                    {"field": field, "value": "0", "operator": operator, "condition": condition, "type": _type}
                )

            # 此处对于前端传递filter为空字符串需要放行
            if (not field or not value or not operator) and not isinstance(value, str):
                continue

            new_filter_list.append(
                {"field": field, "value": value, "operator": operator, "condition": condition, "type": _type}
            )

        return new_filter_list

    # 需要esquery提供mapping接口
    def _get_filed_set_default_sort_tag(self) -> bool:
        result_table_id_list: list = self.indices.split(",")
        if len(result_table_id_list) <= 0:
            default_sort_tag: bool = False
            return default_sort_tag
        result_table_id, *_ = result_table_id_list
        # default_sort_tag: bool = False
        # get fields from cache
        fields_from_cache: str = cache.get(result_table_id)
        if not fields_from_cache:
            mapping_from_es: list = BkLogApi.mapping(
                {
                    "indices": result_table_id,
                    "scenario_id": self.scenario_id,
                    "storage_cluster_id": self.storage_cluster_id,
                }
            )
            property_dict: dict = MappingHandlers.find_property_dict(mapping_from_es)
            fields_result: list = MappingHandlers.get_all_index_fields_by_mapping(property_dict)
            fields_from_es: list = [
                {
                    "field_type": field["field_type"],
                    "field": field["field_name"],
                    "field_alias": field.get("field_alias"),
                    "is_display": False,
                    "is_editable": True,
                    "tag": field.get("tag", "metric"),
                    "es_doc_values": field.get("es_doc_values", False),
                }
                for field in fields_result
            ]
            if not fields_from_es:
                default_sort_tag: bool = False
                return default_sort_tag

            cache.set(result_table_id, json.dumps({"data": fields_from_es}), TimeEnum.ONE_DAY_SECOND.value)
            fields: list = fields_from_es
            fields_list: list = [x["field"] for x in fields]
            if ("gseindex" in fields_list and "_iteration_idx" in fields_list) or (
                "gseIndex" in fields_list and "iterationIndex" in fields_list
            ):
                default_sort_tag: bool = True
                return default_sort_tag
            default_sort_tag: bool = False
            return default_sort_tag

        fields_from_cache_dict: Dict[str, dict] = json.loads(fields_from_cache)
        fields: list = fields_from_cache_dict.get("data", list())
        fields_list: list = [x["field"] for x in fields]
        if ("gseindex" in fields_list and "_iteration_idx" in fields_list) or (
            "gseIndex" in fields_list and "iterationIndex" in fields_list
        ):
            default_sort_tag: bool = True
            return default_sort_tag
        default_sort_tag: bool = False
        return default_sort_tag

    def _init_aggs(self):
        if not self.search_dict.get("aggs"):
            return {}

        # 存在聚合参数，且时间聚合更新默认设置
        aggs_dict = self.search_dict["aggs"]
        return aggs_dict

    def _init_highlight(self, can_highlight=True):
        if not can_highlight:
            return {}
        # 避免多字段高亮
        if self.query_string and ":" in self.query_string:
            require_field_match = True
        else:
            require_field_match = False

        highlight = {
            "pre_tags": ["<mark>"],
            "post_tags": ["</mark>"],
            "fields": {"*": {"number_of_fragments": 0}},
            "require_field_match": require_field_match,
        }
        if self.index_set and self.index_set.max_analyzed_offset:
            highlight["max_analyzed_offset"] = self.index_set.max_analyzed_offset

        if self.export_log:
            highlight = {}

        return highlight

    def _add_cmdb_fields(self, log):
        if not self.search_dict.get("bk_biz_id"):
            return log

        bk_biz_id = self.search_dict.get("bk_biz_id")
        bk_host_id = log.get("bk_host_id")
        server_ip = log.get("serverIp", log.get("ip"))
        bk_cloud_id = log.get("cloudId", log.get("cloudid"))
        if not bk_host_id and not server_ip:
            return log
        # 以上情况说明请求不包含能去cmdb查询主机信息的字段，直接返回
        log["__module__"] = ""
        log["__set__"] = ""
        log["__ipv6__"] = ""

        host_key = bk_host_id if bk_host_id else server_ip
        host_info = CmdbHostCache.get(bk_biz_id, host_key)
        # 当主机被迁移业务或者删除的时候, 会导致缓存中没有该主机信息, 放空处理
        if not host_info:
            return log

        if bk_host_id and host_info:
            host = host_info
        else:
            if not bk_cloud_id:
                host = next(iter(host_info.values()))
            else:
                host = host_info.get(str(bk_cloud_id))
        if not host:
            return log

        set_list, module_list = [], []
        if host.get("topo"):
            for _set in host.get("topo", []):
                set_list.append(_set["bk_set_name"])
                for module in _set.get("module", []):
                    module_list.append(module["bk_module_name"])
        # 兼容旧缓存数据
        else:
            set_list = [_set["bk_inst_name"] for _set in host.get("set", [])]
            module_list = [_module["bk_inst_name"] for _module in host.get("module", [])]

        log["__set__"] = " | ".join(set_list)
        log["__module__"] = " | ".join(module_list)
        log["__ipv6__"] = host.get("bk_host_innerip_v6", "")
        return log

    def _deal_query_result(self, result_dict: dict) -> dict:
        if self.export_fields:
            # 将导出字段和检索日志有的字段取交集
            support_fields_list = [i["field_name"] for i in self.fields()["fields"]]
            self.export_fields = list(set(self.export_fields).intersection(set(support_fields_list)))
        result: dict = {
            "aggregations": result_dict.get("aggregations", {}),
        }
        # 将_shards 字段返回以供saas判断错误
        _shards = result_dict.get("_shards", {})
        result.update({"_shards": _shards})
        log_list: list = []
        agg_result: dict = {}
        origin_log_list: list = []
        if not result_dict.get("hits", {}).get("total"):
            result.update(
                {"total": 0, "took": 0, "list": log_list, "aggs": agg_result, "origin_log_list": origin_log_list}
            )
            return result
        # hit data
        for hit in result_dict["hits"]["hits"]:
            log = hit["_source"]
            # 脱敏处理
            if (self.field_configs or self.text_fields_field_configs) and self.is_desensitize:
                log = self._log_desensitize(log)
            # 联合检索补充索引集信息
            if self.search_dict.get("is_union_search", False):
                log["__index_set_id__"] = self.index_set_id
            log = self._add_cmdb_fields(log)
            if self.export_fields:
                new_origin_log = {}
                for _export_field in self.export_fields:
                    # 此处是为了虚拟字段[__set__, __module__, ipv6]可以导出
                    if _export_field in log:
                        new_origin_log[_export_field] = log[_export_field]
                    # 处理a.b.c的情况
                    elif "." in _export_field:
                        # 在log中找不到时,去log的子级查找
                        key, *field_list = _export_field.split(".")
                        _result = log.get(key, {})
                        for _field in field_list:
                            if isinstance(_result, dict) and _field in _result:
                                _result = _result[_field]
                            else:
                                _result = ""
                                break
                        new_origin_log[_export_field] = _result
                    else:
                        new_origin_log[_export_field] = log.get(_export_field, "")
                origin_log = new_origin_log
            else:
                origin_log = log
            _index = hit["_index"]
            log.update({"index": _index})
            if self.search_dict.get("is_return_doc_id"):
                log.update({"__id__": hit["_id"]})

            if "highlight" not in hit:
                origin_log_list.append(origin_log)
                log_list.append(log)
                continue
            else:
                origin_log_list.append(copy.deepcopy(origin_log))

            if not (self.field_configs or self.text_fields_field_configs) or not self.is_desensitize:
                log = self._deal_object_highlight(log=log, highlight=hit["highlight"])
            log_list.append(log)

        result.update(
            {
                "total": result_dict["hits"]["total"],
                "took": result_dict["took"],
                "list": log_list,
                "origin_log_list": origin_log_list,
            }
        )
        # 处理聚合
        agg_dict = result_dict.get("aggregations", {})
        result.update({"aggs": agg_dict})
        return result

    @classmethod
    def update_nested_dict(cls, base_dict: Dict[str, Any], update_dict: Dict[str, Any]) -> Dict[str, Any]:
        """
        递归更新嵌套字典
        """
        if not isinstance(base_dict, dict):
            return base_dict
        for key, value in update_dict.items():
            if isinstance(value, dict):
                base_dict[key] = cls.update_nested_dict(base_dict.get(key, {}), value)
            else:
                base_dict[key] = value
        return base_dict

    @staticmethod
    def nested_dict_from_dotted_key(dotted_dict: Dict[str, Any]) -> Dict[str, Any]:
        result = {}
        for key, value in dotted_dict.items():
            parts = key.split('.')
            current_level = result
            for part in parts[:-1]:
                if part not in current_level:
                    current_level[part] = {}
                current_level = current_level[part]
            current_level[parts[-1]] = "".join(value)
        return result

    def _deal_object_highlight(self, log: Dict[str, Any], highlight: Dict[str, Any]) -> Dict[str, Any]:
        """
        兼容Object类型字段的高亮
        ES层会返回打平后的高亮字段, 该函数将其高亮的字段更新至对应Object字段
        """
        nested_dict = self.nested_dict_from_dotted_key(dotted_dict=highlight)
        return self.update_nested_dict(log, nested_dict)

    def _log_desensitize(self, log: dict = None):
        """
        字段脱敏
        """
        if not log:
            return log

        # 展开object对象
        log = expand_nested_data(log)
        # 保存一份未处理之前的log字段 用于脱敏之后的日志原文处理
        log_content_tmp = copy.deepcopy(log)

        # 字段脱敏处理
        log = self.desensitize_handler.transform_dict(log)

        # 原文字段应用其他字段的脱敏结果
        if not self.text_fields:
            return log

        for text_field in self.text_fields:  # ["log"]
            # 判断原文字段是否存在log中
            if text_field not in log.keys():
                continue

            for _config in self.field_configs:
                field_name = _config["field_name"]
                if field_name not in log.keys() or field_name == text_field:
                    continue
                log[text_field] = log[text_field].replace(str(log_content_tmp[field_name]), str(log[field_name]))

        # 处理原文字段自身绑定的脱敏逻辑
        if self.text_fields:
            log = self.text_fields_desensitize_handler.transform_dict(log)
        # 折叠object对象
        log = merge_nested_data(log)
        return log

    def _analyze_field_length(self, log_list: List[Dict[str, Any]]):
        for item in log_list:

            def get_field_and_get_length(_item: dict, father: str = ""):
                for key in _item:
                    _key: str = ""
                    if isinstance(_item[key], dict):
                        if father:
                            get_field_and_get_length(_item[key], f"{father}.{key}")
                        else:
                            get_field_and_get_length(_item[key], key)
                    else:
                        if father:
                            _key = "{}.{}".format(father, key)
                        else:
                            _key = "%s" % key
                    if _key:
                        self._update_result_fields(_key, _item[key])

            get_field_and_get_length(item)
        return self.field

    def _update_result_fields(self, _key: str, _item: Any):
        max_len_dict_obj: max_len_dict = self.field.get(_key)
        if max_len_dict_obj:
            # modify
            _len: int = max_len_dict_obj.get("max_length")
            try:
                new_len: int = len(str(_item))
            except BaseSearchResultAnalyzeException:
                new_len: int = 16
            if new_len >= _len:
                if new_len > len(_key):
                    max_len_dict_obj.update({"max_length": new_len})
                else:
                    max_len_dict_obj.update({"max_length": len(_key)})
            return
        # insert
        try:
            new_len: int = len(str(_item))
        except BaseSearchResultAnalyzeException:
            new_len: int = 16

        if new_len > len(_key):
            self.field.update({_key: {"max_length": new_len}})
        else:
            self.field.update({_key: {"max_length": len(_key)}})

    def _analyze_context_result(
        self,
        log_list: List[Dict[str, Any]],
        mark_gseindex: int = None,
        mark_gseIndex: int = None,
        target_fields: list = None,
        sort_fields: list = None,
        # pylint: disable=invalid-name
    ) -> Dict[str, Any]:
        log_list_reversed: list = log_list
        if self.start < 0:
            log_list_reversed = list(reversed(log_list))

        # find the search one
        _index: int = -1

        target_fields = target_fields or []
        sort_fields = sort_fields or []

        if sort_fields:
            for index, item in enumerate(log_list):
                for field in sort_fields + target_fields:
                    tmp_item = item.copy()
                    sub_field = field
                    while "." in sub_field:
                        prefix, sub_field = sub_field.split(".", 1)
                        tmp_item = tmp_item.get(prefix, {})
                        if sub_field in tmp_item:
                            break
                    item_field = tmp_item.get(sub_field)
                    if str(item_field) != str(self.search_dict.get(field)):
                        break
                else:
                    _index = index
                    break
        elif self.scenario_id == Scenario.BKDATA:
            for index, item in enumerate(log_list):
                gseindex: str = item.get("gseindex")
                ip: str = item.get("ip")
                bk_host_id: int = item.get("bk_host_id")
                path: str = item.get("path")
                container_id: str = item.get("container_id")
                logfile: str = item.get("logfile")
                _iteration_idx: str = item.get("_iteration_idx")

                if (
                    (
                        self.gseindex == str(gseindex)
                        and self.bk_host_id == bk_host_id
                        and self.path == path
                        and self._iteration_idx == str(_iteration_idx)
                    )
                    or (
                        self.gseindex == str(gseindex)
                        and self.ip == ip
                        and self.path == path
                        and self._iteration_idx == str(_iteration_idx)
                    )
                    or (
                        self.gseindex == str(gseindex)
                        and self.container_id == container_id
                        and self.logfile == logfile
                        and self._iteration_idx == str(_iteration_idx)
                    )
                ):
                    _index = index
                    break
        elif self.scenario_id == Scenario.LOG:
            for index, item in enumerate(log_list):
                gseIndex: str = item.get("gseIndex")  # pylint: disable=invalid-name
                serverIp: str = item.get("serverIp")  # pylint: disable=invalid-name
                bk_host_id: int = item.get("bk_host_id")
                path: str = item.get("path", "")
                iterationIndex: str = item.get("iterationIndex")  # pylint: disable=invalid-name

                if (
                    self.gseIndex == str(gseIndex)
                    and self.bk_host_id == bk_host_id
                    and self.path == path
                    and self.iterationIndex == str(iterationIndex)
                ) or (
                    self.gseIndex == str(gseIndex)
                    and self.serverIp == serverIp
                    and self.path == path
                    and self.iterationIndex == str(iterationIndex)
                ):
                    _index = index
                    break

        _count_start = _index
        return {"list": log_list_reversed, "zero_index": _index, "count_start": _count_start}

    def _analyze_empty_log(self, log_list: List[Dict[str, Any]]):
        log_not_empty_list: List[Dict[str, Any]] = []
        for item in log_list:
            a_item_dict: Dict[str:Any] = item

            # 只要存在log字段则直接显示
            if "log" in a_item_dict:
                log_not_empty_list.append(a_item_dict)
                continue
            # 递归打平每条记录
            new_log_context_list: List[str] = []

            def get_field_and_get_context(_item: dict, fater: str = ""):
                for key in _item:
                    _key: str = ""
                    if isinstance(_item[key], dict):
                        get_field_and_get_context(_item[key], key)
                    else:
                        if fater:
                            _key = "{}.{}".format(fater, key)
                        else:
                            _key = "%s" % key
                    if _key:
                        a_context: str = "{}: {}".format(_key, _item[key])
                        new_log_context_list.append(a_context)

            get_field_and_get_context(a_item_dict)
            a_item_dict.update({"log": " ".join(new_log_context_list)})
            log_not_empty_list.append(a_item_dict)
        return log_not_empty_list

    def _combine_addition_ip_chooser(self, attrs: dict, include_bk_host_id: bool = True):
        """
        合并ip_chooser和addition
        :param attrs:   attrs
        :param include_bk_host_id: 是否包含bk_host_id
        """
        ip_chooser_ip_list: list = []
        ip_chooser_host_id_list: list = []
        ip_chooser: dict = attrs.get("ip_chooser")
        if ip_chooser:
            ip_chooser_host_list = IPChooser(
                bk_biz_id=attrs["bk_biz_id"], fields=CommonEnum.SIMPLE_HOST_FIELDS.value
            ).transfer2host(ip_chooser)
            ip_chooser_host_id_list = [host["bk_host_id"] for host in ip_chooser_host_list]
            ip_chooser_ip_list = [host["bk_host_innerip"] for host in ip_chooser_host_list]
        addition_ip_list, new_addition = self._deal_addition(attrs)
        if addition_ip_list:
            search_ip_list = addition_ip_list
        elif not addition_ip_list and ip_chooser_ip_list:
            search_ip_list = ip_chooser_ip_list
        else:
            search_ip_list = []
        # 旧的采集器不会上报bk_host_id, 所以如果意外加入了这个条件会导致检索失败
        if include_bk_host_id and ip_chooser_host_id_list:
            new_addition.append({"field": "bk_host_id", "operator": "is one of", "value": ip_chooser_host_id_list})
        new_addition.append({"field": self.ip_field, "operator": "is one of", "value": list(set(search_ip_list))})
        # 当IP选择器传了模块,模版,动态拓扑但是实际没有主机时, 此时应不返回任何数据, 塞入特殊数据bk_host_id=0来实现
        if ip_chooser and not ip_chooser_host_id_list and not ip_chooser_ip_list:
            new_addition.append({"field": "bk_host_id", "operator": "is one of", "value": [0]})
        attrs["addition"] = new_addition
        return attrs

    def _deal_addition(self, attrs):
        addition_ip_list: list = []
        addition: list = attrs.get("addition")
        new_addition: list = []
        if not addition:
            return [], []
        for _add in addition:
            field: str = _add.get("key") if _add.get("key") else _add.get("field")
            _operator: str = _add.get("method") if _add.get("method") else _add.get("operator")
            if field == self.ip_field:
                value = _add.get("value")
                if value and _operator in ["is", OperatorEnum.EQ["operator"], OperatorEnum.EQ_WILDCARD["operator"]]:
                    if isinstance(value, str):
                        addition_ip_list.extend(value.split(","))
                        continue
                    elif isinstance(value, list):
                        addition_ip_list = addition_ip_list + value
                        continue
            # 处理逗号分隔in类型查询
            value = _add.get("value")
            new_value: list = []
            # 对于前端传递为空字符串的场景需要放行过去
            if isinstance(value, list):
                new_value = value
            elif isinstance(value, str) or value:
                new_value = self._deal_normal_addition(value, _operator)
            new_addition.append(
                {"field": field, "operator": _operator, "value": new_value, "condition": _add.get("condition", "and")}
            )
        return addition_ip_list, new_addition

    def _deal_normal_addition(self, value, _operator: str) -> Union[str, list]:
        operator = _operator
        addition_return_value = {
            "is": lambda: value,
            "is one of": lambda: value.split(","),
            "is not": lambda: value,
            "is not one of": lambda: value.split(","),
        }
        return addition_return_value.get(operator, lambda: value)()

    def _set_time_filed_type(self, time_field: str, fields_from_es: list):
        if not fields_from_es:
            raise SearchIndicesNotExists(SearchIndicesNotExists.MESSAGE.format(index_set_name=self.index_set_name))

        for item in fields_from_es:
            field_name = item["field_name"]
            if field_name == time_field:
                return item["field_type"]
        raise SearchUnKnowTimeFieldType()

    def _enable_bcs_manage(self):
        return settings.BCS_WEB_CONSOLE_DOMAIN if settings.BCS_WEB_CONSOLE_DOMAIN != "" else None

    def _get_message_by_scenario(self):
        if self.scenario_id == Scenario.BKDATA:
            return ERROR_MSG_CHECK_FIELDS_FROM_BKDATA
        else:
            return ERROR_MSG_CHECK_FIELDS_FROM_LOG

    def _get_user_sorted_list(self, sorted_fields):
        config = UserIndexSetFieldsConfig.get_config(index_set_id=self.index_set_id, username=self.request_username)
        if not config:
            return [[sorted_field, ASYNC_SORTED] for sorted_field in sorted_fields]
        user_sort_list = config.sort_list
        user_sort_fields = [i[0] for i in user_sort_list]
        for sorted_field in sorted_fields:
            if sorted_field in user_sort_fields:
                continue
            user_sort_list.append([sorted_field, ASYNC_SORTED])

        return user_sort_list


class UnionSearchHandler(object):
    """
    联合检索
    """

    def __init__(self, search_dict=None):
        if search_dict is None:
            search_dict = {}
        self.search_dict = search_dict
        self.union_configs = search_dict.get("union_configs", [])
        self.sort_list = search_dict.get("sort_list", [])
        if search_dict.get("index_set_ids", []):
            self.index_set_ids = list(set(search_dict["index_set_ids"]))
        else:
            self.index_set_ids = list({info["index_set_id"] for info in self.union_configs})
        self.desensitize_mapping = {info["index_set_id"]: info["is_desensitize"] for info in self.union_configs}

    def _init_sort_list(self, index_set_id):
        sort_list = self.search_dict.get("sort_list", [])
        if not sort_list:
            return sort_list

        new_sort_list = list()
        # 判断是否指定了自定义的时间字段
        for sort_info in copy.deepcopy(sort_list):
            _time_field, _sort = sort_info
            if _time_field == "unionSearchTimeStamp":
                sort_info[0] = MappingHandlers.get_time_field(index_set_id=index_set_id)
            new_sort_list.append(sort_info)

        return new_sort_list

    def union_search(self, is_export=False):
        index_set_objs = LogIndexSet.objects.filter(index_set_id__in=self.index_set_ids)
        if not index_set_objs:
            raise BaseSearchIndexSetException(
                BaseSearchIndexSetException.MESSAGE.format(index_set_id=self.index_set_ids)
            )

        index_set_obj_mapping = {obj.index_set_id: obj for obj in index_set_objs}

        # 构建请求参数
        params = {
            "ip_chooser": self.search_dict.get("ip_chooser"),
            "bk_biz_id": self.search_dict.get("bk_biz_id"),
            "addition": self.search_dict.get("addition"),
            "start_time": self.search_dict.get("start_time"),
            "end_time": self.search_dict.get("end_time"),
            "time_range": self.search_dict.get("time_range"),
            "keyword": self.search_dict.get("keyword"),
            "size": self.search_dict.get("size"),
            "is_union_search": True,
            "track_total_hits": self.search_dict.get("track_total_hits", False),
        }

        # 数据排序处理  兼容第三方ES检索排序
        time_fields = set()
        time_fields_type = set()
        time_fields_unit = set()
        for index_set_obj in index_set_objs:
            if not index_set_obj.time_field or not index_set_obj.time_field_type or not index_set_obj.time_field_unit:
                raise SearchUnKnowTimeField()
            time_fields.add(index_set_obj.time_field)
            time_fields_type.add(index_set_obj.time_field_type)
            time_fields_unit.add(index_set_obj.time_field_unit)

        diff_fields = set()
        export_fields = self.search_dict.get("export_fields")
        # 在做导出操作时,记录time_fields比export_fields多的字段
        if export_fields:
            diff_fields = time_fields - set(export_fields)
            self.search_dict["export_fields"].extend(diff_fields)

        multi_execute_func = MultiExecuteFunc()
        if is_export:
            for index_set_id in self.index_set_ids:
                search_dict = copy.deepcopy(params)
                search_dict["begin"] = self.search_dict.get("begin", 0)
                search_dict["sort_list"] = self._init_sort_list(index_set_id=index_set_id)
                search_dict["is_desensitize"] = self.desensitize_mapping.get(index_set_id, True)
                search_handler = SearchHandler(
                    index_set_id=index_set_id,
                    search_dict=search_dict,
                    export_fields=self.search_dict.get("export_fields", []),
                )
                multi_execute_func.append(f"union_search_{index_set_id}", search_handler.search)
        else:
            for union_config in self.union_configs:
                search_dict = copy.deepcopy(params)
                search_dict["begin"] = union_config.get("begin", 0)
                search_dict["sort_list"] = self._init_sort_list(index_set_id=union_config["index_set_id"])
                search_dict["is_desensitize"] = union_config.get("is_desensitize", True)
                search_handler = SearchHandler(index_set_id=union_config["index_set_id"], search_dict=search_dict)
                multi_execute_func.append(f"union_search_{union_config['index_set_id']}", search_handler.search)

        # 执行线程
        multi_result = multi_execute_func.run(return_exception=True)

        # 处理返回结果
        result_log_list = list()
        result_origin_log_list = list()
        fields = dict()
        total = 0
        took = 0
        for index_set_id in self.index_set_ids:
            ret = multi_result.get(f"union_search_{index_set_id}")

            if isinstance(ret, Exception):
                # 子查询异常
                raise UnionSearchErrorException(
                    UnionSearchErrorException.MESSAGE.format(index_set_id=index_set_id, e=ret)
                )

            result_log_list.extend(ret["list"])
            result_origin_log_list.extend(ret["origin_log_list"])
            total += int(ret["total"])
            took = max(took, ret["took"])
            for key, value in ret.get("fields", {}).items():
                if not isinstance(value, dict):
                    continue
                if key not in fields:
                    fields[key] = value
                else:
                    fields[key]["max_length"] = max(fields[key].get("max_length", 0), value.get("max_length", 0))

        is_use_custom_time_field = False

        if len(time_fields) != 1 or len(time_fields_type) != 1 or len(time_fields_unit) != 1:
            # 标准化时间字段
            is_use_custom_time_field = True
            for info in result_log_list:
                index_set_obj = index_set_obj_mapping.get(info["__index_set_id__"])
                num = TIME_FIELD_MULTIPLE_MAPPING.get(index_set_obj.time_field_unit, 1)
                try:
                    info["unionSearchTimeStamp"] = int(info[index_set_obj.time_field]) * num
                except ValueError:
                    info["unionSearchTimeStamp"] = info[index_set_obj.time_field]

            for info in result_origin_log_list:
                index_set_obj = index_set_obj_mapping.get(info["__index_set_id__"])
                num = TIME_FIELD_MULTIPLE_MAPPING.get(index_set_obj.time_field_unit, 1)
                try:
                    info["unionSearchTimeStamp"] = int(info[index_set_obj.time_field]) * num
                except ValueError:
                    info["unionSearchTimeStamp"] = info[index_set_obj.time_field]

        if not self.sort_list:
            # 默认使用时间字段排序
            if not is_use_custom_time_field:
                sort_field = list(time_fields)[0]
                # 时间字段相同 直接以相同时间字段为key进行排序 默认为降序
                result_log_list = sorted(result_log_list, key=lambda x: str(x[sort_field]), reverse=True)
                result_origin_log_list = sorted(result_origin_log_list, key=lambda x: str(x[sort_field]), reverse=True)
            else:
                # 时间字段/时间字段格式/时间字段单位不同  标准化时间字段作为key进行排序 标准字段单位为 millisecond
                result_log_list = sorted(result_log_list, key=lambda x: str(x["unionSearchTimeStamp"]), reverse=True)
                result_origin_log_list = sorted(
                    result_origin_log_list, key=lambda x: str(x["unionSearchTimeStamp"]), reverse=True
                )
        else:
            result_log_list = sort_func(data=result_log_list, sort_list=self.sort_list)
            result_origin_log_list = sort_func(data=result_origin_log_list, sort_list=self.sort_list)
        # 在导出结果中删除查询时补充的字段
        if diff_fields:
            tmp_list = []
            for dic in result_origin_log_list:
                tmp_list.append({k: v for k, v in dic.items() if k not in diff_fields})
            result_origin_log_list = tmp_list
        # 处理分页
        result_log_list = result_log_list[: self.search_dict.get("size")]
        result_origin_log_list = result_origin_log_list[: self.search_dict.get("size")]

        # 日志导出提前返回
        if is_export:
            return {"origin_log_list": result_origin_log_list}

        # 统计返回的数据中各个索引集分别占了多少条数据  用于下次begin查询
        result_log_index_set_ids = [result_log["__index_set_id__"] for result_log in result_log_list]

        for union_config in self.union_configs:
            union_config["begin"] = union_config["begin"] + result_log_index_set_ids.count(union_config["index_set_id"])

        res = {
            "total": total,
            "took": took,
            "fields": fields,
            "list": result_log_list,
            "origin_log_list": result_origin_log_list,
            "union_configs": self.union_configs,
        }

        # 保存联合检索检索历史
        self._save_union_search_history(res)

        return res

    def _save_union_search_history(self, result, search_type="default"):
        params = {
            "keyword": self.search_dict.get("keyword"),
            "ip_chooser": self.search_dict.get("ip_chooser"),
            "addition": self.search_dict.get("addition"),
            "start_time": self.search_dict.get("start_time"),
            "end_time": self.search_dict.get("end_time"),
            "time_range": self.search_dict.get("time_range"),
            "search_mode": self.search_dict.get("search_mode"),
        }

        result.update(
            {
                "union_search_history_obj": {
                    "params": params,
                    "index_set_ids": sorted(self.index_set_ids),
                    "search_type": search_type,
                    "from_favorite_id": self.search_dict.get("from_favorite_id", 0),
                }
            }
        )

        return result

    def union_search_fields(self, data):
        """
        获取字段mapping信息
        """
        index_set_ids = data.get("index_set_ids")
        start_time = data.get("start_time", "")
        end_time = data.get("end_time", "")

        index_set_objs = LogIndexSet.objects.filter(index_set_id__in=index_set_ids)

        if not index_set_objs:
            raise BaseSearchIndexSetException(BaseSearchIndexSetException.MESSAGE.format(index_set_id=index_set_ids))

        multi_execute_func = MultiExecuteFunc()

        # 构建请求参数
        params = {"start_time": start_time, "end_time": end_time, "is_union_search": True}

        for index_set_id in index_set_ids:
            search_handler = SearchHandler(index_set_id, params)
            multi_execute_func.append(f"union_search_fields_{index_set_id}", search_handler.fields)

        multi_result = multi_execute_func.run()

        if not multi_result:
            raise UnionSearchFieldsFailException()

        # 处理返回结果
        total_fields = list()
        fields_info = dict()
        union_field_names = list()
        union_display_fields = list()
        union_time_fields = set()
        union_time_fields_type = set()
        union_time_fields_unit = set()
        for index_set_id in index_set_ids:
            result = multi_result[f"union_search_fields_{index_set_id}"]
            fields = result["fields"]
            fields_info[index_set_id] = fields
            display_fields = result["display_fields"]
            for field_info in fields:
                field_name = field_info["field_name"]
                field_type = field_info["field_type"]
                if field_name not in union_field_names:
                    field_info["index_set_ids"] = [index_set_id]
                    total_fields.append(field_info)
                    union_field_names.append(field_info["field_name"])
                else:
                    # 判断字段类型是否一致  不一致则标记为类型冲突
                    _index = union_field_names.index(field_name)
                    if field_type != total_fields[_index]["field_type"]:
                        total_fields[_index]["field_type"] = "conflict"
                    total_fields[_index]["index_set_ids"].append(index_set_id)

            # 处理默认显示字段
            union_display_fields.extend(display_fields)

        # 处理公共的默认显示字段
        union_display_fields_all = list()
        for display_field in union_display_fields:
            if display_field not in union_display_fields_all:
                union_display_fields_all.append(display_field)

        # 处理时间字段
        for index_set_obj in index_set_objs:
            if not index_set_obj.time_field or not index_set_obj.time_field_type or not index_set_obj.time_field_unit:
                raise SearchUnKnowTimeField()
            union_time_fields.add(index_set_obj.time_field)
            union_time_fields_type.add(index_set_obj.time_field_type)
            union_time_fields_unit.add(index_set_obj.time_field_unit)

        # 处理公共的时间字段
        if len(union_time_fields) != 1 or len(union_time_fields_type) != 1 or len(union_time_fields_unit) != 1:
            time_field = "unionSearchTimeStamp"
            time_field_type = "date"
            time_field_unit = "millisecond"
        else:
            time_field = list(union_time_fields)[0]
            time_field_type = list(union_time_fields_type)[0]
            time_field_unit = list(union_time_fields_unit)[0]

        if not union_display_fields_all:
            union_display_fields_all.append(time_field)

        index_set_ids_hash = UserIndexSetFieldsConfig.get_index_set_ids_hash(index_set_ids)

        # 查询索引集ids是否有默认的显示配置  不存在则去创建
        # 考虑index_set_ids的查询性能 查询统一用index_set_ids_hash
        username = get_request_external_username() or get_request_username()
        try:
            user_index_set_config_obj = UserIndexSetFieldsConfig.objects.get(
                index_set_ids_hash=index_set_ids_hash,
                username=username,
                scope=SearchScopeEnum.DEFAULT.value,
            )
        except UserIndexSetFieldsConfig.DoesNotExist:
            user_index_set_config_obj = UserIndexSetFieldsConfig.objects.none()

        fields_names = [field_info.get("field_name") for field_info in total_fields]
        default_sort_list = [[time_field, "desc"]]
        for field_name in ["gseIndex", "gseindex", "iterationIndex", "_iteration_idx"]:
            if field_name in fields_names:
                default_sort_list.append([field_name, "desc"])

        if user_index_set_config_obj:
            try:
                obj = IndexSetFieldsConfig.objects.get(pk=user_index_set_config_obj.config_id)
            except IndexSetFieldsConfig.DoesNotExist:
                obj = self.get_or_create_default_config(
                    index_set_ids=index_set_ids, display_fields=union_display_fields_all, sort_list=default_sort_list
                )
                user_index_set_config_obj.config_id = obj.id
                user_index_set_config_obj.save()

        else:
            obj = self.get_or_create_default_config(
                index_set_ids=index_set_ids, display_fields=union_display_fields_all, sort_list=default_sort_list
            )

        ret = {
            "config_id": obj.id,
            "config": self.get_fields_config(),
            "fields": total_fields,
            "fields_info": fields_info,
            "display_fields": obj.display_fields,
            "sort_list": obj.sort_list,
            "time_field": time_field,
            "time_field_type": time_field_type,
            "time_field_unit": time_field_unit,
        }
        return ret

    @staticmethod
    def get_or_create_default_config(
        index_set_ids: list, display_fields: list, sort_list: list
    ) -> IndexSetFieldsConfig:
        index_set_ids_hash = IndexSetFieldsConfig.get_index_set_ids_hash(index_set_ids)

        obj = IndexSetFieldsConfig.objects.filter(
            index_set_ids_hash=index_set_ids_hash,
            name=DEFAULT_INDEX_SET_FIELDS_CONFIG_NAME,
            scope=SearchScopeEnum.DEFAULT.value,
            source_app_code=get_request_app_code(),
        ).first()

        if not obj:
            obj = IndexSetFieldsConfig.objects.create(
                index_set_ids=index_set_ids,
                index_set_ids_hash=index_set_ids_hash,
                index_set_type=IndexSetType.UNION.value,
                name=DEFAULT_INDEX_SET_FIELDS_CONFIG_NAME,
                scope=SearchScopeEnum.DEFAULT.value,
                source_app_code=get_request_app_code(),
                display_fields=display_fields,
                sort_list=sort_list,
            )

        return obj

    @staticmethod
    def get_fields_config():
        return [
            {"name": "bcs_web_console", "is_active": False},
            {"name": "trace", "is_active": False},
            {"name": "context_and_realtime", "is_active": False},
            {"name": "bkmonitor", "is_active": False},
            {"name": "async_export", "is_active": False},
            {"name": "ip_topo_switch", "is_active": False},
            {"name": "apm_relation", "is_active": False},
            {"name": "clustering_config", "is_active": False},
            {"name": "clean_config", "is_active": False},
        ]<|MERGE_RESOLUTION|>--- conflicted
+++ resolved
@@ -637,29 +637,6 @@
 
         # 补充别名信息
         log_list = result.get("list")
-<<<<<<< HEAD
-        collector_config = CollectorConfig.objects.filter(index_set_id=self.index_set_id).first()
-        if collector_config:
-            for field in self.fields()["fields"]:
-                field_name = field.get("field_name")
-                query_alias = field.get("query_alias")
-                # 存在别名
-                if query_alias:
-                    for log in log_list:
-                        sub_field = field_name
-                        if "." not in sub_field:
-                            if sub_field in log:
-                                log[query_alias] = log[sub_field]
-                        else:
-                            context = log
-                            # 处理嵌套字段
-                            while "." in sub_field:
-                                prefix, sub_field = sub_field.split(".", 1)
-                                context = context.get(prefix, {})
-                                if sub_field in context:
-                                    log[query_alias] = context[sub_field]
-                                    break
-=======
         for field in self.final_fields_list:
             field_name = field.get("field_name")
             field_type = field.get("field_type")
@@ -680,7 +657,6 @@
                             if sub_field in context:
                                 log[field_name] = context[sub_field]
                                 break
->>>>>>> 91b30c55
         return result
 
     def get_sort_group(self):
