# -*- coding: utf-8 -*-
"""
Tencent is pleased to support the open source community by making BK-LOG 蓝鲸日志平台 available.
Copyright (C) 2021 THL A29 Limited, a Tencent company.  All rights reserved.
BK-LOG 蓝鲸日志平台 is licensed under the MIT License.
License for BK-LOG 蓝鲸日志平台:
--------------------------------------------------------------------
Permission is hereby granted, free of charge, to any person obtaining a copy of this software and associated
documentation files (the "Software"), to deal in the Software without restriction, including without limitation
the rights to use, copy, modify, merge, publish, distribute, sublicense, and/or sell copies of the Software,
and to permit persons to whom the Software is furnished to do so, subject to the following conditions:
The above copyright notice and this permission notice shall be included in all copies or substantial
portions of the Software.
THE SOFTWARE IS PROVIDED "AS IS", WITHOUT WARRANTY OF ANY KIND, EXPRESS OR IMPLIED, INCLUDING BUT NOT
LIMITED TO THE WARRANTIES OF MERCHANTABILITY, FITNESS FOR A PARTICULAR PURPOSE AND NONINFRINGEMENT. IN
NO EVENT SHALL THE AUTHORS OR COPYRIGHT HOLDERS BE LIABLE FOR ANY CLAIM, DAMAGES OR OTHER LIABILITY,
WHETHER IN AN ACTION OF CONTRACT, TORT OR OTHERWISE, ARISING FROM, OUT OF OR IN CONNECTION WITH THE
SOFTWARE OR THE USE OR OTHER DEALINGS IN THE SOFTWARE.
We undertake not to change the open source license (MIT license) applicable to the current version of
the project delivered to anyone in the future.
"""
import copy
import datetime
import hashlib
import json
import operator
import time
from typing import Any, Dict, List, Union

import arrow
import pytz
import ujson
from django.conf import settings
from django.core.cache import cache
from django.utils.translation import ugettext as _

from apps.api import BcsApi, BkLogApi, MonitorApi
from apps.api.base import DataApiRetryClass
from apps.exceptions import ApiRequestError, ApiResultError
from apps.feature_toggle.handlers.toggle import FeatureToggleObject
from apps.feature_toggle.plugins.constants import DIRECT_ESQUERY_SEARCH
from apps.log_clustering.models import ClusteringConfig
from apps.log_databus.constants import EtlConfig
from apps.log_databus.models import CollectorConfig
from apps.log_desensitize.handlers.desensitize import DesensitizeHandler
from apps.log_desensitize.models import DesensitizeConfig, DesensitizeFieldConfig
from apps.log_desensitize.utils import expand_nested_data, merge_nested_data
from apps.log_esquery import metrics
from apps.log_esquery.esquery.esquery import EsQuery
from apps.log_esquery.serializers import (
    EsQueryDslAttrSerializer,
    EsQueryScrollAttrSerializer,
    EsQuerySearchAttrSerializer,
)
from apps.log_search.constants import (
    ASYNC_DIR,
    ASYNC_SORTED,
    CHECK_FIELD_LIST,
    CHECK_FIELD_MAX_VALUE_MAPPING,
    CHECK_FIELD_MIN_VALUE_MAPPING,
    DEFAULT_INDEX_SET_FIELDS_CONFIG_NAME,
    ERROR_MSG_CHECK_FIELDS_FROM_BKDATA,
    ERROR_MSG_CHECK_FIELDS_FROM_LOG,
    MAX_ASYNC_COUNT,
    MAX_EXPORT_REQUEST_RETRY,
    MAX_QUICK_EXPORT_ASYNC_COUNT,
    MAX_QUICK_EXPORT_ASYNC_SLICE_COUNT,
    MAX_RESULT_WINDOW,
    MAX_SEARCH_SIZE,
    SCROLL,
    SEARCH_OPTION_HISTORY_NUM,
    TIME_FIELD_MULTIPLE_MAPPING,
    FieldDataTypeEnum,
    IndexSetType,
    OperatorEnum,
    SearchScopeEnum,
    TimeEnum,
    TimeFieldTypeEnum,
    TimeFieldUnitEnum,
)
from apps.log_search.exceptions import (
    BaseSearchIndexSetDataDoseNotExists,
    BaseSearchIndexSetException,
    BaseSearchResultAnalyzeException,
    BaseSearchSortListException,
    IntegerErrorException,
    IntegerMaxErrorException,
    MultiSearchErrorException,
    SearchExceedMaxSizeException,
    SearchIndexNoTimeFieldException,
    SearchIndicesNotExists,
    SearchUnKnowTimeField,
    SearchUnKnowTimeFieldType,
    UnionSearchErrorException,
    UnionSearchFieldsFailException,
    UserIndexSetSearchHistoryNotExistException,
)
from apps.log_search.handlers.es.dsl_bkdata_builder import (
    DslCreateSearchContextBodyCustomField,
    DslCreateSearchContextBodyScenarioBkData,
    DslCreateSearchContextBodyScenarioLog,
    DslCreateSearchTailBodyCustomField,
    DslCreateSearchTailBodyScenarioBkData,
    DslCreateSearchTailBodyScenarioLog,
)
from apps.log_search.handlers.es.indices_optimizer_context_tail import (
    IndicesOptimizerContextTail,
)
from apps.log_search.handlers.search.mapping_handlers import MappingHandlers
from apps.log_search.handlers.search.pre_search_handlers import PreSearchHandlers
from apps.log_search.models import (
    IndexSetFieldsConfig,
    LogIndexSet,
    LogIndexSetData,
    Scenario,
    Space,
    StorageClusterRecord,
    UserIndexSetFieldsConfig,
    UserIndexSetSearchHistory,
)
from apps.log_search.utils import sort_func
from apps.models import model_to_dict
from apps.utils.cache import cache_five_minute
from apps.utils.core.cache.cmdb_host import CmdbHostCache
from apps.utils.db import array_group
from apps.utils.drf import custom_params_valid
from apps.utils.ipchooser import IPChooser
from apps.utils.local import (
    get_local_param,
    get_request_app_code,
    get_request_external_username,
    get_request_username,
)
from apps.utils.log import logger
from apps.utils.lucene import EnhanceLuceneAdapter, generate_query_string
from apps.utils.thread import MultiExecuteFunc
from bkm_ipchooser.constants import CommonEnum

max_len_dict = Dict[str, int]  # pylint: disable=invalid-name


def fields_config(name: str, is_active: bool = False):
    def decorator(func):
        def func_decorator(*args, **kwargs):
            config = {"name": name, "is_active": is_active}
            result = func(*args, **kwargs)
            if isinstance(result, tuple):
                config["is_active"], config["extra"] = result
                return config
            if result is None:
                return config
            config["is_active"] = result
            return config

        return func_decorator

    return decorator


class SearchHandler(object):
    def __init__(
        self,
        index_set_id: int,
        search_dict: dict,
        pre_check_enable=True,
        can_highlight=True,
        export_fields=None,
        export_log: bool = False,
        only_for_agg: bool = False,
    ):
        # 请求用户名
        self.request_username = get_request_external_username() or get_request_username()

        self.search_dict: dict = search_dict
        self.export_log = export_log

        # 是否只用于聚合，可以简化某些查询语句
        self.only_for_agg = only_for_agg

        # 透传查询类型
        self.index_set_id = index_set_id
        self.search_dict.update({"index_set_id": index_set_id})

        # 原始索引和场景id（初始化mapping时传递）
        self.origin_indices: str = ""
        self.origin_scenario_id: str = ""

        self.scenario_id: str = ""
        self.storage_cluster_id: int = -1

        self.index_set_obj = None

        # 是否使用了聚类代理查询
        self.using_clustering_proxy = False

        # 构建索引集字符串, 并初始化scenario_id、storage_cluster_id
        self.indices: str = self._init_indices_str(index_set_id)
        self.search_dict.update(
            {"indices": self.indices, "scenario_id": self.scenario_id, "storage_cluster_id": self.storage_cluster_id}
        )

        # 拥有以上信息后可以进行初始化检查
        # 添加是否强校验的开关来控制是否强校验
        if pre_check_enable:
            self.search_dict.update(
                PreSearchHandlers.pre_check_fields(self.indices, self.scenario_id, self.storage_cluster_id)
            )
        # 是否包含嵌套字段
        self.include_nested_fields: bool = self.search_dict.get("include_nested_fields", True)

        # track_total_hits,默认不统计总数
        self.track_total_hits: bool = self.search_dict.get("track_total_hits", False)

        # 检索历史记录
        self.addition = copy.deepcopy(search_dict.get("addition", []))
        self.ip_chooser = copy.deepcopy(search_dict.get("ip_chooser", {}))
        self.from_favorite_id = self.search_dict.get("from_favorite_id", 0)
        # 检索模式
        self.search_mode = self.search_dict.get("search_mode", "ui")

        self.use_time_range = search_dict.get("use_time_range", True)
        # 构建时间字段
        self.time_field, self.time_field_type, self.time_field_unit = self.init_time_field(
            index_set_id, self.scenario_id
        )
        if not self.time_field:
            raise SearchIndexNoTimeFieldException()
        self.search_dict.update(
            {
                "time_field": self.time_field,
                "time_field_type": self.time_field_type,
                "time_field_unit": self.time_field_unit,
            }
        )
        # 根据时间字段确定时间字段类型，根据预查询强校验es拉取到的时间类型
        # 添加是否强校验的开关来控制是否强校验
        if pre_check_enable:
            self.time_field_type = self._set_time_filed_type(
                self.time_field, self.search_dict.get("fields_from_es", [])
            )
        self.search_dict.update({"time_field_type": self.time_field_type})

        # 设置IP字段对应的field ip serverIp
        self.ip_field: str = "ip" if self.scenario_id in [Scenario.BKDATA, Scenario.ES] else "serverIp"

        # 上下文、实时日志传递查询类型
        self.search_type_tag: str = search_dict.get("search_type_tag")

        # 透传时间
        self.time_range: str = search_dict.get("time_range")
        self.start_time: str = search_dict.get("start_time")
        self.end_time: str = search_dict.get("end_time")
        self.time_zone: str = get_local_param("time_zone")

        # 透传query string
        self.query_string: str = search_dict.get("keyword")
        self.origin_query_string: str = search_dict.get("keyword")
        self._enhance()

        # 透传start
        self.start: int = search_dict.get("begin", 0)

        # 透传size
        self.size: int = search_dict.get("size", 30)

        # 透传filter. 初始化为None,表示filter还没有被初始化
        self._filter = None

        # 字段信息列表. 初始化为None,表示final_fields_list还没有被初始化
        self._mapping_handlers = None
        self._final_fields_list = None

        # 构建排序list
        self.sort_list: list = self._init_sort()

        # 构建aggs 聚合
        self.aggs: dict = self._init_aggs()

        # 初始化highlight
        self.highlight: dict = self._init_highlight(can_highlight)

        # result fields
        self.field: Dict[str, max_len_dict] = {}

        # scroll 分页查询
        self.is_scroll: bool = settings.FEATURE_EXPORT_SCROLL

        # scroll
        self.scroll = SCROLL if self.is_scroll else None

        # collapse
        self.collapse = self.search_dict.get("collapse")

        # context search
        self.gseindex: int = search_dict.get("gseindex")
        self.gseIndex: int = search_dict.get("gseIndex")  # pylint: disable=invalid-name
        self.serverIp: str = search_dict.get("serverIp")  # pylint: disable=invalid-name
        self.ip: str = search_dict.get("ip", "undefined")
        self.path: str = search_dict.get("path", "")
        self.container_id: str = search_dict.get("container_id", None) or search_dict.get("__ext.container_id", None)
        self.logfile: str = search_dict.get("logfile", None)
        self._iteration_idx: str = search_dict.get("_iteration_idx", None)
        self.iterationIdx: str = search_dict.get("iterationIdx", None)  # pylint: disable=invalid-name
        self.iterationIndex: str = search_dict.get("iterationIndex", None)  # pylint: disable=invalid-name
        self.dtEventTimeStamp = search_dict.get("dtEventTimeStamp", None)  # pylint: disable=invalid-name
        self.bk_host_id = search_dict.get("bk_host_id", None)  # pylint: disable=invalid-name

        # 上下文初始化标记
        self.zero: bool = search_dict.get("zero", False)

        # 导出字段
        self.export_fields = export_fields

        self.is_desensitize = search_dict.get("is_desensitize", True)

        # 初始化DB脱敏配置
        desensitize_config_obj = DesensitizeConfig.objects.filter(index_set_id=self.index_set_id).first()
        desensitize_field_config_objs = DesensitizeFieldConfig.objects.filter(index_set_id=self.index_set_id)

        # 脱敏配置原文字段
        self.text_fields = desensitize_config_obj.text_fields if desensitize_config_obj else []

        self.field_configs = list()

        self.text_fields_field_configs = list()

        for field_config_obj in desensitize_field_config_objs:
            _config = {
                "field_name": field_config_obj.field_name or "",
                "rule_id": field_config_obj.rule_id or 0,
                "operator": field_config_obj.operator,
                "params": field_config_obj.params,
                "match_pattern": field_config_obj.match_pattern,
                "sort_index": field_config_obj.sort_index,
            }
            if field_config_obj.field_name not in self.text_fields:
                self.field_configs.append(_config)
            else:
                self.text_fields_field_configs.append(_config)

        # 初始化脱敏工厂对象
        self.desensitize_handler = DesensitizeHandler(self.field_configs)

        self.text_fields_desensitize_handler = DesensitizeHandler(self.text_fields_field_configs)

    def _enhance(self):
        """
        语法增强
        """
        if self.query_string is not None:
            enhance_lucene_adapter = EnhanceLuceneAdapter(query_string=self.query_string)
            self.query_string = enhance_lucene_adapter.enhance()

    @property
    def index_set(self):
        if not hasattr(self, "_index_set"):
            self._index_set = LogIndexSet.objects.filter(index_set_id=self.index_set_id).first()
        return self._index_set

    def fields(self, scope="default"):
        is_union_search = self.search_dict.get("is_union_search", False)
        mapping_handlers = MappingHandlers(
            self.origin_indices,
            self.index_set_id,
            self.origin_scenario_id,
            self.storage_cluster_id,
            self.time_field,
            start_time=self.start_time,
            end_time=self.end_time,
        )
        field_result, display_fields = mapping_handlers.get_all_fields_by_index_id(
            scope=scope, is_union_search=is_union_search
        )

        if not is_union_search:
            sort_list: list = MappingHandlers.get_sort_list_by_index_id(index_set_id=self.index_set_id, scope=scope)
        else:
            sort_list = list()

        # 校验sort_list字段是否存在
        field_result_list = [i["field_name"] for i in field_result]
        sort_field_list = [j for j in sort_list if j[0] in field_result_list]

        if not sort_field_list and self.scenario_id in [Scenario.BKDATA, Scenario.LOG]:
            sort_field_list = self.sort_list

        result_dict: dict = {
            "fields": field_result,
            "display_fields": display_fields,
            "sort_list": sort_field_list,
            "time_field": self.time_field,
            "time_field_type": self.time_field_type,
            "time_field_unit": self.time_field_unit,
            "config": [],
        }

        if is_union_search:
            return result_dict

        for fields_config in [
            self.bcs_web_console(field_result_list),
            self.bk_log_to_trace(),
            self.analyze_fields(field_result),
            self.bkmonitor(field_result_list),
            self.async_export(field_result),
            self.ip_topo_switch(),
            self.apm_relation(),
            self.clustering_config(),
            self.clean_config(),
        ]:
            result_dict["config"].append(fields_config)
        # 将用户当前使用的配置id传递给前端
        config_obj = UserIndexSetFieldsConfig.get_config(
            index_set_id=self.index_set_id, username=self.request_username, scope=scope
        )
        result_dict["config_id"] = config_obj.id if config_obj else ""

        return result_dict

    @fields_config("async_export")
    def async_export(self, field_result):
        """
        async_export
        @param field_result:
        @return:
        """
        sort_fields = self.index_set.sort_fields if self.index_set else []
        result = MappingHandlers.async_export_fields(field_result, self.scenario_id, sort_fields)
        if result["async_export_usable"]:
            return True, {"fields": result["async_export_fields"]}
        return False, {"usable_reason": result["async_export_usable_reason"]}

    @fields_config("bkmonitor")
    def bkmonitor(self, field_result_list):
        if "ip" in field_result_list or "serverIp" in field_result_list:
            return True
        reason = _("缺少字段, ip 和 serverIp 不能同时为空") + self._get_message_by_scenario()
        return False, {"reason": reason}

    @fields_config("ip_topo_switch")
    def ip_topo_switch(self):
        return MappingHandlers.init_ip_topo_switch(self.index_set_id)

    @fields_config("apm_relation")
    def apm_relation(self):
        try:
            res = MonitorApi.query_log_relation(params={"index_set_id": int(self.index_set_id)})
        except ApiRequestError as e:
            logger.warning(f"fail to request log relation => index_set_id: {self.index_set_id}, exception => {e}")
            return False

        if not res:
            return False

        return True, res

    @fields_config("clustering_config")
    def clustering_config(self):
        """
        判断聚类配置
        """
        clustering_config = ClusteringConfig.get_by_index_set_id(index_set_id=self.index_set_id, raise_exception=False)
        if clustering_config:
            return (
                clustering_config.signature_enable,
                {
                    "collector_config_id": self.index_set.collector_config_id,
                    "signature_switch": clustering_config.signature_enable,
                    "clustering_field": clustering_config.clustering_fields,
                },
            )
        return False, {"collector_config_id": None, "signature_switch": False, "clustering_field": None}

    @fields_config("clean_config")
    def clean_config(self):
        """
        获取清洗配置
        """
        if not self.index_set.collector_config_id:
            return False, {"collector_config_id": None}
        collector_config = CollectorConfig.objects.get(collector_config_id=self.index_set.collector_config_id)
        return (
            collector_config.etl_config != EtlConfig.BK_LOG_TEXT,
            {
                "collector_scenario_id": collector_config.collector_scenario_id,
                "collector_config_id": self.index_set.collector_config_id,
            },
        )

    @fields_config("context_and_realtime")
    def analyze_fields(self, field_result):
        """
        analyze_fields
        @param field_result:
        @return:
        """
        # 设置了自定义排序字段的，默认认为支持上下文
        if self.index_set.target_fields and self.index_set.sort_fields:
            return True, {"reason": "", "context_fields": []}
        result = MappingHandlers.analyze_fields(field_result)
        if result["context_search_usable"]:
            return True, {"reason": "", "context_fields": result.get("context_fields", [])}
        return False, {"reason": result["usable_reason"]}

    @fields_config("bcs_web_console")
    def bcs_web_console(self, field_result_list):
        """
        bcs_web_console
        @param field_result_list:
        @return:
        """
        if not self._enable_bcs_manage():
            return False, {"reason": _("未配置BCS WEB CONSOLE")}

        container_fields = (
            ("cluster", "container_id"),
            ("__ext.io_tencent_bcs_cluster", "__ext.container_id"),
            ("__ext.bk_bcs_cluster_id", "__ext.container_id"),
        )

        for cluster_field, container_id_field in container_fields:
            if cluster_field in field_result_list and container_id_field in field_result_list:
                return True

        reason = _("{} 不能同时为空").format(container_fields)
        return False, {"reason": reason + self._get_message_by_scenario()}

    @fields_config("trace")
    def bk_log_to_trace(self):
        """
        [{
            "log_config": [{
                "index_set_id": 111,
                "field": "span_id"
            }],
            "trace_config": {
                "index_set_name": "xxxxxx"
            }
        }]
        """
        if not FeatureToggleObject.switch("bk_log_to_trace"):
            return False
        toggle = FeatureToggleObject.toggle("bk_log_to_trace")
        feature_config = toggle.feature_config
        if isinstance(feature_config, dict):
            feature_config = [feature_config]

        if not feature_config:
            return False

        for config in feature_config:
            log_config = config.get("log_config", [])
            target_config = [c for c in log_config if str(c["index_set_id"]) == str(self.index_set_id)]
            if not target_config:
                continue
            target_config, *_ = target_config
            return True, {**config.get("trace_config"), "field": target_config["field"]}

    def search(self, search_type="default", is_export=False):
        """
        search
        @param search_type:
        @return:
        """
        # 校验是否超出最大查询数量
        if not self.is_scroll and self.size > MAX_RESULT_WINDOW:
            self.size = MAX_RESULT_WINDOW

        if self.is_scroll and self.size > MAX_SEARCH_SIZE:
            raise SearchExceedMaxSizeException(SearchExceedMaxSizeException.MESSAGE.format(size=MAX_SEARCH_SIZE))

        # 判断size，单次最大查询10000条数据
        once_size = copy.deepcopy(self.size)
        if self.size > MAX_RESULT_WINDOW:
            once_size = MAX_RESULT_WINDOW

        # 把time_field,gseIndex,iterationIndex做为一个排序组
        new_sort_list = self.get_sort_group()
        if new_sort_list:
            self.sort_list = new_sort_list

        # 下载操作
        if is_export:
            once_size = MAX_RESULT_WINDOW
            self.size = MAX_RESULT_WINDOW
        result = self._multi_search(once_size=once_size)

        # 需要scroll滚动查询：is_scroll为True，size超出单次最大查询限制，total大于MAX_RESULT_WINDOW
        # @TODO bkdata暂不支持scroll查询
        if self._can_scroll(result):
            result = self._scroll(result)

        _scroll_id = result.get("_scroll_id")

        result = self._deal_query_result(result)
        # 脱敏配置日志原文检索 提前返回
        if self.search_dict.get("original_search"):
            return result
        field_dict = self._analyze_field_length(result.get("list"))
        result.update({"fields": field_dict})

        # 保存检索历史，按用户、索引集、检索条件缓存5分钟
        # 保存首页检索和trace通用查询检索历史
        # 联合检索不保存单个索引集的检索历史
        is_union_search = self.search_dict.get("is_union_search", False)
        if search_type and not is_union_search:
            self._save_history(result, search_type)

        # 补充scroll id
        if _scroll_id:
            result.update({"scroll_id": _scroll_id})

        return result

    def get_sort_group(self):
        """
        排序字段是self.time_field时,那么补充上gseIndex/gseindex, iterationIndex/_iteration_idx
        """
        target_fields = self.index_set_obj.target_fields
        sort_fields = self.index_set_obj.sort_fields
        # 根据不同情景为排序组字段赋予不同的名称
        if self.scenario_id == Scenario.LOG:
            gse_index = "gseIndex"
            iteration_index = "iterationIndex"
        elif (
            self.scenario_id == Scenario.BKDATA
            and not (target_fields and sort_fields)
            and not self.using_clustering_proxy
        ):
            gse_index = "gseindex"
            iteration_index = "_iteration_idx"
        else:
            gse_index = iteration_index = ""

        # 排序字段映射
        sort_field_mappings = {}
        for field_list in self.sort_list:
            sort_field_mappings[field_list[0]] = field_list[1]

        new_sort_list = []
        if self.time_field in sort_field_mappings:
            for sort_field in self.sort_list:
                _field, order = sort_field
                if _field == self.time_field:
                    # 获取拉取字段信息列表
                    field_result_list = [i["field_name"] for i in self.final_fields_list]

                    new_sort_list.append([_field, order])
                    if gse_index in field_result_list:
                        new_sort_list.append([gse_index, order])
                    if iteration_index in field_result_list:
                        new_sort_list.append([iteration_index, order])
                elif _field not in [gse_index, iteration_index]:
                    new_sort_list.append(sort_field)

        return new_sort_list

    def fetch_esquery_method(self, method_name="search"):
        """
        根据特性开关和传入方法名，返回不同方式的调用方法
        :param method_name: 默认返回esquery的search方法
        :return: esquery中定义的方法
        """
        if FeatureToggleObject.switch(DIRECT_ESQUERY_SEARCH, self.search_dict.get("bk_biz_id")):
            return getattr(self, f"direct_esquery_{method_name}")
        else:
            return getattr(BkLogApi, method_name)

    @classmethod
    def direct_esquery_search(cls, params, **kwargs):
        data = custom_params_valid(EsQuerySearchAttrSerializer, params)
        start_at = time.time()
        exc = None
        try:
            result = EsQuery(data).search()
        except Exception as e:
            exc = e
            raise
        finally:
            labels = {
                "index_set_id": data.get("index_set_id") or -1,
                "indices": data.get("indices") or "",
                "scenario_id": data.get("scenario_id") or "",
                "storage_cluster_id": data.get("storage_cluster_id") or -1,
                "status": str(exc),
                "source_app_code": settings.APP_CODE,
            }
            metrics.ESQUERY_SEARCH_LATENCY.labels(**labels).observe(time.time() - start_at)
            metrics.ESQUERY_SEARCH_COUNT.labels(**labels).inc()
        return result

    @classmethod
    def direct_esquery_dsl(cls, params, **kwargs):
        data = custom_params_valid(EsQueryDslAttrSerializer, params)
        return EsQuery(data).dsl()

    @classmethod
    def direct_esquery_scroll(cls, params, **kwargs):
        data = custom_params_valid(EsQueryScrollAttrSerializer, params)
        return EsQuery(data).scroll()

    def _multi_search(self, once_size: int):
        """
        根据存储集群切换记录多线程请求 BkLogApi.search
        """

        params = {
            "indices": self.indices,
            "scenario_id": self.scenario_id,
            "storage_cluster_id": self.storage_cluster_id,
            "start_time": self.start_time,
            "end_time": self.end_time,
            "filter": self.filter,
            "query_string": self.query_string,
            "sort_list": self.sort_list,
            "start": self.start,
            "size": once_size,
            "aggs": self.aggs,
            "highlight": self.highlight,
            "use_time_range": self.use_time_range,
            "time_zone": self.time_zone,
            "time_range": self.time_range,
            "time_field": self.time_field,
            "time_field_type": self.time_field_type,
            "time_field_unit": self.time_field_unit,
            "scroll": self.scroll,
            "collapse": self.collapse,
            "include_nested_fields": self.include_nested_fields,
            "track_total_hits": self.track_total_hits,
        }

        storage_cluster_record_objs = StorageClusterRecord.objects.none()

        if self.start_time:
            try:
                tz_info = pytz.timezone(get_local_param("time_zone", settings.TIME_ZONE))
                if type(self.start_time) in [int, float]:
                    start_time = arrow.get(self.start_time).to(tz=tz_info).datetime
                else:
                    start_time = arrow.get(self.start_time).replace(tzinfo=tz_info).datetime
                storage_cluster_record_objs = StorageClusterRecord.objects.filter(
                    index_set_id=int(self.index_set_id), created_at__gt=(start_time - datetime.timedelta(hours=1))
                ).exclude(storage_cluster_id=self.storage_cluster_id)
            except Exception as e:  # pylint: disable=broad-except
                logger.exception(f"[_multi_search] parse time error -> e: {e}")

        # 获取search对应的esquery方法
        search_func = self.fetch_esquery_method(method_name="search")

        if not storage_cluster_record_objs:
            try:
                data = search_func(params)
                return data
            except ApiResultError as e:
                raise ApiResultError(_("搜索出错，请检查查询语句是否正确") + f" => {e}", code=e.code, errors=e.errors)

        storage_cluster_ids = {self.storage_cluster_id}

        multi_execute_func = MultiExecuteFunc()

        multi_num = 1

        # 查询多个集群数据时 start 每次从0开始
        params["start"] = 0
        params["size"] = once_size + self.start

        # 获取当前使用的存储集群数据
        multi_execute_func.append(result_key=f"multi_search_{multi_num}", func=search_func, params=params)

        # 获取历史使用的存储集群数据
        for storage_cluster_record_obj in storage_cluster_record_objs:
            if storage_cluster_record_obj.storage_cluster_id not in storage_cluster_ids:
                multi_params = copy.deepcopy(params)
                multi_params["storage_cluster_id"] = storage_cluster_record_obj.storage_cluster_id
                multi_num += 1
                multi_execute_func.append(result_key=f"multi_search_{multi_num}", func=search_func, params=multi_params)
                storage_cluster_ids.add(storage_cluster_record_obj.storage_cluster_id)

        multi_result = multi_execute_func.run()

        # 合并多个集群的检索结果
        merge_result = dict()
        try:
            for _key, _result in multi_result.items():
                if not _result:
                    continue

                if not merge_result:
                    merge_result = _result
                    continue

                # 处理took
                merge_result["took"] = max(_result.get("took", 0), merge_result.get("took", 0))

                # 处理 _shards
                if "_shards" not in merge_result:
                    merge_result["_shards"] = dict()
                for _k, _v in _result.get("_shards", {}).items():
                    if _k not in merge_result["_shards"]:
                        merge_result["_shards"][_k] = 0
                    merge_result["_shards"][_k] += _v

                # 处理 hits
                if "hits" not in merge_result:
                    merge_result["hits"] = {"total": 0, "max_score": None, "hits": []}
                merge_result["hits"]["total"] += _result.get("hits", {}).get("total", 0)
                merge_result["hits"]["hits"].extend(_result.get("hits", {}).get("hits", []))

                # 处理 aggregations
                if "aggregations" not in _result:
                    continue

                if "aggregations" not in merge_result:
                    merge_result["aggregations"] = _result.get("aggregations", {})
                    continue

                for _agg_k, _agg_v in _result.get("aggregations", {}).items():
                    if _agg_k not in merge_result["aggregations"]:
                        merge_result["aggregations"][_agg_k] = _agg_v
                        continue
                    if not isinstance(_agg_v, dict):
                        continue
                    for _agg_v_k, _agg_v_v in _agg_v.items():
                        if _agg_v_k not in merge_result["aggregations"][_agg_k]:
                            merge_result["aggregations"][_agg_k][_agg_v_k] = _agg_v_v
                            continue
                        if isinstance(_agg_v_v, int):
                            merge_result["aggregations"][_agg_k][_agg_v_k] += _agg_v_v
                        elif isinstance(_agg_v_v, list):
                            merge_result["aggregations"][_agg_k][_agg_v_k].extend(_agg_v_v)
                        else:
                            continue

            # 排序分页处理
            if not merge_result:
                return merge_result

            # hits 排序处理
            hits = merge_result.get("hits", {}).get("hits", [])
            if hits:
                sorted_hits = sort_func(data=hits, sort_list=self.sort_list, key_func=lambda x: x["_source"])
                merge_result["hits"]["hits"] = sorted_hits[self.start : (once_size + self.start)]

            aggregations = merge_result.get("aggregations", {})

            # buckets 排序合并处理
            if aggregations:
                for _kk, _vv in aggregations.items():
                    if not isinstance(_vv, dict) or "buckets" not in _vv:
                        continue
                    buckets = _vv.get("buckets", [])
                    if buckets:
                        # 合并
                        buckets_info = dict()
                        for bucket in buckets:
                            _key = bucket["key"]
                            if _key not in buckets_info:
                                buckets_info[_key] = bucket
                                continue
                            buckets_info[_key]["doc_count"] += bucket["doc_count"]
                        sorted_buckets = sorted(list(buckets_info.values()), key=operator.itemgetter("key"))
                        merge_result["aggregations"][_kk]["buckets"] = sorted_buckets
        except Exception as e:
            logger.error(f"[_multi_search] error -> e: {e}")
            raise MultiSearchErrorException()

        return merge_result

    def scroll_search(self):
        """
        日志scroll查询
        """
        # scroll初次查询，性能考虑暂不支持用户透传scroll 默认1m
        self.scroll = SCROLL
        scroll_id = self.search_dict.get("scroll_id")
        if not scroll_id:
            self.is_scroll = True
            return self.search()

        # scroll查询
        try:
            result = BkLogApi.scroll(
                {
                    "indices": self.indices,
                    "scenario_id": self.scenario_id,
                    "storage_cluster_id": self.storage_cluster_id,
                    "scroll": self.scroll,
                    "scroll_id": scroll_id,
                }
            )
        except ApiResultError as e:
            logger.error(f"scroll 查询失败：{e}")
            raise ApiResultError(_("scroll 查询失败"), code=e.code, errors=e.errors)
        _scroll_id = result.get("_scroll_id")
        result = self._deal_query_result(result)
        result.update({"scroll_id": _scroll_id})
        return result

    def _save_history(self, result, search_type):
        # 避免回显尴尬, 检索历史存原始未增强的query_string
        params = {"keyword": self.origin_query_string, "ip_chooser": self.ip_chooser, "addition": self.addition}
        # 全局查询不记录
        if (not self.origin_query_string or self.origin_query_string == "*") and not self.addition:
            return
        self._cache_history(
            username=self.request_username,
            index_set_id=self.index_set_id,
            params=params,
            search_type=search_type,
            search_mode=self.search_mode,
            result=result,
        )

    @cache_five_minute("search_history_{username}_{index_set_id}_{search_type}_{params}_{search_mode}", need_md5=True)
    def _cache_history(self, *, username, index_set_id, params, search_type, search_mode, result):  # noqa
        history_params = copy.deepcopy(params)
        history_params.update({"start_time": self.start_time, "end_time": self.end_time, "time_range": self.time_range})

        # 首页检索历史在decorator记录
        if search_type == "default":
            result.update(
                {
                    "history_obj": {
                        "params": history_params,
                        "index_set_id": self.index_set_id,
                        "search_type": search_type,
                        "search_mode": search_mode,
                        "from_favorite_id": self.from_favorite_id,
                    }
                }
            )
        else:
            UserIndexSetSearchHistory.objects.create(
                index_set_id=self.index_set_id,
                params=history_params,
                search_type=search_type,
                search_mode=search_mode,
                from_favorite_id=self.from_favorite_id,
            )

    def _can_scroll(self, result) -> bool:
        return (
            self.scenario_id != Scenario.BKDATA
            and self.is_scroll
            and result["hits"]["total"] > MAX_RESULT_WINDOW
            and self.size > MAX_RESULT_WINDOW
        )

    def _scroll(self, search_result):
        scroll_result = copy.deepcopy(search_result)
        scroll_size = len(scroll_result["hits"]["hits"])
        result_size = len(search_result["hits"]["hits"])

        # 判断是否继续查询：scroll_result["hits"]["hits"] == 10000 & 查询doc数量不足size
        while scroll_size == MAX_RESULT_WINDOW and result_size < self.size:
            _scroll_id = scroll_result["_scroll_id"]
            scroll_result = BkLogApi.scroll(
                {
                    "indices": self.indices,
                    "scenario_id": self.scenario_id,
                    "storage_cluster_id": self.storage_cluster_id,
                    "scroll": self.scroll,
                    "scroll_id": _scroll_id,
                }
            )

            scroll_size = len(scroll_result["hits"]["hits"])
            less_size = self.size - result_size
            if less_size < scroll_size:
                search_result["hits"]["hits"].extend(scroll_result["hits"]["hits"][:less_size])
            else:
                search_result["hits"]["hits"].extend(scroll_result["hits"]["hits"])
            result_size = len(search_result["hits"]["hits"])
            search_result["hits"]["total"] = scroll_result["hits"]["total"]

        return search_result

    def pre_get_result(self, sorted_fields: list, size: int):
        """
        pre_get_result
        @param sorted_fields:
        @param size:
        @return:
        """
        # 获取search对应的esquery方法
        search_func = self.fetch_esquery_method(method_name="search")
        if self.scenario_id == Scenario.ES:
            result = search_func(
                {
                    "indices": self.indices,
                    "scenario_id": self.scenario_id,
                    "storage_cluster_id": self.storage_cluster_id,
                    "start_time": self.start_time,
                    "end_time": self.end_time,
                    "query_string": self.query_string,
                    "filter": self.filter,
                    "sort_list": self.sort_list,
                    "start": self.start,
                    "size": size,
                    "aggs": self.aggs,
                    "highlight": self.highlight,
                    "time_zone": self.time_zone,
                    "time_range": self.time_range,
                    "use_time_range": self.use_time_range,
                    "time_field": self.time_field,
                    "time_field_type": self.time_field_type,
                    "time_field_unit": self.time_field_unit,
                    "scroll": SCROLL,
                    "collapse": self.collapse,
                },
                data_api_retry_cls=DataApiRetryClass.create_retry_obj(
                    exceptions=[BaseException],
                    stop_max_attempt_number=MAX_EXPORT_REQUEST_RETRY,
                ),
            )
            return result

        result = search_func(
            {
                "indices": self.indices,
                "scenario_id": self.scenario_id,
                "storage_cluster_id": self.storage_cluster_id,
                "start_time": self.start_time,
                "end_time": self.end_time,
                "query_string": self.query_string,
                "filter": self.filter,
                "sort_list": sorted_fields,
                "start": self.start,
                "size": size,
                "aggs": self.aggs,
                "highlight": self.highlight,
                "time_zone": self.time_zone,
                "time_range": self.time_range,
                "time_field": self.time_field,
                "use_time_range": self.use_time_range,
                "time_field_type": self.time_field_type,
                "time_field_unit": self.time_field_unit,
                "scroll": None,
                "collapse": self.collapse,
            },
            data_api_retry_cls=DataApiRetryClass.create_retry_obj(
                exceptions=[BaseException], stop_max_attempt_number=MAX_EXPORT_REQUEST_RETRY
            ),
        )
        return result

    def search_after_result(self, search_result, sorted_fields):
        """
        search_after_result
        @param search_result:
        @param sorted_fields:
        @return:
        """
        # 获取search对应的esquery方法
        search_func = self.fetch_esquery_method(method_name="search")
        search_after_size = len(search_result["hits"]["hits"])
        result_size = search_after_size
        max_result_window = self.index_set_obj.result_window
        while search_after_size == max_result_window and result_size < max(
            self.index_set_obj.max_async_count, MAX_ASYNC_COUNT
        ):
            search_after = []
            for sorted_field in sorted_fields:
                search_after.append(search_result["hits"]["hits"][-1]["_source"].get(sorted_field[0]))
            search_result = search_func(
                {
                    "indices": self.indices,
                    "scenario_id": self.scenario_id,
                    "storage_cluster_id": self.storage_cluster_id,
                    "start_time": self.start_time,
                    "end_time": self.end_time,
                    "query_string": self.query_string,
                    "filter": self.filter,
                    "sort_list": sorted_fields,
                    "start": self.start,
                    "size": max_result_window,
                    "aggs": self.aggs,
                    "highlight": self.highlight,
                    "time_zone": self.time_zone,
                    "time_range": self.time_range,
                    "use_time_range": self.use_time_range,
                    "time_field": self.time_field,
                    "time_field_type": self.time_field_type,
                    "time_field_unit": self.time_field_unit,
                    "scroll": self.scroll,
                    "collapse": self.collapse,
                    "search_after": search_after,
                    "track_total_hits": False,
                },
                data_api_retry_cls=DataApiRetryClass.create_retry_obj(
                    exceptions=[BaseException], stop_max_attempt_number=MAX_EXPORT_REQUEST_RETRY
                ),
            )

            search_after_size = len(search_result["hits"]["hits"])
            result_size += search_after_size
            yield self._deal_query_result(search_result)

    def scroll_result(self, scroll_result):
        """
        scroll_result
        @param scroll_result:
        @return:
        """
        # 获取scroll对应的esquery方法
        scroll_func = self.fetch_esquery_method(method_name="scroll")
        scroll_size = len(scroll_result["hits"]["hits"])
        result_size = scroll_size
        max_result_window = self.index_set_obj.result_window
        while scroll_size == max_result_window and result_size < max(
            self.index_set_obj.max_async_count, MAX_ASYNC_COUNT
        ):
            _scroll_id = scroll_result["_scroll_id"]
            scroll_result = scroll_func(
                {
                    "indices": self.indices,
                    "scenario_id": self.scenario_id,
                    "storage_cluster_id": self.storage_cluster_id,
                    "scroll": SCROLL,
                    "scroll_id": _scroll_id,
                },
                data_api_retry_cls=DataApiRetryClass.create_retry_obj(
                    exceptions=[BaseException], stop_max_attempt_number=MAX_EXPORT_REQUEST_RETRY
                ),
            )
            scroll_size = len(scroll_result["hits"]["hits"])
            result_size += scroll_size
            yield self._deal_query_result(scroll_result)

<<<<<<< HEAD
    def multi_get_slice_data(self, pre_file_name, export_file_type):
        collector_config = CollectorConfig.objects.filter(index_set_id=self.index_set_id).first()
        slice_max = (
            collector_config.storage_shards_nums
            if collector_config and collector_config.storage_shards_nums < MAX_QUICK_EXPORT_ASYNC_SLICE_COUNT
            else MAX_QUICK_EXPORT_ASYNC_SLICE_COUNT
        )
        multi_execute_func = MultiExecuteFunc(max_workers=slice_max)
=======
    def multi_get_slice_data(self, pre_file_name, export_file_type, sort_list):
        collector_config = CollectorConfig.objects.filter(index_set_id=self.index_set_id).first()
        if collector_config:
            slice_max = collector_config.storage_shards_nums
        else:
            slice_max = 3
        multi_execute_func = MultiExecuteFunc(max_workers=3)
>>>>>>> 4464874a
        for idx in range(slice_max):
            body = {
                "slice_id": idx,
                "slice_max": slice_max,
                "file_name": f"{pre_file_name}_slice_{idx}",
                "export_file_type": export_file_type,
<<<<<<< HEAD
=======
                "sort_list": sort_list,
>>>>>>> 4464874a
            }
            multi_execute_func.append(result_key=idx, func=self.get_slice_data, params=body, multi_func_params=True)
        result = multi_execute_func.run(return_exception=True)
        return list(result.values())

<<<<<<< HEAD
    def get_slice_data(self, slice_id: int, slice_max: int, file_name: str, export_file_type: str):
=======
    def get_slice_data(self, slice_id: int, slice_max: int, file_name: str, export_file_type: str, sort_list: list):
>>>>>>> 4464874a
        """
        get_slice_data
        @param slice_id:
        @param slice_max:
        @param file_name:
        @param export_file_type:
<<<<<<< HEAD
        @return:
        """
        result = self.slice_pre_get_result(size=MAX_RESULT_WINDOW, slice_id=slice_id, slice_max=slice_max)
=======
        @param sort_list:
        @return:
        """
        result = self.slice_pre_get_result(
            sorted_fields=sort_list, size=MAX_RESULT_WINDOW, slice_id=slice_id, slice_max=slice_max
        )
>>>>>>> 4464874a
        generate_result = self.sliced_scroll_result(result)

        # 文件路径
        file_path = f"{ASYNC_DIR}/{file_name}.{export_file_type}"

        def content_generator():
            for item in result.get("hits", {}).get("hits", []):
                yield item
            for res in generate_result:
                origin_result_list = res.get("hits", {}).get("hits", [])
                for item in origin_result_list:
                    yield item

        with open(file_path, "a+", encoding="utf-8") as f:
            for content in content_generator():
                f.write("%s\n" % ujson.dumps(content, ensure_ascii=False))
<<<<<<< HEAD
        return file_path
=======
        return (file_path,)
>>>>>>> 4464874a

    def slice_pre_get_result(self, size: int, slice_id: int, slice_max: int):
        """
        slice_pre_get_result
        @param size:
        @param slice_id:
        @param slice_max:
        @return:
        """
        # 获取search对应的esquery方法
        search_func = self.fetch_esquery_method(method_name="search")
        result = search_func(
            {
                "indices": self.indices,
                "scenario_id": self.scenario_id,
                "storage_cluster_id": self.storage_cluster_id,
                "start_time": self.start_time,
                "end_time": self.end_time,
                "query_string": self.query_string,
                "filter": self.filter,
                "start": self.start,
                "size": size,
                "aggs": self.aggs,
                "highlight": self.highlight,
                "time_zone": self.time_zone,
                "time_range": self.time_range,
                "time_field": self.time_field,
                "use_time_range": self.use_time_range,
                "time_field_type": self.time_field_type,
                "time_field_unit": self.time_field_unit,
                "scroll": SCROLL,
                "collapse": self.collapse,
                "slice_search": True,
                "slice_id": slice_id,
                "slice_max": slice_max,
            },
            data_api_retry_cls=DataApiRetryClass.create_retry_obj(
                exceptions=[BaseException], stop_max_attempt_number=MAX_EXPORT_REQUEST_RETRY
            ),
        )
        return result

    def sliced_scroll_result(self, scroll_result):
        """
        sliced_scroll_result
        @param scroll_result:
        @return:
        """
<<<<<<< HEAD
        # 获取scroll对应的esquery方法
        scroll_func = self.fetch_esquery_method(method_name="scroll")
        scroll_size = len(scroll_result["hits"]["hits"])
        result_size = scroll_size
        while scroll_size == MAX_RESULT_WINDOW and result_size < MAX_QUICK_EXPORT_ASYNC_COUNT:
=======
        # 记录第一次取出来的数据长度
        scroll_size = len(scroll_result["hits"]["hits"])
        # 判断是否还有数据未取出
        while scroll_size == MAX_RESULT_WINDOW:
>>>>>>> 4464874a
            _scroll_id = scroll_result["_scroll_id"]
            scroll_result = scroll_func(
                {
                    "indices": self.indices,
                    "scenario_id": self.scenario_id,
                    "storage_cluster_id": self.storage_cluster_id,
                    "scroll": SCROLL,
                    "scroll_id": _scroll_id,
                },
                data_api_retry_cls=DataApiRetryClass.create_retry_obj(
                    exceptions=[BaseException], stop_max_attempt_number=MAX_EXPORT_REQUEST_RETRY
                ),
            )
            scroll_size = len(scroll_result["hits"]["hits"])
<<<<<<< HEAD
            result_size += scroll_size
=======
>>>>>>> 4464874a
            yield scroll_result

    @staticmethod
    def get_bcs_manage_url(cluster_id, container_id):
        """
        get_bcs_manage_url
        @param cluster_id:
        @param container_id:
        @return:
        """
        bcs_cluster_info = BcsApi.get_cluster_by_cluster_id({"cluster_id": cluster_id.upper()})
        space = Space.objects.filter(space_code=bcs_cluster_info["projectID"]).first()
        project_code = ""
        if space:
            project_code = space.space_id
        url = (
            settings.BCS_WEB_CONSOLE_DOMAIN
            + "/bcsapi/v4/webconsole/projects/{project_code}/clusters/{cluster_id}/?container_id={container_id}".format(
                project_code=project_code,
                cluster_id=cluster_id.upper(),
                container_id=container_id,
            )
        )
        return url

    @staticmethod
    def _get_cache_key(basic_key, params):
        cache_str = "{basic_key}_{params}".format(basic_key=basic_key, params=json.dumps(params))
        hash_md5 = hashlib.new("md5")
        hash_md5.update(cache_str.encode("utf-8"))
        cache_key = hash_md5.hexdigest()
        return cache_key

    @staticmethod
    def search_option_history(space_uid: str, index_set_type: str = IndexSetType.SINGLE.value):
        """
        用户检索选项历史记录
        """
        username = get_request_external_username() or get_request_username()

        # 找出用户指定索引集类型下所有记录
        history_objs = UserIndexSetSearchHistory.objects.filter(
            created_by=username, index_set_type=index_set_type
        ).order_by("-created_at")

        # 过滤出当前空间下的记录
        if index_set_type == IndexSetType.SINGLE.value:
            index_set_id_all = list(set(history_objs.values_list("index_set_id", flat=True)))
        else:
            index_set_id_all = list()
            for obj in history_objs:
                index_set_id_all.extend(obj.index_set_ids)

        if not index_set_id_all:
            return []
        from apps.log_search.handlers.index_set import IndexSetHandler

        # 获取当前空间关联空间的索引集
        space_uids = IndexSetHandler.get_all_related_space_uids(space_uid)
        index_set_objs = LogIndexSet.objects.filter(index_set_id__in=index_set_id_all, space_uid__in=space_uids).values(
            "index_set_id", "index_set_name"
        )

        effect_index_set_mapping = {obj["index_set_id"]: obj["index_set_name"] for obj in index_set_objs}

        if not effect_index_set_mapping:
            return []

        ret = list()

        option_set = set()

        for obj in history_objs:
            # 最多只返回10条记录
            if len(ret) >= SEARCH_OPTION_HISTORY_NUM:
                break

            info = model_to_dict(obj)
            if obj.index_set_type == IndexSetType.SINGLE.value:
                if obj.index_set_id not in effect_index_set_mapping or obj.index_set_id in option_set:
                    continue
                info["index_set_name"] = effect_index_set_mapping[obj.index_set_id]
                ret.append(info)
                option_set.add(info["index_set_id"])
            else:
                if obj.index_set_ids[0] not in effect_index_set_mapping or tuple(obj.index_set_ids) in option_set:
                    continue
                info["index_set_names"] = [
                    effect_index_set_mapping.get(index_set_id) for index_set_id in obj.index_set_ids
                ]
                ret.append(info)
                option_set.add(tuple(info["index_set_ids"]))

        return ret

    @staticmethod
    def search_option_history_delete(
        space_uid: str, history_id: int = None, index_set_type: str = IndexSetType.SINGLE.value, is_delete_all=False
    ):
        """删除用户检索选项历史记录"""
        if not is_delete_all:
            obj = UserIndexSetSearchHistory.objects.filter(pk=int(history_id)).first()

            if not obj:
                raise UserIndexSetSearchHistoryNotExistException()

            delete_params = {
                "created_by": obj.created_by,
                "index_set_type": obj.index_set_type,
            }

            if obj.index_set_type == IndexSetType.SINGLE.value:
                delete_params.update({"index_set_id": obj.index_set_id})
            else:
                delete_params.update({"index_set_ids": obj.index_set_ids})

            return UserIndexSetSearchHistory.objects.filter(**delete_params).delete()
        else:
            username = get_request_external_username() or get_request_username()

            history_objs = UserIndexSetSearchHistory.objects.filter(created_by=username, index_set_type=index_set_type)

            if index_set_type == IndexSetType.SINGLE.value:
                index_set_id_all = list(set(history_objs.values_list("index_set_id", flat=True)))
            else:
                index_set_id_all = list()
                for obj in history_objs:
                    index_set_ids = obj.index_set_ids or []
                    index_set_id_all.extend(index_set_ids)
                index_set_id_all = list(set(index_set_id_all))

            effect_index_set_ids = list(
                LogIndexSet.objects.filter(index_set_id__in=index_set_id_all, space_uid=space_uid).values_list(
                    "index_set_id", flat=True
                )
            )

            delete_history_ids = set()
            for obj in history_objs:
                obj_index_set_type = obj.index_set_type or IndexSetType.SINGLE.value
                if obj_index_set_type == IndexSetType.SINGLE.value:
                    check_id = obj.index_set_id or 0
                else:
                    check_id = obj.index_set_ids[0] if obj.index_set_ids else 0

                if check_id and check_id in effect_index_set_ids:
                    delete_history_ids.add(obj.pk)

            return UserIndexSetSearchHistory.objects.filter(pk__in=delete_history_ids).delete()

    @staticmethod
    def search_history(index_set_id=None, index_set_ids=None, is_union_search=False, **kwargs):
        """
        search_history
        @param index_set_id:
        @param is_union_search:
        @param index_set_ids:
        @param kwargs:
        @return:
        """
        # 外部用户获取搜索历史的时候, 用external_username
        username = get_request_external_username() or get_request_username()

        if not is_union_search:
            if index_set_id:
                history_obj = (
                    UserIndexSetSearchHistory.objects.filter(
                        is_deleted=False,
                        created_by=username,
                        index_set_id=index_set_id,
                        search_type="default",
                        index_set_type=IndexSetType.SINGLE.value,
                    )
                    .order_by("-rank", "-created_at")[:10]
                    .values("id", "params", "search_mode")
                )
            else:
                history_obj = (
                    UserIndexSetSearchHistory.objects.filter(
                        is_deleted=False,
                        search_type="default",
                        created_at__range=[kwargs["start_time"], kwargs["end_time"]],
                        index_set_type=IndexSetType.SINGLE.value,
                    )
                    .order_by("created_by", "-created_at")
                    .values("id", "params", "search_mode", "created_by", "created_at")
                )
        else:
            history_obj = (
                UserIndexSetSearchHistory.objects.filter(
                    is_deleted=False,
                    search_type="default",
                    index_set_ids=index_set_ids,
                    index_set_type=IndexSetType.UNION.value,
                )
                .order_by("-rank", "-created_at")[:10]
                .values("id", "params", "search_mode", "created_by", "created_at")
            )
        history_obj = SearchHandler._deal_repeat_history(history_obj)
        return_data = []
        for _history in history_obj:
            return_data.append(SearchHandler._build_query_string(_history))
        return return_data

    @staticmethod
    def _build_query_string(history):
        history["query_string"] = generate_query_string(history["params"])
        return history

    @staticmethod
    def _deal_repeat_history(history_obj):
        not_repeat_history: list = []

        def _eq_history(op1, op2):
            op1_params: dict = op1["params"]
            op2_params: dict = op2["params"]
            if op1_params["keyword"] != op2_params["keyword"]:
                return False
            if op1_params["addition"] != op2_params["addition"]:
                return False
            ip_chooser_op1: dict = op1_params.get("ip_chooser", {})
            ip_chooser_op2: dict = op2_params.get("ip_chooser", {})

            if ip_chooser_op1.keys() != ip_chooser_op2.keys():
                return False

            for k in ip_chooser_op1:
                if ip_chooser_op1[k] != ip_chooser_op2[k]:
                    return False

            return True

        def _not_repeat(history):
            for _not_repeat_history in not_repeat_history:
                if _eq_history(_not_repeat_history, history):
                    return
            not_repeat_history.append(history)

        # 使用 iterator() 逐行处理记录
        for _history_obj in history_obj.iterator():
            _not_repeat(_history_obj)
            if len(not_repeat_history) >= 10:
                break
        return not_repeat_history

    @staticmethod
    def user_search_history(start_time, end_time):
        history_obj = (
            UserIndexSetSearchHistory.objects.filter(
                is_deleted=False,
                search_type="default",
                created_at__range=[start_time, end_time],
            )
            .order_by("created_by", "-created_at")
            .values("id", "index_set_id", "duration", "created_by", "created_at")
        )

        # 获取索引集所在的bk_biz_id
        index_sets = array_group(LogIndexSet.get_index_set(show_indices=False), "index_set_id", group=True)
        return_data = []
        for _history in history_obj:
            if _history["index_set_id"] not in index_sets:
                continue
            _history["bk_biz_id"] = index_sets[_history["index_set_id"]]["bk_biz_id"]
            return_data.append(_history)
        return return_data

    def verify_sort_list_item(self, sort_list):
        # field_result, _ = self._get_all_fields_by_index_id()
        mapping_handlers = MappingHandlers(
            self.origin_indices,
            self.index_set_id,
            self.origin_scenario_id,
            self.storage_cluster_id,
            self.time_field,
            self.search_dict.get("bk_biz_id"),
        )
        field_result, _ = mapping_handlers.get_all_fields_by_index_id()
        field_dict = dict()
        for _field in field_result:
            field_dict[_field["field_name"]] = _field["es_doc_values"]

        for _item in sort_list:
            field, *_ = _item
            item_doc_value = field_dict.get(field)
            if not item_doc_value:
                raise BaseSearchSortListException(BaseSearchSortListException.MESSAGE.format(sort_item=field))

    def search_context(self):
        if self.scenario_id == Scenario.ES and not (self.index_set_obj.target_fields or self.index_set_obj.sort_fields):
            return {"total": 0, "took": 0, "list": []}

        context_indice = IndicesOptimizerContextTail(
            self.indices, self.scenario_id, dtEventTimeStamp=self.dtEventTimeStamp, search_type_tag="context"
        ).index

        record_obj = StorageClusterRecord.objects.none()

        if self.dtEventTimeStamp:
            try:
                timestamp_datetime = arrow.get(int(self.dtEventTimeStamp) / 1000)
            except Exception:  # pylint: disable=broad-except
                # 如果不是时间戳，那有可能就是纳秒格式 2024-04-09T09:26:57.123456789Z
                timestamp_datetime = arrow.get(self.dtEventTimeStamp)

            record_obj = (
                StorageClusterRecord.objects.filter(
                    index_set_id=int(self.index_set_id), created_at__gt=timestamp_datetime.datetime
                )
                .order_by("created_at")
                .first()
            )

        dsl_params_base = {"indices": context_indice, "scenario_id": self.scenario_id}

        if self.scenario_id == Scenario.ES:
            # 第三方ES必须带上storage_cluster_id
            dsl_params_base.update({"storage_cluster_id": self.index_set_obj.storage_cluster_id})

        if record_obj:
            dsl_params_base.update({"storage_cluster_id": record_obj.storage_cluster_id})

        # 获取dsl对应的esquery方法
        dsl_func = self.fetch_esquery_method(method_name="dsl")

        if self.zero:
            # up
            body: dict = self._get_context_body("-")
            dsl_params_up = copy.deepcopy(dsl_params_base)
            dsl_params_up.update({"body": body})
            result_up: dict = dsl_func(dsl_params_up)
            result_up: dict = self._deal_query_result(result_up)
            result_up.update(
                {
                    "list": list(reversed(result_up.get("list"))),
                    "origin_log_list": list(reversed(result_up.get("origin_log_list"))),
                }
            )

            # down
            body: dict = self._get_context_body("+")

            dsl_params_down = copy.deepcopy(dsl_params_base)
            dsl_params_down.update({"body": body})
            result_down: Dict = dsl_func(dsl_params_down)

            result_down: dict = self._deal_query_result(result_down)
            result_down.update({"list": result_down.get("list"), "origin_log_list": result_down.get("origin_log_list")})
            total = result_up["total"] + result_down["total"]
            took = result_up["took"] + result_down["took"]
            new_list = result_up["list"] + result_down["list"]
            origin_log_list = result_up["origin_log_list"] + result_down["origin_log_list"]
            target_fields = self.index_set_obj.target_fields if self.index_set_obj else []
            sort_fields = self.index_set_obj.sort_fields if self.index_set_obj else []
            if sort_fields:
                analyze_result_dict: dict = self._analyze_context_result(
                    new_list, target_fields=target_fields, sort_fields=sort_fields
                )
            else:
                analyze_result_dict: dict = self._analyze_context_result(
                    new_list, mark_gseindex=self.gseindex, mark_gseIndex=self.gseIndex
                )
            zero_index: int = analyze_result_dict.get("zero_index", -1)
            count_start: int = analyze_result_dict.get("count_start", -1)

            new_list = self._analyze_empty_log(new_list)
            origin_log_list = self._analyze_empty_log(origin_log_list)
            return {
                "total": total,
                "took": took,
                "list": new_list,
                "origin_log_list": origin_log_list,
                "zero_index": zero_index,
                "count_start": count_start,
                "dsl": json.dumps(body),
            }
        if self.start < 0:
            body: Dict = self._get_context_body("-")

            dsl_params_up = copy.deepcopy(dsl_params_base)
            dsl_params_up.update({"body": body})
            result_up = dsl_func(dsl_params_up)

            result_up: dict = self._deal_query_result(result_up)
            result_up.update(
                {
                    "list": list(reversed(result_up.get("list"))),
                    "origin_log_list": list(reversed(result_up.get("origin_log_list"))),
                }
            )
            result_up.update(
                {
                    "list": self._analyze_empty_log(result_up.get("list")),
                    "origin_log_list": self._analyze_empty_log(result_up.get("origin_log_list")),
                }
            )
            return result_up
        if self.start > 0:
            body: Dict = self._get_context_body("+")

            dsl_params_down = copy.deepcopy(dsl_params_base)
            dsl_params_down.update({"body": body})
            result_down = dsl_func(dsl_params_down)

            result_down = self._deal_query_result(result_down)
            result_down.update({"list": result_down.get("list"), "origin_log_list": result_down.get("origin_log_list")})
            result_down.update(
                {
                    "list": self._analyze_empty_log(result_down.get("list")),
                    "origin_log_list": self._analyze_empty_log(result_down.get("origin_log_list")),
                }
            )
            return result_down

        return {"list": []}

    def _get_context_body(self, order):
        target_fields = self.index_set_obj.target_fields
        sort_fields = self.index_set_obj.sort_fields

        if sort_fields:
            return DslCreateSearchContextBodyCustomField(
                size=self.size,
                start=self.start,
                order=order,
                target_fields=target_fields,
                sort_fields=sort_fields,
                params=self.search_dict,
            ).body

        elif self.scenario_id == Scenario.BKDATA:
            return DslCreateSearchContextBodyScenarioBkData(
                size=self.size,
                start=self.start,
                gse_index=self.gseindex,
                iteration_idx=self._iteration_idx,
                dt_event_time_stamp=self.dtEventTimeStamp,
                path=self.path,
                ip=self.ip,
                bk_host_id=self.bk_host_id,
                container_id=self.container_id,
                logfile=self.logfile,
                order=order,
                sort_list=["dtEventTimeStamp", "gseindex", "_iteration_idx"],
            ).body

        elif self.scenario_id == Scenario.LOG:
            return DslCreateSearchContextBodyScenarioLog(
                size=self.size,
                start=self.start,
                gse_index=self.gseIndex,
                iteration_index=self.iterationIndex,
                dt_event_time_stamp=self.dtEventTimeStamp,
                path=self.path,
                server_ip=self.serverIp,
                bk_host_id=self.bk_host_id,
                container_id=self.container_id,
                logfile=self.logfile,
                order=order,
                sort_list=["dtEventTimeStamp", "gseIndex", "iterationIndex"],
            ).body

        return {}

    def search_tail_f(self):
        tail_indice = IndicesOptimizerContextTail(
            self.indices, self.scenario_id, dtEventTimeStamp=self.dtEventTimeStamp, search_type_tag="tail"
        ).index
        if self.scenario_id not in [Scenario.BKDATA, Scenario.LOG, Scenario.ES]:
            return {"total": 0, "took": 0, "list": []}
        else:
            body: Dict = {}

            target_fields = self.index_set_obj.target_fields if self.index_set_obj else []
            sort_fields = self.index_set_obj.sort_fields if self.index_set_obj else []

            if sort_fields:
                body: Dict = DslCreateSearchTailBodyCustomField(
                    start=self.start,
                    size=self.size,
                    zero=self.zero,
                    time_field=self.time_field,
                    target_fields=target_fields,
                    sort_fields=sort_fields,
                    params=self.search_dict,
                ).body

            elif self.scenario_id == Scenario.BKDATA:
                body: Dict = DslCreateSearchTailBodyScenarioBkData(
                    sort_list=["dtEventTimeStamp", "gseindex", "_iteration_idx"],
                    size=self.size,
                    start=self.start,
                    gseindex=self.gseindex,
                    path=self.path,
                    ip=self.ip,
                    bk_host_id=self.bk_host_id,
                    container_id=self.container_id,
                    logfile=self.logfile,
                    zero=self.zero,
                ).body
            elif self.scenario_id == Scenario.LOG:
                body: Dict = DslCreateSearchTailBodyScenarioLog(
                    sort_list=["dtEventTimeStamp", "gseIndex", "iterationIndex"],
                    size=self.size,
                    start=self.start,
                    gseIndex=self.gseIndex,
                    path=self.path,
                    bk_host_id=self.bk_host_id,
                    serverIp=self.serverIp,
                    container_id=self.container_id,
                    logfile=self.logfile,
                    zero=self.zero,
                ).body

            dsl_params = {"indices": tail_indice, "scenario_id": self.scenario_id, "body": body}

            if self.scenario_id == Scenario.ES:
                # 第三方ES必须带上storage_cluster_id
                dsl_params.update({"storage_cluster_id": self.index_set_obj.storage_cluster_id})

            result = BkLogApi.dsl(dsl_params)

            result: dict = self._deal_query_result(result)
            if self.zero:
                result.update(
                    {
                        "list": list(reversed(result.get("list"))),
                        "origin_log_list": list(reversed(result.get("origin_log_list"))),
                    }
                )
            result.update(
                {
                    "list": self._analyze_empty_log(result.get("list")),
                    "origin_log_list": self._analyze_empty_log(result.get("origin_log_list")),
                }
            )
            return result

    def _init_indices_str(self, index_set_id: int) -> str:
        tmp_index_obj: LogIndexSet = LogIndexSet.objects.filter(index_set_id=index_set_id).first()
        if tmp_index_obj:
            self.index_set_name = tmp_index_obj.index_set_name
            self.index_set_obj = tmp_index_obj
            self.scenario_id = tmp_index_obj.scenario_id
            self.storage_cluster_id = tmp_index_obj.storage_cluster_id

            index_set_data_obj_list: list = tmp_index_obj.get_indexes(has_applied=True)
            if len(index_set_data_obj_list) > 0:
                index_list: list = [x.get("result_table_id", None) for x in index_set_data_obj_list]
            else:
                raise BaseSearchIndexSetDataDoseNotExists(
                    BaseSearchIndexSetDataDoseNotExists.MESSAGE.format(
                        index_set_id=str(index_set_id) + "_" + tmp_index_obj.index_set_name
                    )
                )
            self.origin_indices = ",".join(index_list)
            self.origin_scenario_id = tmp_index_obj.scenario_id
            for addition in self.search_dict.get("addition", []):
                # 查询条件中包含__dist_xx  则查询聚类结果表：xxx_bklog_xxx_clustered
                if addition.get("field", "").startswith("__dist"):
                    clustering_config = ClusteringConfig.get_by_index_set_id(
                        index_set_id=index_set_id, raise_exception=False
                    )
                    if clustering_config and clustering_config.clustered_rt:
                        # 如果是查询bkbase端的表，即场景需要对应改为bkdata
                        self.scenario_id = Scenario.BKDATA
                        self.using_clustering_proxy = True
                        return clustering_config.clustered_rt
            return self.origin_indices
        raise BaseSearchIndexSetException(BaseSearchIndexSetException.MESSAGE.format(index_set_id=index_set_id))

    @staticmethod
    def init_time_field(index_set_id: int, scenario_id: str = None) -> tuple:
        if not scenario_id:
            scenario_id = LogIndexSet.objects.filter(index_set_id=index_set_id).first().scenario_id
        # get timestamp field
        if scenario_id in [Scenario.BKDATA, Scenario.LOG]:
            return "dtEventTimeStamp", TimeFieldTypeEnum.DATE.value, TimeFieldUnitEnum.SECOND.value
        else:
            log_index_set_obj = LogIndexSet.objects.filter(index_set_id=index_set_id).first()
            time_field = log_index_set_obj.time_field
            time_field_type = log_index_set_obj.time_field_type
            time_field_unit = log_index_set_obj.time_field_unit
            if time_field:
                return time_field, time_field_type, time_field_unit
            index_set_obj: LogIndexSetData = LogIndexSetData.objects.filter(index_set_id=index_set_id).first()
            if not index_set_obj:
                raise BaseSearchIndexSetException(BaseSearchIndexSetException.MESSAGE.format(index_set_id=index_set_id))
            time_field = index_set_obj.time_field
            return time_field, TimeFieldTypeEnum.DATE.value, TimeFieldUnitEnum.SECOND.value

    def _init_sort(self) -> list:
        if self.only_for_agg:
            # 仅聚合时无需排序
            return []

        index_set_id = self.search_dict.get("index_set_id")
        # 获取用户对sort的排序需求
        sort_list: List = self.search_dict.get("sort_list", [])
        is_union_search = self.search_dict.get("is_union_search", False)

        if sort_list:
            return sort_list

        # 用户已设置排序规则  （联合检索时不使用用户在单个索引集上设置的排序规则）
        scope = self.search_dict.get("search_type", "default")
        if not is_union_search:
            config_obj = UserIndexSetFieldsConfig.get_config(
                index_set_id=index_set_id, username=self.request_username, scope=scope
            )
            if config_obj:
                sort_list = config_obj.sort_list
                if sort_list:
                    return sort_list
        # 安全措施, 用户未设置排序规则，且未创建默认配置时, 使用默认排序规则
        from apps.log_search.handlers.search.mapping_handlers import MappingHandlers

        return MappingHandlers.get_default_sort_list(
            index_set_id=index_set_id,
            scenario_id=self.scenario_id,
            scope=scope,
            default_sort_tag=self.search_dict.get("default_sort_tag", False),
        )

    @property
    def filter(self) -> list:
        # 当filter被访问时，如果还没有被初始化，则调用_init_filter()进行初始化
        if self._filter is None:
            self._filter = self._init_filter()
        return self._filter

    @property
    def mapping_handlers(self) -> MappingHandlers:
        if self._mapping_handlers is None:
            self._mapping_handlers = MappingHandlers(
                index_set_id=self.index_set_id,
                indices=self.origin_indices,
                scenario_id=self.origin_scenario_id,
                storage_cluster_id=self.storage_cluster_id,
                bk_biz_id=self.search_dict.get("bk_biz_id"),
                only_search=True,
            )
        return self._mapping_handlers

    @property
    def final_fields_list(self) -> list:
        if self._final_fields_list is None:
            # 获取各个字段类型
            self._final_fields_list, __ = self.mapping_handlers.get_all_fields_by_index_id()
        return self._final_fields_list

    # 过滤filter
    def _init_filter(self):
        field_type_map = {i["field_name"]: i["field_type"] for i in self.final_fields_list}
        # 如果历史索引不包含bk_host_id, 则不需要进行bk_host_id的过滤
        include_bk_host_id = "bk_host_id" in field_type_map.keys() and settings.ENABLE_DHCP
        new_attrs: dict = self._combine_addition_ip_chooser(
            attrs=self.search_dict, include_bk_host_id=include_bk_host_id
        )
        filter_list: list = new_attrs.get("addition", [])
        new_filter_list: list = []
        for item in filter_list:
            field: str = item.get("key") if item.get("key") else item.get("field")
            # 全文检索key & 存量query_string转换
            if field in ["*", "__query_string__"]:
                value = item.get("value", [])
                value_list = value if isinstance(value, list) else value.split(",")
                new_value_list = []
                for value in value_list:
                    if field == "*":
                        value = "\"" + value.replace('"', '\\"') + "\""
                    if value:
                        new_value_list.append(value)
                if new_value_list:
                    new_query_string = " OR ".join(new_value_list)
                    if field == "*" and self.query_string != "*":
                        self.query_string = self.query_string + " AND (" + new_query_string + ")"
                    else:
                        self.query_string = new_query_string
                continue

            _type = "field"
            if self.mapping_handlers.is_nested_field(field):
                _type = FieldDataTypeEnum.NESTED.value
            value = item.get("value")
            # value 校验逻辑
            value_type = field_type_map.get(field)
            value_list = value.split(",") if isinstance(value, str) else value
            if value_type in CHECK_FIELD_LIST and value_list:
                for _v in value_list:
                    max_value = CHECK_FIELD_MAX_VALUE_MAPPING.get(value_type, 0)
                    min_value = CHECK_FIELD_MIN_VALUE_MAPPING.get(value_type, 0)
                    try:
                        if max_value and min_value and (int(_v) > max_value or int(_v) < min_value):
                            raise IntegerMaxErrorException(IntegerMaxErrorException.MESSAGE.format(num=_v))
                    except IntegerErrorException as e:
                        raise IntegerErrorException(
                            IntegerErrorException.MESSAGE.format(num=_v), code=e.code, errors=e.errors
                        )

            operator: str = item.get("method") if item.get("method") else item.get("operator")
            condition: str = item.get("condition", "and")

            if operator in [OperatorEnum.EXISTS["operator"], OperatorEnum.NOT_EXISTS["operator"]]:
                new_filter_list.append(
                    {"field": field, "value": "0", "operator": operator, "condition": condition, "type": _type}
                )

            # 此处对于前端传递filter为空字符串需要放行
            if (not field or not value or not operator) and not isinstance(value, str):
                continue

            new_filter_list.append(
                {"field": field, "value": value, "operator": operator, "condition": condition, "type": _type}
            )

        return new_filter_list

    # 需要esquery提供mapping接口
    def _get_filed_set_default_sort_tag(self) -> bool:
        result_table_id_list: list = self.indices.split(",")
        if len(result_table_id_list) <= 0:
            default_sort_tag: bool = False
            return default_sort_tag
        result_table_id, *_ = result_table_id_list
        # default_sort_tag: bool = False
        # get fields from cache
        fields_from_cache: str = cache.get(result_table_id)
        if not fields_from_cache:
            mapping_from_es: list = BkLogApi.mapping(
                {
                    "indices": result_table_id,
                    "scenario_id": self.scenario_id,
                    "storage_cluster_id": self.storage_cluster_id,
                }
            )
            property_dict: dict = MappingHandlers.find_property_dict(mapping_from_es)
            fields_result: list = MappingHandlers.get_all_index_fields_by_mapping(property_dict)
            fields_from_es: list = [
                {
                    "field_type": field["field_type"],
                    "field": field["field_name"],
                    "field_alias": field.get("field_alias"),
                    "is_display": False,
                    "is_editable": True,
                    "tag": field.get("tag", "metric"),
                    "es_doc_values": field.get("es_doc_values", False),
                }
                for field in fields_result
            ]
            if not fields_from_es:
                default_sort_tag: bool = False
                return default_sort_tag

            cache.set(result_table_id, json.dumps({"data": fields_from_es}), TimeEnum.ONE_DAY_SECOND.value)
            fields: list = fields_from_es
            fields_list: list = [x["field"] for x in fields]
            if ("gseindex" in fields_list and "_iteration_idx" in fields_list) or (
                "gseIndex" in fields_list and "iterationIndex" in fields_list
            ):
                default_sort_tag: bool = True
                return default_sort_tag
            default_sort_tag: bool = False
            return default_sort_tag

        fields_from_cache_dict: Dict[str, dict] = json.loads(fields_from_cache)
        fields: list = fields_from_cache_dict.get("data", list())
        fields_list: list = [x["field"] for x in fields]
        if ("gseindex" in fields_list and "_iteration_idx" in fields_list) or (
            "gseIndex" in fields_list and "iterationIndex" in fields_list
        ):
            default_sort_tag: bool = True
            return default_sort_tag
        default_sort_tag: bool = False
        return default_sort_tag

    def _init_aggs(self):
        if not self.search_dict.get("aggs"):
            return {}

        # 存在聚合参数，且时间聚合更新默认设置
        aggs_dict = self.search_dict["aggs"]
        return aggs_dict

    def _init_highlight(self, can_highlight=True):
        if not can_highlight:
            return {}
        # 避免多字段高亮
        if self.query_string and ":" in self.query_string:
            require_field_match = True
        else:
            require_field_match = False

        highlight = {
            "pre_tags": ["<mark>"],
            "post_tags": ["</mark>"],
            "fields": {"*": {"number_of_fragments": 0}},
            "require_field_match": require_field_match,
        }
        if self.index_set and self.index_set.max_analyzed_offset:
            highlight["max_analyzed_offset"] = self.index_set.max_analyzed_offset

        if self.export_log:
            highlight = {}

        return highlight

    def _add_cmdb_fields(self, log):
        if not self.search_dict.get("bk_biz_id"):
            return log

        bk_biz_id = self.search_dict.get("bk_biz_id")
        bk_host_id = log.get("bk_host_id")
        server_ip = log.get("serverIp", log.get("ip"))
        bk_cloud_id = log.get("cloudId", log.get("cloudid"))
        if not bk_host_id and not server_ip:
            return log
        # 以上情况说明请求不包含能去cmdb查询主机信息的字段，直接返回
        log["__module__"] = ""
        log["__set__"] = ""
        log["__ipv6__"] = ""

        host_key = bk_host_id if bk_host_id else server_ip
        host_info = CmdbHostCache.get(bk_biz_id, host_key)
        # 当主机被迁移业务或者删除的时候, 会导致缓存中没有该主机信息, 放空处理
        if not host_info:
            return log

        if bk_host_id and host_info:
            host = host_info
        else:
            if not bk_cloud_id:
                host = next(iter(host_info.values()))
            else:
                host = host_info.get(str(bk_cloud_id))
        if not host:
            return log

        set_list, module_list = [], []
        if host.get("topo"):
            for _set in host.get("topo", []):
                set_list.append(_set["bk_set_name"])
                for module in _set.get("module", []):
                    module_list.append(module["bk_module_name"])
        # 兼容旧缓存数据
        else:
            set_list = [_set["bk_inst_name"] for _set in host.get("set", [])]
            module_list = [_module["bk_inst_name"] for _module in host.get("module", [])]

        log["__set__"] = " | ".join(set_list)
        log["__module__"] = " | ".join(module_list)
        log["__ipv6__"] = host.get("bk_host_innerip_v6", "")
        return log

    def _deal_query_result(self, result_dict: dict) -> dict:
        if self.export_fields:
            # 将导出字段和检索日志有的字段取交集
            support_fields_list = [i["field_name"] for i in self.fields()["fields"]]
            self.export_fields = list(set(self.export_fields).intersection(set(support_fields_list)))
        result: dict = {
            "aggregations": result_dict.get("aggregations", {}),
        }
        # 将_shards 字段返回以供saas判断错误
        _shards = result_dict.get("_shards", {})
        result.update({"_shards": _shards})
        log_list: list = []
        agg_result: dict = {}
        origin_log_list: list = []
        if not result_dict.get("hits", {}).get("total"):
            result.update(
                {"total": 0, "took": 0, "list": log_list, "aggs": agg_result, "origin_log_list": origin_log_list}
            )
            return result
        # hit data
        for hit in result_dict["hits"]["hits"]:
            log = hit["_source"]
            # 脱敏处理
            if (self.field_configs or self.text_fields_field_configs) and self.is_desensitize:
                log = self._log_desensitize(log)
            # 联合检索补充索引集信息
            if self.search_dict.get("is_union_search", False):
                log["__index_set_id__"] = self.index_set_id
            log = self._add_cmdb_fields(log)
            if self.export_fields:
                new_origin_log = {}
                for _export_field in self.export_fields:
                    # 此处是为了虚拟字段[__set__, __module__, ipv6]可以导出
                    if _export_field in log:
                        new_origin_log[_export_field] = log[_export_field]
                    # 处理a.b.c的情况
                    elif "." in _export_field:
                        # 在log中找不到时,去log的子级查找
                        key, *field_list = _export_field.split(".")
                        _result = log.get(key, {})
                        for _field in field_list:
                            if isinstance(_result, dict) and _field in _result:
                                _result = _result[_field]
                            else:
                                _result = ""
                                break
                        new_origin_log[_export_field] = _result
                    else:
                        new_origin_log[_export_field] = log.get(_export_field, "")
                origin_log = new_origin_log
            else:
                origin_log = log
            _index = hit["_index"]
            log.update({"index": _index})
            if self.search_dict.get("is_return_doc_id"):
                log.update({"__id__": hit["_id"]})

            if "highlight" not in hit:
                origin_log_list.append(origin_log)
                log_list.append(log)
                continue
            else:
                origin_log_list.append(copy.deepcopy(origin_log))

            if not (self.field_configs or self.text_fields_field_configs) or not self.is_desensitize:
                log = self._deal_object_highlight(log=log, highlight=hit["highlight"])
            log_list.append(log)

        result.update(
            {
                "total": result_dict["hits"]["total"],
                "took": result_dict["took"],
                "list": log_list,
                "origin_log_list": origin_log_list,
            }
        )
        # 处理聚合
        agg_dict = result_dict.get("aggregations", {})
        result.update({"aggs": agg_dict})
        return result

    @classmethod
    def update_nested_dict(cls, base_dict: Dict[str, Any], update_dict: Dict[str, Any]) -> Dict[str, Any]:
        """
        递归更新嵌套字典
        """
        if not isinstance(base_dict, dict):
            return base_dict
        for key, value in update_dict.items():
            if isinstance(value, dict):
                base_dict[key] = cls.update_nested_dict(base_dict.get(key, {}), value)
            else:
                base_dict[key] = value
        return base_dict

    @staticmethod
    def nested_dict_from_dotted_key(dotted_dict: Dict[str, Any]) -> Dict[str, Any]:
        result = {}
        for key, value in dotted_dict.items():
            parts = key.split('.')
            current_level = result
            for part in parts[:-1]:
                if part not in current_level:
                    current_level[part] = {}
                current_level = current_level[part]
            current_level[parts[-1]] = "".join(value)
        return result

    def _deal_object_highlight(self, log: Dict[str, Any], highlight: Dict[str, Any]) -> Dict[str, Any]:
        """
        兼容Object类型字段的高亮
        ES层会返回打平后的高亮字段, 该函数将其高亮的字段更新至对应Object字段
        """
        nested_dict = self.nested_dict_from_dotted_key(dotted_dict=highlight)
        return self.update_nested_dict(log, nested_dict)

    def _log_desensitize(self, log: dict = None):
        """
        字段脱敏
        """
        if not log:
            return log

        # 展开object对象
        log = expand_nested_data(log)
        # 保存一份未处理之前的log字段 用于脱敏之后的日志原文处理
        log_content_tmp = copy.deepcopy(log)

        # 字段脱敏处理
        log = self.desensitize_handler.transform_dict(log)

        # 原文字段应用其他字段的脱敏结果
        if not self.text_fields:
            return log

        for text_field in self.text_fields:  # ["log"]
            # 判断原文字段是否存在log中
            if text_field not in log.keys():
                continue

            for _config in self.field_configs:
                field_name = _config["field_name"]
                if field_name not in log.keys() or field_name == text_field:
                    continue
                log[text_field] = log[text_field].replace(str(log_content_tmp[field_name]), str(log[field_name]))

        # 处理原文字段自身绑定的脱敏逻辑
        if self.text_fields:
            log = self.text_fields_desensitize_handler.transform_dict(log)
        # 折叠object对象
        log = merge_nested_data(log)
        return log

    def _analyze_field_length(self, log_list: List[Dict[str, Any]]):
        for item in log_list:

            def get_field_and_get_length(_item: dict, father: str = ""):
                for key in _item:
                    _key: str = ""
                    if isinstance(_item[key], dict):
                        if father:
                            get_field_and_get_length(_item[key], f"{father}.{key}")
                        else:
                            get_field_and_get_length(_item[key], key)
                    else:
                        if father:
                            _key = "{}.{}".format(father, key)
                        else:
                            _key = "%s" % key
                    if _key:
                        self._update_result_fields(_key, _item[key])

            get_field_and_get_length(item)
        return self.field

    def _update_result_fields(self, _key: str, _item: Any):
        max_len_dict_obj: max_len_dict = self.field.get(_key)
        if max_len_dict_obj:
            # modify
            _len: int = max_len_dict_obj.get("max_length")
            try:
                new_len: int = len(str(_item))
            except BaseSearchResultAnalyzeException:
                new_len: int = 16
            if new_len >= _len:
                if new_len > len(_key):
                    max_len_dict_obj.update({"max_length": new_len})
                else:
                    max_len_dict_obj.update({"max_length": len(_key)})
            return
        # insert
        try:
            new_len: int = len(str(_item))
        except BaseSearchResultAnalyzeException:
            new_len: int = 16

        if new_len > len(_key):
            self.field.update({_key: {"max_length": new_len}})
        else:
            self.field.update({_key: {"max_length": len(_key)}})

    def _analyze_context_result(
        self,
        log_list: List[Dict[str, Any]],
        mark_gseindex: int = None,
        mark_gseIndex: int = None,
        target_fields: list = None,
        sort_fields: list = None,
        # pylint: disable=invalid-name
    ) -> Dict[str, Any]:
        log_list_reversed: list = log_list
        if self.start < 0:
            log_list_reversed = list(reversed(log_list))

        # find the search one
        _index: int = -1

        target_fields = target_fields or []
        sort_fields = sort_fields or []

        if sort_fields:
            for index, item in enumerate(log_list):
                for field in sort_fields + target_fields:
                    if str(item.get(field)) != str(self.search_dict.get(field)):
                        break
                else:
                    _index = index
                    break
        elif self.scenario_id == Scenario.BKDATA:
            for index, item in enumerate(log_list):
                gseindex: str = item.get("gseindex")
                ip: str = item.get("ip")
                bk_host_id: int = item.get("bk_host_id")
                path: str = item.get("path")
                container_id: str = item.get("container_id")
                logfile: str = item.get("logfile")
                _iteration_idx: str = item.get("_iteration_idx")

                if (
                    (
                        self.gseindex == str(gseindex)
                        and self.bk_host_id == bk_host_id
                        and self.path == path
                        and self._iteration_idx == str(_iteration_idx)
                    )
                    or (
                        self.gseindex == str(gseindex)
                        and self.ip == ip
                        and self.path == path
                        and self._iteration_idx == str(_iteration_idx)
                    )
                    or (
                        self.gseindex == str(gseindex)
                        and self.container_id == container_id
                        and self.logfile == logfile
                        and self._iteration_idx == str(_iteration_idx)
                    )
                ):
                    _index = index
                    break
        elif self.scenario_id == Scenario.LOG:
            for index, item in enumerate(log_list):
                gseIndex: str = item.get("gseIndex")  # pylint: disable=invalid-name
                serverIp: str = item.get("serverIp")  # pylint: disable=invalid-name
                bk_host_id: int = item.get("bk_host_id")
                path: str = item.get("path", "")
                iterationIndex: str = item.get("iterationIndex")  # pylint: disable=invalid-name

                if (
                    self.gseIndex == str(gseIndex)
                    and self.bk_host_id == bk_host_id
                    and self.path == path
                    and self.iterationIndex == str(iterationIndex)
                ) or (
                    self.gseIndex == str(gseIndex)
                    and self.serverIp == serverIp
                    and self.path == path
                    and self.iterationIndex == str(iterationIndex)
                ):
                    _index = index
                    break

        _count_start = _index
        return {"list": log_list_reversed, "zero_index": _index, "count_start": _count_start}

    def _analyze_empty_log(self, log_list: List[Dict[str, Any]]):
        log_not_empty_list: List[Dict[str, Any]] = []
        for item in log_list:
            a_item_dict: Dict[str:Any] = item

            # 只要存在log字段则直接显示
            if "log" in a_item_dict:
                log_not_empty_list.append(a_item_dict)
                continue
            # 递归打平每条记录
            new_log_context_list: List[str] = []

            def get_field_and_get_context(_item: dict, fater: str = ""):
                for key in _item:
                    _key: str = ""
                    if isinstance(_item[key], dict):
                        get_field_and_get_context(_item[key], key)
                    else:
                        if fater:
                            _key = "{}.{}".format(fater, key)
                        else:
                            _key = "%s" % key
                    if _key:
                        a_context: str = "{}: {}".format(_key, _item[key])
                        new_log_context_list.append(a_context)

            get_field_and_get_context(a_item_dict)
            a_item_dict.update({"log": " ".join(new_log_context_list)})
            log_not_empty_list.append(a_item_dict)
        return log_not_empty_list

    def _combine_addition_ip_chooser(self, attrs: dict, include_bk_host_id: bool = True):
        """
        合并ip_chooser和addition
        :param attrs:   attrs
        :param include_bk_host_id: 是否包含bk_host_id
        """
        ip_chooser_ip_list: list = []
        ip_chooser_host_id_list: list = []
        ip_chooser: dict = attrs.get("ip_chooser")
        if ip_chooser:
            ip_chooser_host_list = IPChooser(
                bk_biz_id=attrs["bk_biz_id"], fields=CommonEnum.SIMPLE_HOST_FIELDS.value
            ).transfer2host(ip_chooser)
            ip_chooser_host_id_list = [host["bk_host_id"] for host in ip_chooser_host_list]
            ip_chooser_ip_list = [host["bk_host_innerip"] for host in ip_chooser_host_list]
        addition_ip_list, new_addition = self._deal_addition(attrs)
        if addition_ip_list:
            search_ip_list = addition_ip_list
        elif not addition_ip_list and ip_chooser_ip_list:
            search_ip_list = ip_chooser_ip_list
        else:
            search_ip_list = []
        # 旧的采集器不会上报bk_host_id, 所以如果意外加入了这个条件会导致检索失败
        if include_bk_host_id and ip_chooser_host_id_list:
            new_addition.append({"field": "bk_host_id", "operator": "is one of", "value": ip_chooser_host_id_list})
        new_addition.append({"field": self.ip_field, "operator": "is one of", "value": list(set(search_ip_list))})
        # 当IP选择器传了模块,模版,动态拓扑但是实际没有主机时, 此时应不返回任何数据, 塞入特殊数据bk_host_id=0来实现
        if ip_chooser and not ip_chooser_host_id_list and not ip_chooser_ip_list:
            new_addition.append({"field": "bk_host_id", "operator": "is one of", "value": [0]})
        attrs["addition"] = new_addition
        return attrs

    def _deal_addition(self, attrs):
        addition_ip_list: list = []
        addition: list = attrs.get("addition")
        new_addition: list = []
        if not addition:
            return [], []
        for _add in addition:
            field: str = _add.get("key") if _add.get("key") else _add.get("field")
            _operator: str = _add.get("method") if _add.get("method") else _add.get("operator")
            if field == self.ip_field:
                value = _add.get("value")
                if value and _operator in ["is", OperatorEnum.EQ["operator"], OperatorEnum.EQ_WILDCARD["operator"]]:
                    if isinstance(value, str):
                        addition_ip_list.extend(value.split(","))
                        continue
                    elif isinstance(value, list):
                        addition_ip_list = addition_ip_list + value
                        continue
            # 处理逗号分隔in类型查询
            value = _add.get("value")
            new_value: list = []
            # 对于前端传递为空字符串的场景需要放行过去
            if isinstance(value, list):
                new_value = value
            elif isinstance(value, str) or value:
                new_value = self._deal_normal_addition(value, _operator)
            new_addition.append(
                {"field": field, "operator": _operator, "value": new_value, "condition": _add.get("condition", "and")}
            )
        return addition_ip_list, new_addition

    def _deal_normal_addition(self, value, _operator: str) -> Union[str, list]:
        operator = _operator
        addition_return_value = {
            "is": lambda: value,
            "is one of": lambda: value.split(","),
            "is not": lambda: value,
            "is not one of": lambda: value.split(","),
        }
        return addition_return_value.get(operator, lambda: value)()

    def _set_time_filed_type(self, time_field: str, fields_from_es: list):
        if not fields_from_es:
            raise SearchIndicesNotExists(SearchIndicesNotExists.MESSAGE.format(index_set_name=self.index_set_name))

        for item in fields_from_es:
            field_name = item["field_name"]
            if field_name == time_field:
                return item["field_type"]
        raise SearchUnKnowTimeFieldType()

    def _enable_bcs_manage(self):
        return settings.BCS_WEB_CONSOLE_DOMAIN if settings.BCS_WEB_CONSOLE_DOMAIN != "" else None

    def _get_message_by_scenario(self):
        if self.scenario_id == Scenario.BKDATA:
            return ERROR_MSG_CHECK_FIELDS_FROM_BKDATA
        else:
            return ERROR_MSG_CHECK_FIELDS_FROM_LOG

    def _get_user_sorted_list(self, sorted_fields):
        config = UserIndexSetFieldsConfig.get_config(index_set_id=self.index_set_id, username=self.request_username)
        if not config:
            return [[sorted_field, ASYNC_SORTED] for sorted_field in sorted_fields]
        user_sort_list = config.sort_list
        user_sort_fields = [i[0] for i in user_sort_list]
        for sorted_field in sorted_fields:
            if sorted_field in user_sort_fields:
                continue
            user_sort_list.append([sorted_field, ASYNC_SORTED])

        return user_sort_list


class UnionSearchHandler(object):
    """
    联合检索
    """

    def __init__(self, search_dict=None):
        if search_dict is None:
            search_dict = {}
        self.search_dict = search_dict
        self.union_configs = search_dict.get("union_configs", [])
        self.sort_list = search_dict.get("sort_list", [])
        if search_dict.get("index_set_ids", []):
            self.index_set_ids = list(set(search_dict["index_set_ids"]))
        else:
            self.index_set_ids = list({info["index_set_id"] for info in self.union_configs})
        self.desensitize_mapping = {info["index_set_id"]: info["is_desensitize"] for info in self.union_configs}

    def _init_sort_list(self, index_set_id):
        sort_list = self.search_dict.get("sort_list", [])
        if not sort_list:
            return sort_list

        new_sort_list = list()
        # 判断是否指定了自定义的时间字段
        for sort_info in copy.deepcopy(sort_list):
            _time_field, _sort = sort_info
            if _time_field == "unionSearchTimeStamp":
                sort_info[0] = MappingHandlers.get_time_field(index_set_id=index_set_id)
            new_sort_list.append(sort_info)

        return new_sort_list

    def union_search(self, is_export=False):
        index_set_objs = LogIndexSet.objects.filter(index_set_id__in=self.index_set_ids)
        if not index_set_objs:
            raise BaseSearchIndexSetException(
                BaseSearchIndexSetException.MESSAGE.format(index_set_id=self.index_set_ids)
            )

        index_set_obj_mapping = {obj.index_set_id: obj for obj in index_set_objs}

        # 构建请求参数
        params = {
            "ip_chooser": self.search_dict.get("ip_chooser"),
            "bk_biz_id": self.search_dict.get("bk_biz_id"),
            "addition": self.search_dict.get("addition"),
            "start_time": self.search_dict.get("start_time"),
            "end_time": self.search_dict.get("end_time"),
            "time_range": self.search_dict.get("time_range"),
            "keyword": self.search_dict.get("keyword"),
            "size": self.search_dict.get("size"),
            "is_union_search": True,
        }

        # 数据排序处理  兼容第三方ES检索排序
        time_fields = set()
        time_fields_type = set()
        time_fields_unit = set()
        for index_set_obj in index_set_objs:
            if not index_set_obj.time_field or not index_set_obj.time_field_type or not index_set_obj.time_field_unit:
                raise SearchUnKnowTimeField()
            time_fields.add(index_set_obj.time_field)
            time_fields_type.add(index_set_obj.time_field_type)
            time_fields_unit.add(index_set_obj.time_field_unit)

        diff_fields = set()
        export_fields = self.search_dict.get("export_fields")
        # 在做导出操作时,记录time_fields比export_fields多的字段
        if export_fields:
            diff_fields = time_fields - set(export_fields)
            self.search_dict["export_fields"].extend(diff_fields)

        multi_execute_func = MultiExecuteFunc()
        if is_export:
            for index_set_id in self.index_set_ids:
                search_dict = copy.deepcopy(params)
                search_dict["begin"] = self.search_dict.get("begin", 0)
                search_dict["sort_list"] = self._init_sort_list(index_set_id=index_set_id)
                search_dict["is_desensitize"] = self.desensitize_mapping.get(index_set_id, True)
                search_handler = SearchHandler(
                    index_set_id=index_set_id,
                    search_dict=search_dict,
                    export_fields=self.search_dict.get("export_fields", []),
                )
                multi_execute_func.append(f"union_search_{index_set_id}", search_handler.search)
        else:
            for union_config in self.union_configs:
                search_dict = copy.deepcopy(params)
                search_dict["begin"] = union_config.get("begin", 0)
                search_dict["sort_list"] = self._init_sort_list(index_set_id=union_config["index_set_id"])
                search_dict["is_desensitize"] = union_config.get("is_desensitize", True)
                search_handler = SearchHandler(index_set_id=union_config["index_set_id"], search_dict=search_dict)
                multi_execute_func.append(f"union_search_{union_config['index_set_id']}", search_handler.search)

        # 执行线程
        multi_result = multi_execute_func.run(return_exception=True)

        # 处理返回结果
        result_log_list = list()
        result_origin_log_list = list()
        fields = dict()
        total = 0
        took = 0
        for index_set_id in self.index_set_ids:
            ret = multi_result.get(f"union_search_{index_set_id}")

            if isinstance(ret, Exception):
                # 子查询异常
                raise UnionSearchErrorException(
                    UnionSearchErrorException.MESSAGE.format(index_set_id=index_set_id, e=ret)
                )

            result_log_list.extend(ret["list"])
            result_origin_log_list.extend(ret["origin_log_list"])
            total += int(ret["total"])
            took = max(took, ret["took"])
            for key, value in ret.get("fields", {}).items():
                if not isinstance(value, dict):
                    continue
                if key not in fields:
                    fields[key] = value
                else:
                    fields[key]["max_length"] = max(fields[key].get("max_length", 0), value.get("max_length", 0))

        is_use_custom_time_field = False

        if len(time_fields) != 1 or len(time_fields_type) != 1 or len(time_fields_unit) != 1:
            # 标准化时间字段
            is_use_custom_time_field = True
            for info in result_log_list:
                index_set_obj = index_set_obj_mapping.get(info["__index_set_id__"])
                num = TIME_FIELD_MULTIPLE_MAPPING.get(index_set_obj.time_field_unit, 1)
                try:
                    info["unionSearchTimeStamp"] = int(info[index_set_obj.time_field]) * num
                except ValueError:
                    info["unionSearchTimeStamp"] = info[index_set_obj.time_field]

            for info in result_origin_log_list:
                index_set_obj = index_set_obj_mapping.get(info["__index_set_id__"])
                num = TIME_FIELD_MULTIPLE_MAPPING.get(index_set_obj.time_field_unit, 1)
                try:
                    info["unionSearchTimeStamp"] = int(info[index_set_obj.time_field]) * num
                except ValueError:
                    info["unionSearchTimeStamp"] = info[index_set_obj.time_field]

        if not self.sort_list:
            # 默认使用时间字段排序
            if not is_use_custom_time_field:
                # 时间字段相同 直接以相同时间字段为key进行排序 默认为降序
                result_log_list = sorted(result_log_list, key=operator.itemgetter(list(time_fields)[0]), reverse=True)
                result_origin_log_list = sorted(
                    result_origin_log_list, key=operator.itemgetter(list(time_fields)[0]), reverse=True
                )
            else:
                # 时间字段/时间字段格式/时间字段单位不同  标准化时间字段作为key进行排序 标准字段单位为 millisecond
                result_log_list = sorted(result_log_list, key=operator.itemgetter("unionSearchTimeStamp"), reverse=True)
                result_origin_log_list = sorted(
                    result_origin_log_list, key=operator.itemgetter("unionSearchTimeStamp"), reverse=True
                )
        else:
            result_log_list = sort_func(data=result_log_list, sort_list=self.sort_list)
            result_origin_log_list = sort_func(data=result_origin_log_list, sort_list=self.sort_list)
        # 在导出结果中删除查询时补充的字段
        if diff_fields:
            tmp_list = []
            for dic in result_origin_log_list:
                tmp_list.append({k: v for k, v in dic.items() if k not in diff_fields})
            result_origin_log_list = tmp_list
        # 处理分页
        result_log_list = result_log_list[: self.search_dict.get("size")]
        result_origin_log_list = result_origin_log_list[: self.search_dict.get("size")]

        # 日志导出提前返回
        if is_export:
            return {"origin_log_list": result_origin_log_list}

        # 统计返回的数据中各个索引集分别占了多少条数据  用于下次begin查询
        result_log_index_set_ids = [result_log["__index_set_id__"] for result_log in result_log_list]

        for union_config in self.union_configs:
            union_config["begin"] = union_config["begin"] + result_log_index_set_ids.count(union_config["index_set_id"])

        res = {
            "total": total,
            "took": took,
            "fields": fields,
            "list": result_log_list,
            "origin_log_list": result_origin_log_list,
            "union_configs": self.union_configs,
        }

        # 保存联合检索检索历史
        self._save_union_search_history(res)

        return res

    def _save_union_search_history(self, result, search_type="default"):
        params = {
            "keyword": self.search_dict.get("keyword"),
            "ip_chooser": self.search_dict.get("ip_chooser"),
            "addition": self.search_dict.get("addition"),
            "start_time": self.search_dict.get("start_time"),
            "end_time": self.search_dict.get("end_time"),
            "time_range": self.search_dict.get("time_range"),
            "search_mode": self.search_dict.get("search_mode"),
        }

        result.update(
            {
                "union_search_history_obj": {
                    "params": params,
                    "index_set_ids": sorted(self.index_set_ids),
                    "search_type": search_type,
                    "from_favorite_id": self.search_dict.get("from_favorite_id", 0),
                }
            }
        )

        return result

    def union_search_fields(self, data):
        """
        获取字段mapping信息
        """
        index_set_ids = data.get("index_set_ids")
        start_time = data.get("start_time", "")
        end_time = data.get("end_time", "")

        index_set_objs = LogIndexSet.objects.filter(index_set_id__in=index_set_ids)

        if not index_set_objs:
            raise BaseSearchIndexSetException(BaseSearchIndexSetException.MESSAGE.format(index_set_id=index_set_ids))

        multi_execute_func = MultiExecuteFunc()

        # 构建请求参数
        params = {"start_time": start_time, "end_time": end_time, "is_union_search": True}

        for index_set_id in index_set_ids:
            search_handler = SearchHandler(index_set_id, params)
            multi_execute_func.append(f"union_search_fields_{index_set_id}", search_handler.fields)

        multi_result = multi_execute_func.run()

        if not multi_result:
            raise UnionSearchFieldsFailException()

        # 处理返回结果
        total_fields = list()
        fields_info = dict()
        union_field_names = list()
        union_display_fields = list()
        union_time_fields = set()
        union_time_fields_type = set()
        union_time_fields_unit = set()
        for index_set_id in index_set_ids:
            result = multi_result[f"union_search_fields_{index_set_id}"]
            fields = result["fields"]
            fields_info[index_set_id] = fields
            display_fields = result["display_fields"]
            for field_info in fields:
                field_name = field_info["field_name"]
                field_type = field_info["field_type"]
                if field_name not in union_field_names:
                    field_info["index_set_ids"] = [index_set_id]
                    total_fields.append(field_info)
                    union_field_names.append(field_info["field_name"])
                else:
                    # 判断字段类型是否一致  不一致则标记为类型冲突
                    _index = union_field_names.index(field_name)
                    if field_type != total_fields[_index]["field_type"]:
                        total_fields[_index]["field_type"] = "conflict"
                    total_fields[_index]["index_set_ids"].append(index_set_id)

            # 处理默认显示字段
            union_display_fields.extend(display_fields)

        # 处理公共的默认显示字段
        union_display_fields_all = list()
        for display_field in union_display_fields:
            if display_field not in union_display_fields_all:
                union_display_fields_all.append(display_field)

        # 处理时间字段
        for index_set_obj in index_set_objs:
            if not index_set_obj.time_field or not index_set_obj.time_field_type or not index_set_obj.time_field_unit:
                raise SearchUnKnowTimeField()
            union_time_fields.add(index_set_obj.time_field)
            union_time_fields_type.add(index_set_obj.time_field_type)
            union_time_fields_unit.add(index_set_obj.time_field_unit)

        # 处理公共的时间字段
        if len(union_time_fields) != 1 or len(union_time_fields_type) != 1 or len(union_time_fields_unit) != 1:
            time_field = "unionSearchTimeStamp"
            time_field_type = "date"
            time_field_unit = "millisecond"
        else:
            time_field = list(union_time_fields)[0]
            time_field_type = list(union_time_fields_type)[0]
            time_field_unit = list(union_time_fields_unit)[0]

        if not union_display_fields_all:
            union_display_fields_all.append(time_field)

        index_set_ids_hash = UserIndexSetFieldsConfig.get_index_set_ids_hash(index_set_ids)

        # 查询索引集ids是否有默认的显示配置  不存在则去创建
        # 考虑index_set_ids的查询性能 查询统一用index_set_ids_hash
        username = get_request_external_username() or get_request_username()
        try:
            user_index_set_config_obj = UserIndexSetFieldsConfig.objects.get(
                index_set_ids_hash=index_set_ids_hash,
                username=username,
                scope=SearchScopeEnum.DEFAULT.value,
            )
        except UserIndexSetFieldsConfig.DoesNotExist:
            user_index_set_config_obj = UserIndexSetFieldsConfig.objects.none()

        fields_names = [field_info.get("field_name") for field_info in total_fields]
        default_sort_list = [[time_field, "desc"]]
        for field_name in ["gseIndex", "gseindex", "iterationIndex", "_iteration_idx"]:
            if field_name in fields_names:
                default_sort_list.append([field_name, "desc"])

        if user_index_set_config_obj:
            try:
                obj = IndexSetFieldsConfig.objects.get(pk=user_index_set_config_obj.config_id)
            except IndexSetFieldsConfig.DoesNotExist:
                obj = self.get_or_create_default_config(
                    index_set_ids=index_set_ids, display_fields=union_display_fields_all, sort_list=default_sort_list
                )
                user_index_set_config_obj.config_id = obj.id
                user_index_set_config_obj.save()

        else:
            obj = self.get_or_create_default_config(
                index_set_ids=index_set_ids, display_fields=union_display_fields_all, sort_list=default_sort_list
            )

        ret = {
            "config_id": obj.id,
            "config": self.get_fields_config(),
            "fields": total_fields,
            "fields_info": fields_info,
            "display_fields": obj.display_fields,
            "sort_list": obj.sort_list,
            "time_field": time_field,
            "time_field_type": time_field_type,
            "time_field_unit": time_field_unit,
        }
        return ret

    @staticmethod
    def get_or_create_default_config(
        index_set_ids: list, display_fields: list, sort_list: list
    ) -> IndexSetFieldsConfig:
        index_set_ids_hash = IndexSetFieldsConfig.get_index_set_ids_hash(index_set_ids)

        obj = IndexSetFieldsConfig.objects.filter(
            index_set_ids_hash=index_set_ids_hash,
            name=DEFAULT_INDEX_SET_FIELDS_CONFIG_NAME,
            scope=SearchScopeEnum.DEFAULT.value,
            source_app_code=get_request_app_code(),
        ).first()

        if not obj:
            obj = IndexSetFieldsConfig.objects.create(
                index_set_ids=index_set_ids,
                index_set_ids_hash=index_set_ids_hash,
                index_set_type=IndexSetType.UNION.value,
                name=DEFAULT_INDEX_SET_FIELDS_CONFIG_NAME,
                scope=SearchScopeEnum.DEFAULT.value,
                source_app_code=get_request_app_code(),
                display_fields=display_fields,
                sort_list=sort_list,
            )

        return obj

    @staticmethod
    def get_fields_config():
        return [
            {"name": "bcs_web_console", "is_active": False},
            {"name": "trace", "is_active": False},
            {"name": "context_and_realtime", "is_active": False},
            {"name": "bkmonitor", "is_active": False},
            {"name": "async_export", "is_active": False},
            {"name": "ip_topo_switch", "is_active": False},
            {"name": "apm_relation", "is_active": False},
            {"name": "clustering_config", "is_active": False},
            {"name": "clean_config", "is_active": False},
        ]<|MERGE_RESOLUTION|>--- conflicted
+++ resolved
@@ -1127,7 +1127,6 @@
             result_size += scroll_size
             yield self._deal_query_result(scroll_result)
 
-<<<<<<< HEAD
     def multi_get_slice_data(self, pre_file_name, export_file_type):
         collector_config = CollectorConfig.objects.filter(index_set_id=self.index_set_id).first()
         slice_max = (
@@ -1136,53 +1135,27 @@
             else MAX_QUICK_EXPORT_ASYNC_SLICE_COUNT
         )
         multi_execute_func = MultiExecuteFunc(max_workers=slice_max)
-=======
-    def multi_get_slice_data(self, pre_file_name, export_file_type, sort_list):
-        collector_config = CollectorConfig.objects.filter(index_set_id=self.index_set_id).first()
-        if collector_config:
-            slice_max = collector_config.storage_shards_nums
-        else:
-            slice_max = 3
-        multi_execute_func = MultiExecuteFunc(max_workers=3)
->>>>>>> 4464874a
         for idx in range(slice_max):
             body = {
                 "slice_id": idx,
                 "slice_max": slice_max,
                 "file_name": f"{pre_file_name}_slice_{idx}",
                 "export_file_type": export_file_type,
-<<<<<<< HEAD
-=======
-                "sort_list": sort_list,
->>>>>>> 4464874a
             }
             multi_execute_func.append(result_key=idx, func=self.get_slice_data, params=body, multi_func_params=True)
         result = multi_execute_func.run(return_exception=True)
         return list(result.values())
 
-<<<<<<< HEAD
     def get_slice_data(self, slice_id: int, slice_max: int, file_name: str, export_file_type: str):
-=======
-    def get_slice_data(self, slice_id: int, slice_max: int, file_name: str, export_file_type: str, sort_list: list):
->>>>>>> 4464874a
         """
         get_slice_data
         @param slice_id:
         @param slice_max:
         @param file_name:
         @param export_file_type:
-<<<<<<< HEAD
         @return:
         """
         result = self.slice_pre_get_result(size=MAX_RESULT_WINDOW, slice_id=slice_id, slice_max=slice_max)
-=======
-        @param sort_list:
-        @return:
-        """
-        result = self.slice_pre_get_result(
-            sorted_fields=sort_list, size=MAX_RESULT_WINDOW, slice_id=slice_id, slice_max=slice_max
-        )
->>>>>>> 4464874a
         generate_result = self.sliced_scroll_result(result)
 
         # 文件路径
@@ -1199,11 +1172,7 @@
         with open(file_path, "a+", encoding="utf-8") as f:
             for content in content_generator():
                 f.write("%s\n" % ujson.dumps(content, ensure_ascii=False))
-<<<<<<< HEAD
         return file_path
-=======
-        return (file_path,)
->>>>>>> 4464874a
 
     def slice_pre_get_result(self, size: int, slice_id: int, slice_max: int):
         """
@@ -1252,18 +1221,11 @@
         @param scroll_result:
         @return:
         """
-<<<<<<< HEAD
         # 获取scroll对应的esquery方法
         scroll_func = self.fetch_esquery_method(method_name="scroll")
         scroll_size = len(scroll_result["hits"]["hits"])
         result_size = scroll_size
         while scroll_size == MAX_RESULT_WINDOW and result_size < MAX_QUICK_EXPORT_ASYNC_COUNT:
-=======
-        # 记录第一次取出来的数据长度
-        scroll_size = len(scroll_result["hits"]["hits"])
-        # 判断是否还有数据未取出
-        while scroll_size == MAX_RESULT_WINDOW:
->>>>>>> 4464874a
             _scroll_id = scroll_result["_scroll_id"]
             scroll_result = scroll_func(
                 {
@@ -1278,10 +1240,7 @@
                 ),
             )
             scroll_size = len(scroll_result["hits"]["hits"])
-<<<<<<< HEAD
             result_size += scroll_size
-=======
->>>>>>> 4464874a
             yield scroll_result
 
     @staticmethod
