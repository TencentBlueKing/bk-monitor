--- conflicted
+++ resolved
@@ -249,12 +249,6 @@
         # 导出字段
         self.export_fields = export_fields
 
-<<<<<<< HEAD
-        # 请求用户名
-        self.request_username = get_request_username()
-
-=======
->>>>>>> 6ac9cadc
         self.is_desensitize = search_dict.get("is_desensitize", True)
 
         # 初始化DB脱敏配置
