--- conflicted
+++ resolved
@@ -339,23 +339,8 @@
 
     def fields(self, scope="default"):
         is_union_search = self.search_dict.get("is_union_search", False)
-<<<<<<< HEAD
         field_result, display_fields = self.get_pull_fields(scope, is_union_search)
-=======
-        mapping_handlers = MappingHandlers(
-            self.origin_indices,
-            self.index_set_id,
-            self.origin_scenario_id,
-            self.storage_cluster_id,
-            self.time_field,
-            start_time=self.start_time,
-            end_time=self.end_time,
-            bk_biz_id=self.search_dict.get("bk_biz_id"),
-        )
-        field_result, display_fields = mapping_handlers.get_all_fields_by_index_id(
-            scope=scope, is_union_search=is_union_search
-        )
->>>>>>> 4453ab04
+
         if not is_union_search:
             sort_list: list = MappingHandlers.get_sort_list_by_index_id(index_set_id=self.index_set_id, scope=scope)
         else:
