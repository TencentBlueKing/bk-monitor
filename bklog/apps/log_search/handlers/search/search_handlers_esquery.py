# -*- coding: utf-8 -*-
"""
Tencent is pleased to support the open source community by making BK-LOG 蓝鲸日志平台 available.
Copyright (C) 2021 THL A29 Limited, a Tencent company.  All rights reserved.
BK-LOG 蓝鲸日志平台 is licensed under the MIT License.
License for BK-LOG 蓝鲸日志平台:
--------------------------------------------------------------------
Permission is hereby granted, free of charge, to any person obtaining a copy of this software and associated
documentation files (the "Software"), to deal in the Software without restriction, including without limitation
the rights to use, copy, modify, merge, publish, distribute, sublicense, and/or sell copies of the Software,
and to permit persons to whom the Software is furnished to do so, subject to the following conditions:
The above copyright notice and this permission notice shall be included in all copies or substantial
portions of the Software.
THE SOFTWARE IS PROVIDED "AS IS", WITHOUT WARRANTY OF ANY KIND, EXPRESS OR IMPLIED, INCLUDING BUT NOT
LIMITED TO THE WARRANTIES OF MERCHANTABILITY, FITNESS FOR A PARTICULAR PURPOSE AND NONINFRINGEMENT. IN
NO EVENT SHALL THE AUTHORS OR COPYRIGHT HOLDERS BE LIABLE FOR ANY CLAIM, DAMAGES OR OTHER LIABILITY,
WHETHER IN AN ACTION OF CONTRACT, TORT OR OTHERWISE, ARISING FROM, OUT OF OR IN CONNECTION WITH THE
SOFTWARE OR THE USE OR OTHER DEALINGS IN THE SOFTWARE.
We undertake not to change the open source license (MIT license) applicable to the current version of
the project delivered to anyone in the future.
"""
import copy
import datetime
import hashlib
import json
import operator
from typing import Any, Dict, List, Union

import arrow
import pytz
from django.conf import settings
from django.core.cache import cache
from django.utils.translation import ugettext as _

from apps.api import BcsCcApi, BkLogApi, MonitorApi
from apps.api.base import DataApiRetryClass
from apps.exceptions import ApiRequestError, ApiResultError
from apps.feature_toggle.handlers.toggle import FeatureToggleObject
from apps.log_clustering.models import ClusteringConfig
from apps.log_databus.constants import EtlConfig
from apps.log_databus.models import CollectorConfig
from apps.log_desensitize.handlers.desensitize import DesensitizeHandler
from apps.log_desensitize.models import DesensitizeConfig, DesensitizeFieldConfig
from apps.log_desensitize.utils import expand_nested_data, merge_nested_data
from apps.log_search.constants import (
    ASYNC_SORTED,
    CHECK_FIELD_LIST,
    CHECK_FIELD_MAX_VALUE_MAPPING,
    CHECK_FIELD_MIN_VALUE_MAPPING,
    DEFAULT_INDEX_SET_FIELDS_CONFIG_NAME,
    ERROR_MSG_CHECK_FIELDS_FROM_BKDATA,
    ERROR_MSG_CHECK_FIELDS_FROM_LOG,
    MAX_EXPORT_REQUEST_RETRY,
    MAX_RESULT_WINDOW,
    MAX_SEARCH_SIZE,
    SCROLL,
    SEARCH_OPTION_HISTORY_NUM,
    TIME_FIELD_MULTIPLE_MAPPING,
    FieldDataTypeEnum,
    IndexSetType,
    OperatorEnum,
    SearchScopeEnum,
    TimeEnum,
    TimeFieldTypeEnum,
    TimeFieldUnitEnum,
)
from apps.log_search.exceptions import (
    BaseSearchGseIndexNoneException,
    BaseSearchIndexSetDataDoseNotExists,
    BaseSearchIndexSetException,
    BaseSearchResultAnalyzeException,
    BaseSearchSortListException,
    IntegerErrorException,
    IntegerMaxErrorException,
    MultiSearchErrorException,
    SearchExceedMaxSizeException,
    SearchIndexNoTimeFieldException,
    SearchNotTimeFieldType,
    SearchUnKnowTimeField,
    SearchUnKnowTimeFieldType,
    UnionSearchErrorException,
    UnionSearchFieldsFailException,
    UserIndexSetSearchHistoryNotExistException,
)
from apps.log_search.handlers.es.dsl_bkdata_builder import (
    DslBkDataCreateSearchContextBody,
    DslBkDataCreateSearchContextBodyScenarioLog,
    DslBkDataCreateSearchTailBody,
    DslBkDataCreateSearchTailBodyScenarioLog,
)
from apps.log_search.handlers.es.indices_optimizer_context_tail import (
    IndicesOptimizerContextTail,
)
from apps.log_search.handlers.search.mapping_handlers import MappingHandlers
from apps.log_search.handlers.search.pre_search_handlers import PreSearchHandlers
from apps.log_search.models import (
    IndexSetFieldsConfig,
    LogIndexSet,
    LogIndexSetData,
    Scenario,
    Space,
    StorageClusterRecord,
    UserIndexSetFieldsConfig,
    UserIndexSetSearchHistory,
)
from apps.log_search.utils import sort_func
from apps.models import model_to_dict
from apps.utils.cache import cache_five_minute
from apps.utils.core.cache.cmdb_host import CmdbHostCache
from apps.utils.db import array_group
from apps.utils.ipchooser import IPChooser
from apps.utils.local import (
    get_local_param,
    get_request_app_code,
    get_request_external_username,
    get_request_username,
)
from apps.utils.log import logger
from apps.utils.lucene import generate_query_string
from apps.utils.thread import MultiExecuteFunc
from bkm_ipchooser.constants import CommonEnum

max_len_dict = Dict[str, int]  # pylint: disable=invalid-name


def fields_config(name: str, is_active: bool = False):
    def decorator(func):
        def func_decorator(*args, **kwargs):
            config = {"name": name, "is_active": is_active}
            result = func(*args, **kwargs)
            if isinstance(result, tuple):
                config["is_active"], config["extra"] = result
                return config
            if result is None:
                return config
            config["is_active"] = result
            return config

        return func_decorator

    return decorator


class SearchHandler(object):
    def __init__(
        self,
        index_set_id: int,
        search_dict: dict,
        pre_check_enable=True,
        can_highlight=True,
        export_fields=None,
        export_log: bool = False,
    ):
        # 请求用户名
        self.request_username = get_request_external_username() or get_request_username()

        self.search_dict: dict = search_dict
        self.export_log = export_log

        # 透传查询类型
        self.index_set_id = index_set_id
        self.search_dict.update({"index_set_id": index_set_id})

        self.scenario_id: str = ""
        self.storage_cluster_id: int = -1

        # 构建索引集字符串, 并初始化scenario_id、storage_cluster_id
        self.indices: str = self._init_indices_str(index_set_id)
        self.search_dict.update(
            {"indices": self.indices, "scenario_id": self.scenario_id, "storage_cluster_id": self.storage_cluster_id}
        )

        # 拥有以上信息后可以进行初始化检查
        # 添加是否强校验的开关来控制是否强校验
        if pre_check_enable:
            self.search_dict.update(
                PreSearchHandlers.pre_check_fields(self.indices, self.scenario_id, self.storage_cluster_id)
            )
        # 是否包含嵌套字段
        self.include_nested_fields: bool = self.search_dict.get("include_nested_fields", True)

        # 检索历史记录
        self.addition = copy.deepcopy(search_dict.get("addition", []))
        self.ip_chooser = copy.deepcopy(search_dict.get("ip_chooser", {}))

        self.use_time_range = search_dict.get("use_time_range", True)
        # 构建时间字段
        self.time_field, self.time_field_type, self.time_field_unit = self.init_time_field(
            index_set_id, self.scenario_id
        )
        if not self.time_field:
            raise SearchIndexNoTimeFieldException()
        self.search_dict.update(
            {
                "time_field": self.time_field,
                "time_field_type": self.time_field_type,
                "time_field_unit": self.time_field_unit,
            }
        )
        # 根据时间字段确定时间字段类型，根据预查询强校验es拉取到的时间类型
        # 添加是否强校验的开关来控制是否强校验
        if pre_check_enable:
            self.time_field_type = self._set_time_filed_type(
                self.time_field, self.search_dict.get("fields_from_es", [])
            )
        self.search_dict.update({"time_field_type": self.time_field_type})

        # 设置IP字段对应的field ip serverIp
        self.ip_field: str = "ip" if self.scenario_id in [Scenario.BKDATA, Scenario.ES] else "serverIp"

        # 上下文、实时日志传递查询类型
        self.search_type_tag: str = search_dict.get("search_type_tag")

        # 透传时间
        self.time_range: str = search_dict.get("time_range")
        self.start_time: str = search_dict.get("start_time")
        self.end_time: str = search_dict.get("end_time")
        self.time_zone: str = get_local_param("time_zone")

        # 透传query string
        self.query_string: str = search_dict.get("keyword")

        # 透传start
        self.start: int = search_dict.get("begin", 0)

        # 透传size
        self.size: int = search_dict.get("size", 30)

        # 透传filter
        self.filter: list = self._init_filter()

        # 构建排序list
        self.sort_list: list = self._init_sort()

        # 构建aggs 聚合
        self.aggs: dict = self._init_aggs()

        # 初始化highlight
        self.highlight: dict = self._init_highlight(can_highlight)

        # result fields
        self.field: Dict[str, max_len_dict] = {}

        # scroll 分页查询
        self.is_scroll: bool = settings.FEATURE_EXPORT_SCROLL

        # scroll
        self.scroll = SCROLL if self.is_scroll else None

        # collapse
        self.collapse = self.search_dict.get("collapse")

        # context search
        self.gseindex: int = search_dict.get("gseindex")
        self.gseIndex: int = search_dict.get("gseIndex")  # pylint: disable=invalid-name
        self.serverIp: str = search_dict.get("serverIp")  # pylint: disable=invalid-name
        self.ip: str = search_dict.get("ip", "undefined")
        self.path: str = search_dict.get("path", "")
        self.container_id: str = search_dict.get("container_id", None) or search_dict.get("__ext.container_id", None)
        self.logfile: str = search_dict.get("logfile", None)
        self._iteration_idx: str = search_dict.get("_iteration_idx", None)
        self.iterationIdx: str = search_dict.get("iterationIdx", None)  # pylint: disable=invalid-name
        self.iterationIndex: str = search_dict.get("iterationIndex", None)  # pylint: disable=invalid-name
        self.dtEventTimeStamp = search_dict.get("dtEventTimeStamp", None)  # pylint: disable=invalid-name
        self.bk_host_id = search_dict.get("bk_host_id", None)  # pylint: disable=invalid-name

        # 上下文初始化标记
        self.zero: bool = search_dict.get("zero", False)

        # 导出字段
        self.export_fields = export_fields

        self.is_desensitize = search_dict.get("is_desensitize", True)

        # 初始化DB脱敏配置
        desensitize_config_obj = DesensitizeConfig.objects.filter(index_set_id=self.index_set_id).first()
        desensitize_field_config_objs = DesensitizeFieldConfig.objects.filter(index_set_id=self.index_set_id)

        # 脱敏配置原文字段
        self.text_fields = desensitize_config_obj.text_fields if desensitize_config_obj else []

        self.field_configs = list()

        self.text_fields_field_configs = list()

        for field_config_obj in desensitize_field_config_objs:
            _config = {
                "field_name": field_config_obj.field_name or "",
                "rule_id": field_config_obj.rule_id or 0,
                "operator": field_config_obj.operator,
                "params": field_config_obj.params,
                "match_pattern": field_config_obj.match_pattern,
                "sort_index": field_config_obj.sort_index,
            }
            if field_config_obj.field_name not in self.text_fields:
                self.field_configs.append(_config)
            else:
                self.text_fields_field_configs.append(_config)

        # 初始化脱敏工厂对象
        self.desensitize_handler = DesensitizeHandler(self.field_configs)

        self.text_fields_desensitize_handler = DesensitizeHandler(self.text_fields_field_configs)

    def fields(self, scope="default"):
        is_union_search = self.search_dict.get("is_union_search", False)
        mapping_handlers = MappingHandlers(
            self.indices,
            self.index_set_id,
            self.scenario_id,
            self.storage_cluster_id,
            self.time_field,
            start_time=self.start_time,
            end_time=self.end_time,
        )
        field_result, display_fields = mapping_handlers.get_all_fields_by_index_id(
            scope=scope, is_union_search=is_union_search
        )
        if not is_union_search:
            sort_list: list = MappingHandlers.get_sort_list_by_index_id(index_set_id=self.index_set_id, scope=scope)
        else:
            sort_list = list()

        # 校验sort_list字段是否存在
        field_result_list = [i["field_name"] for i in field_result]
        sort_field_list = [j for j in sort_list if j[0] in field_result_list]

        if not sort_field_list and self.scenario_id in [Scenario.BKDATA, Scenario.LOG]:
            sort_field_list = self.sort_list

        result_dict: dict = {
            "fields": field_result,
            "display_fields": display_fields,
            "sort_list": sort_field_list,
            "time_field": self.time_field,
            "time_field_type": self.time_field_type,
            "time_field_unit": self.time_field_unit,
            "config": [],
        }

        if is_union_search:
            return result_dict

        for fields_config in [
            self.bcs_web_console(field_result_list),
            self.bk_log_to_trace(),
            self.analyze_fields(field_result),
            self.bkmonitor(field_result_list),
            self.async_export(field_result),
            self.ip_topo_switch(),
            self.apm_relation(),
            self.clustering_config(),
            self.clean_config(),
        ]:
            result_dict["config"].append(fields_config)
        # 将用户当前使用的配置id传递给前端
        result_dict["config_id"] = UserIndexSetFieldsConfig.get_config(
            index_set_id=self.index_set_id, username=self.request_username, scope=scope
        ).id

        return result_dict

    @fields_config("async_export")
    def async_export(self, field_result):
        """
        async_export
        @param field_result:
        @return:
        """
        result = MappingHandlers.async_export_fields(field_result, self.scenario_id)
        if result["async_export_usable"]:
            return True, {"fields": result["async_export_fields"]}
        return False, {"usable_reason": result["async_export_usable_reason"]}

    @fields_config("bkmonitor")
    def bkmonitor(self, field_result_list):
        if "ip" in field_result_list or "serverIp" in field_result_list:
            return True
        reason = _("缺少字段, ip 和 serverIp 不能同时为空") + self._get_message_by_scenario()
        return False, {"reason": reason}

    @fields_config("ip_topo_switch")
    def ip_topo_switch(self):
        return MappingHandlers.init_ip_topo_switch(self.index_set_id)

    @fields_config("apm_relation")
    def apm_relation(self):
        try:
            res = MonitorApi.query_log_relation(params={"index_set_id": int(self.index_set_id)})
        except ApiRequestError as e:
            logger.warning(f"fail to request log relation => index_set_id: {self.index_set_id}, exception => {e}")
            return False

        if not res:
            return False

        return True, res

    @fields_config("clustering_config")
    def clustering_config(self):
        """
        判断聚类配置
        """
        log_index_set = LogIndexSet.objects.get(index_set_id=self.index_set_id)
        clustering_config = ClusteringConfig.get_by_index_set_id(index_set_id=self.index_set_id, raise_exception=False)
        if clustering_config:
            return (
                True,
                {
                    "collector_config_id": log_index_set.collector_config_id,
                    "signature_switch": clustering_config.signature_enable,
                    "clustering_field": clustering_config.clustering_fields,
                },
            )
        return False, {"collector_config_id": None, "signature_switch": False, "clustering_field": None}

    @fields_config("clean_config")
    def clean_config(self):
        """
        获取清洗配置
        """
        log_index_set = LogIndexSet.objects.get(index_set_id=self.index_set_id)
        if not log_index_set.collector_config_id:
            return False, {"collector_config_id": None}
        collector_config = CollectorConfig.objects.get(collector_config_id=log_index_set.collector_config_id)
        return (
            collector_config.etl_config != EtlConfig.BK_LOG_TEXT,
            {
                "collector_scenario_id": collector_config.collector_scenario_id,
                "collector_config_id": log_index_set.collector_config_id,
            },
        )

    @fields_config("context_and_realtime")
    def analyze_fields(self, field_result):
        """
        analyze_fields
        @param field_result:
        @return:
        """
        result = MappingHandlers.analyze_fields(field_result)
        if result["context_search_usable"]:
            return True, {"reason": "", "context_fields": result.get("context_fields", [])}
        return False, {"reason": result["usable_reason"]}

    @fields_config("bcs_web_console")
    def bcs_web_console(self, field_result_list):
        """
        bcs_web_console
        @param field_result_list:
        @return:
        """
        if not self._enable_bcs_manage():
            return False, {"reason": _("未配置BCS WEB CONSOLE")}

        container_fields = (
            ("cluster", "container_id"),
            ("__ext.io_tencent_bcs_cluster", "__ext.container_id"),
            ("__ext.bk_bcs_cluster_id", "__ext.container_id"),
        )

        for cluster_field, container_id_field in container_fields:
            if cluster_field in field_result_list and container_id_field in field_result_list:
                return True

        reason = _("{} 不能同时为空").format(container_fields)
        return False, {"reason": reason + self._get_message_by_scenario()}

    @fields_config("trace")
    def bk_log_to_trace(self):
        """
        [{
            "log_config": [{
                "index_set_id": 111,
                "field": "span_id"
            }],
            "trace_config": {
                "index_set_name": "xxxxxx"
            }
        }]
        """
        if not FeatureToggleObject.switch("bk_log_to_trace"):
            return False
        toggle = FeatureToggleObject.toggle("bk_log_to_trace")
        feature_config = toggle.feature_config
        if isinstance(feature_config, dict):
            feature_config = [feature_config]

        if not feature_config:
            return False

        for config in feature_config:
            log_config = config.get("log_config", [])
            target_config = [c for c in log_config if str(c["index_set_id"]) == str(self.index_set_id)]
            if not target_config:
                continue
            target_config, *_ = target_config
            return True, {**config.get("trace_config"), "field": target_config["field"]}

    def search(self, search_type="default"):
        """
        search
        @param search_type:
        @return:
        """
        # 校验是否超出最大查询数量
        if not self.is_scroll and self.size > MAX_RESULT_WINDOW:
            self.size = MAX_RESULT_WINDOW

        if self.is_scroll and self.size > MAX_SEARCH_SIZE:
            raise SearchExceedMaxSizeException(SearchExceedMaxSizeException.MESSAGE.format(size=MAX_SEARCH_SIZE))

        # 判断size，单次最大查询10000条数据
        once_size = copy.deepcopy(self.size)
        if self.size > MAX_RESULT_WINDOW:
            once_size = MAX_RESULT_WINDOW

        result = self._multi_search(once_size=once_size)

        # 需要scroll滚动查询：is_scroll为True，size超出单次最大查询限制，total大于MAX_RESULT_WINDOW
        # @TODO bkdata暂不支持scroll查询
        if self._can_scroll(result):
            result = self._scroll(result)

        _scroll_id = result.get("_scroll_id")

        result = self._deal_query_result(result)
        # 脱敏配置日志原文检索 提前返回
        if self.search_dict.get("original_search"):
            return result
        field_dict = self._analyze_field_length(result.get("list"))
        result.update({"fields": field_dict})

        # 保存检索历史，按用户、索引集、检索条件缓存5分钟
        # 保存首页检索和trace通用查询检索历史
        # 联合检索不保存单个索引集的检索历史
        is_union_search = self.search_dict.get("is_union_search", False)
        if search_type and not is_union_search:
            self._save_history(result, search_type)

        # 补充scroll id
        if _scroll_id:
            result.update({"scroll_id": _scroll_id})

        return result

    def _multi_search(self, once_size: int):
        """
        根据存储集群切换记录多线程请求 BkLogApi.search
        """

        params = {
            "indices": self.indices,
            "scenario_id": self.scenario_id,
            "storage_cluster_id": self.storage_cluster_id,
            "start_time": self.start_time,
            "end_time": self.end_time,
            "query_string": self.query_string,
            "filter": self.filter,
            "sort_list": self.sort_list,
            "start": self.start,
            "size": once_size,
            "aggs": self.aggs,
            "highlight": self.highlight,
            "use_time_range": self.use_time_range,
            "time_zone": self.time_zone,
            "time_range": self.time_range,
            "time_field": self.time_field,
            "time_field_type": self.time_field_type,
            "time_field_unit": self.time_field_unit,
            "scroll": self.scroll,
            "collapse": self.collapse,
            "include_nested_fields": self.include_nested_fields,
        }

        storage_cluster_record_objs = StorageClusterRecord.objects.none()

        if self.start_time:
            try:
                tz_info = pytz.timezone(get_local_param("time_zone", settings.TIME_ZONE))
                if type(self.start_time) in [int, float]:
                    start_time = arrow.get(self.start_time).to(tz=tz_info).datetime
                else:
                    start_time = arrow.get(self.start_time).replace(tzinfo=tz_info).datetime
                storage_cluster_record_objs = StorageClusterRecord.objects.filter(
                    index_set_id=int(self.index_set_id), created_at__gt=(start_time - datetime.timedelta(hours=1))
                ).exclude(storage_cluster_id=self.storage_cluster_id)
            except Exception as e:  # pylint: disable=broad-except
                logger.exception(f"[_multi_search] parse time error -> e: {e}")

        if not storage_cluster_record_objs:
            try:
                return BkLogApi.search(params)
            except ApiResultError as e:
                raise ApiResultError(_("搜索出错，请检查查询语句是否正确"), code=e.code, errors=e.errors)

        storage_cluster_ids = {self.storage_cluster_id}

        multi_execute_func = MultiExecuteFunc()

        multi_num = 1

        # 查询多个集群数据时 start 每次从0开始
        params["start"] = 0
        params["size"] = once_size + self.start

        # 获取当前使用的存储集群数据
        multi_execute_func.append(result_key=f"multi_search_{multi_num}", func=BkLogApi.search, params=params)

        # 获取历史使用的存储集群数据
        for storage_cluster_record_obj in storage_cluster_record_objs:
            if storage_cluster_record_obj.storage_cluster_id not in storage_cluster_ids:
                multi_params = copy.deepcopy(params)
                multi_params["storage_cluster_id"] = storage_cluster_record_obj.storage_cluster_id
                multi_num += 1
                multi_execute_func.append(
                    result_key=f"multi_search_{multi_num}", func=BkLogApi.search, params=multi_params
                )
                storage_cluster_ids.add(storage_cluster_record_obj.storage_cluster_id)

        multi_result = multi_execute_func.run()

        # 合并多个集群的检索结果
        merge_result = dict()
        try:
            for _key, _result in multi_result.items():
                if not _result:
                    continue

                if not merge_result:
                    merge_result = _result
                    continue

                # 处理took
                merge_result["took"] = max(_result.get("took", 0), merge_result.get("took", 0))

                # 处理 _shards
                if "_shards" not in merge_result:
                    merge_result["_shards"] = dict()
                for _k, _v in _result.get("_shards", {}).items():
                    if _k not in merge_result["_shards"]:
                        merge_result["_shards"][_k] = 0
                    merge_result["_shards"][_k] += _v

                # 处理 hits
                if "hits" not in merge_result:
                    merge_result["hits"] = {"total": 0, "max_score": None, "hits": []}
                merge_result["hits"]["total"] += _result.get("hits", {}).get("total", 0)
                merge_result["hits"]["hits"].extend(_result.get("hits", {}).get("hits", []))

                # 处理 aggregations
                if "aggregations" not in _result:
                    continue

                if "aggregations" not in merge_result:
                    merge_result["aggregations"] = _result.get("aggregations", {})
                    continue

                for _agg_k, _agg_v in _result.get("aggregations", {}).items():
                    if _agg_k not in merge_result["aggregations"]:
                        merge_result["aggregations"][_agg_k] = _agg_v
                        continue
                    if not isinstance(_agg_v, dict):
                        continue
                    for _agg_v_k, _agg_v_v in _agg_v.items():
                        if _agg_v_k not in merge_result["aggregations"][_agg_k]:
                            merge_result["aggregations"][_agg_k][_agg_v_k] = _agg_v_v
                            continue
                        if isinstance(_agg_v_v, int):
                            merge_result["aggregations"][_agg_k][_agg_v_k] += _agg_v_v
                        elif isinstance(_agg_v_v, list):
                            merge_result["aggregations"][_agg_k][_agg_v_k].extend(_agg_v_v)
                        else:
                            continue

            # 排序分页处理
            if not merge_result:
                return merge_result

            # hits 排序处理
            hits = merge_result.get("hits", {}).get("hits", [])
            if hits:
                sorted_hits = sort_func(data=hits, sort_list=self.sort_list, key_func=lambda x: x["_source"])
                merge_result["hits"]["hits"] = sorted_hits[self.start : (once_size + self.start)]

            aggregations = merge_result.get("aggregations", {})

            # buckets 排序合并处理
            if aggregations:
                for _kk, _vv in aggregations.items():
                    if not isinstance(_vv, dict) or "buckets" not in _vv:
                        continue
                    buckets = _vv.get("buckets", [])
                    if buckets:
                        # 合并
                        buckets_info = dict()
                        for bucket in buckets:
                            _key = bucket["key"]
                            if _key not in buckets_info:
                                buckets_info[_key] = bucket
                                continue
                            buckets_info[_key]["doc_count"] += bucket["doc_count"]
                        sorted_buckets = sorted(list(buckets_info.values()), key=operator.itemgetter("key"))
                        merge_result["aggregations"][_kk]["buckets"] = sorted_buckets
        except Exception as e:
            logger.error(f"[_multi_search] error -> e: {e}")
            raise MultiSearchErrorException()

        return merge_result

    def scroll_search(self):
        """
        日志scroll查询
        """
        # scroll初次查询，性能考虑暂不支持用户透传scroll 默认1m
        self.scroll = SCROLL
        scroll_id = self.search_dict.get("scroll_id")
        if not scroll_id:
            self.is_scroll = True
            return self.search()

        # scroll查询
        try:
            result = BkLogApi.scroll(
                {
                    "indices": self.indices,
                    "scenario_id": self.scenario_id,
                    "storage_cluster_id": self.storage_cluster_id,
                    "scroll": self.scroll,
                    "scroll_id": scroll_id,
                }
            )
        except ApiResultError as e:
            logger.error(f"scroll 查询失败：{e}")
            raise ApiResultError(_("scroll 查询失败"), code=e.code, errors=e.errors)
        _scroll_id = result.get("_scroll_id")
        result = self._deal_query_result(result)
        result.update({"scroll_id": _scroll_id})
        return result

    def _save_history(self, result, search_type):
        params = {"keyword": self.query_string, "ip_chooser": self.ip_chooser, "addition": self.addition}
        self._cache_history(
            username=self.request_username,
            index_set_id=self.index_set_id,
            params=params,
            search_type=search_type,
            result=result,
        )

    @cache_five_minute("search_history_{username}_{index_set_id}_{search_type}_{params}", need_md5=True)
    def _cache_history(self, *, username, index_set_id, params, search_type, result):  # noqa
        history_params = copy.deepcopy(params)
        history_params.update({"start_time": self.start_time, "end_time": self.end_time, "time_range": self.time_range})

        # 首页检索历史在decorator记录
        if search_type == "default":
            result.update(
                {
                    "history_obj": {
                        "params": history_params,
                        "index_set_id": self.index_set_id,
                        "search_type": search_type,
                    }
                }
            )
        else:
            UserIndexSetSearchHistory.objects.create(
                index_set_id=self.index_set_id, params=history_params, search_type=search_type
            )

    def _can_scroll(self, result) -> bool:
        return (
            self.scenario_id != Scenario.BKDATA
            and self.is_scroll
            and result["hits"]["total"] > MAX_RESULT_WINDOW
            and self.size > MAX_RESULT_WINDOW
        )

    def _scroll(self, search_result):
        scroll_result = copy.deepcopy(search_result)
        scroll_size = len(scroll_result["hits"]["hits"])
        result_size = len(search_result["hits"]["hits"])

        # 判断是否继续查询：scroll_result["hits"]["hits"] == 10000 & 查询doc数量不足size
        while scroll_size == MAX_RESULT_WINDOW and result_size < self.size:
            _scroll_id = scroll_result["_scroll_id"]
            scroll_result = BkLogApi.scroll(
                {
                    "indices": self.indices,
                    "scenario_id": self.scenario_id,
                    "storage_cluster_id": self.storage_cluster_id,
                    "scroll": self.scroll,
                    "scroll_id": _scroll_id,
                }
            )

            scroll_size = len(scroll_result["hits"]["hits"])
            less_size = self.size - result_size
            if less_size < scroll_size:
                search_result["hits"]["hits"].extend(scroll_result["hits"]["hits"][:less_size])
            else:
                search_result["hits"]["hits"].extend(scroll_result["hits"]["hits"])
            result_size = len(search_result["hits"]["hits"])
            search_result["hits"]["total"] = scroll_result["hits"]["total"]

        return search_result

    def pre_get_result(self, sorted_fields: list, size: int):
        """
        pre_get_result
        @param sorted_fields:
        @param size:
        @return:
        """
        if self.scenario_id == Scenario.ES:
            result = BkLogApi.search(
                {
                    "indices": self.indices,
                    "scenario_id": self.scenario_id,
                    "storage_cluster_id": self.storage_cluster_id,
                    "start_time": self.start_time,
                    "end_time": self.end_time,
                    "query_string": self.query_string,
                    "filter": self.filter,
                    "sort_list": self.sort_list,
                    "start": self.start,
                    "size": size,
                    "aggs": self.aggs,
                    "highlight": self.highlight,
                    "time_zone": self.time_zone,
                    "time_range": self.time_range,
                    "use_time_range": self.use_time_range,
                    "time_field": self.time_field,
                    "time_field_type": self.time_field_type,
                    "time_field_unit": self.time_field_unit,
                    "scroll": SCROLL,
                    "collapse": self.collapse,
                },
                data_api_retry_cls=DataApiRetryClass.create_retry_obj(
                    exceptions=[BaseException],
                    stop_max_attempt_number=MAX_EXPORT_REQUEST_RETRY,
                ),
            )
            return result

        sorted_list = self._get_user_sorted_list(sorted_fields)

        result = BkLogApi.search(
            {
                "indices": self.indices,
                "scenario_id": self.scenario_id,
                "storage_cluster_id": self.storage_cluster_id,
                "start_time": self.start_time,
                "end_time": self.end_time,
                "query_string": self.query_string,
                "filter": self.filter,
                "sort_list": sorted_list,
                "start": self.start,
                "size": size,
                "aggs": self.aggs,
                "highlight": self.highlight,
                "time_zone": self.time_zone,
                "time_range": self.time_range,
                "time_field": self.time_field,
                "use_time_range": self.use_time_range,
                "time_field_type": self.time_field_type,
                "time_field_unit": self.time_field_unit,
                "scroll": None,
                "collapse": self.collapse,
            },
            data_api_retry_cls=DataApiRetryClass.create_retry_obj(
                exceptions=[BaseException], stop_max_attempt_number=MAX_EXPORT_REQUEST_RETRY
            ),
        )
        return result

    def search_after_result(self, search_result, sorted_fields):
        """
        search_after_result
        @param search_result:
        @param sorted_fields:
        @return:
        """
        search_after_size = len(search_result["hits"]["hits"])
        result_size = search_after_size
        sorted_list = self._get_user_sorted_list(sorted_fields)
        while search_after_size == MAX_RESULT_WINDOW and result_size < self.size:
            search_after = []
            for sorted_field in sorted_list:
                search_after.append(search_result["hits"]["hits"][-1]["_source"].get(sorted_field[0]))
            search_result = BkLogApi.search(
                {
                    "indices": self.indices,
                    "scenario_id": self.scenario_id,
                    "storage_cluster_id": self.storage_cluster_id,
                    "start_time": self.start_time,
                    "end_time": self.end_time,
                    "query_string": self.query_string,
                    "filter": self.filter,
                    "sort_list": sorted_list,
                    "start": self.start,
                    "size": MAX_RESULT_WINDOW,
                    "aggs": self.aggs,
                    "highlight": self.highlight,
                    "time_zone": self.time_zone,
                    "time_range": self.time_range,
                    "use_time_range": self.use_time_range,
                    "time_field": self.time_field,
                    "time_field_type": self.time_field_type,
                    "time_field_unit": self.time_field_unit,
                    "scroll": self.scroll,
                    "collapse": self.collapse,
                    "search_after": search_after,
                },
                data_api_retry_cls=DataApiRetryClass.create_retry_obj(
                    exceptions=[BaseException], stop_max_attempt_number=MAX_EXPORT_REQUEST_RETRY
                ),
            )

            search_after_size = len(search_result["hits"]["hits"])
            result_size += search_after_size
            yield self._deal_query_result(search_result)

    def scroll_result(self, scroll_result):
        """
        scroll_result
        @param scroll_result:
        @return:
        """
        scroll_size = len(scroll_result["hits"]["hits"])
        result_size = scroll_size
        while scroll_size == MAX_RESULT_WINDOW and result_size < self.size:
            _scroll_id = scroll_result["_scroll_id"]
            scroll_result = BkLogApi.scroll(
                {
                    "indices": self.indices,
                    "scenario_id": self.scenario_id,
                    "storage_cluster_id": self.storage_cluster_id,
                    "scroll": SCROLL,
                    "scroll_id": _scroll_id,
                },
                data_api_retry_cls=DataApiRetryClass.create_retry_obj(
                    exceptions=[BaseException], stop_max_attempt_number=MAX_EXPORT_REQUEST_RETRY
                ),
            )
            scroll_size = len(scroll_result["hits"]["hits"])
            result_size += scroll_size
            yield self._deal_query_result(scroll_result)

    @staticmethod
    def get_bcs_manage_url(cluster_id, container_id):
        """
        get_bcs_manage_url
        @param cluster_id:
        @param container_id:
        @return:
        """
        bcs_cluster_info = BcsCcApi.get_cluster_by_cluster_id({"cluster_id": cluster_id.upper()})
        space = Space.objects.filter(space_code=bcs_cluster_info["project_id"]).first()
        project_code = ""
        if space:
            project_code = space.space_id
        url = (
            settings.BCS_WEB_CONSOLE_DOMAIN
            + "/bcsapi/v4/webconsole/projects/{project_code}/clusters/{cluster_id}/?container_id={container_id}".format(
                project_code=project_code,
                cluster_id=cluster_id.upper(),
                container_id=container_id,
            )
        )
        return url

    @staticmethod
    def _get_cache_key(basic_key, params):
        cache_str = "{basic_key}_{params}".format(basic_key=basic_key, params=json.dumps(params))
        hash_md5 = hashlib.new("md5")
        hash_md5.update(cache_str.encode("utf-8"))
        cache_key = hash_md5.hexdigest()
        return cache_key

    @staticmethod
    def search_option_history(space_uid: str, index_set_type: str = IndexSetType.SINGLE.value):
        """
        用户检索选项历史记录
        """
        username = get_request_external_username() or get_request_username()

        # 找出用户指定索引集类型下所有记录
        history_objs = UserIndexSetSearchHistory.objects.filter(
            created_by=username, index_set_type=index_set_type
        ).order_by("-created_at")

        # 过滤出当前空间下的记录
        if index_set_type == IndexSetType.SINGLE.value:
            index_set_id_all = list(set(history_objs.values_list("index_set_id", flat=True)))
        else:
            index_set_id_all = list()
            for obj in history_objs:
                index_set_id_all.extend(obj.index_set_ids)

        if not index_set_id_all:
            return []

        index_set_objs = LogIndexSet.objects.filter(index_set_id__in=index_set_id_all, space_uid=space_uid)

        effect_index_set_mapping = {obj.index_set_id: obj.index_set_name for obj in index_set_objs}

        if not effect_index_set_mapping:
            return []

        ret = list()

        option_set = set()

        for obj in history_objs:
            # 最多只返回10条记录
            if len(ret) >= SEARCH_OPTION_HISTORY_NUM:
                break

            info = model_to_dict(obj)
            if obj.index_set_type == IndexSetType.SINGLE.value:
                if obj.index_set_id not in effect_index_set_mapping or obj.index_set_id in option_set:
                    continue
                info["index_set_name"] = effect_index_set_mapping[obj.index_set_id]
                ret.append(info)
                option_set.add(info["index_set_id"])
            else:
                if obj.index_set_ids[0] not in effect_index_set_mapping or tuple(obj.index_set_ids) in option_set:
                    continue
                info["index_set_names"] = [
                    effect_index_set_mapping.get(index_set_id) for index_set_id in obj.index_set_ids
                ]
                ret.append(info)
                option_set.add(tuple(info["index_set_ids"]))

        return ret

    @staticmethod
    def search_option_history_delete(
        space_uid: str, history_id: int = None, index_set_type: str = IndexSetType.SINGLE.value, is_delete_all=False
    ):
        """删除用户检索选项历史记录"""
        if not is_delete_all:
            obj = UserIndexSetSearchHistory.objects.filter(pk=int(history_id)).first()

            if not obj:
                raise UserIndexSetSearchHistoryNotExistException()

            delete_params = {
                "created_by": obj.created_by,
                "index_set_type": obj.index_set_type,
            }

            if obj.index_set_type == IndexSetType.SINGLE.value:
                delete_params.update({"index_set_id": obj.index_set_id})
            else:
                delete_params.update({"index_set_ids": obj.index_set_ids})

            return UserIndexSetSearchHistory.objects.filter(**delete_params).delete()
        else:
            username = get_request_external_username() or get_request_username()

            history_objs = UserIndexSetSearchHistory.objects.filter(created_by=username, index_set_type=index_set_type)

            if index_set_type == IndexSetType.SINGLE.value:
                index_set_id_all = list(set(history_objs.values_list("index_set_id", flat=True)))
            else:
                index_set_id_all = list()
                for obj in history_objs:
                    index_set_ids = obj.index_set_ids or []
                    index_set_id_all.extend(index_set_ids)
                index_set_id_all = list(set(index_set_id_all))

            effect_index_set_ids = list(
                LogIndexSet.objects.filter(index_set_id__in=index_set_id_all, space_uid=space_uid).values_list(
                    "index_set_id", flat=True
                )
            )

            delete_history_ids = set()
            for obj in history_objs:
                obj_index_set_type = obj.index_set_type or IndexSetType.SINGLE.value
                if obj_index_set_type == IndexSetType.SINGLE.value:
                    check_id = obj.index_set_id or 0
                else:
                    check_id = obj.index_set_ids[0] if obj.index_set_ids else 0

                if check_id and check_id in effect_index_set_ids:
                    delete_history_ids.add(obj.pk)

            return UserIndexSetSearchHistory.objects.filter(pk__in=delete_history_ids).delete()

    @staticmethod
    def search_history(index_set_id=None, index_set_ids=None, is_union_search=False, **kwargs):
        """
        search_history
        @param index_set_id:
        @param is_union_search:
        @param index_set_ids:
        @param kwargs:
        @return:
        """
        # 外部用户获取搜索历史的时候, 用external_username
        username = get_request_external_username() or get_request_username()

        if not is_union_search:
            if index_set_id:
                history_obj = (
                    UserIndexSetSearchHistory.objects.filter(
                        is_deleted=False,
                        created_by=username,
                        index_set_id=index_set_id,
                        search_type="default",
                        index_set_type=IndexSetType.SINGLE.value,
                    )
                    .order_by("-rank", "-created_at")[:10]
                    .values("id", "params")
                )
            else:
                history_obj = (
                    UserIndexSetSearchHistory.objects.filter(
                        is_deleted=False,
                        search_type="default",
                        created_at__range=[kwargs["start_time"], kwargs["end_time"]],
                        index_set_type=IndexSetType.SINGLE.value,
                    )
                    .order_by("created_by", "-created_at")
                    .values("id", "params", "created_by", "created_at")
                )
        else:
            history_obj = (
                UserIndexSetSearchHistory.objects.filter(
                    is_deleted=False,
                    search_type="default",
                    index_set_ids=index_set_ids,
                    index_set_type=IndexSetType.UNION.value,
                )
                .order_by("-rank", "-created_at")[:10]
                .values("id", "params", "created_by", "created_at")
            )
        history_obj = SearchHandler._deal_repeat_history(history_obj)
        return_data = []
        for _history in history_obj:
            return_data.append(SearchHandler._build_query_string(_history))
        return return_data

    @staticmethod
    def _build_query_string(history):
        history["query_string"] = generate_query_string(history["params"])
        return history

    @staticmethod
    def _deal_repeat_history(history_obj):
        not_repeat_history: list = []

        def _eq_history(op1, op2):
            op1_params: dict = op1["params"]
            op2_params: dict = op2["params"]
            if op1_params["keyword"] != op2_params["keyword"]:
                return False
            if op1_params["addition"] != op2_params["addition"]:
                return False
            ip_chooser_op1: dict = op1_params.get("ip_chooser", {})
            ip_chooser_op2: dict = op2_params.get("ip_chooser", {})

            if ip_chooser_op1.keys() != ip_chooser_op2.keys():
                return False

            for k in ip_chooser_op1:
                if ip_chooser_op1[k] != ip_chooser_op2[k]:
                    return False

            return True

        def _not_repeat(history):
            for _not_repeat_history in not_repeat_history:
                if _eq_history(_not_repeat_history, history):
                    return
            not_repeat_history.append(history)

        for _history_obj in history_obj:
            _not_repeat(_history_obj)
        return not_repeat_history

    @staticmethod
    def user_search_history(start_time, end_time):
        history_obj = (
            UserIndexSetSearchHistory.objects.filter(
                is_deleted=False,
                search_type="default",
                created_at__range=[start_time, end_time],
            )
            .order_by("created_by", "-created_at")
            .values("id", "index_set_id", "duration", "created_by", "created_at")
        )

        # 获取索引集所在的bk_biz_id
        index_sets = array_group(LogIndexSet.get_index_set(show_indices=False), "index_set_id", group=True)
        return_data = []
        for _history in history_obj:
            if _history["index_set_id"] not in index_sets:
                continue
            _history["bk_biz_id"] = index_sets[_history["index_set_id"]]["bk_biz_id"]
            return_data.append(_history)
        return return_data

    def verify_sort_list_item(self, sort_list):
        # field_result, _ = self._get_all_fields_by_index_id()
        mapping_handlers = MappingHandlers(
            self.indices, self.index_set_id, self.scenario_id, self.storage_cluster_id, self.time_field
        )
        field_result, _ = mapping_handlers.get_all_fields_by_index_id()
        field_dict = dict()
        for _field in field_result:
            field_dict[_field["field_name"]] = _field["es_doc_values"]

        for _item in sort_list:
            field, *_ = _item
            item_doc_value = field_dict.get(field)
            if not item_doc_value:
                raise BaseSearchSortListException(BaseSearchSortListException.MESSAGE.format(sort_item=field))

    def search_context(self):
        if self.scenario_id not in [Scenario.BKDATA, Scenario.LOG]:
            return {"total": 0, "took": 0, "list": []}
        if not self.gseindex and not self.gseIndex:
            raise BaseSearchGseIndexNoneException()

        context_indice = IndicesOptimizerContextTail(
            self.indices, self.scenario_id, dtEventTimeStamp=self.dtEventTimeStamp, search_type_tag="context"
        ).index

        tz_info = pytz.timezone(get_local_param("time_zone", settings.TIME_ZONE))

        timestamp_datetime = datetime.datetime.fromtimestamp(int(self.dtEventTimeStamp) / 1000, tz_info)

        record_obj = (
            StorageClusterRecord.objects.filter(index_set_id=int(self.index_set_id), created_at__gt=timestamp_datetime)
            .order_by("created_at")
            .first()
        )

        dsl_params_base = {"indices": context_indice, "scenario_id": self.scenario_id}

        if record_obj:
            dsl_params_base.update({"storage_cluster_id": record_obj.storage_cluster_id})

        if self.zero:
            # up
            body: dict = self._get_context_body("-")
            dsl_params_up = copy.deepcopy(dsl_params_base)
            dsl_params_up.update({"body": body})
            result_up: dict = BkLogApi.dsl(dsl_params_up)
            result_up: dict = self._deal_query_result(result_up)
            result_up.update(
                {
                    "list": list(reversed(result_up.get("list"))),
                    "origin_log_list": list(reversed(result_up.get("origin_log_list"))),
                }
            )

            # down
            body: dict = self._get_context_body("+")

            dsl_params_down = copy.deepcopy(dsl_params_base)
            dsl_params_down.update({"body": body})
            result_down: Dict = BkLogApi.dsl(dsl_params_down)

            result_down: dict = self._deal_query_result(result_down)
            result_down.update({"list": result_down.get("list"), "origin_log_list": result_down.get("origin_log_list")})
            total = result_up["total"] + result_down["total"]
            took = result_up["took"] + result_down["took"]
            new_list = result_up["list"] + result_down["list"]
            origin_log_list = result_up["origin_log_list"] + result_down["origin_log_list"]
            analyze_result_dict: dict = self._analyze_context_result(
                new_list, mark_gseindex=self.gseindex, mark_gseIndex=self.gseIndex
            )
            zero_index: int = analyze_result_dict.get("zero_index", -1)
            count_start: int = analyze_result_dict.get("count_start", -1)

            new_list = self._analyze_empty_log(new_list)
            origin_log_list = self._analyze_empty_log(origin_log_list)
            return {
                "total": total,
                "took": took,
                "list": new_list,
                "origin_log_list": origin_log_list,
                "zero_index": zero_index,
                "count_start": count_start,
                "dsl": json.dumps(body),
            }
        if self.start < 0:
            body: Dict = self._get_context_body("-")

            dsl_params_up = copy.deepcopy(dsl_params_base)
            dsl_params_up.update({"body": body})
            result_up = BkLogApi.dsl(dsl_params_up)

            result_up: dict = self._deal_query_result(result_up)
            result_up.update(
                {
                    "list": list(reversed(result_up.get("list"))),
                    "origin_log_list": list(reversed(result_up.get("origin_log_list"))),
                }
            )
            result_up.update(
                {
                    "list": self._analyze_empty_log(result_up.get("list")),
                    "origin_log_list": self._analyze_empty_log(result_up.get("origin_log_list")),
                }
            )
            return result_up
        if self.start > 0:
            body: Dict = self._get_context_body("+")

            dsl_params_down = copy.deepcopy(dsl_params_base)
            dsl_params_down.update({"body": body})
            result_down = BkLogApi.dsl(dsl_params_down)

            result_down = self._deal_query_result(result_down)
            result_down.update({"list": result_down.get("list"), "origin_log_list": result_down.get("origin_log_list")})
            result_down.update(
                {
                    "list": self._analyze_empty_log(result_down.get("list")),
                    "origin_log_list": self._analyze_empty_log(result_down.get("origin_log_list")),
                }
            )
            return result_down

        return {"list": []}

    def _get_context_body(self, order):
        if self.scenario_id == Scenario.BKDATA:
            return DslBkDataCreateSearchContextBody(
                size=self.size,
                start=self.start,
                gseindex=self.gseindex,
                path=self.path,
                ip=self.ip,
                bk_host_id=self.bk_host_id,
                container_id=self.container_id,
                logfile=self.logfile,
                order=order,
                sort_list=["dtEventTimeStamp", "gseindex", "_iteration_idx"],
            ).body

        if self.scenario_id == Scenario.LOG:
            return DslBkDataCreateSearchContextBodyScenarioLog(
                size=self.size,
                start=self.start,
                gseIndex=self.gseIndex,
                path=self.path,
                serverIp=self.serverIp,
                bk_host_id=self.bk_host_id,
                container_id=self.container_id,
                logfile=self.logfile,
                order=order,
                sort_list=["dtEventTimeStamp", "gseIndex", "iterationIndex"],
            ).body
        return {}

    def search_tail_f(self):
        tail_indice = IndicesOptimizerContextTail(
            self.indices, self.scenario_id, dtEventTimeStamp=self.dtEventTimeStamp, search_type_tag="tail"
        ).index
        if self.scenario_id not in [Scenario.BKDATA, Scenario.LOG]:
            return {"total": 0, "took": 0, "list": []}
        else:
            body: Dict = {}
            if self.scenario_id == Scenario.BKDATA:
                body: Dict = DslBkDataCreateSearchTailBody(
                    sort_list=["dtEventTimeStamp", "gseindex", "_iteration_idx"],
                    size=self.size,
                    start=self.start,
                    gseindex=self.gseindex,
                    path=self.path,
                    ip=self.ip,
                    bk_host_id=self.bk_host_id,
                    container_id=self.container_id,
                    logfile=self.logfile,
                    zero=self.zero,
                ).body
            if self.scenario_id == Scenario.LOG:
                body: Dict = DslBkDataCreateSearchTailBodyScenarioLog(
                    sort_list=["dtEventTimeStamp", "gseIndex", "iterationIndex"],
                    size=self.size,
                    start=self.start,
                    gseIndex=self.gseIndex,
                    path=self.path,
                    bk_host_id=self.bk_host_id,
                    serverIp=self.serverIp,
                    container_id=self.container_id,
                    logfile=self.logfile,
                    zero=self.zero,
                ).body
            result = BkLogApi.dsl({"indices": tail_indice, "scenario_id": self.scenario_id, "body": body})

            result: dict = self._deal_query_result(result)
            if self.zero:
                result.update(
                    {
                        "list": list(reversed(result.get("list"))),
                        "origin_log_list": list(reversed(result.get("origin_log_list"))),
                    }
                )
            result.update(
                {
                    "list": self._analyze_empty_log(result.get("list")),
                    "origin_log_list": self._analyze_empty_log(result.get("origin_log_list")),
                }
            )
            return result

    def _init_indices_str(self, index_set_id: int) -> str:
        tmp_index_obj: LogIndexSet = LogIndexSet.objects.filter(index_set_id=index_set_id).first()
        if tmp_index_obj:
            self.index_set_name = tmp_index_obj.index_set_name
            self.scenario_id = tmp_index_obj.scenario_id
            self.storage_cluster_id = tmp_index_obj.storage_cluster_id
            # 根据检索条件addition中的字段，判断是否需要查询聚类结果表
            for addition in self.search_dict.get("addition", []):
                # 查询条件中包含__dist_xx  则查询聚类结果表：xxx_bklog_xxx_clustered
                if addition.get("field", "").startswith("__dist"):
                    clustering_config = ClusteringConfig.get_by_index_set_id(
                        index_set_id=index_set_id, raise_exception=False
                    )
                    if clustering_config and clustering_config.clustered_rt:
                        # 如果是查询bkbase端的表，即场景需要对应改为bkdata
                        self.scenario_id = Scenario.BKDATA
                        return clustering_config.clustered_rt
            index_set_data_obj_list: list = tmp_index_obj.get_indexes(has_applied=True)
            if len(index_set_data_obj_list) > 0:
                index_list: list = [x.get("result_table_id", None) for x in index_set_data_obj_list]
                return ",".join(index_list)
            raise BaseSearchIndexSetDataDoseNotExists(
                BaseSearchIndexSetDataDoseNotExists.MESSAGE.format(
                    index_set_id=str(index_set_id) + "_" + tmp_index_obj.index_set_name
                )
            )
        raise BaseSearchIndexSetException(BaseSearchIndexSetException.MESSAGE.format(index_set_id=index_set_id))

    @staticmethod
    def init_time_field(index_set_id: int, scenario_id: str = None) -> tuple:
        if not scenario_id:
            scenario_id = LogIndexSet.objects.filter(index_set_id=index_set_id).first().scenario_id
        # get timestamp field
        if scenario_id in [Scenario.BKDATA, Scenario.LOG]:
            return "dtEventTimeStamp", TimeFieldTypeEnum.DATE.value, TimeFieldUnitEnum.SECOND.value
        else:
            log_index_set_obj = LogIndexSet.objects.filter(index_set_id=index_set_id).first()
            time_field = log_index_set_obj.time_field
            time_field_type = log_index_set_obj.time_field_type
            time_field_unit = log_index_set_obj.time_field_unit
            if time_field:
                return time_field, time_field_type, time_field_unit
            index_set_obj: LogIndexSetData = LogIndexSetData.objects.filter(index_set_id=index_set_id).first()
            if not index_set_obj:
                raise BaseSearchIndexSetException(BaseSearchIndexSetException.MESSAGE.format(index_set_id=index_set_id))
            time_field = index_set_obj.time_field
            return time_field, TimeFieldTypeEnum.DATE.value, TimeFieldUnitEnum.SECOND.value

    def _init_sort(self) -> list:
        index_set_id = self.search_dict.get("index_set_id")
        # 获取用户对sort的排序需求
        sort_list: List = self.search_dict.get("sort_list", [])
        is_union_search = self.search_dict.get("is_union_search", False)

        if sort_list:
            return sort_list

        # 用户已设置排序规则  （联合检索时不使用用户在单个索引集上设置的排序规则）
        scope = self.search_dict.get("search_type", "default")
        if not is_union_search:
            config_obj = UserIndexSetFieldsConfig.get_config(
                index_set_id=index_set_id, username=self.request_username, scope=scope
            )
            if config_obj:
                sort_list = config_obj.sort_list
                if sort_list:
                    return sort_list
        # 安全措施, 用户未设置排序规则，且未创建默认配置时, 使用默认排序规则
        from apps.log_search.handlers.search.mapping_handlers import MappingHandlers

        return MappingHandlers.get_default_sort_list(
            index_set_id=index_set_id,
            scenario_id=self.scenario_id,
            scope=scope,
            default_sort_tag=self.search_dict.get("default_sort_tag", False),
        )

    # 过滤filter
    def _init_filter(self):
        mapping_handlers = MappingHandlers(
            index_set_id=self.index_set_id,
            indices=self.indices,
            scenario_id=self.scenario_id,
            storage_cluster_id=self.storage_cluster_id,
        )
        # 获取各个字段类型
        final_fields_list, __ = mapping_handlers.get_all_fields_by_index_id()
        field_type_map = {i["field_name"]: i["field_type"] for i in final_fields_list}
        # 如果历史索引不包含bk_host_id, 则不需要进行bk_host_id的过滤
        include_bk_host_id = "bk_host_id" in field_type_map.keys() and settings.ENABLE_DHCP
        new_attrs: dict = self._combine_addition_ip_chooser(
            attrs=self.search_dict, include_bk_host_id=include_bk_host_id
        )
        filter_list: list = new_attrs.get("addition", [])
        new_filter_list: list = []
        for item in filter_list:
            field: str = item.get("key") if item.get("key") else item.get("field")
            _type = "field"
            if mapping_handlers.is_nested_field(field):
                _type = FieldDataTypeEnum.NESTED.value
            value = item.get("value")
            # value 校验逻辑
            value_type = field_type_map.get(field)
            value_list = value.split(",") if isinstance(value, str) else value
            if value_type in CHECK_FIELD_LIST and value_list:
                for _v in value_list:
                    max_value = CHECK_FIELD_MAX_VALUE_MAPPING.get(value_type, 0)
                    min_value = CHECK_FIELD_MIN_VALUE_MAPPING.get(value_type, 0)
                    try:
                        if max_value and min_value and (int(_v) > max_value or int(_v) < min_value):
                            raise IntegerMaxErrorException(IntegerMaxErrorException.MESSAGE.format(num=_v))
                    except IntegerErrorException as e:
                        raise IntegerErrorException(
                            IntegerErrorException.MESSAGE.format(num=_v), code=e.code, errors=e.errors
                        )

            operator: str = item.get("method") if item.get("method") else item.get("operator")
            condition: str = item.get("condition", "and")

            if operator in [OperatorEnum.EXISTS["operator"], OperatorEnum.NOT_EXISTS["operator"]]:
                new_filter_list.append(
                    {"field": field, "value": "0", "operator": operator, "condition": condition, "type": _type}
                )

            # 此处对于前端传递filter为空字符串需要放行
            if (not field or not value or not operator) and not isinstance(value, str):
                continue

            new_filter_list.append(
                {"field": field, "value": value, "operator": operator, "condition": condition, "type": _type}
            )

        return new_filter_list

    # 需要esquery提供mapping接口
    def _get_filed_set_default_sort_tag(self) -> bool:
        result_table_id_list: list = self.indices.split(",")
        if len(result_table_id_list) <= 0:
            default_sort_tag: bool = False
            return default_sort_tag
        result_table_id, *_ = result_table_id_list
        # default_sort_tag: bool = False
        # get fields from cache
        fields_from_cache: str = cache.get(result_table_id)
        if not fields_from_cache:
            mapping_from_es: list = BkLogApi.mapping(
                {
                    "indices": result_table_id,
                    "scenario_id": self.scenario_id,
                    "storage_cluster_id": self.storage_cluster_id,
                }
            )
            property_dict: dict = MappingHandlers.find_property_dict(mapping_from_es)
            fields_result: list = MappingHandlers.get_all_index_fields_by_mapping(property_dict)
            fields_from_es: list = [
                {
                    "field_type": field["field_type"],
                    "field": field["field_name"],
                    "field_alias": field.get("field_alias"),
                    "is_display": False,
                    "is_editable": True,
                    "tag": field.get("tag", "metric"),
                    "es_doc_values": field.get("es_doc_values", False),
                }
                for field in fields_result
            ]
            if not fields_from_es:
                default_sort_tag: bool = False
                return default_sort_tag

            cache.set(result_table_id, json.dumps({"data": fields_from_es}), TimeEnum.ONE_DAY_SECOND.value)
            fields: list = fields_from_es
            fields_list: list = [x["field"] for x in fields]
            if ("gseindex" in fields_list and "_iteration_idx" in fields_list) or (
                "gseIndex" in fields_list and "iterationIndex" in fields_list
            ):
                default_sort_tag: bool = True
                return default_sort_tag
            default_sort_tag: bool = False
            return default_sort_tag

        fields_from_cache_dict: Dict[str, dict] = json.loads(fields_from_cache)
        fields: list = fields_from_cache_dict.get("data", list())
        fields_list: list = [x["field"] for x in fields]
        if ("gseindex" in fields_list and "_iteration_idx" in fields_list) or (
            "gseIndex" in fields_list and "iterationIndex" in fields_list
        ):
            default_sort_tag: bool = True
            return default_sort_tag
        default_sort_tag: bool = False
        return default_sort_tag

    def _init_aggs(self):
        if not self.search_dict.get("aggs"):
            return {}

        # 存在聚合参数，且时间聚合更新默认设置
        aggs_dict = self.search_dict["aggs"]
        return aggs_dict

    def _init_highlight(self, can_highlight=True):
        if not can_highlight:
            return {}
        # 避免多字段高亮
        if self.query_string and ":" in self.query_string:
            require_field_match = True
        else:
            require_field_match = False

        highlight = {
            "pre_tags": ["<mark>"],
            "post_tags": ["</mark>"],
            "fields": {"*": {"number_of_fragments": 0}},
            "require_field_match": require_field_match,
        }

        if self.query_string == "":
            highlight = {}

        if self.export_log:
            highlight = {}

        return highlight

    def _add_cmdb_fields(self, log):
        if not self.search_dict.get("bk_biz_id"):
            return log

        bk_biz_id = self.search_dict.get("bk_biz_id")
        bk_host_id = log.get("bk_host_id")
        server_ip = log.get("serverIp", log.get("ip"))
        bk_cloud_id = log.get("cloudId", log.get("cloudid"))
        if not bk_host_id and not server_ip:
            return log
        # 以上情况说明请求不包含能去cmdb查询主机信息的字段，直接返回
        log["__module__"] = ""
        log["__set__"] = ""
        log["__ipv6__"] = ""

        host_key = bk_host_id if bk_host_id else server_ip
        host_info = CmdbHostCache.get(bk_biz_id, host_key)
        # 当主机被迁移业务或者删除的时候, 会导致缓存中没有该主机信息, 放空处理
        if not host_info:
            return log

        if bk_host_id and host_info:
            host = host_info
        else:
            if not bk_cloud_id:
                host = next(iter(host_info.values()))
            else:
                host = host_info.get(str(bk_cloud_id))
        if not host:
            return log

        set_list, module_list = [], []
        if host.get("topo"):
            for _set in host.get("topo", []):
                set_list.append(_set["bk_set_name"])
                for module in _set.get("module", []):
                    module_list.append(module["bk_module_name"])
        # 兼容旧缓存数据
        else:
            set_list = [_set["bk_inst_name"] for _set in host.get("set", [])]
            module_list = [_module["bk_inst_name"] for _module in host.get("module", [])]

        log["__set__"] = " | ".join(set_list)
        log["__module__"] = " | ".join(module_list)
        log["__ipv6__"] = host.get("bk_host_innerip_v6", "")
        return log

    def _deal_query_result(self, result_dict: dict) -> dict:
        if self.export_fields:
            # 将导出字段和检索日志有的字段取交集
            support_fields_list = [i["field_name"] for i in self.fields()["fields"]]
            self.export_fields = list(set(self.export_fields).intersection(set(support_fields_list)))
        result: dict = {
            "aggregations": result_dict.get("aggregations", {}),
        }
        # 将_shards 字段返回以供saas判断错误
        _shards = result_dict.get("_shards", {})
        result.update({"_shards": _shards})
        log_list: list = []
        agg_result: dict = {}
        origin_log_list: list = []
        if not result_dict.get("hits", {}).get("total"):
            result.update(
                {"total": 0, "took": 0, "list": log_list, "aggs": agg_result, "origin_log_list": origin_log_list}
            )
            return result
        # hit data
        for hit in result_dict["hits"]["hits"]:
            log = hit["_source"]
            # 脱敏处理
            if (self.field_configs or self.text_fields_field_configs) and self.is_desensitize:
                log = self._log_desensitize(log)
            # 联合检索补充索引集信息
            if self.search_dict.get("is_union_search", False):
                log["__index_set_id__"] = self.index_set_id
            log = self._add_cmdb_fields(log)
            if self.export_fields:
                new_origin_log = {}
                for _export_field in self.export_fields:
                    # 此处是为了虚拟字段[__set__, __module__, ipv6]可以导出
                    if _export_field in log:
                        new_origin_log[_export_field] = log[_export_field]
                    else:
                        new_origin_log[_export_field] = log.get(_export_field, "")
                origin_log = new_origin_log
            else:
                origin_log = log
            _index = hit["_index"]
            log.update({"index": _index})
            if self.search_dict.get("is_return_doc_id"):
                log.update({"__id__": hit["_id"]})
            origin_log_list.append(copy.deepcopy(origin_log))
            if "highlight" not in hit:
                log_list.append(log)
                continue
            if not (self.field_configs or self.text_fields_field_configs) or not self.is_desensitize:
                log = self._deal_object_highlight(log=log, highlight=hit["highlight"])
            log_list.append(log)

        result.update(
            {
                "total": result_dict["hits"]["total"],
                "took": result_dict["took"],
                "list": log_list,
                "origin_log_list": origin_log_list,
            }
        )
        # 处理聚合
        agg_dict = result_dict.get("aggregations", {})
        result.update({"aggs": agg_dict})
        return result

    @classmethod
    def update_nested_dict(cls, base_dict: Dict[str, Any], update_dict: Dict[str, Any]) -> Dict[str, Any]:
        """
        递归更新嵌套字典
        """
        for key, value in update_dict.items():
            if isinstance(value, dict):
                base_dict[key] = cls.update_nested_dict(base_dict.get(key, {}), value)
            else:
                base_dict[key] = value
        return base_dict

    @staticmethod
    def nested_dict_from_dotted_key(dotted_dict: Dict[str, Any]) -> Dict[str, Any]:
        result = {}
        for key, value in dotted_dict.items():
            parts = key.split('.')
            current_level = result
            for part in parts[:-1]:
                if part not in current_level:
                    current_level[part] = {}
                current_level = current_level[part]
            current_level[parts[-1]] = "".join(value)
        return result

    def _deal_object_highlight(self, log: Dict[str, Any], highlight: Dict[str, Any]) -> Dict[str, Any]:
        """
        兼容Object类型字段的高亮
        ES层会返回打平后的高亮字段, 该函数将其高亮的字段更新至对应Object字段
        """
        nested_dict = self.nested_dict_from_dotted_key(dotted_dict=highlight)
        return self.update_nested_dict(log, nested_dict)

    def _log_desensitize(self, log: dict = None):
        """
        字段脱敏
        """
        if not log:
            return log

        # 展开object对象
        log = expand_nested_data(log)
        # 保存一份未处理之前的log字段 用于脱敏之后的日志原文处理
        log_content_tmp = copy.deepcopy(log)

        # 字段脱敏处理
        log = self.desensitize_handler.transform_dict(log)

        # 原文字段应用其他字段的脱敏结果
        if not self.text_fields:
            return log

        for text_field in self.text_fields:  # ["log"]
            # 判断原文字段是否存在log中
            if text_field not in log.keys():
                continue

            for _config in self.field_configs:
                field_name = _config["field_name"]
                if field_name not in log.keys() or field_name == text_field:
                    continue
                log[text_field] = log[text_field].replace(str(log_content_tmp[field_name]), str(log[field_name]))

        # 处理原文字段自身绑定的脱敏逻辑
        if self.text_fields:
            log = self.text_fields_desensitize_handler.transform_dict(log)
        # 折叠object对象
        log = merge_nested_data(log)
        return log

    def _analyze_field_length(self, log_list: List[Dict[str, Any]]):
        for item in log_list:

            def get_field_and_get_length(_item: dict, father: str = ""):
                for key in _item:
                    _key: str = ""
                    if isinstance(_item[key], dict):
                        if father:
                            get_field_and_get_length(_item[key], f"{father}.{key}")
                        else:
                            get_field_and_get_length(_item[key], key)
                    else:
                        if father:
                            _key = "{}.{}".format(father, key)
                        else:
                            _key = "%s" % key
                    if _key:
                        self._update_result_fields(_key, _item[key])

            get_field_and_get_length(item)
        return self.field

    def _update_result_fields(self, _key: str, _item: Any):
        max_len_dict_obj: max_len_dict = self.field.get(_key)
        if max_len_dict_obj:
            # modify
            _len: int = max_len_dict_obj.get("max_length")
            try:
                new_len: int = len(str(_item))
            except BaseSearchResultAnalyzeException:
                new_len: int = 16
            if new_len >= _len:
                if new_len > len(_key):
                    max_len_dict_obj.update({"max_length": new_len})
                else:
                    max_len_dict_obj.update({"max_length": len(_key)})
            return
        # insert
        try:
            new_len: int = len(str(_item))
        except BaseSearchResultAnalyzeException:
            new_len: int = 16

        if new_len > len(_key):
            self.field.update({_key: {"max_length": new_len}})
        else:
            self.field.update({_key: {"max_length": len(_key)}})

    def _analyze_context_result(
        self,
        log_list: List[Dict[str, Any]],
        mark_gseindex: int = None,
        mark_gseIndex: int = None
        # pylint: disable=invalid-name
    ) -> Dict[str, Any]:
        log_list_reversed: list = log_list
        if self.start < 0:
            log_list_reversed = list(reversed(log_list))

        # find the search one
        _index: int = -1
        _count_start: int = -1
        if self.scenario_id == Scenario.BKDATA:
            for index, item in enumerate(log_list):
                gseindex: str = item.get("gseindex")
                ip: str = item.get("ip")
                bk_host_id: int = item.get("bk_host_id")
                path: str = item.get("path")
                container_id: str = item.get("container_id")
                logfile: str = item.get("logfile")
                _iteration_idx: str = item.get("_iteration_idx")
                # find the counting range point
                if _count_start == -1:
                    if str(gseindex) == mark_gseindex:
                        _count_start = index

                if (
                    (
                        self.gseindex == str(gseindex)
                        and self.bk_host_id == bk_host_id
                        and self.path == path
                        and self._iteration_idx == str(_iteration_idx)
                    )
                    or (
                        self.gseindex == str(gseindex)
                        and self.ip == ip
                        and self.path == path
                        and self._iteration_idx == str(_iteration_idx)
                    )
                    or (
                        self.gseindex == str(gseindex)
                        and self.container_id == container_id
                        and self.logfile == logfile
                        and self._iteration_idx == str(_iteration_idx)
                    )
                ):
                    _index = index
                    break

        if self.scenario_id == Scenario.LOG:
            for index, item in enumerate(log_list):
                gseIndex: str = item.get("gseIndex")  # pylint: disable=invalid-name
                serverIp: str = item.get("serverIp")  # pylint: disable=invalid-name
                bk_host_id: int = item.get("bk_host_id")
                path: str = item.get("path", "")
                iterationIndex: str = item.get("iterationIndex")  # pylint: disable=invalid-name
                # find the counting range point
                if _count_start == -1:
                    if str(gseIndex) == mark_gseIndex:
                        _count_start = index
                if (
                    self.gseIndex == str(gseIndex)
                    and self.bk_host_id == bk_host_id
                    and self.path == path
                    and self.iterationIndex == str(iterationIndex)
                ) or (
                    self.gseIndex == str(gseIndex)
                    and self.serverIp == serverIp
                    and self.path == path
                    and self.iterationIndex == str(iterationIndex)
                ):
                    _index = index
                    break
        return {"list": log_list_reversed, "zero_index": _index, "count_start": _count_start}

    def _analyze_empty_log(self, log_list: List[Dict[str, Any]]):
        log_not_empty_list: List[Dict[str, Any]] = []
        for item in log_list:
            a_item_dict: Dict[str:Any] = item

            # 只要存在log字段则直接显示
            if "log" in a_item_dict:
                log_not_empty_list.append(a_item_dict)
                continue
            # 递归打平每条记录
            new_log_context_list: List[str] = []

            def get_field_and_get_context(_item: dict, fater: str = ""):
                for key in _item:
                    _key: str = ""
                    if isinstance(_item[key], dict):
                        get_field_and_get_context(_item[key], key)
                    else:
                        if fater:
                            _key = "{}.{}".format(fater, key)
                        else:
                            _key = "%s" % key
                    if _key:
                        a_context: str = "{}: {}".format(_key, _item[key])
                        new_log_context_list.append(a_context)

            get_field_and_get_context(a_item_dict)
            a_item_dict.update({"log": " ".join(new_log_context_list)})
            log_not_empty_list.append(a_item_dict)
        return log_not_empty_list

    def _combine_addition_ip_chooser(self, attrs: dict, include_bk_host_id: bool = True):
        """
        合并ip_chooser和addition
        :param attrs:   attrs
        :param include_bk_host_id: 是否包含bk_host_id
        """
        ip_chooser_ip_list: list = []
        ip_chooser_host_id_list: list = []
        ip_chooser: dict = attrs.get("ip_chooser")
        if ip_chooser:
            ip_chooser_host_list = IPChooser(
                bk_biz_id=attrs["bk_biz_id"], fields=CommonEnum.SIMPLE_HOST_FIELDS.value
            ).transfer2host(ip_chooser)
            ip_chooser_host_id_list = [host["bk_host_id"] for host in ip_chooser_host_list]
            ip_chooser_ip_list = [host["bk_host_innerip"] for host in ip_chooser_host_list]
        addition_ip_list, new_addition = self._deal_addition(attrs)
        if addition_ip_list:
            search_ip_list = addition_ip_list
        elif not addition_ip_list and ip_chooser_ip_list:
            search_ip_list = ip_chooser_ip_list
        else:
            search_ip_list = []
        # 旧的采集器不会上报bk_host_id, 所以如果意外加入了这个条件会导致检索失败
        if include_bk_host_id and ip_chooser_host_id_list:
            new_addition.append({"field": "bk_host_id", "operator": "is one of", "value": ip_chooser_host_id_list})
        new_addition.append({"field": self.ip_field, "operator": "is one of", "value": list(set(search_ip_list))})
        # 当IP选择器传了模块,模版,动态拓扑但是实际没有主机时, 此时应不返回任何数据, 塞入特殊数据bk_host_id=0来实现
        if ip_chooser and not ip_chooser_host_id_list and not ip_chooser_ip_list:
            new_addition.append({"field": "bk_host_id", "operator": "is one of", "value": [0]})
        attrs["addition"] = new_addition
        return attrs

    def _deal_addition(self, attrs):
        addition_ip_list: list = []
        addition: list = attrs.get("addition")
        new_addition: list = []
        if not addition:
            return [], []
        for _add in addition:
            field: str = _add.get("key") if _add.get("key") else _add.get("field")
            _operator: str = _add.get("method") if _add.get("method") else _add.get("operator")
            if field == self.ip_field:
                value = _add.get("value")
                if value and _operator in ["is", OperatorEnum.EQ["operator"], OperatorEnum.EQ_WILDCARD["operator"]]:
                    if isinstance(value, str):
                        addition_ip_list.extend(value.split(","))
                        continue
                    elif isinstance(value, list):
                        addition_ip_list = addition_ip_list + value
                        continue
            # 处理逗号分隔in类型查询
            value = _add.get("value")
            new_value: list = []
            # 对于前端传递为空字符串的场景需要放行过去
            if isinstance(value, str) or value:
                new_value = self._deal_normal_addition(value, _operator)
            new_addition.append(
                {"field": field, "operator": _operator, "value": new_value, "condition": _add.get("condition", "and")}
            )
        return addition_ip_list, new_addition

    def _deal_normal_addition(self, value, _operator: str) -> Union[str, list]:
        operator = _operator
        addition_return_value = {
            "is": lambda: value,
            "is one of": lambda: value.split(","),
            "is not": lambda: value,
            "is not one of": lambda: value.split(","),
        }
        return addition_return_value.get(operator, lambda: value)()

    def _set_time_filed_type(self, time_field: str, fields_from_es: list):
        if not fields_from_es:
            raise SearchNotTimeFieldType(SearchNotTimeFieldType.MESSAGE.format(index_set_name=self.index_set_name))

        for item in fields_from_es:
            field_name = item["field_name"]
            if field_name == time_field:
                return item["field_type"]
        raise SearchUnKnowTimeFieldType()

    def _enable_bcs_manage(self):
        return settings.BCS_WEB_CONSOLE_DOMAIN if settings.BCS_WEB_CONSOLE_DOMAIN != "" else None

    def _get_message_by_scenario(self):
        if self.scenario_id == Scenario.BKDATA:
            return ERROR_MSG_CHECK_FIELDS_FROM_BKDATA
        else:
            return ERROR_MSG_CHECK_FIELDS_FROM_LOG

    def _get_user_sorted_list(self, sorted_fields):
        config = UserIndexSetFieldsConfig.get_config(index_set_id=self.index_set_id, username=self.request_username)
        if not config:
            return [[sorted_field, ASYNC_SORTED] for sorted_field in sorted_fields]
        user_sort_list = config.sort_list
        user_sort_fields = [i[0] for i in user_sort_list]
        for sorted_field in sorted_fields:
            if sorted_field in user_sort_fields:
                continue
            user_sort_list.append([sorted_field, ASYNC_SORTED])

        return user_sort_list


class UnionSearchHandler(object):
    """
    联合检索
    """

    def __init__(self, search_dict=None):
        if search_dict is None:
            search_dict = {}
        self.search_dict = search_dict
        self.union_configs = search_dict.get("union_configs", [])
        self.sort_list = search_dict.get("sort_list", [])
<<<<<<< HEAD
        self.index_set_ids = list(set(search_dict.get("index_set_ids", [])))
=======
        if search_dict.get("index_set_ids", []):
            self.index_set_ids = list(set(search_dict["index_set_ids"]))
        else:
            self.index_set_ids = list({info["index_set_id"] for info in self.union_configs})
        self.desensitize_mapping = {info["index_set_id"]: info["is_desensitize"] for info in self.union_configs}
>>>>>>> 0c880c7d

    def _init_sort_list(self, index_set_id):
        sort_list = self.search_dict.get("sort_list", [])
        if not sort_list:
            return sort_list

        new_sort_list = list()
        # 判断是否指定了自定义的时间字段
        for sort_info in copy.deepcopy(sort_list):
            _time_field, _sort = sort_info
            if _time_field == "unionSearchTimeStamp":
                sort_info[0] = MappingHandlers.get_time_field(index_set_id=index_set_id)
            new_sort_list.append(sort_info)

        return new_sort_list

    def union_search(self, is_export=False):
        index_set_objs = LogIndexSet.objects.filter(index_set_id__in=self.index_set_ids)
        if not index_set_objs:
            raise BaseSearchIndexSetException(
                BaseSearchIndexSetException.MESSAGE.format(index_set_id=self.index_set_ids)
            )

        index_set_obj_mapping = {obj.index_set_id: obj for obj in index_set_objs}

        # 构建请求参数
        params = {
            "ip_chooser": self.search_dict.get("ip_chooser"),
            "bk_biz_id": self.search_dict.get("bk_biz_id"),
            "addition": self.search_dict.get("addition"),
            "start_time": self.search_dict.get("start_time"),
            "end_time": self.search_dict.get("end_time"),
            "time_range": self.search_dict.get("time_range"),
            "keyword": self.search_dict.get("keyword"),
            "size": self.search_dict.get("size"),
            "is_union_search": True,
        }

        multi_execute_func = MultiExecuteFunc()
        if is_export:
            for index_set_id in self.index_set_ids:
                search_dict = copy.deepcopy(params)
                search_dict["begin"] = self.search_dict.get("begin", 0)
                search_dict["sort_list"] = self._init_sort_list(index_set_id=index_set_id)
                search_dict["is_desensitize"] = self.desensitize_mapping.get(index_set_id, True)
                search_handler = SearchHandler(
                    index_set_id=index_set_id,
                    search_dict=search_dict,
                    export_fields=self.search_dict.get("export_fields", []),
                )
                multi_execute_func.append(f"union_search_{index_set_id}", search_handler.search)
        else:
            for union_config in self.union_configs:
                search_dict = copy.deepcopy(params)
                search_dict["begin"] = union_config.get("begin", 0)
                search_dict["sort_list"] = self._init_sort_list(index_set_id=union_config["index_set_id"])
                search_dict["is_desensitize"] = union_config.get("is_desensitize", True)
                search_handler = SearchHandler(index_set_id=union_config["index_set_id"], search_dict=search_dict)
                multi_execute_func.append(f"union_search_{union_config['index_set_id']}", search_handler.search)

        # 执行线程
        multi_result = multi_execute_func.run()

        if not multi_result:
            raise UnionSearchErrorException()

        # 处理返回结果
        result_log_list = list()
        result_origin_log_list = list()
        fields = dict()
        total = 0
        took = 0
        for index_set_id in self.index_set_ids:
            ret = multi_result.get(f"union_search_{index_set_id}")
            result_log_list.extend(ret["list"])
            result_origin_log_list.extend(ret["origin_log_list"])
            total += int(ret["total"])
            took = max(took, ret["took"])
            for key, value in ret.get("fields", {}).items():
                if not isinstance(value, dict):
                    continue
                if key not in fields:
                    fields[key] = value
                else:
                    fields[key]["max_length"] = max(fields[key].get("max_length", 0), value.get("max_length", 0))

        # 数据排序处理  兼容第三方ES检索排序
        time_fields = set()
        time_fields_type = set()
        time_fields_unit = set()
        for index_set_obj in index_set_objs:
            if not index_set_obj.time_field or not index_set_obj.time_field_type or not index_set_obj.time_field_unit:
                raise SearchUnKnowTimeField()
            time_fields.add(index_set_obj.time_field)
            time_fields_type.add(index_set_obj.time_field_type)
            time_fields_unit.add(index_set_obj.time_field_unit)

        is_use_custom_time_field = False

        if len(time_fields) != 1 or len(time_fields_type) != 1 or len(time_fields_unit) != 1:
            # 标准化时间字段
            is_use_custom_time_field = True
            for info in result_log_list:
                index_set_obj = index_set_obj_mapping.get(info["__index_set_id__"])
                num = TIME_FIELD_MULTIPLE_MAPPING.get(index_set_obj.time_field_unit, 1)
                try:
                    info["unionSearchTimeStamp"] = int(info[index_set_obj.time_field]) * num
                except ValueError:
                    info["unionSearchTimeStamp"] = info[index_set_obj.time_field]

            for info in result_origin_log_list:
                index_set_obj = index_set_obj_mapping.get(info["__index_set_id__"])
                num = TIME_FIELD_MULTIPLE_MAPPING.get(index_set_obj.time_field_unit, 1)
                try:
                    info["unionSearchTimeStamp"] = int(info[index_set_obj.time_field]) * num
                except ValueError:
                    info["unionSearchTimeStamp"] = info[index_set_obj.time_field]

        if not self.sort_list:
            # 默认使用时间字段排序
            if not is_use_custom_time_field:
                # 时间字段相同 直接以相同时间字段为key进行排序 默认为降序
                result_log_list = sorted(result_log_list, key=operator.itemgetter(list(time_fields)[0]), reverse=True)
                result_origin_log_list = sorted(
                    result_origin_log_list, key=operator.itemgetter(list(time_fields)[0]), reverse=True
                )
            else:
                # 时间字段/时间字段格式/时间字段单位不同  标准化时间字段作为key进行排序 标准字段单位为 millisecond
                result_log_list = sorted(result_log_list, key=operator.itemgetter("unionSearchTimeStamp"), reverse=True)
                result_origin_log_list = sorted(
                    result_origin_log_list, key=operator.itemgetter("unionSearchTimeStamp"), reverse=True
                )
        else:
            result_log_list = sort_func(data=result_log_list, sort_list=self.sort_list)
            result_origin_log_list = sort_func(data=result_origin_log_list, sort_list=self.sort_list)

        # 处理分页
        result_log_list = result_log_list[: self.search_dict.get("size")]
        result_origin_log_list = result_origin_log_list[: self.search_dict.get("size")]

        # 日志导出提前返回
        if is_export:
            return {"origin_log_list": result_origin_log_list}

        # 统计返回的数据中各个索引集分别占了多少条数据  用于下次begin查询
        result_log_index_set_ids = [result_log["__index_set_id__"] for result_log in result_log_list]

        for union_config in self.union_configs:
            union_config["begin"] = union_config["begin"] + result_log_index_set_ids.count(union_config["index_set_id"])

        res = {
            "total": total,
            "took": took,
            "fields": fields,
            "list": result_log_list,
            "origin_log_list": result_origin_log_list,
            "union_configs": self.union_configs,
        }

        # 保存联合检索检索历史
        self._save_union_search_history(res)

        return res

    def _save_union_search_history(self, result, search_type="default"):
        params = {
            "keyword": self.search_dict.get("keyword"),
            "ip_chooser": self.search_dict.get("ip_chooser"),
            "addition": self.search_dict.get("addition"),
            "start_time": self.search_dict.get("start_time"),
            "end_time": self.search_dict.get("end_time"),
            "time_range": self.search_dict.get("time_range"),
        }

        result.update(
            {
                "union_search_history_obj": {
                    "params": params,
                    "index_set_ids": sorted(self.index_set_ids),
                    "search_type": search_type,
                }
            }
        )

        return result

    def union_search_fields(self, data):
        """
        获取字段mapping信息
        """
        index_set_ids = data.get("index_set_ids")
        start_time = data.get("start_time", "")
        end_time = data.get("end_time", "")

        index_set_objs = LogIndexSet.objects.filter(index_set_id__in=index_set_ids)

        if not index_set_objs:
            raise BaseSearchIndexSetException(BaseSearchIndexSetException.MESSAGE.format(index_set_id=index_set_ids))

        multi_execute_func = MultiExecuteFunc()

        # 构建请求参数
        params = {"start_time": start_time, "end_time": end_time, "is_union_search": True}

        for index_set_id in index_set_ids:
            search_handler = SearchHandler(index_set_id, params)
            multi_execute_func.append(f"union_search_fields_{index_set_id}", search_handler.fields)

        multi_result = multi_execute_func.run()

        if not multi_result:
            raise UnionSearchFieldsFailException()

        # 处理返回结果
        total_fields = list()
        fields_info = dict()
        union_field_names = list()
        union_display_fields = list()
        union_time_fields = set()
        union_time_fields_type = set()
        union_time_fields_unit = set()
        for index_set_id in index_set_ids:
            result = multi_result[f"union_search_fields_{index_set_id}"]
            fields = result["fields"]
            fields_info[index_set_id] = fields
            display_fields = result["display_fields"]
            for field_info in fields:
                field_name = field_info["field_name"]
                field_type = field_info["field_type"]
                if field_name not in union_field_names:
                    field_info["index_set_ids"] = [index_set_id]
                    total_fields.append(field_info)
                    union_field_names.append(field_info["field_name"])
                else:
                    # 判断字段类型是否一致  不一致则标记为类型冲突
                    _index = union_field_names.index(field_name)
                    if field_type != total_fields[_index]["field_type"]:
                        total_fields[_index]["field_type"] = "conflict"
                    total_fields[_index]["index_set_ids"].append(index_set_id)

            # 处理默认显示字段
            union_display_fields.extend(display_fields)

        # 处理公共的默认显示字段
        union_display_fields = list(
            {display_field for display_field in union_display_fields if union_display_fields.count(display_field) > 1}
        )

        # 处理时间字段
        for index_set_obj in index_set_objs:
            if not index_set_obj.time_field or not index_set_obj.time_field_type or not index_set_obj.time_field_unit:
                raise SearchUnKnowTimeField()
            union_time_fields.add(index_set_obj.time_field)
            union_time_fields_type.add(index_set_obj.time_field_type)
            union_time_fields_unit.add(index_set_obj.time_field_unit)

        # 处理公共的时间字段
        if len(union_time_fields) != 1 or len(union_time_fields_type) != 1 or len(union_time_fields_unit) != 1:
            time_field = "unionSearchTimeStamp"
            time_field_type = "date"
            time_field_unit = "millisecond"
        else:
            time_field = list(union_time_fields)[0]
            time_field_type = list(union_time_fields_type)[0]
            time_field_unit = list(union_time_fields_unit)[0]

        if not union_display_fields:
            union_display_fields.append(time_field)

        index_set_ids_hash = UserIndexSetFieldsConfig.get_index_set_ids_hash(index_set_ids)

        # 查询索引集ids是否有默认的显示配置  不存在则去创建
        # 考虑index_set_ids的查询性能 查询统一用index_set_ids_hash
        username = get_request_external_username() or get_request_username()
        try:
            user_index_set_config_obj = UserIndexSetFieldsConfig.objects.get(
                index_set_ids_hash=index_set_ids_hash,
                username=username,
                scope=SearchScopeEnum.DEFAULT.value,
            )
        except UserIndexSetFieldsConfig.DoesNotExist:
            user_index_set_config_obj = UserIndexSetFieldsConfig.objects.none()

        fields_names = [field_info.get("field_name") for field_info in total_fields]
        default_sort_list = [[time_field, "desc"]]
        for field_name in ["gseIndex", "gseindex", "iterationIndex", "_iteration_idx"]:
            if field_name in fields_names:
                default_sort_list.append([field_name, "desc"])

        if user_index_set_config_obj:
            try:
                obj = IndexSetFieldsConfig.objects.get(pk=user_index_set_config_obj.config_id)
            except IndexSetFieldsConfig.DoesNotExist:
                obj = self.get_or_create_default_config(
                    index_set_ids=index_set_ids, display_fields=union_display_fields, sort_list=default_sort_list
                )
                user_index_set_config_obj.config_id = obj.id
                user_index_set_config_obj.save()

        else:
            obj = self.get_or_create_default_config(
                index_set_ids=index_set_ids, display_fields=union_display_fields, sort_list=default_sort_list
            )

        ret = {
            "config_id": obj.id,
            "config": self.get_fields_config(),
            "fields": total_fields,
            "fields_info": fields_info,
            "display_fields": obj.display_fields,
            "sort_list": obj.sort_list,
            "time_field": time_field,
            "time_field_type": time_field_type,
            "time_field_unit": time_field_unit,
        }
        return ret

    @staticmethod
    def get_or_create_default_config(
        index_set_ids: list, display_fields: list, sort_list: list
    ) -> IndexSetFieldsConfig:
        index_set_ids_hash = IndexSetFieldsConfig.get_index_set_ids_hash(index_set_ids)

        obj = IndexSetFieldsConfig.objects.filter(
            index_set_ids_hash=index_set_ids_hash,
            name=DEFAULT_INDEX_SET_FIELDS_CONFIG_NAME,
            scope=SearchScopeEnum.DEFAULT.value,
            source_app_code=get_request_app_code(),
        ).first()

        if not obj:
            obj = IndexSetFieldsConfig.objects.create(
                index_set_ids=index_set_ids,
                index_set_ids_hash=index_set_ids_hash,
                index_set_type=IndexSetType.UNION.value,
                name=DEFAULT_INDEX_SET_FIELDS_CONFIG_NAME,
                scope=SearchScopeEnum.DEFAULT.value,
                source_app_code=get_request_app_code(),
                display_fields=display_fields,
                sort_list=sort_list,
            )

        return obj

    @staticmethod
    def get_fields_config():
        return [
            {"name": "bcs_web_console", "is_active": False},
            {"name": "trace", "is_active": False},
            {"name": "context_and_realtime", "is_active": False},
            {"name": "bkmonitor", "is_active": False},
            {"name": "async_export", "is_active": False},
            {"name": "ip_topo_switch", "is_active": False},
            {"name": "apm_relation", "is_active": False},
            {"name": "clustering_config", "is_active": False},
            {"name": "clean_config", "is_active": False},
        ]<|MERGE_RESOLUTION|>--- conflicted
+++ resolved
@@ -2089,15 +2089,11 @@
         self.search_dict = search_dict
         self.union_configs = search_dict.get("union_configs", [])
         self.sort_list = search_dict.get("sort_list", [])
-<<<<<<< HEAD
-        self.index_set_ids = list(set(search_dict.get("index_set_ids", [])))
-=======
         if search_dict.get("index_set_ids", []):
             self.index_set_ids = list(set(search_dict["index_set_ids"]))
         else:
             self.index_set_ids = list({info["index_set_id"] for info in self.union_configs})
         self.desensitize_mapping = {info["index_set_id"]: info["is_desensitize"] for info in self.union_configs}
->>>>>>> 0c880c7d
 
     def _init_sort_list(self, index_set_id):
         sort_list = self.search_dict.get("sort_list", [])
