"""
Tencent is pleased to support the open source community by making BK-LOG 蓝鲸日志平台 available.
Copyright (C) 2021 THL A29 Limited, a Tencent company.  All rights reserved.
BK-LOG 蓝鲸日志平台 is licensed under the MIT License.
License for BK-LOG 蓝鲸日志平台:
--------------------------------------------------------------------
Permission is hereby granted, free of charge, to any person obtaining a copy of this software and associated
documentation files (the "Software"), to deal in the Software without restriction, including without limitation
the rights to use, copy, modify, merge, publish, distribute, sublicense, and/or sell copies of the Software,
and to permit persons to whom the Software is furnished to do so, subject to the following conditions:
The above copyright notice and this permission notice shall be included in all copies or substantial
portions of the Software.
THE SOFTWARE IS PROVIDED "AS IS", WITHOUT WARRANTY OF ANY KIND, EXPRESS OR IMPLIED, INCLUDING BUT NOT
LIMITED TO THE WARRANTIES OF MERCHANTABILITY, FITNESS FOR A PARTICULAR PURPOSE AND NONINFRINGEMENT. IN
NO EVENT SHALL THE AUTHORS OR COPYRIGHT HOLDERS BE LIABLE FOR ANY CLAIM, DAMAGES OR OTHER LIABILITY,
WHETHER IN AN ACTION OF CONTRACT, TORT OR OTHERWISE, ARISING FROM, OUT OF OR IN CONNECTION WITH THE
SOFTWARE OR THE USE OR OTHER DEALINGS IN THE SOFTWARE.
We undertake not to change the open source license (MIT license) applicable to the current version of
the project delivered to anyone in the future.
"""

import copy
import datetime
import hashlib
import json
import operator
import time
from typing import Any

import arrow
import pytz
import ujson
from django.conf import settings
from django.core.cache import cache
from django.utils.translation import gettext as _

from apps.api import BcsApi, BkLogApi, MonitorApi
from apps.api.base import DataApiRetryClass
from apps.exceptions import ApiResultError
from apps.feature_toggle.handlers.toggle import FeatureToggleObject
from apps.feature_toggle.plugins.constants import DIRECT_ESQUERY_SEARCH
from apps.log_clustering.models import ClusteringConfig
from apps.log_databus.constants import EtlConfig
from apps.log_databus.models import CollectorConfig
from apps.log_desensitize.handlers.desensitize import DesensitizeHandler
from apps.log_desensitize.models import DesensitizeConfig, DesensitizeFieldConfig
from apps.log_desensitize.utils import expand_nested_data, merge_nested_data
from apps.log_esquery import metrics
from apps.log_esquery.esquery.esquery import EsQuery
from apps.log_esquery.serializers import (
    EsQueryDslAttrSerializer,
    EsQueryScrollAttrSerializer,
    EsQuerySearchAttrSerializer,
)
from apps.log_search.constants import (
    ASYNC_DIR,
    ASYNC_SORTED,
    CHECK_FIELD_LIST,
    CHECK_FIELD_MAX_VALUE_MAPPING,
    CHECK_FIELD_MIN_VALUE_MAPPING,
    DateFormat,
    DEFAULT_INDEX_SET_FIELDS_CONFIG_NAME,
    ERROR_MSG_CHECK_FIELDS_FROM_BKDATA,
    ERROR_MSG_CHECK_FIELDS_FROM_LOG,
    MAX_ASYNC_COUNT,
    MAX_EXPORT_REQUEST_RETRY,
    MAX_QUICK_EXPORT_ASYNC_COUNT,
    MAX_QUICK_EXPORT_ASYNC_SLICE_COUNT,
    MAX_RESULT_WINDOW,
    MAX_SEARCH_SIZE,
    SCROLL,
    SEARCH_OPTION_HISTORY_NUM,
    TIME_FIELD_MULTIPLE_MAPPING,
    FieldDataTypeEnum,
    IndexSetType,
    OperatorEnum,
    SearchScopeEnum,
    TimeEnum,
    TimeFieldTypeEnum,
    TimeFieldUnitEnum,
)
from apps.log_search.exceptions import (
    BaseSearchIndexSetDataDoseNotExists,
    BaseSearchIndexSetException,
    BaseSearchResultAnalyzeException,
    BaseSearchSortListException,
    IntegerErrorException,
    IntegerMaxErrorException,
    LogSearchException,
    MultiSearchErrorException,
    SearchExceedMaxSizeException,
    SearchIndexNoTimeFieldException,
    SearchIndicesNotExists,
    SearchUnKnowTimeField,
    SearchUnKnowTimeFieldType,
    UnionSearchErrorException,
    UnionSearchFieldsFailException,
    UserIndexSetSearchHistoryNotExistException,
)
from apps.log_search.handlers.es.dsl_bkdata_builder import (
    DslCreateSearchContextBodyCustomField,
    DslCreateSearchContextBodyScenarioBkData,
    DslCreateSearchContextBodyScenarioLog,
    DslCreateSearchTailBodyCustomField,
    DslCreateSearchTailBodyScenarioBkData,
    DslCreateSearchTailBodyScenarioLog,
)
from apps.log_search.handlers.es.indices_optimizer_context_tail import (
    IndicesOptimizerContextTail,
)
from apps.log_search.handlers.search.mapping_handlers import MappingHandlers
from apps.log_search.handlers.search.pre_search_handlers import PreSearchHandlers
from apps.log_search.models import (
    IndexSetFieldsConfig,
    LogIndexSet,
    LogIndexSetData,
    Scenario,
    Space,
    StorageClusterRecord,
    UserIndexSetFieldsConfig,
    UserIndexSetSearchHistory,
)
from apps.log_search.utils import sort_func
from apps.models import model_to_dict
from apps.utils.cache import cache_five_minute
from apps.utils.core.cache.cmdb_host import CmdbHostCache
from apps.utils.db import array_group
from apps.utils.drf import custom_params_valid
from apps.utils.ipchooser import IPChooser
from apps.utils.local import (
    get_local_param,
    get_request_app_code,
    get_request_external_username,
    get_request_username,
)
from apps.utils.log import logger
from apps.utils.lucene import EnhanceLuceneAdapter, generate_query_string
from apps.utils.thread import MultiExecuteFunc
from bkm_ipchooser.constants import CommonEnum

max_len_dict = dict[str, int]  # pylint: disable=invalid-name


def fields_config(name: str, is_active: bool = False):
    def decorator(func):
        def func_decorator(*args, **kwargs):
            config = {"name": name, "is_active": is_active}
            result = func(*args, **kwargs)
            if isinstance(result, tuple):
                config["is_active"], config["extra"] = result
                return config
            if result is None:
                return config
            config["is_active"] = result
            return config

        return func_decorator

    return decorator


class SearchHandler:
    def __init__(
        self,
        index_set_id: int,
        search_dict: dict,
        pre_check_enable=True,
        can_highlight=True,
        export_fields=None,
        export_log: bool = False,
        only_for_agg: bool = False,
    ):
        # 请求用户名
        self.request_username = get_request_external_username() or get_request_username()

        self.search_dict: dict = search_dict
        self.export_log = export_log

        # 是否只用于聚合，可以简化某些查询语句
        self.only_for_agg = only_for_agg

        # 透传查询类型
        self.index_set_id = index_set_id
        self.search_dict.update({"index_set_id": index_set_id})

        # 原始索引和场景id（初始化mapping时传递）
        self.origin_indices: str = ""
        self.origin_scenario_id: str = ""

        self.scenario_id: str = ""
        self.storage_cluster_id: int = -1

        # 是否使用了聚类代理查询
        self.using_clustering_proxy = False

        # 构建索引集字符串, 并初始化scenario_id、storage_cluster_id
        self.indices: str = self._init_indices_str()
        self.search_dict.update(
            {"indices": self.indices, "scenario_id": self.scenario_id, "storage_cluster_id": self.storage_cluster_id}
        )

        # 拥有以上信息后可以进行初始化检查
        # 添加是否强校验的开关来控制是否强校验
        if pre_check_enable:
            self.search_dict.update(
                PreSearchHandlers.pre_check_fields(self.indices, self.scenario_id, self.storage_cluster_id)
            )
        # 是否包含嵌套字段
        self.include_nested_fields: bool = self.search_dict.get("include_nested_fields", True)

        # track_total_hits,默认不统计总数
        self.track_total_hits: bool = self.search_dict.get("track_total_hits", False)

        # 检索历史记录
        self.addition = copy.deepcopy(search_dict.get("addition", []))
        self.ip_chooser = copy.deepcopy(search_dict.get("ip_chooser", {}))
        self.from_favorite_id = self.search_dict.get("from_favorite_id", 0)
        # 检索模式
        self.search_mode = self.search_dict.get("search_mode", "ui")

        self.use_time_range = search_dict.get("use_time_range", True)
        # 构建时间字段
        self.time_field, self.time_field_type, self.time_field_unit = self.init_time_field(
            index_set_id, self.scenario_id
        )
        if not self.time_field:
            raise SearchIndexNoTimeFieldException()
        self.search_dict.update(
            {
                "time_field": self.time_field,
                "time_field_type": self.time_field_type,
                "time_field_unit": self.time_field_unit,
            }
        )
        # 根据时间字段确定时间字段类型，根据预查询强校验es拉取到的时间类型
        # 添加是否强校验的开关来控制是否强校验
        if pre_check_enable:
            self.time_field_type = self._set_time_filed_type(
                self.time_field, self.search_dict.get("fields_from_es", [])
            )
        self.search_dict.update({"time_field_type": self.time_field_type})

        # 设置IP字段对应的field ip serverIp
        self.ip_field: str = "ip" if self.scenario_id in [Scenario.BKDATA, Scenario.ES] else "serverIp"

        # 上下文、实时日志传递查询类型
        self.search_type_tag: str = search_dict.get("search_type_tag")

        # 透传时间
        self.time_range: str = search_dict.get("time_range")
        self.start_time: str = search_dict.get("start_time")
        self.end_time: str = search_dict.get("end_time")
        self.time_zone: str = get_local_param("time_zone", settings.TIME_ZONE)

        # 透传query string
        self.query_string: str = search_dict.get("keyword")
        self.origin_query_string: str = search_dict.get("keyword")
        self._enhance()
        self._add_all_fields_search()

        # 透传start
        self.start: int = search_dict.get("begin", 0)

        # 透传size
        self.size: int = search_dict.get("size", 30)

        # 透传filter. 初始化为None,表示filter还没有被初始化
        self._filter = None

        # 字段信息列表. 初始化为None,表示final_fields_list还没有被初始化
        self._mapping_handlers = None
        self._final_fields_list = None

        # 构建排序list
        self.sort_list: list = self._init_sort()

        # 构建aggs 聚合
        self.aggs: dict = self._init_aggs()

        # 初始化highlight
        self.highlight: dict = self._init_highlight(can_highlight)

        # result fields
        self.field: dict[str, max_len_dict] = {}

        # scroll 分页查询
        self.is_scroll: bool = settings.FEATURE_EXPORT_SCROLL

        # scroll
        self.scroll = SCROLL if self.is_scroll else None

        # collapse
        self.collapse = self.search_dict.get("collapse")

        # context search
        self.gseindex: int = search_dict.get("gseindex")
        self.gseIndex: int = search_dict.get("gseIndex")  # pylint: disable=invalid-name
        self.serverIp: str = search_dict.get("serverIp")  # pylint: disable=invalid-name
        self.ip: str = search_dict.get("ip", "undefined")
        self.path: str = search_dict.get("path", "")
        self.container_id: str = search_dict.get("container_id", None) or search_dict.get("__ext.container_id", None)
        self.logfile: str = search_dict.get("logfile", None)
        self._iteration_idx: str = search_dict.get("_iteration_idx", None)
        self.iterationIdx: str = search_dict.get("iterationIdx", None)  # pylint: disable=invalid-name
        self.iterationIndex: str = search_dict.get("iterationIndex", None)  # pylint: disable=invalid-name
        self.dtEventTimeStamp = search_dict.get("dtEventTimeStamp", None)  # pylint: disable=invalid-name
        self.bk_host_id = search_dict.get("bk_host_id", None)  # pylint: disable=invalid-name

        # 上下文初始化标记
        self.zero: bool = search_dict.get("zero", False)

        # 导出字段
        self.export_fields = export_fields

        self.is_desensitize = search_dict.get("is_desensitize", True)

        # 初始化DB脱敏配置
        desensitize_config_obj = DesensitizeConfig.objects.filter(index_set_id=self.index_set_id).first()
        desensitize_field_config_objs = DesensitizeFieldConfig.objects.filter(index_set_id=self.index_set_id)

        # 脱敏配置原文字段
        self.text_fields = desensitize_config_obj.text_fields if desensitize_config_obj else []

        self.field_configs = list()

        self.text_fields_field_configs = list()

        for field_config_obj in desensitize_field_config_objs:
            _config = {
                "field_name": field_config_obj.field_name or "",
                "rule_id": field_config_obj.rule_id or 0,
                "operator": field_config_obj.operator,
                "params": field_config_obj.params,
                "match_pattern": field_config_obj.match_pattern,
                "sort_index": field_config_obj.sort_index,
            }
            if field_config_obj.field_name not in self.text_fields:
                self.field_configs.append(_config)
            else:
                self.text_fields_field_configs.append(_config)

        # 初始化脱敏工厂对象
        self.desensitize_handler = DesensitizeHandler(self.field_configs)

        self.text_fields_desensitize_handler = DesensitizeHandler(self.text_fields_field_configs)

    def _enhance(self):
        """
        语法增强
        """
        if self.query_string is not None:
            enhance_lucene_adapter = EnhanceLuceneAdapter(query_string=self.query_string)
            self.query_string = enhance_lucene_adapter.enhance()

    def _add_all_fields_search(self):
        """
        补充全文检索条件
        """
        for item in self.addition:
            field: str = item.get("key") if item.get("key") else item.get("field")
            # 存量query_string转换
            if field == "__query_string__":
                value = item.get("value", [])
                value_list = value if isinstance(value, list) else value.split(",")
                new_value_list = []
                for value in value_list:
<<<<<<< HEAD
=======
                    if field == "*":
                        value = '"' + value.replace('"', '\\"') + '"'
>>>>>>> 7747e304
                    if value:
                        new_value_list.append(value)
                if new_value_list:
                    new_query_string = " OR ".join(new_value_list)
                    self.query_string = new_query_string

    @property
    def index_set(self):
        if not hasattr(self, "_index_set"):
            self._index_set = LogIndexSet.objects.filter(index_set_id=self.index_set_id).first()
        return self._index_set

    def fields(self, scope="default"):
        is_union_search = self.search_dict.get("is_union_search", False)
        mapping_handlers = MappingHandlers(
            self.origin_indices,
            self.index_set_id,
            self.origin_scenario_id,
            self.storage_cluster_id,
            self.time_field,
            start_time=self.start_time,
            end_time=self.end_time,
            time_zone=self.time_zone,
        )
        field_result, display_fields = mapping_handlers.get_all_fields_by_index_id(
            scope=scope, is_union_search=is_union_search
        )

        if not is_union_search:
            sort_list: list = MappingHandlers.get_sort_list_by_index_id(index_set_id=self.index_set_id, scope=scope)
        else:
            sort_list = list()

        # 校验sort_list字段是否存在
        field_result_list = [i["field_name"] for i in field_result]
        sort_field_list = [j for j in sort_list if j[0] in field_result_list]

        if not sort_field_list and self.scenario_id in [Scenario.BKDATA, Scenario.LOG]:
            sort_field_list = self.sort_list

        result_dict: dict = {
            "fields": field_result,
            "display_fields": display_fields,
            "sort_list": sort_field_list,
            "time_field": self.time_field,
            "time_field_type": self.time_field_type,
            "time_field_unit": self.time_field_unit,
            "config": [],
        }

        if is_union_search:
            return result_dict

        for fields_config in [
            self.bcs_web_console(field_result_list),
            self.bk_log_to_trace(),
            self.analyze_fields(field_result),
            self.bkmonitor(field_result_list),
            self.async_export(field_result),
            self.ip_topo_switch(),
            self.apm_relation(),
            self.clustering_config(),
            self.clean_config(),
        ]:
            result_dict["config"].append(fields_config)
        # 将用户当前使用的配置id传递给前端
        config_obj = UserIndexSetFieldsConfig.get_config(
            index_set_id=self.index_set_id, username=self.request_username, scope=scope
        )
        result_dict["config_id"] = config_obj.id if config_obj else ""

        return result_dict

    @fields_config("async_export")
    def async_export(self, field_result):
        """
        async_export
        @param field_result:
        @return:
        """
        sort_fields = self.index_set.sort_fields if self.index_set else []
        result = MappingHandlers.async_export_fields(field_result, self.scenario_id, sort_fields)
        if result["async_export_usable"]:
            return True, {"fields": result["async_export_fields"]}
        return False, {"usable_reason": result["async_export_usable_reason"]}

    @fields_config("bkmonitor")
    def bkmonitor(self, field_result_list):
        if "ip" in field_result_list or "serverIp" in field_result_list:
            return True
        reason = _("缺少字段, ip 和 serverIp 不能同时为空") + self._get_message_by_scenario()
        return False, {"reason": reason}

    @fields_config("ip_topo_switch")
    def ip_topo_switch(self):
        return MappingHandlers.init_ip_topo_switch(self.index_set_id)

    @fields_config("apm_relation")
    def apm_relation(self):
        qs = CollectorConfig.objects.filter(collector_config_id=self.index_set.collector_config_id)
        try:
            if qs.exists():
                collector_config = qs.first()
                params = {
                    "index_set_id": int(self.index_set_id),
                    "bk_data_id": int(collector_config.bk_data_id),
                    "bk_biz_id": collector_config.bk_biz_id,
                }
                if self.start_time and self.end_time:
                    params["start_time"] = self.start_time
                    params["end_time"] = self.end_time
                res = MonitorApi.query_log_relation(params=params)
            else:
                res = MonitorApi.query_log_relation(params={"index_set_id": int(self.index_set_id)})
        except Exception as e:  # pylint: disable=broad-except
            logger.warning(f"fail to request log relation => index_set_id: {self.index_set_id}, exception => {e}")
            return False

        if not res:
            return False

        return True, res

    @fields_config("clustering_config")
    def clustering_config(self):
        """
        判断聚类配置
        """
        clustering_config = ClusteringConfig.get_by_index_set_id(index_set_id=self.index_set_id, raise_exception=False)
        if clustering_config:
            return (
                clustering_config.signature_enable,
                {
                    "collector_config_id": self.index_set.collector_config_id,
                    "signature_switch": clustering_config.signature_enable,
                    "clustering_field": clustering_config.clustering_fields,
                },
            )
        return False, {"collector_config_id": None, "signature_switch": False, "clustering_field": None}

    @fields_config("clean_config")
    def clean_config(self):
        """
        获取清洗配置
        """
        if not self.index_set.collector_config_id:
            return False, {"collector_config_id": None}
        collector_config = CollectorConfig.objects.get(collector_config_id=self.index_set.collector_config_id)
        return (
            collector_config.etl_config != EtlConfig.BK_LOG_TEXT,
            {
                "collector_scenario_id": collector_config.collector_scenario_id,
                "collector_config_id": self.index_set.collector_config_id,
            },
        )

    @fields_config("context_and_realtime")
    def analyze_fields(self, field_result):
        """
        analyze_fields
        @param field_result:
        @return:
        """
        # 设置了自定义排序字段的，默认认为支持上下文
        if self.index_set.target_fields and self.index_set.sort_fields:
            return True, {"reason": "", "context_fields": []}
        result = MappingHandlers.analyze_fields(field_result)
        if result["context_search_usable"]:
            return True, {"reason": "", "context_fields": result.get("context_fields", [])}
        return False, {"reason": result["usable_reason"]}

    @fields_config("bcs_web_console")
    def bcs_web_console(self, field_result_list):
        """
        bcs_web_console
        @param field_result_list:
        @return:
        """
        if not self._enable_bcs_manage():
            return False, {"reason": _("未配置BCS WEB CONSOLE")}

        container_fields = (
            ("cluster", "container_id"),
            ("__ext.io_tencent_bcs_cluster", "__ext.container_id"),
            ("__ext.bk_bcs_cluster_id", "__ext.container_id"),
        )

        for cluster_field, container_id_field in container_fields:
            if cluster_field in field_result_list and container_id_field in field_result_list:
                return True

        reason = _("{} 不能同时为空").format(container_fields)
        return False, {"reason": reason + self._get_message_by_scenario()}

    @fields_config("trace")
    def bk_log_to_trace(self):
        """
        [{
            "log_config": [{
                "index_set_id": 111,
                "field": "span_id"
            }],
            "trace_config": {
                "index_set_name": "xxxxxx"
            }
        }]
        """
        if not FeatureToggleObject.switch("bk_log_to_trace"):
            return False
        toggle = FeatureToggleObject.toggle("bk_log_to_trace")
        feature_config = toggle.feature_config
        if isinstance(feature_config, dict):
            feature_config = [feature_config]

        if not feature_config:
            return False

        for config in feature_config:
            log_config = config.get("log_config", [])
            target_config = [c for c in log_config if str(c["index_set_id"]) == str(self.index_set_id)]
            if not target_config:
                continue
            target_config, *_ = target_config
            return True, {**config.get("trace_config"), "field": target_config["field"]}

    def search(self, search_type="default", is_export=False):
        """
        search
        @param search_type:
        @return:
        """
        # 校验是否超出最大查询数量
        if not self.is_scroll and self.size > MAX_RESULT_WINDOW:
            self.size = MAX_RESULT_WINDOW

        if self.is_scroll and self.size > MAX_SEARCH_SIZE:
            raise SearchExceedMaxSizeException(SearchExceedMaxSizeException.MESSAGE.format(size=MAX_SEARCH_SIZE))

        # 判断size，单次最大查询10000条数据
        once_size = copy.deepcopy(self.size)
        if self.size > MAX_RESULT_WINDOW:
            once_size = MAX_RESULT_WINDOW

        # 把time_field,gseIndex,iterationIndex做为一个排序组
        new_sort_list = self.get_sort_group()
        if new_sort_list:
            self.sort_list = new_sort_list

        # 下载操作
        if is_export:
            once_size = MAX_RESULT_WINDOW
            self.size = MAX_RESULT_WINDOW

        # 预查询
        result = self._multi_search(once_size=once_size, pre_search=True)
        time_difference = 0
        if self.start_time and self.end_time:
            # 计算时间差
            time_difference = (arrow.get(self.end_time) - arrow.get(self.start_time)).total_seconds()
        if len(result["hits"]["hits"]) != self.size and time_difference > settings.PRE_SEARCH_SECONDS:
            # 全量查询
            result = self._multi_search(once_size=once_size)

        # 需要scroll滚动查询：is_scroll为True，size超出单次最大查询限制，total大于MAX_RESULT_WINDOW
        # @TODO bkdata暂不支持scroll查询
        if self._can_scroll(result):
            result = self._scroll(result)

        _scroll_id = result.get("_scroll_id")

        result = self._deal_query_result(result)
        # 脱敏配置日志原文检索 提前返回
        if self.search_dict.get("original_search"):
            return result
        field_dict = self._analyze_field_length(result.get("list"))
        result.update({"fields": field_dict})

        # 保存检索历史，按用户、索引集、检索条件缓存5分钟
        # 保存首页检索和trace通用查询检索历史
        # 联合检索不保存单个索引集的检索历史
        is_union_search = self.search_dict.get("is_union_search", False)
        if search_type and not is_union_search:
            self._save_history(result, search_type)

        # 补充scroll id
        if _scroll_id:
            result.update({"scroll_id": _scroll_id})

        return result

    def get_sort_group(self):
        """
        排序字段是self.time_field时,那么补充上gseIndex/gseindex, iterationIndex/_iteration_idx
        """
        target_fields = self.index_set.target_fields
        sort_fields = self.index_set.sort_fields
        # 根据不同情景为排序组字段赋予不同的名称
        if self.scenario_id == Scenario.LOG:
            gse_index = "gseIndex"
            iteration_index = "iterationIndex"
        elif (
            self.scenario_id == Scenario.BKDATA
            and not (target_fields and sort_fields)
            and not self.using_clustering_proxy
        ):
            gse_index = "gseindex"
            iteration_index = "_iteration_idx"
        else:
            gse_index = iteration_index = ""

        # 排序字段映射
        sort_field_mappings = {}
        for field_list in self.sort_list:
            sort_field_mappings[field_list[0]] = field_list[1]

        new_sort_list = []
        if self.time_field in sort_field_mappings:
            for sort_field in self.sort_list:
                _field, order = sort_field
                if _field == self.time_field:
                    # 获取拉取字段信息列表
                    field_result_list = [i["field_name"] for i in self.final_fields_list]

                    new_sort_list.append([_field, order])
                    if gse_index in field_result_list:
                        new_sort_list.append([gse_index, order])
                    if iteration_index in field_result_list:
                        new_sort_list.append([iteration_index, order])
                elif _field not in [gse_index, iteration_index]:
                    new_sort_list.append(sort_field)

        return new_sort_list

    def fetch_esquery_method(self, method_name="search"):
        """
        根据特性开关和传入方法名，返回不同方式的调用方法
        :param method_name: 默认返回esquery的search方法
        :return: esquery中定义的方法
        """
        if FeatureToggleObject.switch(DIRECT_ESQUERY_SEARCH, self.search_dict.get("bk_biz_id")):
            return getattr(self, f"direct_esquery_{method_name}")
        else:
            return getattr(BkLogApi, method_name)

    @classmethod
    def direct_esquery_search(cls, params, **kwargs):
        data = custom_params_valid(EsQuerySearchAttrSerializer, params)
        start_at = time.time()
        exc = None
        try:
            result = EsQuery(data).search()
        except Exception as e:
            exc = e
            raise
        finally:
            labels = {
                "index_set_id": data.get("index_set_id") or -1,
                "indices": data.get("indices") or "",
                "scenario_id": data.get("scenario_id") or "",
                "storage_cluster_id": data.get("storage_cluster_id") or -1,
                "status": str(exc),
                "source_app_code": get_request_app_code(),
            }
            metrics.ESQUERY_SEARCH_LATENCY.labels(**labels).observe(time.time() - start_at)
            metrics.ESQUERY_SEARCH_COUNT.labels(**labels).inc()
        return result

    @classmethod
    def direct_esquery_dsl(cls, params, **kwargs):
        data = custom_params_valid(EsQueryDslAttrSerializer, params)
        return EsQuery(data).dsl()

    @classmethod
    def direct_esquery_scroll(cls, params, **kwargs):
        data = custom_params_valid(EsQueryScrollAttrSerializer, params)
        return EsQuery(data).scroll()

    def _multi_search(self, once_size: int, pre_search: bool = False):
        """
        根据存储集群切换记录多线程请求 BkLogApi.search
        """

        params = {
            "indices": self.indices,
            "scenario_id": self.scenario_id,
            "storage_cluster_id": self.storage_cluster_id,
            "start_time": self.start_time,
            "end_time": self.end_time,
            "filter": self.filter,
            "query_string": self.query_string,
            "sort_list": self.sort_list,
            "start": self.start,
            "size": once_size,
            "aggs": self.aggs,
            "highlight": self.highlight,
            "use_time_range": self.use_time_range,
            "time_zone": self.time_zone,
            "time_range": self.time_range,
            "time_field": self.time_field,
            "time_field_type": self.time_field_type,
            "time_field_unit": self.time_field_unit,
            "scroll": self.scroll,
            "collapse": self.collapse,
            "include_nested_fields": self.include_nested_fields,
            "track_total_hits": self.track_total_hits,
        }

        storage_cluster_record_objs = StorageClusterRecord.objects.none()

        if self.start_time:
            try:
                tz_info = pytz.timezone(get_local_param("time_zone", settings.TIME_ZONE))
                if type(self.start_time) in [int, float]:
                    start_time = arrow.get(self.start_time).to(tz=tz_info).datetime
                    end_time = arrow.get(self.end_time).to(tz=tz_info).datetime
                else:
                    start_time = arrow.get(self.start_time).replace(tzinfo=tz_info).datetime
                    end_time = arrow.get(self.end_time).replace(tzinfo=tz_info).datetime
                storage_cluster_record_objs = StorageClusterRecord.objects.filter(
                    index_set_id=int(self.index_set_id), created_at__gt=(start_time - datetime.timedelta(hours=1))
                ).exclude(storage_cluster_id=self.storage_cluster_id)

                # 预查询处理
                pre_search_seconds = settings.PRE_SEARCH_SECONDS
                first_field, order = self.sort_list[0] if self.sort_list else [None, None]
                if pre_search and pre_search_seconds and first_field == self.time_field:
                    date_format = DateFormat.DATETIME_FORMAT
                    pre_search_end_time = start_time + datetime.timedelta(seconds=pre_search_seconds)
                    pre_search_start_time = end_time - datetime.timedelta(seconds=pre_search_seconds)
                    if order == "desc" and start_time < pre_search_start_time:
                        params.update({"start_time": pre_search_start_time.strftime(date_format)})
                    elif order == "asc" and end_time > pre_search_end_time:
                        params.update({"end_time": pre_search_end_time.strftime(date_format)})
            except Exception as e:  # pylint: disable=broad-except
                logger.exception(f"[_multi_search] parse time error -> e: {e}")

        # 获取search对应的esquery方法
        search_func = self.fetch_esquery_method(method_name="search")

        if not storage_cluster_record_objs:
            try:
                data = search_func(params)
                # 把shards中的failures信息解析后raise异常出来
                if data.get("_shards", {}).get("failed"):
                    errors = data["_shards"]["failures"][0]["reason"]["reason"]
                    raise LogSearchException(errors)

                return data
            except Exception as e:
                raise LogSearchException(LogSearchException.MESSAGE.format(e=e))

        storage_cluster_ids = {self.storage_cluster_id}

        multi_execute_func = MultiExecuteFunc()

        multi_num = 1

        # 查询多个集群数据时 start 每次从0开始
        params["start"] = 0
        params["size"] = once_size + self.start

        # 获取当前使用的存储集群数据
        multi_execute_func.append(result_key=f"multi_search_{multi_num}", func=search_func, params=params)

        # 获取历史使用的存储集群数据
        for storage_cluster_record_obj in storage_cluster_record_objs:
            if storage_cluster_record_obj.storage_cluster_id not in storage_cluster_ids:
                multi_params = copy.deepcopy(params)
                multi_params["storage_cluster_id"] = storage_cluster_record_obj.storage_cluster_id
                multi_num += 1
                multi_execute_func.append(result_key=f"multi_search_{multi_num}", func=search_func, params=multi_params)
                storage_cluster_ids.add(storage_cluster_record_obj.storage_cluster_id)

        multi_result = multi_execute_func.run()

        # 合并多个集群的检索结果
        merge_result = dict()
        try:
            for _key, _result in multi_result.items():
                if not _result:
                    continue

                if not merge_result:
                    merge_result = _result
                    continue

                # 处理took
                merge_result["took"] = max(_result.get("took", 0), merge_result.get("took", 0))

                # 处理 _shards
                if "_shards" not in merge_result:
                    merge_result["_shards"] = dict()
                for _k, _v in _result.get("_shards", {}).items():
                    if _k not in merge_result["_shards"]:
                        merge_result["_shards"][_k] = 0
                    merge_result["_shards"][_k] += _v

                # 处理 hits
                if "hits" not in merge_result:
                    merge_result["hits"] = {"total": 0, "max_score": None, "hits": []}
                merge_result["hits"]["total"] += _result.get("hits", {}).get("total", 0)
                merge_result["hits"]["hits"].extend(_result.get("hits", {}).get("hits", []))

                # 处理 aggregations
                if "aggregations" not in _result:
                    continue

                if "aggregations" not in merge_result:
                    merge_result["aggregations"] = _result.get("aggregations", {})
                    continue

                for _agg_k, _agg_v in _result.get("aggregations", {}).items():
                    if _agg_k not in merge_result["aggregations"]:
                        merge_result["aggregations"][_agg_k] = _agg_v
                        continue
                    if not isinstance(_agg_v, dict):
                        continue
                    for _agg_v_k, _agg_v_v in _agg_v.items():
                        if _agg_v_k not in merge_result["aggregations"][_agg_k]:
                            merge_result["aggregations"][_agg_k][_agg_v_k] = _agg_v_v
                            continue
                        if isinstance(_agg_v_v, int):
                            merge_result["aggregations"][_agg_k][_agg_v_k] += _agg_v_v
                        elif isinstance(_agg_v_v, list):
                            merge_result["aggregations"][_agg_k][_agg_v_k].extend(_agg_v_v)
                        else:
                            continue

            # 排序分页处理
            if not merge_result:
                return merge_result

            # hits 排序处理
            hits = merge_result.get("hits", {}).get("hits", [])
            if hits:
                sorted_hits = sort_func(data=hits, sort_list=self.sort_list, key_func=lambda x: x["_source"])
                merge_result["hits"]["hits"] = sorted_hits[self.start : (once_size + self.start)]

            aggregations = merge_result.get("aggregations", {})

            # buckets 排序合并处理
            if aggregations:
                for _kk, _vv in aggregations.items():
                    if not isinstance(_vv, dict) or "buckets" not in _vv:
                        continue
                    buckets = _vv.get("buckets", [])
                    if buckets:
                        # 合并
                        buckets_info = dict()
                        for bucket in buckets:
                            _key = bucket["key"]
                            if _key not in buckets_info:
                                buckets_info[_key] = bucket
                                continue
                            buckets_info[_key]["doc_count"] += bucket["doc_count"]
                        sorted_buckets = sorted(list(buckets_info.values()), key=operator.itemgetter("key"))
                        merge_result["aggregations"][_kk]["buckets"] = sorted_buckets
        except Exception as e:
            logger.error(f"[_multi_search] error -> e: {e}")
            raise MultiSearchErrorException()

        return merge_result

    def scroll_search(self):
        """
        日志scroll查询
        """
        # scroll初次查询，性能考虑暂不支持用户透传scroll 默认1m
        self.scroll = SCROLL
        scroll_id = self.search_dict.get("scroll_id")
        if not scroll_id:
            self.is_scroll = True
            return self.search()

        # scroll查询
        try:
            result = BkLogApi.scroll(
                {
                    "indices": self.indices,
                    "scenario_id": self.scenario_id,
                    "storage_cluster_id": self.storage_cluster_id,
                    "scroll": self.scroll,
                    "scroll_id": scroll_id,
                }
            )
        except ApiResultError as e:
            logger.error(f"scroll 查询失败：{e}")
            raise ApiResultError(_("scroll 查询失败"), code=e.code, errors=e.errors)
        _scroll_id = result.get("_scroll_id")
        result = self._deal_query_result(result)
        result.update({"scroll_id": _scroll_id})
        return result

    def _save_history(self, result, search_type):
        # 避免回显尴尬, 检索历史存原始未增强的query_string
        params = {"keyword": self.origin_query_string, "ip_chooser": self.ip_chooser, "addition": self.addition}
        # 全局查询不记录
        if (not self.origin_query_string or self.origin_query_string == "*") and not self.addition:
            return
        self._cache_history(
            username=self.request_username,
            index_set_id=self.index_set_id,
            params=params,
            search_type=search_type,
            search_mode=self.search_mode,
            result=result,
        )

    @cache_five_minute("search_history_{username}_{index_set_id}_{search_type}_{params}_{search_mode}", need_md5=True)
    def _cache_history(self, *, username, index_set_id, params, search_type, search_mode, result):  # noqa
        history_params = copy.deepcopy(params)
        history_params.update({"start_time": self.start_time, "end_time": self.end_time, "time_range": self.time_range})

        # 首页检索历史在decorator记录
        if search_type == "default":
            result.update(
                {
                    "history_obj": {
                        "params": history_params,
                        "index_set_id": self.index_set_id,
                        "search_type": search_type,
                        "search_mode": search_mode,
                        "from_favorite_id": self.from_favorite_id,
                    }
                }
            )
        else:
            UserIndexSetSearchHistory.objects.create(
                index_set_id=self.index_set_id,
                params=history_params,
                search_type=search_type,
                search_mode=search_mode,
                from_favorite_id=self.from_favorite_id,
            )

    def _can_scroll(self, result) -> bool:
        return (
            self.scenario_id != Scenario.BKDATA
            and self.is_scroll
            and result["hits"]["total"] > MAX_RESULT_WINDOW
            and self.size > MAX_RESULT_WINDOW
        )

    def _scroll(self, search_result):
        scroll_result = copy.deepcopy(search_result)
        scroll_size = len(scroll_result["hits"]["hits"])
        result_size = len(search_result["hits"]["hits"])

        # 判断是否继续查询：scroll_result["hits"]["hits"] == 10000 & 查询doc数量不足size
        while scroll_size == MAX_RESULT_WINDOW and result_size < self.size:
            _scroll_id = scroll_result["_scroll_id"]
            scroll_result = BkLogApi.scroll(
                {
                    "indices": self.indices,
                    "scenario_id": self.scenario_id,
                    "storage_cluster_id": self.storage_cluster_id,
                    "scroll": self.scroll,
                    "scroll_id": _scroll_id,
                }
            )

            scroll_size = len(scroll_result["hits"]["hits"])
            less_size = self.size - result_size
            if less_size < scroll_size:
                search_result["hits"]["hits"].extend(scroll_result["hits"]["hits"][:less_size])
            else:
                search_result["hits"]["hits"].extend(scroll_result["hits"]["hits"])
            result_size = len(search_result["hits"]["hits"])
            search_result["hits"]["total"] = scroll_result["hits"]["total"]

        return search_result

    def pre_get_result(self, sorted_fields: list, size: int):
        """
        pre_get_result
        @param sorted_fields:
        @param size:
        @return:
        """
        # 获取search对应的esquery方法
        search_func = self.fetch_esquery_method(method_name="search")
        if self.scenario_id == Scenario.ES:
            result = search_func(
                {
                    "indices": self.indices,
                    "scenario_id": self.scenario_id,
                    "storage_cluster_id": self.storage_cluster_id,
                    "start_time": self.start_time,
                    "end_time": self.end_time,
                    "query_string": self.query_string,
                    "filter": self.filter,
                    "sort_list": self.sort_list,
                    "start": self.start,
                    "size": size,
                    "aggs": self.aggs,
                    "highlight": self.highlight,
                    "time_zone": self.time_zone,
                    "time_range": self.time_range,
                    "use_time_range": self.use_time_range,
                    "time_field": self.time_field,
                    "time_field_type": self.time_field_type,
                    "time_field_unit": self.time_field_unit,
                    "scroll": SCROLL,
                    "collapse": self.collapse,
                },
                data_api_retry_cls=DataApiRetryClass.create_retry_obj(
                    exceptions=[BaseException],
                    stop_max_attempt_number=MAX_EXPORT_REQUEST_RETRY,
                ),
            )
            return result

        result = search_func(
            {
                "indices": self.indices,
                "scenario_id": self.scenario_id,
                "storage_cluster_id": self.storage_cluster_id,
                "start_time": self.start_time,
                "end_time": self.end_time,
                "query_string": self.query_string,
                "filter": self.filter,
                "sort_list": sorted_fields,
                "start": self.start,
                "size": size,
                "aggs": self.aggs,
                "highlight": self.highlight,
                "time_zone": self.time_zone,
                "time_range": self.time_range,
                "time_field": self.time_field,
                "use_time_range": self.use_time_range,
                "time_field_type": self.time_field_type,
                "time_field_unit": self.time_field_unit,
                "scroll": None,
                "collapse": self.collapse,
            },
            data_api_retry_cls=DataApiRetryClass.create_retry_obj(
                exceptions=[BaseException], stop_max_attempt_number=MAX_EXPORT_REQUEST_RETRY
            ),
        )
        return result

    def search_after_result(self, search_result, sorted_fields):
        """
        search_after_result
        @param search_result:
        @param sorted_fields:
        @return:
        """
        # 获取search对应的esquery方法
        search_func = self.fetch_esquery_method(method_name="search")
        search_after_size = len(search_result["hits"]["hits"])
        result_size = search_after_size
        max_result_window = self.index_set.result_window
        while search_after_size == max_result_window and result_size < max(
            self.index_set.max_async_count, MAX_ASYNC_COUNT
        ):
            search_after = []
            for sorted_field in sorted_fields:
                search_after.append(search_result["hits"]["hits"][-1]["_source"].get(sorted_field[0]))
            search_result = search_func(
                {
                    "indices": self.indices,
                    "scenario_id": self.scenario_id,
                    "storage_cluster_id": self.storage_cluster_id,
                    "start_time": self.start_time,
                    "end_time": self.end_time,
                    "query_string": self.query_string,
                    "filter": self.filter,
                    "sort_list": sorted_fields,
                    "start": self.start,
                    "size": max_result_window,
                    "aggs": self.aggs,
                    "highlight": self.highlight,
                    "time_zone": self.time_zone,
                    "time_range": self.time_range,
                    "use_time_range": self.use_time_range,
                    "time_field": self.time_field,
                    "time_field_type": self.time_field_type,
                    "time_field_unit": self.time_field_unit,
                    "scroll": self.scroll,
                    "collapse": self.collapse,
                    "search_after": search_after,
                    "track_total_hits": False,
                },
                data_api_retry_cls=DataApiRetryClass.create_retry_obj(
                    exceptions=[BaseException], stop_max_attempt_number=MAX_EXPORT_REQUEST_RETRY
                ),
            )

            search_after_size = len(search_result["hits"]["hits"])
            result_size += search_after_size
            yield self._deal_query_result(search_result)

    def scroll_result(self, scroll_result):
        """
        scroll_result
        @param scroll_result:
        @return:
        """
        # 获取scroll对应的esquery方法
        scroll_func = self.fetch_esquery_method(method_name="scroll")
        scroll_size = len(scroll_result["hits"]["hits"])
        result_size = scroll_size
        max_result_window = self.index_set.result_window
        while scroll_size == max_result_window and result_size < max(self.index_set.max_async_count, MAX_ASYNC_COUNT):
            _scroll_id = scroll_result["_scroll_id"]
            scroll_result = scroll_func(
                {
                    "indices": self.indices,
                    "scenario_id": self.scenario_id,
                    "storage_cluster_id": self.storage_cluster_id,
                    "scroll": SCROLL,
                    "scroll_id": _scroll_id,
                },
                data_api_retry_cls=DataApiRetryClass.create_retry_obj(
                    exceptions=[BaseException], stop_max_attempt_number=MAX_EXPORT_REQUEST_RETRY
                ),
            )
            scroll_size = len(scroll_result["hits"]["hits"])
            result_size += scroll_size
            yield self._deal_query_result(scroll_result)

    def multi_get_slice_data(self, pre_file_name, export_file_type):
        collector_config = CollectorConfig.objects.filter(index_set_id=self.index_set_id).first()
        if collector_config:
            storage_shards_nums = collector_config.storage_shards_nums
            if storage_shards_nums == 1 or storage_shards_nums >= MAX_QUICK_EXPORT_ASYNC_SLICE_COUNT:
                slice_max = MAX_QUICK_EXPORT_ASYNC_SLICE_COUNT
            else:
                slice_max = storage_shards_nums
        else:
            slice_max = MAX_QUICK_EXPORT_ASYNC_SLICE_COUNT
        multi_execute_func = MultiExecuteFunc(max_workers=slice_max)
        for idx in range(slice_max):
            body = {
                "slice_id": idx,
                "slice_max": slice_max,
                "file_name": f"{pre_file_name}_slice_{idx}",
                "export_file_type": export_file_type,
            }
            multi_execute_func.append(result_key=idx, func=self.get_slice_data, params=body, multi_func_params=True)
        result = multi_execute_func.run(return_exception=True)
        return result

    def get_slice_data(self, slice_id: int, slice_max: int, file_name: str, export_file_type: str):
        """
        get_slice_data
        @param slice_id:
        @param slice_max:
        @param file_name:
        @param export_file_type:
        @return:
        """
        result = self.slice_pre_get_result(size=MAX_RESULT_WINDOW, slice_id=slice_id, slice_max=slice_max)
        generate_result = self.sliced_scroll_result(result)

        # 文件路径
        file_path = f"{ASYNC_DIR}/{file_name}_cluster_{self.storage_cluster_id}.{export_file_type}"

        def content_generator():
            yield from result.get("hits", {}).get("hits", [])
            for res in generate_result:
                origin_result_list = res.get("hits", {}).get("hits", [])
                yield from origin_result_list

        with open(file_path, "a+", encoding="utf-8") as f:
            for content in content_generator():
                f.write("%s\n" % ujson.dumps(content, ensure_ascii=False))
        return file_path

    def slice_pre_get_result(self, size: int, slice_id: int, slice_max: int):
        """
        slice_pre_get_result
        @param size:
        @param slice_id:
        @param slice_max:
        @return:
        """
        # 获取search对应的esquery方法
        search_func = self.fetch_esquery_method(method_name="search")
        result = search_func(
            {
                "indices": self.indices,
                "scenario_id": self.scenario_id,
                "storage_cluster_id": self.storage_cluster_id,
                "start_time": self.start_time,
                "end_time": self.end_time,
                "query_string": self.query_string,
                "filter": self.filter,
                "start": self.start,
                "size": size,
                "aggs": self.aggs,
                "highlight": self.highlight,
                "time_zone": self.time_zone,
                "time_range": self.time_range,
                "time_field": self.time_field,
                "use_time_range": self.use_time_range,
                "time_field_type": self.time_field_type,
                "time_field_unit": self.time_field_unit,
                "scroll": SCROLL,
                "collapse": self.collapse,
                "slice_search": True,
                "slice_id": slice_id,
                "slice_max": slice_max,
            },
            data_api_retry_cls=DataApiRetryClass.create_retry_obj(
                exceptions=[BaseException], stop_max_attempt_number=MAX_EXPORT_REQUEST_RETRY
            ),
        )
        return result

    def sliced_scroll_result(self, scroll_result):
        """
        sliced_scroll_result
        @param scroll_result:
        @return:
        """
        # 获取scroll对应的esquery方法
        scroll_func = self.fetch_esquery_method(method_name="scroll")
        scroll_size = len(scroll_result["hits"]["hits"])
        result_size = scroll_size
        while scroll_size == MAX_RESULT_WINDOW and result_size < MAX_QUICK_EXPORT_ASYNC_COUNT:
            _scroll_id = scroll_result["_scroll_id"]
            scroll_result = scroll_func(
                {
                    "indices": self.indices,
                    "scenario_id": self.scenario_id,
                    "storage_cluster_id": self.storage_cluster_id,
                    "scroll": SCROLL,
                    "scroll_id": _scroll_id,
                },
                data_api_retry_cls=DataApiRetryClass.create_retry_obj(
                    exceptions=[BaseException], stop_max_attempt_number=MAX_EXPORT_REQUEST_RETRY
                ),
            )
            scroll_size = len(scroll_result["hits"]["hits"])
            result_size += scroll_size
            yield scroll_result

    @staticmethod
    def get_bcs_manage_url(cluster_id, container_id):
        """
        get_bcs_manage_url
        @param cluster_id:
        @param container_id:
        @return:
        """
        bcs_cluster_info = BcsApi.get_cluster_by_cluster_id({"cluster_id": cluster_id.upper()})
        space = Space.objects.filter(space_code=bcs_cluster_info["projectID"]).first()
        project_code = ""
        if space:
            project_code = space.space_id
        url = (
            settings.BCS_WEB_CONSOLE_DOMAIN
            + "/bcsapi/v4/webconsole/projects/{project_code}/clusters/{cluster_id}/?container_id={container_id}".format(
                project_code=project_code,
                cluster_id=cluster_id.upper(),
                container_id=container_id,
            )
        )
        return url

    @staticmethod
    def _get_cache_key(basic_key, params):
        cache_str = f"{basic_key}_{json.dumps(params)}"
        hash_md5 = hashlib.new("md5")
        hash_md5.update(cache_str.encode("utf-8"))
        cache_key = hash_md5.hexdigest()
        return cache_key

    @staticmethod
    def search_option_history(space_uid: str, index_set_type: str = IndexSetType.SINGLE.value):
        """
        用户检索选项历史记录
        """
        username = get_request_external_username() or get_request_username()

        # 找出用户指定索引集类型下所有记录
        history_objs = UserIndexSetSearchHistory.objects.filter(
            created_by=username, index_set_type=index_set_type
        ).order_by("-created_at")

        # 过滤出当前空间下的记录
        if index_set_type == IndexSetType.SINGLE.value:
            index_set_id_all = list(set(history_objs.values_list("index_set_id", flat=True)))
        else:
            index_set_id_all = list()
            for obj in history_objs:
                index_set_id_all.extend(obj.index_set_ids)

        if not index_set_id_all:
            return []
        from apps.log_search.handlers.index_set import IndexSetHandler

        # 获取当前空间关联空间的索引集
        space_uids = IndexSetHandler.get_all_related_space_uids(space_uid)
        index_set_objs = LogIndexSet.objects.filter(index_set_id__in=index_set_id_all, space_uid__in=space_uids).values(
            "index_set_id", "index_set_name"
        )

        effect_index_set_mapping = {obj["index_set_id"]: obj["index_set_name"] for obj in index_set_objs}

        if not effect_index_set_mapping:
            return []

        ret = list()

        option_set = set()

        for obj in history_objs:
            # 最多只返回10条记录
            if len(ret) >= SEARCH_OPTION_HISTORY_NUM:
                break

            info = model_to_dict(obj)
            if obj.index_set_type == IndexSetType.SINGLE.value:
                if obj.index_set_id not in effect_index_set_mapping or obj.index_set_id in option_set:
                    continue
                info["index_set_name"] = effect_index_set_mapping[obj.index_set_id]
                ret.append(info)
                option_set.add(info["index_set_id"])
            else:
                if obj.index_set_ids[0] not in effect_index_set_mapping or tuple(obj.index_set_ids) in option_set:
                    continue
                info["index_set_names"] = [
                    effect_index_set_mapping.get(index_set_id) for index_set_id in obj.index_set_ids
                ]
                ret.append(info)
                option_set.add(tuple(info["index_set_ids"]))

        return ret

    @staticmethod
    def search_option_history_delete(
        space_uid: str, history_id: int = None, index_set_type: str = IndexSetType.SINGLE.value, is_delete_all=False
    ):
        """删除用户检索选项历史记录"""
        if not is_delete_all:
            obj = UserIndexSetSearchHistory.objects.filter(pk=int(history_id)).first()

            if not obj:
                raise UserIndexSetSearchHistoryNotExistException()

            delete_params = {
                "created_by": obj.created_by,
                "index_set_type": obj.index_set_type,
            }

            if obj.index_set_type == IndexSetType.SINGLE.value:
                delete_params.update({"index_set_id": obj.index_set_id})
            else:
                delete_params.update({"index_set_ids": obj.index_set_ids})

            return UserIndexSetSearchHistory.objects.filter(**delete_params).delete()
        else:
            username = get_request_external_username() or get_request_username()

            history_objs = UserIndexSetSearchHistory.objects.filter(created_by=username, index_set_type=index_set_type)

            if index_set_type == IndexSetType.SINGLE.value:
                index_set_id_all = list(set(history_objs.values_list("index_set_id", flat=True)))
            else:
                index_set_id_all = list()
                for obj in history_objs:
                    index_set_ids = obj.index_set_ids or []
                    index_set_id_all.extend(index_set_ids)
                index_set_id_all = list(set(index_set_id_all))

            from apps.log_search.handlers.index_set import IndexSetHandler

            # 获取当前空间关联空间的索引集
            space_uids = IndexSetHandler.get_all_related_space_uids(space_uid)
            effect_index_set_ids = list(
                LogIndexSet.objects.filter(index_set_id__in=index_set_id_all, space_uid__in=space_uids).values_list(
                    "index_set_id", flat=True
                )
            )

            delete_history_ids = set()
            for obj in history_objs:
                obj_index_set_type = obj.index_set_type or IndexSetType.SINGLE.value
                if obj_index_set_type == IndexSetType.SINGLE.value:
                    check_id = obj.index_set_id or 0
                else:
                    check_id = obj.index_set_ids[0] if obj.index_set_ids else 0

                if check_id and check_id in effect_index_set_ids:
                    delete_history_ids.add(obj.pk)

            return UserIndexSetSearchHistory.objects.filter(pk__in=delete_history_ids).delete()

    @staticmethod
    def search_history(index_set_id=None, index_set_ids=None, is_union_search=False, **kwargs):
        """
        search_history
        @param index_set_id:
        @param is_union_search:
        @param index_set_ids:
        @param kwargs:
        @return:
        """
        # 外部用户获取搜索历史的时候, 用external_username
        username = get_request_external_username() or get_request_username()

        if not is_union_search:
            if index_set_id:
                history_obj = (
                    UserIndexSetSearchHistory.objects.filter(
                        is_deleted=False,
                        created_by=username,
                        index_set_id=index_set_id,
                        search_type="default",
                        index_set_type=IndexSetType.SINGLE.value,
                    )
                    .order_by("-rank", "-created_at")
                    .values("id", "params", "search_mode")
                )
            else:
                history_obj = (
                    UserIndexSetSearchHistory.objects.filter(
                        is_deleted=False,
                        search_type="default",
                        created_at__range=[kwargs["start_time"], kwargs["end_time"]],
                        index_set_type=IndexSetType.SINGLE.value,
                    )
                    .order_by("created_by", "-created_at")
                    .values("id", "params", "search_mode", "created_by", "created_at")
                )
        else:
            history_obj = (
                UserIndexSetSearchHistory.objects.filter(
                    is_deleted=False,
                    search_type="default",
                    index_set_ids=index_set_ids,
                    index_set_type=IndexSetType.UNION.value,
                )
                .order_by("-rank", "-created_at")
                .values("id", "params", "search_mode", "created_by", "created_at")
            )
        history_obj = SearchHandler._deal_repeat_history(history_obj)
        return_data = []
        for _history in history_obj:
            return_data.append(SearchHandler._build_query_string(_history))
        return return_data

    @staticmethod
    def _build_query_string(history):
        history["query_string"] = generate_query_string(history["params"])
        return history

    @staticmethod
    def _deal_repeat_history(history_obj):
        not_repeat_history: list = []

        def _eq_history(op1, op2):
            op1_params: dict = op1["params"]
            op2_params: dict = op2["params"]
            if op1_params["keyword"] != op2_params["keyword"]:
                return False
            if op1_params["addition"] != op2_params["addition"]:
                return False
            ip_chooser_op1: dict = op1_params.get("ip_chooser", {})
            ip_chooser_op2: dict = op2_params.get("ip_chooser", {})

            if ip_chooser_op1.keys() != ip_chooser_op2.keys():
                return False

            for k in ip_chooser_op1:
                if ip_chooser_op1[k] != ip_chooser_op2[k]:
                    return False

            return True

        def _not_repeat(history):
            for _not_repeat_history in not_repeat_history:
                if _eq_history(_not_repeat_history, history):
                    return
            not_repeat_history.append(history)

        # 使用 iterator() 逐行处理记录
        for _history_obj in history_obj.iterator():
            _not_repeat(_history_obj)
            if len(not_repeat_history) >= 30:
                break
        return not_repeat_history

    @staticmethod
    def user_search_history(start_time, end_time):
        history_obj = (
            UserIndexSetSearchHistory.objects.filter(
                is_deleted=False,
                search_type="default",
                created_at__range=[start_time, end_time],
            )
            .order_by("created_by", "-created_at")
            .values("id", "index_set_id", "duration", "created_by", "created_at")
        )

        # 获取索引集所在的bk_biz_id
        index_sets = array_group(LogIndexSet.get_index_set(show_indices=False), "index_set_id", group=True)
        return_data = []
        for _history in history_obj:
            if _history["index_set_id"] not in index_sets:
                continue
            _history["bk_biz_id"] = index_sets[_history["index_set_id"]]["bk_biz_id"]
            return_data.append(_history)
        return return_data

    def verify_sort_list_item(self, sort_list):
        # field_result, _ = self._get_all_fields_by_index_id()
        mapping_handlers = MappingHandlers(
            self.origin_indices,
            self.index_set_id,
            self.origin_scenario_id,
            self.storage_cluster_id,
            self.time_field,
            self.search_dict.get("bk_biz_id"),
            time_zone=self.time_zone,
        )
        field_result, _ = mapping_handlers.get_all_fields_by_index_id()
        field_dict = dict()
        for _field in field_result:
            field_dict[_field["field_name"]] = _field["es_doc_values"]

        for _item in sort_list:
            field, *_ = _item
            item_doc_value = field_dict.get(field)
            if not item_doc_value:
                raise BaseSearchSortListException(BaseSearchSortListException.MESSAGE.format(sort_item=field))

    def search_context(self):
        if self.scenario_id == Scenario.ES and not (self.index_set.target_fields or self.index_set.sort_fields):
            return {"total": 0, "took": 0, "list": []}

        context_indice = IndicesOptimizerContextTail(
            self.indices, self.scenario_id, dtEventTimeStamp=self.dtEventTimeStamp, search_type_tag="context"
        ).index

        record_obj = StorageClusterRecord.objects.none()

        if self.dtEventTimeStamp:
            try:
                timestamp_datetime = arrow.get(int(self.dtEventTimeStamp) / 1000)
            except Exception:  # pylint: disable=broad-except
                # 如果不是时间戳，那有可能就是纳秒格式 2024-04-09T09:26:57.123456789Z
                timestamp_datetime = arrow.get(self.dtEventTimeStamp)

            record_obj = (
                StorageClusterRecord.objects.filter(
                    index_set_id=int(self.index_set_id), created_at__gt=timestamp_datetime.datetime
                )
                .order_by("created_at")
                .first()
            )

        dsl_params_base = {"indices": context_indice, "scenario_id": self.scenario_id}

        if self.scenario_id == Scenario.ES:
            # 第三方ES必须带上storage_cluster_id
            dsl_params_base.update({"storage_cluster_id": self.index_set.storage_cluster_id})

        if record_obj:
            dsl_params_base.update({"storage_cluster_id": record_obj.storage_cluster_id})

        # 获取dsl对应的esquery方法
        dsl_func = self.fetch_esquery_method(method_name="dsl")

        if self.zero:
            # up
            body: dict = self._get_context_body("-")
            dsl_params_up = copy.deepcopy(dsl_params_base)
            dsl_params_up.update({"body": body})
            result_up: dict = dsl_func(dsl_params_up)
            result_up: dict = self._deal_query_result(result_up)
            result_up.update(
                {
                    "list": list(reversed(result_up.get("list"))),
                    "origin_log_list": list(reversed(result_up.get("origin_log_list"))),
                }
            )

            # down
            body: dict = self._get_context_body("+")

            dsl_params_down = copy.deepcopy(dsl_params_base)
            dsl_params_down.update({"body": body})
            result_down: dict = dsl_func(dsl_params_down)

            result_down: dict = self._deal_query_result(result_down)
            result_down.update({"list": result_down.get("list"), "origin_log_list": result_down.get("origin_log_list")})
            total = result_up["total"] + result_down["total"]
            took = result_up["took"] + result_down["took"]
            new_list = result_up["list"] + result_down["list"]
            origin_log_list = result_up["origin_log_list"] + result_down["origin_log_list"]
            target_fields = self.index_set.target_fields if self.index_set else []
            sort_fields = self.index_set.sort_fields if self.index_set else []
            if sort_fields:
                analyze_result_dict: dict = self._analyze_context_result(
                    new_list, target_fields=target_fields, sort_fields=sort_fields
                )
            else:
                analyze_result_dict: dict = self._analyze_context_result(
                    new_list, mark_gseindex=self.gseindex, mark_gseIndex=self.gseIndex
                )
            zero_index: int = analyze_result_dict.get("zero_index", -1)
            count_start: int = analyze_result_dict.get("count_start", -1)

            new_list = self._analyze_empty_log(new_list)
            origin_log_list = self._analyze_empty_log(origin_log_list)
            return {
                "total": total,
                "took": took,
                "list": new_list,
                "origin_log_list": origin_log_list,
                "zero_index": zero_index,
                "count_start": count_start,
                "dsl": json.dumps(body),
            }
        if self.start < 0:
            body: dict = self._get_context_body("-")

            dsl_params_up = copy.deepcopy(dsl_params_base)
            dsl_params_up.update({"body": body})
            result_up = dsl_func(dsl_params_up)

            result_up: dict = self._deal_query_result(result_up)
            result_up.update(
                {
                    "list": list(reversed(result_up.get("list"))),
                    "origin_log_list": list(reversed(result_up.get("origin_log_list"))),
                }
            )
            result_up.update(
                {
                    "list": self._analyze_empty_log(result_up.get("list")),
                    "origin_log_list": self._analyze_empty_log(result_up.get("origin_log_list")),
                }
            )
            return result_up
        if self.start > 0:
            body: dict = self._get_context_body("+")

            dsl_params_down = copy.deepcopy(dsl_params_base)
            dsl_params_down.update({"body": body})
            result_down = dsl_func(dsl_params_down)

            result_down = self._deal_query_result(result_down)
            result_down.update({"list": result_down.get("list"), "origin_log_list": result_down.get("origin_log_list")})
            result_down.update(
                {
                    "list": self._analyze_empty_log(result_down.get("list")),
                    "origin_log_list": self._analyze_empty_log(result_down.get("origin_log_list")),
                }
            )
            return result_down

        return {"list": []}

    def _get_context_body(self, order):
        target_fields = self.index_set.target_fields
        sort_fields = self.index_set.sort_fields

        if sort_fields:
            return DslCreateSearchContextBodyCustomField(
                size=self.size,
                start=self.start,
                order=order,
                target_fields=target_fields,
                sort_fields=sort_fields,
                params=self.search_dict,
            ).body

        elif self.scenario_id == Scenario.BKDATA:
            return DslCreateSearchContextBodyScenarioBkData(
                size=self.size,
                start=self.start,
                gse_index=self.gseindex,
                iteration_idx=self._iteration_idx,
                dt_event_time_stamp=self.dtEventTimeStamp,
                path=self.path,
                ip=self.ip,
                bk_host_id=self.bk_host_id,
                container_id=self.container_id,
                logfile=self.logfile,
                order=order,
                sort_list=["dtEventTimeStamp", "gseindex", "_iteration_idx"],
            ).body

        elif self.scenario_id == Scenario.LOG:
            return DslCreateSearchContextBodyScenarioLog(
                size=self.size,
                start=self.start,
                gse_index=self.gseIndex,
                iteration_index=self.iterationIndex,
                dt_event_time_stamp=self.dtEventTimeStamp,
                path=self.path,
                server_ip=self.serverIp,
                bk_host_id=self.bk_host_id,
                container_id=self.container_id,
                logfile=self.logfile,
                order=order,
                sort_list=["dtEventTimeStamp", "gseIndex", "iterationIndex"],
            ).body

        return {}

    def search_tail_f(self):
        tail_indice = IndicesOptimizerContextTail(
            self.indices, self.scenario_id, dtEventTimeStamp=self.dtEventTimeStamp, search_type_tag="tail"
        ).index
        if self.scenario_id not in [Scenario.BKDATA, Scenario.LOG, Scenario.ES]:
            return {"total": 0, "took": 0, "list": []}
        else:
            body: dict = {}

            target_fields = self.index_set.target_fields if self.index_set else []
            sort_fields = self.index_set.sort_fields if self.index_set else []

            if sort_fields:
                body: dict = DslCreateSearchTailBodyCustomField(
                    start=self.start,
                    size=self.size,
                    zero=self.zero,
                    time_field=self.time_field,
                    target_fields=target_fields,
                    sort_fields=sort_fields,
                    params=self.search_dict,
                ).body

            elif self.scenario_id == Scenario.BKDATA:
                body: dict = DslCreateSearchTailBodyScenarioBkData(
                    sort_list=["dtEventTimeStamp", "gseindex", "_iteration_idx"],
                    size=self.size,
                    start=self.start,
                    gseindex=self.gseindex,
                    path=self.path,
                    ip=self.ip,
                    bk_host_id=self.bk_host_id,
                    container_id=self.container_id,
                    logfile=self.logfile,
                    zero=self.zero,
                ).body
            elif self.scenario_id == Scenario.LOG:
                body: dict = DslCreateSearchTailBodyScenarioLog(
                    sort_list=["dtEventTimeStamp", "gseIndex", "iterationIndex"],
                    size=self.size,
                    start=self.start,
                    gseIndex=self.gseIndex,
                    path=self.path,
                    bk_host_id=self.bk_host_id,
                    serverIp=self.serverIp,
                    container_id=self.container_id,
                    logfile=self.logfile,
                    zero=self.zero,
                ).body

            dsl_params = {"indices": tail_indice, "scenario_id": self.scenario_id, "body": body}

            if self.scenario_id == Scenario.ES:
                # 第三方ES必须带上storage_cluster_id
                dsl_params.update({"storage_cluster_id": self.index_set.storage_cluster_id})

            result = BkLogApi.dsl(dsl_params)

            result: dict = self._deal_query_result(result)
            if self.zero:
                result.update(
                    {
                        "list": list(reversed(result.get("list"))),
                        "origin_log_list": list(reversed(result.get("origin_log_list"))),
                    }
                )
            result.update(
                {
                    "list": self._analyze_empty_log(result.get("list")),
                    "origin_log_list": self._analyze_empty_log(result.get("origin_log_list")),
                }
            )
            return result

    def _init_indices_str(self) -> str:
        if self.index_set:
            self.index_set_name = self.index_set.index_set_name
            self.scenario_id = self.index_set.scenario_id
            self.storage_cluster_id = self.index_set.storage_cluster_id

            index_set_data_obj_list: list = self.index_set.get_indexes(has_applied=True)
            if len(index_set_data_obj_list) > 0:
                index_list: list = [x.get("result_table_id", None) for x in index_set_data_obj_list]
            else:
                raise BaseSearchIndexSetDataDoseNotExists(
                    BaseSearchIndexSetDataDoseNotExists.MESSAGE.format(
                        index_set_id=str(self.index_set_id) + "_" + self.index_set.index_set_name
                    )
                )
            self.origin_indices = ",".join(index_list)
            self.custom_indices = self.search_dict.get("custom_indices")
            if self.custom_indices and index_list:
                self.origin_indices = ",".join(
                    _index for _index in self.custom_indices.split(",") if _index in index_list
                )
            self.origin_scenario_id = self.index_set.scenario_id
            # 增加判定逻辑：如果 search_dict 中的 keyword 字符串包含 "__dist_05"，也要走clustering的路由
            if self.search_dict.get("keyword") and "__dist_05" in self.search_dict["keyword"]:
                if clustered_rt := self._get_clustering_config_clustered_rt():
                    return clustered_rt

            for addition in self.search_dict.get("addition", []):
                # 查询条件中包含__dist_xx  则查询聚类结果表：xxx_bklog_xxx_clustered
                if addition.get("field", "").startswith("__dist"):
                    if clustered_rt := self._get_clustering_config_clustered_rt():
                        return clustered_rt
            return self.origin_indices
        raise BaseSearchIndexSetException(BaseSearchIndexSetException.MESSAGE.format(index_set_id=self.index_set_id))

    def _get_clustering_config_clustered_rt(self) -> str | None:
        clustering_config = ClusteringConfig.get_by_index_set_id(index_set_id=self.index_set_id, raise_exception=False)
        if clustering_config and clustering_config.clustered_rt:
            # 如果是查询bkbase端的表，即场景需要对应改为bkdata
            self.scenario_id = Scenario.BKDATA
            self.using_clustering_proxy = True
            return clustering_config.clustered_rt
        return None

    @staticmethod
    def init_time_field(index_set_id: int, scenario_id: str = None) -> tuple:
        if not scenario_id:
            scenario_id = LogIndexSet.objects.filter(index_set_id=index_set_id).first().scenario_id
        # get timestamp field
        if scenario_id in [Scenario.BKDATA, Scenario.LOG]:
            return "dtEventTimeStamp", TimeFieldTypeEnum.DATE.value, TimeFieldUnitEnum.SECOND.value
        else:
            log_index_set_obj = LogIndexSet.objects.filter(index_set_id=index_set_id).first()
            time_field = log_index_set_obj.time_field
            time_field_type = log_index_set_obj.time_field_type
            time_field_unit = log_index_set_obj.time_field_unit
            if time_field:
                return time_field, time_field_type, time_field_unit
            index_set_obj: LogIndexSetData = LogIndexSetData.objects.filter(index_set_id=index_set_id).first()
            if not index_set_obj:
                raise BaseSearchIndexSetException(BaseSearchIndexSetException.MESSAGE.format(index_set_id=index_set_id))
            time_field = index_set_obj.time_field
            return time_field, TimeFieldTypeEnum.DATE.value, TimeFieldUnitEnum.SECOND.value

    def _init_sort(self) -> list:
        if self.only_for_agg:
            # 仅聚合时无需排序
            return []

        index_set_id = self.search_dict.get("index_set_id")
        # 获取用户对sort的排序需求
        sort_list: list = self.search_dict.get("sort_list", [])
        is_union_search = self.search_dict.get("is_union_search", False)

        if sort_list:
            return sort_list

        # 用户已设置排序规则  （联合检索时不使用用户在单个索引集上设置的排序规则）
        scope = self.search_dict.get("search_type", "default")
        if not is_union_search:
            config_obj = UserIndexSetFieldsConfig.get_config(
                index_set_id=index_set_id, username=self.request_username, scope=scope
            )
            if config_obj:
                sort_list = config_obj.sort_list
                if sort_list:
                    return sort_list
        # 安全措施, 用户未设置排序规则，且未创建默认配置时, 使用默认排序规则
        return self.mapping_handlers.get_default_sort_list(
            index_set_id=index_set_id,
            scenario_id=self.scenario_id,
            scope=scope,
            default_sort_tag=self.search_dict.get("default_sort_tag", False),
        )

    @property
    def filter(self) -> list:
        # 当filter被访问时，如果还没有被初始化，则调用_init_filter()进行初始化
        if self._filter is None:
            self._filter = self._init_filter()
        return self._filter

    @property
    def mapping_handlers(self) -> MappingHandlers:
        if self._mapping_handlers is None:
            self._mapping_handlers = MappingHandlers(
                index_set_id=self.index_set_id,
                indices=self.origin_indices,
                scenario_id=self.origin_scenario_id,
                storage_cluster_id=self.storage_cluster_id,
                bk_biz_id=self.search_dict.get("bk_biz_id"),
                only_search=True,
                index_set=self.index_set,
                time_zone=self.time_zone,
            )
        return self._mapping_handlers

    @property
    def final_fields_list(self) -> list:
        if self._final_fields_list is None:
            # 获取各个字段类型
            self._final_fields_list, __ = self.mapping_handlers.get_all_fields_by_index_id()
        return self._final_fields_list

    # 过滤filter
    def _init_filter(self):
        field_type_map = {i["field_name"]: i["field_type"] for i in self.final_fields_list}
        # 如果历史索引不包含bk_host_id, 则不需要进行bk_host_id的过滤
        include_bk_host_id = "bk_host_id" in field_type_map.keys() and settings.ENABLE_DHCP
        new_attrs: dict = self._combine_addition_ip_chooser(
            attrs=self.search_dict, include_bk_host_id=include_bk_host_id
        )
        filter_list: list = new_attrs.get("addition", [])
        new_filter_list: list = []
        for item in filter_list:
            field: str = item.get("key") if item.get("key") else item.get("field")
            # 存量query_string转换
            if field == "__query_string__":
                continue
            _type = "field"
            if self.mapping_handlers.is_nested_field(field):
                _type = FieldDataTypeEnum.NESTED.value
            value = item.get("value")
            # value 校验逻辑
            value_type = field_type_map.get(field)
            value_list = value.split(",") if isinstance(value, str) else value
            if value_type in CHECK_FIELD_LIST and value_list:
                for _v in value_list:
                    max_value = CHECK_FIELD_MAX_VALUE_MAPPING.get(value_type, 0)
                    min_value = CHECK_FIELD_MIN_VALUE_MAPPING.get(value_type, 0)
                    try:
                        if max_value and min_value and (int(_v) > max_value or int(_v) < min_value):
                            raise IntegerMaxErrorException(IntegerMaxErrorException.MESSAGE.format(num=_v))
                    except IntegerErrorException as e:
                        raise IntegerErrorException(
                            IntegerErrorException.MESSAGE.format(num=_v), code=e.code, errors=e.errors
                        )

            operator: str = item.get("method") if item.get("method") else item.get("operator")
            condition: str = item.get("condition", "and")

            if operator in [OperatorEnum.EXISTS["operator"], OperatorEnum.NOT_EXISTS["operator"]]:
                new_filter_list.append(
                    {"field": field, "value": "0", "operator": operator, "condition": condition, "type": _type}
                )

            # 此处对于前端传递filter为空字符串需要放行
            if (not field or not value or not operator) and not isinstance(value, str):
                continue

            new_filter_list.append(
                {"field": field, "value": value, "operator": operator, "condition": condition, "type": _type}
            )

        return new_filter_list

    # 需要esquery提供mapping接口
    def _get_filed_set_default_sort_tag(self) -> bool:
        result_table_id_list: list = self.indices.split(",")
        if len(result_table_id_list) <= 0:
            default_sort_tag: bool = False
            return default_sort_tag
        result_table_id, *_ = result_table_id_list
        # default_sort_tag: bool = False
        # get fields from cache
        fields_from_cache: str = cache.get(result_table_id)
        if not fields_from_cache:
            mapping_from_es: list = BkLogApi.mapping(
                {
                    "indices": result_table_id,
                    "scenario_id": self.scenario_id,
                    "storage_cluster_id": self.storage_cluster_id,
                }
            )
            property_dict: dict = MappingHandlers.find_property_dict(mapping_from_es)
            fields_result: list = MappingHandlers.get_all_index_fields_by_mapping(property_dict)
            fields_from_es: list = [
                {
                    "field_type": field["field_type"],
                    "field": field["field_name"],
                    "field_alias": field.get("field_alias"),
                    "is_display": False,
                    "is_editable": True,
                    "tag": field.get("tag", "metric"),
                    "es_doc_values": field.get("es_doc_values", False),
                }
                for field in fields_result
            ]
            if not fields_from_es:
                default_sort_tag: bool = False
                return default_sort_tag

            cache.set(result_table_id, json.dumps({"data": fields_from_es}), TimeEnum.ONE_DAY_SECOND.value)
            fields: list = fields_from_es
            fields_list: list = [x["field"] for x in fields]
            if ("gseindex" in fields_list and "_iteration_idx" in fields_list) or (
                "gseIndex" in fields_list and "iterationIndex" in fields_list
            ):
                default_sort_tag: bool = True
                return default_sort_tag
            default_sort_tag: bool = False
            return default_sort_tag

        fields_from_cache_dict: dict[str, dict] = json.loads(fields_from_cache)
        fields: list = fields_from_cache_dict.get("data", list())
        fields_list: list = [x["field"] for x in fields]
        if ("gseindex" in fields_list and "_iteration_idx" in fields_list) or (
            "gseIndex" in fields_list and "iterationIndex" in fields_list
        ):
            default_sort_tag: bool = True
            return default_sort_tag
        default_sort_tag: bool = False
        return default_sort_tag

    def _init_aggs(self):
        if not self.search_dict.get("aggs"):
            return {}

        # 存在聚合参数，且时间聚合更新默认设置
        aggs_dict = self.search_dict["aggs"]
        return aggs_dict

    def _init_highlight(self, can_highlight=True):
        if not can_highlight or self.index_set.max_analyzed_offset == -1:
            return {}
        # 避免多字段高亮
        if self.query_string and ":" in self.query_string:
            require_field_match = True
        else:
            require_field_match = False

        highlight = {
            "pre_tags": ["<mark>"],
            "post_tags": ["</mark>"],
            "fields": {"*": {"number_of_fragments": 0}},
            "require_field_match": require_field_match,
        }
        if self.index_set and self.index_set.max_analyzed_offset:
            highlight["max_analyzed_offset"] = self.index_set.max_analyzed_offset

        if self.export_log:
            highlight = {}

        return highlight

    def _add_cmdb_fields(self, log):
        if not self.search_dict.get("bk_biz_id"):
            return log

        bk_biz_id = self.search_dict.get("bk_biz_id")
        bk_host_id = log.get("bk_host_id")
        server_ip = log.get("serverIp", log.get("ip"))
        bk_cloud_id = log.get("cloudId", log.get("cloudid"))
        if not bk_host_id and not server_ip:
            return log
        # 以上情况说明请求不包含能去cmdb查询主机信息的字段，直接返回
        log["__module__"] = ""
        log["__set__"] = ""
        log["__ipv6__"] = ""

        host_key = bk_host_id if bk_host_id else server_ip
        host_info = CmdbHostCache.get(bk_biz_id, host_key)
        # 当主机被迁移业务或者删除的时候, 会导致缓存中没有该主机信息, 放空处理
        if not host_info:
            return log

        if bk_host_id and host_info:
            host = host_info
        else:
            if not bk_cloud_id:
                host = next(iter(host_info.values()))
            else:
                host = host_info.get(str(bk_cloud_id))
        if not host:
            return log

        set_list, module_list = [], []
        if host.get("topo"):
            for _set in host.get("topo", []):
                set_list.append(_set["bk_set_name"])
                for module in _set.get("module", []):
                    module_list.append(module["bk_module_name"])
        # 兼容旧缓存数据
        else:
            set_list = [_set["bk_inst_name"] for _set in host.get("set", [])]
            module_list = [_module["bk_inst_name"] for _module in host.get("module", [])]

        log["__set__"] = " | ".join(set_list)
        log["__module__"] = " | ".join(module_list)
        log["__ipv6__"] = host.get("bk_host_innerip_v6", "")
        return log

    def _deal_query_result(self, result_dict: dict) -> dict:
        if self.export_fields:
            # 将导出字段和检索日志有的字段取交集
            support_fields_list = [i["field_name"] for i in self.fields()["fields"]]
            self.export_fields = list(set(self.export_fields).intersection(set(support_fields_list)))
        result: dict = {
            "aggregations": result_dict.get("aggregations", {}),
        }
        # 将_shards 字段返回以供saas判断错误
        _shards = result_dict.get("_shards", {})
        result.update({"_shards": _shards})
        log_list: list = []
        agg_result: dict = {}
        origin_log_list: list = []
        if not result_dict.get("hits", {}).get("total"):
            result.update(
                {"total": 0, "took": 0, "list": log_list, "aggs": agg_result, "origin_log_list": origin_log_list}
            )
            return result
        # hit data
        for hit in result_dict["hits"]["hits"]:
            log = hit["_source"]
            # 脱敏处理
            if (self.field_configs or self.text_fields_field_configs) and self.is_desensitize:
                log = self._log_desensitize(log)
            else:
                log = self.convert_keys(log)
            # 联合检索补充索引集信息
            if self.search_dict.get("is_union_search", False):
                log["__index_set_id__"] = self.index_set_id
            log = self._add_cmdb_fields(log)
            if self.export_fields:
                new_origin_log = {}
                for _export_field in self.export_fields:
                    # 此处是为了虚拟字段[__set__, __module__, ipv6]可以导出
                    if _export_field in log:
                        new_origin_log[_export_field] = log[_export_field]
                    # 处理a.b.c的情况
                    elif "." in _export_field:
                        # 在log中找不到时,去log的子级查找
                        key, *field_list = _export_field.split(".")
                        _result = log.get(key, {})
                        for _field in field_list:
                            if isinstance(_result, dict) and _field in _result:
                                _result = _result[_field]
                            else:
                                _result = ""
                                break
                        new_origin_log[_export_field] = _result
                    else:
                        new_origin_log[_export_field] = log.get(_export_field, "")
                origin_log = new_origin_log
            else:
                origin_log = log
            _index = hit["_index"]
            log.update({"index": _index})
            if self.search_dict.get("is_return_doc_id"):
                log.update({"__id__": hit["_id"]})

            if "highlight" not in hit:
                origin_log_list.append(origin_log)
                log_list.append(log)
                continue
            else:
                origin_log_list.append(copy.deepcopy(origin_log))

            if not (self.field_configs or self.text_fields_field_configs) or not self.is_desensitize:
                log = self._deal_object_highlight(log=log, highlight=hit["highlight"])
            log_list.append(log)

        result.update(
            {
                "total": result_dict["hits"]["total"],
                "took": result_dict["took"],
                "list": log_list,
                "origin_log_list": origin_log_list,
            }
        )
        # 处理聚合
        agg_dict = result_dict.get("aggregations", {})
        result.update({"aggs": agg_dict})
        return result

    def convert_keys(self, data):
        new_dict = {}

        for key, value in data.items():
            # 如果值是字典，递归调用
            if isinstance(value, dict):
                value = self.convert_keys(value)  # 递归处理嵌套字典
            # 如果值是列表，处理列表中的每个字典
            elif isinstance(value, list):
                value = [self.convert_keys(item) if isinstance(item, dict) else item for item in value]

            # 如果键中有点，进行转换
            if "." in key:
                # 分割键
                parts = key.split(".")
                nested_dict = new_dict

                for part in parts[:-1]:  # 所有部分，除了最后一部分
                    if part not in nested_dict:
                        nested_dict[part] = {}
                    nested_dict = nested_dict[part]

                # 设置最后一个部分的值
                nested_dict[parts[-1]] = value
            else:
                # 如果没有点，直接赋值
                new_dict[key] = value

        return new_dict

    @classmethod
    def update_nested_dict(cls, base_dict: dict[str, Any], update_dict: dict[str, Any]) -> dict[str, Any]:
        """
        递归更新嵌套字典
        """
        if not isinstance(base_dict, dict):
            return base_dict
        for key, value in update_dict.items():
            if key not in base_dict:
                continue
            if isinstance(value, dict):
                base_dict[key] = cls.update_nested_dict(base_dict.get(key, {}), value)
            else:
                base_dict[key] = value
        return base_dict

    @staticmethod
    def nested_dict_from_dotted_key(dotted_dict: dict[str, Any]) -> dict[str, Any]:
        result = {}
        for key, value in dotted_dict.items():
            parts = key.split(".")
            current_level = result
            for part in parts[:-1]:
                if part not in current_level:
                    current_level[part] = {}
                current_level = current_level[part]
            current_level[parts[-1]] = "".join(value)
        return result

    def _deal_object_highlight(self, log: dict[str, Any], highlight: dict[str, Any]) -> dict[str, Any]:
        """
        兼容Object类型字段的高亮
        ES层会返回打平后的高亮字段, 该函数将其高亮的字段更新至对应Object字段
        """
        nested_dict = self.nested_dict_from_dotted_key(dotted_dict=highlight)
        return self.update_nested_dict(log, nested_dict)

    def _log_desensitize(self, log: dict = None):
        """
        字段脱敏
        """
        if not log:
            return log

        # 展开object对象
        log = expand_nested_data(log)
        # 保存一份未处理之前的log字段 用于脱敏之后的日志原文处理
        log_content_tmp = copy.deepcopy(log)

        # 字段脱敏处理
        log = self.desensitize_handler.transform_dict(log)

        # 原文字段应用其他字段的脱敏结果
        if not self.text_fields:
            return log

        for text_field in self.text_fields:  # ["log"]
            # 判断原文字段是否存在log中
            if text_field not in log.keys():
                continue

            for _config in self.field_configs:
                field_name = _config["field_name"]
                if field_name not in log.keys() or field_name == text_field:
                    continue
                log[text_field] = log[text_field].replace(str(log_content_tmp[field_name]), str(log[field_name]))

        # 处理原文字段自身绑定的脱敏逻辑
        if self.text_fields:
            log = self.text_fields_desensitize_handler.transform_dict(log)
        # 折叠object对象
        log = merge_nested_data(log)
        return log

    def _analyze_field_length(self, log_list: list[dict[str, Any]]):
        for item in log_list:

            def get_field_and_get_length(_item: dict, father: str = ""):
                for key in _item:
                    _key: str = ""
                    if isinstance(_item[key], dict):
                        if father:
                            get_field_and_get_length(_item[key], f"{father}.{key}")
                        else:
                            get_field_and_get_length(_item[key], key)
                    else:
                        if father:
                            _key = f"{father}.{key}"
                        else:
                            _key = "%s" % key
                    if _key:
                        self._update_result_fields(_key, _item[key])

            get_field_and_get_length(item)
        return self.field

    def _update_result_fields(self, _key: str, _item: Any):
        max_len_dict_obj: max_len_dict = self.field.get(_key)
        if max_len_dict_obj:
            # modify
            _len: int = max_len_dict_obj.get("max_length")
            try:
                new_len: int = len(str(_item))
            except BaseSearchResultAnalyzeException:
                new_len: int = 16
            if new_len >= _len:
                if new_len > len(_key):
                    max_len_dict_obj.update({"max_length": new_len})
                else:
                    max_len_dict_obj.update({"max_length": len(_key)})
            return
        # insert
        try:
            new_len: int = len(str(_item))
        except BaseSearchResultAnalyzeException:
            new_len: int = 16

        if new_len > len(_key):
            self.field.update({_key: {"max_length": new_len}})
        else:
            self.field.update({_key: {"max_length": len(_key)}})

    def _analyze_context_result(
        self,
        log_list: list[dict[str, Any]],
        mark_gseindex: int = None,
        mark_gseIndex: int = None,
        target_fields: list = None,
        sort_fields: list = None,
        # pylint: disable=invalid-name
    ) -> dict[str, Any]:
        log_list_reversed: list = log_list
        if self.start < 0:
            log_list_reversed = list(reversed(log_list))

        # find the search one
        _index: int = -1

        target_fields = target_fields or []
        sort_fields = sort_fields or []

        if sort_fields:
            for index, item in enumerate(log_list):
                for field in sort_fields + target_fields:
                    tmp_item = item.copy()
                    sub_field = field
                    while "." in sub_field:
                        prefix, sub_field = sub_field.split(".", 1)
                        tmp_item = tmp_item.get(prefix, {})
                        if sub_field in tmp_item:
                            break
                    item_field = tmp_item.get(sub_field)
                    if str(item_field) != str(self.search_dict.get(field)):
                        break
                else:
                    _index = index
                    break
        elif self.scenario_id == Scenario.BKDATA:
            for index, item in enumerate(log_list):
                gseindex: str = item.get("gseindex")
                ip: str = item.get("ip")
                bk_host_id: int = item.get("bk_host_id")
                path: str = item.get("path")
                container_id: str = item.get("container_id")
                logfile: str = item.get("logfile")
                _iteration_idx: str = item.get("_iteration_idx")

                if (
                    (
                        self.gseindex == str(gseindex)
                        and self.bk_host_id == bk_host_id
                        and self.path == path
                        and self._iteration_idx == str(_iteration_idx)
                    )
                    or (
                        self.gseindex == str(gseindex)
                        and self.ip == ip
                        and self.path == path
                        and self._iteration_idx == str(_iteration_idx)
                    )
                    or (
                        self.gseindex == str(gseindex)
                        and self.container_id == container_id
                        and self.logfile == logfile
                        and self._iteration_idx == str(_iteration_idx)
                    )
                ):
                    _index = index
                    break
        elif self.scenario_id == Scenario.LOG:
            for index, item in enumerate(log_list):
                gseIndex: str = item.get("gseIndex")  # pylint: disable=invalid-name
                serverIp: str = item.get("serverIp")  # pylint: disable=invalid-name
                bk_host_id: int = item.get("bk_host_id")
                path: str = item.get("path", "")
                iterationIndex: str = item.get("iterationIndex")  # pylint: disable=invalid-name

                if (
                    self.gseIndex == str(gseIndex)
                    and self.bk_host_id == bk_host_id
                    and self.path == path
                    and self.iterationIndex == str(iterationIndex)
                ) or (
                    self.gseIndex == str(gseIndex)
                    and self.serverIp == serverIp
                    and self.path == path
                    and self.iterationIndex == str(iterationIndex)
                ):
                    _index = index
                    break

        _count_start = _index
        return {"list": log_list_reversed, "zero_index": _index, "count_start": _count_start}

    def _analyze_empty_log(self, log_list: list[dict[str, Any]]):
        log_not_empty_list: list[dict[str, Any]] = []
        for item in log_list:
            a_item_dict: dict[str:Any] = item

            # 只要存在log字段则直接显示
            if "log" in a_item_dict:
                log_not_empty_list.append(a_item_dict)
                continue
            # 递归打平每条记录
            new_log_context_list: list[str] = []

            def get_field_and_get_context(_item: dict, fater: str = ""):
                for key in _item:
                    _key: str = ""
                    if isinstance(_item[key], dict):
                        get_field_and_get_context(_item[key], key)
                    else:
                        if fater:
                            _key = f"{fater}.{key}"
                        else:
                            _key = "%s" % key
                    if _key:
                        a_context: str = f"{_key}: {_item[key]}"
                        new_log_context_list.append(a_context)

            get_field_and_get_context(a_item_dict)
            a_item_dict.update({"log": " ".join(new_log_context_list)})
            log_not_empty_list.append(a_item_dict)
        return log_not_empty_list

    def _combine_addition_ip_chooser(self, attrs: dict, include_bk_host_id: bool = True):
        """
        合并ip_chooser和addition
        :param attrs:   attrs
        :param include_bk_host_id: 是否包含bk_host_id
        """
        ip_chooser_ip_list: list = []
        ip_chooser_host_id_list: list = []
        ip_chooser: dict = attrs.get("ip_chooser")
        if ip_chooser:
            ip_chooser_host_list = IPChooser(
                bk_biz_id=attrs["bk_biz_id"], fields=CommonEnum.SIMPLE_HOST_FIELDS.value
            ).transfer2host(ip_chooser)
            ip_chooser_host_id_list = [host["bk_host_id"] for host in ip_chooser_host_list]
            ip_chooser_ip_list = [host["bk_host_innerip"] for host in ip_chooser_host_list]
        addition_ip_list, new_addition = self._deal_addition(attrs)
        if addition_ip_list:
            search_ip_list = addition_ip_list
        elif not addition_ip_list and ip_chooser_ip_list:
            search_ip_list = ip_chooser_ip_list
        else:
            search_ip_list = []
        # 旧的采集器不会上报bk_host_id, 所以如果意外加入了这个条件会导致检索失败
        if include_bk_host_id and ip_chooser_host_id_list:
            new_addition.append({"field": "bk_host_id", "operator": "is one of", "value": ip_chooser_host_id_list})
        new_addition.append({"field": self.ip_field, "operator": "is one of", "value": list(set(search_ip_list))})
        # 当IP选择器传了模块,模版,动态拓扑但是实际没有主机时, 此时应不返回任何数据, 塞入特殊数据bk_host_id=0来实现
        if ip_chooser and not ip_chooser_host_id_list and not ip_chooser_ip_list:
            new_addition.append({"field": "bk_host_id", "operator": "is one of", "value": [0]})
        attrs["addition"] = new_addition
        return attrs

    def _deal_addition(self, attrs):
        addition_ip_list: list = []
        addition: list = attrs.get("addition")
        new_addition: list = []
        if not addition:
            return [], []
        for _add in addition:
            field: str = _add.get("key") if _add.get("key") else _add.get("field")
            _operator: str = _add.get("method") if _add.get("method") else _add.get("operator")
            if field == self.ip_field:
                value = _add.get("value")
                if value and _operator in ["is", OperatorEnum.EQ["operator"], OperatorEnum.EQ_WILDCARD["operator"]]:
                    if isinstance(value, str):
                        addition_ip_list.extend(value.split(","))
                        continue
                    elif isinstance(value, list):
                        addition_ip_list = addition_ip_list + value
                        continue
            # 处理逗号分隔in类型查询
            value = _add.get("value")
            new_value: list = []
            # 对于前端传递为空字符串的场景需要放行过去
            if isinstance(value, list):
                new_value = value
            elif isinstance(value, str) or value:
                new_value = self._deal_normal_addition(value, _operator)
            new_addition.append(
                {"field": field, "operator": _operator, "value": new_value, "condition": _add.get("condition", "and")}
            )
        return addition_ip_list, new_addition

    def _deal_normal_addition(self, value, _operator: str) -> str | list:
        operator = _operator
        addition_return_value = {
            "is": lambda: value,
            "is one of": lambda: value.split(","),
            "is not": lambda: value,
            "is not one of": lambda: value.split(","),
        }
        return addition_return_value.get(operator, lambda: value)()

    def _set_time_filed_type(self, time_field: str, fields_from_es: list):
        if not fields_from_es:
            raise SearchIndicesNotExists(SearchIndicesNotExists.MESSAGE.format(index_set_name=self.index_set_name))

        for item in fields_from_es:
            field_name = item["field_name"]
            if field_name == time_field:
                return item["field_type"]
        raise SearchUnKnowTimeFieldType()

    def _enable_bcs_manage(self):
        return settings.BCS_WEB_CONSOLE_DOMAIN if settings.BCS_WEB_CONSOLE_DOMAIN != "" else None

    def _get_message_by_scenario(self):
        if self.scenario_id == Scenario.BKDATA:
            return ERROR_MSG_CHECK_FIELDS_FROM_BKDATA
        else:
            return ERROR_MSG_CHECK_FIELDS_FROM_LOG

    def _get_user_sorted_list(self, sorted_fields):
        config = UserIndexSetFieldsConfig.get_config(index_set_id=self.index_set_id, username=self.request_username)
        if not config:
            return [[sorted_field, ASYNC_SORTED] for sorted_field in sorted_fields]
        user_sort_list = config.sort_list
        user_sort_fields = [i[0] for i in user_sort_list]
        for sorted_field in sorted_fields:
            if sorted_field in user_sort_fields:
                continue
            user_sort_list.append([sorted_field, ASYNC_SORTED])

        return user_sort_list


class UnionSearchHandler:
    """
    联合检索
    """

    def __init__(self, search_dict=None):
        if search_dict is None:
            search_dict = {}
        self.search_dict = search_dict
        self.union_configs = search_dict.get("union_configs", [])
        self.sort_list = search_dict.get("sort_list", [])
        if search_dict.get("index_set_ids", []):
            self.index_set_ids = list(set(search_dict["index_set_ids"]))
        else:
            self.index_set_ids = list({info["index_set_id"] for info in self.union_configs})
        self.desensitize_mapping = {info["index_set_id"]: info["is_desensitize"] for info in self.union_configs}

    def _init_sort_list(self, index_set_id):
        sort_list = self.search_dict.get("sort_list", [])
        if not sort_list:
            return sort_list

        new_sort_list = list()
        # 判断是否指定了自定义的时间字段
        for sort_info in copy.deepcopy(sort_list):
            _time_field, _sort = sort_info
            if _time_field == "unionSearchTimeStamp":
                sort_info[0] = MappingHandlers.get_time_field(index_set_id=index_set_id)
            new_sort_list.append(sort_info)

        return new_sort_list

    def union_search(self, is_export=False):
        index_set_objs = LogIndexSet.objects.filter(index_set_id__in=self.index_set_ids)
        if not index_set_objs:
            raise BaseSearchIndexSetException(
                BaseSearchIndexSetException.MESSAGE.format(index_set_id=self.index_set_ids)
            )

        index_set_obj_mapping = {obj.index_set_id: obj for obj in index_set_objs}

        # 构建请求参数
        params = {
            "ip_chooser": self.search_dict.get("ip_chooser"),
            "bk_biz_id": self.search_dict.get("bk_biz_id"),
            "addition": self.search_dict.get("addition"),
            "start_time": self.search_dict.get("start_time"),
            "end_time": self.search_dict.get("end_time"),
            "time_range": self.search_dict.get("time_range"),
            "keyword": self.search_dict.get("keyword"),
            "size": self.search_dict.get("size"),
            "is_union_search": True,
            "track_total_hits": self.search_dict.get("track_total_hits", False),
        }

        # 数据排序处理  兼容第三方ES检索排序
        time_fields = set()
        time_fields_type = set()
        time_fields_unit = set()
        for index_set_obj in index_set_objs:
            if not index_set_obj.time_field or not index_set_obj.time_field_type or not index_set_obj.time_field_unit:
                raise SearchUnKnowTimeField()
            time_fields.add(index_set_obj.time_field)
            time_fields_type.add(index_set_obj.time_field_type)
            time_fields_unit.add(index_set_obj.time_field_unit)

        diff_fields = set()
        export_fields = self.search_dict.get("export_fields")
        # 在做导出操作时,记录time_fields比export_fields多的字段
        if export_fields:
            diff_fields = time_fields - set(export_fields)
            self.search_dict["export_fields"].extend(diff_fields)

        multi_execute_func = MultiExecuteFunc()
        if is_export:
            for index_set_id in self.index_set_ids:
                search_dict = copy.deepcopy(params)
                search_dict["begin"] = self.search_dict.get("begin", 0)
                search_dict["sort_list"] = self._init_sort_list(index_set_id=index_set_id)
                search_dict["is_desensitize"] = self.desensitize_mapping.get(index_set_id, True)
                search_handler = SearchHandler(
                    index_set_id=index_set_id,
                    search_dict=search_dict,
                    export_fields=self.search_dict.get("export_fields", []),
                )
                multi_execute_func.append(f"union_search_{index_set_id}", search_handler.search)
        else:
            for union_config in self.union_configs:
                search_dict = copy.deepcopy(params)
                search_dict["begin"] = union_config.get("begin", 0)
                search_dict["sort_list"] = self._init_sort_list(index_set_id=union_config["index_set_id"])
                search_dict["is_desensitize"] = union_config.get("is_desensitize", True)
                search_handler = SearchHandler(index_set_id=union_config["index_set_id"], search_dict=search_dict)
                multi_execute_func.append(f"union_search_{union_config['index_set_id']}", search_handler.search)

        # 执行线程
        multi_result = multi_execute_func.run(return_exception=True)

        # 处理返回结果
        result_log_list = list()
        result_origin_log_list = list()
        fields = dict()
        total = 0
        took = 0
        for index_set_id in self.index_set_ids:
            ret = multi_result.get(f"union_search_{index_set_id}")

            if isinstance(ret, Exception):
                # 子查询异常
                raise UnionSearchErrorException(
                    UnionSearchErrorException.MESSAGE.format(index_set_id=index_set_id, e=ret)
                )

            result_log_list.extend(ret["list"])
            result_origin_log_list.extend(ret["origin_log_list"])
            total += int(ret["total"])
            took = max(took, ret["took"])
            for key, value in ret.get("fields", {}).items():
                if not isinstance(value, dict):
                    continue
                if key not in fields:
                    fields[key] = value
                else:
                    fields[key]["max_length"] = max(fields[key].get("max_length", 0), value.get("max_length", 0))

        is_use_custom_time_field = False

        if len(time_fields) != 1 or len(time_fields_type) != 1 or len(time_fields_unit) != 1:
            # 标准化时间字段
            is_use_custom_time_field = True
            for info in result_log_list:
                index_set_obj = index_set_obj_mapping.get(info["__index_set_id__"])
                num = TIME_FIELD_MULTIPLE_MAPPING.get(index_set_obj.time_field_unit, 1)
                try:
                    info["unionSearchTimeStamp"] = int(info[index_set_obj.time_field]) * num
                except ValueError:
                    info["unionSearchTimeStamp"] = info[index_set_obj.time_field]

            for info in result_origin_log_list:
                index_set_obj = index_set_obj_mapping.get(info["__index_set_id__"])
                num = TIME_FIELD_MULTIPLE_MAPPING.get(index_set_obj.time_field_unit, 1)
                try:
                    info["unionSearchTimeStamp"] = int(info[index_set_obj.time_field]) * num
                except ValueError:
                    info["unionSearchTimeStamp"] = info[index_set_obj.time_field]

        if not self.sort_list:
            # 默认使用时间字段排序
            if not is_use_custom_time_field:
                sort_field = list(time_fields)[0]
                # 时间字段相同 直接以相同时间字段为key进行排序 默认为降序
                result_log_list = sorted(result_log_list, key=lambda x: str(x[sort_field]), reverse=True)
                result_origin_log_list = sorted(result_origin_log_list, key=lambda x: str(x[sort_field]), reverse=True)
            else:
                # 时间字段/时间字段格式/时间字段单位不同  标准化时间字段作为key进行排序 标准字段单位为 millisecond
                result_log_list = sorted(result_log_list, key=lambda x: str(x["unionSearchTimeStamp"]), reverse=True)
                result_origin_log_list = sorted(
                    result_origin_log_list, key=lambda x: str(x["unionSearchTimeStamp"]), reverse=True
                )
        else:
            result_log_list = sort_func(data=result_log_list, sort_list=self.sort_list)
            result_origin_log_list = sort_func(data=result_origin_log_list, sort_list=self.sort_list)
        # 在导出结果中删除查询时补充的字段
        if diff_fields:
            tmp_list = []
            for dic in result_origin_log_list:
                tmp_list.append({k: v for k, v in dic.items() if k not in diff_fields})
            result_origin_log_list = tmp_list
        # 处理分页
        result_log_list = result_log_list[: self.search_dict.get("size")]
        result_origin_log_list = result_origin_log_list[: self.search_dict.get("size")]

        # 日志导出提前返回
        if is_export:
            return {"origin_log_list": result_origin_log_list}

        # 统计返回的数据中各个索引集分别占了多少条数据  用于下次begin查询
        result_log_index_set_ids = [result_log["__index_set_id__"] for result_log in result_log_list]

        for union_config in self.union_configs:
            union_config["begin"] = union_config["begin"] + result_log_index_set_ids.count(union_config["index_set_id"])

        res = {
            "total": total,
            "took": took,
            "fields": fields,
            "list": result_log_list,
            "origin_log_list": result_origin_log_list,
            "union_configs": self.union_configs,
        }

        # 保存联合检索检索历史
        self._save_union_search_history(res)

        return res

    def unifyquery_union_search(self, is_export=False):
        from apps.log_unifyquery.handler.base import UnifyQueryHandler

        index_set_objs = LogIndexSet.objects.filter(index_set_id__in=self.index_set_ids)
        if not index_set_objs:
            raise BaseSearchIndexSetException(
                BaseSearchIndexSetException.MESSAGE.format(index_set_id=self.index_set_ids)
            )

        index_set_obj_mapping = {obj.index_set_id: obj for obj in index_set_objs}

        # 构建请求参数
        params = {
            "ip_chooser": self.search_dict.get("ip_chooser"),
            "bk_biz_id": self.search_dict.get("bk_biz_id"),
            "addition": self.search_dict.get("addition"),
            "start_time": self.search_dict.get("start_time"),
            "end_time": self.search_dict.get("end_time"),
            "time_range": self.search_dict.get("time_range"),
            "keyword": self.search_dict.get("keyword"),
            "size": self.search_dict.get("size"),
            "is_union_search": True,
            "track_total_hits": self.search_dict.get("track_total_hits", False),
        }

        # 数据排序处理  兼容第三方ES检索排序
        time_fields = set()
        time_fields_type = set()
        time_fields_unit = set()
        for index_set_obj in index_set_objs:
            if not index_set_obj.time_field or not index_set_obj.time_field_type or not index_set_obj.time_field_unit:
                raise SearchUnKnowTimeField()
            time_fields.add(index_set_obj.time_field)
            time_fields_type.add(index_set_obj.time_field_type)
            time_fields_unit.add(index_set_obj.time_field_unit)

        diff_fields = set()
        export_fields = self.search_dict.get("export_fields")
        # 在做导出操作时,记录time_fields比export_fields多的字段
        if export_fields:
            diff_fields = time_fields - set(export_fields)
            self.search_dict["export_fields"].extend(diff_fields)

        multi_execute_func = MultiExecuteFunc()
        if is_export:
            for index_set_id in self.index_set_ids:
                search_dict = copy.deepcopy(params)
                search_dict["begin"] = self.search_dict.get("begin", 0)
                search_dict["sort_list"] = self._init_sort_list(index_set_id=index_set_id)
                search_dict["is_desensitize"] = self.desensitize_mapping.get(index_set_id, True)
                search_dict["export_fields"] = self.search_dict.get("export_fields", [])
                search_dict["index_set_ids"] = [index_set_id]
                query_handler = UnifyQueryHandler(search_dict)
                multi_execute_func.append(f"union_search_{index_set_id}", query_handler.search)
        else:
            for union_config in self.union_configs:
                search_dict = copy.deepcopy(params)
                search_dict["begin"] = union_config.get("begin", 0)
                search_dict["sort_list"] = self._init_sort_list(index_set_id=union_config["index_set_id"])
                search_dict["is_desensitize"] = union_config.get("is_desensitize", True)
                search_dict["index_set_ids"] = [union_config["index_set_id"]]
                query_handler = UnifyQueryHandler(search_dict)
                multi_execute_func.append(f"union_search_{union_config['index_set_id']}", query_handler.search)

        # 执行线程
        multi_result = multi_execute_func.run(return_exception=True)

        # 处理返回结果
        result_log_list = list()
        result_origin_log_list = list()
        fields = dict()
        total = 0
        took = 0
        for index_set_id in self.index_set_ids:
            ret = multi_result.get(f"union_search_{index_set_id}")

            if isinstance(ret, Exception):
                # 子查询异常
                raise UnionSearchErrorException(
                    UnionSearchErrorException.MESSAGE.format(index_set_id=index_set_id, e=ret)
                )

            result_log_list.extend(ret["list"])
            result_origin_log_list.extend(ret["origin_log_list"])
            total += int(ret["total"])
            took = max(took, ret["took"])
            for key, value in ret.get("fields", {}).items():
                if not isinstance(value, dict):
                    continue
                if key not in fields:
                    fields[key] = value
                else:
                    fields[key]["max_length"] = max(fields[key].get("max_length", 0), value.get("max_length", 0))

        is_use_custom_time_field = False

        if len(time_fields) != 1 or len(time_fields_type) != 1 or len(time_fields_unit) != 1:
            # 标准化时间字段
            is_use_custom_time_field = True
            for info in result_log_list:
                index_set_obj = index_set_obj_mapping.get(info["__index_set_id__"])
                num = TIME_FIELD_MULTIPLE_MAPPING.get(index_set_obj.time_field_unit, 1)
                try:
                    info["unionSearchTimeStamp"] = int(info[index_set_obj.time_field]) * num
                except ValueError:
                    info["unionSearchTimeStamp"] = info[index_set_obj.time_field]

            for info in result_origin_log_list:
                index_set_obj = index_set_obj_mapping.get(info["__index_set_id__"])
                num = TIME_FIELD_MULTIPLE_MAPPING.get(index_set_obj.time_field_unit, 1)
                try:
                    info["unionSearchTimeStamp"] = int(info[index_set_obj.time_field]) * num
                except ValueError:
                    info["unionSearchTimeStamp"] = info[index_set_obj.time_field]

        if not self.sort_list:
            # 默认使用时间字段排序
            if not is_use_custom_time_field:
                sort_field = list(time_fields)[0]
                # 时间字段相同 直接以相同时间字段为key进行排序 默认为降序
                result_log_list = sorted(result_log_list, key=lambda x: str(x[sort_field]), reverse=True)
                result_origin_log_list = sorted(result_origin_log_list, key=lambda x: str(x[sort_field]), reverse=True)
            else:
                # 时间字段/时间字段格式/时间字段单位不同  标准化时间字段作为key进行排序 标准字段单位为 millisecond
                result_log_list = sorted(result_log_list, key=lambda x: str(x["unionSearchTimeStamp"]), reverse=True)
                result_origin_log_list = sorted(
                    result_origin_log_list, key=lambda x: str(x["unionSearchTimeStamp"]), reverse=True
                )
        else:
            result_log_list = sort_func(data=result_log_list, sort_list=self.sort_list)
            result_origin_log_list = sort_func(data=result_origin_log_list, sort_list=self.sort_list)
        # 在导出结果中删除查询时补充的字段
        if diff_fields:
            tmp_list = []
            for dic in result_origin_log_list:
                tmp_list.append({k: v for k, v in dic.items() if k not in diff_fields})
            result_origin_log_list = tmp_list
        # 处理分页
        result_log_list = result_log_list[: self.search_dict.get("size")]
        result_origin_log_list = result_origin_log_list[: self.search_dict.get("size")]

        # 日志导出提前返回
        if is_export:
            return {"origin_log_list": result_origin_log_list}

        # 统计返回的数据中各个索引集分别占了多少条数据  用于下次begin查询
        result_log_index_set_ids = [result_log["__index_set_id__"] for result_log in result_log_list]

        for union_config in self.union_configs:
            union_config["begin"] = union_config["begin"] + result_log_index_set_ids.count(union_config["index_set_id"])

        res = {
            "total": total,
            "took": took,
            "fields": fields,
            "list": result_log_list,
            "origin_log_list": result_origin_log_list,
            "union_configs": self.union_configs,
        }

        # 保存联合检索检索历史
        self._save_union_search_history(res)

        return res

    def _save_union_search_history(self, result, search_type="default"):
        params = {
            "keyword": self.search_dict.get("keyword"),
            "ip_chooser": self.search_dict.get("ip_chooser"),
            "addition": self.search_dict.get("addition"),
            "start_time": self.search_dict.get("start_time"),
            "end_time": self.search_dict.get("end_time"),
            "time_range": self.search_dict.get("time_range"),
            "search_mode": self.search_dict.get("search_mode"),
        }

        result.update(
            {
                "union_search_history_obj": {
                    "params": params,
                    "index_set_ids": sorted(self.index_set_ids),
                    "search_type": search_type,
                    "from_favorite_id": self.search_dict.get("from_favorite_id", 0),
                }
            }
        )

        return result

    def union_search_fields(self, data):
        """
        获取字段mapping信息
        """
        index_set_ids = data.get("index_set_ids")
        start_time = data.get("start_time", "")
        end_time = data.get("end_time", "")

        index_set_objs = LogIndexSet.objects.filter(index_set_id__in=index_set_ids)

        if not index_set_objs:
            raise BaseSearchIndexSetException(BaseSearchIndexSetException.MESSAGE.format(index_set_id=index_set_ids))

        multi_execute_func = MultiExecuteFunc()

        # 构建请求参数
        params = {"start_time": start_time, "end_time": end_time, "is_union_search": True}

        for index_set_id in index_set_ids:
            search_handler = SearchHandler(index_set_id, params)
            multi_execute_func.append(f"union_search_fields_{index_set_id}", search_handler.fields)

        multi_result = multi_execute_func.run()

        if not multi_result:
            raise UnionSearchFieldsFailException()

        # 处理返回结果
        total_fields = list()
        fields_info = dict()
        union_field_names = list()
        union_display_fields = list()
        union_time_fields = set()
        union_time_fields_type = set()
        union_time_fields_unit = set()
        for index_set_id in index_set_ids:
            result = multi_result[f"union_search_fields_{index_set_id}"]
            fields = result["fields"]
            fields_info[index_set_id] = fields
            display_fields = result["display_fields"]
            for field_info in fields:
                field_name = field_info["field_name"]
                field_type = field_info["field_type"]
                if field_name not in union_field_names:
                    field_info["index_set_ids"] = [index_set_id]
                    total_fields.append(field_info)
                    union_field_names.append(field_info["field_name"])
                else:
                    # 判断字段类型是否一致  不一致则标记为类型冲突
                    _index = union_field_names.index(field_name)
                    if field_type != total_fields[_index]["field_type"]:
                        total_fields[_index]["field_type"] = "conflict"
                    total_fields[_index]["index_set_ids"].append(index_set_id)

            # 处理默认显示字段
            union_display_fields.extend(display_fields)

        # 处理公共的默认显示字段
        union_display_fields_all = list()
        for display_field in union_display_fields:
            if display_field not in union_display_fields_all:
                union_display_fields_all.append(display_field)

        # 处理时间字段
        for index_set_obj in index_set_objs:
            if not index_set_obj.time_field or not index_set_obj.time_field_type or not index_set_obj.time_field_unit:
                raise SearchUnKnowTimeField()
            union_time_fields.add(index_set_obj.time_field)
            union_time_fields_type.add(index_set_obj.time_field_type)
            union_time_fields_unit.add(index_set_obj.time_field_unit)

        # 处理公共的时间字段
        if len(union_time_fields) != 1 or len(union_time_fields_type) != 1 or len(union_time_fields_unit) != 1:
            time_field = "unionSearchTimeStamp"
            time_field_type = "date"
            time_field_unit = "millisecond"
        else:
            time_field = list(union_time_fields)[0]
            time_field_type = list(union_time_fields_type)[0]
            time_field_unit = list(union_time_fields_unit)[0]

        if not union_display_fields_all:
            union_display_fields_all.append(time_field)

        index_set_ids_hash = UserIndexSetFieldsConfig.get_index_set_ids_hash(index_set_ids)

        # 查询索引集ids是否有默认的显示配置  不存在则去创建
        # 考虑index_set_ids的查询性能 查询统一用index_set_ids_hash
        username = get_request_external_username() or get_request_username()
        try:
            user_index_set_config_obj = UserIndexSetFieldsConfig.objects.get(
                index_set_ids_hash=index_set_ids_hash,
                username=username,
                scope=SearchScopeEnum.DEFAULT.value,
            )
        except UserIndexSetFieldsConfig.DoesNotExist:
            user_index_set_config_obj = UserIndexSetFieldsConfig.objects.none()

        fields_names = [field_info.get("field_name") for field_info in total_fields]
        default_sort_list = [[time_field, "desc"]]
        for field_name in ["gseIndex", "gseindex", "iterationIndex", "_iteration_idx"]:
            if field_name in fields_names:
                default_sort_list.append([field_name, "desc"])

        if user_index_set_config_obj:
            try:
                obj = IndexSetFieldsConfig.objects.get(pk=user_index_set_config_obj.config_id)
            except IndexSetFieldsConfig.DoesNotExist:
                obj = self.get_or_create_default_config(
                    index_set_ids=index_set_ids, display_fields=union_display_fields_all, sort_list=default_sort_list
                )
                user_index_set_config_obj.config_id = obj.id
                user_index_set_config_obj.save()

        else:
            obj = self.get_or_create_default_config(
                index_set_ids=index_set_ids, display_fields=union_display_fields_all, sort_list=default_sort_list
            )

        ret = {
            "config_id": obj.id,
            "config": self.get_fields_config(),
            "fields": total_fields,
            "fields_info": fields_info,
            "display_fields": obj.display_fields,
            "sort_list": obj.sort_list,
            "time_field": time_field,
            "time_field_type": time_field_type,
            "time_field_unit": time_field_unit,
        }
        return ret

    @staticmethod
    def get_or_create_default_config(
        index_set_ids: list, display_fields: list, sort_list: list
    ) -> IndexSetFieldsConfig:
        index_set_ids_hash = IndexSetFieldsConfig.get_index_set_ids_hash(index_set_ids)

        obj = IndexSetFieldsConfig.objects.filter(
            index_set_ids_hash=index_set_ids_hash,
            name=DEFAULT_INDEX_SET_FIELDS_CONFIG_NAME,
            scope=SearchScopeEnum.DEFAULT.value,
            source_app_code=get_request_app_code(),
        ).first()

        if not obj:
            obj = IndexSetFieldsConfig.objects.create(
                index_set_ids=index_set_ids,
                index_set_ids_hash=index_set_ids_hash,
                index_set_type=IndexSetType.UNION.value,
                name=DEFAULT_INDEX_SET_FIELDS_CONFIG_NAME,
                scope=SearchScopeEnum.DEFAULT.value,
                source_app_code=get_request_app_code(),
                display_fields=display_fields,
                sort_list=sort_list,
            )

        return obj

    @staticmethod
    def get_fields_config():
        return [
            {"name": "bcs_web_console", "is_active": False},
            {"name": "trace", "is_active": False},
            {"name": "context_and_realtime", "is_active": False},
            {"name": "bkmonitor", "is_active": False},
            {"name": "async_export", "is_active": False},
            {"name": "ip_topo_switch", "is_active": False},
            {"name": "apm_relation", "is_active": False},
            {"name": "clustering_config", "is_active": False},
            {"name": "clean_config", "is_active": False},
        ]<|MERGE_RESOLUTION|>--- conflicted
+++ resolved
@@ -364,11 +364,6 @@
                 value_list = value if isinstance(value, list) else value.split(",")
                 new_value_list = []
                 for value in value_list:
-<<<<<<< HEAD
-=======
-                    if field == "*":
-                        value = '"' + value.replace('"', '\\"') + '"'
->>>>>>> 7747e304
                     if value:
                         new_value_list.append(value)
                 if new_value_list:
