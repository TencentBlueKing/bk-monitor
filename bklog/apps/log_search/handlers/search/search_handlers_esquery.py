--- conflicted
+++ resolved
@@ -666,11 +666,7 @@
             "scroll": self.scroll,
             "collapse": self.collapse,
             "include_nested_fields": self.include_nested_fields,
-<<<<<<< HEAD
-            "track_total_hits": self.track_total_hits
-=======
             "track_total_hits": self.track_total_hits,
->>>>>>> 765ec6a8
         }
 
         storage_cluster_record_objs = StorageClusterRecord.objects.none()
