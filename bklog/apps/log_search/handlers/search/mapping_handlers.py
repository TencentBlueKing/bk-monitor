# -*- coding: utf-8 -*-
"""
Tencent is pleased to support the open source community by making BK-LOG 蓝鲸日志平台 available.
Copyright (C) 2021 THL A29 Limited, a Tencent company.  All rights reserved.
BK-LOG 蓝鲸日志平台 is licensed under the MIT License.
License for BK-LOG 蓝鲸日志平台:
--------------------------------------------------------------------
Permission is hereby granted, free of charge, to any person obtaining a copy of this software and associated
documentation files (the "Software"), to deal in the Software without restriction, including without limitation
the rights to use, copy, modify, merge, publish, distribute, sublicense, and/or sell copies of the Software,
and to permit persons to whom the Software is furnished to do so, subject to the following conditions:
The above copyright notice and this permission notice shall be included in all copies or substantial
portions of the Software.
THE SOFTWARE IS PROVIDED "AS IS", WITHOUT WARRANTY OF ANY KIND, EXPRESS OR IMPLIED, INCLUDING BUT NOT
LIMITED TO THE WARRANTIES OF MERCHANTABILITY, FITNESS FOR A PARTICULAR PURPOSE AND NONINFRINGEMENT. IN
NO EVENT SHALL THE AUTHORS OR COPYRIGHT HOLDERS BE LIABLE FOR ANY CLAIM, DAMAGES OR OTHER LIABILITY,
WHETHER IN AN ACTION OF CONTRACT, TORT OR OTHERWISE, ARISING FROM, OUT OF OR IN CONNECTION WITH THE
SOFTWARE OR THE USE OR OTHER DEALINGS IN THE SOFTWARE.
We undertake not to change the open source license (MIT license) applicable to the current version of
the project delivered to anyone in the future.
"""
import copy
import datetime
import functools
import re
from collections import defaultdict
from typing import Any, Dict, List

import arrow
import pytz
from django.conf import settings
from django.utils.functional import cached_property
from django.utils.translation import ugettext as _

from apps.api import BkDataStorekitApi, BkLogApi, TransferApi
from apps.feature_toggle.handlers.toggle import FeatureToggleObject
from apps.feature_toggle.plugins.constants import DIRECT_ESQUERY_SEARCH
from apps.log_clustering.handlers.dataflow.constants import PATTERN_SEARCH_FIELDS
from apps.log_clustering.models import ClusteringConfig
from apps.log_databus.models import CollectorConfig
from apps.log_search.constants import (
    BKDATA_ASYNC_CONTAINER_FIELDS,
    BKDATA_ASYNC_FIELDS,
    DEFAULT_INDEX_OBJECT_FIELDS_PRIORITY,
    DEFAULT_INDEX_SET_FIELDS_CONFIG_NAME,
    DEFAULT_TIME_FIELD,
    DEFAULT_TIME_FIELD_ALIAS_NAME,
    FEATURE_ASYNC_EXPORT_COMMON,
    LOG_ASYNC_FIELDS,
    OPERATORS,
    FieldBuiltInEnum,
    FieldDataTypeEnum,
    SearchScopeEnum,
)
from apps.log_search.exceptions import (
    FieldsDateNotExistException,
    IndexSetNotHaveConflictIndex,
    MultiFieldsErrorException,
)
from apps.log_search.models import (
    IndexSetFieldsConfig,
    LogIndexSet,
    LogIndexSetData,
    Scenario,
    StorageClusterRecord,
    UserIndexSetFieldsConfig,
)
from apps.utils.cache import cache_one_minute, cache_ten_minute
from apps.utils.codecs import unicode_str_encode
from apps.utils.drf import custom_params_valid
from apps.utils.local import (
    get_local_param,
    get_request_app_code,
    get_request_external_username,
    get_request_username,
)
from apps.utils.log import logger
from apps.utils.thread import MultiExecuteFunc
from apps.utils.time_handler import generate_time_range

INNER_COMMIT_FIELDS = ["dteventtime", "report_time"]
INNER_PRODUCE_FIELDS = [
    "dteventtimestamp",
    "dtEventTimeStamp",
    "_iteration_idx",
    "iterationIndex",
    "gseindex",
    "gseIndex",
    "timestamp",
]
OUTER_PRODUCE_FIELDS = []
TIME_TYPE = ["date"]
TRACE_SCOPE = ["trace", "trace_detail", "trace_detail_log"]


class MappingHandlers(object):
    def __init__(
        self,
        indices,
        index_set_id,
        scenario_id,
        storage_cluster_id,
        time_field="",
        start_time="",
        end_time="",
        bk_biz_id=None,
        only_search=False,
    ):
        self.indices = indices
        self.index_set_id = index_set_id
        self.bk_biz_id = bk_biz_id
        self.scenario_id = scenario_id
        self.storage_cluster_id = storage_cluster_id
        self.time_field = time_field
        self.start_time = start_time
        self.end_time = end_time
        self.time_zone: str = get_local_param("time_zone")
        # 最终字段
        self._final_fields = None

        # 仅查询使用
        self.only_search = only_search

    def check_fields_not_conflict(self, raise_exception=True):
        """
        check_fields_not_conflict
        @param raise_exception:
        @return:
        """
        if len(self.indices.split(",")) == 1:
            return True

        mapping_list: list = BkLogApi.mapping(
            {
                "indices": self.indices,
                "scenario_id": self.scenario_id,
                "storage_cluster_id": self.storage_cluster_id,
                "bkdata_authentication_method": "user",
            }
        )
        all_propertys = self._get_all_property(mapping_list)
        conflict_result = defaultdict(set)
        for property in all_propertys:
            self._get_sub_fields(conflict_result, property, "")
        have_conflict = {key: list(type_list) for key, type_list in conflict_result.items() if len(type_list) > 1}
        if have_conflict:
            if raise_exception:
                raise IndexSetNotHaveConflictIndex(data=have_conflict)
            return False

    def is_nested_field(self, field):
        parent_path, *_ = field.split(".")
        return parent_path in self.nested_fields

    @cached_property
    def nested_fields(self):
        """
        nested_fields
        @return:
        """
        mapping_list: list = self._get_mapping()
        property_dict: dict = self.find_merged_property(mapping_list)
        nested_fields = set()
        for key, value in property_dict.items():
            if FieldDataTypeEnum.NESTED.value == value.get("type", ""):
                nested_fields.add(key)
        return nested_fields

    def _get_sub_fields(self, conflict_result, properties, last_key):
        for property_key, property_define in properties.items():
            if "properties" in property_define:
                self._get_sub_fields(conflict_result, property_define["properties"], f"{last_key}.{property_key}")
                continue
            key = f"{last_key}.{property_key}" if last_key else property_key
            conflict_result[key].add(property_define["type"])

    def add_clustered_fields(self, field_list):
        clustering_config = ClusteringConfig.get_by_index_set_id(index_set_id=self.index_set_id, raise_exception=False)
        if clustering_config and clustering_config.clustered_rt:
            all_field_names = [field["field_name"] for field in field_list if "field_name" in field]
            for field in PATTERN_SEARCH_FIELDS:
                if field["field_name"] not in all_field_names:
                    field_list.append(field)
            return field_list
        return field_list

    def virtual_fields(self, field_list):
        """
        virtual_fields
        @param field_list:
        @return:
        """
        fields = {f["field_name"] for f in field_list}
        virtual_predicate = [{"serverIp", "cloudId"}, {"ip", "cloudid"}, {"ip"}]
        if any([fields.issuperset(predicate) for predicate in virtual_predicate]):
            field_list.append(
                {
                    "field_type": "__virtual__",
                    "field_name": "__module__",
                    "field_alias": _("模块"),
                    "is_display": False,
                    "is_editable": True,
                    "tag": "dimension",
                    "es_doc_values": False,
                    "is_analyzed": False,
                }
            )
            field_list.append(
                {
                    "field_type": "__virtual__",
                    "field_name": "__set__",
                    "field_alias": _("集群"),
                    "is_display": False,
                    "is_editable": True,
                    "tag": "dimension",
                    "es_doc_values": False,
                    "is_analyzed": False,
                }
            )
        if "bk_host_id" in fields:
            field_list.append(
                {
                    "field_type": "__virtual__",
                    "field_name": "__ipv6__",
                    "field_alias": "IPv6",
                    "is_display": False,
                    "is_editable": True,
                    "tag": "dimension",
                    "es_doc_values": False,
                    "is_analyzed": False,
                }
            )
        return field_list

    @property
    def final_fields(self):
        """添加最终字段的缓存"""
        if self._final_fields is None:
            self._final_fields = self.get_final_fields()
        # 使用深拷贝,避免上文的内容被修改
        final_fields_list = copy.deepcopy(self._final_fields)
        return final_fields_list

    def get_final_fields(self):
        """获取最终字段"""
        mapping_list: list = self._get_mapping()
        # 未获取到mapping信息 提前返回
        if not mapping_list:
            return []
        property_dict: dict = self.find_merged_property(mapping_list)
        fields_result: list = MappingHandlers.get_all_index_fields_by_mapping(property_dict)
        built_in_fields = FieldBuiltInEnum.get_choices()
        fields_list: list = [
            {
                "field_type": field["field_type"],
                "field_name": field["field_name"],
                "field_alias": field.get("field_alias"),
                "is_display": False,
                "is_editable": True,
                "tag": field.get("tag", "metric"),
                "es_doc_values": field.get("es_doc_values", False),
                "is_analyzed": field.get("is_analyzed", False),
                "field_operator": OPERATORS.get(field["field_type"], []),
                "is_built_in": field["field_name"].lower() in built_in_fields,
                "is_case_sensitive": field.get("is_case_sensitive", False),
                "tokenize_on_chars": field.get("tokenize_on_chars", ""),
            }
            for field in fields_result
        ]
        fields_list = self.add_clustered_fields(fields_list)
        fields_list = self.virtual_fields(fields_list)
        if not self.only_search:
            fields_list = self._combine_description_field(fields_list)
        fields_list = self._combine_fields(fields_list)

        for field in fields_list:
            # 判断是否为内置字段
            field_name = field.get("field_name", "").lower()
            field["is_built_in"] = field_name in built_in_fields or field_name.startswith("__ext.")

        return fields_list

    def get_all_fields_by_index_id(self, scope=SearchScopeEnum.DEFAULT.value, is_union_search=False):
        """
        get_all_fields_by_index_id
        @param scope:
        @return:
        """
        final_fields_list = self.final_fields
        # search_context情况，默认只显示log字段
        # if scope in CONTEXT_SCOPE:
        #     return self._get_context_fields(final_fields_list)

        # 其它情况
        if final_fields_list:
            # mapping拉取到数据时才创建配置
            default_config = self.get_or_create_default_config(scope=scope)
            display_fields = default_config.display_fields
        else:
            display_fields = []
        if is_union_search:
            return final_fields_list, display_fields

        username = get_request_external_username() or get_request_username()
        user_index_set_config_obj = UserIndexSetFieldsConfig.get_config(
            index_set_id=self.index_set_id, username=username, scope=scope
        )
        # 用户已手动配置字段
        if user_index_set_config_obj:
            display_fields = user_index_set_config_obj.display_fields
            if not display_fields:
                # 如果用户配置为空，使用默认配置
                __, display_fields_list = self.get_default_fields(scope=scope)
            else:
                # 检查display_fields每个字段是否存在
                final_fields = [i["field_name"].lower() for i in final_fields_list]
                display_fields_list = [
                    _filed_obj for _filed_obj in display_fields if _filed_obj.lower() in final_fields
                ]
            # 字段不一致更新字段, 并防止获取mapping失败导致的final_fields_list为空进而将用户默认配置给冲掉
            if final_fields_list and display_fields != display_fields_list:
                user_index_set_config_obj.display_fields = display_fields_list
                user_index_set_config_obj.save()

            for final_field in final_fields_list:
                field_name = final_field["field_name"]
                if field_name in display_fields_list:
                    final_field["is_display"] = True
            return final_fields_list, display_fields_list

        return final_fields_list, display_fields

    def get_or_create_default_config(self, scope=SearchScopeEnum.DEFAULT.value):
        """获取默认配置"""
        # 获取当前请求用户(兼容外部用户)
        username = get_request_external_username() or get_request_username()
        final_fields_list, display_fields = self.get_default_fields(scope=scope)
        default_sort_tag: bool = False
        # 判断是否有gseindex和_iteration_idx字段
        final_fields_list = [i["field_name"] for i in final_fields_list]
        if ("gseindex" in final_fields_list and "_iteration_idx" in final_fields_list) or (
            "gseIndex" in final_fields_list and "iterationIndex" in final_fields_list
        ):
            default_sort_tag = True
        sort_list = self.get_default_sort_list(
            index_set_id=self.index_set_id, scenario_id=self.scenario_id, scope=scope, default_sort_tag=default_sort_tag
        )
        obj, created = IndexSetFieldsConfig.objects.get_or_create(
            index_set_id=self.index_set_id,
            name=DEFAULT_INDEX_SET_FIELDS_CONFIG_NAME,
            scope=scope,
            source_app_code=get_request_app_code(),
            defaults={"display_fields": display_fields, "sort_list": sort_list},
        )
        # 创建的时候, 如果存在外部用户, 手动修改created_by为外部用户
        if created:
            obj.created_by = username
            obj.save()

        return obj

    @classmethod
    def get_default_sort_list(
        cls,
        index_set_id: int = None,
        scenario_id: str = None,
        scope: str = SearchScopeEnum.DEFAULT.value,
        default_sort_tag: bool = False,
    ):
        """默认字段排序规则"""
        time_field = cls.get_time_field(index_set_id)
        if not time_field:
            return []

        # 先看索引集有没有配排序字段
        log_index_set_obj = LogIndexSet.objects.filter(index_set_id=index_set_id).first()
        sort_fields = log_index_set_obj.sort_fields if log_index_set_obj else []
        if sort_fields:
            return [[field, "desc"] for field in sort_fields]

        if default_sort_tag and scenario_id == Scenario.BKDATA:
            return [[time_field, "desc"], ["gseindex", "desc"], ["_iteration_idx", "desc"]]
        if default_sort_tag and scenario_id == Scenario.LOG:
            return [[time_field, "desc"], ["gseIndex", "desc"], ["iterationIndex", "desc"]]
        return [[time_field, "desc"]]

    def get_default_fields(self, scope=SearchScopeEnum.DEFAULT.value):
        """获取索引集默认字段"""
        final_fields_list = self.final_fields
        if scope == SearchScopeEnum.SEARCH_CONTEXT.value:
            for _field in final_fields_list:
                if _field["field_name"] == "log":
                    _field["is_display"] = True
                    return final_fields_list, ["log"]
            return final_fields_list, []
        display_fields_list = [self.get_time_field(self.index_set_id)]
        if self._get_object_field(final_fields_list):
            display_fields_list.append(self._get_object_field(final_fields_list))
        display_fields_list.extend(self._get_text_fields(final_fields_list))

        for field_n in range(len(final_fields_list)):
            field_name = final_fields_list[field_n]["field_name"]
            if field_name in display_fields_list:
                final_fields_list[field_n]["is_display"] = True
            else:
                final_fields_list[field_n]["is_display"] = False

        return final_fields_list, display_fields_list

    @classmethod
    def get_time_field(cls, index_set_id: int):
        """获取索引时间字段"""
        index_set_obj: LogIndexSet = LogIndexSet.objects.filter(index_set_id=index_set_id).first()
        if index_set_obj.scenario_id in [Scenario.BKDATA, Scenario.LOG]:
            return "dtEventTimeStamp"

        if index_set_obj.time_field:
            return index_set_obj.time_field
        # 遍历index_set_data取任意一个不为空的时间字段
        time_field_list = LogIndexSetData.objects.filter(index_set_id=index_set_id).values_list("time_field", flat=True)
        for time_field in time_field_list:
            if time_field:
                return time_field
        return

    def _get_object_field(self, final_fields_list):
        """获取对象字段"""
        final_field_name_list = [field["field_name"] for field in final_fields_list]
        for field in DEFAULT_INDEX_OBJECT_FIELDS_PRIORITY:
            if field in final_field_name_list:
                return field
        return None

    def _get_text_fields(self, final_fields_list: list):
        """获取text类型字段"""
        final_field_name_list = [field["field_name"] for field in final_fields_list]
        if "log" in final_field_name_list:
            return ["log"]
        type_text_fields = [
            field["field_name"]
            for field in final_fields_list
            if field["field_type"] == "text" and not field["field_name"].startswith("_")
        ]
        if type_text_fields:
            return type_text_fields[:2]
        type_keyword_fields = [
            field["field_name"]
            for field in final_fields_list
            if field["field_type"] == "keyword" and not field["field_name"].startswith("_")
        ]
        return type_keyword_fields[:2]

    def _get_mapping(self):
        # 当没有指定时间范围时，默认获取最近一天的mapping
        if not self.start_time and not self.end_time:
            start_time, end_time = generate_time_range("1d", "", "", self.time_zone)
        else:
            try:
                start_time = arrow.get(int(self.start_time)).to(self.time_zone)
                end_time = arrow.get(int(self.end_time)).to(self.time_zone)
            except ValueError:
                start_time = arrow.get(self.start_time, tzinfo=self.time_zone)
                end_time = arrow.get(self.end_time, tzinfo=self.time_zone)

        start_time_format = start_time.floor("hour").strftime("%Y-%m-%d %H:%M:%S")
        end_time_format = end_time.ceil("hour").strftime("%Y-%m-%d %H:%M:%S")

        return self._get_latest_mapping(
            index_set_id=self.index_set_id,
            start_time=start_time_format,
            end_time=end_time_format,
            only_search=self.only_search,
        )

    def _direct_latest_mapping(self, params):
        from apps.log_esquery.esquery.esquery import EsQuery
        from apps.log_esquery.serializers import EsQueryMappingAttrSerializer

        if FeatureToggleObject.switch(DIRECT_ESQUERY_SEARCH, self.bk_biz_id):
            data = custom_params_valid(EsQueryMappingAttrSerializer, params)
            latest_mapping = EsQuery(data).mapping()
        else:
            latest_mapping = BkLogApi.mapping(params)
        return latest_mapping

    @cache_one_minute("latest_mapping_key_{index_set_id}_{start_time}_{end_time}_{only_search}")
    def _get_latest_mapping(self, index_set_id, start_time, end_time, only_search=False):  # noqa
        storage_cluster_record_objs = StorageClusterRecord.objects.none()

        if self.start_time:
            try:
                tz_info = pytz.timezone(get_local_param("time_zone", settings.TIME_ZONE))
                if type(self.start_time) in [int, float]:
                    start_datetime = arrow.get(self.start_time).to(tz=tz_info).datetime
                else:
                    start_datetime = arrow.get(self.start_time).replace(tzinfo=tz_info).datetime
                storage_cluster_record_objs = StorageClusterRecord.objects.filter(
                    index_set_id=int(self.index_set_id), created_at__gt=(start_datetime - datetime.timedelta(hours=1))
                ).exclude(storage_cluster_id=self.storage_cluster_id)
            except Exception as e:  # pylint: disable=broad-except
                logger.exception(f"[_multi_mappings] parse time error -> e: {e}")

        params = {
            "indices": self.indices,
            "scenario_id": self.scenario_id,
            "storage_cluster_id": self.storage_cluster_id,
            "time_zone": self.time_zone,
            "start_time": start_time,
            "end_time": end_time,
            "add_settings_details": False if only_search else True,
        }
        if not storage_cluster_record_objs.exists():
            return self._direct_latest_mapping(params)

        multi_execute_func = MultiExecuteFunc()
        multi_num = 1
        storage_cluster_ids = {self.storage_cluster_id}

        # 获取当前使用的存储集群数据
        multi_execute_func.append(
            result_key=f"multi_mappings_{multi_num}", func=self._direct_latest_mapping, params=params
        )

        # 获取历史使用的存储集群数据
        for storage_cluster_record_obj in storage_cluster_record_objs:
            if storage_cluster_record_obj.storage_cluster_id not in storage_cluster_ids:
                multi_params = copy.deepcopy(params)
                multi_params["storage_cluster_id"] = storage_cluster_record_obj.storage_cluster_id
                multi_num += 1
                multi_execute_func.append(
                    result_key=f"multi_mappings_{multi_num}", func=self._direct_latest_mapping, params=multi_params
                )
                storage_cluster_ids.add(storage_cluster_record_obj.storage_cluster_id)

        multi_result = multi_execute_func.run()

        # 合并多个集群的检索结果
        merge_result = list()
        try:
            for _key, _result in multi_result.items():
                merge_result.extend(_result)
        except Exception as e:
            logger.error(f"[_multi_get_latest_mapping] error -> e: {e}")
            raise MultiFieldsErrorException()

        return merge_result

    @staticmethod
    def _get_context_fields(final_fields_list):
        for _field in final_fields_list:
            if _field["field_name"] == "log":
                _field["is_display"] = True
                return final_fields_list, ["log"]
        return final_fields_list, []

    @classmethod
    def is_case_sensitive(cls, field_dict: Dict[str, Any]) -> bool:
        # 历史清洗的格式内, 未配置大小写敏感和分词器的字段, 所以不存在analyzer和analyzer_details
        if not field_dict.get("analyzer"):
            return False
        if not field_dict.get("analyzer_details"):
            return False
        return "lowercase" not in field_dict["analyzer_details"].get("filter", [])

    @classmethod
    def tokenize_on_chars(cls, field_dict: Dict[str, Any]) -> str:
        # 历史清洗的格式内, 未配置大小写敏感和分词器的字段, 所以不存在analyzer,analyzer_details,tokenizer_details
        if not field_dict.get("analyzer"):
            return ""
        if not field_dict.get("analyzer_details"):
            return ""
        # tokenizer_details在analyzer_details中
        if not field_dict["analyzer_details"].get("tokenizer_details", {}):
            return ""
        result = "".join(field_dict["analyzer_details"].get("tokenizer_details", {}).get("tokenize_on_chars", []))
        return unicode_str_encode(result)

    @classmethod
    def get_all_index_fields_by_mapping(cls, properties_dict: Dict) -> List:
        """
        通过mapping集合获取所有的index下的fields
        :return:
        """
        fields_result: List = list()
        for key in properties_dict.keys():
            k_keys: list = properties_dict[key].keys()
            if "properties" in k_keys:
                fields_result.extend(cls.get_fields_recursively(p_key=key, properties_dict=properties_dict[key]))
                continue
            if "type" in k_keys:
                field_type: str = properties_dict[key]["type"]
                latest_field_type: str = properties_dict[key]["latest_field_type"]
                doc_values_farther_dict: dict = properties_dict[key]
                doc_values = False

                if isinstance(doc_values_farther_dict, dict):
                    doc_values = doc_values_farther_dict.get("doc_values", True)

                es_doc_values = doc_values
                if field_type in ["text", "object"]:
                    es_doc_values = False

                is_case_sensitive = cls.is_case_sensitive(properties_dict[key])
                tokenize_on_chars = cls.tokenize_on_chars(properties_dict[key])

                # @TODO tag：兼容前端代码，后面需要删除
                tag = "metric"
                if field_type == "date":
                    tag = "timestamp"
                elif es_doc_values:
                    tag = "dimension"

                data: Dict[str, Any] = dict()
                data.update(
                    {
                        "field_type": field_type,
                        "field_name": key,
                        "field_alias": "",
                        "description": "",
                        "es_doc_values": es_doc_values,
                        "tag": tag,
                        "is_analyzed": cls._is_analyzed(latest_field_type),
                        "latest_field_type": latest_field_type,
                        "is_case_sensitive": is_case_sensitive,
                        "tokenize_on_chars": tokenize_on_chars,
                    }
                )
                fields_result.append(data)
                continue
        return fields_result

    @staticmethod
    def _is_analyzed(field_type: str):
        return field_type == "text"

    @classmethod
    def get_fields_recursively(cls, p_key, properties_dict: Dict, field_types=None) -> List:
        """
        递归拿取mapping集合获取所有的index下的fields
        :param p_key:
        :param properties_dict:
        :param field_types:
        :return:
        """
        fields_result: List = list()
        common_index: int = 1
        for key in properties_dict.keys():
            if "properties" in key:
                fields_result.extend(cls.get_fields_recursively(p_key=p_key, properties_dict=properties_dict[key]))
            else:
                if key in ["include_in_all"] or not isinstance(properties_dict[key], dict):
                    continue
                k_keys: List = properties_dict[key].keys()
                filed_name: str = "{}.{}".format(p_key, key)
                if "type" in k_keys:
                    field_type: str = properties_dict[key]["type"]
                    if field_types and field_type not in field_types:
                        continue
                    doc_values_farther_dict: dict = properties_dict[key]
                    doc_values = None
                    if isinstance(doc_values_farther_dict, dict):
                        doc_values = doc_values_farther_dict.get("doc_values", True)

                    es_doc_values = doc_values
                    if field_type in ["text", "object"]:
                        es_doc_values = False

                    # @TODO tag：兼容前端代码，后面需要删除
                    tag = "metric"
                    if field_type == "date":
                        tag = "timestamp"
                    elif es_doc_values:
                        tag = "dimension"

                    data = dict()
                    data.update(
                        {
                            "field_type": field_type,
                            "field_name": filed_name,
                            "es_index": common_index,
                            # "analyzed": analyzed,
                            "field_alias": "",
                            "description": "",
                            "es_doc_values": es_doc_values,
                            "tag": tag,
                            "is_analyzed": cls._is_analyzed(field_type),
                        }
                    )
                    fields_result.append(data)
                elif "properties" in k_keys:
                    fields_result.extend(
                        cls.get_fields_recursively(
                            p_key="{}.{}".format(p_key, key), properties_dict=properties_dict[key]
                        )
                    )
        return fields_result

    @staticmethod
    def compare_indices_by_date(index_a, index_b):
        """
        compare_indices_by_date
        @param index_a:
        @param index_b:
        @return:
        """
        index_a = list(index_a.keys())[0]
        index_b = list(index_b.keys())[0]

        def convert_to_normal_date_tuple(index_name) -> tuple:
            # example 1: 2_bklog_xxxx_20200321_1 -> (20200321, 1)
            # example 2: 2_xxxx_2020032101 -> (20200321, 1)
            result = re.findall(r"(\d{8})_(\d{1,7})$", index_name) or re.findall(r"(\d{8})(\d{2})$", index_name)
            if result:
                return result[0][0], int(result[0][1])
            # not match
            return index_name, 0

        converted_index_a = convert_to_normal_date_tuple(index_a)
        converted_index_b = convert_to_normal_date_tuple(index_b)

        return (converted_index_a > converted_index_b) - (converted_index_a < converted_index_b)

    def find_merged_property(self, mapping_result) -> dict:
        """
        find_merged_property
        @param mapping_result:
        @return:
        """
        return self._merge_property(self._get_all_property(mapping_result))

    def _get_all_property(self, mapping_result):
        index_es_rt: str = self.indices.replace(".", "_")
        index_es_rts = index_es_rt.split(",")
        mapping_group: dict = self._mapping_group(index_es_rts, mapping_result)
        return [self.find_property_dict(mapping_list) for mapping_list in mapping_group.values()]

    @classmethod
    def _merge_property(cls, propertys: list):
        merge_dict = {}
        for property in propertys:
            for property_key, property_define in property.items():
                if property_key not in merge_dict:
                    merge_dict[property_key] = property_define
                    # 这里由于该函数会被调用两次，所以只有在第一次调用且为最新mapping的时候来赋值
                    if not merge_dict[property_key].get("latest_field_type"):
                        merge_dict[property_key]["latest_field_type"] = property_define["type"]
                    continue
        return {property_key: property for property_key, property in merge_dict.items()}

    def _mapping_group(self, index_result_tables: list, mapping_result: list):
        # 第三方不合并mapping
        if self.scenario_id in [Scenario.ES]:
            return {"es": mapping_result}
        mapping_group = defaultdict(list)
        # 排序rt表 最长的在前面保障类似 bk_test_test, bk_test
        index_result_tables.sort(key=lambda s: len(s), reverse=True)
        # 数平rt和索引对应不区分大小写
        if self.scenario_id in [Scenario.BKDATA]:
            index_result_tables = [index.lower() for index in index_result_tables]
        for mapping in mapping_result:
            index: str = next(iter(mapping.keys()))
            for index_es_rt in index_result_tables:
                if index_es_rt in index:
                    mapping_group[index_es_rt].append(mapping)
                    break
        return mapping_group

    @classmethod
    def find_property_dict(cls, result_list: list) -> Dict:
        """
        获取最新索引mapping
        :param result_list:
        :return:
        """
        sorted_result_list = sorted(result_list, key=functools.cmp_to_key(cls.compare_indices_by_date), reverse=True)
        property_list = []
        for _inner_dict in sorted_result_list:
            property_dict = cls.get_property_dict(_inner_dict)
            if property_dict:
                property_list.append(property_dict)
        return cls._merge_property(property_list)

    def _combine_description_field(self, fields_list=None, scope=None):
        if fields_list is None:
            return []
        # mapping 和schema对比
        schema_result: list = []
        if self.scenario_id in [Scenario.BKDATA]:
            schema_result: list = self.get_bkdata_schema(self.indices)
        if self.scenario_id in [Scenario.LOG]:
            schema_result: list = self.get_meta_schema(indices=self.indices)

        field_time_format_dict = {}
        # list to dict
        schema_dict: dict = {}
        for item in schema_result:
            _field_name = item.get("field_name", "")
            temp_dict: dict = {}
            for k, v in item.items():
                temp_dict.update({k: v})
                # 记录指定日志时间字段信息
            if _field_name == DEFAULT_TIME_FIELD and item.get("option"):
                _alias_name = item.get("alias_name")
                field_time_format_dict = {
                    "field_name": _field_name if _alias_name == DEFAULT_TIME_FIELD_ALIAS_NAME else _alias_name,
                    "field_time_zone": item["option"].get("time_zone"),
                    "field_time_format": item["option"].get("time_format"),
                }
            if _field_name:
                schema_dict.update({_field_name: temp_dict})

        alias_list = list()
        collector_config = CollectorConfig.objects.filter(index_set_id=self.index_set_id).first()
        if collector_config:
            data = TransferApi.get_result_table({"table_id": collector_config.table_id})
            alias_list = data.get("query_alias_settings", [])
        # 增加description别名字段
        for _field in fields_list:
            a_field_name = _field.get("field_name", "")
            if a_field_name:
                field_info = schema_dict.get(a_field_name)
                if field_info:
                    if self.scenario_id in [Scenario.BKDATA]:
                        field_alias: str = field_info.get("field_alias")
                    elif self.scenario_id in [Scenario.LOG]:
                        field_alias: str = field_info.get("description")
                    else:
                        field_alias: str = ""
                    _field.update({"description": field_alias, "field_alias": field_alias})

                    field_option = field_info.get("option")
                    if field_option:
                        # 加入元数据标识
                        metadata_type = field_option.get("metadata_type")
                        # 获取别名配置
                        query_alias = field_option.get("query_alias")
                        if metadata_type:
                            _field.update({"metadata_type": metadata_type})
                        if query_alias:
                            _field.update({"query_alias": query_alias})
                else:
                    _field.update({"description": None})

                # 为指定日志时间字段添加标识,时区和格式
                if a_field_name == field_time_format_dict.get("field_name"):
                    _field.update(
                        {
                            "is_time": True,
                            "field_time_zone": field_time_format_dict.get("field_time_zone"),
                            "field_time_format": field_time_format_dict.get("field_time_format"),
                        }
                    )
<<<<<<< HEAD

                # 添加别名信息
                for item in alias_list:
                    if a_field_name == item["field_name"]:
                        _field["query_alias"] = item["query_alias"]
=======
>>>>>>> 79e52a4c

        return fields_list

    def get_bkdata_schema(self, index: str) -> list:
        index, *_ = index.split(",")
        return self._inner_get_bkdata_schema(index=index)

    @staticmethod
    @cache_ten_minute("{index}_schema")
    def _inner_get_bkdata_schema(*, index):
        try:
            data: dict = BkDataStorekitApi.get_schema_and_sql({"result_table_id": index})
            field_list: list = data["storage"]["es"]["fields"]
            return field_list
        except Exception:  # pylint: disable=broad-except
            return []

    @staticmethod
    @cache_one_minute("{indices}_meta_schema")
    def get_meta_schema(*, indices):
        indices = indices.split(",")
        try:
            all_field_list = list()
            all_field_set = set()
            for index in indices:
                data: dict = TransferApi.get_result_table({"table_id": index})
                for field_info in data["field_list"]:
                    if field_info["field_name"] not in all_field_set:
                        all_field_set.add(field_info["field_name"])
                        all_field_list.append(field_info)
            return all_field_list
        except Exception:  # pylint: disable=broad-except
            return []

    def _combine_fields(self, fields_list):
        """
        组装fields
        :param fields_list:
        :return:
        """

        # inner
        if self.scenario_id == Scenario.BKDATA:
            return self.combine_bkdata_fields(fields_list)
        # original es
        if self.scenario_id == Scenario.ES:
            return self.combine_es_fields(fields_list, self.time_field)
        return self.combine_bkdata_fields(fields_list)

    @staticmethod
    def combine_bkdata_fields(fields_list):
        """
        for bkdata
        :param fields_list:
        :return:
        """
        final_fields_list = list()
        commit_list = list()
        common_list = list()
        time_list = list()
        produce_list = list()
        for s_field in fields_list:
            field_name = s_field["field_name"]
            field_type = s_field["field_type"]
            if isinstance(field_name, str):
                field_name = field_name.lower()
            if field_name in INNER_PRODUCE_FIELDS:
                s_field["is_editable"] = True
                produce_list.append(s_field)
                continue
            if field_name in INNER_COMMIT_FIELDS:
                commit_list.append(s_field)
            elif field_type in TIME_TYPE:
                time_list.append(s_field)
            else:
                common_list.append(s_field)
        if len(commit_list) <= 1:
            final_fields_list.extend(commit_list)
        else:
            for common_single in commit_list:
                if common_single["field_name"].lower() == "report_time":
                    final_fields_list.append(common_single)
        final_fields_list.extend(time_list)
        final_fields_list.extend(common_list)
        final_fields_list.extend(produce_list)
        return final_fields_list

    @staticmethod
    def combine_es_fields(fields_list, time_field):
        """
        for es
        :param fields_list:
        :return:
        """
        final_fields_list = list()
        commit_list = list()
        common_list = list()
        time_list = list()
        produce_list = list()
        for s_field in fields_list:
            field_name = s_field["field_name"]
            field_type = s_field["field_type"]
            if isinstance(field_name, str):
                field_name = field_name.lower()
            if field_name in OUTER_PRODUCE_FIELDS:
                s_field["is_editable"] = False
                produce_list.append(s_field)
                continue
            if field_name == time_field:
                commit_list.append(s_field)
            elif field_type in TIME_TYPE:
                time_list.append(s_field)
            else:
                common_list.append(s_field)
        final_fields_list.extend(commit_list)
        final_fields_list.extend(time_list)
        final_fields_list.extend(common_list)
        final_fields_list.extend(produce_list)
        return final_fields_list

    @staticmethod
    def _sort_display_fields(display_fields: list) -> list:
        """
        检索字段显示时间排序规则: 默认dtEventTimeStamp放前面，time放最后
        :param display_fields:
        :return:
        """
        if "dtEventTimeStamp" in display_fields:
            dt_time_index = display_fields.index("dtEventTimeStamp")
            if dt_time_index != 0:
                display_fields[0], display_fields[dt_time_index] = "dtEventTimeStamp", display_fields[0]

        if "time" in display_fields:
            time_index = display_fields.index("time")
            if time_index != len(display_fields) - 1:
                display_fields[-1], display_fields[time_index] = "time", display_fields[-1]
        return display_fields

    @classmethod
    def get_sort_list_by_index_id(cls, index_set_id, scope: str = SearchScopeEnum.DEFAULT.value):
        """
        get_sort_list_by_index_id
        @param index_set_id:
        @param scope: 请求来源
        @return:
        """
        username = get_request_external_username() or get_request_username()
        index_config_obj = UserIndexSetFieldsConfig.get_config(
            index_set_id=index_set_id, username=username, scope=scope
        )
        if not index_config_obj:
            return list()

        sort_list = index_config_obj.sort_list
        return sort_list if isinstance(sort_list, list) else list()

    @classmethod
    def init_ip_topo_switch(cls, index_set_id: int) -> bool:
        """
        init_ip_topo_switch
        @param index_set_id:
        @return:
        """
        log_index_set_obj = LogIndexSet.objects.filter(index_set_id=index_set_id).first()
        if not log_index_set_obj:
            return False
        # 如果第三方es的话设置为ip_topo_switch为False
        if log_index_set_obj.scenario_id == Scenario.ES:
            return False
        return True

    @classmethod
    def analyze_fields(cls, final_fields_list: List[Dict[str, Any]]) -> dict:
        """
        analyze_fields
        @param final_fields_list:
        @return:
        """
        # 上下文实时日志可否使用判断
        fields_list = [x["field_name"] for x in final_fields_list]
        context_search_usable: bool = False
        realtime_search_usable: bool = False
        fields_list = set(fields_list)
        context_and_realtime_judge_fields = [
            {"gseindex", "ip", "path", "_iteration_idx"},
            {"gseindex", "container_id", "logfile", "_iteration_idx"},
            {"gseIndex", "serverIp", "path", "_iteration_idx"},
            {"gseIndex", "serverIp", "path", "iterationIndex"},
            {"gseIndex", "path", "iterationIndex", "__ext.container_id"},
        ]
        for judge in context_and_realtime_judge_fields:
            if not fields_list.issuperset(judge):
                continue

            analyze_fields_type_result = cls._analyze_fields_type(final_fields_list)
            if analyze_fields_type_result:
                if "bk_host_id" in fields_list:
                    judge.add("bk_host_id")
                return {
                    "context_search_usable": context_search_usable,
                    "realtime_search_usable": realtime_search_usable,
                    "context_fields": list(judge.copy()),
                    "usable_reason": analyze_fields_type_result,
                }
            context_search_usable = True
            realtime_search_usable = True
            if "bk_host_id" in fields_list:
                judge.add("bk_host_id")
            if "container_id" in fields_list and "container_id" not in judge:
                judge.add("container_id")
            if "__ext.container_id" in fields_list and "__ext.container_id" not in judge:
                judge.add("__ext.container_id")
            return {
                "context_search_usable": context_search_usable,
                "realtime_search_usable": realtime_search_usable,
                "context_fields": list(judge.copy()),
                "usable_reason": "",
            }
        return {
            "context_search_usable": context_search_usable,
            "realtime_search_usable": realtime_search_usable,
            "context_fields": [],
            "usable_reason": cls._analyze_require_fields(fields_list),
        }

    @classmethod
    def _analyze_fields_type(cls, final_fields_list: List[Dict[str, Any]]):
        # 上下文实时日志校验字段类型
        fields_type = {
            "gseindex": ["integer", "long"],
            "iteration": ["integer", "long"],
            "iterationIndex": ["integer", "long"],
        }
        for x in final_fields_list:
            field_name = x["field_name"]
            if fields_type.get(field_name):
                if x["field_type"] in fields_type.get(field_name):
                    continue
                type_msg = str(_("或者")).join(fields_type.get(x["field_name"]))
                return _("{field_name}必须为{type_msg}类型").format(field_name=field_name, type_msg=type_msg)
        return None

    @classmethod
    def _analyze_require_fields(cls, fields_list):
        def _analyze_path_fields(fields):
            if "path" and "logfile" not in fields:
                return _("必须path或者logfile字段")
            return ""

        if "gseindex" in fields_list:
            if "_iteration_idx" not in fields_list:
                return _("必须_iteration_idx字段")

            if "ip" in fields_list:
                return _analyze_path_fields(fields_list)
            if "container_id" in fields_list:
                return _analyze_path_fields(fields_list)
            return _("必须ip或者container_id字段")

        elif "gseIndex" in fields_list:
            if "serverIp" not in fields_list:
                return _("必须serverIp字段")

            if "path" not in fields_list:
                return _("必须path字段")

            if "iterationIndex" and "_iteration_idx" not in fields_list:
                return _("必须iterationIndex或者_iteration_idx字段")
            return ""
        return _("必须gseindex或者gseIndex字段")

    @classmethod
    def get_date_candidate(cls, mapping_list: list):
        """
        1、校验索引mapping字段类型是否一致；
        2、获取可供选择的时间字段（long&data类型）
        """
        date_field_list: list = []
        for item in mapping_list:
            property_dict = cls.get_property_dict(item)
            if property_dict:
                item_data_field = []
                for key, info in property_dict.items():
                    field_type = info.get("type", "")
                    if field_type in settings.FEATURE_TOGGLE.get("es_date_candidate", ["date", "long"]):
                        item_data_field.append("{}:{}".format(key, field_type))
                # 校验是否有相同的时间字段（long和date类型)
                if not date_field_list:
                    date_field_list = item_data_field
                date_field_list = list(set(date_field_list).intersection(item_data_field))
                if not date_field_list:
                    raise FieldsDateNotExistException()
        if not date_field_list:
            raise FieldsDateNotExistException()

        date_candidate = []
        for _field in date_field_list:
            field_name, field_type = _field.split(":")
            date_candidate.append({"field_name": field_name, "field_type": field_type})
        return date_candidate

    @classmethod
    def get_property_dict(cls, dict_item, prefix_key="", match_key="properties"):
        """
        根据ES-mapping递归获取所有properties的字段列表
        """
        result = {}
        if match_key in dict_item:
            property_dict = dict_item[match_key]
            for k, v in property_dict.items():
                p_key = k
                if prefix_key:
                    p_key = "{}.{}".format(prefix_key, k)
                if match_key in v:
                    result.update(cls.get_property_dict(v, prefix_key=p_key, match_key=match_key))
                else:
                    result[p_key] = v
            return result

        for _key, _value in dict_item.items():
            if isinstance(_value, dict):
                result = cls.get_property_dict(_value, prefix_key, match_key)
                if result:
                    return result
        return None

    @classmethod
    def async_export_fields(cls, final_fields_list: List[Dict[str, Any]], scenario_id: str, sort_fields: list) -> dict:
        """
        判断是否可以支持大额导出
        """
        fields = {final_field["field_name"] for final_field in final_fields_list}
        agg_fields = {final_field["field_name"] for final_field in final_fields_list if final_field["es_doc_values"]}
        result = {"async_export_usable": False, "async_export_fields": [], "async_export_usable_reason": ""}
        if not FeatureToggleObject.switch(FEATURE_ASYNC_EXPORT_COMMON):
            result["async_export_usable_reason"] = _("【异步导出功能尚未开放】")
            return result
        if sort_fields and fields.issuperset(set(sort_fields)):
            return cls._judge_missing_agg_field(result, agg_fields, sort_fields)

        if scenario_id == Scenario.BKDATA and fields.issuperset(set(BKDATA_ASYNC_FIELDS)):
            return cls._judge_missing_agg_field(result, agg_fields, BKDATA_ASYNC_FIELDS)

        if scenario_id == Scenario.BKDATA and fields.issuperset(set(BKDATA_ASYNC_CONTAINER_FIELDS)):
            return cls._judge_missing_agg_field(result, agg_fields, BKDATA_ASYNC_CONTAINER_FIELDS)

        if scenario_id == Scenario.LOG and fields.issuperset(set(LOG_ASYNC_FIELDS)):
            return cls._judge_missing_agg_field(result, agg_fields, LOG_ASYNC_FIELDS)

        if scenario_id == Scenario.ES:
            result["async_export_usable"] = True
            return result

        return cls._generate_async_export_reason(scenario_id=scenario_id, result=result)

    @classmethod
    def _judge_missing_agg_field(cls, result: dict, agg_fields: set, scenario_fields: list) -> dict:
        """
        判断聚合字段是否缺失
        """
        if agg_fields.issuperset(set(scenario_fields)):
            result["async_export_fields"] = scenario_fields
            result["async_export_usable"] = True
        else:
            result["async_export_usable_reason"] = _("检查{}字段是否为聚合字段").format(",".join(scenario_fields))
        return result

    @classmethod
    def _generate_async_export_reason(cls, scenario_id: str, result: dict):
        reason_map = {
            Scenario.BKDATA: _("缺少必备字段: {async_fields} or {async_container_fields}").format(
                async_fields=", ".join(BKDATA_ASYNC_FIELDS),
                async_container_fields=", ".join(BKDATA_ASYNC_CONTAINER_FIELDS),
            ),
            Scenario.LOG: _("缺少必备字段: {async_fields}").format(async_fields=", ".join(LOG_ASYNC_FIELDS)),
        }
        result["async_export_usable_reason"] = reason_map[scenario_id]
        return result<|MERGE_RESOLUTION|>--- conflicted
+++ resolved
@@ -850,14 +850,11 @@
                             "field_time_format": field_time_format_dict.get("field_time_format"),
                         }
                     )
-<<<<<<< HEAD
 
                 # 添加别名信息
                 for item in alias_list:
                     if a_field_name == item["field_name"]:
                         _field["query_alias"] = item["query_alias"]
-=======
->>>>>>> 79e52a4c
 
         return fields_list
 
