# -*- coding: utf-8 -*-
"""
Tencent is pleased to support the open source community by making BK-LOG 蓝鲸日志平台 available.
Copyright (C) 2021 THL A29 Limited, a Tencent company.  All rights reserved.
BK-LOG 蓝鲸日志平台 is licensed under the MIT License.
License for BK-LOG 蓝鲸日志平台:
--------------------------------------------------------------------
Permission is hereby granted, free of charge, to any person obtaining a copy of this software and associated
documentation files (the "Software"), to deal in the Software without restriction, including without limitation
the rights to use, copy, modify, merge, publish, distribute, sublicense, and/or sell copies of the Software,
and to permit persons to whom the Software is furnished to do so, subject to the following conditions:
The above copyright notice and this permission notice shall be included in all copies or substantial
portions of the Software.
THE SOFTWARE IS PROVIDED "AS IS", WITHOUT WARRANTY OF ANY KIND, EXPRESS OR IMPLIED, INCLUDING BUT NOT
LIMITED TO THE WARRANTIES OF MERCHANTABILITY, FITNESS FOR A PARTICULAR PURPOSE AND NONINFRINGEMENT. IN
NO EVENT SHALL THE AUTHORS OR COPYRIGHT HOLDERS BE LIABLE FOR ANY CLAIM, DAMAGES OR OTHER LIABILITY,
WHETHER IN AN ACTION OF CONTRACT, TORT OR OTHERWISE, ARISING FROM, OUT OF OR IN CONNECTION WITH THE
SOFTWARE OR THE USE OR OTHER DEALINGS IN THE SOFTWARE.
We undertake not to change the open source license (MIT license) applicable to the current version of
the project delivered to anyone in the future.
"""
import copy
import datetime
import functools
import re
from collections import defaultdict
from typing import Any, Dict, List

import arrow
import pytz
from django.conf import settings
from django.utils.functional import cached_property
from django.utils.translation import ugettext as _

from apps.api import BkDataStorekitApi, BkLogApi, TransferApi
from apps.feature_toggle.handlers.toggle import FeatureToggleObject
from apps.feature_toggle.plugins.constants import DIRECT_ESQUERY_SEARCH
from apps.log_clustering.handlers.dataflow.constants import PATTERN_SEARCH_FIELDS
from apps.log_clustering.models import ClusteringConfig
from apps.log_databus.models import CollectorConfig
from apps.log_search.constants import (
    BKDATA_ASYNC_CONTAINER_FIELDS,
    BKDATA_ASYNC_FIELDS,
    DEFAULT_INDEX_OBJECT_FIELDS_PRIORITY,
    DEFAULT_INDEX_SET_FIELDS_CONFIG_NAME,
    DEFAULT_TIME_FIELD,
    DEFAULT_TIME_FIELD_ALIAS_NAME,
    FEATURE_ASYNC_EXPORT_COMMON,
    LOG_ASYNC_FIELDS,
    OPERATORS,
    FieldBuiltInEnum,
    FieldDataTypeEnum,
    SearchScopeEnum,
)
from apps.log_search.exceptions import (
    FieldsDateNotExistException,
    IndexSetNotHaveConflictIndex,
    MultiFieldsErrorException,
)
from apps.log_search.models import (
    IndexSetFieldsConfig,
    LogIndexSet,
    LogIndexSetData,
    Scenario,
    StorageClusterRecord,
    UserIndexSetFieldsConfig,
)
from apps.utils.cache import cache_one_minute, cache_ten_minute
from apps.utils.codecs import unicode_str_encode
from apps.utils.drf import custom_params_valid
from apps.utils.local import (
    get_local_param,
    get_request_app_code,
    get_request_external_username,
    get_request_username,
)
from apps.utils.log import logger
from apps.utils.thread import MultiExecuteFunc
from apps.utils.time_handler import generate_time_range

INNER_COMMIT_FIELDS = ["dteventtime", "report_time"]
INNER_PRODUCE_FIELDS = [
    "dteventtimestamp",
    "dtEventTimeStamp",
    "_iteration_idx",
    "iterationIndex",
    "gseindex",
    "gseIndex",
    "timestamp",
]
OUTER_PRODUCE_FIELDS = []
TIME_TYPE = ["date"]
TRACE_SCOPE = ["trace", "trace_detail", "trace_detail_log"]


class MappingHandlers(object):
    def __init__(
        self,
        indices,
        index_set_id,
        scenario_id,
        storage_cluster_id,
        time_field="",
        start_time="",
        end_time="",
        bk_biz_id=None,
        only_search=False,
    ):
        self.indices = indices
        self.index_set_id = index_set_id
        self.bk_biz_id = bk_biz_id
        self.scenario_id = scenario_id
        self.storage_cluster_id = storage_cluster_id
        self.time_field = time_field
        self.start_time = start_time
        self.end_time = end_time
        self.time_zone: str = get_local_param("time_zone")
        # 最终字段
        self._final_fields = None

        # 仅查询使用
        self.only_search = only_search

    def check_fields_not_conflict(self, raise_exception=True):
        """
        check_fields_not_conflict
        @param raise_exception:
        @return:
        """
        if len(self.indices.split(",")) == 1:
            return True

        mapping_list: list = BkLogApi.mapping(
            {
                "indices": self.indices,
                "scenario_id": self.scenario_id,
                "storage_cluster_id": self.storage_cluster_id,
                "bkdata_authentication_method": "user",
            }
        )
        all_propertys = self._get_all_property(mapping_list)
        conflict_result = defaultdict(set)
        for property in all_propertys:
            self._get_sub_fields(conflict_result, property, "")
        have_conflict = {key: list(type_list) for key, type_list in conflict_result.items() if len(type_list) > 1}
        if have_conflict:
            if raise_exception:
                raise IndexSetNotHaveConflictIndex(data=have_conflict)
            return False

    def is_nested_field(self, field):
        parent_path, *_ = field.split(".")
        return parent_path in self.nested_fields

    @cached_property
    def nested_fields(self):
        """
        nested_fields
        @return:
        """
        mapping_list: list = self._get_mapping()
        property_dict: dict = self.find_merged_property(mapping_list)
        nested_fields = set()
        for key, value in property_dict.items():
            if FieldDataTypeEnum.NESTED.value == value.get("type", ""):
                nested_fields.add(key)
        return nested_fields

    def _get_sub_fields(self, conflict_result, properties, last_key):
        for property_key, property_define in properties.items():
            if "properties" in property_define:
                self._get_sub_fields(conflict_result, property_define["properties"], f"{last_key}.{property_key}")
                continue
            key = f"{last_key}.{property_key}" if last_key else property_key
            conflict_result[key].add(property_define["type"])

    def add_clustered_fields(self, field_list):
        clustering_config = ClusteringConfig.get_by_index_set_id(index_set_id=self.index_set_id, raise_exception=False)
        if clustering_config and clustering_config.clustered_rt:
            all_field_names = [field["field_name"] for field in field_list if "field_name" in field]
            for field in PATTERN_SEARCH_FIELDS:
                if field["field_name"] not in all_field_names:
                    field_list.append(field)
            return field_list
        return field_list

    def virtual_fields(self, field_list):
        """
        virtual_fields
        @param field_list:
        @return:
        """
        fields = {f["field_name"] for f in field_list}
        virtual_predicate = [{"serverIp", "cloudId"}, {"ip", "cloudid"}, {"ip"}]
        if any([fields.issuperset(predicate) for predicate in virtual_predicate]):
            field_list.append(
                {
                    "field_type": "__virtual__",
                    "field_name": "__module__",
                    "field_alias": _("模块"),
                    "is_display": False,
                    "is_editable": True,
                    "tag": "dimension",
                    "es_doc_values": False,
                    "is_analyzed": False,
                }
            )
            field_list.append(
                {
                    "field_type": "__virtual__",
                    "field_name": "__set__",
                    "field_alias": _("集群"),
                    "is_display": False,
                    "is_editable": True,
                    "tag": "dimension",
                    "es_doc_values": False,
                    "is_analyzed": False,
                }
            )
        if "bk_host_id" in fields:
            field_list.append(
                {
                    "field_type": "__virtual__",
                    "field_name": "__ipv6__",
                    "field_alias": "IPv6",
                    "is_display": False,
                    "is_editable": True,
                    "tag": "dimension",
                    "es_doc_values": False,
                    "is_analyzed": False,
                }
            )
        return field_list

    @property
    def final_fields(self):
        """添加最终字段的缓存"""
        if self._final_fields is None:
            self._final_fields = self.get_final_fields()
        # 使用深拷贝,避免上文的内容被修改
        final_fields_list = copy.deepcopy(self._final_fields)
        return final_fields_list

    def get_final_fields(self):
        """获取最终字段"""
        mapping_list: list = self._get_mapping()
        # 未获取到mapping信息 提前返回
        if not mapping_list:
            return []
        property_dict: dict = self.find_merged_property(mapping_list)
        fields_result: list = MappingHandlers.get_all_index_fields_by_mapping(property_dict)
        built_in_fields = FieldBuiltInEnum.get_choices()
        fields_list: list = [
            {
                "field_type": field["field_type"],
                "field_name": field["field_name"],
                "field_alias": field.get("field_alias"),
                "is_display": False,
                "is_editable": True,
                "tag": field.get("tag", "metric"),
                "es_doc_values": field.get("es_doc_values", False),
                "is_analyzed": field.get("is_analyzed", False),
                "field_operator": OPERATORS.get(field["field_type"], []),
                "is_built_in": field["field_name"].lower() in built_in_fields,
                "is_case_sensitive": field.get("is_case_sensitive", False),
                "tokenize_on_chars": field.get("tokenize_on_chars", ""),
            }
            for field in fields_result
        ]
        fields_list = self.add_clustered_fields(fields_list)
        fields_list = self.virtual_fields(fields_list)
        if not self.only_search:
            fields_list = self._combine_description_field(fields_list)
        fields_list = self._combine_fields(fields_list)

        for field in fields_list:
            # 判断是否为内置字段
            field_name = field.get("field_name", "").lower()
            field["is_built_in"] = field_name in built_in_fields or field_name.startswith("__ext.")

        return fields_list

    def get_all_fields_by_index_id(self, scope=SearchScopeEnum.DEFAULT.value, is_union_search=False):
        """
        get_all_fields_by_index_id
        @param scope:
        @return:
        """
        final_fields_list = self.final_fields
        # search_context情况，默认只显示log字段
        # if scope in CONTEXT_SCOPE:
        #     return self._get_context_fields(final_fields_list)

        # 其它情况
        if final_fields_list:
            # mapping拉取到数据时才创建配置
            default_config = self.get_or_create_default_config(scope=scope)
            display_fields = default_config.display_fields
        else:
            display_fields = []
        if is_union_search:
            return final_fields_list, display_fields

        username = get_request_external_username() or get_request_username()
        user_index_set_config_obj = UserIndexSetFieldsConfig.get_config(
            index_set_id=self.index_set_id, username=username, scope=scope
        )
        # 用户已手动配置字段
        if user_index_set_config_obj:
            display_fields = user_index_set_config_obj.display_fields
            if not display_fields:
                # 如果用户配置为空，使用默认配置
                __, display_fields_list = self.get_default_fields(scope=scope)
            else:
                # 检查display_fields每个字段是否存在
                final_fields = [i["field_name"].lower() for i in final_fields_list]
                display_fields_list = [
                    _filed_obj for _filed_obj in display_fields if _filed_obj.lower() in final_fields
                ]
            # 字段不一致更新字段, 并防止获取mapping失败导致的final_fields_list为空进而将用户默认配置给冲掉
            if final_fields_list and display_fields != display_fields_list:
                user_index_set_config_obj.display_fields = display_fields_list
                user_index_set_config_obj.save()

            for final_field in final_fields_list:
                field_name = final_field["field_name"]
                if field_name in display_fields_list:
                    final_field["is_display"] = True
            return final_fields_list, display_fields_list

        return final_fields_list, display_fields

    def get_or_create_default_config(self, scope=SearchScopeEnum.DEFAULT.value):
        """获取默认配置"""
        # 获取当前请求用户(兼容外部用户)
        username = get_request_external_username() or get_request_username()
        final_fields_list, display_fields = self.get_default_fields(scope=scope)
        default_sort_tag: bool = False
        # 判断是否有gseindex和_iteration_idx字段
        final_fields_list = [i["field_name"] for i in final_fields_list]
        if ("gseindex" in final_fields_list and "_iteration_idx" in final_fields_list) or (
            "gseIndex" in final_fields_list and "iterationIndex" in final_fields_list
        ):
            default_sort_tag = True
        sort_list = self.get_default_sort_list(
            index_set_id=self.index_set_id, scenario_id=self.scenario_id, scope=scope, default_sort_tag=default_sort_tag
        )
        obj, created = IndexSetFieldsConfig.objects.get_or_create(
            index_set_id=self.index_set_id,
            name=DEFAULT_INDEX_SET_FIELDS_CONFIG_NAME,
            scope=scope,
            source_app_code=get_request_app_code(),
            defaults={"display_fields": display_fields, "sort_list": sort_list},
        )
        # 创建的时候, 如果存在外部用户, 手动修改created_by为外部用户
        if created:
            obj.created_by = username
            obj.save()

        return obj

    @classmethod
    def get_default_sort_list(
        cls,
        index_set_id: int = None,
        scenario_id: str = None,
        scope: str = SearchScopeEnum.DEFAULT.value,
        default_sort_tag: bool = False,
    ):
        """默认字段排序规则"""
        time_field = cls.get_time_field(index_set_id)
        if not time_field:
            return []

        # 先看索引集有没有配排序字段
        log_index_set_obj = LogIndexSet.objects.filter(index_set_id=index_set_id).first()
        sort_fields = log_index_set_obj.sort_fields if log_index_set_obj else []
        if sort_fields:
            return [[field, "desc"] for field in sort_fields]

        if default_sort_tag and scenario_id == Scenario.BKDATA:
            return [[time_field, "desc"], ["gseindex", "desc"], ["_iteration_idx", "desc"]]
        if default_sort_tag and scenario_id == Scenario.LOG:
            return [[time_field, "desc"], ["gseIndex", "desc"], ["iterationIndex", "desc"]]
        return [[time_field, "desc"]]

    def get_default_fields(self, scope=SearchScopeEnum.DEFAULT.value):
        """获取索引集默认字段"""
        final_fields_list = self.final_fields
        if scope == SearchScopeEnum.SEARCH_CONTEXT.value:
            for _field in final_fields_list:
                if _field["field_name"] == "log":
                    _field["is_display"] = True
                    return final_fields_list, ["log"]
            return final_fields_list, []
        display_fields_list = [self.get_time_field(self.index_set_id)]
        if self._get_object_field(final_fields_list):
            display_fields_list.append(self._get_object_field(final_fields_list))
        display_fields_list.extend(self._get_text_fields(final_fields_list))

        for field_n in range(len(final_fields_list)):
            field_name = final_fields_list[field_n]["field_name"]
            if field_name in display_fields_list:
                final_fields_list[field_n]["is_display"] = True
            else:
                final_fields_list[field_n]["is_display"] = False

        return final_fields_list, display_fields_list

    @classmethod
    def get_time_field(cls, index_set_id: int):
        """获取索引时间字段"""
        index_set_obj: LogIndexSet = LogIndexSet.objects.filter(index_set_id=index_set_id).first()
        if index_set_obj.scenario_id in [Scenario.BKDATA, Scenario.LOG]:
            return "dtEventTimeStamp"

        if index_set_obj.time_field:
            return index_set_obj.time_field
        # 遍历index_set_data取任意一个不为空的时间字段
        time_field_list = LogIndexSetData.objects.filter(index_set_id=index_set_id).values_list("time_field", flat=True)
        for time_field in time_field_list:
            if time_field:
                return time_field
        return

    def _get_object_field(self, final_fields_list):
        """获取对象字段"""
        final_field_name_list = [field["field_name"] for field in final_fields_list]
        for field in DEFAULT_INDEX_OBJECT_FIELDS_PRIORITY:
            if field in final_field_name_list:
                return field
        return None

    def _get_text_fields(self, final_fields_list: list):
        """获取text类型字段"""
        final_field_name_list = [field["field_name"] for field in final_fields_list]
        if "log" in final_field_name_list:
            return ["log"]
        type_text_fields = [
            field["field_name"]
            for field in final_fields_list
            if field["field_type"] == "text" and not field["field_name"].startswith("_")
        ]
        if type_text_fields:
            return type_text_fields[:2]
        type_keyword_fields = [
            field["field_name"]
            for field in final_fields_list
            if field["field_type"] == "keyword" and not field["field_name"].startswith("_")
        ]
        return type_keyword_fields[:2]

    def _get_mapping(self):
        # 当没有指定时间范围时，默认获取最近一天的mapping
        if not self.start_time and not self.end_time:
            start_time, end_time = generate_time_range("1d", "", "", self.time_zone)
        else:
            try:
                start_time = arrow.get(int(self.start_time)).to(self.time_zone)
                end_time = arrow.get(int(self.end_time)).to(self.time_zone)
            except ValueError:
                start_time = arrow.get(self.start_time, tzinfo=self.time_zone)
                end_time = arrow.get(self.end_time, tzinfo=self.time_zone)

        start_time_format = start_time.floor("hour").strftime("%Y-%m-%d %H:%M:%S")
        end_time_format = end_time.ceil("hour").strftime("%Y-%m-%d %H:%M:%S")

        return self._get_latest_mapping(
            index_set_id=self.index_set_id,
            start_time=start_time_format,
            end_time=end_time_format,
            only_search=self.only_search,
        )

    def _direct_latest_mapping(self, params):
        from apps.log_esquery.esquery.esquery import EsQuery
        from apps.log_esquery.serializers import EsQueryMappingAttrSerializer

        if FeatureToggleObject.switch(DIRECT_ESQUERY_SEARCH, self.bk_biz_id):
            data = custom_params_valid(EsQueryMappingAttrSerializer, params)
            latest_mapping = EsQuery(data).mapping()
        else:
            latest_mapping = BkLogApi.mapping(params)
        return latest_mapping

    @cache_one_minute("latest_mapping_key_{index_set_id}_{start_time}_{end_time}_{only_search}")
    def _get_latest_mapping(self, index_set_id, start_time, end_time, only_search=False):  # noqa
        storage_cluster_record_objs = StorageClusterRecord.objects.none()

        if self.start_time:
            try:
                tz_info = pytz.timezone(get_local_param("time_zone", settings.TIME_ZONE))
                if type(self.start_time) in [int, float]:
                    start_datetime = arrow.get(self.start_time).to(tz=tz_info).datetime
                else:
                    start_datetime = arrow.get(self.start_time).replace(tzinfo=tz_info).datetime
                storage_cluster_record_objs = StorageClusterRecord.objects.filter(
                    index_set_id=int(self.index_set_id), created_at__gt=(start_datetime - datetime.timedelta(hours=1))
                ).exclude(storage_cluster_id=self.storage_cluster_id)
            except Exception as e:  # pylint: disable=broad-except
                logger.exception(f"[_multi_mappings] parse time error -> e: {e}")

        params = {
            "indices": self.indices,
            "scenario_id": self.scenario_id,
            "storage_cluster_id": self.storage_cluster_id,
            "time_zone": self.time_zone,
            "start_time": start_time,
            "end_time": end_time,
            "add_settings_details": False if only_search else True,
        }
        if not storage_cluster_record_objs.exists():
            return self._direct_latest_mapping(params)

        multi_execute_func = MultiExecuteFunc()
        multi_num = 1
        storage_cluster_ids = {self.storage_cluster_id}

        # 获取当前使用的存储集群数据
        multi_execute_func.append(
            result_key=f"multi_mappings_{multi_num}", func=self._direct_latest_mapping, params=params
        )

        # 获取历史使用的存储集群数据
        for storage_cluster_record_obj in storage_cluster_record_objs:
            if storage_cluster_record_obj.storage_cluster_id not in storage_cluster_ids:
                multi_params = copy.deepcopy(params)
                multi_params["storage_cluster_id"] = storage_cluster_record_obj.storage_cluster_id
                multi_num += 1
                multi_execute_func.append(
                    result_key=f"multi_mappings_{multi_num}", func=self._direct_latest_mapping, params=multi_params
                )
                storage_cluster_ids.add(storage_cluster_record_obj.storage_cluster_id)

        multi_result = multi_execute_func.run()

        # 合并多个集群的检索结果
        merge_result = list()
        try:
            for _key, _result in multi_result.items():
                merge_result.extend(_result)
        except Exception as e:
            logger.error(f"[_multi_get_latest_mapping] error -> e: {e}")
            raise MultiFieldsErrorException()

        return merge_result

    @staticmethod
    def _get_context_fields(final_fields_list):
        for _field in final_fields_list:
            if _field["field_name"] == "log":
                _field["is_display"] = True
                return final_fields_list, ["log"]
        return final_fields_list, []

    @classmethod
    def is_case_sensitive(cls, field_dict: Dict[str, Any]) -> bool:
        # 历史清洗的格式内, 未配置大小写敏感和分词器的字段, 所以不存在analyzer和analyzer_details
        if not field_dict.get("analyzer"):
            return False
        if not field_dict.get("analyzer_details"):
            return False
        return "lowercase" not in field_dict["analyzer_details"].get("filter", [])

    @classmethod
    def tokenize_on_chars(cls, field_dict: Dict[str, Any]) -> str:
        # 历史清洗的格式内, 未配置大小写敏感和分词器的字段, 所以不存在analyzer,analyzer_details,tokenizer_details
        if not field_dict.get("analyzer"):
            return ""
        if not field_dict.get("analyzer_details"):
            return ""
        # tokenizer_details在analyzer_details中
        if not field_dict["analyzer_details"].get("tokenizer_details", {}):
            return ""
        result = "".join(field_dict["analyzer_details"].get("tokenizer_details", {}).get("tokenize_on_chars", []))
        return unicode_str_encode(result)

    @classmethod
    def get_all_index_fields_by_mapping(cls, properties_dict: Dict) -> List:
        """
        通过mapping集合获取所有的index下的fields
        :return:
        """
        fields_result: List = list()
        for key in properties_dict.keys():
            k_keys: list = properties_dict[key].keys()
            if "properties" in k_keys:
                fields_result.extend(cls.get_fields_recursively(p_key=key, properties_dict=properties_dict[key]))
                continue
            if "type" in k_keys:
                field_type: str = properties_dict[key]["type"]
                latest_field_type: str = properties_dict[key]["latest_field_type"]
                doc_values_farther_dict: dict = properties_dict[key]
                doc_values = False

                if isinstance(doc_values_farther_dict, dict):
                    doc_values = doc_values_farther_dict.get("doc_values", True)

                es_doc_values = doc_values
                if field_type in ["text", "object"]:
                    es_doc_values = False

                is_case_sensitive = cls.is_case_sensitive(properties_dict[key])
                tokenize_on_chars = cls.tokenize_on_chars(properties_dict[key])

                # @TODO tag：兼容前端代码，后面需要删除
                tag = "metric"
                if field_type == "date":
                    tag = "timestamp"
                elif es_doc_values:
                    tag = "dimension"

                data: Dict[str, Any] = dict()
                data.update(
                    {
                        "field_type": field_type,
                        "field_name": key,
                        "field_alias": "",
                        "description": "",
                        "es_doc_values": es_doc_values,
                        "tag": tag,
                        "is_analyzed": cls._is_analyzed(latest_field_type),
                        "latest_field_type": latest_field_type,
                        "is_case_sensitive": is_case_sensitive,
                        "tokenize_on_chars": tokenize_on_chars,
                    }
                )
                fields_result.append(data)
                continue
        return fields_result

    @staticmethod
    def _is_analyzed(field_type: str):
        return field_type == "text"

    @classmethod
    def get_fields_recursively(cls, p_key, properties_dict: Dict, field_types=None) -> List:
        """
        递归拿取mapping集合获取所有的index下的fields
        :param p_key:
        :param properties_dict:
        :param field_types:
        :return:
        """
        fields_result: List = list()
        common_index: int = 1
        for key in properties_dict.keys():
            if "properties" in key:
                fields_result.extend(cls.get_fields_recursively(p_key=p_key, properties_dict=properties_dict[key]))
            else:
                if key in ["include_in_all"] or not isinstance(properties_dict[key], dict):
                    continue
                k_keys: List = properties_dict[key].keys()
                filed_name: str = "{}.{}".format(p_key, key)
                if "type" in k_keys:
                    field_type: str = properties_dict[key]["type"]
                    if field_types and field_type not in field_types:
                        continue
                    doc_values_farther_dict: dict = properties_dict[key]
                    doc_values = None
                    if isinstance(doc_values_farther_dict, dict):
                        doc_values = doc_values_farther_dict.get("doc_values", True)

                    es_doc_values = doc_values
                    if field_type in ["text", "object"]:
                        es_doc_values = False

                    # @TODO tag：兼容前端代码，后面需要删除
                    tag = "metric"
                    if field_type == "date":
                        tag = "timestamp"
                    elif es_doc_values:
                        tag = "dimension"

                    data = dict()
                    data.update(
                        {
                            "field_type": field_type,
                            "field_name": filed_name,
                            "es_index": common_index,
                            # "analyzed": analyzed,
                            "field_alias": "",
                            "description": "",
                            "es_doc_values": es_doc_values,
                            "tag": tag,
                            "is_analyzed": cls._is_analyzed(field_type),
                        }
                    )
                    fields_result.append(data)
                elif "properties" in k_keys:
                    fields_result.extend(
                        cls.get_fields_recursively(
                            p_key="{}.{}".format(p_key, key), properties_dict=properties_dict[key]
                        )
                    )
        return fields_result

    @staticmethod
    def compare_indices_by_date(index_a, index_b):
        """
        compare_indices_by_date
        @param index_a:
        @param index_b:
        @return:
        """
        index_a = list(index_a.keys())[0]
        index_b = list(index_b.keys())[0]

        def convert_to_normal_date_tuple(index_name) -> tuple:
            # example 1: 2_bklog_xxxx_20200321_1 -> (20200321, 1)
            # example 2: 2_xxxx_2020032101 -> (20200321, 1)
            result = re.findall(r"(\d{8})_(\d{1,7})$", index_name) or re.findall(r"(\d{8})(\d{2})$", index_name)
            if result:
                return result[0][0], int(result[0][1])
            # not match
            return index_name, 0

        converted_index_a = convert_to_normal_date_tuple(index_a)
        converted_index_b = convert_to_normal_date_tuple(index_b)

        return (converted_index_a > converted_index_b) - (converted_index_a < converted_index_b)

    def find_merged_property(self, mapping_result) -> dict:
        """
        find_merged_property
        @param mapping_result:
        @return:
        """
        return self._merge_property(self._get_all_property(mapping_result))

    def _get_all_property(self, mapping_result):
        index_es_rt: str = self.indices.replace(".", "_")
        index_es_rts = index_es_rt.split(",")
        mapping_group: dict = self._mapping_group(index_es_rts, mapping_result)
        return [self.find_property_dict(mapping_list) for mapping_list in mapping_group.values()]

    @classmethod
    def _merge_property(cls, propertys: list):
        merge_dict = {}
        for property in propertys:
            for property_key, property_define in property.items():
                if property_key not in merge_dict:
                    merge_dict[property_key] = property_define
                    # 这里由于该函数会被调用两次，所以只有在第一次调用且为最新mapping的时候来赋值
                    if not merge_dict[property_key].get("latest_field_type"):
                        merge_dict[property_key]["latest_field_type"] = property_define["type"]
                    continue
        return {property_key: property for property_key, property in merge_dict.items()}

    def _mapping_group(self, index_result_tables: list, mapping_result: list):
        # 第三方不合并mapping
        if self.scenario_id in [Scenario.ES]:
            return {"es": mapping_result}
        mapping_group = defaultdict(list)
        # 排序rt表 最长的在前面保障类似 bk_test_test, bk_test
        index_result_tables.sort(key=lambda s: len(s), reverse=True)
        # 数平rt和索引对应不区分大小写
        if self.scenario_id in [Scenario.BKDATA]:
            index_result_tables = [index.lower() for index in index_result_tables]
        for mapping in mapping_result:
            index: str = next(iter(mapping.keys()))
            for index_es_rt in index_result_tables:
                if index_es_rt in index:
                    mapping_group[index_es_rt].append(mapping)
                    break
        return mapping_group

    @classmethod
    def find_property_dict(cls, result_list: list) -> Dict:
        """
        获取最新索引mapping
        :param result_list:
        :return:
        """
        sorted_result_list = sorted(result_list, key=functools.cmp_to_key(cls.compare_indices_by_date), reverse=True)
        property_list = []
        for _inner_dict in sorted_result_list:
            property_dict = cls.get_property_dict(_inner_dict)
            if property_dict:
                property_list.append(property_dict)
        return cls._merge_property(property_list)

    def _combine_description_field(self, fields_list=None, scope=None):
        if fields_list is None:
            return []
        # mapping 和schema对比
        schema_result: list = []
        if self.scenario_id in [Scenario.BKDATA]:
            schema_result: list = self.get_bkdata_schema(self.indices)
        if self.scenario_id in [Scenario.LOG]:
            schema_result: list = self.get_meta_schema(indices=self.indices)

        field_time_format_dict = {}
        # list to dict
        schema_dict: dict = {}
        for item in schema_result:
            _field_name = item.get("field_name", "")
            temp_dict: dict = {}
            for k, v in item.items():
                temp_dict.update({k: v})
                # 记录指定日志时间字段信息
            if _field_name == DEFAULT_TIME_FIELD and item.get("option"):
                _alias_name = item.get("alias_name")
                field_time_format_dict = {
                    "field_name": _field_name if _alias_name == DEFAULT_TIME_FIELD_ALIAS_NAME else _alias_name,
                    "field_time_zone": item["option"].get("time_zone"),
                    "field_time_format": item["option"].get("time_format"),
                }
            if _field_name:
                schema_dict.update({_field_name: temp_dict})

        alias_dict = dict()
        remove_field_list = list()
        collector_config = CollectorConfig.objects.filter(index_set_id=self.index_set_id).first()
        if collector_config:
            data = TransferApi.get_result_table({"table_id": collector_config.table_id})
            alias_dict = data.get("query_alias_settings", dict())
        # 增加description别名字段
        for _field in fields_list:
            a_field_name = _field.get("field_name", "")
            if a_field_name:
                field_info = schema_dict.get(a_field_name)
                if field_info:
                    if self.scenario_id in [Scenario.BKDATA]:
                        field_alias: str = field_info.get("field_alias")
                    elif self.scenario_id in [Scenario.LOG]:
                        field_alias: str = field_info.get("description")
                    else:
                        field_alias: str = ""
                    _field.update({"description": field_alias, "field_alias": field_alias})

                    field_option = field_info.get("option")
                    if field_option:
                        # 加入元数据标识
                        metadata_type = field_option.get("metadata_type")
                        if metadata_type:
                            _field.update({"metadata_type": metadata_type})
                else:
                    _field.update({"description": None})

                # 为指定日志时间字段添加标识,时区和格式
                if a_field_name == field_time_format_dict.get("field_name"):
                    _field.update(
                        {
                            "is_time": True,
                            "field_time_zone": field_time_format_dict.get("field_time_zone"),
                            "field_time_format": field_time_format_dict.get("field_time_format"),
                        }
                    )
<<<<<<< HEAD
=======

                # 添加别名信息
                for alias_name, info in alias_dict.items():
                    if a_field_name == info.get("path"):
                        _field["query_alias"] = alias_name

                # 别名字段
                if _field.get("field_type") == "alias":
                    remove_field_list.append(_field)

        # 移除不展示的别名字段
        for field in remove_field_list:
            if field in fields_list:
                fields_list.remove(field)
>>>>>>> 98d66d88

        return fields_list

    def get_bkdata_schema(self, index: str) -> list:
        index, *_ = index.split(",")
        return self._inner_get_bkdata_schema(index=index)

    @staticmethod
    @cache_ten_minute("{index}_schema")
    def _inner_get_bkdata_schema(*, index):
        try:
            data: dict = BkDataStorekitApi.get_schema_and_sql({"result_table_id": index})
            field_list: list = data["storage"]["es"]["fields"]
            return field_list
        except Exception:  # pylint: disable=broad-except
            return []

    @staticmethod
    @cache_one_minute("{indices}_meta_schema")
    def get_meta_schema(*, indices):
        indices = indices.split(",")
        try:
            all_field_list = list()
            all_field_set = set()
            for index in indices:
                data: dict = TransferApi.get_result_table({"table_id": index})
                for field_info in data["field_list"]:
                    if field_info["field_name"] not in all_field_set:
                        all_field_set.add(field_info["field_name"])
                        all_field_list.append(field_info)
            return all_field_list
        except Exception:  # pylint: disable=broad-except
            return []

    def _combine_fields(self, fields_list):
        """
        组装fields
        :param fields_list:
        :return:
        """

        # inner
        if self.scenario_id == Scenario.BKDATA:
            return self.combine_bkdata_fields(fields_list)
        # original es
        if self.scenario_id == Scenario.ES:
            return self.combine_es_fields(fields_list, self.time_field)
        return self.combine_bkdata_fields(fields_list)

    @staticmethod
    def combine_bkdata_fields(fields_list):
        """
        for bkdata
        :param fields_list:
        :return:
        """
        final_fields_list = list()
        commit_list = list()
        common_list = list()
        time_list = list()
        produce_list = list()
        for s_field in fields_list:
            field_name = s_field["field_name"]
            field_type = s_field["field_type"]
            if isinstance(field_name, str):
                field_name = field_name.lower()
            if field_name in INNER_PRODUCE_FIELDS:
                s_field["is_editable"] = True
                produce_list.append(s_field)
                continue
            if field_name in INNER_COMMIT_FIELDS:
                commit_list.append(s_field)
            elif field_type in TIME_TYPE:
                time_list.append(s_field)
            else:
                common_list.append(s_field)
        if len(commit_list) <= 1:
            final_fields_list.extend(commit_list)
        else:
            for common_single in commit_list:
                if common_single["field_name"].lower() == "report_time":
                    final_fields_list.append(common_single)
        final_fields_list.extend(time_list)
        final_fields_list.extend(common_list)
        final_fields_list.extend(produce_list)
        return final_fields_list

    @staticmethod
    def combine_es_fields(fields_list, time_field):
        """
        for es
        :param fields_list:
        :return:
        """
        final_fields_list = list()
        commit_list = list()
        common_list = list()
        time_list = list()
        produce_list = list()
        for s_field in fields_list:
            field_name = s_field["field_name"]
            field_type = s_field["field_type"]
            if isinstance(field_name, str):
                field_name = field_name.lower()
            if field_name in OUTER_PRODUCE_FIELDS:
                s_field["is_editable"] = False
                produce_list.append(s_field)
                continue
            if field_name == time_field:
                commit_list.append(s_field)
            elif field_type in TIME_TYPE:
                time_list.append(s_field)
            else:
                common_list.append(s_field)
        final_fields_list.extend(commit_list)
        final_fields_list.extend(time_list)
        final_fields_list.extend(common_list)
        final_fields_list.extend(produce_list)
        return final_fields_list

    @staticmethod
    def _sort_display_fields(display_fields: list) -> list:
        """
        检索字段显示时间排序规则: 默认dtEventTimeStamp放前面，time放最后
        :param display_fields:
        :return:
        """
        if "dtEventTimeStamp" in display_fields:
            dt_time_index = display_fields.index("dtEventTimeStamp")
            if dt_time_index != 0:
                display_fields[0], display_fields[dt_time_index] = "dtEventTimeStamp", display_fields[0]

        if "time" in display_fields:
            time_index = display_fields.index("time")
            if time_index != len(display_fields) - 1:
                display_fields[-1], display_fields[time_index] = "time", display_fields[-1]
        return display_fields

    @classmethod
    def get_sort_list_by_index_id(cls, index_set_id, scope: str = SearchScopeEnum.DEFAULT.value):
        """
        get_sort_list_by_index_id
        @param index_set_id:
        @param scope: 请求来源
        @return:
        """
        username = get_request_external_username() or get_request_username()
        index_config_obj = UserIndexSetFieldsConfig.get_config(
            index_set_id=index_set_id, username=username, scope=scope
        )
        if not index_config_obj:
            return list()

        sort_list = index_config_obj.sort_list
        return sort_list if isinstance(sort_list, list) else list()

    @classmethod
    def init_ip_topo_switch(cls, index_set_id: int) -> bool:
        """
        init_ip_topo_switch
        @param index_set_id:
        @return:
        """
        log_index_set_obj = LogIndexSet.objects.filter(index_set_id=index_set_id).first()
        if not log_index_set_obj:
            return False
        # 如果第三方es的话设置为ip_topo_switch为False
        if log_index_set_obj.scenario_id == Scenario.ES:
            return False
        return True

    @classmethod
    def analyze_fields(cls, final_fields_list: List[Dict[str, Any]]) -> dict:
        """
        analyze_fields
        @param final_fields_list:
        @return:
        """
        # 上下文实时日志可否使用判断
        fields_list = [x["field_name"] for x in final_fields_list]
        context_search_usable: bool = False
        realtime_search_usable: bool = False
        fields_list = set(fields_list)
        context_and_realtime_judge_fields = [
            {"gseindex", "ip", "path", "_iteration_idx"},
            {"gseindex", "container_id", "logfile", "_iteration_idx"},
            {"gseIndex", "serverIp", "path", "_iteration_idx"},
            {"gseIndex", "serverIp", "path", "iterationIndex"},
            {"gseIndex", "path", "iterationIndex", "__ext.container_id"},
        ]
        for judge in context_and_realtime_judge_fields:
            if not fields_list.issuperset(judge):
                continue

            analyze_fields_type_result = cls._analyze_fields_type(final_fields_list)
            if analyze_fields_type_result:
                if "bk_host_id" in fields_list:
                    judge.add("bk_host_id")
                return {
                    "context_search_usable": context_search_usable,
                    "realtime_search_usable": realtime_search_usable,
                    "context_fields": list(judge.copy()),
                    "usable_reason": analyze_fields_type_result,
                }
            context_search_usable = True
            realtime_search_usable = True
            if "bk_host_id" in fields_list:
                judge.add("bk_host_id")
            if "container_id" in fields_list and "container_id" not in judge:
                judge.add("container_id")
            if "__ext.container_id" in fields_list and "__ext.container_id" not in judge:
                judge.add("__ext.container_id")
            return {
                "context_search_usable": context_search_usable,
                "realtime_search_usable": realtime_search_usable,
                "context_fields": list(judge.copy()),
                "usable_reason": "",
            }
        return {
            "context_search_usable": context_search_usable,
            "realtime_search_usable": realtime_search_usable,
            "context_fields": [],
            "usable_reason": cls._analyze_require_fields(fields_list),
        }

    @classmethod
    def _analyze_fields_type(cls, final_fields_list: List[Dict[str, Any]]):
        # 上下文实时日志校验字段类型
        fields_type = {
            "gseindex": ["integer", "long"],
            "iteration": ["integer", "long"],
            "iterationIndex": ["integer", "long"],
        }
        for x in final_fields_list:
            field_name = x["field_name"]
            if fields_type.get(field_name):
                if x["field_type"] in fields_type.get(field_name):
                    continue
                type_msg = str(_("或者")).join(fields_type.get(x["field_name"]))
                return _("{field_name}必须为{type_msg}类型").format(field_name=field_name, type_msg=type_msg)
        return None

    @classmethod
    def _analyze_require_fields(cls, fields_list):
        def _analyze_path_fields(fields):
            if "path" and "logfile" not in fields:
                return _("必须path或者logfile字段")
            return ""

        if "gseindex" in fields_list:
            if "_iteration_idx" not in fields_list:
                return _("必须_iteration_idx字段")

            if "ip" in fields_list:
                return _analyze_path_fields(fields_list)
            if "container_id" in fields_list:
                return _analyze_path_fields(fields_list)
            return _("必须ip或者container_id字段")

        elif "gseIndex" in fields_list:
            if "serverIp" not in fields_list:
                return _("必须serverIp字段")

            if "path" not in fields_list:
                return _("必须path字段")

            if "iterationIndex" and "_iteration_idx" not in fields_list:
                return _("必须iterationIndex或者_iteration_idx字段")
            return ""
        return _("必须gseindex或者gseIndex字段")

    @classmethod
    def get_date_candidate(cls, mapping_list: list):
        """
        1、校验索引mapping字段类型是否一致；
        2、获取可供选择的时间字段（long&data类型）
        """
        date_field_list: list = []
        for item in mapping_list:
            property_dict = cls.get_property_dict(item)
            if property_dict:
                item_data_field = []
                for key, info in property_dict.items():
                    field_type = info.get("type", "")
                    if field_type in settings.FEATURE_TOGGLE.get("es_date_candidate", ["date", "long"]):
                        item_data_field.append("{}:{}".format(key, field_type))
                # 校验是否有相同的时间字段（long和date类型)
                if not date_field_list:
                    date_field_list = item_data_field
                date_field_list = list(set(date_field_list).intersection(item_data_field))
                if not date_field_list:
                    raise FieldsDateNotExistException()
        if not date_field_list:
            raise FieldsDateNotExistException()

        date_candidate = []
        for _field in date_field_list:
            field_name, field_type = _field.split(":")
            date_candidate.append({"field_name": field_name, "field_type": field_type})
        return date_candidate

    @classmethod
    def get_property_dict(cls, dict_item, prefix_key="", match_key="properties"):
        """
        根据ES-mapping递归获取所有properties的字段列表
        """
        result = {}
        if match_key in dict_item:
            property_dict = dict_item[match_key]
            for k, v in property_dict.items():
                p_key = k
                if prefix_key:
                    p_key = "{}.{}".format(prefix_key, k)
                if match_key in v:
                    result.update(cls.get_property_dict(v, prefix_key=p_key, match_key=match_key))
                else:
                    result[p_key] = v
            return result

        for _key, _value in dict_item.items():
            if isinstance(_value, dict):
                result = cls.get_property_dict(_value, prefix_key, match_key)
                if result:
                    return result
        return None

    @classmethod
    def async_export_fields(cls, final_fields_list: List[Dict[str, Any]], scenario_id: str, sort_fields: list) -> dict:
        """
        判断是否可以支持大额导出
        """
        fields = {final_field["field_name"] for final_field in final_fields_list}
        agg_fields = {final_field["field_name"] for final_field in final_fields_list if final_field["es_doc_values"]}
        result = {"async_export_usable": False, "async_export_fields": [], "async_export_usable_reason": ""}
        if not FeatureToggleObject.switch(FEATURE_ASYNC_EXPORT_COMMON):
            result["async_export_usable_reason"] = _("【异步导出功能尚未开放】")
            return result
        if sort_fields and fields.issuperset(set(sort_fields)):
            return cls._judge_missing_agg_field(result, agg_fields, sort_fields)

        if scenario_id == Scenario.BKDATA and fields.issuperset(set(BKDATA_ASYNC_FIELDS)):
            return cls._judge_missing_agg_field(result, agg_fields, BKDATA_ASYNC_FIELDS)

        if scenario_id == Scenario.BKDATA and fields.issuperset(set(BKDATA_ASYNC_CONTAINER_FIELDS)):
            return cls._judge_missing_agg_field(result, agg_fields, BKDATA_ASYNC_CONTAINER_FIELDS)

        if scenario_id == Scenario.LOG and fields.issuperset(set(LOG_ASYNC_FIELDS)):
            return cls._judge_missing_agg_field(result, agg_fields, LOG_ASYNC_FIELDS)

        if scenario_id == Scenario.ES:
            result["async_export_usable"] = True
            return result

        return cls._generate_async_export_reason(scenario_id=scenario_id, result=result)

    @classmethod
    def _judge_missing_agg_field(cls, result: dict, agg_fields: set, scenario_fields: list) -> dict:
        """
        判断聚合字段是否缺失
        """
        if agg_fields.issuperset(set(scenario_fields)):
            result["async_export_fields"] = scenario_fields
            result["async_export_usable"] = True
        else:
            result["async_export_usable_reason"] = _("检查{}字段是否为聚合字段").format(",".join(scenario_fields))
        return result

    @classmethod
    def _generate_async_export_reason(cls, scenario_id: str, result: dict):
        reason_map = {
            Scenario.BKDATA: _("缺少必备字段: {async_fields} or {async_container_fields}").format(
                async_fields=", ".join(BKDATA_ASYNC_FIELDS),
                async_container_fields=", ".join(BKDATA_ASYNC_CONTAINER_FIELDS),
            ),
            Scenario.LOG: _("缺少必备字段: {async_fields}").format(async_fields=", ".join(LOG_ASYNC_FIELDS)),
        }
        result["async_export_usable_reason"] = reason_map[scenario_id]
        return result<|MERGE_RESOLUTION|>--- conflicted
+++ resolved
@@ -847,8 +847,6 @@
                             "field_time_format": field_time_format_dict.get("field_time_format"),
                         }
                     )
-<<<<<<< HEAD
-=======
 
                 # 添加别名信息
                 for alias_name, info in alias_dict.items():
@@ -863,7 +861,6 @@
         for field in remove_field_list:
             if field in fields_list:
                 fields_list.remove(field)
->>>>>>> 98d66d88
 
         return fields_list
 
