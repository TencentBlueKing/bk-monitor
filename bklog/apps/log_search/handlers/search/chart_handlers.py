--- conflicted
+++ resolved
@@ -25,7 +25,6 @@
 import arrow
 from django.utils.module_loading import import_string
 from django.utils.translation import gettext as _
-<<<<<<< HEAD
 from luqum.parser import parser
 from luqum.tree import (
     AndOperation,
@@ -37,9 +36,7 @@
     SearchField,
     Term,
 )
-=======
 from opentelemetry import trace
->>>>>>> 946cf17f
 
 from apps.api import BkDataQueryApi
 from apps.log_search import metrics
