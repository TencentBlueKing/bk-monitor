# -*- coding: utf-8 -*-
"""
Tencent is pleased to support the open source community by making BK-LOG 蓝鲸日志平台 available.
Copyright (C) 2021 THL A29 Limited, a Tencent company.  All rights reserved.
BK-LOG 蓝鲸日志平台 is licensed under the MIT License.
License for BK-LOG 蓝鲸日志平台:
--------------------------------------------------------------------
Permission is hereby granted, free of charge, to any person obtaining a copy of this software and associated
documentation files (the "Software"), to deal in the Software without restriction, including without limitation
the rights to use, copy, modify, merge, publish, distribute, sublicense, and/or sell copies of the Software,
and to permit persons to whom the Software is furnished to do so, subject to the following conditions:
The above copyright notice and this permission notice shall be included in all copies or substantial
portions of the Software.
THE SOFTWARE IS PROVIDED "AS IS", WITHOUT WARRANTY OF ANY KIND, EXPRESS OR IMPLIED, INCLUDING BUT NOT
LIMITED TO THE WARRANTIES OF MERCHANTABILITY, FITNESS FOR A PARTICULAR PURPOSE AND NONINFRINGEMENT. IN
NO EVENT SHALL THE AUTHORS OR COPYRIGHT HOLDERS BE LIABLE FOR ANY CLAIM, DAMAGES OR OTHER LIABILITY,
WHETHER IN AN ACTION OF CONTRACT, TORT OR OTHERWISE, ARISING FROM, OUT OF OR IN CONNECTION WITH THE
SOFTWARE OR THE USE OR OTHER DEALINGS IN THE SOFTWARE.
We undertake not to change the open source license (MIT license) applicable to the current version of
the project delivered to anyone in the future.
"""
import copy
import json
from concurrent.futures import ThreadPoolExecutor

import arrow
from django.conf import settings
from django.utils.http import urlencode
from rest_framework.reverse import reverse

from apps.log_databus.models import CollectorConfig
from apps.log_search.constants import (
    ASYNC_COUNT_SIZE,
    MAX_ASYNC_COUNT,
    MAX_GET_ATTENTION_SIZE,
    ExportStatus,
    ExportType,
    IndexSetType,
)
from apps.log_search.exceptions import (
    MissAsyncExportException,
    PreCheckAsyncExportException,
)
from apps.log_search.handlers.search.search_handlers_esquery import SearchHandler
from apps.log_search.models import AsyncTask, LogIndexSet
from apps.log_search.tasks.async_export import async_export
from apps.models import model_to_dict
from apps.utils.db import array_chunk
from apps.utils.drf import DataPageNumberPagination
from apps.utils.local import (
    get_request,
    get_request_app_code,
    get_request_external_username,
    get_request_language_code,
    get_request_username,
)
from apps.utils.log import logger
from bkm_space.utils import bk_biz_id_to_space_uid


class AsyncExportHandlers(object):
    def __init__(
        self,
        index_set_id: int = None,
        bk_biz_id=None,
        search_dict: dict = None,
        export_fields=None,
        index_set_ids: list = None,
    ):
        self.index_set_id = index_set_id
        self.bk_biz_id = bk_biz_id
        self.index_set_ids = index_set_ids
        if search_dict:
            self.search_dict = search_dict
            self.search_handler = SearchHandler(
                index_set_id=self.index_set_id,
                search_dict=copy.deepcopy(self.search_dict),
                export_fields=export_fields,
                export_log=True,
            )
        self.request_user = get_request_external_username() or get_request_username()

    def async_export(self):
        # 判断fields是否支持
        fields = self._pre_check_fields()
        # 判断result是否符合要求
        result = self.search_handler.pre_get_result(sorted_fields=fields["async_export_fields"], size=ASYNC_COUNT_SIZE)
        # 判断是否成功
        if result["_shards"]["total"] != result["_shards"]["successful"]:
            logger.error("can not create async_export task, reason: {}".format(result["_shards"]["failures"]))
            raise PreCheckAsyncExportException()

        # 判断是否超过支持异步的最大次数
        if result["hits"]["total"] > MAX_ASYNC_COUNT:
            self.search_handler.size = MAX_ASYNC_COUNT

        async_task = AsyncTask.objects.create(
            **{
                "request_param": self.search_dict,
                "sorted_param": fields["async_export_fields"],
                "scenario_id": self.search_handler.scenario_id,
                "index_set_id": self.index_set_id,
                "bk_biz_id": self.bk_biz_id,
                "start_time": self.search_dict["start_time"],
                "end_time": self.search_dict["end_time"],
                "export_type": ExportType.ASYNC,
                "created_by": self.request_user,
            }
        )

        url = self._get_url()
        search_url = self._get_search_url()

        async_export.delay(
            search_handler=self.search_handler,
            sorted_fields=fields["async_export_fields"],
            async_task_id=async_task.id,
            url_path=url,
            search_url_path=search_url,
            language=get_request_language_code(),
        )
        return async_task.id, self.search_handler.size

    def _pre_check_fields(self):
        fields = self.search_handler.fields()
        for config in fields["config"]:
            if config["name"] == "async_export":
                if not config["is_active"]:
                    raise MissAsyncExportException(config["extra"]["usable_reason"])
                return {"async_export_fields": config["extra"]["fields"]}

    def _get_url(self):
        url = reverse("tasks-download-file", request=get_request())
        return url

    def _get_search_url(self):
        request = get_request()
        search_dict = copy.deepcopy(self.search_dict)
        if "host_scopes" in search_dict:
            search_dict["host_scopes"] = json.dumps(search_dict["host_scopes"])

        if "addition" in search_dict:
            search_dict["addition"] = json.dumps(search_dict["addition"])

        if "bk_biz_id" in search_dict:
            search_dict["bizId"] = search_dict["bk_biz_id"]
            search_dict["spaceUid"] = bk_biz_id_to_space_uid(search_dict["bk_biz_id"])

        url_params = urlencode(search_dict)
        # 这里是为了拼接前端检索请求
        search_url = (
            f"{request.scheme}://{request.get_host()}{settings.SITE_URL}#/retrieve/{self.index_set_id}?{url_params}"
        )
        return search_url

<<<<<<< HEAD
    def get_export_history(self, request, view, show_all=False, is_union_search=False):
        if is_union_search:
            query_set = AsyncTask.objects.filter(bk_biz_id=self.bk_biz_id, index_set_type=IndexSetType.UNION.value)
            if not show_all:
                query_set = query_set.filter(index_set_ids=self.index_set_ids)
        else:
            # 这里当show_all为true的时候则给前端返回当前业务全部导出历史
            query_set = AsyncTask.objects.filter(bk_biz_id=self.bk_biz_id, index_set_type=IndexSetType.SINGLE.value)
            if not show_all:
                query_set = query_set.filter(index_set_id=self.index_set_id)
=======
    def get_export_history(self, request, view, show_all=False):
        # 这里当show_all为true的时候则给前端返回当前业务全部导出历史
        source_app_code = get_request_app_code()
        external_username = get_request_external_username()
        query_set = AsyncTask.objects.filter(bk_biz_id=self.bk_biz_id, source_app_code=source_app_code)
        # 外部用户只能看到自己的导出历史
        if external_username:
            query_set = query_set.filter(created_by=external_username)
        if not show_all:
            query_set = query_set.filter(index_set_id=self.index_set_id)
>>>>>>> 42eb8b5a
        pg = DataPageNumberPagination()
        page_export_task_history = pg.paginate_queryset(
            queryset=query_set.order_by("-created_at", "created_by"), request=request, view=view
        )
        index_set_retention = self.get_index_set_retention(
            index_set_ids=[history.index_set_id for history in page_export_task_history]
        )
        res = pg.get_paginated_response(
            [
                self.generate_export_history(
                    model_to_dict(history), index_set_retention, is_union_search=is_union_search
                )
                for history in page_export_task_history
            ]
        )
        return res

    @classmethod
    def generate_export_history(cls, export_task_history, index_set_retention, is_union_search=False):
        download_able = cls.judge_download_able(export_task_history["export_status"])
        retry_able = cls.judge_retry_able(
            export_task_history["end_time"], retention=index_set_retention.get(export_task_history["index_set_id"])
        )

        res = {
            "id": export_task_history["id"],
            "search_dict": export_task_history["request_param"],
            "start_time": export_task_history["start_time"],
            "end_time": export_task_history["end_time"],
            "export_type": export_task_history["export_type"],
            "export_status": export_task_history["export_status"] if retry_able else ExportStatus.DATA_EXPIRED,
            "error_msg": export_task_history["failed_reason"],
            "download_url": export_task_history["download_url"],
            "export_pkg_name": export_task_history["file_name"],
            "export_pkg_size": export_task_history["file_size"],
            "export_created_at": export_task_history["created_at"],
            "export_created_by": export_task_history["created_by"],
            "export_completed_at": export_task_history["completed_at"],
            "download_able": download_able,
            "retry_able": retry_able,
            "index_set_type": export_task_history["index_set_type"],
        }

        if not is_union_search:
            res.update({"log_index_set_id": export_task_history["index_set_id"]})
        else:
            res.update(
                {
                    "log_index_set_ids": export_task_history["index_set_ids"],
                }
            )

        return res

    @classmethod
    def judge_download_able(cls, status):
        if status == ExportStatus.DOWNLOAD_EXPIRED:
            return False
        return True

    @classmethod
    def judge_retry_able(cls, end_time, retention):
        if retention and end_time:
            return arrow.now() < arrow.get(end_time, tzinfo=settings.TIME_ZONE).shift(days=retention)
        return True

    @classmethod
    def get_index_set_retention(cls, index_set_ids):
        index_set_id_dict = cls.get_data_id(index_set_ids)
        data_id_retention_dict = cls.get_retention(list(index_set_id_dict.keys()))
        return {index_set_id_dict.get(data_id): retention for data_id, retention in data_id_retention_dict.items()}

    @classmethod
    def get_data_id(cls, index_set_ids: list):
        log_index_sets = LogIndexSet.objects.filter(index_set_id__in=index_set_ids)
        log_index_set_dict = {
            log_index_set.collector_config_id: log_index_set.index_set_id
            for log_index_set in log_index_sets
            if log_index_set.collector_config_id
        }
        collector_configs = CollectorConfig.objects.filter(collector_config_id__in=log_index_set_dict.keys())
        return {
            collector_config.bk_data_id: log_index_set_dict.get(collector_config.collector_config_id)
            for collector_config in collector_configs
        }

    @classmethod
    def get_retention(cls, data_ids):
        data_ids_array = array_chunk(data_ids, size=MAX_GET_ATTENTION_SIZE)
        result = {}
        for data_id_array in data_ids_array:
            with ThreadPoolExecutor() as executor:
                # 这里这样写是因为只有这种方式executor.map才能把kwargs传进去 方能cache的时候取到对应的key
                # https://stackoverflow.com/questions/59520376/how-to-use-executor-map-function-in-python-on-keyword-arguments
                res = executor.map(
                    lambda kwargs: CollectorConfig.get_data_id_conf(**kwargs),
                    [{"bk_data_id": data_id} for data_id in data_id_array],
                )
            for val in res:
                if not val["result_table_list"]:
                    continue
                result_table, *_ = val["result_table_list"]
                shipper, *_ = result_table["shipper_list"]
                result[val["bk_data_id"]] = shipper["storage_config"]["retention"]
        return result<|MERGE_RESOLUTION|>--- conflicted
+++ resolved
@@ -153,19 +153,7 @@
         )
         return search_url
 
-<<<<<<< HEAD
     def get_export_history(self, request, view, show_all=False, is_union_search=False):
-        if is_union_search:
-            query_set = AsyncTask.objects.filter(bk_biz_id=self.bk_biz_id, index_set_type=IndexSetType.UNION.value)
-            if not show_all:
-                query_set = query_set.filter(index_set_ids=self.index_set_ids)
-        else:
-            # 这里当show_all为true的时候则给前端返回当前业务全部导出历史
-            query_set = AsyncTask.objects.filter(bk_biz_id=self.bk_biz_id, index_set_type=IndexSetType.SINGLE.value)
-            if not show_all:
-                query_set = query_set.filter(index_set_id=self.index_set_id)
-=======
-    def get_export_history(self, request, view, show_all=False):
         # 这里当show_all为true的时候则给前端返回当前业务全部导出历史
         source_app_code = get_request_app_code()
         external_username = get_request_external_username()
@@ -173,9 +161,15 @@
         # 外部用户只能看到自己的导出历史
         if external_username:
             query_set = query_set.filter(created_by=external_username)
-        if not show_all:
-            query_set = query_set.filter(index_set_id=self.index_set_id)
->>>>>>> 42eb8b5a
+        if is_union_search:
+            query_set = query_set.filter(index_set_type=IndexSetType.UNION.value)
+            if not show_all:
+                query_set = query_set.filter(index_set_ids=self.index_set_ids)
+        else:
+            # 这里当show_all为true的时候则给前端返回当前业务全部导出历史
+            query_set = query_set.filter(index_set_type=IndexSetType.SINGLE.value)
+            if not show_all:
+                query_set = query_set.filter(index_set_id=self.index_set_id)
         pg = DataPageNumberPagination()
         page_export_task_history = pg.paginate_queryset(
             queryset=query_set.order_by("-created_at", "created_by"), request=request, view=view
