--- conflicted
+++ resolved
@@ -1746,18 +1746,6 @@
             doris_table_id = index_set.doris_table_id
             if is_doris and doris_table_id:
                 doris_table_id_list = doris_table_id.split(",")
-<<<<<<< HEAD
-                table_info = [
-                    {
-                        "storage_type": "doris",
-                        "bkbase_table_id": doris_result_table.rsplit(".", maxsplit=1)[0],
-                        "table_id": f"bklog_index_set_{index_set.index_set_id}_{doris_result_table.rsplit('.', maxsplit=1)[0]}.__doris__",
-                        "source_type": "bkdata",
-                        "need_create_index": False,
-                    }
-                    for doris_result_table in doris_table_id_list
-                ]
-=======
                 table_info = [{
                     "storage_type": "doris",
                     "bkbase_table_id": doris_result_table.rsplit(".", maxsplit=1)[0],
@@ -1765,7 +1753,6 @@
                     "source_type": "bkdata",
                     "need_create_index": False,
                 } for doris_result_table in doris_table_id_list]
->>>>>>> 7b98fcf9
                 doris_params = {
                     "space_type": index_set.space_uid.split("__")[0],
                     "space_id": index_set.space_uid.split("__")[-1],
