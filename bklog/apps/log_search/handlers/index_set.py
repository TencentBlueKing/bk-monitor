--- conflicted
+++ resolved
@@ -1524,7 +1524,6 @@
 
         # 创建索引集的同时添加索引
         for index in self.indexes:
-<<<<<<< HEAD
             _scenario_id = index.get("scenario_id") or self.scenario_id
             _storage_cluster_id = index.get("storage_cluster_id") or self.storage_cluster_id
             _, time_field_type, time_field_unit = self.init_time_field(
@@ -1533,19 +1532,14 @@
                 index.get("time_field_type"),
                 index.get("time_field_unit"),
             )
-=======
->>>>>>> bacfeb75
             IndexSetHandler(index_set_id=self.index_set_obj.index_set_id).add_index(
                 bk_biz_id=index["bk_biz_id"],
                 time_filed=index.get("time_field"),
                 result_table_id=index["result_table_id"],
-<<<<<<< HEAD
                 scenario_id=_scenario_id,
                 storage_cluster_id=_storage_cluster_id,
                 time_field_type=time_field_type,
                 time_field_unit=time_field_unit,
-=======
->>>>>>> bacfeb75
             )
 
         # 更新字段快照
@@ -1671,7 +1665,6 @@
             if index["result_table_id"] not in [index["result_table_id"] for index in self.index_set_obj.indexes]
         ]
         for index in to_append_indexes:
-<<<<<<< HEAD
             _scenario_id = index.get("scenario_id") or self.scenario_id
             _storage_cluster_id = index.get("storage_cluster_id") or self.storage_cluster_id
             _, time_field_type, time_field_unit = self.init_time_field(
@@ -1680,19 +1673,14 @@
                 index.get("time_field_type"),
                 index.get("time_field_unit"),
             )
-=======
->>>>>>> bacfeb75
             IndexSetHandler(index_set_id=self.index_set_obj.index_set_id).add_index(
                 index["bk_biz_id"],
                 index.get("time_field"),
                 index["result_table_id"],
-<<<<<<< HEAD
                 _scenario_id,
                 _storage_cluster_id,
                 time_field_type=time_field_type,
                 time_field_unit=time_field_unit,
-=======
->>>>>>> bacfeb75
             )
 
         # 更新字段快照
