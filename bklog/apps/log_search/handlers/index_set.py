--- conflicted
+++ resolved
@@ -382,7 +382,6 @@
     @classmethod
     @transaction.atomic()
     def create(
-<<<<<<< HEAD
         cls,
         index_set_name,
         space_uid,
@@ -404,28 +403,6 @@
         sort_fields=None,
         bcs_cluster_id=None,
         parent_index_set_ids=None,
-=======
-            cls,
-            index_set_name,
-            space_uid,
-            scenario_id,
-            view_roles,
-            indexes,
-            storage_cluster_id=None,
-            category_id=None,
-            collector_config_id=None,
-            is_trace_log=False,
-            time_field=None,
-            time_field_type=None,
-            time_field_unit=None,
-            bk_app_code=None,
-            username="",
-            bcs_project_id="",
-            is_editable=True,
-            target_fields=None,
-            sort_fields=None,
-            bcs_cluster_id=None,
->>>>>>> ff48bb98
     ):
         # 创建索引
         index_set_handler = cls.get_index_set_handler(scenario_id)
@@ -486,7 +463,6 @@
         return index_set
 
     def update(
-<<<<<<< HEAD
         self,
         index_set_name,
         view_roles,
@@ -503,23 +479,6 @@
         sort_fields=None,
         bcs_cluster_id=None,
         parent_index_set_ids=None,
-=======
-            self,
-            index_set_name,
-            view_roles,
-            indexes,
-            category_id=None,
-            is_trace_log=False,
-            storage_cluster_id=None,
-            time_field=None,
-            time_field_type=None,
-            time_field_unit=None,
-            bk_app_code=None,
-            username="",
-            target_fields=None,
-            sort_fields=None,
-            bcs_cluster_id=None,
->>>>>>> ff48bb98
     ):
         index_set_handler = self.get_index_set_handler(self.scenario_id)
         view_roles = []
@@ -1640,7 +1599,6 @@
     scenario_id = None
 
     def __init__(
-<<<<<<< HEAD
         self,
         index_set_name,
         space_uid,
@@ -1662,28 +1620,6 @@
         sort_fields=None,
         bcs_cluster_id=None,
         parent_index_set_ids=None,
-=======
-            self,
-            index_set_name,
-            space_uid,
-            storage_cluster_id,
-            view_roles,
-            indexes=None,
-            category_id=None,
-            collector_config_id=None,
-            is_trace_log=None,
-            time_field=None,
-            time_field_type=None,
-            time_field_unit=None,
-            action=None,
-            bk_app_code=None,
-            username="",
-            bcs_project_id=0,
-            is_editable=True,
-            target_fields=None,
-            sort_fields=None,
-            bcs_cluster_id=None,
->>>>>>> ff48bb98
     ):
         super().__init__()
 
