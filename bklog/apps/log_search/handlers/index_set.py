# -*- coding: utf-8 -*-
"""
Tencent is pleased to support the open source community by making BK-LOG 蓝鲸日志平台 available.
Copyright (C) 2021 THL A29 Limited, a Tencent company.  All rights reserved.
BK-LOG 蓝鲸日志平台 is licensed under the MIT License.
License for BK-LOG 蓝鲸日志平台:
--------------------------------------------------------------------
Permission is hereby granted, free of charge, to any person obtaining a copy of this software and associated
documentation files (the "Software"), to deal in the Software without restriction, including without limitation
the rights to use, copy, modify, merge, publish, distribute, sublicense, and/or sell copies of the Software,
and to permit persons to whom the Software is furnished to do so, subject to the following conditions:
The above copyright notice and this permission notice shall be included in all copies or substantial
portions of the Software.
THE SOFTWARE IS PROVIDED "AS IS", WITHOUT WARRANTY OF ANY KIND, EXPRESS OR IMPLIED, INCLUDING BUT NOT
LIMITED TO THE WARRANTIES OF MERCHANTABILITY, FITNESS FOR A PARTICULAR PURPOSE AND NONINFRINGEMENT. IN
NO EVENT SHALL THE AUTHORS OR COPYRIGHT HOLDERS BE LIABLE FOR ANY CLAIM, DAMAGES OR OTHER LIABILITY,
WHETHER IN AN ACTION OF CONTRACT, TORT OR OTHERWISE, ARISING FROM, OUT OF OR IN CONNECTION WITH THE
SOFTWARE OR THE USE OR OTHER DEALINGS IN THE SOFTWARE.
We undertake not to change the open source license (MIT license) applicable to the current version of
the project delivered to anyone in the future.
"""
import hashlib
import re
from collections import defaultdict
from typing import Dict, List, Optional, Tuple

from django.conf import settings
from django.db import transaction
from django.db.models import Q
from django.utils.translation import ugettext as _

from apps.api import BkLogApi, TransferApi
from apps.constants import UserOperationActionEnum, UserOperationTypeEnum
from apps.decorators import user_operation_record
from apps.feature_toggle.handlers.toggle import feature_switch
from apps.iam import Permission, ResourceEnum
from apps.log_databus.constants import (
    STORAGE_CLUSTER_TYPE,
    ContainerCollectorType,
    Environment,
)
from apps.log_databus.handlers.storage import StorageHandler
from apps.log_databus.models import CollectorConfig, ContainerCollectorConfig
from apps.log_desensitize.constants import (
    MODEL_TO_DICT_EXCLUDE_FIELD,
    DesensitizeRuleStateEnum,
)
from apps.log_desensitize.models import (
    DesensitizeConfig,
    DesensitizeFieldConfig,
    DesensitizeRule,
)
from apps.log_esquery.utils.es_route import EsRoute
from apps.log_search.constants import (
    BKDATA_INDEX_RE,
    COMMON_LOG_INDEX_RE,
    DEFAULT_INDEX_SET_FIELDS_CONFIG_NAME,
    DEFAULT_TIME_FIELD,
    EsHealthStatus,
    GlobalCategoriesEnum,
<<<<<<< HEAD
    IndexSetType,
=======
>>>>>>> ec76f1cd
    InnerTag,
    SearchScopeEnum,
    TimeFieldTypeEnum,
    TimeFieldUnitEnum,
)
from apps.log_search.exceptions import (
    DesensitizeConfigCreateOrUpdateException,
    DesensitizeConfigDoseNotExistException,
    DesensitizeRuleException,
    IndexCrossClusterException,
    IndexListDataException,
    IndexSetDoseNotExistException,
    IndexSetFieldsConfigAlreadyExistException,
    IndexSetFieldsConfigNotExistException,
    IndexSetInnerTagOperatorException,
    IndexSetSourceException,
    IndexSetTagNameExistException,
    IndexSetTagNotExistException,
    IndexTraceNotAcceptException,
    ResultTableIdDuplicateException,
    ScenarioNotSupportedException,
    SearchUnKnowTimeField,
    UnauthorizedResultTableException,
)
from apps.log_search.handlers.search.mapping_handlers import MappingHandlers
from apps.log_search.models import (
    IndexSetFieldsConfig,
    IndexSetTag,
    LogIndexSet,
    LogIndexSetData,
    Scenario,
    Space,
    StorageClusterRecord,
    UserIndexSetFieldsConfig,
)
from apps.log_search.tasks.mapping import sync_single_index_set_mapping_snapshot
from apps.log_search.tasks.sync_index_set_archive import sync_index_set_archive
from apps.log_trace.handlers.proto.proto import Proto
from apps.models import model_to_dict
from apps.utils import APIModel
from apps.utils.bk_data_auth import BkDataAuthHandler
from apps.utils.db import array_hash
from apps.utils.local import (
    get_request_app_code,
    get_request_external_username,
    get_request_username,
)
from apps.utils.log import logger
from apps.utils.thread import MultiExecuteFunc
from bkm_space.api import SpaceApi
from bkm_space.define import SpaceTypeEnum
from bkm_space.utils import bk_biz_id_to_space_uid, space_uid_to_bk_biz_id


class IndexSetHandler(APIModel):
    def __init__(self, index_set_id=None):
        super().__init__()
        self.index_set_id = index_set_id

    @staticmethod
    def get_index_set_for_storage(storage_cluster_id):
        return LogIndexSet.objects.filter(storage_cluster_id=storage_cluster_id)

    def config(self, config_id: int, index_set_ids: list = None, index_set_type: str = IndexSetType.SINGLE.value):
        """修改用户当前索引集的配置"""
        username = get_request_username()
        params = {"username": username, "source_app_code": get_request_app_code(), "defaults": {"config_id": config_id}}
        if index_set_type == IndexSetType.UNION.value:
            index_set_ids_hash = UserIndexSetFieldsConfig.get_index_set_ids_hash(index_set_ids)
            params.update(
                {
                    "index_set_ids": index_set_ids,
                    "index_set_type": IndexSetType.UNION.value,
                    "index_set_ids_hash": index_set_ids_hash,
                }
            )
        else:
            params.update({"index_set_id": self.index_set_id})

        UserIndexSetFieldsConfig.objects.update_or_create(**params)

        if index_set_type == IndexSetType.UNION.value:
            return

        # add user_operation_record
        try:
            log_index_set_obj = LogIndexSet.objects.get(index_set_id=self.index_set_id)
            operation_record = {
                "username": username,
                "biz_id": 0,
                "space_uid": log_index_set_obj.space_uid,
                "record_type": UserOperationTypeEnum.SEARCH,
                "record_sub_type": log_index_set_obj.scenario_id,
                "record_object_id": self.index_set_id,
                "action": UserOperationActionEnum.CONFIG,
                "params": {
                    "index_set_id": self.index_set_id,
                },
            }
        except LogIndexSet.DoesNotExist:
            logger.exception(f"LogIndexSet --> {self.index_set_id} does not exist")
        else:
            user_operation_record.delay(operation_record)

    @classmethod
    def get_all_related_space_uids(cls, space_uid):
        """
        获取当前空间所关联的所有空间ID列表，包括自身
        """
        space_uids = [space_uid]
        space = SpaceApi.get_space_detail(space_uid=space_uid)
        if space and space.space_type_id == SpaceTypeEnum.BKCC.value:
            # 如果查询的是业务空间，则将其关联的其他类型空间的索引集也一并查询出来
            related_space_list = space.extend.get("resources") or []
            space_uids.extend(
                [
                    SpaceApi.gen_space_uid(
                        space_type=relate_space["resource_type"], space_id=relate_space["resource_id"]
                    )
                    for relate_space in related_space_list
                ]
            )
        return space_uids

    @classmethod
    def get_user_index_set(cls, space_uid, scenarios=None):
        space_uids = cls.get_all_related_space_uids(space_uid)
        index_sets = LogIndexSet.get_index_set(scenarios=scenarios, space_uids=space_uids)
        # 补充采集场景
        collector_config_ids = [
            index_set["collector_config_id"] for index_set in index_sets if index_set["collector_config_id"]
        ]
        collector_scenario_map = array_hash(
            data=CollectorConfig.objects.filter(collector_config_id__in=collector_config_ids).values(
                "collector_config_id", "collector_scenario_id"
            ),
            key="collector_config_id",
            value="collector_scenario_id",
        )
        for index_set in index_sets:
            index_set["collector_scenario_id"] = collector_scenario_map.get(index_set["collector_config_id"])
        return index_sets

    @classmethod
    def post_list(cls, index_sets):
        """
        补充存储集数据分类、数据源、集群名称字段
        :param index_sets:
        :return:
        """

        # 获取集群列表，集群ID和集群名称的对应关系
        cluster_map = {}

        # 如果有启动日志采集接入，则获取集群列表信息
        if feature_switch("scenario_log") and settings.RUN_VER != "tencent":
            cluster_map = IndexSetHandler.get_cluster_map()
        scenario_choices = dict(Scenario.CHOICES)

        multi_execute_func = MultiExecuteFunc()
        for _index in index_sets:
            _index["category_name"] = GlobalCategoriesEnum.get_display(_index["category_id"])
            _index["scenario_name"] = scenario_choices.get(_index["scenario_id"])
            _index["storage_cluster_name"] = ",".join(
                {storage_name for storage_name in cluster_map.get(_index["storage_cluster_id"], "").split(",")}
            )

            normal_idx = [idx for idx in _index["indexes"] if idx["apply_status"] == LogIndexSetData.Status.NORMAL]

            if _index["scenario_id"] == Scenario.BKDATA:
                multi_execute_func.append(
                    _index["index_set_id"],
                    BkLogApi.cluster,
                    {
                        "scenario_id": Scenario.BKDATA,
                        "indices": ",".join([index.get("result_table_id") for index in _index.get("indexes", [])]),
                    },
                )

            if len(normal_idx) == len(_index["indexes"]):
                _index["apply_status"] = LogIndexSet.Status.NORMAL
                _index["apply_status_name"] = _("正常")
            else:
                _index["apply_status"] = LogIndexSet.Status.PENDING
                _index["apply_status_name"] = _("审批中")

            # 补充业务ID信息
            _index["bk_biz_id"] = space_uid_to_bk_biz_id(_index["space_uid"])

            if not _index["time_field"]:
                time_field = None
                if _index["indexes"]:
                    time_field = _index["indexes"][0].get("time_field")
                if _index["scenario_id"] in [Scenario.BKDATA, Scenario.LOG] and not time_field:
                    time_field = DEFAULT_TIME_FIELD
                _index["time_field_type"] = TimeFieldTypeEnum.DATE.value
                _index["time_field_unit"] = TimeFieldUnitEnum.MILLISECOND.value
                _index["time_field"] = time_field
        result = multi_execute_func.run()
        for _index in index_sets:
            if _index["scenario_id"] == Scenario.BKDATA:
                _index["storage_cluster_id"] = result.get(_index["index_set_id"], {}).get("storage_cluster_id")
                _index["storage_cluster_name"] = ",".join(
                    {
                        storage_name
                        for storage_name in result.get(_index["index_set_id"], {})
                        .get("storage_cluster_name", "")
                        .split(",")
                    }
                )

        return index_sets

    @staticmethod
    def get_cluster_map():
        """
        集群ID和集群名称映射关系
        :return:
        """
        cluster_data = TransferApi.get_cluster_info()
        cluster_map = {}
        for cluster_obj in cluster_data:
            cluster_map.update(
                {cluster_obj["cluster_config"]["cluster_id"]: cluster_obj["cluster_config"]["cluster_name"]}
            )
        return cluster_map

    @classmethod
    @transaction.atomic()
    def create(
        cls,
        index_set_name,
        space_uid,
        storage_cluster_id,
        scenario_id,
        view_roles,
        indexes,
        category_id=None,
        collector_config_id=None,
        is_trace_log=False,
        time_field=None,
        time_field_type=None,
        time_field_unit=None,
        bk_app_code=None,
        username="",
        bcs_project_id="",
        is_editable=True,
    ):
        # 创建索引
        index_set_handler = cls.get_index_set_handler(scenario_id)
        view_roles = []
        if not bk_app_code:
            bk_app_code = get_request_app_code()
        index_set = index_set_handler(
            index_set_name,
            space_uid,
            storage_cluster_id,
            view_roles,
            indexes=indexes,
            category_id=category_id,
            collector_config_id=collector_config_id,
            is_trace_log=is_trace_log,
            time_field=time_field,
            time_field_type=time_field_type,
            time_field_unit=time_field_unit,
            bk_app_code=bk_app_code,
            username=username,
            bcs_project_id=bcs_project_id,
            is_editable=is_editable,
        ).create_index_set()

        # add user_operation_record
        operation_record = {
            "username": get_request_username(),
            "biz_id": 0,
            "space_uid": space_uid,
            "record_type": UserOperationTypeEnum.INDEX_SET,
            "record_sub_type": scenario_id,
            "record_object_id": index_set.index_set_id,
            "action": UserOperationActionEnum.CREATE,
            "params": {
                "index_set_name": index_set_name,
                "space_uid": space_uid,
                "storage_cluster_id": storage_cluster_id,
                "scenario_id": scenario_id,
                "view_roles": view_roles,
                "indexes": indexes,
                "category_id": category_id,
                "collector_config_id": collector_config_id,
                "is_trace_log": is_trace_log,
                "time_field": time_field,
                "time_field_type": time_field_type,
                "time_field_unit": time_field_unit,
                "bk_app_code": bk_app_code,
            },
        }
        user_operation_record.delay(operation_record)

        return index_set

    def update(
        self,
        index_set_name,
        view_roles,
        indexes,
        category_id=None,
        is_trace_log=False,
        storage_cluster_id=None,
        time_field=None,
        time_field_type=None,
        time_field_unit=None,
        bk_app_code=None,
        username="",
    ):
        index_set_handler = self.get_index_set_handler(self.scenario_id)
        view_roles = []
        index_set = index_set_handler(
            index_set_name,
            self.data.space_uid,
            storage_cluster_id,
            view_roles,
            indexes=indexes,
            category_id=category_id,
            is_trace_log=is_trace_log,
            time_field=time_field,
            time_field_type=time_field_type,
            time_field_unit=time_field_unit,
            bk_app_code=bk_app_code,
            username=username,
        ).update_index_set(self.data)

        # add user_operation_record
        operation_record = {
            "username": get_request_username(),
            "space_uid": self.data.space_uid,
            "record_type": UserOperationTypeEnum.INDEX_SET,
            "record_sub_type": self.data.scenario_id,
            "record_object_id": self.data.index_set_id,
            "action": UserOperationActionEnum.UPDATE,
            "params": {
                "index_set_name": index_set_name,
                "view_roles": view_roles,
                "indexes": indexes,
                "category_id": category_id,
                "is_trace_log": is_trace_log,
                "storage_cluster_id": storage_cluster_id,
                "time_field": time_field,
                "time_field_type": time_field_type,
                "time_field_unit": time_field_unit,
                "bk_app_code": bk_app_code,
            },
        }
        user_operation_record.delay(operation_record)

        return index_set

    def delete(self, index_set_name=None):
        if index_set_name:
            index_set = LogIndexSet.objects.get(index_set_id=self.index_set_id)
            index_set.index_set_name = index_set_name
            index_set.save()

        index_set_handler = self.get_index_set_handler(self.scenario_id)
        index_set_handler(
            self.data.index_set_name,
            self.data.space_uid,
            self.data.storage_cluster_id,
            self.data.view_roles,
            action="delete",
        ).delete_index_set(self.data)

        # add user_operation_record
        operation_record = {
            "username": get_request_username(),
            "space_uid": self.data.space_uid,
            "record_type": UserOperationTypeEnum.INDEX_SET,
            "record_sub_type": self.data.scenario_id,
            "record_object_id": self.data.index_set_id,
            "action": UserOperationActionEnum.DESTROY,
            "params": "",
        }
        user_operation_record.delay(operation_record)

        return

    def stop(self):
        """
        暂停索引集
        """
        index_set = LogIndexSet.objects.get(index_set_id=self.index_set_id)
        index_set.is_active = False
        index_set.save()

    def start(self):
        """
        启动索引集
        """
        index_set = LogIndexSet.objects.get(index_set_id=self.index_set_id)
        index_set.is_active = True
        index_set.save()

    def add_index(self, bk_biz_id, time_filed, result_table_id, result_table_name=None):
        """
        添加索引到索引集内
        """
        # 判断索引集是否已加入此索引
        logger.info("[index_set_data][{}]add_index => {}".format(self.index_set_id, result_table_id))
        if LogIndexSetData.objects.filter(
            bk_biz_id=bk_biz_id or None, result_table_id=result_table_id, index_set_id=self.index_set_id
        ):
            raise ResultTableIdDuplicateException(
                ResultTableIdDuplicateException.MESSAGE.format(result_table_id=result_table_id)
            )

        # 创建索引集详情
        LogIndexSetDataHandler(
            self.data,
            bk_biz_id,
            time_filed,
            result_table_id,
            storage_cluster_id=self.storage_cluster_id,
            result_table_name=result_table_name,
            bk_username=get_request_username(),
        ).add_index()
        return True

    def delete_index(self, bk_biz_id, time_filed, result_table_id):
        """
        删除索引集
        """
        LogIndexSetDataHandler(
            self.data, bk_biz_id, time_filed, result_table_id, storage_cluster_id=self.storage_cluster_id
        ).delete_index()

    def bizs(self):
        if self.data.scenario_id in [Scenario.ES]:
            return []

        # 返回业务列表
        space_uids = (
            LogIndexSetData.objects.filter(index_set_id=self.index_set_id)
            .exclude(bk_biz_id=None)
            .values_list("space_uid", flat=True)
        )

        if not space_uids:
            return []

        return [
            {"bk_biz_id": space.bk_biz_id, "bk_biz_name": space.space_name}
            for space in Space.objects.filter(space_uid__in=space_uids)
        ]

    def indices(self):
        index_set_obj: LogIndexSet = self._get_data()
        index_set_data = index_set_obj.get_indexes(has_applied=True)
        scenario_id = index_set_obj.scenario_id
        storage_cluster_id = index_set_obj.storage_cluster_id
        index_list: list = [x.get("result_table_id") for x in index_set_data]
        if scenario_id == Scenario.ES:
            multi_execute_func = MultiExecuteFunc()
            for index in index_list:

                def get_indices(i):
                    return EsRoute(
                        scenario_id=scenario_id, storage_cluster_id=storage_cluster_id, indices=i
                    ).cat_indices()

                multi_execute_func.append(index, get_indices, index)
            result = multi_execute_func.run()
            return self._indices_result(result, index_list)
        ret = defaultdict(list)
        indices = EsRoute(
            scenario_id=scenario_id, storage_cluster_id=storage_cluster_id, indices=",".join(index_list)
        ).cat_indices()
        indices = StorageHandler.sort_indices(indices)
        index_list.sort(key=lambda s: len(s), reverse=True)
        for index_es_info in indices:
            index_es_name: str = index_es_info.get("index")
            for index_name in index_list:
                if self._match_rt_for_index(index_es_name, index_name.replace(".", "_"), scenario_id):
                    ret[index_name].append(index_es_info)
                    break
        return self._indices_result(ret, index_list)

    def _match_rt_for_index(self, index_es_name: str, index_name: str, scenario_id: str) -> bool:
        index_re = re.compile(COMMON_LOG_INDEX_RE.format(index_name))
        if scenario_id == Scenario.BKDATA:
            index_re = re.compile(BKDATA_INDEX_RE.format(index_name))
        if index_re.match(index_es_name):
            return True
        return False

    def _indices_result(self, indices_for_index: dict, index_list: list):
        result = []
        for index in index_list:
            if index in indices_for_index:
                indices_info = indices_for_index[index]
                result.append(
                    {
                        "result_table_id": index,
                        "stat": {
                            "health": self._get_health(indices_info),
                            "pri": self._get_sum("pri", indices_info),
                            "rep": self._get_sum("rep", indices_info),
                            "docs.count": self._get_sum("docs.count", indices_info),
                            "docs.deleted": self._get_sum("docs.deleted", indices_info),
                            "store.size": self._get_sum("store.size", indices_info),
                            "pri.store.size": self._get_sum("store.size", indices_info),
                        },
                        "details": indices_info,
                    }
                )
                continue
            result.append(
                {
                    "result_table_id": index,
                    "stat": {
                        "health": "--",
                        "pri": "--",
                        "rep": "--",
                        "docs.count": "--",
                        "docs.deleted": "--",
                        "store.size": 0,
                        "pri.store.size": 0,
                    },
                    "details": "--",
                }
            )
        return {"total": len(index_list), "list": result}

    def mark_favorite(self):
        index_set_obj: LogIndexSet = self._get_data()
        index_set_obj.mark_favorite(get_request_username())

    def cancel_favorite(self):
        index_set_obj: LogIndexSet = self._get_data()
        index_set_obj.cancel_favorite(get_request_username())

    @transaction.atomic()
    def update_or_create_desensitize_config(self, params: dict):
        """
        创建或更新脱敏配置
        """

        try:
            obj, created = DesensitizeConfig.objects.update_or_create(
                index_set_id=self.index_set_id, defaults={"text_fields": params["text_fields"]}
            )

            # 兼容以脱敏配置直接入库
            # 创建&更新脱敏字段配置信息 先删除在创建
            if not created:
                DesensitizeFieldConfig.objects.filter(index_set_id=self.index_set_id, rule_id=0).delete()

            if not created:
                # 更新操作 查询出当前业务下和全局的脱敏规则 包含已删除的
                rule_objs = DesensitizeRule.origin_objects.filter(
                    Q(space_uid=self.data.space_uid) | Q(is_public=True)
                ).all()
            else:
                # 创建操作 查询出当前业务下和全局的脱敏规则 不包含已删除的
                rule_objs = DesensitizeRule.objects.filter(Q(space_uid=self.data.space_uid) | Q(is_public=True)).all()

            rules_mapping = {rule_obj.id: model_to_dict(rule_obj) for rule_obj in rule_objs}

            # 构建配置直接入库批量创建参数列表
            bulk_create_list = list()
            field_names = list()
            for field_config in params["field_configs"]:
                field_name = field_config.get("field_name")
                sort_index = 0
                rule_ids = list()
                if field_name not in field_names:
                    field_names.append(field_name)
                for rule in field_config.get("rules"):
                    rule_id = rule.get("rule_id")
                    rule_state = rule.get("state")
                    model_params = {
                        "operator": "",
                        "params": "",
                        "match_pattern": "",
                    }
                    if rule_id:
                        # 根据规则状态执行不同的操作
                        if rule_state in [DesensitizeRuleStateEnum.ADD.value, DesensitizeRuleStateEnum.UPDATE.value]:
                            if rule_id not in rules_mapping:
                                raise DesensitizeRuleException(
                                    DesensitizeRuleException.MESSAGE.format(field_name=field_name, rule_id=rule_id)
                                )
                            # 读最新的配置入库
                            rule_info = rules_mapping[rule_id]
                            model_params["operator"] = rule_info["operator"]
                            model_params["params"] = rule_info["params"]
                            model_params["match_pattern"] = rule_info["match_pattern"]
                            model_params["sort_index"] = sort_index
                            DesensitizeFieldConfig.objects.update_or_create(
                                index_set_id=self.index_set_id,
                                field_name=field_name,
                                rule_id=rule_id,
                                defaults=model_params,
                            )
                        elif rule_state == DesensitizeRuleStateEnum.DELETE.value:
                            continue
                        else:
                            # 只更新优先级
                            DesensitizeFieldConfig.objects.filter(
                                index_set_id=self.index_set_id, field_name=field_name, rule_id=rule_id
                            ).update(sort_index=sort_index)
                        rule_ids.append(rule_id)

                    else:
                        bulk_create_params = {
                            "index_set_id": self.index_set_id,
                            "field_name": field_name,
                            "rule_id": 0,
                            "operator": rule.get("operator"),
                            "params": rule.get("params"),
                            "sort_index": sort_index,
                        }
                        bulk_create_list.append(DesensitizeFieldConfig(**bulk_create_params))

                    sort_index += 1
                if rule_ids and not created:
                    # 处理删除的字段配置 删除字段绑定库里存在但是更新时不存在的规则ID
                    DesensitizeFieldConfig.objects.filter(
                        index_set_id=self.index_set_id, field_name=field_name
                    ).exclude(rule_id__in=rule_ids).delete()
            if field_names and not created:
                # 处理删除的字段配置 删除库里存在但是更新时不存在的字段配置
                DesensitizeFieldConfig.objects.filter(index_set_id=self.index_set_id).exclude(
                    field_name__in=field_names
                ).delete()
            if bulk_create_list:
                DesensitizeFieldConfig.objects.bulk_create(bulk_create_list)
        except Exception as e:
            raise DesensitizeConfigCreateOrUpdateException(DesensitizeConfigCreateOrUpdateException.MESSAGE.format(e=e))

        return params

    def desensitize_config_retrieve(self, raise_exception=True):
        """
        脱敏配置详情
        """
        try:
            desensitize_obj = DesensitizeConfig.objects.get(index_set_id=self.index_set_id)
            desensitize_field_config_objs = DesensitizeFieldConfig.objects.filter(
                index_set_id=self.index_set_id
            ).order_by("sort_index")
        except DesensitizeConfig.DoesNotExist:
            if raise_exception:
                raise DesensitizeConfigDoseNotExistException()
            else:
                return {}

        rule_ids = set(desensitize_field_config_objs.values_list("rule_id", flat=True))
        desensitize_rule_objs = DesensitizeRule.origin_objects.filter(id__in=rule_ids)
        desensitize_rule_info = {_obj.id: model_to_dict(_obj) for _obj in desensitize_rule_objs}

        # 构建返回数据
        ret = model_to_dict(desensitize_obj)
        ret["field_configs"] = list()

        # 构建字段绑定的 rules {"field_name": [{rule_id: 1}]}
        field_info_mapping = dict()
        for _obj in desensitize_field_config_objs:
            field_name = _obj.field_name
            if field_name not in field_info_mapping:
                field_info_mapping[field_name] = list()
            _rule = model_to_dict(_obj, exclude=MODEL_TO_DICT_EXCLUDE_FIELD)

            rule_id = _rule["rule_id"]
            if rule_id:
                # 添加规则变更标识
                if int(rule_id) in desensitize_rule_info:
                    _rule["rule_name"] = desensitize_rule_info[rule_id]["rule_name"]
                    _rule["match_fields"] = desensitize_rule_info[rule_id]["match_fields"]

                if int(rule_id) not in desensitize_rule_info or desensitize_rule_info[rule_id]["is_deleted"]:
                    state = DesensitizeRuleStateEnum.DELETE.value
                    new_rule = {}
                elif (
                    _rule["operator"] != desensitize_rule_info[rule_id]["operator"]
                    or _rule["match_pattern"] != desensitize_rule_info[rule_id]["match_pattern"]
                    or sorted(_rule["params"].items()) != sorted(desensitize_rule_info[rule_id]["params"].items())
                ):
                    state = DesensitizeRuleStateEnum.UPDATE.value
                    new_rule = {
                        "rule_name": desensitize_rule_info[rule_id]["rule_name"],
                        "operator": desensitize_rule_info[rule_id]["operator"],
                        "params": desensitize_rule_info[rule_id]["params"],
                        "match_pattern": desensitize_rule_info[rule_id]["match_pattern"],
                        "match_fields": desensitize_rule_info[rule_id]["match_fields"],
                    }
                else:
                    state = DesensitizeRuleStateEnum.NORMAL.value
                    new_rule = {}
            else:
                state = DesensitizeRuleStateEnum.NORMAL.value
                new_rule = {}

            _rule["state"] = state
            _rule["new_rule"] = new_rule

            field_info_mapping[field_name].append(_rule)

        for _field_name, _rules in field_info_mapping.items():
            ret["field_configs"].append(
                {
                    "field_name": _field_name,
                    "rules": sorted(_rules, key=lambda x: x["sort_index"]),
                }
            )

        return ret

    @transaction.atomic()
    def desensitize_config_delete(self):
        """
        脱敏配置删除
        """
        DesensitizeConfig.objects.filter(index_set_id=self.index_set_id).delete()
        DesensitizeFieldConfig.objects.filter(index_set_id=self.index_set_id).delete()

    def add_tag(self, tag_id: int):
        """
        索引集添加标签
        """
        # 校验标签是否存在
        if not IndexSetTag.objects.filter(tag_id=tag_id).exists():
            raise IndexSetTagNotExistException(IndexSetTagNotExistException.MESSAGE.format(tag_id=tag_id))

        # 校验是否为内置标签
        if tag_id in self._get_inner_tag_ids():
            raise IndexSetInnerTagOperatorException()

        index_set_obj = self._get_data()

        tag_ids = list(index_set_obj.tag_ids)

        tag_ids.append(str(tag_id))

        index_set_obj.tag_ids = list(set(tag_ids))

        index_set_obj.save()

        return

    def delete_tag(self, tag_id: int):
        """
        索引集删除标签
        """
        # 校验是否为内置标签
        if tag_id in self._get_inner_tag_ids():
            raise IndexSetInnerTagOperatorException()

        index_set_obj = self._get_data()

        tag_ids = list(index_set_obj.tag_ids)

        if tag_ids and str(tag_id) in tag_ids:
            tag_ids.remove(str(tag_id))
            index_set_obj.tag_ids = list(set(tag_ids))
            index_set_obj.save()

        return

    @staticmethod
    def create_tag(params: dict):
        """
        创建标签
        """
        # 名称校验
        if (
            params["name"] in list(InnerTag.get_dict_choices().keys())
            or IndexSetTag.objects.filter(name=params["name"]).exists()
        ):
            raise IndexSetTagNameExistException(IndexSetTagNameExistException.MESSAGE.format(name=params["name"]))

        obj = IndexSetTag.objects.create(name=params["name"], color=params["color"])

        return model_to_dict(obj)

    @staticmethod
    def tag_list():
        """
        标签列表
        """
        objs = IndexSetTag.objects.all()

        ret = list()

        inner_tag_names = list(InnerTag.get_dict_choices().keys())
        for obj in objs:
            _data = model_to_dict(obj)
            if _data["name"] in inner_tag_names:
                _data["is_built_in"] = True
            else:
                _data["is_built_in"] = False
            ret.append(_data)

        return ret

    @staticmethod
    def _get_inner_tag_ids():
        """
        获取内置标签ID列表
        """
        inner_tag_names = list(InnerTag.get_dict_choices().keys())
        inner_tag_ids = list(IndexSetTag.objects.filter(name__in=inner_tag_names).values_list("tag_id", flat=True))
        return inner_tag_ids

    @staticmethod
    def get_desensitize_config_state(index_set_ids: list):
        """
        获取索引集脱敏状态
        """
        if not index_set_ids:
            return {}
        index_set_exist_ids = set(
            DesensitizeFieldConfig.objects.filter(index_set_id__in=index_set_ids).values_list("index_set_id", flat=True)
        )

        ret = dict()

        for _index_set_id in set(index_set_ids):
            if _index_set_id in index_set_exist_ids:
                ret[_index_set_id] = {"is_desensitize": True}
            else:
                ret[_index_set_id] = {"is_desensitize": False}

        return ret

    @staticmethod
    def _get_health(src: list):
        has_red_health_list = [item.get("health", "") == EsHealthStatus.RED.value for item in src]
        has_yellow_health_list = [item.get("health", "") == EsHealthStatus.YELLOW.value for item in src]
        if any(has_red_health_list):
            return EsHealthStatus.RED.value
        if any(has_yellow_health_list):
            return EsHealthStatus.YELLOW.value
        return EsHealthStatus.GREEN.value

    @staticmethod
    def _get_sum(key: str, src: list) -> int:
        return sum([int(item.get(key, 0)) for item in src])

    def _get_data(self):
        try:
            obj = LogIndexSet.objects.get(index_set_id=self.index_set_id)
        except LogIndexSet.DoesNotExist:
            raise IndexSetDoseNotExistException()
        return obj

    @property
    def scenario_id(self):
        return self.data.scenario_id

    @property
    def storage_cluster_id(self):
        return self.data.storage_cluster_id

    @property
    def source_object(self):
        if not self.storage_cluster_id:
            return None
        cluster_info = StorageHandler(cluster_id=self.storage_cluster_id).get_cluster_info_by_id()
        return {
            "scenario_id": self.scenario_id,
            "domain_name": cluster_info.get("cluster_config").get("domain_name"),
            "cluster_id": cluster_info.get("cluster_config").get("cluster_id"),
            "cluster_name": cluster_info.get("cluster_config").get("cluster_name"),
            "port": cluster_info.get("cluster_config").get("port"),
            "username": cluster_info.get("auth_info").get("username"),
            "password": cluster_info.get("auth_info").get("password"),
        }

    @classmethod
    def get_index_set_handler(cls, scenario_id):
        try:
            return {
                Scenario.BKDATA: BkDataIndexSetHandler,
                Scenario.ES: EsIndexSetHandler,
                Scenario.LOG: LogIndexSetHandler,
            }[scenario_id]
        except KeyError:
            raise ScenarioNotSupportedException(ScenarioNotSupportedException.MESSAGE.format(scenario_id=scenario_id))

    @classmethod
    def get_storage_by_table_list(cls, indexes):
        """
        采集接入场景：通过所选的索引列表校验集群是否一致，且返回集群信息
        :param indexes:
        :return:
        """
        table_list = []
        for _index in indexes:
            if not _index.get("result_table_id"):
                raise IndexCrossClusterException()
            table_list.append(_index.get("result_table_id"))
        if not table_list:
            raise IndexListDataException()

        # 调用接口查询结果表集群信息
        table_str = ",".join(table_list)
        storage_info = TransferApi.get_result_table_storage(
            {"result_table_list": table_str, "storage_type": STORAGE_CLUSTER_TYPE}
        )

        # 校验所有结果表查询出的集群是否一致
        cluster_id = ""
        for _table in table_list:
            table_cluster_id = storage_info.get(_table, {}).get("cluster_config", {}).get("cluster_id")
            if not cluster_id:
                cluster_id = table_cluster_id
            if not table_cluster_id or table_cluster_id != cluster_id:
                raise IndexCrossClusterException()

        return cluster_id

    @classmethod
    def replace(
        cls,
        index_set_name,
        scenario_id,
        view_roles,
        indexes,
        bk_app_code,
        space_uid=None,
        storage_cluster_id=None,
        category_id=None,
        collector_config_id=None,
        is_trace_log=False,
        time_field=None,
        time_field_type=None,
        time_field_unit=None,
    ):
        # 检查索引集是否存在
        index_set_obj = LogIndexSet.objects.filter(index_set_name=index_set_name).first()
        if index_set_obj and index_set_obj.source_app_code != bk_app_code:
            raise IndexSetSourceException()

        index_set_handler = cls.get_index_set_handler(scenario_id)
        view_roles = []

        # 更新索引集
        if index_set_obj:
            index_set = index_set_handler(
                index_set_name,
                space_uid,
                storage_cluster_id,
                view_roles,
                indexes=indexes,
                category_id=category_id,
                is_trace_log=is_trace_log,
                time_field=time_field,
                time_field_type=time_field_type,
                time_field_unit=time_field_unit,
                bk_app_code=bk_app_code,
            ).update_index_set(index_set_obj)

            # add user_operation_record
            operation_record = {
                "username": get_request_username(),
                "space_uid": space_uid,
                "record_type": UserOperationTypeEnum.INDEX_SET,
                "record_sub_type": scenario_id,
                "record_object_id": index_set_obj.index_set_id,
                "action": UserOperationActionEnum.REPLACE_UPDATE,
                "params": {
                    "index_set_name": index_set_name,
                    "space_uid": space_uid,
                    "view_roles": view_roles,
                    "indexes": indexes,
                    "category_id": category_id,
                    "is_trace_log": is_trace_log,
                    "storage_cluster_id": storage_cluster_id,
                    "time_field": time_field,
                    "time_field_type": time_field_type,
                    "time_field_unit": time_field_unit,
                    "bk_app_code": bk_app_code,
                    "scenario_id": scenario_id,
                },
            }
            user_operation_record.delay(operation_record)

            return index_set

        # 创建索引集
        if scenario_id == Scenario.BKDATA:
            storage_cluster_id = None
        elif scenario_id == Scenario.ES:
            pass
        else:
            storage_cluster_id = cls.get_storage_by_table_list(indexes)
        index_set = index_set_handler(
            index_set_name,
            space_uid,
            storage_cluster_id,
            view_roles,
            indexes,
            category_id,
            collector_config_id,
            is_trace_log=is_trace_log,
            time_field=time_field,
            time_field_type=time_field_type,
            time_field_unit=time_field_unit,
            bk_app_code=bk_app_code,
        ).create_index_set()

        # add user_operation_record
        operation_record = {
            "username": get_request_username(),
            "space_uid": space_uid,
            "record_type": UserOperationTypeEnum.INDEX_SET,
            "record_sub_type": scenario_id,
            "record_object_id": index_set.index_set_id,
            "action": UserOperationActionEnum.REPLACE_CREATE,
            "params": {
                "index_set_name": index_set_name,
                "space_uid": space_uid,
                "view_roles": view_roles,
                "indexes": indexes,
                "category_id": category_id,
                "collector_config_id": collector_config_id,
                "is_trace_log": is_trace_log,
                "storage_cluster_id": storage_cluster_id,
                "time_field": time_field,
                "time_field_type": time_field_type,
                "time_field_unit": time_field_unit,
                "bk_app_code": bk_app_code,
                "scenario_id": scenario_id,
            },
        }
        user_operation_record.delay(operation_record)

        return index_set

    @staticmethod
    def get_or_create_bcs_project_std_index_set(bcs_cluster_id, bk_biz_id, storage_cluster_id, bcs_project_id=""):
        """
        创建或获取 bcs project std 索引集
        """
        from apps.log_databus.handlers.collector import (
            build_result_table_id,
            convert_lower_cluster_id,
        )

        space_uid = bk_biz_id_to_space_uid(bk_biz_id)
        lower_cluster_id = convert_lower_cluster_id(bcs_cluster_id)
        src_index_list = LogIndexSet.objects.filter(space_uid=space_uid)
        std_index_set_name = f"{bcs_cluster_id}_std"
        std_index_set = src_index_list.filter(index_set_name=std_index_set_name).first()
        if not std_index_set:
            std_index_set = IndexSetHandler.create(
                index_set_name=std_index_set_name,
                space_uid=space_uid,
                storage_cluster_id=storage_cluster_id,
                scenario_id=Scenario.ES,
                view_roles=None,
                indexes=[
                    {
                        "bk_biz_id": bk_biz_id,
                        "result_table_id": build_result_table_id(bk_biz_id, f"{lower_cluster_id}_*_std_*").replace(
                            ".", "_"
                        ),
                        "result_table_name": std_index_set_name,
                        "time_field": DEFAULT_TIME_FIELD,
                    }
                ],
                username="admin",
                category_id="kubernetes",
                bcs_project_id=bcs_project_id,
                is_editable=False,
                time_field=DEFAULT_TIME_FIELD,
                time_field_type=TimeFieldTypeEnum.DATE.value,
                time_field_unit=TimeFieldUnitEnum.MILLISECOND.value,
            )
        return std_index_set

    @staticmethod
    def get_or_create_bcs_project_path_index_set(bcs_cluster_id, bk_biz_id, storage_cluster_id, bcs_project_id=""):
        """
        创建或获取 bcs project path 索引集
        """
        from apps.log_databus.handlers.collector import (
            build_result_table_id,
            convert_lower_cluster_id,
        )

        space_uid = bk_biz_id_to_space_uid(bk_biz_id)
        lower_cluster_id = convert_lower_cluster_id(bcs_cluster_id)

        src_index_list = LogIndexSet.objects.filter(space_uid=space_uid)

        path_index_set_name = f"{bcs_cluster_id}_path"
        path_index_set = src_index_list.filter(index_set_name=path_index_set_name).first()
        if not path_index_set:
            path_index_set = IndexSetHandler.create(
                index_set_name=path_index_set_name,
                space_uid=space_uid,
                storage_cluster_id=storage_cluster_id,
                scenario_id=Scenario.ES,
                view_roles=None,
                indexes=[
                    {
                        "bk_biz_id": bk_biz_id,
                        "result_table_id": build_result_table_id(bk_biz_id, f"{lower_cluster_id}_*_path_*").replace(
                            ".", "_"
                        ),
                        "result_table_name": path_index_set_name,
                        "time_field": DEFAULT_TIME_FIELD,
                    }
                ],
                username="admin",
                category_id="kubernetes",
                bcs_project_id=bcs_project_id,
                is_editable=False,
                time_field=DEFAULT_TIME_FIELD,
                time_field_type=TimeFieldTypeEnum.DATE.value,
                time_field_unit=TimeFieldUnitEnum.MILLISECOND.value,
            )
        return path_index_set

    @classmethod
    def list_non_bcs_cluster_indexes(cls, bcs_cluster_id: str, bk_biz_id: int) -> Dict[str, List[str]]:
        """
        获取非BCS创建的容器索引集, 按照std和path分类
        :param bcs_cluster_id: bcs集群ID
        :param bk_biz_id: 业务ID
        """
        indexes: Dict[str, List[str]] = {"std": [], "path": []}
        # 通用函数, 获取非BCS创建的容器采集项, 以及对应容器采集的map
        queryset = CollectorConfig.objects.filter(
            rule_id=0,
            environment=Environment.CONTAINER,
            bk_biz_id=bk_biz_id,
            bcs_cluster_id=bcs_cluster_id,
            # 过滤掉未完成的采集项, 因为未完成的采集项table_id会为空
            table_id__isnull=False,
        )
        collectors = queryset.all()
        if not collectors:
            return indexes
        # 获取采集项对应的容器采集配置
        container_collector_config_queryset = ContainerCollectorConfig.objects.filter(
            collector_config_id__in=list(collectors.values_list("collector_config_id", flat=True)),
            collector_type__in=[ContainerCollectorType.CONTAINER, ContainerCollectorType.STDOUT],
        )
        container_collector_configs = container_collector_config_queryset.all()
        container_config_map: Dict[int, ContainerCollectorConfig] = {
            c.collector_config_id: c for c in container_collector_configs
        }

        for collector in collectors:
            if not container_config_map.get(collector.collector_config_id):
                continue
            container_config = container_config_map[collector.collector_config_id]
            result_table_id = "{table_id}_*".format(table_id=collector.table_id.replace(".", "_"))
            if container_config.collector_type == ContainerCollectorType.STDOUT:
                indexes["std"].append(result_table_id)
            else:
                indexes["path"].append(result_table_id)
        return indexes

    @classmethod
    def is_bcs_index_set(cls, index_set: LogIndexSet) -> Tuple[bool, Optional[CollectorConfig]]:
        if not index_set.collector_config_id:
            return False, None
        # 判断是否是容器采集
        collector_config = (
            CollectorConfig.objects.filter(
                collector_config_id=index_set.collector_config_id,
                environment=Environment.CONTAINER,
            )
            .exclude(rule_id=0)
            .first()
        )
        if not collector_config:
            return False, None
        return True, collector_config

    @classmethod
    def is_container_index_set(
        cls, index_set: LogIndexSet
    ) -> Tuple[bool, Optional[CollectorConfig], Optional[ContainerCollectorConfig]]:
        if not index_set.collector_config_id:
            return False, None, None
        # 判断是否是容器采集
        collector_config = CollectorConfig.objects.filter(
            collector_config_id=index_set.collector_config_id,
            environment=Environment.CONTAINER,
        ).first()
        if not collector_config:
            return False, None, None
        # 判断是否是std或者path的容器采集
        queryset = ContainerCollectorConfig.objects.filter(
            collector_config_id=collector_config.collector_config_id,
            collector_type__in=[ContainerCollectorType.CONTAINER, ContainerCollectorType.STDOUT],
        )
        container_config = queryset.first()
        if not container_config:
            return False, None, None
        return True, collector_config, container_config

    @classmethod
    def sync_container_indexes(cls, index_set: LogIndexSet):
        """
        同步非BCS创建的索引, 将其添加到对应的BCS索引集中
        """
        is_container_index_set, collector_config, container_config = cls.is_container_index_set(index_set=index_set)
        if not is_container_index_set:
            return
        indexes: Dict[str, List[str]] = IndexSetHandler.list_non_bcs_cluster_indexes(
            bk_biz_id=collector_config.bk_biz_id,
            bcs_cluster_id=collector_config.bcs_cluster_id,
        )
        enable_std = container_config.collector_type == ContainerCollectorType.STDOUT
        if enable_std:
            bcs_index_set = cls.get_or_create_bcs_project_std_index_set(
                bcs_cluster_id=collector_config.bcs_cluster_id,
                bk_biz_id=collector_config.bk_biz_id,
                storage_cluster_id=index_set.storage_cluster_id,
                bcs_project_id=index_set.bcs_project_id,
            )
            IndexSetHandler.sync_bcs_indexes(index_set=bcs_index_set, bcs_indexes=indexes, enable_std=True)
        else:
            bcs_index_set = cls.get_or_create_bcs_project_path_index_set(
                bcs_cluster_id=collector_config.bcs_cluster_id,
                bk_biz_id=collector_config.bk_biz_id,
                storage_cluster_id=index_set.storage_cluster_id,
                bcs_project_id=index_set.bcs_project_id,
            )
            IndexSetHandler.sync_bcs_indexes(index_set=bcs_index_set, bcs_indexes=indexes, enable_std=False)

    @classmethod
    def sync_bcs_indexes(cls, index_set: LogIndexSet, bcs_indexes: Dict[str, List[str]], enable_std: bool = True):
        """
        同步BCS创建的索引集索引, 拉取符合规则的所有std和path的索引集, 添加到这个索引集中
        """
        is_bcs_index_set, collector_config = cls.is_bcs_index_set(index_set=index_set)
        if not is_bcs_index_set:
            return
        if enable_std:
            indexes = bcs_indexes.get("std", [])
            result_table_name = f"{collector_config.bcs_cluster_id}_std"
        else:
            indexes = bcs_indexes.get("path", [])
            result_table_name = f"{collector_config.bcs_cluster_id}_path"
        if not indexes:
            return
        # 获取BCS索引集已有的索引
        bcs_indexes = (
            LogIndexSetData.objects.filter(index_set_id=index_set.index_set_id)
            .exclude(result_table_name=result_table_name)
            .all()
        )
        # 删除不在索引列表中的索引
        for index in bcs_indexes:
            if index.result_table_id in bcs_indexes:
                continue
            index.delete()
        # 获取要添加的索引
        diff_rt_id_list = list(set(indexes).difference({index.result_table_id for index in bcs_indexes}))
        for rt in diff_rt_id_list:
            LogIndexSetDataHandler(
                index_set_data=index_set,
                bk_biz_id=collector_config.bk_biz_id,
                time_filed=DEFAULT_TIME_FIELD,
                result_table_id=rt,
                storage_cluster_id=index_set.storage_cluster_id,
                result_table_name=result_table_name,
                bk_username=get_request_username(),
            ).add_index()


class BaseIndexSetHandler(object):
    scenario_id = None

    def __init__(
        self,
        index_set_name,
        space_uid,
        storage_cluster_id,
        view_roles,
        indexes=None,
        category_id=None,
        collector_config_id=None,
        is_trace_log=None,
        time_field=None,
        time_field_type=None,
        time_field_unit=None,
        action=None,
        bk_app_code=None,
        username="",
        bcs_project_id=0,
        is_editable=True,
    ):
        super().__init__()

        self.index_set_name = index_set_name
        self.space_uid = space_uid
        self.storage_cluster_id = storage_cluster_id
        self.view_roles = view_roles

        self.is_trace_log = is_trace_log

        if not indexes:
            indexes = []
        self.indexes = indexes
        self.bkdata_project_id = None
        self.index_set_obj = None
        self.collector_config_id = collector_config_id
        self.category_id = category_id
        self.bk_app_code = bk_app_code
        self.username = username
        self.bcs_project_id = bcs_project_id
        self.is_editable = is_editable

        # time_field
        self.time_field = time_field
        self.time_field_type = time_field_type
        self.time_field_unit = time_field_unit
        if self.scenario_id == Scenario.BKDATA:
            self.time_field = DEFAULT_TIME_FIELD
            self.time_field_type = TimeFieldTypeEnum.DATE.value
            self.time_field_unit = TimeFieldUnitEnum.MILLISECOND.value
        elif self.scenario_id == Scenario.LOG:
            self.time_field = DEFAULT_TIME_FIELD
            self.time_field_type = TimeFieldTypeEnum.DATE.value
            self.time_field_unit = TimeFieldUnitEnum.MILLISECOND.value
        elif self.scenario_id == Scenario.ES and action != "delete":
            if not self.time_field:
                raise SearchUnKnowTimeField()
            elif self.time_field_type in [TimeFieldTypeEnum.LONG.value]:
                if not self.time_field_unit:
                    raise SearchUnKnowTimeField()

    def create_index_set(self):
        """
        创建索引集
        """
        self.pre_create()
        logger.info("[create_index_set]pre_create index_set_name=>{}".format(self.index_set_name))

        index_set = self.create()
        logger.info("[create_index_set]create index_set_name=>{}".format(self.index_set_name))

        self.post_create(index_set)
        logger.info("[create_index_set]post_create index_set_name=>{}".format(self.index_set_name))
        return index_set

    def update_index_set(self, index_set_obj):
        """
        更新索引集
        :param index_set_obj: 索引集对象
        """
        self.index_set_obj = index_set_obj

        self.pre_update()
        logger.info("[update_index_set]pre_create index_set_name=>{}".format(self.index_set_name))

        index_set = self.update()
        logger.info("[update_index_set]create index_set_name=>{}".format(self.index_set_name))

        self.post_update(index_set)
        logger.info("[update_index_set]post_create index_set_name=>{}".format(self.index_set_name))
        return index_set

    def delete_index_set(self, index_set_obj):
        """
        删除索引集
        :param index_set_obj: 索引集对象
        """
        self.index_set_obj = index_set_obj

        self.pre_delete()
        self.delete()
        self.post_delete(index_set=index_set_obj)

    def pre_create(self):
        """
        创建前检查
        1.检查trace结构是否符合
        :return:
        """
        if self.is_trace_log:
            self.is_trace_log_pre_check()

    def create(self):
        # 创建索引集
        self.index_set_obj = LogIndexSet.objects.create(
            index_set_name=self.index_set_name,
            space_uid=self.space_uid,
            scenario_id=self.scenario_id,
            view_roles=self.view_roles,
            bkdata_project_id=self.bkdata_project_id,
            collector_config_id=self.collector_config_id,
            storage_cluster_id=self.storage_cluster_id,
            category_id=self.category_id,
            is_trace_log=self.is_trace_log,
            time_field=self.time_field,
            time_field_type=self.time_field_type,
            time_field_unit=self.time_field_unit,
            source_app_code=self.bk_app_code,
            bcs_project_id=self.bcs_project_id,
            is_editable=self.is_editable,
        )
        logger.info(
            "[create_index_set][{}]index_set_name => {}, indexes => {}".format(
                self.index_set_obj.index_set_id, self.index_set_name, len(self.indexes)
            )
        )

        # 创建索引集的同时添加索引
        for index in self.indexes:
            IndexSetHandler(index_set_id=self.index_set_obj.index_set_id).add_index(
                bk_biz_id=index["bk_biz_id"],
                time_filed=index.get("time_field"),
                result_table_id=index["result_table_id"],
            )

        # 更新字段快照
        sync_single_index_set_mapping_snapshot.delay(self.index_set_obj.index_set_id)
        return self.index_set_obj

    def post_create(self, index_set):
        # 新建授权
        Permission(username=self.username).grant_creator_action(
            resource=ResourceEnum.INDICES.create_simple_instance(
                index_set.index_set_id, attribute={"name": index_set.index_set_name}
            ),
            creator=index_set.created_by,
        )

        return True

    def pre_update(self):
        if self.is_trace_log:
            self.is_trace_log_pre_check()

    def update(self):
        if self.category_id:
            self.index_set_obj.category_id = self.category_id

        if self.index_set_obj.storage_cluster_id == self.storage_cluster_id:
            old_storage_cluster_id = None
        else:
            old_storage_cluster_id = self.index_set_obj.storage_cluster_id

        self.index_set_obj.index_set_name = self.index_set_name
        self.index_set_obj.view_roles = self.view_roles
        self.index_set_obj.storage_cluster_id = self.storage_cluster_id
        self.index_set_obj.is_trace_log = self.is_trace_log

        # 更新 is_active字段
        self.index_set_obj.is_active = True

        # 时间字段更新
        self.index_set_obj.time_field = self.time_field
        self.index_set_obj.time_field_type = self.time_field_type
        self.index_set_obj.time_field_unit = self.time_field_unit
        self.index_set_obj.save()

        if old_storage_cluster_id:
            # 保存旧的存储集群记录
            StorageClusterRecord.objects.create(
                index_set_id=self.index_set_obj.index_set_id, storage_cluster_id=old_storage_cluster_id
            )

        # 需移除的索引
        to_delete_indexes = [
            index
            for index in self.index_set_obj.indexes
            if index["result_table_id"] not in [index["result_table_id"] for index in self.indexes]
        ]

        for index in to_delete_indexes:
            IndexSetHandler(index_set_id=self.index_set_obj.index_set_id).delete_index(
                index["bk_biz_id"], index.get("time_field"), index["result_table_id"]
            )

        # 需新增的索引
        to_append_indexes = [
            index
            for index in self.indexes
            if index["result_table_id"] not in [index["result_table_id"] for index in self.index_set_obj.indexes]
        ]
        for index in to_append_indexes:
            IndexSetHandler(index_set_id=self.index_set_obj.index_set_id).add_index(
                index["bk_biz_id"],
                index.get("time_field"),
                index["result_table_id"],
            )

        # 更新字段快照
        sync_single_index_set_mapping_snapshot.delay(self.index_set_obj.index_set_id)

        # 更新索引集归档配置
        sync_index_set_archive.delay(self.index_set_obj.index_set_id)

        return self.index_set_obj

    def post_update(self, index_set):
        self.post_create(index_set)
        return index_set

    def pre_delete(self):
        pass

    def delete(self):
        self.index_set_obj.delete()
        StorageClusterRecord.objects.filter(index_set_id=self.index_set_obj.index_set_id).delete()

    def post_delete(self, index_set):
        # @TODO 调用auth模块删除权限
        pass

    def is_trace_log_pre_check(self):
        if self.is_trace_log:
            rt_list = [index.get("result_table_id", "") for index in self.indexes]
            mapping_list: list = BkLogApi.mapping(
                {
                    "indices": ",".join(rt_list),
                    "scenario_id": self.scenario_id,
                    "storage_cluster_id": self.storage_cluster_id,
                    "bkdata_authentication_method": "user",
                }
            )
            property_dict: dict = MappingHandlers.find_property_dict(mapping_list)
            field_list: list = MappingHandlers.get_all_index_fields_by_mapping(property_dict)
            trace_proto_type = Proto.judge_trace_type(field_list)
            if trace_proto_type is not None:
                return True
            raise IndexTraceNotAcceptException()
        return False


class BkDataIndexSetHandler(BaseIndexSetHandler):
    scenario_id = Scenario.BKDATA

    def __init__(self, *args, **kwargs):
        super(BkDataIndexSetHandler, self).__init__(*args, **kwargs)

        # 是否需要跳转到数据平台进行授权
        self.need_authorize = False

    def pre_create(self):
        super(BkDataIndexSetHandler, self).pre_create()
        self.check_rt_authorization_for_user()
        self.auto_authorize_rt()

    def pre_update(self):
        super(BkDataIndexSetHandler, self).pre_update()
        self.check_rt_authorization_for_user()
        self.auto_authorize_rt()

    def auto_authorize_rt(self):
        """
        自动授权
        """
        BkDataAuthHandler.authorize_result_table_to_token(
            result_tables=[index["result_table_id"] for index in self.indexes]
        )

    def check_rt_authorization_for_user(self):
        """
        判断用户是否拥有所有RT的管理权限
        """
        unauthorized_result_tables = BkDataAuthHandler(username=self.username).filter_unauthorized_rt_by_user(
            result_tables=[index["result_table_id"] for index in self.indexes]
        )
        if unauthorized_result_tables:
            raise UnauthorizedResultTableException(
                UnauthorizedResultTableException.MESSAGE.format(result_tables=",".join(unauthorized_result_tables))
            )

    def check_rt_authorization_for_token(self, index_set):
        result_tables = [index["result_table_id"] for index in self.indexes]
        unauthorized_result_tables = BkDataAuthHandler().filter_unauthorized_rt_by_token(result_tables=result_tables)

        LogIndexSetData.objects.filter(index_set_id=index_set.index_set_id).exclude(
            apply_status=LogIndexSetData.Status.ABNORMAL
        ).update(apply_status=LogIndexSetData.Status.NORMAL)

        if unauthorized_result_tables:
            # 如果存在没有权限的RT，要把状态设置为审批中
            LogIndexSetData.objects.filter(
                index_set_id=index_set.index_set_id,
                result_table_id__in=unauthorized_result_tables,
            ).update(apply_status=LogIndexSetData.Status.PENDING)

    def post_create(self, index_set):
        super(BkDataIndexSetHandler, self).post_create(index_set)
        self.check_rt_authorization_for_token(index_set)


class EsIndexSetHandler(BaseIndexSetHandler):
    scenario_id = Scenario.ES

    def post_create(self, index_set: LogIndexSet):
        super(EsIndexSetHandler, self).post_create(index_set)
        is_bcs_index_set, collector_config = IndexSetHandler.is_bcs_index_set(index_set)
        if not is_bcs_index_set:
            return
        indexes: Dict[str, List[str]] = IndexSetHandler.list_non_bcs_cluster_indexes(
            bk_biz_id=collector_config.bk_biz_id,
            bcs_cluster_id=collector_config.bcs_cluster_id,
        )
        IndexSetHandler.sync_bcs_indexes(index_set=index_set, bcs_indexes=indexes, enable_std=True)
        IndexSetHandler.sync_bcs_indexes(index_set=index_set, bcs_indexes=indexes, enable_std=False)


class LogIndexSetHandler(BaseIndexSetHandler):
    scenario_id = Scenario.LOG

    def post_create(self, index_set: LogIndexSet):
        """
        LOG场景创建索引集后，判断如果是容器采集索引, 且非BCS创建的容器采集索引, 则需要将该索引的通配形式添加到对应集群的std和path索引集中
        """
        super(LogIndexSetHandler, self).post_create(index_set)
        IndexSetHandler.sync_container_indexes(index_set=index_set)

    def post_delete(self, index_set: LogIndexSet):
        super(LogIndexSetHandler, self).post_delete(index_set)
        IndexSetHandler.sync_container_indexes(index_set=index_set)


class LogIndexSetDataHandler(object):
    def __init__(
        self,
        index_set_data,
        bk_biz_id,
        time_filed,
        result_table_id,
        result_table_name=None,
        storage_cluster_id=None,
        apply_status=LogIndexSetData.Status.NORMAL,
        bk_username=None,
    ):
        self.index_set_data = index_set_data
        self.bk_biz_id = bk_biz_id
        self.time_field = time_filed
        self.result_table_id = result_table_id
        self.result_table_name = result_table_name
        self.storage_cluster_id = storage_cluster_id
        self.apply_status = apply_status
        self.bk_username = get_request_username() or bk_username

    def add_index(self):
        """
        往索引集添加索引
        """
        obj, created = LogIndexSetData.objects.get_or_create(  # pylint: disable=unused-variable
            defaults={
                "time_field": self.time_field,
                "result_table_name": self.result_table_name,
                "apply_status": self.apply_status,
            },
            index_set_id=self.index_set_data.index_set_id,
            bk_biz_id=self.bk_biz_id or None,
            result_table_id=self.result_table_id,
            is_deleted=False,
        )
        return obj

    def delete_index(self):
        """
        删除索引
        """
        LogIndexSetData.objects.filter(
            index_set_id=self.index_set_data.index_set_id,
            result_table_id=self.result_table_id,
            bk_biz_id=self.bk_biz_id,
        ).delete()


class IndexSetFieldsConfigHandler(object):
    """索引集配置字段(展示字段以及排序字段)"""

    data: Optional[IndexSetFieldsConfig] = None

    def __init__(
        self,
        config_id: int = None,
        index_set_id: int = None,
        scope: str = SearchScopeEnum.DEFAULT.value,
        index_set_ids: list = None,
        index_set_type: str = IndexSetType.SINGLE.value,
    ):
        self.config_id = config_id
        self.index_set_id = index_set_id
        self.scope = scope
        self.source_app_code = get_request_app_code()
        self.index_set_ids = index_set_ids
        self.index_set_type = index_set_type
        if config_id:
            try:
                self.data = IndexSetFieldsConfig.objects.get(pk=config_id)
            except IndexSetFieldsConfig.DoesNotExist:
                raise IndexSetFieldsConfigNotExistException()
        self.index_set_ids_hash = (
            hashlib.md5(str(self.index_set_ids).encode("utf-8")).hexdigest() if self.index_set_ids else ""
        )

    def retrieve(self) -> dict:
        if not self.data:
            raise IndexSetFieldsConfigNotExistException()
        return model_to_dict(self.data)

    def list(self, scope: str = SearchScopeEnum.DEFAULT.value) -> list:
        query_params = {"scope": scope, "source_app_code": self.source_app_code, "index_set_type": self.index_set_type}
        if self.index_set_type == IndexSetType.UNION.value:
            query_params.update({"index_set_ids_hash": self.index_set_ids_hash})
        else:
            query_params.update({"index_set_id": self.index_set_id})
        objs = IndexSetFieldsConfig.objects.filter(**query_params).all()
        config_list = [model_to_dict(obj) for obj in objs]
        config_list.sort(key=lambda c: c["name"] == DEFAULT_INDEX_SET_FIELDS_CONFIG_NAME, reverse=True)
        return config_list

    def create_or_update(self, name: str, display_fields: list, sort_list: list):
        username = get_request_external_username() or get_request_username()
        # 校验配置需要修改名称时, 名称是否可用
        if self.data and self.data.name != name or not self.data:
            if self.index_set_type == IndexSetType.UNION.value:
                if IndexSetFieldsConfig.objects.filter(
                    name=name, index_set_ids_hash=self.index_set_ids_hash, source_app_code=self.source_app_code
                ).exists():
                    raise IndexSetFieldsConfigAlreadyExistException()
            else:
                if IndexSetFieldsConfig.objects.filter(
                    name=name, index_set_id=self.index_set_id, source_app_code=self.source_app_code
                ).exists():
                    raise IndexSetFieldsConfigAlreadyExistException()

        if self.data:
            # 更新配置, 只允许更新name, display_fields, sort_list
            if self.data.name != DEFAULT_INDEX_SET_FIELDS_CONFIG_NAME:
                self.data.name = name
            self.data.display_fields = display_fields
            self.data.sort_list = sort_list
            self.data.save()
        else:
            # 创建配置
            params = {
                "name": name,
                "display_fields": display_fields,
                "sort_list": sort_list,
                "scope": self.scope,
                "source_app_code": self.source_app_code,
            }
            if self.index_set_type == IndexSetType.UNION.value:
                params.update(
                    {
                        "index_set_ids": self.index_set_ids,
                        "index_set_ids_hash": self.index_set_ids_hash,
                        "index_set_type": IndexSetType.UNION.value,
                    }
                )
            else:
                params.update({"index_set_id": self.index_set_id, "index_set_type": IndexSetType.SINGLE.value})
            self.data = IndexSetFieldsConfig.objects.create(**params)
            self.data.created_by = username
            self.data.save()

        if self.index_set_type == IndexSetType.UNION.value:
            return model_to_dict(self.data)
        # add user_operation_record
        try:
            log_index_set_obj = LogIndexSet.objects.get(index_set_id=self.index_set_id)
            operation_record = {
                "username": username,
                "biz_id": 0,
                "space_uid": log_index_set_obj.space_uid,
                "record_type": UserOperationTypeEnum.INDEX_SET_CONFIG,
                "record_sub_type": log_index_set_obj.scenario_id,
                "record_object_id": self.index_set_id,
                "action": UserOperationActionEnum.UPDATE if self.data else UserOperationActionEnum.CREATE,
                "params": {
                    "index_set_id": self.index_set_id,
                    "display_fields": display_fields,
                    "sort_list": sort_list,
                    "source_app_code": self.source_app_code,
                },
            }
        except LogIndexSet.DoesNotExist:
            logger.exception(f"LogIndexSet --> {self.index_set_id} does not exist")
        else:
            user_operation_record.delay(operation_record)

        return model_to_dict(self.data)

    def delete(self):
        IndexSetFieldsConfig.delete_config(self.config_id)<|MERGE_RESOLUTION|>--- conflicted
+++ resolved
@@ -58,10 +58,7 @@
     DEFAULT_TIME_FIELD,
     EsHealthStatus,
     GlobalCategoriesEnum,
-<<<<<<< HEAD
     IndexSetType,
-=======
->>>>>>> ec76f1cd
     InnerTag,
     SearchScopeEnum,
     TimeFieldTypeEnum,
