--- conflicted
+++ resolved
@@ -1417,67 +1417,7 @@
 
     @transaction.atomic()
     def update_alias_settings(self, alias_settings):
-<<<<<<< HEAD
-        search_handler_esquery = SearchHandler(self.index_set_id, {})
-        multi_result = search_handler_esquery.get_all_fields_by_index_id(need_merge=False)
-        result_table_mappings = defaultdict(list)
-        field_name_mappings = {}
-        for result_table_id, (field_result, display_fields) in multi_result.items():
-            field_name_list = []
-            for i in field_result:
-                _filed_name = i["field_name"]
-                field_name_list.append(_filed_name)
-                result_table_mappings[_filed_name].append(result_table_id)
-            field_name_mappings[result_table_id] = field_name_list
-
-        # 存储别名对应的字段及其所属rt列表
-        alias_field_map = defaultdict(list)
-        query_alias_mappings = defaultdict(list)
-        query_alias_to_rt_mappings = defaultdict(list)
-
-        for alias_setting in alias_settings:
-            field_name = alias_setting["field_name"]
-            query_alias = alias_setting["query_alias"]
-
-            # 存储别名对应的字段和rt列表
-            rt_list = result_table_mappings.get(field_name, [])
-            alias_field_map[query_alias].append({"field_name": field_name, "rt_list": rt_list})
-
-            # 为当前字段所属的所有rt添加别名配置
-            for _result_table_id, _field_name_list in field_name_mappings.items():
-                if field_name in _field_name_list:
-                    query_alias_mappings[_result_table_id].append(alias_setting)
-                    query_alias_to_rt_mappings[query_alias].append(_result_table_id)
-
-        # 检查同名别名的字段rt列表是否有交集
-        for query_alias, fields in alias_field_map.items():
-            if len(fields) <= 1:
-                continue  # 单个字段无需检查
-
-            # 使用集合操作检查所有rt列表是否有交集
-            all_rt_sets = [set(field["rt_list"]) for field in fields]
-            union_rt = set().union(*all_rt_sets)
-
-            # 如果所有rt集合的总大小小于各集合大小的总和，说明有交集
-            if len(union_rt) < sum(len(rt_set) for rt_set in all_rt_sets):
-                conflict_info = []
-                for field in fields:
-                    conflict_info.append(
-                        {
-                            "field_name": field["field_name"],
-                            "query_alias": query_alias,
-                            "result_tables": field["rt_list"],
-                        }
-                    )
-                raise IndexSetAliasSettingsException(
-                    IndexSetAliasSettingsException.MESSAGE.format(conflict_info=conflict_info)
-                )
-
-        self.data.query_alias_settings = alias_settings
-        self.data.save()
-=======
         is_doris = str(IndexSetTag.get_tag_id("Doris")) in list(self.data.tag_ids)
->>>>>>> ff5e0489
         multi_execute_func = MultiExecuteFunc()
         if not is_doris:
             search_handler_esquery = SearchHandler(self.index_set_id, {})
@@ -1503,10 +1443,7 @@
 
                 # 存储别名对应的字段和rt列表
                 rt_list = result_table_mappings.get(field_name, [])
-                alias_field_map[query_alias].append({
-                    "field_name": field_name,
-                    "rt_list": rt_list
-                })
+                alias_field_map[query_alias].append({"field_name": field_name, "rt_list": rt_list})
 
                 # 为当前字段所属的所有rt添加别名配置
                 for _result_table_id, _field_name_list in field_name_mappings.items():
@@ -1527,11 +1464,13 @@
                 if len(union_rt) < sum(len(rt_set) for rt_set in all_rt_sets):
                     conflict_info = []
                     for field in fields:
-                        conflict_info.append({
-                            "field_name": field["field_name"],
-                            "query_alias": query_alias,
-                            "result_tables": field["rt_list"],
-                        })
+                        conflict_info.append(
+                            {
+                                "field_name": field["field_name"],
+                                "query_alias": query_alias,
+                                "result_tables": field["rt_list"],
+                            }
+                        )
                     raise IndexSetAliasSettingsException(
                         IndexSetAliasSettingsException.MESSAGE.format(conflict_info=conflict_info)
                     )
@@ -1557,16 +1496,16 @@
             for doris_result_table in doris_table_id.split(","):
                 doris_result_table = doris_result_table.rsplit(".", maxsplit=1)[0]
                 analysis_params = {
-                        "query_alias_settings": alias_settings,
-                        "space_type": self.data.space_uid.split("__")[0],
-                        "space_id": self.data.space_uid.split("__")[-1],
-                        "storage_type": "doris",
-                        "source_type": "bkdata",
-                        "bkbase_table_id": doris_result_table,
-                        "data_label": f"bklog_index_set_{self.index_set_id}_analysis",
-                        "table_id": f"bklog_index_set_{self.index_set_id}_{doris_result_table}.__analysis__",
-                        "need_create_index": False,
-                    }
+                    "query_alias_settings": alias_settings,
+                    "space_type": self.data.space_uid.split("__")[0],
+                    "space_id": self.data.space_uid.split("__")[-1],
+                    "storage_type": "doris",
+                    "source_type": "bkdata",
+                    "bkbase_table_id": doris_result_table,
+                    "data_label": f"bklog_index_set_{self.index_set_id}_analysis",
+                    "table_id": f"bklog_index_set_{self.index_set_id}_{doris_result_table}.__analysis__",
+                    "need_create_index": False,
+                }
                 # Doris图表分析路由接入
                 multi_execute_func.append(
                     result_key=self.data.index_set_id,
