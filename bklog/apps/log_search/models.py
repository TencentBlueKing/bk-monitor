--- conflicted
+++ resolved
@@ -1357,13 +1357,10 @@
                 return obj
         return None
 
-<<<<<<< HEAD
     @classmethod
     def get_index_set_ids_hash(cls, index_set_ids: list):
         return hashlib.md5(str(index_set_ids).encode("utf-8")).hexdigest() if index_set_ids else ""
 
-=======
->>>>>>> ec76f1cd
 
 class StorageClusterRecord(SoftDeleteModel):
     index_set_id = models.IntegerField(_("索引集ID"), db_index=True)
