# -*- coding: utf-8 -*-
"""
Tencent is pleased to support the open source community by making BK-LOG 蓝鲸日志平台 available.
Copyright (C) 2021 THL A29 Limited, a Tencent company.  All rights reserved.
BK-LOG 蓝鲸日志平台 is licensed under the MIT License.
License for BK-LOG 蓝鲸日志平台:
--------------------------------------------------------------------
Permission is hereby granted, free of charge, to any person obtaining a copy of this software and associated
documentation files (the "Software"), to deal in the Software without restriction, including without limitation
the rights to use, copy, modify, merge, publish, distribute, sublicense, and/or sell copies of the Software,
and to permit persons to whom the Software is furnished to do so, subject to the following conditions:
The above copyright notice and this permission notice shall be included in all copies or substantial
portions of the Software.
THE SOFTWARE IS PROVIDED "AS IS", WITHOUT WARRANTY OF ANY KIND, EXPRESS OR IMPLIED, INCLUDING BUT NOT
LIMITED TO THE WARRANTIES OF MERCHANTABILITY, FITNESS FOR A PARTICULAR PURPOSE AND NONINFRINGEMENT. IN
NO EVENT SHALL THE AUTHORS OR COPYRIGHT HOLDERS BE LIABLE FOR ANY CLAIM, DAMAGES OR OTHER LIABILITY,
WHETHER IN AN ACTION OF CONTRACT, TORT OR OTHERWISE, ARISING FROM, OUT OF OR IN CONNECTION WITH THE
SOFTWARE OR THE USE OR OTHER DEALINGS IN THE SOFTWARE.
We undertake not to change the open source license (MIT license) applicable to the current version of
the project delivered to anyone in the future.
"""
import datetime
import os
import time
from collections import defaultdict
from typing import Any, Dict, List, Union

from django.conf import settings
from django.core.cache import cache
from django.db import models
from django.db.models import Q
from django.db.transaction import atomic
from django.utils.html import format_html
from django.utils.translation import ugettext_lazy as _
from jinja2 import Environment, FileSystemLoader

from apps.constants import SpacePropertyEnum
from apps.exceptions import BizNotExistError
from apps.feature_toggle.handlers.toggle import feature_switch
from apps.log_clustering.constants import PatternEnum, YearOnYearEnum
from apps.log_databus.constants import EsSourceType
from apps.log_search.constants import (
    DEFAULT_INDEX_SET_FIELDS_CONFIG_NAME,
    DEFAULT_TIME_FIELD,
    INDEX_SET_NO_DATA_CHECK_INTERVAL,
    INDEX_SET_NO_DATA_CHECK_PREFIX,
    INDEX_SET_NOT_EXISTED,
    CollectorScenarioEnum,
    CustomTypeEnum,
    EncodingsEnum,
    EtlConfigEnum,
    FavoriteGroupType,
    FavoriteListOrderType,
    FavoriteVisibleType,
    FieldBuiltInEnum,
    FieldDataTypeEnum,
    FieldDateFormatEnum,
    GlobalCategoriesEnum,
    GlobalTypeEnum,
    IndexSetType,
    InnerTag,
    SearchScopeEnum,
    SeparatorEnum,
    StorageDurationTimeEnum,
    TagColor,
    TimeFieldTypeEnum,
    TimeFieldUnitEnum,
    TimeZoneEnum,
)
from apps.log_search.exceptions import (
    CouldNotFindTemplateException,
    DefaultConfigNotAllowedDelete,
    IndexSetNameDuplicateException,
    ScenarioNotSupportedException,
    SourceDuplicateException,
)
from apps.models import (
    JsonField,
    MultiStrSplitByCommaField,
    OperateRecordModel,
    SoftDeleteModel,
    model_to_dict,
)
from apps.utils.base_crypt import BaseCrypt
from apps.utils.db import array_group, array_hash
from apps.utils.local import get_request_app_code, get_request_username
from apps.utils.time_handler import (
    datetime_to_timestamp,
    timestamp_to_datetime,
    timestamp_to_timeformat,
)
from bkm_ipchooser.constants import CommonEnum
from bkm_space.api import AbstractSpaceApi
from bkm_space.define import Space as SpaceDefine
from bkm_space.define import SpaceTypeEnum
from bkm_space.utils import space_uid_to_bk_biz_id


class GlobalConfig(models.Model):
    """
    全局变量：统一管理全局变量
    - category 数据分类（二级分类，目前只支持HOST方式，不使用CMDB服务实例变量）
    - data_encoding 编码格式
    - data_delimiter 分隔符列表
    - storage_duration_time：数据保存时间
    - collector_scenario：采集场景：行日志、段日志、window event等
    """

    config_id = models.CharField(_("配置标识"), max_length=32, primary_key=True)
    configs = JsonField(_("具体配置"))

    @classmethod
    def get_configs(cls) -> dict:
        """
        获取所有全局配置
        :return: dict[config_id: configs] 所有全局配置
        """
        configs = {
            config.config_id: config.configs
            for config in cls.objects.all()
            if config.config_id not in ["APIGW_PUBLIC_KEY"]
        }
        # 过期时间
        configs[GlobalTypeEnum.STORAGE_DURATION_TIME.value] = StorageDurationTimeEnum.get_choices_list_dict()
        # 分类
        configs[GlobalTypeEnum.CATEGORY.value] = GlobalCategoriesEnum.get_init_categories()
        # 接入场景
        configs[GlobalTypeEnum.COLLECTOR_SCENARIO.value] = CollectorScenarioEnum.get_choices_list_dict()
        # 清洗场景
        configs[GlobalTypeEnum.ETL_CONFIG.value] = EtlConfigEnum.get_choices_list_dict()
        # 字段类型
        configs[GlobalTypeEnum.FIELD_DATA_TYPE.value] = FieldDataTypeEnum.get_choices_list_dict()
        # 时间格式
        configs[GlobalTypeEnum.Field_DATE_FORMAT.value] = FieldDateFormatEnum.get_choices_list_dict()
        # 系统内置字段
        configs[GlobalTypeEnum.FIELD_BUILT_IN.value] = FieldBuiltInEnum.get_choices_list_dict()
        # 时区
        configs[GlobalTypeEnum.TIME_ZONE.value] = TimeZoneEnum.get_choices_list_dict()
        # 分隔符
        configs[GlobalTypeEnum.DATA_DELIMITER.value] = SeparatorEnum.get_choices_list_dict()
        # 时间字段类型
        configs[GlobalTypeEnum.TIME_FIELD_TYPE.value] = TimeFieldTypeEnum.get_choices_list_dict()
        # 时间字段单位
        configs[GlobalTypeEnum.TIME_FIELD_UNIT.value] = TimeFieldUnitEnum.get_choices_list_dict()
        # 日志编码
        configs[GlobalTypeEnum.DATA_ENCODING.value] = EncodingsEnum.get_choices_list_dict()
        # ES日志来源类型
        configs[GlobalTypeEnum.ES_SOURCE_TYPE.value] = EsSourceType.get_choices_list_dict()
        # 日志聚类
        configs[GlobalTypeEnum.LOG_CLUSTERING_LEVEL.value] = list(PatternEnum.get_dict_choices().keys())
        configs[GlobalTypeEnum.LOG_CLUSTERING_YEAR_ON_YEAR.value] = YearOnYearEnum.get_choices_list_dict()
        # 自定义上报
        configs[GlobalTypeEnum.DATABUS_CUSTOM.value] = CustomTypeEnum.get_choices_list_dict()
        # 主机标识优先级
        configs[GlobalTypeEnum.HOST_IDENTIFIER_PRIORITY.value] = []
        host_identifier_priority = settings.HOST_IDENTIFIER_PRIORITY.split(",")
        for i in host_identifier_priority:
            if i in CommonEnum.DEFAULT_HOST_FIELDS.value and i in CommonEnum.IPCHOOSER_FIELD_MAP.value:
                configs[GlobalTypeEnum.HOST_IDENTIFIER_PRIORITY.value].append(CommonEnum.IPCHOOSER_FIELD_MAP.value[i])
        # 是否容器化部署
        configs[GlobalTypeEnum.IS_K8S_DEPLOY.value] = settings.IS_K8S_DEPLOY_MODE
        # 网关域名
        configs[GlobalTypeEnum.PAAS_API_HOST.value] = (
            settings.PAAS_API_HOST if settings.DEPLOY_MODE == "kubernetes" else settings.BK_PAAS_HOST
        )
        # Cookie域名
        configs[GlobalTypeEnum.BK_DOMAIN.value] = settings.BK_DOMAIN
        configs[GlobalTypeEnum.RETAIN_EXTRA_JSON.value] = settings.RETAIN_EXTRA_JSON
        return configs

    class Meta:
        verbose_name = _("00_全局配置")
        verbose_name_plural = _("00_全局配置")


# todo 翻译映射表（key(中文), language(和settings.language对应), content(翻译语言内容)）
# 全量获取后获得 (key, language): content内容  根据key中文 + language 获取对应翻译内容
# class TranslateRelationship


class Scenario(object):
    """
    接入场景
    """

    LOG = "log"
    BKDATA = "bkdata"
    ES = "es"

    CHOICES = (
        (LOG, _("采集接入")),
        (BKDATA, _("数据平台")),
        (ES, _("第三方ES")),
    )

    @classmethod
    def get_scenarios(cls):
        data = []
        for key, value in cls.CHOICES:
            if feature_switch(f"scenario_{key}"):
                data.append({"scenario_id": key, "scenario_name": value})
        return data


class ProjectInfo(SoftDeleteModel):
    project_id = models.AutoField(_("项目ID"), primary_key=True)
    project_name = models.CharField(_("项目名称"), max_length=64)
    bk_biz_id = models.IntegerField(_("业务ID"), null=True, default=None)
    bk_app_code = models.CharField(_("接入的来源APP"), max_length=64)
    time_zone = models.CharField(_("时区"), max_length=64)
    description = models.TextField(_("描述"), null=True)
    ip_topo_switch = models.BooleanField(_("是否可以使用ip快选"), default=True)
    is_v3_biz = models.BooleanField(_("是否为 CMDB V3 业务"), default=True)
    is_v3_mixed = models.BooleanField(_("是否混合使用CMDB V3 业务"), default=False)
    feature_toggle = models.CharField(_("功能白名单"), max_length=255, default=None, null=True)

    @classmethod
    def get_cmdb_projects(cls):
        return array_hash(
            ProjectInfo.objects.exclude(bk_biz_id__isnull=True).values("project_id", "bk_biz_id"),
            "bk_biz_id",
            "project_id",
        )

    @classmethod
    def get_bizs(cls, biz_ids=None):
        """
        获取CMDB业务列表
        """
        qs = ProjectInfo.objects.filter()
        if biz_ids:
            qs = qs.filter(bk_biz_id__in=biz_ids)
        return [{"bk_biz_id": item.bk_biz_id, "bk_biz_name": item.project_name} for item in qs.all()]

    def get_feature_toggle(self):
        if not self.feature_toggle:
            return []
        feature_toggles = []
        for item in self.feature_toggle.split(","):
            if not item:
                continue
            feature_toggles.append(item.strip())
        return feature_toggles

    @classmethod
    def get_biz(cls, biz_id=None):
        projects = ProjectInfo.objects.filter(bk_biz_id=biz_id)
        if not projects.exists():
            raise BizNotExistError(BizNotExistError.MESSAGE.format(bk_biz_id=biz_id))

        project = projects.first()
        return {"bk_biz_id": project.bk_biz_id, "bk_biz_name": project.project_name}

    @classmethod
    def get_project(cls, biz_id=None):
        projects = ProjectInfo.objects.filter(bk_biz_id=biz_id)
        if not projects.exists():
            raise BizNotExistError(BizNotExistError.MESSAGE.format(bk_biz_id=biz_id))
        project = projects.first()
        return {"project_id": project.project_id, "bk_biz_name": project.project_name}

    class Meta:
        verbose_name = _("项目列表")
        verbose_name_plural = _("02_项目列表")


class AccessSourceConfig(SoftDeleteModel):
    """
    properties: 对于用户ES的敏感信息必须使用加密方式写入
    """

    source_id = models.AutoField(_("数据源ID"), primary_key=True)
    source_name = models.CharField(_("数据源名称"), max_length=64)
    scenario_id = models.CharField(_("接入场景标识"), max_length=64, choices=Scenario.CHOICES)
    space_uid = models.CharField(_("空间唯一标识"), blank=True, default="", max_length=256)
    project_id = models.IntegerField(_("项目ID"), null=True, default=None)

    properties = JsonField(_("属性"), default=None, null=True)
    orders = models.IntegerField(_("顺序"), default=0)
    is_editable = models.BooleanField(_("是否可以编辑"), default=True)

    def save(self, *args, **kwargs):
        queryset = AccessSourceConfig.objects.filter(space_uid=self.space_uid, source_name=self.source_name).first()

        # 判断名称是否重复
        if queryset and queryset.source_id != self.source_id:
            raise SourceDuplicateException(SourceDuplicateException.MESSAGE.format(source_name=self.source_name))

        if self.scenario_id == Scenario.ES and not self.is_deleted:
            # 同项目下，不允许添加相同ip和端口的数据源
            for source in AccessSourceConfig.objects.filter(space_uid=self.space_uid):
                if (
                    source.properties["es_host"] == self.properties["es_host"]
                    and source.properties["es_port"] == self.properties["es_port"]
                    and source.source_id != self.source_id
                ):
                    raise SourceDuplicateException(
                        _("此空间[{space_uid}]下已存在 {es_host}:{es_port}的ES数据源 ——名称为：[{source_name}]").format(
                            space_uid=self.space_uid,
                            es_host=self.properties["es_host"],
                            es_port=self.properties["es_port"],
                            source_name=source.source_name,
                        )
                    )

        self.properties["es_password"] = BaseCrypt().encrypt(self.properties["es_password"])

        super().save(*args, **kwargs)

    def decode_password(self):
        """
        ES属性加密（仅针对ES密码）
        """
        if self.scenario_id == Scenario.ES:
            if not self.properties.get("es_password"):
                return ""
            return BaseCrypt().decrypt(self.properties["es_password"])
        else:
            raise ScenarioNotSupportedException(_("暂不支持除ES自定义场景意外的其它场景"))

    class Meta:
        ordering = ("-orders", "-source_id")
        verbose_name = _("ES集群配置")
        verbose_name_plural = _("03_ES集群配置")


class LogIndexSet(SoftDeleteModel):
    class Status(object):
        """
        审批状态
        """

        PENDING = "pending"
        NORMAL = "normal"

    index_set_id = models.AutoField(_("索引集ID"), primary_key=True)
    index_set_name = models.CharField(_("索引集名称"), max_length=64)
    space_uid = models.CharField(_("空间唯一标识"), blank=True, default="", max_length=256, db_index=True)
    project_id = models.IntegerField(_("项目ID"), default=0, db_index=True)
    category_id = models.CharField(_("数据分类"), max_length=64, null=True, default=None)
    bkdata_project_id = models.IntegerField(_("绑定的数据平台项目ID"), null=True, default=None)
    collector_config_id = models.IntegerField(_("绑定Transfer采集ID"), null=True, default=None)
    scenario_id = models.CharField(_("接入场景标识"), max_length=64, choices=Scenario.CHOICES)
    storage_cluster_id = models.IntegerField(_("存储集群ID"), default=None, null=True, blank=True)
    source_id = models.IntegerField(_("数据源ID"), default=None, null=True, blank=True)
    orders = models.IntegerField(_("顺序"), default=0)
    view_roles = MultiStrSplitByCommaField(
        _("查看权限"), max_length=255, sub_type=int, null=True, blank=True
    )  # 冗余字段: 权限由AUTH模块处理
    # 预查询校验
    pre_check_tag = models.BooleanField(_("是否通过"), default=True)
    pre_check_msg = models.TextField(_("预查询描述"), null=True)
    is_active = models.BooleanField(_("是否可用"), default=True)
    # 字段快照
    fields_snapshot = JsonField(_("字段快照"), default=None, null=True)

    #  是否trace索引集
    is_trace_log = models.BooleanField(_("是否trace"), default=False)

    source_app_code = models.CharField(verbose_name=_("来源系统"), default=get_request_app_code, max_length=32, blank=True)

    # 时间字段
    time_field = models.CharField(_("时间字段"), max_length=32, default=None, null=True)
    time_field_type = models.CharField(_("时间字段类型"), max_length=32, default=None, null=True)
    time_field_unit = models.CharField(_("时间字段单位"), max_length=32, default=None, null=True)
    tag_ids = MultiStrSplitByCommaField(_("标签id记录"), max_length=255, default="")
    bcs_project_id = models.CharField(_("项目ID"), max_length=64, default="")
    is_editable = models.BooleanField(_("是否可以编辑"), default=True)

    def list_operate(self):
        return format_html(
            _(
                '<a href="../logindexsetdata/?index_set_id={index_set_id}">详情</a>&nbsp;&nbsp;'
                '<a href="../../log_auth/authpolicyinfo/?action_id=index_set.retrieve'
                '&resource_scope_id={index_set_id}">查看权限</a>&nbsp;&nbsp;'
            ).format(index_set_id=self.index_set_id)
        )

    list_operate.__name__ = "操作列表"

    def save(self, *args, **kwargs):
        queryset = LogIndexSet.objects.filter(
            space_uid=self.space_uid, index_set_name=self.index_set_name, is_deleted=False
        )
        if queryset.exists() and queryset[0].index_set_id != self.index_set_id:
            raise IndexSetNameDuplicateException(
                IndexSetNameDuplicateException.MESSAGE.format(index_set_name=self.index_set_name)
            )
        super().save(*args, **kwargs)

    @property
    def indexes(self):
        """
        返回当前索引集下的索引列表
        :return:
        """
        return self.get_indexes()

    @classmethod
    def get_bcs_index_set(cls, space_uid, bcs_project_id, bcs_cluster_id):
        src_index_list = LogIndexSet.objects.filter(space_uid=space_uid, bcs_project_id=bcs_project_id)
        bcs_path_index_set = None
        bcs_std_index_set = None
        for src_index in src_index_list:
            if src_index.index_set_name == f"{bcs_cluster_id}_path":
                bcs_path_index_set = src_index
                continue
            if src_index.index_set_name == f"{bcs_cluster_id}_std":
                bcs_std_index_set = src_index
        return bcs_path_index_set, bcs_std_index_set

    @property
    def scenario_name(self):
        return self.get_scenario_id_display()

    @property
    def source_name(self):
        if not self.source_id:
            return "--"
        return AccessSourceConfig.objects.get(source_id=self.source_id).source_name

    @property
    def bkdata_auth_url(self):
        from apps.utils.bk_data_auth import BkDataAuthHandler

        # 获取数据平台权限申请url
        if self.scenario_id != Scenario.BKDATA:
            return ""
        not_applied_indices = (
            LogIndexSetData.objects.filter(index_set_id=self.index_set_id)
            .exclude(apply_status=LogIndexSetData.Status.NORMAL)
            .values_list("result_table_id", flat=True)
        )
        if not not_applied_indices:
            return ""

        return BkDataAuthHandler.get_auth_url(not_applied_indices)

    @property
    def no_data_check_time(self):
        result = cache.get(INDEX_SET_NO_DATA_CHECK_PREFIX + str(self.index_set_id))
        if result is None:
            temp = timestamp_to_datetime(time.time()) - datetime.timedelta(minutes=INDEX_SET_NO_DATA_CHECK_INTERVAL)
            result = datetime_to_timestamp(temp)
        return timestamp_to_timeformat(result)

    def get_indexes(self, has_applied=None, project_info=True):
        """
        返回当前索引集下的索引列表
        :return:
        """
        index_set_data = LogIndexSetData.objects.filter(index_set_id=self.index_set_id)
        if has_applied:
            index_set_data = index_set_data.filter(apply_status=LogIndexSetData.Status.NORMAL)
        bizs = {}
        if self.scenario_id == Scenario.BKDATA:
            if project_info is True:
                bizs = {
                    space.bk_biz_id: space.space_name
                    for space in Space.objects.filter(bk_biz_id__in=list({data.bk_biz_id for data in index_set_data}))
                }
        source_name = self.source_name

        return [
            {
                "index_id": data.index_id,
                "index_set_id": self.index_set_id,
                "bk_biz_id": data.bk_biz_id,
                "bk_biz_name": bizs.get(data.bk_biz_id, "") if project_info is False else None,
                "source_id": self.source_id,
                "source_name": source_name,
                "result_table_id": data.result_table_id,
                "time_field": data.time_field,
                "result_table_name": data.result_table_name,
                "apply_status": data.apply_status,
                "apply_status_name": data.get_apply_status_display(),
            }
            for data in index_set_data
        ]

    @classmethod
    def get_index_set(cls, index_set_ids=None, scenarios=None, space_uids=None, is_trace_log=False, show_indices=True):
        qs = cls.objects.filter(is_active=True)
        if index_set_ids:
            qs = qs.filter(index_set_id__in=index_set_ids)
        if scenarios and isinstance(scenarios, list):
            qs = qs.filter(scenario_id__in=scenarios)
        if space_uids:
            qs = qs.filter(space_uid__in=space_uids)
        if is_trace_log:
            qs = qs.filter(is_trace_log=is_trace_log)

        no_data_check_time_list = [item.no_data_check_time for item in qs]

        index_sets = qs.values(
            "space_uid",
            "index_set_id",
            "index_set_name",
            "collector_config_id",
            "scenario_id",
            "storage_cluster_id",
            "category_id",
            "created_at",
            "time_field",
            "time_field_type",
            "time_field_unit",
            "tag_ids",
        )

        # 获取接入场景
        scenarios = array_hash(Scenario.get_scenarios(), "scenario_id", "scenario_name")

        # 获取索引详情
        index_set_ids = [index_set["index_set_id"] for index_set in index_sets]
        mark_index_set_ids = set(IndexSetUserFavorite.batch_get_mark_index_set(index_set_ids, get_request_username()))

        index_set_data = array_group(
            list(
                LogIndexSetData.objects.filter(
                    index_set_id__in=index_set_ids, apply_status=LogIndexSetData.Status.NORMAL
                )
                .values("bk_biz_id", "index_set_id", "result_table_id", "result_table_name", "time_field")
                .all()
            ),
            "index_set_id",
        )

        result = []
        for index_set, no_data_check_time in zip(index_sets, no_data_check_time_list):
            if show_indices:
                index_set["indices"] = index_set_data.get(index_set["index_set_id"], [])
                if not index_set["indices"]:
                    continue

            if not index_set["time_field"]:
                time_field = None
                indices = index_set_data.get(index_set["index_set_id"], [])
                if indices:
                    time_field = indices[0].get("time_field")
                if index_set["scenario_id"] in [Scenario.BKDATA, Scenario.LOG] and not time_field:
                    time_field = DEFAULT_TIME_FIELD
                index_set["time_field_type"] = TimeFieldTypeEnum.DATE.value
                index_set["time_field_unit"] = TimeFieldUnitEnum.MILLISECOND.value
                index_set["time_field"] = time_field

            index_set["scenario_name"] = scenarios.get(index_set["scenario_id"])
            index_set["bk_biz_id"] = space_uid_to_bk_biz_id(index_set["space_uid"])

            index_set["tags"] = IndexSetTag.batch_get_tags(index_set["tag_ids"])
            index_set["is_favorite"] = index_set["index_set_id"] in mark_index_set_ids
            index_set["no_data_check_time"] = no_data_check_time
            for del_field in ["tag_ids"]:
                index_set.pop(del_field)
            result.append(index_set)

        return sorted(result, key=lambda i: i["is_favorite"], reverse=True)

    def get_fields(self, use_snapshot=True):
        """
        取出或更新字段快照
        """
        if not isinstance(self.fields_snapshot, dict) or not self.fields_snapshot or not use_snapshot:
            self.sync_fields_snapshot()
        return self.fields_snapshot

    def sync_fields_snapshot(self, pre_check_enable=True):
        from apps.log_search.handlers.search.search_handlers_esquery import (
            SearchHandler,
        )

        fields = {}
        try:
            search_handler_esquery = SearchHandler(self.index_set_id, {}, pre_check_enable=pre_check_enable)
            fields = search_handler_esquery.fields()
            fields = self.fields_to_string(fields=fields)
            self.fields_snapshot = fields
        except Exception as e:  # pylint: disable=broad-except
            # 如果字段获取失败，则不修改原来的值
            self.fields_snapshot = self.fields_snapshot or fields
            raise e
        finally:
            self.save(update_fields=["fields_snapshot"])
        return fields

    @classmethod
    @atomic
    def set_tag(cls, index_set_id, *names):
        index_set = cls.objects.select_for_update().get(index_set_id=index_set_id)
        add_tag_ids = [str(IndexSetTag.get_tag_id(name)) for name in names]
        tag_ids = set(index_set.tag_ids)
        for add_tag_id in add_tag_ids:
            tag_ids.add(add_tag_id)
        index_set.tag_ids = list(tag_ids)
        index_set.save()

    @classmethod
    def delete_tag_by_name(cls, index_set_id, tag_name):
        delete_tag_id = IndexSetTag.get_tag_id(tag_name)
        cls.delete_tag(index_set_id, delete_tag_id)

    @classmethod
    @atomic
    def delete_tag(cls, index_set_id, *tag_ids):
        index_set = cls.objects.select_for_update().get(index_set_id=index_set_id)
        original_tag_ids = set(index_set.tag_ids)
        delete_tag_ids = {str(tag_id) for tag_id in tag_ids}
        remain_tag_ids = original_tag_ids - delete_tag_ids
        index_set.tag_ids = list(remain_tag_ids)
        index_set.save()

    def mark_favorite(self, username: str):
        IndexSetUserFavorite.mark(username, self.index_set_id)

    def cancel_favorite(self, username: str):
        IndexSetUserFavorite.cancel(username, self.index_set_id)

    @staticmethod
    def fields_to_string(fields):
        """
        translate __proxy__ obj usable_reason to str
        @params fields {dict}
        """
        fields["usable_reason"] = str(fields.get("usable_reason", ""))
        return fields

    class Meta:
        ordering = ("-orders", "-index_set_id")
        verbose_name = _("索引集配置")
        verbose_name_plural = _("21_索引集配置")


class LogIndexSetData(SoftDeleteModel):
    class Status(object):
        """
        审批状态维护
        """

        PENDING = "pending"
        NORMAL = "normal"
        DENY = "deny"
        ABNORMAL = "abnormal"

        StatusChoices = (
            (PENDING, _("审批中")),
            (NORMAL, _("正常")),
            (DENY, _("拒绝")),
            (ABNORMAL, _("异常")),
        )

    index_id = models.AutoField(_("索引ID"), primary_key=True)
    index_set_id = models.IntegerField(_("索引集ID"), db_index=True)
    bk_biz_id = models.IntegerField(_("业务ID"), null=True, default=None)
    result_table_id = models.CharField(_("结果表"), max_length=255)
    result_table_name = models.CharField(_("结果表名称"), max_length=255, null=True, default=None, blank=True)
    time_field = models.CharField(_("时间字段"), max_length=64, null=True, default=True, blank=True)
    apply_status = models.CharField(_("审核状态"), max_length=64, choices=Status.StatusChoices, default=Status.PENDING)

    def list_operate(self):
        return format_html(_('<a href="../logindexset/?index_set_id=%s">索引集</a>&nbsp;&nbsp;') % self.index_set_id)

    list_operate.__name__ = "操作列表"

    class Meta:
        ordering = ("-index_id",)
        verbose_name = _("索引集数据")
        verbose_name_plural = _("22_索引集详情")


class UserIndexSetConfig(SoftDeleteModel):
    index_set_id = models.IntegerField(_("索引集ID"), db_index=True)
    display_fields = JsonField(_("字段配置"))
    sort_list = JsonField(_("排序规则"), null=True, default=None)
    scope = models.CharField(_("应用范围"), max_length=32, default="default")

    class Meta:
        verbose_name = _("索引集自定义显示")
        verbose_name_plural = _("31_搜索-索引集自定义显示")


class UserIndexSetSearchHistory(SoftDeleteModel):
    index_set_id = models.IntegerField(_("索引集ID"), null=True, default=None)
    params = JsonField(_("检索条件"), null=True, default=None)
    search_type = models.CharField(_("检索类型"), max_length=32, default="default")
    duration = models.FloatField(_("查询耗时"), null=True, default=None)
    rank = models.IntegerField(_("排序"), default=0)
    index_set_ids = models.JSONField(_("索引集ID列表"), null=True, default=list)
    index_set_type = models.CharField(
        _("索引集类型"), max_length=32, choices=IndexSetType.get_choices(), default=IndexSetType.SINGLE.value
    )

    class Meta:
        verbose_name = _("索引集用户检索记录")
        verbose_name_plural = _("32_搜索-索引集用户检索记录")


class ResourceChange(OperateRecordModel):
    """
    数据平台索引集变更记录
    1. 用户组变更：找出用户组对应的索引集
    2. 索引集变更：同步索引集角色信息

    同步方式：
    1. project.manage => project.manage
    2. index_set.retrieve => project.flow_member
    """

    class ChangeType(object):
        """
        变更类型
        """

        USER_GROUP = "user_group"
        RESOURCE = "resource"

        ChangeTypeChoices = (
            (USER_GROUP, _("用户组")),
            (RESOURCE, _("资源")),
        )

    class SyncStatus(object):
        """
        变更类型
        """

        PENDING = "pending"
        SUCCESS = "success"
        FAILED = "failed"

        SyncStatusChoices = (
            (PENDING, _("待处理")),
            (SUCCESS, _("同步完成")),
            (FAILED, _("同步失败")),
        )

    class ResourceType(object):
        """
        资源类型
        """

        INDEX_SET = "index_set"

        ResourceTypeChoices = ((INDEX_SET, _("索引集")),)

    space_uid = models.CharField(_("空间唯一标识"), blank=True, default="", max_length=256, db_index=True)
    project_id = models.IntegerField(_("项目ID"), default=0, db_index=True)
    change_type = models.CharField(_("变更类型"), max_length=64, choices=ChangeType.ChangeTypeChoices)
    group_id = models.IntegerField(_("用户组ID"), null=True, default=None)
    resource_id = models.CharField(_("资源类型"), max_length=64, choices=ResourceType.ResourceTypeChoices)
    resource_scope_id = models.CharField(_("范围"), max_length=64)
    sync_status = models.CharField(_("同步状态"), max_length=32, db_index=True)
    sync_time = models.DateTimeField(_("同步时间"), null=True, default=None)

    @classmethod
    def change_index_set(cls, index_set: LogIndexSet):
        """
        索引集用户组变更后调用此函数同步数据平台权限
        """
        index_set = LogIndexSet.objects.get(index_set_id=index_set.index_set_id)
        if index_set.scenario_id != Scenario.BKDATA:
            return True

        return ResourceChange(
            space_uid=index_set.space_uid,
            change_type=cls.ChangeType.RESOURCE,
            resource_id=cls.ResourceType.INDEX_SET,
            resource_scope_id=index_set.index_set_id,
            sync_status=cls.SyncStatus.PENDING,
        ).save()

    class Meta:
        verbose_name = _("资源变更任务")
        verbose_name_plural = _("23_资源变更任务")


class FavoriteSearch(SoftDeleteModel):
    """检索收藏记录"""

    search_history_id = models.IntegerField(_("用户检索历史记录ID"), db_index=True)
    space_uid = models.CharField(_("空间唯一标识"), blank=True, default="", max_length=256, db_index=True)
    project_id = models.IntegerField(_("项目ID"), default=0, db_index=True)
    description = models.CharField(_("收藏描述"), max_length=255)


class Favorite(OperateRecordModel):
    space_uid = models.CharField(_("空间唯一标识"), blank=True, default="", max_length=256, db_index=True)
    index_set_id = models.IntegerField(_("索引集ID"), null=True, default=None)
    name = models.CharField(_("收藏名称"), max_length=255)
    group_id = models.IntegerField(_("收藏组ID"), db_index=True)
    params = JsonField(_("检索条件"), null=True, default=None)
    visible_type = models.CharField(_("可见类型"), max_length=64, choices=FavoriteVisibleType.get_choices())  # 个人 | 公开
    is_enable_display_fields = models.BooleanField(_("是否同时显示字段"), default=False)
    display_fields = models.JSONField(_("显示字段"), blank=True, default=None)
    source_app_code = models.CharField(verbose_name=_("来源系统"), default=get_request_app_code, max_length=32, blank=True)
    index_set_ids = models.JSONField(_("索引集ID列表"), null=True, default=list)
    index_set_type = models.CharField(
        _("索引集类型"), max_length=32, choices=IndexSetType.get_choices(), default=IndexSetType.SINGLE.value
    )

    class Meta:
        verbose_name = _("检索收藏")
        verbose_name_plural = _("34_搜索-检索收藏")
        ordering = ("-updated_at",)
        unique_together = [("name", "space_uid", "source_app_code")]

    @classmethod
    def get_user_favorite(
        cls,
        space_uid: str,
        username: str,
        order_type: str = FavoriteListOrderType.NAME_ASC.value,
        index_set_type: str = IndexSetType.SINGLE.value,
    ) -> list:
        """获取用户所有能看到的收藏"""
        source_app_code = get_request_app_code()
        favorites = []
        qs = cls.objects.filter(
            Q(
                space_uid=space_uid,
                created_by=username,
                visible_type=FavoriteVisibleType.PRIVATE.value,
                index_set_type=index_set_type,
            )
            | Q(space_uid=space_uid, visible_type=FavoriteVisibleType.PUBLIC.value, index_set_type=index_set_type)
        )
        qs = qs.filter(source_app_code=source_app_code)
        if order_type == FavoriteListOrderType.NAME_ASC.value:
            qs = qs.order_by("name")
        elif order_type == FavoriteListOrderType.NAME_DESC.value:
            qs = qs.order_by("-name")
        else:
            qs = qs.order_by("-updated_at")

        if index_set_type == IndexSetType.SINGLE.value:
            index_set_id_list = list(qs.all().values_list("index_set_id", flat=True).distinct())
        else:
            index_set_id_list = list()
            for obj in qs.all():
                index_set_id_list.extend(obj.index_set_ids)
            index_set_id_list = list(set(index_set_id_list))
        active_index_set_id_dict = {
            i["index_set_id"]: {"index_set_name": i["index_set_name"], "is_active": i["is_active"]}
            for i in LogIndexSet.objects.filter(index_set_id__in=index_set_id_list).values(
                "index_set_id", "index_set_name", "is_active"
            )
        }
        for fi in qs.all():
            fi_dict = model_to_dict(fi)
            if index_set_type == IndexSetType.SINGLE.value:
                if active_index_set_id_dict.get(fi.index_set_id):
                    fi_dict["is_active"] = active_index_set_id_dict[fi.index_set_id]["is_active"]
                    fi_dict["index_set_name"] = active_index_set_id_dict[fi.index_set_id]["index_set_name"]
                else:
                    fi_dict["is_active"] = False
                    fi_dict["index_set_name"] = INDEX_SET_NOT_EXISTED
            else:
                is_actives = []
                index_set_names = []
                for index_set_id in fi.index_set_ids:
                    if active_index_set_id_dict.get(index_set_id):
                        is_actives.append(active_index_set_id_dict[index_set_id]["is_active"])
                        index_set_names.append(active_index_set_id_dict[index_set_id]["index_set_name"])
                    else:
                        is_actives.append(False)
                        index_set_names.append(INDEX_SET_NOT_EXISTED)
                fi_dict["is_actives"] = is_actives
                fi_dict["index_set_names"] = index_set_names
            fi_dict["created_at"] = fi_dict["created_at"]
            fi_dict["updated_at"] = fi_dict["updated_at"]
            favorites.append(fi_dict)

        return favorites

    @classmethod
    def get_favorite_index_set_ids(cls, username: str, index_set_ids: list = None) -> list:
        if not index_set_ids:
            return []
        source_app_code = get_request_app_code()
        return cls.objects.filter(
            index_set_id__in=index_set_ids, created_by=username, source_app_code=source_app_code
        ).values_list("index_set_id", flat=True)


class FavoriteGroup(OperateRecordModel):
    """收藏组"""

    name = models.CharField(_("收藏组名称"), max_length=64)
    group_type = models.CharField(_("收藏组类型"), max_length=64, choices=FavoriteGroupType.get_choices())
    space_uid = models.CharField(_("空间唯一标识"), blank=True, default="", max_length=256, db_index=True)
    source_app_code = models.CharField(verbose_name=_("来源系统"), default=get_request_app_code, max_length=32, blank=True)

    class Meta:
        verbose_name = _("检索收藏组")
        verbose_name_plural = _("34_搜索-检索收藏组")
        ordering = ("-updated_at",)
        unique_together = [("name", "space_uid", "created_by", "source_app_code")]

    @classmethod
    def get_or_create_private_group(cls, space_uid: str, username: str) -> "FavoriteGroup":
        source_app_code = get_request_app_code()
        obj, __ = cls.objects.get_or_create(
            group_type=FavoriteGroupType.PRIVATE.value,
            space_uid=space_uid,
            created_by=username,
            source_app_code=source_app_code,
            name=FavoriteGroupType.get_choice_label(str(FavoriteGroupType.PRIVATE.value)),
        )
        return obj

    @classmethod
    def get_or_create_ungrouped_group(cls, space_uid: str) -> "FavoriteGroup":
        source_app_code = get_request_app_code()
        obj, __ = cls.objects.get_or_create(
            group_type=FavoriteGroupType.UNGROUPED.value,
            space_uid=space_uid,
            source_app_code=source_app_code,
            name=FavoriteGroupType.get_choice_label(str(FavoriteGroupType.UNGROUPED.value)),
        )
        return obj

    @classmethod
    def get_public_group(cls, space_uid: str) -> List["FavoriteGroup"]:
        source_app_code = get_request_app_code()
        return list(
            cls.objects.filter(
                group_type=FavoriteGroupType.PUBLIC.value, space_uid=space_uid, source_app_code=source_app_code
            )
            .order_by("created_at")
            .all()
        )

    @classmethod
    def get_user_groups(cls, space_uid: str, username: str) -> List[Dict[str, Any]]:
        """获取用户所有能看到的组"""
        groups = list()
        source_app_code = get_request_app_code()
        # 个人组，使用get_or_create是为了减少同步
        private_group = cls.get_or_create_private_group(space_uid=space_uid, username=username)
        # 未归类组，使用get_or_create是为了减少同步
        ungrouped_group = cls.get_or_create_ungrouped_group(space_uid=space_uid)
        # 公共组
        public_groups = (
            cls.objects.filter(
                group_type=FavoriteGroupType.PUBLIC.value, space_uid=space_uid, source_app_code=source_app_code
            )
            .order_by("created_at")
            .all()
        )
        # 组顺序, 先个人, 再公共, 最后未归类
        groups.append(model_to_dict(private_group))
        for gi in public_groups:
            groups.append(model_to_dict(gi))
        groups.append(model_to_dict(ungrouped_group))
        return groups


class FavoriteGroupCustomOrder(models.Model):
    """
    space_uid: 空间唯一标识
    username: 用户名
    group_order: 用户自定义收藏组ID顺序
    """

    space_uid = models.CharField(_("空间唯一标识"), blank=True, default="", max_length=256, db_index=True)
    username = models.CharField(_("用户名"), max_length=255, db_index=True)
    group_order = models.JSONField(_("用户自定义收藏组ID顺序"), blank=True, null=True)

    class Meta:
        verbose_name = _("用户检索收藏组顺序")
        verbose_name_plural = _("34_搜索-用户检索收藏组顺序")


class IndexSetUserFavorite(models.Model):
    id = models.AutoField(_("id"), primary_key=True)
    index_set_id = models.IntegerField(_("索引集id"))
    username = models.CharField(_("用户name"), max_length=255)

    class Meta:
        verbose_name = _("检索收藏记录")
        verbose_name_plural = _("33_搜索-检索收藏记录")
        unique_together = ("index_set_id", "username")

    @classmethod
    def is_mark(cls, username: str, index_set_id: int):
        return cls.objects.filter(username, index_set_id).exists()

    @classmethod
    def mark(cls, username: str, index_set_id: int):
        if not cls.objects.filter(username=username, index_set_id=index_set_id).exists():
            cls.objects.create(username=username, index_set_id=index_set_id)

    @classmethod
    def cancel(cls, username: str, index_set_id: int):
        cls.objects.filter(username=username, index_set_id=index_set_id).delete()

    @classmethod
    def batch_get_mark_index_set(cls, index_set_ids: list, username: str):
        return cls.objects.filter(index_set_id__in=index_set_ids, username=username).values_list(
            "index_set_id", flat=True
        )


class IndexSetTag(models.Model):
    tag_id = models.AutoField(_("标签id"), primary_key=True)
    name = models.CharField(_("标签名称"), max_length=255, unique=True)
    color = models.CharField(_("配色"), max_length=255, choices=TagColor.get_choices(), default=TagColor.GREEN.value)

    class Meta:
        verbose_name = _("标签表")
        verbose_name_plural = _("标签表")

    @classmethod
    def get_tag_id(cls, name: str) -> int:
        if cls.objects.filter(name=name).exists():
            return cls.objects.get(name=name).tag_id
        return cls.objects.create(name=name).tag_id

    @classmethod
    def batch_get_tags(cls, tag_ids: list):
        tags = cls.objects.filter(tag_id__in=tag_ids).values("name", "color", "tag_id")
        return [
            {"name": InnerTag.get_choice_label(tag["name"]), "color": tag["color"], "tag_id": tag["tag_id"]}
            for tag in tags
        ]


class AsyncTask(OperateRecordModel):
    """
    导出任务状态表
    """

    request_param = models.JSONField(_("检索请求参数"))
    sorted_param = models.JSONField(_("异步导出排序字段"), null=True, blank=True)
    scenario_id = models.CharField(_("接入场景"), max_length=64, null=True, blank=True)
    index_set_id = models.IntegerField(_("索引集id"), null=True, blank=True)
    result = models.BooleanField(_("异步导出结果"), default=False)
    failed_reason = models.TextField(_("异步导出异常原因"), null=True, blank=True)
    file_name = models.CharField(_("文件名"), max_length=256, null=True, blank=True)
    file_size = models.FloatField(_("文件大小"), null=True, blank=True)
    download_url = models.TextField(_("下载地址"), null=True, blank=True)
    is_clean = models.BooleanField(_("是否被清理"), default=False)
    export_status = models.CharField(_("导出状态"), max_length=128, null=True, blank=True)
    start_time = models.CharField(_("导出选择请求时间"), max_length=64, null=True, blank=True)
    end_time = models.CharField(_("导出选择结束时间"), max_length=64, null=True, blank=True)
    export_type = models.CharField(_("导出类型"), max_length=64, null=True, blank=True)
    bk_biz_id = models.IntegerField(_("业务ID"), null=True, default=None)
    completed_at = models.DateTimeField(_("任务完成时间"), null=True, blank=True)
<<<<<<< HEAD
    index_set_ids = models.JSONField(_("索引集ID列表"), null=True, default=list)
    index_set_type = models.CharField(
        _("索引集类型"), max_length=32, choices=IndexSetType.get_choices(), default=IndexSetType.SINGLE.value
    )
=======
    source_app_code = models.CharField(verbose_name=_("来源系统"), default=get_request_app_code, max_length=32, blank=True)
>>>>>>> 42eb8b5a

    class Meta:
        db_table = "export_task"
        verbose_name = _("导出任务")
        verbose_name_plural = _("42_导出任务")


class EmailTemplate(OperateRecordModel):
    """
    邮件模板
    """

    name = models.CharField(_("模板名"), max_length=128, db_index=True)
    path = models.TextField(_("模板路径"), max_length=256)
    language = models.CharField(_("语言级别"), max_length=128, default="")

    @classmethod
    def get_content(cls, name, language, **kwargs):
        """
        获取初始化模板
        @param name: str 模板名
        @param language: str 语言
        @param kwargs: dict 需要渲染的参数
        """
        email_template = (
            EmailTemplate.objects.filter(name=name, language__in=(language, "")).filter().order_by("-language").first()
        )
        if not email_template:
            raise CouldNotFindTemplateException(
                CouldNotFindTemplateException.MESSAGE.format(template_name=name, language=language)
            )

        path = email_template.path
        if not os.path.isabs(path):
            path = os.path.join(settings.BASE_DIR, path)

        file_path, file_name = os.path.split(path)
        file_loader = FileSystemLoader(file_path)
        env = Environment(loader=file_loader)
        template = env.get_template(file_name)
        return template.render(kwargs)

    class Meta:
        verbose_name = _("邮件模板")
        verbose_name_plural = _("43_邮件模板")


class UserMetaConf(models.Model):
    username = models.CharField(_("创建者"), max_length=32, default="")
    conf = models.JSONField(_("用户meta配置"), default=dict)
    type = models.CharField(_("数据类型"), max_length=64)

    class Meta:
        verbose_name = _("用户元配置")
        verbose_name_plural = _("44_用户元配置")
        unique_together = (("username", "type"),)


class BizProperty(models.Model):
    bk_biz_id = models.IntegerField(_("业务ID"), null=True, default=None)
    biz_property_id = models.CharField(_("业务属性ID"), max_length=64, null=True, default="")
    biz_property_name = models.CharField(_("业务属性名称"), max_length=64, null=True, default="")
    biz_property_value = models.CharField(_("业务属性值"), max_length=256, null=True, default="")

    class Meta:
        verbose_name = _("业务属性")
        verbose_name_plural = _("45_业务属性")

    @classmethod
    def list_biz_property(cls) -> list:
        biz_properties = BizProperty.objects.all()
        biz_properties_dict = defaultdict(lambda: {"biz_property_name": "", "biz_property_value": []})
        # 注入空间类型空间属性
        biz_properties_dict[SpacePropertyEnum.SPACE_TYPE.value] = {
            "biz_property_name": _("空间类型"),
            "biz_property_value": [space_type.value for space_type in SpaceTypeEnum],
        }
        for bi in biz_properties:
            biz_properties_dict[bi.biz_property_id]["biz_property_name"] = bi.biz_property_name
            biz_properties_dict[bi.biz_property_id]["biz_property_value"].append(bi.biz_property_value)
        return [
            {
                "biz_property_id": biz_property_id,
                "biz_property_name": biz_properties_dict[biz_property_id]["biz_property_name"],
                "biz_property_value": list(set(biz_properties_dict[biz_property_id]["biz_property_value"])),
            }
            for biz_property_id in biz_properties_dict
        ]


class SpaceType(SoftDeleteModel):
    """
    空间类型
    """

    type_id = models.CharField(_("空间类型英文名称"), max_length=64, primary_key=True)
    type_name = models.CharField(_("空间类型中文名称"), max_length=64, unique=True)

    properties = models.JSONField(_("额外属性"), default=dict)

    class Meta:
        verbose_name = _("空间类型")
        verbose_name_plural = _("空间类型")

    @classmethod
    def get_name_by_id(cls, type_id: str):
        try:
            return cls.objects.get(type_id=type_id).type_name
        except cls.DoesNotExist:
            return type_id


class Space(SoftDeleteModel):
    """
    空间信息
    """

    id = models.AutoField(_("空间自增ID"), primary_key=True)

    space_uid = models.CharField(_("空间唯一标识"), max_length=256)
    bk_biz_id = models.IntegerField(_("业务ID"), unique=True)

    space_type_id = models.CharField(_("空间类型英文名称"), max_length=64)
    space_type_name = models.CharField(_("空间类型中文名称"), max_length=64)

    space_id = models.CharField(_("空间 ID"), max_length=128)
    space_name = models.CharField(_("空间中文名称"), max_length=128)
    space_code = models.CharField(_("空间英文名称"), max_length=64, blank=True, null=True)

    properties = models.JSONField(_("额外属性"), default=dict)

    class Meta:
        verbose_name = _("空间信息")
        verbose_name_plural = _("空间信息")


class SpaceApi(AbstractSpaceApi):
    """
    空间的API实现
    """

    @classmethod
    def _init_space(cls, space: Space) -> SpaceDefine:
        # 补充 space_type 描述
        return SpaceDefine(
            id=space.id,
            space_type_id=space.space_type_id,
            space_id=space.space_id,
            space_name=space.space_name,
            status=space.properties.get("status"),
            space_code=space.space_code,
            space_uid=space.space_uid,
            type_name=space.space_type_name,
            bk_biz_id=space.bk_biz_id,
            extend=space.properties,
        )

    @classmethod
    def get_space_detail(cls, space_uid: str = "", id: int = 0) -> Union[None, SpaceDefine]:
        space = None
        if space_uid:
            space = Space.objects.filter(space_uid=space_uid).first()
        if not space and id:
            space = Space.objects.filter(id=id).first()
        if space:
            return cls._init_space(space)

    @classmethod
    def list_spaces(cls) -> List[SpaceDefine]:
        return [cls._init_space(space) for space in Space.objects.all()]


class IndexSetFieldsConfig(models.Model):
    """索引集展示字段以及排序配置"""

    name = models.CharField(_("配置名称"), max_length=255)
    index_set_id = models.IntegerField(_("索引集ID"), db_index=True)
    display_fields = JsonField(_("字段配置"))
    sort_list = JsonField(_("排序规则"), null=True, default=None)
    scope = models.CharField(_("范围"), max_length=16, default=SearchScopeEnum.DEFAULT.value, db_index=True)
    source_app_code = models.CharField(verbose_name=_("来源系统"), default=get_request_app_code, max_length=32, blank=True)

    class Meta:
        verbose_name = _("索引集自定义显示")
        verbose_name_plural = _("31_搜索-索引集自定义显示")
        unique_together = [("index_set_id", "name", "scope", "source_app_code")]

    @classmethod
    @atomic
    def delete_config(cls, config_id: int, source_app_code: str = settings.APP_CODE):
        """删除配置"""
        obj = cls.objects.get(pk=config_id)
        # 默认配置不允许删除
        if obj.name == DEFAULT_INDEX_SET_FIELDS_CONFIG_NAME:
            raise DefaultConfigNotAllowedDelete()

        index_set_id = obj.index_set_id
        # 删除配置的时候
        default_config_id = cls.objects.get(
            index_set_id=index_set_id,
            name=DEFAULT_INDEX_SET_FIELDS_CONFIG_NAME,
            scope=obj.scope,
            source_app_code=source_app_code,
        ).id
        UserIndexSetFieldsConfig.objects.filter(config_id=config_id).update(config_id=default_config_id)
        cls.objects.filter(id=config_id).delete()


class UserIndexSetFieldsConfig(models.Model):
    """用户索引集展示字段以及排序配置"""

    index_set_id = models.IntegerField(_("索引集ID"), db_index=True)
    config_id = models.IntegerField(_("索引集ID"), db_index=True)
    username = models.CharField(_("用户名"), max_length=32, default="", db_index=True)
    scope = models.CharField(_("范围"), max_length=16, default=SearchScopeEnum.DEFAULT.value, db_index=True)
    source_app_code = models.CharField(verbose_name=_("来源系统"), default=get_request_app_code, max_length=32, blank=True)

    class Meta:
        verbose_name = _("用户索引集配置")
        verbose_name_plural = _("31_搜索-用户索引集配置")
        unique_together = [("index_set_id", "username", "scope", "source_app_code")]

    @classmethod
    @atomic
    def get_config(
        cls,
        index_set_id: int,
        username: str,
        scope: str = SearchScopeEnum.DEFAULT.value,
    ):
        """
        获取用户索引集配置
        """
        source_app_code = get_request_app_code()
        try:
            obj = cls.objects.get(
                index_set_id=index_set_id, username=username, scope=scope, source_app_code=source_app_code
            )
            return IndexSetFieldsConfig.objects.get(pk=obj.config_id)
        except IndexSetFieldsConfig.DoesNotExist:
            return None
        except cls.DoesNotExist:
            obj = IndexSetFieldsConfig.objects.filter(
                index_set_id=index_set_id,
                name=DEFAULT_INDEX_SET_FIELDS_CONFIG_NAME,
                scope=scope,
                source_app_code=source_app_code,
            ).first()
            if obj:
                return obj
        return None


class StorageClusterRecord(SoftDeleteModel):
    index_set_id = models.IntegerField(_("索引集ID"), db_index=True)
    storage_cluster_id = models.IntegerField(_("集群ID"))

    class Meta:
        verbose_name = _("索引集存储集群记录")
        verbose_name_plural = _("索引集存储集群记录")
        ordering = ("-updated_at",)<|MERGE_RESOLUTION|>--- conflicted
+++ resolved
@@ -1044,14 +1044,11 @@
     export_type = models.CharField(_("导出类型"), max_length=64, null=True, blank=True)
     bk_biz_id = models.IntegerField(_("业务ID"), null=True, default=None)
     completed_at = models.DateTimeField(_("任务完成时间"), null=True, blank=True)
-<<<<<<< HEAD
+    source_app_code = models.CharField(verbose_name=_("来源系统"), default=get_request_app_code, max_length=32, blank=True)
     index_set_ids = models.JSONField(_("索引集ID列表"), null=True, default=list)
     index_set_type = models.CharField(
         _("索引集类型"), max_length=32, choices=IndexSetType.get_choices(), default=IndexSetType.SINGLE.value
     )
-=======
-    source_app_code = models.CharField(verbose_name=_("来源系统"), default=get_request_app_code, max_length=32, blank=True)
->>>>>>> 42eb8b5a
 
     class Meta:
         db_table = "export_task"
