--- conflicted
+++ resolved
@@ -1224,17 +1224,10 @@
         if space_uid:
             space_type, space_id = cls.parse_space_uid(space_uid)
             return SpaceDefine.from_dict(
-<<<<<<< HEAD
-                TransferApi.get_space_detail({"space_type_id": space_type, "space_id": space_id})
-            )
-        if id:
-            return SpaceDefine.from_dict(TransferApi.get_space_detail({"id": id}))
-=======
                 TransferApi.get_space_detail({"space_type_id": space_type, "space_id": space_id, "no_request": True})
             )
         if id:
             return SpaceDefine.from_dict(TransferApi.get_space_detail({"id": id, "no_request": True}))
->>>>>>> b282a772
 
     @classmethod
     def list_spaces(cls) -> List[SpaceDefine]:
