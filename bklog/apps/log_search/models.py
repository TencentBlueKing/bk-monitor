"""
Tencent is pleased to support the open source community by making BK-LOG 蓝鲸日志平台 available.
Copyright (C) 2021 THL A29 Limited, a Tencent company.  All rights reserved.
BK-LOG 蓝鲸日志平台 is licensed under the MIT License.
License for BK-LOG 蓝鲸日志平台:
--------------------------------------------------------------------
Permission is hereby granted, free of charge, to any person obtaining a copy of this software and associated
documentation files (the "Software"), to deal in the Software without restriction, including without limitation
the rights to use, copy, modify, merge, publish, distribute, sublicense, and/or sell copies of the Software,
and to permit persons to whom the Software is furnished to do so, subject to the following conditions:
The above copyright notice and this permission notice shall be included in all copies or substantial
portions of the Software.
THE SOFTWARE IS PROVIDED "AS IS", WITHOUT WARRANTY OF ANY KIND, EXPRESS OR IMPLIED, INCLUDING BUT NOT
LIMITED TO THE WARRANTIES OF MERCHANTABILITY, FITNESS FOR A PARTICULAR PURPOSE AND NONINFRINGEMENT. IN
NO EVENT SHALL THE AUTHORS OR COPYRIGHT HOLDERS BE LIABLE FOR ANY CLAIM, DAMAGES OR OTHER LIABILITY,
WHETHER IN AN ACTION OF CONTRACT, TORT OR OTHERWISE, ARISING FROM, OUT OF OR IN CONNECTION WITH THE
SOFTWARE OR THE USE OR OTHER DEALINGS IN THE SOFTWARE.
We undertake not to change the open source license (MIT license) applicable to the current version of
the project delivered to anyone in the future.
"""

import datetime
import hashlib
import os
import time
from collections import defaultdict
from typing import Any

from django.conf import settings
from django.core.cache import cache
from django.db import connection, models
from django.db.models import Q
from django.db.transaction import atomic
from django.utils.html import format_html
from django.utils.translation import gettext_lazy as _
from jinja2 import FileSystemLoader
from jinja2.sandbox import SandboxedEnvironment as Environment

from apps.api import TransferApi
from apps.constants import SpacePropertyEnum
from apps.exceptions import BizNotExistError
from apps.feature_toggle.handlers.toggle import feature_switch
from apps.log_clustering.constants import PatternEnum, YearOnYearEnum
from apps.log_databus.constants import EsSourceType
from apps.log_search.constants import (
    DEFAULT_INDEX_SET_FIELDS_CONFIG_NAME,
    DEFAULT_TIME_FIELD,
    INDEX_SET_NO_DATA_CHECK_INTERVAL,
    INDEX_SET_NO_DATA_CHECK_PREFIX,
    INDEX_SET_NOT_EXISTED,
    CollectorScenarioEnum,
    CustomTypeEnum,
    EncodingsEnum,
    EtlConfigEnum,
    FavoriteGroupType,
    FavoriteListOrderType,
    FavoriteType,
    FavoriteVisibleType,
    FieldBuiltInEnum,
    FieldDataTypeEnum,
    FieldDateFormatEnum,
    GlobalCategoriesEnum,
    GlobalTypeEnum,
    IndexSetType,
    InnerTag,
    SearchMode,
    SearchScopeEnum,
    SeparatorEnum,
    StorageDurationTimeEnum,
    TagColor,
    TimeFieldTypeEnum,
    TimeFieldUnitEnum,
    TimeZoneEnum,
<<<<<<< HEAD
    IndexSetDataType,
=======
    LogBuiltInFieldTypeEnum,
>>>>>>> 8d448195
)
from apps.log_search.exceptions import (
    CouldNotFindTemplateException,
    DefaultConfigNotAllowedDelete,
    IndexSetNameDuplicateException,
    ScenarioNotSupportedException,
    SourceDuplicateException,
)
from apps.log_search.utils import fetch_request_username
from apps.models import (
    JsonField,
    MultiStrSplitByCommaField,
    OperateRecordModel,
    SoftDeleteModel,
    model_to_dict,
)
from apps.utils.base_crypt import BaseCrypt
from apps.utils.db import array_group, array_hash
from apps.utils.local import get_request_app_code, get_request_tenant_id
from apps.utils.time_handler import (
    datetime_to_timestamp,
    timestamp_to_datetime,
    timestamp_to_timeformat,
)
from bkm_ipchooser.constants import CommonEnum
from bkm_space.api import AbstractSpaceApi
from bkm_space.define import Space as SpaceDefine
from bkm_space.define import SpaceTypeEnum
from bkm_space.utils import space_uid_to_bk_biz_id


class GlobalConfig(models.Model):
    """
    全局变量：统一管理全局变量
    - category 数据分类（二级分类，目前只支持HOST方式，不使用CMDB服务实例变量）
    - data_encoding 编码格式
    - data_delimiter 分隔符列表
    - storage_duration_time：数据保存时间
    - collector_scenario：采集场景：行日志、段日志、window event等
    """

    config_id = models.CharField(_("配置标识"), max_length=32, primary_key=True)
    configs = JsonField(_("具体配置"))

    @classmethod
    def get_configs(cls) -> dict:
        """
        获取所有全局配置
        :return: dict[config_id: configs] 所有全局配置
        """
        configs = {
            config.config_id: config.configs
            for config in cls.objects.all()
            if config.config_id not in ["APIGW_PUBLIC_KEY"]
        }
        # 过期时间
        configs[GlobalTypeEnum.STORAGE_DURATION_TIME.value] = StorageDurationTimeEnum.get_choices_list_dict()
        # 分类
        configs[GlobalTypeEnum.CATEGORY.value] = GlobalCategoriesEnum.get_init_categories()
        # 接入场景
        configs[GlobalTypeEnum.COLLECTOR_SCENARIO.value] = CollectorScenarioEnum.get_choices_list_dict()
        # 清洗场景
        configs[GlobalTypeEnum.ETL_CONFIG.value] = EtlConfigEnum.get_choices_list_dict()
        # 字段类型
        configs[GlobalTypeEnum.FIELD_DATA_TYPE.value] = FieldDataTypeEnum.get_choices_list_dict()
        # 时间格式
        configs[GlobalTypeEnum.Field_DATE_FORMAT.value] = FieldDateFormatEnum.get_choices_list_dict()
        # 系统内置字段
        configs[GlobalTypeEnum.FIELD_BUILT_IN.value] = FieldBuiltInEnum.get_choices_list_dict()
        # 时区
        configs[GlobalTypeEnum.TIME_ZONE.value] = TimeZoneEnum.get_choices_list_dict()
        # 分隔符
        configs[GlobalTypeEnum.DATA_DELIMITER.value] = SeparatorEnum.get_choices_list_dict()
        # 时间字段类型
        configs[GlobalTypeEnum.TIME_FIELD_TYPE.value] = TimeFieldTypeEnum.get_choices_list_dict()
        # 时间字段单位
        configs[GlobalTypeEnum.TIME_FIELD_UNIT.value] = TimeFieldUnitEnum.get_choices_list_dict()
        # 日志编码
        configs[GlobalTypeEnum.DATA_ENCODING.value] = EncodingsEnum.get_choices_list_dict()
        # ES日志来源类型
        configs[GlobalTypeEnum.ES_SOURCE_TYPE.value] = EsSourceType.get_choices_list_dict()
        # 日志聚类
        configs[GlobalTypeEnum.LOG_CLUSTERING_LEVEL.value] = list(PatternEnum.get_dict_choices().keys())
        configs[GlobalTypeEnum.LOG_CLUSTERING_YEAR_ON_YEAR.value] = YearOnYearEnum.get_choices_list_dict()
        # 自定义上报
        configs[GlobalTypeEnum.DATABUS_CUSTOM.value] = CustomTypeEnum.get_choices_list_dict()
        # 主机标识优先级
        configs[GlobalTypeEnum.HOST_IDENTIFIER_PRIORITY.value] = []
        host_identifier_priority = settings.HOST_IDENTIFIER_PRIORITY.split(",")
        for i in host_identifier_priority:
            if i in CommonEnum.DEFAULT_HOST_FIELDS.value and i in CommonEnum.IPCHOOSER_FIELD_MAP.value:
                configs[GlobalTypeEnum.HOST_IDENTIFIER_PRIORITY.value].append(CommonEnum.IPCHOOSER_FIELD_MAP.value[i])
        # 是否容器化部署
        configs[GlobalTypeEnum.IS_K8S_DEPLOY.value] = settings.IS_K8S_DEPLOY_MODE
        # 网关域名
        configs[GlobalTypeEnum.PAAS_API_HOST.value] = (
            settings.PAAS_API_HOST if settings.DEPLOY_MODE == "kubernetes" else settings.BK_PAAS_HOST
        )
        # Cookie域名
        configs[GlobalTypeEnum.BK_DOMAIN.value] = settings.BK_DOMAIN
        configs[GlobalTypeEnum.RETAIN_EXTRA_JSON.value] = settings.RETAIN_EXTRA_JSON
        # 日志内置字段列表
        configs[GlobalTypeEnum.LOG_BUILT_IN_FIELD.value] = LogBuiltInFieldTypeEnum.get_choices()
        return configs

    class Meta:
        verbose_name = _("00_全局配置")
        verbose_name_plural = _("00_全局配置")


# todo 翻译映射表（key(中文), language(和settings.language对应), content(翻译语言内容)）
# 全量获取后获得 (key, language): content内容  根据key中文 + language 获取对应翻译内容
# class TranslateRelationship


class Scenario:
    """
    接入场景
    """

    LOG = "log"
    BKDATA = "bkdata"
    ES = "es"

    CHOICES = (
        (LOG, _("采集接入")),
        (BKDATA, _("数据平台")),
        (ES, _("第三方ES")),
    )

    @classmethod
    def get_scenarios(cls):
        data = []
        for key, value in cls.CHOICES:
            if feature_switch(f"scenario_{key}"):
                data.append({"scenario_id": key, "scenario_name": value})
        return data


class ProjectInfo(SoftDeleteModel):
    project_id = models.AutoField(_("项目ID"), primary_key=True)
    project_name = models.CharField(_("项目名称"), max_length=64)
    bk_biz_id = models.IntegerField(_("业务ID"), null=True, default=None)
    bk_app_code = models.CharField(_("接入的来源APP"), max_length=64)
    time_zone = models.CharField(_("时区"), max_length=64)
    description = models.TextField(_("描述"), null=True)
    ip_topo_switch = models.BooleanField(_("是否可以使用ip快选"), default=True)
    is_v3_biz = models.BooleanField(_("是否为 CMDB V3 业务"), default=True)
    is_v3_mixed = models.BooleanField(_("是否混合使用CMDB V3 业务"), default=False)
    feature_toggle = models.CharField(_("功能白名单"), max_length=255, default=None, null=True)

    @classmethod
    def get_cmdb_projects(cls):
        return array_hash(
            ProjectInfo.objects.exclude(bk_biz_id__isnull=True).values("project_id", "bk_biz_id"),
            "bk_biz_id",
            "project_id",
        )

    @classmethod
    def get_bizs(cls, biz_ids=None):
        """
        获取CMDB业务列表
        """
        qs = ProjectInfo.objects.filter()
        if biz_ids:
            qs = qs.filter(bk_biz_id__in=biz_ids)
        return [{"bk_biz_id": item.bk_biz_id, "bk_biz_name": item.project_name} for item in qs.all()]

    def get_feature_toggle(self):
        if not self.feature_toggle:
            return []
        feature_toggles = []
        for item in self.feature_toggle.split(","):
            if not item:
                continue
            feature_toggles.append(item.strip())
        return feature_toggles

    @classmethod
    def get_biz(cls, biz_id=None):
        projects = ProjectInfo.objects.filter(bk_biz_id=biz_id)
        if not projects.exists():
            raise BizNotExistError(BizNotExistError.MESSAGE.format(bk_biz_id=biz_id))

        project = projects.first()
        return {"bk_biz_id": project.bk_biz_id, "bk_biz_name": project.project_name}

    @classmethod
    def get_project(cls, biz_id=None):
        projects = ProjectInfo.objects.filter(bk_biz_id=biz_id)
        if not projects.exists():
            raise BizNotExistError(BizNotExistError.MESSAGE.format(bk_biz_id=biz_id))
        project = projects.first()
        return {"project_id": project.project_id, "bk_biz_name": project.project_name}

    class Meta:
        verbose_name = _("项目列表")
        verbose_name_plural = _("02_项目列表")


class AccessSourceConfig(SoftDeleteModel):
    """
    properties: 对于用户ES的敏感信息必须使用加密方式写入
    """

    source_id = models.AutoField(_("数据源ID"), primary_key=True)
    source_name = models.CharField(_("数据源名称"), max_length=64)
    scenario_id = models.CharField(_("接入场景标识"), max_length=64, choices=Scenario.CHOICES)
    space_uid = models.CharField(_("空间唯一标识"), blank=True, default="", max_length=256)
    project_id = models.IntegerField(_("项目ID"), null=True, default=None)

    properties = JsonField(_("属性"), default=None, null=True)
    orders = models.IntegerField(_("顺序"), default=0)
    is_editable = models.BooleanField(_("是否可以编辑"), default=True)

    def save(self, *args, **kwargs):
        queryset = AccessSourceConfig.objects.filter(space_uid=self.space_uid, source_name=self.source_name).first()

        # 判断名称是否重复
        if queryset and queryset.source_id != self.source_id:
            raise SourceDuplicateException(SourceDuplicateException.MESSAGE.format(source_name=self.source_name))

        if self.scenario_id == Scenario.ES and not self.is_deleted:
            # 同项目下，不允许添加相同ip和端口的数据源
            for source in AccessSourceConfig.objects.filter(space_uid=self.space_uid):
                if (
                    source.properties["es_host"] == self.properties["es_host"]
                    and source.properties["es_port"] == self.properties["es_port"]
                    and source.source_id != self.source_id
                ):
                    raise SourceDuplicateException(
                        _("此空间[{space_uid}]下已存在 {es_host}:{es_port}的ES数据源 ——名称为：[{source_name}]").format(
                            space_uid=self.space_uid,
                            es_host=self.properties["es_host"],
                            es_port=self.properties["es_port"],
                            source_name=source.source_name,
                        )
                    )

        self.properties["es_password"] = BaseCrypt().encrypt(self.properties["es_password"])

        super().save(*args, **kwargs)

    def decode_password(self):
        """
        ES属性加密（仅针对ES密码）
        """
        if self.scenario_id == Scenario.ES:
            if not self.properties.get("es_password"):
                return ""
            return BaseCrypt().decrypt(self.properties["es_password"])
        else:
            raise ScenarioNotSupportedException(_("暂不支持除ES自定义场景意外的其它场景"))

    class Meta:
        ordering = ("-orders", "-source_id")
        verbose_name = _("ES集群配置")
        verbose_name_plural = _("03_ES集群配置")


class LogIndexSet(SoftDeleteModel):
    class Status:
        """
        审批状态
        """

        PENDING = "pending"
        NORMAL = "normal"

    index_set_id = models.AutoField(_("索引集ID"), primary_key=True)
    index_set_name = models.CharField(_("索引集名称"), max_length=64)
    space_uid = models.CharField(_("空间唯一标识"), blank=True, default="", max_length=256, db_index=True)
    project_id = models.IntegerField(_("项目ID"), default=0, db_index=True)
    category_id = models.CharField(_("数据分类"), max_length=64, null=True, default=None)
    bkdata_project_id = models.IntegerField(_("绑定的数据平台项目ID"), null=True, default=None)
    collector_config_id = models.IntegerField(_("绑定Transfer采集ID"), null=True, default=None)
    scenario_id = models.CharField(_("接入场景标识"), max_length=64, choices=Scenario.CHOICES)
    storage_cluster_id = models.IntegerField(_("存储集群ID"), default=None, null=True, blank=True)
    source_id = models.IntegerField(_("数据源ID"), default=None, null=True, blank=True)
    orders = models.IntegerField(_("顺序"), default=0)
    view_roles = MultiStrSplitByCommaField(
        _("查看权限"), max_length=255, sub_type=int, null=True, blank=True
    )  # 冗余字段: 权限由AUTH模块处理
    # 预查询校验
    pre_check_tag = models.BooleanField(_("是否通过"), default=True)
    pre_check_msg = models.TextField(_("预查询描述"), null=True)
    is_active = models.BooleanField(_("是否可用"), default=True)
    # 字段快照
    fields_snapshot = JsonField(_("字段快照"), default=None, null=True)

    #  是否trace索引集
    is_trace_log = models.BooleanField(_("是否trace"), default=False)

    source_app_code = models.CharField(
        verbose_name=_("来源系统"), default=get_request_app_code, max_length=32, blank=True
    )

    # 时间字段
    time_field = models.CharField(_("时间字段"), max_length=32, default=None, null=True)
    time_field_type = models.CharField(_("时间字段类型"), max_length=32, default=None, null=True)
    time_field_unit = models.CharField(_("时间字段单位"), max_length=32, default=None, null=True)
    tag_ids = MultiStrSplitByCommaField(_("标签id记录"), max_length=255, default="")
    bcs_project_id = models.CharField(_("项目ID"), max_length=64, default="")
    is_editable = models.BooleanField(_("是否可以编辑"), default=True)

    # 上下文、实时日志 定位字段 排序字段
    target_fields = models.JSONField(_("定位字段"), null=True, default=list)
    sort_fields = models.JSONField(_("排序字段"), null=True, default=list)

    result_window = models.IntegerField(default=10000, verbose_name=_("单次导出的日志条数"))

    max_analyzed_offset = models.IntegerField(default=0, verbose_name=_("日志长文本高亮长度限制"))
    max_async_count = models.IntegerField(default=0, verbose_name=_("日志异步下载最大条数限制"))

    # doris
    support_doris = models.BooleanField(_("是否支持doris存储类型"), default=False)
    doris_table_id = models.CharField(_("doris表名"), max_length=128, null=True, default=None)

    query_alias_settings = models.JSONField(_("查询别名配置"), null=True, blank=True)

    is_group = models.BooleanField(_("是否索引组"), default=False)

    def get_name(self):
        return self.index_set_name

    def list_operate(self):
        return format_html(
            _(
                '<a href="../logindexsetdata/?index_set_id={index_set_id}">详情</a>&nbsp;&nbsp;'
                '<a href="../../log_auth/authpolicyinfo/?action_id=index_set.retrieve'
                '&resource_scope_id={index_set_id}">查看权限</a>&nbsp;&nbsp;'
            ).format(index_set_id=self.index_set_id)
        )

    list_operate.__name__ = "操作列表"

    def save(self, *args, **kwargs):
        if self.pk is None:
            queryset = LogIndexSet.objects.filter(
                space_uid=self.space_uid, index_set_name=self.index_set_name, is_deleted=False
            )
            if queryset.exists() and queryset[0].index_set_id != self.index_set_id:
                raise IndexSetNameDuplicateException(
                    IndexSetNameDuplicateException.MESSAGE.format(index_set_name=self.index_set_name)
                )
        super().save(*args, **kwargs)

    @property
    def indexes(self):
        """
        返回当前索引集下的索引列表
        :return:
        """
        return self.get_indexes()

    @property
    def scenario_name(self):
        return self.get_scenario_id_display()

    @property
    def source_name(self):
        if not self.source_id:
            return "--"
        return AccessSourceConfig.objects.get(source_id=self.source_id).source_name

    @property
    def bkdata_auth_url(self):
        from apps.utils.bk_data_auth import BkDataAuthHandler

        # 获取数据平台权限申请url
        if self.scenario_id != Scenario.BKDATA:
            return ""
        not_applied_indices = (
            LogIndexSetData.objects.filter(index_set_id=self.index_set_id)
            .exclude(apply_status=LogIndexSetData.Status.NORMAL)
            .values_list("result_table_id", flat=True)
        )
        if not not_applied_indices:
            return ""

        return BkDataAuthHandler.get_auth_url(not_applied_indices)

    def get_parent_index_set_ids(self) -> list[int]:
        """
        获取当前索引集的归属索引集ID列表
        """
        parent_ids = LogIndexSetData.objects.filter(
            result_table_id=self.index_set_id,
            type=IndexSetDataType.INDEX_SET.value,
        ).values_list("index_set_id", flat=True)

        return list(parent_ids)

    def get_child_index_set_ids(self) -> list[int]:
        """
        获取当前索引集的子索引集ID列表
        """
        child_ids = LogIndexSetData.objects.filter(
            index_set_id=self.index_set_id,
            type=IndexSetDataType.INDEX_SET.value,
        ).values_list("result_table_id", flat=True)

        return [int(child_id) for child_id in child_ids]

    def get_doris_table_ids(self) -> list:
        doris_table_ids = []
        if self.is_group:
            # 如果是索引组，获取所有子索引集的doris_table_id
            child_index_set_ids = self.get_child_index_set_ids()
            child_index_sets = LogIndexSet.objects.filter(index_set_id__in=child_index_set_ids)
            for child_index_set in child_index_sets:
                if child_index_set.doris_table_id:
                    doris_table_ids.extend(child_index_set.doris_table_id.split(","))
        elif self.doris_table_id:
            doris_table_ids.extend(self.doris_table_id.split(","))
        return doris_table_ids

    @staticmethod
    def no_data_check_time(index_set_id: str):
        result = cache.get(INDEX_SET_NO_DATA_CHECK_PREFIX + index_set_id)
        if result is None:
            temp = timestamp_to_datetime(time.time()) - datetime.timedelta(minutes=INDEX_SET_NO_DATA_CHECK_INTERVAL)
            result = datetime_to_timestamp(temp)
        return timestamp_to_timeformat(result)

    def get_indexes(self, has_applied=None):
        """
        返回当前索引集下的索引列表
        :return:
        """
        index_set_data = LogIndexSetData.objects.filter(index_set_id=self.index_set_id)
        if has_applied:
            index_set_data = index_set_data.filter(apply_status=LogIndexSetData.Status.NORMAL)
        source_name = self.source_name

        return [
            {
                "index_id": data.index_id,
                "index_set_id": self.index_set_id,
                "bk_biz_id": data.bk_biz_id,
                "source_id": self.source_id,
                "source_name": source_name,
                "result_table_id": data.result_table_id,
                "scenario_id": data.scenario_id,
                "storage_cluster_id": data.storage_cluster_id,
                "time_field": data.time_field,
                "result_table_name": data.result_table_name,
                "apply_status": data.apply_status,
                "apply_status_name": data.get_apply_status_display(),
            }
            for data in index_set_data
        ]

    @classmethod
    def get_index_set(cls, index_set_ids=None, scenarios=None, space_uids=None, is_trace_log=False, show_indices=True):
        qs = cls.objects.filter(is_active=True)
        if index_set_ids:
            qs = qs.filter(index_set_id__in=index_set_ids)
        if scenarios and isinstance(scenarios, list):
            qs = qs.filter(scenario_id__in=scenarios)
        if space_uids:
            qs = qs.filter(space_uid__in=space_uids)
        if is_trace_log:
            qs = qs.filter(is_trace_log=is_trace_log)

        index_sets = qs.values(
            "space_uid",
            "index_set_id",
            "index_set_name",
            "collector_config_id",
            "scenario_id",
            "storage_cluster_id",
            "category_id",
            "created_at",
            "time_field",
            "time_field_type",
            "time_field_unit",
            "tag_ids",
            "target_fields",
            "sort_fields",
            "support_doris",
            "doris_table_id",
            "is_group",
        )

        # 获取接入场景
        scenarios = array_hash(Scenario.get_scenarios(), "scenario_id", "scenario_name")

        # 获取索引详情和标签信息
        index_set_ids, tag_id_list = [], []
        for index_set in index_sets:
            tag_id_list.extend(index_set["tag_ids"])
            index_set_ids.append(index_set["index_set_id"])

        tags_data_dic = IndexSetTag.batch_get_tags(set(tag_id_list))

        no_data_check_time = None
        for index_set_id in index_set_ids:
            no_data_check_time = cls.no_data_check_time(str(index_set_id))
            if no_data_check_time:
                # 这里只要近似值，只要取到其中一个即可，没有必要将全部索引的时间都查出来
                break

        mark_index_set_ids = set(IndexSetUserFavorite.batch_get_mark_index_set(index_set_ids, fetch_request_username()))

        index_set_data = array_group(
            list(
                LogIndexSetData.objects.filter(
                    index_set_id__in=index_set_ids, apply_status=LogIndexSetData.Status.NORMAL
                )
                .values("bk_biz_id", "index_set_id", "result_table_id", "result_table_name", "time_field")
                .all()
            ),
            "index_set_id",
        )

        result = []
        for index_set in index_sets:
            if show_indices:
                index_set["indices"] = index_set_data.get(index_set["index_set_id"], [])
                if not index_set["indices"]:
                    continue

            if not index_set["time_field"]:
                time_field = None
                indices = index_set_data.get(index_set["index_set_id"], [])
                if indices:
                    time_field = indices[0].get("time_field")
                if index_set["scenario_id"] in [Scenario.BKDATA, Scenario.LOG] and not time_field:
                    time_field = DEFAULT_TIME_FIELD
                index_set["time_field_type"] = TimeFieldTypeEnum.DATE.value
                index_set["time_field_unit"] = TimeFieldUnitEnum.MILLISECOND.value
                index_set["time_field"] = time_field

            index_set["scenario_name"] = scenarios.get(index_set["scenario_id"])
            index_set["bk_biz_id"] = space_uid_to_bk_biz_id(index_set["space_uid"])
            index_set["tags"] = [tags_data_dic.get(tag_id, []) for tag_id in index_set["tag_ids"]]

            index_set["is_favorite"] = index_set["index_set_id"] in mark_index_set_ids
            index_set["no_data_check_time"] = no_data_check_time
            index_set["target_fields"] = [] if not index_set["target_fields"] else index_set["target_fields"]
            index_set["sort_fields"] = [] if not index_set["sort_fields"] else index_set["sort_fields"]
            for del_field in ["tag_ids"]:
                index_set.pop(del_field)
            result.append(index_set)

        return sorted(result, key=lambda i: i["is_favorite"], reverse=True)

    def get_fields(self, use_snapshot=True):
        """
        取出或更新字段快照
        """
        if not isinstance(self.fields_snapshot, dict) or not self.fields_snapshot or not use_snapshot:
            self.sync_fields_snapshot()
        return self.fields_snapshot

    def sync_fields_snapshot(self, pre_check_enable=True):
        from apps.log_search.handlers.search.search_handlers_esquery import (
            SearchHandler,
        )

        fields = {}
        try:
            search_handler_esquery = SearchHandler(self.index_set_id, {}, pre_check_enable=pre_check_enable)
            fields = search_handler_esquery.fields()
            fields = self.fields_to_string(fields=fields)
            self.fields_snapshot = fields
        except Exception as e:  # pylint: disable=broad-except
            # 如果字段获取失败，则不修改原来的值
            self.fields_snapshot = self.fields_snapshot or fields
            raise e
        finally:
            self.save(update_fields=["fields_snapshot"])
        return fields

    @classmethod
    @atomic
    def set_tag(cls, index_set_id, *names):
        index_set = cls.objects.select_for_update().get(index_set_id=index_set_id)
        add_tag_ids = [str(IndexSetTag.get_tag_id(name)) for name in names]
        tag_ids = set(index_set.tag_ids)
        for add_tag_id in add_tag_ids:
            tag_ids.add(add_tag_id)
        index_set.tag_ids = list(tag_ids)
        index_set.save()

    @classmethod
    def delete_tag_by_name(cls, index_set_id, tag_name):
        delete_tag_id = IndexSetTag.get_tag_id(tag_name)
        cls.delete_tag(index_set_id, delete_tag_id)

    @classmethod
    @atomic
    def delete_tag(cls, index_set_id, *tag_ids):
        index_set = cls.objects.select_for_update().get(index_set_id=index_set_id)
        original_tag_ids = set(index_set.tag_ids)
        delete_tag_ids = {str(tag_id) for tag_id in tag_ids}
        remain_tag_ids = original_tag_ids - delete_tag_ids
        index_set.tag_ids = list(remain_tag_ids)
        index_set.save()

    def mark_favorite(self, username: str):
        IndexSetUserFavorite.mark(username, self.index_set_id)

    def cancel_favorite(self, username: str):
        IndexSetUserFavorite.cancel(username, self.index_set_id)

    @staticmethod
    def fields_to_string(fields):
        """
        translate __proxy__ obj usable_reason to str
        @params fields {dict}
        """
        fields["usable_reason"] = str(fields.get("usable_reason", ""))
        return fields

    class Meta:
        ordering = ("-orders", "-index_set_id")
        verbose_name = _("索引集配置")
        verbose_name_plural = _("21_索引集配置")


class LogIndexSetData(SoftDeleteModel):
    class Status:
        """
        审批状态维护
        """

        PENDING = "pending"
        NORMAL = "normal"
        DENY = "deny"
        ABNORMAL = "abnormal"

        StatusChoices = (
            (PENDING, _("审批中")),
            (NORMAL, _("正常")),
            (DENY, _("拒绝")),
            (ABNORMAL, _("异常")),
        )

    index_id = models.AutoField(_("索引ID"), primary_key=True)
    index_set_id = models.IntegerField(_("索引集ID"), db_index=True)
    bk_biz_id = models.IntegerField(_("业务ID"), null=True, default=None)
    result_table_id = models.CharField(_("结果表"), max_length=255)
    result_table_name = models.CharField(_("结果表名称"), max_length=255, null=True, default=None, blank=True)
    time_field = models.CharField(_("时间字段"), max_length=64, null=True, default=None, blank=True)
    apply_status = models.CharField(_("审核状态"), max_length=64, choices=Status.StatusChoices, default=Status.PENDING)
    scenario_id = models.CharField(_("接入场景"), max_length=64, null=True, blank=True)
    storage_cluster_id = models.IntegerField(_("存储集群ID"), default=None, null=True, blank=True)
    time_field_type = models.CharField(_("时间字段类型"), max_length=32, default=None, null=True)
    time_field_unit = models.CharField(_("时间字段单位"), max_length=32, default=None, null=True)

    type = models.CharField(
        _("类型"), max_length=64, choices=IndexSetDataType.get_choices(), default=IndexSetDataType.RESULT_TABLE.value
    )

    def list_operate(self):
        return format_html(_('<a href="../logindexset/?index_set_id=%s">索引集</a>&nbsp;&nbsp;') % self.index_set_id)

    list_operate.__name__ = "操作列表"

    class Meta:
        ordering = ("-index_id",)
        verbose_name = _("索引集数据")
        verbose_name_plural = _("22_索引集详情")


class UserIndexSetConfig(SoftDeleteModel):
    index_set_id = models.IntegerField(_("索引集ID"), db_index=True)
    display_fields = JsonField(_("字段配置"))
    sort_list = JsonField(_("排序规则"), null=True, default=None)
    scope = models.CharField(_("应用范围"), max_length=32, default="default")

    class Meta:
        verbose_name = _("索引集自定义显示")
        verbose_name_plural = _("31_搜索-索引集自定义显示")


class UserIndexSetSearchHistory(SoftDeleteModel):
    index_set_id = models.IntegerField(_("索引集ID"), null=True, default=None)
    params = JsonField(_("检索条件"), null=True, default=None)
    search_type = models.CharField(_("检索类型"), max_length=32, default="default")
    search_mode = models.CharField(
        _("检索模式"), max_length=32, choices=SearchMode.get_choices(), default=SearchMode.UI.value
    )
    duration = models.FloatField(_("查询耗时"), null=True, default=None)
    rank = models.IntegerField(_("排序"), default=0)
    index_set_ids = models.JSONField(_("索引集ID列表"), null=True, default=list)
    index_set_type = models.CharField(
        _("索引集类型"), max_length=32, choices=IndexSetType.get_choices(), default=IndexSetType.SINGLE.value
    )
    from_favorite_id = models.IntegerField(_("检索收藏ID"), default=0, db_index=True)

    class Meta:
        verbose_name = _("索引集用户检索记录")
        verbose_name_plural = _("32_搜索-索引集用户检索记录")
        indexes = [models.Index(fields=["created_by"])]


class ResourceChange(OperateRecordModel):
    """
    数据平台索引集变更记录
    1. 用户组变更：找出用户组对应的索引集
    2. 索引集变更：同步索引集角色信息

    同步方式：
    1. project.manage => project.manage
    2. index_set.retrieve => project.flow_member
    """

    class ChangeType:
        """
        变更类型
        """

        USER_GROUP = "user_group"
        RESOURCE = "resource"

        ChangeTypeChoices = (
            (USER_GROUP, _("用户组")),
            (RESOURCE, _("资源")),
        )

    class SyncStatus:
        """
        变更类型
        """

        PENDING = "pending"
        SUCCESS = "success"
        FAILED = "failed"

        SyncStatusChoices = (
            (PENDING, _("待处理")),
            (SUCCESS, _("同步完成")),
            (FAILED, _("同步失败")),
        )

    class ResourceType:
        """
        资源类型
        """

        INDEX_SET = "index_set"

        ResourceTypeChoices = ((INDEX_SET, _("索引集")),)

    space_uid = models.CharField(_("空间唯一标识"), blank=True, default="", max_length=256, db_index=True)
    project_id = models.IntegerField(_("项目ID"), default=0, db_index=True)
    change_type = models.CharField(_("变更类型"), max_length=64, choices=ChangeType.ChangeTypeChoices)
    group_id = models.IntegerField(_("用户组ID"), null=True, default=None)
    resource_id = models.CharField(_("资源类型"), max_length=64, choices=ResourceType.ResourceTypeChoices)
    resource_scope_id = models.CharField(_("范围"), max_length=64)
    sync_status = models.CharField(_("同步状态"), max_length=32, db_index=True)
    sync_time = models.DateTimeField(_("同步时间"), null=True, default=None)

    @classmethod
    def change_index_set(cls, index_set: LogIndexSet):
        """
        索引集用户组变更后调用此函数同步数据平台权限
        """
        index_set = LogIndexSet.objects.get(index_set_id=index_set.index_set_id)
        if index_set.scenario_id != Scenario.BKDATA:
            return True

        return ResourceChange(
            space_uid=index_set.space_uid,
            change_type=cls.ChangeType.RESOURCE,
            resource_id=cls.ResourceType.INDEX_SET,
            resource_scope_id=index_set.index_set_id,
            sync_status=cls.SyncStatus.PENDING,
        ).save()

    class Meta:
        verbose_name = _("资源变更任务")
        verbose_name_plural = _("23_资源变更任务")


class FavoriteSearch(SoftDeleteModel):
    """检索收藏记录"""

    search_history_id = models.IntegerField(_("用户检索历史记录ID"), db_index=True)
    space_uid = models.CharField(_("空间唯一标识"), blank=True, default="", max_length=256, db_index=True)
    project_id = models.IntegerField(_("项目ID"), default=0, db_index=True)
    description = models.CharField(_("收藏描述"), max_length=255)


class Favorite(OperateRecordModel):
    space_uid = models.CharField(_("空间唯一标识"), blank=True, default="", max_length=256, db_index=True)
    index_set_id = models.IntegerField(_("索引集ID"), null=True, default=None)
    name = models.CharField(_("收藏名称"), max_length=255)
    group_id = models.IntegerField(_("收藏组ID"), db_index=True)
    params = JsonField(_("检索条件"), null=True, default=None)
    visible_type = models.CharField(
        _("可见类型"), max_length=64, choices=FavoriteVisibleType.get_choices()
    )  # 个人 | 公开
    search_mode = models.CharField(
        _("检索模式"), max_length=32, choices=SearchMode.get_choices(), default=SearchMode.UI.value
    )
    is_enable_display_fields = models.BooleanField(_("是否同时显示字段"), default=False)
    display_fields = models.JSONField(_("显示字段"), blank=True, default=None)
    source_app_code = models.CharField(
        verbose_name=_("来源系统"), default=get_request_app_code, max_length=32, blank=True
    )
    index_set_ids = models.JSONField(_("索引集ID列表"), null=True, default=list)
    index_set_type = models.CharField(
        _("索引集类型"), max_length=32, choices=IndexSetType.get_choices(), default=IndexSetType.SINGLE.value
    )
    favorite_type = models.CharField(
        _("收藏类型"), max_length=32, choices=FavoriteType.get_choices(), default=FavoriteType.SEARCH.value
    )

    class Meta:
        verbose_name = _("检索收藏")
        verbose_name_plural = _("34_搜索-检索收藏")
        ordering = ("-updated_at",)
        unique_together = [("name", "space_uid", "group_id", "source_app_code", "created_by")]

    @classmethod
    def get_user_favorite(
        cls,
        space_uid: str,
        username: str,
        order_type: str = FavoriteListOrderType.NAME_ASC.value,
        public_group_ids: list = None,
    ):
        """获取用户所有能看到的收藏"""
        source_app_code = get_request_app_code()
        favorites = []
        public_query = Q(space_uid=space_uid, visible_type=FavoriteVisibleType.PUBLIC.value)
        if public_group_ids:
            public_query &= Q(group_id__in=public_group_ids)
        qs = cls.objects.filter(
            Q(
                space_uid=space_uid,
                created_by=username,
                visible_type=FavoriteVisibleType.PRIVATE.value,
            )
            | public_query
        )
        qs = qs.filter(source_app_code=source_app_code)
        if order_type == FavoriteListOrderType.NAME_ASC.value:
            qs = qs.order_by("name")
        elif order_type == FavoriteListOrderType.NAME_DESC.value:
            qs = qs.order_by("-name")
        else:
            qs = qs.order_by("-updated_at")

        index_set_id_list = list()
        for obj in qs.all():
            obj_index_set_type = obj.index_set_type or IndexSetType.SINGLE.value
            if obj_index_set_type == IndexSetType.SINGLE.value:
                index_set_id_list.append(obj.index_set_id)
            else:
                index_set_ids = obj.index_set_ids or []
                index_set_id_list.extend(index_set_ids)
        index_set_id_list = list(set(index_set_id_list))
        active_index_set_id_dict = {
            i["index_set_id"]: {"index_set_name": i["index_set_name"], "is_active": i["is_active"]}
            for i in LogIndexSet.objects.filter(index_set_id__in=index_set_id_list).values(
                "index_set_id", "index_set_name", "is_active"
            )
        }
        for fi in qs.all():
            fi_dict = model_to_dict(fi)
            index_set_type = fi.index_set_type or IndexSetType.SINGLE.value
            if index_set_type == IndexSetType.SINGLE.value:
                if active_index_set_id_dict.get(fi.index_set_id):
                    fi_dict["is_active"] = active_index_set_id_dict[fi.index_set_id]["is_active"]
                    fi_dict["index_set_name"] = active_index_set_id_dict[fi.index_set_id]["index_set_name"]
                else:
                    fi_dict["is_active"] = False
                    fi_dict["index_set_name"] = INDEX_SET_NOT_EXISTED
            else:
                is_actives = []
                index_set_names = []
                for index_set_id in fi.index_set_ids:
                    if active_index_set_id_dict.get(index_set_id):
                        is_actives.append(active_index_set_id_dict[index_set_id]["is_active"])
                        index_set_names.append(active_index_set_id_dict[index_set_id]["index_set_name"])
                    else:
                        is_actives.append(False)
                        index_set_names.append(INDEX_SET_NOT_EXISTED)
                fi_dict["is_actives"] = is_actives
                fi_dict["index_set_names"] = index_set_names
            fi_dict["created_at"] = fi_dict["created_at"]
            fi_dict["updated_at"] = fi_dict["updated_at"]
            favorites.append(fi_dict)

        return favorites

    @classmethod
    def get_favorite_index_set_ids(cls, username: str, index_set_ids: list = None) -> list:
        if not index_set_ids:
            return []
        source_app_code = get_request_app_code()
        return cls.objects.filter(
            index_set_id__in=index_set_ids, created_by=username, source_app_code=source_app_code
        ).values_list("index_set_id", flat=True)


class FavoriteGroup(OperateRecordModel):
    """收藏组"""

    name = models.CharField(_("收藏组名称"), max_length=64)
    group_type = models.CharField(_("收藏组类型"), max_length=64, choices=FavoriteGroupType.get_choices())
    space_uid = models.CharField(_("空间唯一标识"), blank=True, default="", max_length=256, db_index=True)
    source_app_code = models.CharField(
        verbose_name=_("来源系统"), default=get_request_app_code, max_length=32, blank=True
    )

    class Meta:
        verbose_name = _("检索收藏组")
        verbose_name_plural = _("34_搜索-检索收藏组")
        ordering = ("-updated_at",)
        unique_together = [("name", "space_uid", "created_by", "source_app_code")]

    @classmethod
    def get_or_create_private_group(cls, space_uid: str, username: str) -> "FavoriteGroup":
        source_app_code = get_request_app_code()
        obj, __ = cls.objects.get_or_create(
            group_type=FavoriteGroupType.PRIVATE.value,
            space_uid=space_uid,
            created_by=username,
            source_app_code=source_app_code,
            defaults={"name": FavoriteGroupType.get_choice_label(str(FavoriteGroupType.PRIVATE.value))},
        )
        return obj

    @classmethod
    def get_or_create_ungrouped_group(cls, space_uid: str) -> "FavoriteGroup":
        source_app_code = get_request_app_code()
        obj, __ = cls.objects.get_or_create(
            group_type=FavoriteGroupType.UNGROUPED.value,
            space_uid=space_uid,
            source_app_code=source_app_code,
            defaults={"name": FavoriteGroupType.get_choice_label(str(FavoriteGroupType.UNGROUPED.value))},
        )
        return obj

    @classmethod
    def get_public_group(cls, space_uid: str) -> list["FavoriteGroup"]:
        source_app_code = get_request_app_code()
        return list(
            cls.objects.filter(
                group_type=FavoriteGroupType.PUBLIC.value, space_uid=space_uid, source_app_code=source_app_code
            )
            .order_by("created_at")
            .all()
        )

    @classmethod
    def get_user_groups(cls, space_uid: str, username: str) -> list[dict[str, Any]]:
        """获取用户所有能看到的组"""
        groups = list()
        source_app_code = get_request_app_code()
        # 个人组，使用get_or_create是为了减少同步
        private_group = cls.get_or_create_private_group(space_uid=space_uid, username=username)
        # 未归类组，使用get_or_create是为了减少同步
        ungrouped_group = cls.get_or_create_ungrouped_group(space_uid=space_uid)
        # 公共组
        public_groups = (
            cls.objects.filter(
                group_type=FavoriteGroupType.PUBLIC.value, space_uid=space_uid, source_app_code=source_app_code
            )
            .order_by("created_at")
            .all()
        )
        # 组顺序, 先个人, 再公共, 最后未归类
        groups.append(model_to_dict(private_group))
        for gi in public_groups:
            groups.append(model_to_dict(gi))
        groups.append(model_to_dict(ungrouped_group))
        return groups


class FavoriteUnionSearch(OperateRecordModel):
    """联合检索组合收藏"""

    space_uid = models.CharField(_("空间唯一标识"), max_length=256)
    username = models.CharField(_("用户名"), max_length=255, db_index=True)
    name = models.CharField(_("收藏名称"), max_length=64)
    index_set_ids = models.JSONField(_("索引集ID列表"))

    class Meta:
        verbose_name = _("联合检索组合收藏")
        verbose_name_plural = _("34_搜索-联合检索组合收藏")
        unique_together = (("space_uid", "username", "name"),)
        ordering = ("-updated_at",)


class FavoriteGroupCustomOrder(models.Model):
    """
    space_uid: 空间唯一标识
    username: 用户名
    group_order: 用户自定义收藏组ID顺序
    """

    space_uid = models.CharField(_("空间唯一标识"), blank=True, default="", max_length=256, db_index=True)
    username = models.CharField(_("用户名"), max_length=255, db_index=True)
    group_order = models.JSONField(_("用户自定义收藏组ID顺序"), blank=True, null=True)

    class Meta:
        verbose_name = _("用户检索收藏组顺序")
        verbose_name_plural = _("34_搜索-用户检索收藏组顺序")


class IndexSetUserFavorite(models.Model):
    id = models.AutoField(_("id"), primary_key=True)
    index_set_id = models.IntegerField(_("索引集id"))
    username = models.CharField(_("用户name"), max_length=255)

    class Meta:
        verbose_name = _("检索收藏记录")
        verbose_name_plural = _("33_搜索-检索收藏记录")
        unique_together = ("index_set_id", "username")

    @classmethod
    def is_mark(cls, username: str, index_set_id: int):
        return cls.objects.filter(username, index_set_id).exists()

    @classmethod
    def mark(cls, username: str, index_set_id: int):
        if not cls.objects.filter(username=username, index_set_id=index_set_id).exists():
            cls.objects.create(username=username, index_set_id=index_set_id)

    @classmethod
    def cancel(cls, username: str, index_set_id: int):
        cls.objects.filter(username=username, index_set_id=index_set_id).delete()

    @classmethod
    def batch_get_mark_index_set(cls, index_set_ids: list, username: str):
        return cls.objects.filter(index_set_id__in=index_set_ids, username=username).values_list(
            "index_set_id", flat=True
        )

    @classmethod
    def fetch_user_favorite_index_set(cls, username: str):
        return cls.objects.filter(username=username).values_list("index_set_id", flat=True)


class IndexSetTag(models.Model):
    tag_id = models.AutoField(_("标签id"), primary_key=True)
    name = models.CharField(_("标签名称"), max_length=255, unique=True)
    color = models.CharField(_("配色"), max_length=255, choices=TagColor.get_choices(), default=TagColor.GREEN.value)

    class Meta:
        verbose_name = _("标签表")
        verbose_name_plural = _("标签表")

    @classmethod
    def get_tag_id(cls, name: str) -> int:
        tag, created = cls.objects.get_or_create(name=name)
        return tag.tag_id

    @classmethod
    def batch_get_tags(cls, tag_ids: set):
        tags = cls.objects.filter(tag_id__in=tag_ids).values("name", "color", "tag_id")
        return {
            str(tag["tag_id"]): {
                "name": InnerTag.get_choice_label(tag["name"]),
                "color": tag["color"],
                "tag_id": tag["tag_id"],
            }
            for tag in tags
        }


class AsyncTask(OperateRecordModel):
    """
    导出任务状态表
    """

    request_param = models.JSONField(_("检索请求参数"))
    sorted_param = models.JSONField(_("异步导出排序字段"), null=True, blank=True)
    scenario_id = models.CharField(_("接入场景"), max_length=64, null=True, blank=True)
    index_set_id = models.IntegerField(_("索引集id"), null=True, blank=True)
    result = models.BooleanField(_("异步导出结果"), default=False)
    failed_reason = models.TextField(_("异步导出异常原因"), null=True, blank=True)
    file_name = models.CharField(_("文件名"), max_length=256, null=True, blank=True)
    file_size = models.FloatField(_("文件大小"), null=True, blank=True)
    download_url = models.TextField(_("下载地址"), null=True, blank=True)
    is_clean = models.BooleanField(_("是否被清理"), default=False)
    export_status = models.CharField(_("导出状态"), max_length=128, null=True, blank=True)
    start_time = models.CharField(_("导出选择请求时间"), max_length=64, null=True, blank=True)
    end_time = models.CharField(_("导出选择结束时间"), max_length=64, null=True, blank=True)
    export_type = models.CharField(_("导出类型"), max_length=64, null=True, blank=True)
    bk_biz_id = models.IntegerField(_("业务ID"), null=True, default=None)
    completed_at = models.DateTimeField(_("任务完成时间"), null=True, blank=True)
    source_app_code = models.CharField(
        verbose_name=_("来源系统"), default=get_request_app_code, max_length=32, blank=True
    )
    index_set_ids = models.JSONField(_("索引集ID列表"), null=True, default=list)
    index_set_type = models.CharField(
        _("索引集类型"), max_length=32, choices=IndexSetType.get_choices(), default=IndexSetType.SINGLE.value
    )

    class Meta:
        db_table = "export_task"
        verbose_name = _("导出任务")
        verbose_name_plural = _("42_导出任务")


class EmailTemplate(OperateRecordModel):
    """
    邮件模板
    """

    name = models.CharField(_("模板名"), max_length=128, db_index=True)
    path = models.TextField(_("模板路径"), max_length=256)
    language = models.CharField(_("语言级别"), max_length=128, default="")

    @classmethod
    def get_content(cls, name, language, **kwargs):
        """
        获取初始化模板
        @param name: str 模板名
        @param language: str 语言
        @param kwargs: dict 需要渲染的参数
        """
        email_template = (
            EmailTemplate.objects.filter(name=name, language__in=(language, "")).filter().order_by("-language").first()
        )
        if not email_template:
            raise CouldNotFindTemplateException(
                CouldNotFindTemplateException.MESSAGE.format(template_name=name, language=language)
            )

        path = email_template.path
        if not os.path.isabs(path):
            path = os.path.join(settings.BASE_DIR, path)

        file_path, file_name = os.path.split(path)
        file_loader = FileSystemLoader(file_path)
        env = Environment(loader=file_loader)
        template = env.get_template(file_name)
        return template.render(kwargs)

    class Meta:
        verbose_name = _("邮件模板")
        verbose_name_plural = _("43_邮件模板")


class UserMetaConf(models.Model):
    username = models.CharField(_("创建者"), max_length=32, default="")
    conf = models.JSONField(_("用户meta配置"), default=dict)
    type = models.CharField(_("数据类型"), max_length=64)

    class Meta:
        verbose_name = _("用户元配置")
        verbose_name_plural = _("44_用户元配置")
        unique_together = (("username", "type"),)


class BizProperty(models.Model):
    bk_biz_id = models.IntegerField(_("业务ID"), null=True, default=None)
    biz_property_id = models.CharField(_("业务属性ID"), max_length=64, null=True, default="")
    biz_property_name = models.CharField(_("业务属性名称"), max_length=64, null=True, default="")
    biz_property_value = models.CharField(_("业务属性值"), max_length=256, null=True, default="")

    class Meta:
        verbose_name = _("业务属性")
        verbose_name_plural = _("45_业务属性")

    @classmethod
    def list_biz_property(cls) -> list:
        biz_properties = BizProperty.objects.all()
        biz_properties_dict = defaultdict(lambda: {"biz_property_name": "", "biz_property_value": []})
        # 注入空间类型空间属性
        biz_properties_dict[SpacePropertyEnum.SPACE_TYPE.value] = {
            "biz_property_name": _("空间类型"),
            "biz_property_value": [space_type.value for space_type in SpaceTypeEnum],
        }
        for bi in biz_properties:
            biz_properties_dict[bi.biz_property_id]["biz_property_name"] = bi.biz_property_name
            biz_properties_dict[bi.biz_property_id]["biz_property_value"].append(bi.biz_property_value)
        return [
            {
                "biz_property_id": biz_property_id,
                "biz_property_name": biz_properties_dict[biz_property_id]["biz_property_name"],
                "biz_property_value": list(set(biz_properties_dict[biz_property_id]["biz_property_value"])),
            }
            for biz_property_id in biz_properties_dict
        ]


class SpaceType(SoftDeleteModel):
    """
    空间类型
    """

    type_id = models.CharField(_("空间类型英文名称"), max_length=64, primary_key=True)
    type_name = models.CharField(_("空间类型中文名称"), max_length=64, unique=True)

    properties = models.JSONField(_("额外属性"), default=dict)

    class Meta:
        verbose_name = _("空间类型")
        verbose_name_plural = _("空间类型")

    @classmethod
    def get_name_by_id(cls, type_id: str):
        try:
            return cls.objects.get(type_id=type_id).type_name
        except cls.DoesNotExist:
            return type_id


class Space(SoftDeleteModel):
    """
    空间信息
    """

    id = models.AutoField(_("空间自增ID"), primary_key=True)

    space_uid = models.CharField(_("空间唯一标识"), max_length=256, db_index=True)
    bk_biz_id = models.IntegerField(_("业务ID"), unique=True)

    space_type_id = models.CharField(_("空间类型英文名称"), max_length=64)
    space_type_name = models.CharField(_("空间类型中文名称"), max_length=64)

    space_id = models.CharField(_("空间 ID"), max_length=128)
    space_name = models.CharField(_("空间中文名称"), max_length=128)
    space_code = models.CharField(_("空间英文名称"), max_length=64, blank=True, null=True)

    properties = models.JSONField(_("额外属性"), default=dict)

    bk_tenant_id = models.CharField("租户ID", max_length=64, default=settings.BK_APP_TENANT_ID, db_index=True)

    class Meta:
        verbose_name = _("空间信息")
        verbose_name_plural = _("空间信息")

    @classmethod
    def get_all_spaces(cls, bk_tenant_id, space_uid: str = None):
        with connection.cursor() as cursor:
            if space_uid:
                cursor.execute(
                    """
                    SELECT id,
                           space_type_id,
                           space_type_name,
                           space_id,
                           space_name,
                           space_uid,
                           space_code,
                           bk_biz_id,
                           bk_tenant_id,
                           JSON_EXTRACT(properties, '$.time_zone') AS time_zone
                    FROM log_search_space
                    WHERE bk_tenant_id = %s AND space_uid = %s
                    """,
                    (bk_tenant_id, space_uid),
                )
            else:
                cursor.execute(
                    """
                    SELECT id,
                           space_type_id,
                           space_type_name,
                           space_id,
                           space_name,
                           space_uid,
                           space_code,
                           bk_biz_id,
                           bk_tenant_id,
                           JSON_EXTRACT(properties, '$.time_zone') AS time_zone
                    FROM log_search_space
                    WHERE bk_tenant_id = %s
                    """,
                    (bk_tenant_id,),
                )
            columns = [col[0] for col in cursor.description]
            spaces = [dict(zip(columns, row)) for row in cursor.fetchall()]

        return spaces

    @classmethod
    def get_tenant_id(cls, space_uid: str = "", bk_biz_id: int = 0) -> str:
        """
        获取空间的租户ID
        """
        default_tenant_id = get_request_tenant_id()

        if space_uid:
            space = cls.objects.filter(space_uid=space_uid).first()
            if not space:
                return default_tenant_id
            return space.bk_tenant_id

        if bk_biz_id:
            space = cls.objects.filter(bk_biz_id=bk_biz_id).first()
            if not space:
                return default_tenant_id
            return space.bk_tenant_id

        return default_tenant_id

    @classmethod
    def get_space_uid_list(cls, tenant_id: str) -> list:
        """
        获取租户的所有空间ID
        """
        return cls.objects.filter(bk_tenant_id=tenant_id).values_list("space_uid", flat=True)


class SpaceApi(AbstractSpaceApi):
    """
    空间的API实现
    """

    @classmethod
    def _init_space(cls, space: Space) -> SpaceDefine:
        # 补充 space_type 描述
        return SpaceDefine(
            id=space.id,
            space_type_id=space.space_type_id,
            space_id=space.space_id,
            space_name=space.space_name,
            status=space.properties.get("status"),
            space_code=space.space_code,
            space_uid=space.space_uid,
            type_name=space.space_type_name,
            bk_biz_id=space.bk_biz_id,
            bk_tenant_id=space.bk_tenant_id,
            extend=space.properties,
        )

    @classmethod
    def get_space_detail(cls, space_uid: str = "", id: int = 0) -> None | SpaceDefine:
        space = None
        if space_uid:
            space = Space.objects.filter(space_uid=space_uid).first()
        if not space and id:
            space = Space.objects.filter(id=id).first()
        if space:
            return cls._init_space(space)

        # 如果 db 中找不到，则直接请求 metadata
        if space_uid:
            space_type, space_id = cls.parse_space_uid(space_uid)
            return SpaceDefine.from_dict(
                TransferApi.get_space_detail({"space_type_id": space_type, "space_id": space_id, "no_request": True})
            )
        if id:
            return SpaceDefine.from_dict(TransferApi.get_space_detail({"id": id, "no_request": True}))

    @classmethod
    def list_spaces(cls) -> list[SpaceDefine]:
        return [cls._init_space(space) for space in Space.objects.all()]


class IndexSetFieldsConfig(models.Model):
    """索引集展示字段以及排序配置"""

    name = models.CharField(_("配置名称"), max_length=255)
    index_set_id = models.IntegerField(_("索引集ID"), null=True, blank=True, db_index=True)
    display_fields = JsonField(_("字段配置"))
    sort_list = JsonField(_("排序规则"), null=True, default=None)
    scope = models.CharField(_("范围"), max_length=16, default=SearchScopeEnum.DEFAULT.value, db_index=True)
    source_app_code = models.CharField(
        verbose_name=_("来源系统"), default=get_request_app_code, max_length=32, blank=True
    )
    index_set_ids = models.JSONField(_("索引集ID列表"), null=True, default=list)
    index_set_ids_hash = models.CharField("索引集ID哈希", max_length=32, null=True, db_index=True, default="")
    index_set_type = models.CharField(
        _("索引集类型"), max_length=32, choices=IndexSetType.get_choices(), default=IndexSetType.SINGLE.value
    )

    class Meta:
        verbose_name = _("索引集自定义显示")
        verbose_name_plural = _("31_搜索-索引集自定义显示")
        unique_together = (("index_set_id", "index_set_ids_hash", "name", "scope", "source_app_code"),)

    @classmethod
    @atomic
    def delete_config(cls, config_id: int, source_app_code: str = settings.APP_CODE):
        """删除配置"""
        obj = cls.objects.get(pk=config_id)
        # 默认配置不允许删除
        if obj.name == DEFAULT_INDEX_SET_FIELDS_CONFIG_NAME:
            raise DefaultConfigNotAllowedDelete()

        if obj.index_set_type == IndexSetType.UNION.value:
            default_config_id = cls.objects.get(
                index_set_ids_hash=obj.index_set_ids_hash,
                name=DEFAULT_INDEX_SET_FIELDS_CONFIG_NAME,
                scope=obj.scope,
                source_app_code=source_app_code,
            ).id
        else:
            index_set_id = obj.index_set_id
            # 删除配置的时候
            default_config_id = cls.objects.get(
                index_set_id=index_set_id,
                name=DEFAULT_INDEX_SET_FIELDS_CONFIG_NAME,
                scope=obj.scope,
                source_app_code=source_app_code,
            ).id
        UserIndexSetFieldsConfig.objects.filter(config_id=config_id).update(config_id=default_config_id)
        cls.objects.filter(id=config_id).delete()

    @classmethod
    def get_index_set_ids_hash(cls, index_set_ids: list):
        return hashlib.md5(str(index_set_ids).encode("utf-8")).hexdigest() if index_set_ids else ""


class UserIndexSetFieldsConfig(models.Model):
    """用户索引集展示字段以及排序配置"""

    index_set_id = models.IntegerField(_("索引集ID"), null=True, blank=True, db_index=True)
    config_id = models.IntegerField(_("索引集配置ID"), db_index=True)
    username = models.CharField(_("用户名"), max_length=32, default="", db_index=True)
    scope = models.CharField(_("范围"), max_length=16, default=SearchScopeEnum.DEFAULT.value, db_index=True)
    source_app_code = models.CharField(
        verbose_name=_("来源系统"), default=get_request_app_code, max_length=32, blank=True
    )
    index_set_ids = models.JSONField(_("索引集ID列表"), null=True, default=list)
    index_set_ids_hash = models.CharField("索引集ID哈希", max_length=32, null=True, db_index=True, default="")
    index_set_type = models.CharField(
        _("索引集类型"), max_length=32, choices=IndexSetType.get_choices(), default=IndexSetType.SINGLE.value
    )

    class Meta:
        verbose_name = _("用户索引集配置")
        verbose_name_plural = _("31_搜索-用户索引集配置")
        unique_together = (("index_set_id", "index_set_ids_hash", "username", "scope", "source_app_code"),)

    @classmethod
    @atomic
    def get_config(
        cls,
        index_set_id: int,
        username: str,
        scope: str = SearchScopeEnum.DEFAULT.value,
    ):
        """
        获取用户索引集配置
        """
        source_app_code = get_request_app_code()
        try:
            obj = cls.objects.get(
                index_set_id=index_set_id, username=username, scope=scope, source_app_code=source_app_code
            )
            return IndexSetFieldsConfig.objects.get(pk=obj.config_id)
        except IndexSetFieldsConfig.DoesNotExist:
            return None
        except cls.DoesNotExist:
            obj = IndexSetFieldsConfig.objects.filter(
                index_set_id=index_set_id,
                name=DEFAULT_INDEX_SET_FIELDS_CONFIG_NAME,
                scope=scope,
                source_app_code=source_app_code,
            ).first()
            if obj:
                return obj
        return None

    @classmethod
    def get_index_set_ids_hash(cls, index_set_ids: list):
        return hashlib.md5(str(index_set_ids).encode("utf-8")).hexdigest() if index_set_ids else ""


class StorageClusterRecord(SoftDeleteModel):
    index_set_id = models.IntegerField(_("索引集ID"), db_index=True)
    storage_cluster_id = models.IntegerField(_("集群ID"))

    class Meta:
        verbose_name = _("索引集存储集群记录")
        verbose_name_plural = _("索引集存储集群记录")
        ordering = ("-updated_at",)


class UserIndexSetCustomConfig(models.Model):
    """用户索引集自定义配置"""

    username = models.CharField(_("用户name"), max_length=256)
    index_set_id = models.IntegerField(_("索引集ID"), null=True)
    index_set_ids = models.JSONField(_("索引集ID列表"), null=True, default=list)
    index_set_hash = models.CharField("索引集哈希", max_length=32)
    index_set_config = models.JSONField(_("用户索引集配置"), default=dict)

    class Meta:
        verbose_name = _("用户索引集自定义配置")
        verbose_name_plural = _("用户索引集自定义配置")
        unique_together = ("username", "index_set_hash")

    @classmethod
    def get_index_set_hash(cls, index_set_id: list | int):
        return hashlib.md5(str(index_set_id).encode("utf-8")).hexdigest()


class UserCustomConfig(SoftDeleteModel):
    user_id = models.IntegerField(_("用户ID"), db_index=True)
    custom_config = models.JSONField(_("自定义配置"))

    class Meta:
        verbose_name = _("用户自定义配置")
        verbose_name_plural = _("用户自定义配置")
        ordering = ("-updated_at",)


class IndexSetCustomConfig(models.Model):
    index_set_id = models.IntegerField(_("索引集ID"), null=True)
    index_set_ids = models.JSONField(_("索引集ID列表"), null=True, default=list)
    index_set_hash = models.CharField("索引集哈希", max_length=32, unique=True)
    index_set_config = models.JSONField(_("索引集自定义配置"), default=dict)

    class Meta:
        verbose_name = _("索引集自定义配置")
        verbose_name_plural = _("索引集自定义配置")

    @classmethod
    def get_index_set_hash(cls, index_set_id: list | int):
        return hashlib.md5(str(index_set_id).encode("utf-8")).hexdigest()<|MERGE_RESOLUTION|>--- conflicted
+++ resolved
@@ -71,11 +71,8 @@
     TimeFieldTypeEnum,
     TimeFieldUnitEnum,
     TimeZoneEnum,
-<<<<<<< HEAD
+    LogBuiltInFieldTypeEnum,
     IndexSetDataType,
-=======
-    LogBuiltInFieldTypeEnum,
->>>>>>> 8d448195
 )
 from apps.log_search.exceptions import (
     CouldNotFindTemplateException,
