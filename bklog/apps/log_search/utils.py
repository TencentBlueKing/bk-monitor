--- conflicted
+++ resolved
@@ -21,15 +21,11 @@
 
 import functools
 import operator
-<<<<<<< HEAD
-import re
-from typing import Any, Dict, List
-=======
 from io import BytesIO
 from typing import Any
 
 from django.http import FileResponse
->>>>>>> 8247162c
+import re
 
 from apps.log_search.constants import DEFAULT_TIME_FIELD, HighlightConfig
 from apps.utils.local import get_request_external_username, get_request_username
@@ -157,8 +153,7 @@
     return request_username
 
 
-<<<<<<< HEAD
-def add_highlight_mark(data_list: List[dict], match_field: str, pattern: str, ignore_case: bool = False):
+def add_highlight_mark(data_list: list[dict], match_field: str, pattern: str, ignore_case: bool = False):
     """
     添加高亮标记
     :param data_list: 数据列表
@@ -184,10 +179,7 @@
     return data_list
 
 
-def split_object_fields(fields_list: List[str]):
-=======
 def split_object_fields(fields_list: list[str]):
->>>>>>> 8247162c
     """
     把列表中包含逗号的字符串进行分割
     """
@@ -201,9 +193,6 @@
     return result_list
 
 
-<<<<<<< HEAD
-    return result_list
-=======
 def create_download_response(buffer: BytesIO, file_name: str, content_type: str = "text/plain") -> FileResponse:
     """
     创建一个通用的文件下载响应。
@@ -224,5 +213,4 @@
         content_type=content_type,
     )
 
-    return response
->>>>>>> 8247162c
+    return response