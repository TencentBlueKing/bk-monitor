"""
Tencent is pleased to support the open source community by making BK-LOG 蓝鲸日志平台 available.
Copyright (C) 2021 THL A29 Limited, a Tencent company.  All rights reserved.
BK-LOG 蓝鲸日志平台 is licensed under the MIT License.
License for BK-LOG 蓝鲸日志平台:
--------------------------------------------------------------------
Permission is hereby granted, free of charge, to any person obtaining a copy of this software and associated
documentation files (the "Software"), to deal in the Software without restriction, including without limitation
the rights to use, copy, modify, merge, publish, distribute, sublicense, and/or sell copies of the Software,
and to permit persons to whom the Software is furnished to do so, subject to the following conditions:
The above copyright notice and this permission notice shall be included in all copies or substantial
portions of the Software.
THE SOFTWARE IS PROVIDED "AS IS", WITHOUT WARRANTY OF ANY KIND, EXPRESS OR IMPLIED, INCLUDING BUT NOT
LIMITED TO THE WARRANTIES OF MERCHANTABILITY, FITNESS FOR A PARTICULAR PURPOSE AND NONINFRINGEMENT. IN
NO EVENT SHALL THE AUTHORS OR COPYRIGHT HOLDERS BE LIABLE FOR ANY CLAIM, DAMAGES OR OTHER LIABILITY,
WHETHER IN AN ACTION OF CONTRACT, TORT OR OTHERWISE, ARISING FROM, OUT OF OR IN CONNECTION WITH THE
SOFTWARE OR THE USE OR OTHER DEALINGS IN THE SOFTWARE.
We undertake not to change the open source license (MIT license) applicable to the current version of
the project delivered to anyone in the future.
"""

import functools
import operator
import re
from typing import Any, Dict, List
from io import BytesIO

from django.http import FileResponse

from apps.log_search.constants import DEFAULT_TIME_FIELD, HighlightConfig
from apps.utils.local import get_request_external_username, get_request_username


def sort_func(data: list[dict[str, Any]], sort_list: list[list[str]], key_func=lambda x: x) -> list[dict[str, Any]]:
    """
    排序函数 提供复杂嵌套的数据结构排序能力
    params data 源数据  [{"a": {"b": 3}}, {"a": {"b": 7}}, {"a": {"b": 2}}]
    params sort_list 排序规则 [["a.b", "desc"]]
    params key_func 排序字段值获取函数
    """

    def _sort_compare(x: dict[str, Any], y: dict[str, Any]) -> int:
        x = key_func(x)
        y = key_func(y)

        def _get_value(keys: str, _data: dict[str, Any]) -> Any:
            try:
                _value = functools.reduce(operator.getitem, keys.split("."), _data)
            except (KeyError, TypeError):
                _value = None
            return _value

        for sort_info in sort_list:
            field_name, order = sort_info

            if "." in field_name:
                _x_value = _get_value(field_name, x)
                _y_value = _get_value(field_name, y)
            else:
                _x_value = x.get(field_name, None)
                _y_value = y.get(field_name, None)

            if _x_value is None or _y_value is None:
                continue

            try:
                if field_name == DEFAULT_TIME_FIELD:
                    # 转化为相同的数据类型
                    _x_value = str(_x_value)
                    _y_value = str(_y_value)
                if _x_value != _y_value:
                    if order == "desc":
                        return (_x_value < _y_value) - (_x_value > _y_value)
                    else:
                        return (_x_value > _y_value) - (_x_value < _y_value)
            except TypeError:
                continue

        return 0

    return sorted(data, key=functools.cmp_to_key(_sort_compare))


def create_context_should_query(order, body_should_data, sort_fields, sort_fields_value):
    """
    上下文or查询构造
    请求参数
    :param order: 排序方式 -或+
    :param body_should_data: 父级查询参数
    :param sort_fields: 排序字段
    :param sort_fields_value: 排序字段对应的值
    """
    if order not in ["-", "+"]:
        return

    if order == "+":
        sort_fields_num = len(sort_fields)
        range_op = "gt" if sort_fields_num > 1 else "gte"
    else:
        range_op = "lt"

    # 需要进行term查询的字段
    term_fields = []
    # 构造查询语句
    for index, (range_field, range_field_value) in enumerate(zip(sort_fields, sort_fields_value)):
        if index == 0:
            body_should_data.append(
                {
                    "range": {
                        range_field: {
                            range_op: range_field_value,
                        }
                    }
                }
            )
        else:
            body_should_data.append(
                {
                    "bool": {
                        "filter": [
                            {"term": {_term_range_field["range_field"]: _term_range_field["range_field_value"]}}
                            for _term_range_field in term_fields
                        ]
                    }
                }
            )
            # 升序时最后一个字段操作符设置为大于等于
            if order == "+" and index + 1 == sort_fields_num:
                range_op = "gte"

            body_should_data[index]["bool"]["filter"].append(
                {
                    "range": {
                        range_field: {
                            range_op: range_field_value,
                        }
                    }
                }
            )
        term_fields.append({"range_field": range_field, "range_field_value": range_field_value})


def fetch_request_username():
    """
    1.如果存在外部用户,则优先取外部用户名.
    2.如果是外部用户,则加上external_前缀,避免外部用户名和内部用户名相同引起问题
    """
    request_username = get_request_external_username()
    if request_username:
        request_username = f"external_{request_username}"
    else:
        request_username = get_request_username()
    return request_username


<<<<<<< HEAD

=======
>>>>>>> d44f24eb
def add_highlight_mark(data_list: List[dict], match_field: str, pattern: str, ignore_case: bool = False):
    """
    添加高亮标记
    :param data_list: 数据列表
    :param match_field: data中需要进行高亮的字段
    :param pattern: 高亮内容的正则表达式
    :param ignore_case: 是否忽略大小写
    """
    if not data_list or not match_field or not pattern or match_field not in data_list[0]:
        return data_list

    for data in data_list:
        # 对 grep_field 字段 pattern 内容进行高亮处理
        value = data[match_field]
        if not isinstance(value, str):
            value = str(value)
        data[match_field] = re.sub(
            pattern,
            lambda x: HighlightConfig.PRE_TAG + x.group() + HighlightConfig.POST_TAG,
            value,
            flags=re.I if ignore_case else 0,
        )

    return data_list


<<<<<<< HEAD
def split_object_fields(fields_list: list[str]):
=======
def split_object_fields(fields_list: List[str]):
>>>>>>> d44f24eb
    """
    把列表中包含逗号的字符串进行分割
    """
    result_list = []
    for field in fields_list:
        result_list.append(field)
        parts = field.split(".")
        for i in range(1, len(parts)):
            result_list.append(".".join(parts[:i]))

    return result_list


<<<<<<< HEAD
def create_download_response(buffer: BytesIO, file_name: str, content_type: str = "text/plain") -> FileResponse:
    """
    创建一个通用的文件下载响应。

    :param buffer: 一个包含文件内容的 BytesIO 对象。
    :param file_name: 文件的名称。
    :param content_type: 文件的 MIME 类型，默认为 "text/plain"。
    :return: 配置完毕的 FileResponse 对象。
    """
    # 重置指针回到流的开始位置
    buffer.seek(0)

    # 创建文件下载响应
    response = FileResponse(
        buffer,
        as_attachment=True,  # 将内容作为附件下载而不是直接打开
        filename=file_name,
        content_type=content_type,
    )

    return response
=======
    return result_list
>>>>>>> d44f24eb
<|MERGE_RESOLUTION|>--- conflicted
+++ resolved
@@ -153,10 +153,6 @@
     return request_username
 
 
-<<<<<<< HEAD
-
-=======
->>>>>>> d44f24eb
 def add_highlight_mark(data_list: List[dict], match_field: str, pattern: str, ignore_case: bool = False):
     """
     添加高亮标记
@@ -183,11 +179,7 @@
     return data_list
 
 
-<<<<<<< HEAD
-def split_object_fields(fields_list: list[str]):
-=======
 def split_object_fields(fields_list: List[str]):
->>>>>>> d44f24eb
     """
     把列表中包含逗号的字符串进行分割
     """
@@ -201,7 +193,6 @@
     return result_list
 
 
-<<<<<<< HEAD
 def create_download_response(buffer: BytesIO, file_name: str, content_type: str = "text/plain") -> FileResponse:
     """
     创建一个通用的文件下载响应。
@@ -222,7 +213,4 @@
         content_type=content_type,
     )
 
-    return response
-=======
-    return result_list
->>>>>>> d44f24eb
+    return response