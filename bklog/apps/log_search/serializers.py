--- conflicted
+++ resolved
@@ -39,10 +39,7 @@
     FavoriteVisibleType,
     IndexSetType,
     InstanceTypeEnum,
-<<<<<<< HEAD
     SearchScopeEnum,
-=======
->>>>>>> ec76f1cd
     TagColor,
     TemplateType,
 )
