# -*- coding: utf-8 -*-
"""
Tencent is pleased to support the open source community by making BK-LOG 蓝鲸日志平台 available.
Copyright (C) 2021 THL A29 Limited, a Tencent company.  All rights reserved.
BK-LOG 蓝鲸日志平台 is licensed under the MIT License.
License for BK-LOG 蓝鲸日志平台:
--------------------------------------------------------------------
Permission is hereby granted, free of charge, to any person obtaining a copy of this software and associated
documentation files (the "Software"), to deal in the Software without restriction, including without limitation
the rights to use, copy, modify, merge, publish, distribute, sublicense, and/or sell copies of the Software,
and to permit persons to whom the Software is furnished to do so, subject to the following conditions:
The above copyright notice and this permission notice shall be included in all copies or substantial
portions of the Software.
THE SOFTWARE IS PROVIDED "AS IS", WITHOUT WARRANTY OF ANY KIND, EXPRESS OR IMPLIED, INCLUDING BUT NOT
LIMITED TO THE WARRANTIES OF MERCHANTABILITY, FITNESS FOR A PARTICULAR PURPOSE AND NONINFRINGEMENT. IN
NO EVENT SHALL THE AUTHORS OR COPYRIGHT HOLDERS BE LIABLE FOR ANY CLAIM, DAMAGES OR OTHER LIABILITY,
WHETHER IN AN ACTION OF CONTRACT, TORT OR OTHERWISE, ARISING FROM, OUT OF OR IN CONNECTION WITH THE
SOFTWARE OR THE USE OR OTHER DEALINGS IN THE SOFTWARE.
We undertake not to change the open source license (MIT license) applicable to the current version of
the project delivered to anyone in the future.
"""

import datetime
import re
import time

import arrow
from django.utils.translation import ugettext_lazy as _
from rest_framework import serializers

from apps.exceptions import ValidationError
from apps.log_desensitize.constants import DesensitizeOperator, DesensitizeRuleStateEnum
from apps.log_desensitize.handlers.desensitize_operator import OPERATOR_MAPPING
from apps.log_esquery.constants import WILDCARD_PATTERN
from apps.log_search.constants import (
    ExportFileType,
    FavoriteListOrderType,
    FavoriteType,
    FavoriteVisibleType,
    IndexSetType,
    InstanceTypeEnum,
    QueryMode,
    SearchMode,
    SearchScopeEnum,
    TagColor,
    TemplateType,
)
from apps.log_search.models import LogIndexSetData, ProjectInfo, Scenario
from apps.log_unifyquery.constants import FIELD_TYPE_MAP
from apps.utils.drf import DateTimeFieldWithEpoch
from apps.utils.local import get_local_param
from apps.utils.lucene import EnhanceLuceneAdapter
from bkm_space.serializers import SpaceUIDField

HISTORY_MAX_DAYS = 7


class PageSerializer(serializers.Serializer):
    """
    分页序列化器
    """

    page = serializers.IntegerField(label=_("页码"), default=1)
    pagesize = serializers.IntegerField(label=_("分页大小"), default=10)


class ProjectSerializer(serializers.ModelSerializer):
    class Meta:
        model = ProjectInfo
        fields = ["project_id", "project_name", "bk_biz_id", "bk_app_code", "time_zone", "description"]


class ResultTableListSerializer(serializers.Serializer):
    scenario_id = serializers.CharField(label=_("接入场景"))
    bk_biz_id = serializers.IntegerField(label=_("业务ID"), required=False)
    storage_cluster_id = serializers.IntegerField(label=_("集群ID"), required=False)
    result_table_id = serializers.CharField(label=_("索引"), required=False, allow_blank=True)

    def validate(self, attrs):
        attrs = super().validate(attrs)

        scenario_id = attrs["scenario_id"]
        if scenario_id in [Scenario.BKDATA, Scenario.LOG] and not attrs.get("bk_biz_id"):
            raise ValidationError(_("业务ID不能为空"))

        if scenario_id == Scenario.ES and not attrs.get("storage_cluster_id"):
            raise ValidationError(_("数据源ID不能为空"))

        return attrs


class ResultTableTraceMatchSerializer(serializers.Serializer):
    indices = serializers.ListField(label=_("索引列表"))
    scenario_id = serializers.CharField(label=_("接入场景"))
    storage_cluster_id = serializers.IntegerField(label=_("数据源ID"), required=False)

    def validate(self, attrs):
        attrs = super().validate(attrs)

        scenario_id = attrs["scenario_id"]
        indices = attrs.get("indices")
        if scenario_id == Scenario.ES and not attrs.get("storage_cluster_id"):
            raise ValidationError(_("数据源ID不能为空"))
        if scenario_id not in [Scenario.ES] and not indices:
            raise ValidationError(_("indices不能为空"))
        return attrs


class ResultTableDetailSerializer(serializers.Serializer):
    scenario_id = serializers.CharField(label=_("接入场景"))
    storage_cluster_id = serializers.IntegerField(label=_("数据源ID"), required=False)

    def validate(self, attrs):
        attrs = super().validate(attrs)

        scenario_id = attrs["scenario_id"]
        if scenario_id == Scenario.ES and not attrs.get("storage_cluster_id"):
            raise ValidationError(_("数据源ID不能为空"))

        return attrs


class ResultTableAdaptSerializer(serializers.Serializer):
    class IndexSerializer(serializers.Serializer):
        index = serializers.CharField(required=True)
        time_field = serializers.CharField(required=False, allow_null=True, allow_blank=True)
        time_field_type = serializers.ChoiceField(
            choices=["date", "long"], required=False, allow_null=True, allow_blank=True
        )

    scenario_id = serializers.CharField(label=_("接入场景"))
    storage_cluster_id = serializers.CharField(label=_("存储集群ID"), required=False, allow_blank=True, allow_null=True)
    basic_index = IndexSerializer(label=_("源索引"), required=False)
    basic_indices = serializers.ListField(label=_("源索引"), child=IndexSerializer(), required=False)
    append_index = IndexSerializer(label=_("待追加的索引"))

    def validate(self, attrs):
        attrs = super().validate(attrs)

        scenario_id = attrs["scenario_id"]
        if scenario_id == Scenario.ES and not attrs.get("storage_cluster_id"):
            raise ValidationError(_("数据源ID不能为空"))

        # 第三方ES必须传入时间字段和类型
        basic_indices = attrs.get("basic_indices", [])
        if scenario_id == Scenario.ES and basic_indices:
            for basic_index in basic_indices:
                if not basic_index.get("time_field"):
                    raise ValidationError(_("源索引时间字段不能为空"))
                if not basic_index.get("time_field_type"):
                    raise ValidationError(_("源索引时间字段类型不能为空"))
        append_index = attrs.get("append_index")
        if scenario_id == Scenario.ES:
            if not append_index.get("time_field"):
                raise ValidationError(_("待追加索引时间字段不能为空"))
            if not append_index.get("time_field_type"):
                raise ValidationError(_("待追加索引时间字段类型不能为空"))

        return attrs


class DesensitizeConfigSerializer(serializers.Serializer):
    """
    脱敏配置序列化器
    """

    rule_id = serializers.IntegerField(label=_("脱敏规则ID"), required=False)
    match_pattern = serializers.CharField(
        label=_("匹配模式"), required=False, allow_null=True, allow_blank=True, default=""
    )
    operator = serializers.ChoiceField(label=_("脱敏算子"), choices=DesensitizeOperator.get_choices(), required=False)
    params = serializers.DictField(label=_("脱敏配置参数"), required=False)
    state = serializers.ChoiceField(
        label=_("规则状态"),
        required=False,
        choices=DesensitizeRuleStateEnum.get_choices(),
        default=DesensitizeRuleStateEnum.ADD.value,
    )

    def validate(self, attrs):
        attrs = super().validate(attrs)
        if not attrs.get("rule_id") and not attrs.get("operator"):
            raise ValidationError(_("脱敏算子不能为空"))

        if attrs.get("operator"):
            # 获取算子对象
            desensitize_cls = OPERATOR_MAPPING.get(attrs.get("operator"))

            if not desensitize_cls:
                raise ValidationError(_("{}脱敏算子类型暂未支持").format(attrs.get("operator")))

            if not attrs.get("params"):
                return attrs

            desensitize_serializer = desensitize_cls.ParamsSerializer(data=attrs.get("params"), many=False)

            # 脱敏参数校验
            desensitize_serializer.is_valid(raise_exception=True)

            data = desensitize_serializer.validated_data

            # 赋值
            attrs["params"] = dict(data)

        return attrs


class DesensitizeConfigsSerializer(serializers.Serializer):
    field_name = serializers.CharField(label=_("字段名"), required=True)
    rules = serializers.ListField(child=DesensitizeConfigSerializer(), required=True, allow_empty=False)

    def validate(self, attrs):
        attrs = super().validate(attrs)
        rules = attrs.get("rules")
        field_name = attrs.get("field_name")
        rule_ids = list()
        for rule in rules:
            rule_id = rule.get("rule_id")
            if rule_id and rule_id in rule_ids:
                raise ValidationError(_("【{}】字段绑定了多个相同的规则ID").format(field_name))
            if rule_id:
                rule_ids.append(rule_id)

        return attrs


class CreateOrUpdateDesensitizeConfigSerializer(serializers.Serializer):
    field_configs = serializers.ListField(child=DesensitizeConfigsSerializer(), required=True)
    text_fields = serializers.ListField(child=serializers.CharField(), required=False, default=list)

    def validate(self, attrs):
        attrs = super().validate(attrs)
        field_configs = attrs.get("field_configs")
        field_names = list()
        for config in field_configs:
            if config["field_name"] in field_names:
                raise ValidationError(_("【{}】字段存在多个脱敏配置").format(config["field_name"]))
            else:
                field_names.append(config["field_name"])
        return attrs


class DesensitizeConfigStateSerializer(serializers.Serializer):
    index_set_ids = serializers.ListField(child=serializers.IntegerField(), required=True)


class IndexSetAddTagSerializer(serializers.Serializer):
    tag_id = serializers.IntegerField(label=_("标签ID"), required=True)


class IndexSetDeleteTagSerializer(serializers.Serializer):
    tag_id = serializers.IntegerField(label=_("标签ID"), required=True)


class CreateIndexSetTagSerializer(serializers.Serializer):
    name = serializers.CharField(label=_("标签名称"), max_length=255, required=True)
    color = serializers.ChoiceField(
        label=_("标签颜色"), choices=TagColor.get_choices(), default=TagColor.GREEN.value, required=False
    )


class KeywordSerializer(serializers.Serializer):
    """
    检索关键词序列化, 针对keyword为必须的时候, 继承该类
    """

    keyword = serializers.CharField(label=_("检索关键词"), required=True, allow_null=True, allow_blank=True)

    def validate(self, attrs):
        attrs = super().validate(attrs)
        if attrs["keyword"].strip() == "":
            attrs["keyword"] = WILDCARD_PATTERN
            return attrs

        enhance_lucene_adapter = EnhanceLuceneAdapter(query_string=attrs["keyword"])
        attrs["keyword"] = enhance_lucene_adapter.enhance()
        return attrs


class SearchAttrSerializer(serializers.Serializer):
    bk_biz_id = serializers.IntegerField(label=_("业务ID"), required=False, default=None)
    search_mode = serializers.ChoiceField(
        label=_("检索模式"), required=False, choices=SearchMode.get_choices(), default=SearchMode.UI.value
    )
    ip_chooser = serializers.DictField(default={}, required=False)
    addition = serializers.ListField(allow_empty=True, required=False, default="")

    start_time = DateTimeFieldWithEpoch(required=False, format="%Y-%m-%d %H:%M:%S")
    end_time = DateTimeFieldWithEpoch(required=False, format="%Y-%m-%d %H:%M:%S")
    time_range = serializers.CharField(required=False, default=None)
    from_favorite_id = serializers.IntegerField(required=False, default=0)

    keyword = serializers.CharField(required=False, allow_null=True, allow_blank=True)
    begin = serializers.IntegerField(required=False, default=0)
    size = serializers.IntegerField(required=False, default=10)

    aggs = serializers.DictField(required=False, default=dict)

    # 支持用户自定义排序
    sort_list = serializers.ListField(required=False, allow_null=True, allow_empty=True, child=serializers.ListField())

    is_scroll_search = serializers.BooleanField(label=_("是否scroll查询"), required=False, default=False)

    scroll_id = serializers.CharField(required=False, allow_null=True, allow_blank=True)

    is_return_doc_id = serializers.BooleanField(label=_("是否返回文档ID"), required=False, default=False)

    is_desensitize = serializers.BooleanField(label=_("是否脱敏"), required=False, default=True)

    def validate(self, attrs):
        attrs = super().validate(attrs)
        if attrs.get("keyword") and attrs["keyword"].strip() == "":
            attrs["keyword"] = WILDCARD_PATTERN
        # 校验sort_list
        if attrs.get("sort_list"):
            for sort_info in attrs.get("sort_list"):
                field_name, order = sort_info
                if order not in ["desc", "asc"]:
                    raise ValidationError(_("字段名【{}】的排序规则指定错误, 支持('desc', 降序）,('asc', 升序）").format(field_name))
        return attrs


class OriginalSearchAttrSerializer(serializers.Serializer):
    begin = serializers.IntegerField(required=False, default=0)
    size = serializers.IntegerField(required=False, default=3, max_value=10)


class UnionConfigSerializer(serializers.Serializer):
    index_set_id = serializers.IntegerField(label=_("索引集ID"), required=True)
    begin = serializers.IntegerField(required=False, default=0)
    is_desensitize = serializers.BooleanField(label=_("是否脱敏"), required=False, default=True)


class UnionSearchAttrSerializer(SearchAttrSerializer):
    union_configs = serializers.ListField(
        label=_("联合检索参数"), required=True, allow_empty=False, child=UnionConfigSerializer()
    )
    index_set_ids = serializers.ListField(label=_("索引集列表"), required=False, default=[])

    def validate(self, attrs):
        attrs = super().validate(attrs)

        attrs["index_set_ids"] = sorted([config["index_set_id"] for config in attrs.get("union_configs", [])])

        return attrs


class UnionSearchFieldsSerializer(serializers.Serializer):
    start_time = DateTimeFieldWithEpoch(required=False, format="%Y-%m-%d %H:%M:%S")
    end_time = DateTimeFieldWithEpoch(required=False, format="%Y-%m-%d %H:%M:%S")
    index_set_ids = serializers.ListField(
        label=_("索引集ID列表"), required=True, allow_empty=False, child=serializers.IntegerField()
    )

    def validate(self, attrs):
        attrs = super().validate(attrs)
        attrs["index_set_ids"] = sorted(attrs.get("index_set_ids", []))

        return attrs


class UserSearchHistorySerializer(serializers.Serializer):
    start_time = DateTimeFieldWithEpoch(required=False, format="%Y-%m-%d %H:%M:%S")
    end_time = DateTimeFieldWithEpoch(required=False, format="%Y-%m-%d %H:%M:%S")

    def validate(self, attrs):
        attrs = super().validate(attrs)

        start_time = attrs.get("start_time")
        end_time = attrs.get("end_time")

        # 最多查询7天数据,如果开始时间或者结束时间为空，查询最近7天数据
        if start_time and end_time:
            days = (end_time - start_time).days
            if days > HISTORY_MAX_DAYS:
                raise ValidationError(_("最大只支持查询7天数据"))
        else:
            time_zone = get_local_param("time_zone")
            attrs["end_time"] = arrow.get(int(time.time())).to(time_zone).strftime("%Y-%m-%d %H:%M:%S%z")
            attrs["start_time"] = (
                datetime.datetime.strptime(attrs["end_time"], "%Y-%m-%d %H:%M:%S%z")
                - datetime.timedelta(days=HISTORY_MAX_DAYS)
            ).strftime("%Y-%m-%d %H:%M:%S%z")
        return attrs


class SearchIndexSetScopeSerializer(serializers.Serializer):
    """
    获取索引集所属项目
    """

    space_uid = SpaceUIDField(label=_("空间唯一标识"), required=True)


class IndexSetFieldsConfigBaseSerializer(serializers.Serializer):
    index_set_id = serializers.IntegerField(label=_("索引集ID"), required=False)
    index_set_ids = serializers.ListField(
        label=_("索引集ID列表"), required=False, child=serializers.IntegerField(), default=[]
    )
    index_set_type = serializers.ChoiceField(
        label=_("索引集类型"), required=False, choices=IndexSetType.get_choices(), default=IndexSetType.SINGLE.value
    )

    def validate(self, attrs):
        attrs = super().validate(attrs)

        if attrs["index_set_type"] == IndexSetType.SINGLE.value and not attrs.get("index_set_id"):
            raise serializers.ValidationError(_("索引集ID不能为空"))
        elif attrs["index_set_type"] == IndexSetType.UNION.value and not attrs.get("index_set_ids"):
            raise serializers.ValidationError(_("索引集ID列表不能为空"))
        elif attrs["index_set_type"] == IndexSetType.UNION.value:
            # 对index_set_ids排序处理  这里主要是为了兼容前端传递索引集列表ID顺序不一致问题 [1,2]  [2,1] ->[1,2]
            attrs["index_set_ids"] = sorted(attrs["index_set_ids"])

        return attrs


class CreateIndexSetFieldsConfigSerializer(IndexSetFieldsConfigBaseSerializer):
    name = serializers.CharField(label=_("字段名称"), required=True)
    display_fields = serializers.ListField(allow_empty=False, child=serializers.CharField())
    sort_list = serializers.ListField(label=_("排序规则"), allow_empty=True, child=serializers.ListField())

    def validate(self, attrs):
        attrs = super().validate(attrs)

        for _item in attrs["sort_list"]:
            if len(_item) != 2:
                raise ValidationError(_("sort_list参数格式有误"))

            if _item[1].lower() not in ["desc", "asc"]:
                raise ValidationError(_("排序规则只支持升序asc或降序desc"))

        return attrs


class UpdateIndexSetFieldsConfigSerializer(CreateIndexSetFieldsConfigSerializer):
    config_id = serializers.IntegerField(label=_("配置ID"), required=True)


class IndexSetFieldsConfigListSerializer(IndexSetFieldsConfigBaseSerializer):
    scope = serializers.CharField(label=_("搜索类型"), required=False, default=SearchScopeEnum.DEFAULT.value)


class SearchUserIndexSetConfigSerializer(IndexSetFieldsConfigBaseSerializer):
    config_id = serializers.IntegerField(label=_("配置ID"), required=True)


class SearchUserIndexSetDeleteConfigSerializer(serializers.Serializer):
    config_id = serializers.IntegerField(label=_("配置ID"), required=True)


class SearchUserIndexSetOptionHistorySerializer(serializers.Serializer):
    space_uid = SpaceUIDField(label=_("空间唯一标识"), required=True)
    index_set_type = serializers.ChoiceField(
        label=_("索引集类型"), required=False, choices=IndexSetType.get_choices(), default=IndexSetType.SINGLE.value
    )


class SearchUserIndexSetOptionHistoryDeleteSerializer(serializers.Serializer):
    space_uid = SpaceUIDField(label=_("空间唯一标识"), required=True)
    index_set_type = serializers.ChoiceField(
        label=_("索引集类型"), required=False, choices=IndexSetType.get_choices(), default=IndexSetType.SINGLE.value
    )
    history_id = serializers.IntegerField(label=_("历史记录ID"), required=False)
    is_delete_all = serializers.BooleanField(label=_("是否删除用户当前空间下所有历史记录"), required=False, default=False)

    def validate(self, attrs):
        attrs = super().validate(attrs)

        if not attrs["is_delete_all"] and not attrs.get("history_id"):
            raise ValidationError(_("历史记录ID不能为空"))

        return attrs


class SearchExportSerializer(serializers.Serializer):
    bk_biz_id = serializers.IntegerField(label=_("业务id"), required=True)
    keyword = serializers.CharField(label=_("搜索关键字"), required=False, allow_null=True, allow_blank=True)
    time_range = serializers.CharField(label=_("时间范围"), required=False)
    start_time = DateTimeFieldWithEpoch(format="%Y-%m-%d %H:%M:%S", label=_("起始时间"), required=True)
    end_time = DateTimeFieldWithEpoch(format="%Y-%m-%d %H:%M:%S", label=_("结束时间"), required=True)
    ip_chooser = serializers.DictField(label=_("检索IP条件"), required=False, default={})
    addition = serializers.ListField(label=_("搜索条件"), required=False)
    begin = serializers.IntegerField(label=_("检索开始 offset"), required=True)
    size = serializers.IntegerField(label=_("检索结果大小"), required=True)
    interval = serializers.CharField(label=_("匹配规则"), required=False)
    export_fields = serializers.ListField(label=_("导出字段"), required=False, default=[])
    is_desensitize = serializers.BooleanField(label=_("是否脱敏"), required=False, default=True)
    file_type = serializers.ChoiceField(
        label=_("下载文件类型"), required=False, choices=ExportFileType.get_choices(), default=ExportFileType.TXT.value
    )


class UnionSearchSearchExportSerializer(SearchExportSerializer):
    index_set_ids = serializers.ListField(label=_("联合检索索引集ID列表"), child=serializers.IntegerField(), required=True)

    def validate(self, attrs):
        attrs["index_set_ids"] = sorted(attrs["index_set_ids"])

        return attrs


class GetExportHistorySerializer(serializers.Serializer):
    page = serializers.IntegerField(label=_("页码"))
    pagesize = serializers.IntegerField(label=_("页面大小"))
    show_all = serializers.BooleanField(label=_("是否展示业务全量导出历史"))
    bk_biz_id = serializers.IntegerField(label=_("业务id"))


class UnionSearchGetExportHistorySerializer(serializers.Serializer):
    page = serializers.IntegerField(label=_("页码"))
    pagesize = serializers.IntegerField(label=_("页面大小"))
    show_all = serializers.BooleanField(label=_("是否展示业务全量导出历史"))
    index_set_ids = serializers.CharField(label=_("联合检索索引集ID列表"))
    bk_biz_id = serializers.IntegerField(label=_("业务id"))

    def validate(self, attrs):
        # 索引集ID格式校验
        index_set_ids = attrs["index_set_ids"].split(",")

        for index_set_id in index_set_ids:
            try:
                int(index_set_id)
            except ValueError:
                raise ValidationError(_("索引集ID类型错误"))
        return attrs


class UnionSearchHistorySerializer(serializers.Serializer):
    index_set_ids = serializers.CharField(label=_("联合检索索引集ID列表"))

    def validate(self, attrs):
        # 索引集ID格式校验
        index_set_ids = attrs["index_set_ids"].split(",")

        for index_set_id in index_set_ids:
            try:
                int(index_set_id)
            except ValueError:
                raise ValidationError(_("索引集ID类型错误"))
        return attrs


class SourceDetectSerializer(serializers.Serializer):
    es_host = serializers.CharField(label=_("ES HOST"))
    es_port = serializers.IntegerField(label=_("ES 端口"))
    es_user = serializers.CharField(label=_("ES 用户"), allow_blank=True, required=False)
    es_password = serializers.CharField(label=_("ES 密码"), allow_blank=True, required=False)


class HostIpListSerializer(serializers.Serializer):
    """
    主机ip序列化
    """

    ip = serializers.CharField(label=_("主机IP"), max_length=15)
    bk_cloud_id = serializers.IntegerField(label=_("云区域ID"), required=False)


class HostInstanceByIpListSerializer(serializers.Serializer):
    """
    根据ip列表获取主机实例序列化
    """

    ip_list = HostIpListSerializer(many=True)


class TopoSerializer(serializers.Serializer):
    """
    获取拓扑序列化
    """

    instance_type = serializers.ChoiceField(label=_("实例类型"), choices=InstanceTypeEnum.get_choices(), required=False)
    remove_empty_nodes = serializers.BooleanField(label=_("是否删除空节点"), required=False)


class NodeListParamSerializer(serializers.Serializer):
    """
    节点列表参数序列化
    """

    bk_inst_id = serializers.IntegerField(label=_("实例id"))
    bk_inst_name = serializers.CharField(label=_("实例名称"), max_length=64)
    bk_obj_id = serializers.CharField(label=_("类型id"), max_length=64)
    bk_biz_id = serializers.IntegerField(label=_("业务id"))


class NodeListSerializer(serializers.Serializer):
    """
    节点列表序列化
    """

    node_list = NodeListParamSerializer(many=True)


class CreateFavoriteSerializer(serializers.Serializer):
    """
    创建收藏序列化
    """

    space_uid = SpaceUIDField(label=_("空间唯一标识"), required=True)
    name = serializers.CharField(label=_("收藏组名"), max_length=256, required=True)
    index_set_id = serializers.IntegerField(label=_("索引集ID"), required=False)
    group_id = serializers.IntegerField(label=_("收藏组ID"), required=False)
    visible_type = serializers.ChoiceField(choices=FavoriteVisibleType.get_choices(), required=True)
    search_mode = serializers.ChoiceField(
        label=_("检索模式"), required=False, choices=SearchMode.get_choices(), default=SearchMode.UI.value
    )
    ip_chooser = serializers.DictField(default={}, required=False)
    addition = serializers.ListField(allow_empty=True, required=False, default="")
    keyword = serializers.CharField(required=False, allow_null=True, allow_blank=True)
    search_fields = serializers.ListField(required=False, child=serializers.CharField(), default=[])
    is_enable_display_fields = serializers.BooleanField(required=False, default=False)
    display_fields = serializers.ListField(required=False, child=serializers.CharField(), default=[])
    index_set_ids = serializers.ListField(
        label=_("索引集ID列表"), required=False, child=serializers.IntegerField(), default=[]
    )
    index_set_type = serializers.ChoiceField(
        label=_("索引集类型"), required=False, choices=IndexSetType.get_choices(), default=IndexSetType.SINGLE.value
    )
    favorite_type = serializers.ChoiceField(
        label=_("收藏类型"), required=False, choices=FavoriteType.get_choices(), default=FavoriteType.SEARCH.value
    )
    chart_params = serializers.JSONField(label=_("图表相关参数"), default=dict, required=False)

    def validate(self, attrs):
        attrs = super().validate(attrs)
        if attrs["is_enable_display_fields"] and not attrs["display_fields"]:
            raise serializers.ValidationError(_("同时显示字段开启时, 显示字段不能为空"))

        if attrs["index_set_type"] == IndexSetType.SINGLE.value and not attrs.get("index_set_id"):
            raise serializers.ValidationError(_("索引集ID不能为空"))
        elif attrs["index_set_type"] == IndexSetType.UNION.value and not attrs.get("index_set_ids"):
            raise serializers.ValidationError(_("索引集ID列表不能为空"))
        elif attrs["index_set_type"] == IndexSetType.UNION.value:
            # 对index_set_ids排序处理  这里主要是为了兼容前端传递索引集列表ID顺序不一致问题 [1,2]  [2,1] ->[1,2]
            attrs["index_set_ids"] = sorted(attrs["index_set_ids"])

        return attrs


class UpdateFavoriteSerializer(serializers.Serializer):
    """
    修改收藏序列化
    """

    name = serializers.CharField(label=_("收藏组名"), max_length=256, required=False)
    group_id = serializers.IntegerField(label=_("收藏组ID"), required=False, default=0)
    visible_type = serializers.ChoiceField(choices=FavoriteVisibleType.get_choices(), required=False)
    search_mode = serializers.ChoiceField(
        label=_("检索模式"), required=False, choices=SearchMode.get_choices(), default=SearchMode.UI.value
    )
    ip_chooser = serializers.DictField(default={}, required=False)
    addition = serializers.ListField(allow_empty=True, required=False, default="")
    keyword = serializers.CharField(required=False, allow_null=True, allow_blank=True)
    search_fields = serializers.ListField(required=False, child=serializers.CharField(), default=[])
    is_enable_display_fields = serializers.BooleanField(required=False, default=False)
    display_fields = serializers.ListField(required=False, child=serializers.CharField(), default=[])


class BatchUpdateFavoriteChildSerializer(UpdateFavoriteSerializer):
    id = serializers.IntegerField(label=_("收藏ID"), required=True)


class BatchUpdateFavoriteSerializer(serializers.Serializer):
    """
    批量修改收藏序列化
    """

    params = serializers.ListField(required=True, child=BatchUpdateFavoriteChildSerializer())


class BatchDeleteFavoriteSerializer(serializers.Serializer):
    """
    批量删除收藏序列化
    """

    id_list = serializers.ListField(required=True, child=serializers.IntegerField())


class FavoriteListSerializer(serializers.Serializer):
    """
    获取收藏
    """

    space_uid = SpaceUIDField(label=_("空间唯一标识"), required=True)
    order_type = serializers.ChoiceField(
        label=_("排序方式"),
        choices=FavoriteListOrderType.get_choices(),
        required=False,
        default=FavoriteListOrderType.UPDATED_AT_DESC.value,
    )


class CreateFavoriteGroupSerializer(serializers.Serializer):
    """
    创建组名序列化
    """

    space_uid = SpaceUIDField(label=_("空间唯一标识"), required=True)
    name = serializers.CharField(label=_("收藏组名"), max_length=256)


class UpdateFavoriteGroupSerializer(serializers.Serializer):
    """
    修改组名序列化
    """

    name = serializers.CharField(label=_("收藏组名"), max_length=256)


class UpdateFavoriteGroupOrderSerializer(serializers.Serializer):
    """
    修改组名序列化
    """

    space_uid = SpaceUIDField(label=_("空间唯一标识"), required=True)
    group_order = serializers.ListField(label=_("收藏组顺序"), child=serializers.IntegerField())


class FavoriteUnionSearchListSerializer(serializers.Serializer):
    """
    联合检索获取收藏组合列表
    """

    space_uid = SpaceUIDField(label=_("空间唯一标识"), required=True)


class CreateFavoriteUnionSearchSerializer(serializers.Serializer):
    """
    联合检索组合收藏创建序列化
    """

    space_uid = SpaceUIDField(label=_("空间唯一标识"), required=True)
    name = serializers.CharField(label=_("收藏组合名"), max_length=256)
    index_set_ids = serializers.ListField(
        label=_("索引集ID列表"), required=True, allow_empty=False, child=serializers.IntegerField()
    )


class UpdateFavoriteUnionSearchSerializer(serializers.Serializer):
    """
    联合检索组合收藏更新序列化
    """

    name = serializers.CharField(label=_("收藏组合名"), max_length=256)
    index_set_ids = serializers.ListField(
        label=_("索引集ID列表"), required=True, allow_empty=False, child=serializers.IntegerField()
    )


class GetSearchFieldsSerializer(KeywordSerializer):
    """获取检索语句中的字段序列化"""

    pass


class GenerateQueryParam(serializers.Serializer):
    value = serializers.CharField(label=_("替换的值"), required=True)
    pos = serializers.IntegerField(label=_("字段坐标"), required=True)


class GenerateQuerySerializer(KeywordSerializer):
    """
    生成Query中查询字段序列化
    """

    params = serializers.ListField(required=False, default=[], label=_("替换Query请求参数"), child=GenerateQueryParam())


class InspectFieldSerializer(serializers.Serializer):
    field_name = serializers.CharField(label=_("字段名称"), required=False, allow_null=True, allow_blank=True)
    field_type = serializers.CharField(label=_("字段类型"), required=False, allow_null=True, allow_blank=True)
    is_analyzed = serializers.BooleanField(label=_("是否分词"), required=False, default=False)


class InspectSerializer(KeywordSerializer):
    """
    语法检查以及转换序列化
    """

    fields = serializers.ListField(required=False, default=[], label=_("字段列表"), child=InspectFieldSerializer())


class FavoriteGroupListSerializer(serializers.Serializer):
    """
    获取收藏组
    """

    space_uid = SpaceUIDField(label=_("空间唯一标识"), required=True)


class BcsWebConsoleSerializer(serializers.Serializer):
    """
    获取bcs容器管理页面url序列化
    """

    cluster_id = serializers.CharField(label=_("集群id"), required=True)
    container_id = serializers.CharField(label=_("容器id"), required=True)


class TemplateTopoSerializer(serializers.Serializer):
    template_type = serializers.ChoiceField(label=_("模版类型"), choices=TemplateType.get_choices())


class TemplateSerializer(serializers.Serializer):
    bk_inst_ids = serializers.CharField(label=_("下载任务ID列表"))
    template_type = serializers.ChoiceField(label=_("模版类型"), choices=TemplateType.get_choices())

    def validate(self, attrs):
        attrs = super().validate(attrs)
        # 数据库中字段名为 task_id
        task_list = attrs["bk_inst_ids"].split(",")
        for task_id in task_list:
            if not re.findall(r"^\d+", task_id):
                raise serializers.ValidationError(_("类型错误,请输入正确的整型数组"))
        return attrs


class DynamicGroupSerializer(serializers.Serializer):
    dynamic_group_id_list = serializers.ListField(label=_("动态分组ID列表"), child=serializers.CharField(label=_("动态分组ID")))


class HostInfoSerializer(serializers.Serializer):
    cloud_id = serializers.IntegerField(help_text=_("云区域 ID"), required=False)
    ip = serializers.IPAddressField(help_text=_("IPv4 协议下的主机IP"), required=False, protocol="ipv4")
    host_id = serializers.IntegerField(help_text=_("主机 ID，优先取 `host_id`，否则取 `ip` + `cloud_id`"), required=False)

    def validate(self, attrs):
        if not ("host_id" in attrs or ("ip" in attrs and "cloud_id" in attrs)):
            raise serializers.ValidationError(_("参数校验失败: 请传入 host_id 或者 cloud_id + ip"))
        return attrs


class GetDisplayNameSerializer(serializers.Serializer):
    """
    获取展示字段名称序列化
    """

    host_list = serializers.ListField(child=HostInfoSerializer(), default=[])


class ESRouterListSerializer(serializers.Serializer):
    space_uid = serializers.CharField(required=False, label="空间ID")
    scenario_id = serializers.CharField(required=False, label="数据源类型")
    page = serializers.IntegerField(label=_("分页"), required=True)
    pagesize = serializers.IntegerField(label=_("分页大小"), required=True)


class QueryFieldBaseSerializer(serializers.Serializer):
    """
    字段分析查询序列化
    """

    bk_biz_id = serializers.IntegerField(label=_("业务ID"), required=True)
    index_set_ids = serializers.ListField(label=_("索引集列表"), required=True, child=serializers.IntegerField())
    result_table_ids = serializers.ListField(
        label=_("结果表ID列表"), required=False, child=serializers.CharField(), default=list
    )
    agg_field = serializers.CharField(label=_("字段名"), required=False)

    # filter条件，span选择器等
    addition = serializers.ListField(allow_empty=True, required=False, default="")
    host_scopes = serializers.DictField(default={}, required=False)
    ip_chooser = serializers.DictField(default={}, required=False)

    # 时间选择器字段
    start_time = serializers.IntegerField(required=True)
    end_time = serializers.IntegerField(required=True)
    time_range = serializers.CharField(required=False, default=None)

    # 关键字填充条
    keyword = serializers.CharField(allow_null=True, allow_blank=True)

    def validate(self, attrs):
        attrs = super().validate(attrs)
        attrs["result_table_ids"] = []
        result_table_ids = list(
            LogIndexSetData.objects.filter(index_set_id__in=attrs["index_set_ids"]).values_list(
                "result_table_id", flat=True
            )
        )
        if result_table_ids:
            attrs["result_table_ids"] = result_table_ids
        return attrs


class FetchTopkListSerializer(QueryFieldBaseSerializer):
    """
    获取字段topk计数列表序列化
    """

    limit = serializers.IntegerField(label=_("topk限制条数"), required=False, default=5)


class FetchStatisticsInfoSerializer(QueryFieldBaseSerializer):
    """
    获取字段统计信息
    """

    field_type = serializers.ChoiceField(required=True, choices=list(FIELD_TYPE_MAP.keys()))


class FetchStatisticsGraphSerializer(QueryFieldBaseSerializer):
    """
    获取字段统计图表
    """

    field_type = serializers.ChoiceField(required=True, choices=list(FIELD_TYPE_MAP.keys()))
    max = serializers.IntegerField(label=_("最大值"), required=False)
    min = serializers.IntegerField(label=_("最小值"), required=False)
    threshold = serializers.IntegerField(label=_("去重数量阈值"), required=False, default=10)
    limit = serializers.IntegerField(label=_("top条数"), required=False, default=5)
    distinct_count = serializers.IntegerField(label=_("去重条数"), required=False)


class UserIndexSetCustomConfigSerializer(serializers.Serializer):
    index_set_id = serializers.IntegerField(label=_("索引集ID"), required=False)
    index_set_ids = serializers.ListField(
        label=_("索引集ID列表"), required=False, allow_empty=False, child=serializers.IntegerField()
    )
    index_set_type = serializers.ChoiceField(label=_("索引集类型"), required=True, choices=IndexSetType.get_choices())
    index_set_config = serializers.JSONField(label=_("索引集字段宽度配置"), required=True)

    def validate(self, attrs):
        index_set_id = attrs.get('index_set_id')
        index_set_ids = attrs.get('index_set_ids')
        index_set_type = attrs.get('index_set_type')

        if index_set_type == IndexSetType.SINGLE.value and not index_set_id:
            raise serializers.ValidationError(_("参数校验失败: index_set_id 必须被提供"))
        elif index_set_type == IndexSetType.UNION.value and not index_set_ids:
<<<<<<< HEAD
            raise serializers.ValidationError(
                _("参数校验失败: index_set_ids 必须被提供")
            )
        return attrs


class ChartSerializer(serializers.Serializer):
    sql = serializers.CharField(label=_("sql语句"), max_length=512)
    query_mode = serializers.ChoiceField(
        label=_("查询模式"), required=False, choices=QueryMode.get_choices(), default=QueryMode.SQL.value
    )
=======
            raise serializers.ValidationError(_("参数校验失败: index_set_ids 必须被提供"))
        return attrs
>>>>>>> 68cac008
<|MERGE_RESOLUTION|>--- conflicted
+++ resolved
@@ -930,10 +930,7 @@
         if index_set_type == IndexSetType.SINGLE.value and not index_set_id:
             raise serializers.ValidationError(_("参数校验失败: index_set_id 必须被提供"))
         elif index_set_type == IndexSetType.UNION.value and not index_set_ids:
-<<<<<<< HEAD
-            raise serializers.ValidationError(
-                _("参数校验失败: index_set_ids 必须被提供")
-            )
+            raise serializers.ValidationError(_("参数校验失败: index_set_ids 必须被提供"))
         return attrs
 
 
@@ -941,8 +938,4 @@
     sql = serializers.CharField(label=_("sql语句"), max_length=512)
     query_mode = serializers.ChoiceField(
         label=_("查询模式"), required=False, choices=QueryMode.get_choices(), default=QueryMode.SQL.value
-    )
-=======
-            raise serializers.ValidationError(_("参数校验失败: index_set_ids 必须被提供"))
-        return attrs
->>>>>>> 68cac008
+    )