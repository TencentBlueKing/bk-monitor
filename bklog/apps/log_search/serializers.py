# -*- coding: utf-8 -*-
"""
Tencent is pleased to support the open source community by making BK-LOG 蓝鲸日志平台 available.
Copyright (C) 2021 THL A29 Limited, a Tencent company.  All rights reserved.
BK-LOG 蓝鲸日志平台 is licensed under the MIT License.
License for BK-LOG 蓝鲸日志平台:
--------------------------------------------------------------------
Permission is hereby granted, free of charge, to any person obtaining a copy of this software and associated
documentation files (the "Software"), to deal in the Software without restriction, including without limitation
the rights to use, copy, modify, merge, publish, distribute, sublicense, and/or sell copies of the Software,
and to permit persons to whom the Software is furnished to do so, subject to the following conditions:
The above copyright notice and this permission notice shall be included in all copies or substantial
portions of the Software.
THE SOFTWARE IS PROVIDED "AS IS", WITHOUT WARRANTY OF ANY KIND, EXPRESS OR IMPLIED, INCLUDING BUT NOT
LIMITED TO THE WARRANTIES OF MERCHANTABILITY, FITNESS FOR A PARTICULAR PURPOSE AND NONINFRINGEMENT. IN
NO EVENT SHALL THE AUTHORS OR COPYRIGHT HOLDERS BE LIABLE FOR ANY CLAIM, DAMAGES OR OTHER LIABILITY,
WHETHER IN AN ACTION OF CONTRACT, TORT OR OTHERWISE, ARISING FROM, OUT OF OR IN CONNECTION WITH THE
SOFTWARE OR THE USE OR OTHER DEALINGS IN THE SOFTWARE.
We undertake not to change the open source license (MIT license) applicable to the current version of
the project delivered to anyone in the future.
"""

import datetime
import re
import time

import arrow
from django.utils.translation import ugettext_lazy as _
from rest_framework import serializers

from apps.exceptions import ValidationError
from apps.log_desensitize.constants import DesensitizeOperator, DesensitizeRuleStateEnum
from apps.log_desensitize.handlers.desensitize_operator import OPERATOR_MAPPING
from apps.log_esquery.constants import WILDCARD_PATTERN
from apps.log_search.constants import (
    ExportFileType,
    FavoriteListOrderType,
    FavoriteType,
    FavoriteVisibleType,
    IndexSetType,
    InstanceTypeEnum,
    QueryMode,
    SearchMode,
    SearchScopeEnum,
    TagColor,
    TemplateType,
)
from apps.log_search.models import LogIndexSetData, ProjectInfo, Scenario
from apps.log_unifyquery.constants import FIELD_TYPE_MAP
from apps.utils.drf import DateTimeFieldWithEpoch
from apps.utils.local import get_local_param
from apps.utils.lucene import EnhanceLuceneAdapter
from bkm_space.serializers import SpaceUIDField

HISTORY_MAX_DAYS = 7


class PageSerializer(serializers.Serializer):
    """
    分页序列化器
    """

    page = serializers.IntegerField(label=_("页码"), default=1)
    pagesize = serializers.IntegerField(label=_("分页大小"), default=10)


class ProjectSerializer(serializers.ModelSerializer):
    class Meta:
        model = ProjectInfo
        fields = ["project_id", "project_name", "bk_biz_id", "bk_app_code", "time_zone", "description"]


class ResultTableListSerializer(serializers.Serializer):
    scenario_id = serializers.CharField(label=_("接入场景"))
    bk_biz_id = serializers.IntegerField(label=_("业务ID"), required=False)
    storage_cluster_id = serializers.IntegerField(label=_("集群ID"), required=False)
    result_table_id = serializers.CharField(label=_("索引"), required=False, allow_blank=True)

    def validate(self, attrs):
        attrs = super().validate(attrs)

        scenario_id = attrs["scenario_id"]
        if scenario_id in [Scenario.BKDATA, Scenario.LOG] and not attrs.get("bk_biz_id"):
            raise ValidationError(_("业务ID不能为空"))

        if scenario_id == Scenario.ES and not attrs.get("storage_cluster_id"):
            raise ValidationError(_("数据源ID不能为空"))

        return attrs


class ResultTableTraceMatchSerializer(serializers.Serializer):
    indices = serializers.ListField(label=_("索引列表"))
    scenario_id = serializers.CharField(label=_("接入场景"))
    storage_cluster_id = serializers.IntegerField(label=_("数据源ID"), required=False)

    def validate(self, attrs):
        attrs = super().validate(attrs)

        scenario_id = attrs["scenario_id"]
        indices = attrs.get("indices")
        if scenario_id == Scenario.ES and not attrs.get("storage_cluster_id"):
            raise ValidationError(_("数据源ID不能为空"))
        if scenario_id not in [Scenario.ES] and not indices:
            raise ValidationError(_("indices不能为空"))
        return attrs


class ResultTableDetailSerializer(serializers.Serializer):
    scenario_id = serializers.CharField(label=_("接入场景"))
    storage_cluster_id = serializers.IntegerField(label=_("数据源ID"), required=False)

    def validate(self, attrs):
        attrs = super().validate(attrs)

        scenario_id = attrs["scenario_id"]
        if scenario_id == Scenario.ES and not attrs.get("storage_cluster_id"):
            raise ValidationError(_("数据源ID不能为空"))

        return attrs


class ResultTableAdaptSerializer(serializers.Serializer):
    class IndexSerializer(serializers.Serializer):
        index = serializers.CharField(required=True)
        time_field = serializers.CharField(required=False, allow_null=True, allow_blank=True)
        time_field_type = serializers.ChoiceField(
            choices=["date", "long"], required=False, allow_null=True, allow_blank=True
        )

    scenario_id = serializers.CharField(label=_("接入场景"))
    storage_cluster_id = serializers.CharField(label=_("存储集群ID"), required=False, allow_blank=True, allow_null=True)
    basic_index = IndexSerializer(label=_("源索引"), required=False)
    basic_indices = serializers.ListField(label=_("源索引"), child=IndexSerializer(), required=False)
    append_index = IndexSerializer(label=_("待追加的索引"))

    def validate(self, attrs):
        attrs = super().validate(attrs)

        scenario_id = attrs["scenario_id"]
        if scenario_id == Scenario.ES and not attrs.get("storage_cluster_id"):
            raise ValidationError(_("数据源ID不能为空"))

        # 第三方ES必须传入时间字段和类型
        basic_indices = attrs.get("basic_indices", [])
        if scenario_id == Scenario.ES and basic_indices:
            for basic_index in basic_indices:
                if not basic_index.get("time_field"):
                    raise ValidationError(_("源索引时间字段不能为空"))
                if not basic_index.get("time_field_type"):
                    raise ValidationError(_("源索引时间字段类型不能为空"))
        append_index = attrs.get("append_index")
        if scenario_id == Scenario.ES:
            if not append_index.get("time_field"):
                raise ValidationError(_("待追加索引时间字段不能为空"))
            if not append_index.get("time_field_type"):
                raise ValidationError(_("待追加索引时间字段类型不能为空"))

        return attrs


class DesensitizeConfigSerializer(serializers.Serializer):
    """
    脱敏配置序列化器
    """

    rule_id = serializers.IntegerField(label=_("脱敏规则ID"), required=False)
    match_pattern = serializers.CharField(
        label=_("匹配模式"), required=False, allow_null=True, allow_blank=True, default=""
    )
    operator = serializers.ChoiceField(label=_("脱敏算子"), choices=DesensitizeOperator.get_choices(), required=False)
    params = serializers.DictField(label=_("脱敏配置参数"), required=False)
    state = serializers.ChoiceField(
        label=_("规则状态"),
        required=False,
        choices=DesensitizeRuleStateEnum.get_choices(),
        default=DesensitizeRuleStateEnum.ADD.value,
    )

    def validate(self, attrs):
        attrs = super().validate(attrs)
        if not attrs.get("rule_id") and not attrs.get("operator"):
            raise ValidationError(_("脱敏算子不能为空"))

        if attrs.get("operator"):
            # 获取算子对象
            desensitize_cls = OPERATOR_MAPPING.get(attrs.get("operator"))

            if not desensitize_cls:
                raise ValidationError(_("{}脱敏算子类型暂未支持").format(attrs.get("operator")))

            if not attrs.get("params"):
                return attrs

            desensitize_serializer = desensitize_cls.ParamsSerializer(data=attrs.get("params"), many=False)

            # 脱敏参数校验
            desensitize_serializer.is_valid(raise_exception=True)

            data = desensitize_serializer.validated_data

            # 赋值
            attrs["params"] = dict(data)

        return attrs


class DesensitizeConfigsSerializer(serializers.Serializer):
    field_name = serializers.CharField(label=_("字段名"), required=True)
    rules = serializers.ListField(child=DesensitizeConfigSerializer(), required=True, allow_empty=False)

    def validate(self, attrs):
        attrs = super().validate(attrs)
        rules = attrs.get("rules")
        field_name = attrs.get("field_name")
        rule_ids = list()
        for rule in rules:
            rule_id = rule.get("rule_id")
            if rule_id and rule_id in rule_ids:
                raise ValidationError(_("【{}】字段绑定了多个相同的规则ID").format(field_name))
            if rule_id:
                rule_ids.append(rule_id)

        return attrs


class CreateOrUpdateDesensitizeConfigSerializer(serializers.Serializer):
    field_configs = serializers.ListField(child=DesensitizeConfigsSerializer(), required=True)
    text_fields = serializers.ListField(child=serializers.CharField(), required=False, default=list)

    def validate(self, attrs):
        attrs = super().validate(attrs)
        field_configs = attrs.get("field_configs")
        field_names = list()
        for config in field_configs:
            if config["field_name"] in field_names:
                raise ValidationError(_("【{}】字段存在多个脱敏配置").format(config["field_name"]))
            else:
                field_names.append(config["field_name"])
        return attrs


class DesensitizeConfigStateSerializer(serializers.Serializer):
    index_set_ids = serializers.ListField(child=serializers.IntegerField(), required=True)


class IndexSetAddTagSerializer(serializers.Serializer):
    tag_id = serializers.IntegerField(label=_("标签ID"), required=True)


class IndexSetDeleteTagSerializer(serializers.Serializer):
    tag_id = serializers.IntegerField(label=_("标签ID"), required=True)


class CreateIndexSetTagSerializer(serializers.Serializer):
    name = serializers.CharField(label=_("标签名称"), max_length=255, required=True)
    color = serializers.ChoiceField(
        label=_("标签颜色"), choices=TagColor.get_choices(), default=TagColor.GREEN.value, required=False
    )


class KeywordSerializer(serializers.Serializer):
    """
    检索关键词序列化, 针对keyword为必须的时候, 继承该类
    """

    keyword = serializers.CharField(label=_("检索关键词"), required=True, allow_null=True, allow_blank=True)

    def validate(self, attrs):
        attrs = super().validate(attrs)
        if attrs["keyword"].strip() == "":
            attrs["keyword"] = WILDCARD_PATTERN
            return attrs

        enhance_lucene_adapter = EnhanceLuceneAdapter(query_string=attrs["keyword"])
        attrs["keyword"] = enhance_lucene_adapter.enhance()
        return attrs


class SearchAttrSerializer(serializers.Serializer):
    bk_biz_id = serializers.IntegerField(label=_("业务ID"), required=False, default=None)
    search_mode = serializers.ChoiceField(
        label=_("检索模式"), required=False, choices=SearchMode.get_choices(), default=SearchMode.UI.value
    )
    ip_chooser = serializers.DictField(default={}, required=False)
    addition = serializers.ListField(allow_empty=True, required=False, default="")

    start_time = DateTimeFieldWithEpoch(required=False, format="%Y-%m-%d %H:%M:%S")
    end_time = DateTimeFieldWithEpoch(required=False, format="%Y-%m-%d %H:%M:%S")
    time_range = serializers.CharField(required=False, default=None)
    from_favorite_id = serializers.IntegerField(required=False, default=0)

    keyword = serializers.CharField(required=False, allow_null=True, allow_blank=True)
    begin = serializers.IntegerField(required=False, default=0)
    size = serializers.IntegerField(required=False, default=10)

    aggs = serializers.DictField(required=False, default=dict)

    # 支持用户自定义排序
    sort_list = serializers.ListField(required=False, allow_null=True, allow_empty=True, child=serializers.ListField())

    is_scroll_search = serializers.BooleanField(label=_("是否scroll查询"), required=False, default=False)

    scroll_id = serializers.CharField(required=False, allow_null=True, allow_blank=True)

    is_return_doc_id = serializers.BooleanField(label=_("是否返回文档ID"), required=False, default=False)

    is_desensitize = serializers.BooleanField(label=_("是否脱敏"), required=False, default=True)

    def validate(self, attrs):
        attrs = super().validate(attrs)
        if attrs.get("keyword") and attrs["keyword"].strip() == "":
            attrs["keyword"] = WILDCARD_PATTERN
        # 校验sort_list
        if attrs.get("sort_list"):
            for sort_info in attrs.get("sort_list"):
                field_name, order = sort_info
                if order not in ["desc", "asc"]:
                    raise ValidationError(_("字段名【{}】的排序规则指定错误, 支持('desc', 降序）,('asc', 升序）").format(field_name))
        return attrs


class OriginalSearchAttrSerializer(serializers.Serializer):
    begin = serializers.IntegerField(required=False, default=0)
    size = serializers.IntegerField(required=False, default=3, max_value=10)


class UnionConfigSerializer(serializers.Serializer):
    index_set_id = serializers.IntegerField(label=_("索引集ID"), required=True)
    begin = serializers.IntegerField(required=False, default=0)
    is_desensitize = serializers.BooleanField(label=_("是否脱敏"), required=False, default=True)


class UnionSearchAttrSerializer(SearchAttrSerializer):
    union_configs = serializers.ListField(
        label=_("联合检索参数"), required=True, allow_empty=False, child=UnionConfigSerializer()
    )
    index_set_ids = serializers.ListField(label=_("索引集列表"), required=False, default=[])

    def validate(self, attrs):
        attrs = super().validate(attrs)

        attrs["index_set_ids"] = sorted([config["index_set_id"] for config in attrs.get("union_configs", [])])

        return attrs


class UnionSearchFieldsSerializer(serializers.Serializer):
    start_time = DateTimeFieldWithEpoch(required=False, format="%Y-%m-%d %H:%M:%S")
    end_time = DateTimeFieldWithEpoch(required=False, format="%Y-%m-%d %H:%M:%S")
    index_set_ids = serializers.ListField(
        label=_("索引集ID列表"), required=True, allow_empty=False, child=serializers.IntegerField()
    )

    def validate(self, attrs):
        attrs = super().validate(attrs)
        attrs["index_set_ids"] = sorted(attrs.get("index_set_ids", []))

        return attrs


class UserSearchHistorySerializer(serializers.Serializer):
    start_time = DateTimeFieldWithEpoch(required=False, format="%Y-%m-%d %H:%M:%S")
    end_time = DateTimeFieldWithEpoch(required=False, format="%Y-%m-%d %H:%M:%S")

    def validate(self, attrs):
        attrs = super().validate(attrs)

        start_time = attrs.get("start_time")
        end_time = attrs.get("end_time")

        # 最多查询7天数据,如果开始时间或者结束时间为空，查询最近7天数据
        if start_time and end_time:
            days = (end_time - start_time).days
            if days > HISTORY_MAX_DAYS:
                raise ValidationError(_("最大只支持查询7天数据"))
        else:
            time_zone = get_local_param("time_zone")
            attrs["end_time"] = arrow.get(int(time.time())).to(time_zone).strftime("%Y-%m-%d %H:%M:%S%z")
            attrs["start_time"] = (
                datetime.datetime.strptime(attrs["end_time"], "%Y-%m-%d %H:%M:%S%z")
                - datetime.timedelta(days=HISTORY_MAX_DAYS)
            ).strftime("%Y-%m-%d %H:%M:%S%z")
        return attrs


class SearchIndexSetScopeSerializer(serializers.Serializer):
    """
    获取索引集所属项目
    """

    space_uid = SpaceUIDField(label=_("空间唯一标识"), required=True)


class IndexSetFieldsConfigBaseSerializer(serializers.Serializer):
    index_set_id = serializers.IntegerField(label=_("索引集ID"), required=False)
    index_set_ids = serializers.ListField(
        label=_("索引集ID列表"), required=False, child=serializers.IntegerField(), default=[]
    )
    index_set_type = serializers.ChoiceField(
        label=_("索引集类型"), required=False, choices=IndexSetType.get_choices(), default=IndexSetType.SINGLE.value
    )

    def validate(self, attrs):
        attrs = super().validate(attrs)

        if attrs["index_set_type"] == IndexSetType.SINGLE.value and not attrs.get("index_set_id"):
            raise serializers.ValidationError(_("索引集ID不能为空"))
        elif attrs["index_set_type"] == IndexSetType.UNION.value and not attrs.get("index_set_ids"):
            raise serializers.ValidationError(_("索引集ID列表不能为空"))
        elif attrs["index_set_type"] == IndexSetType.UNION.value:
            # 对index_set_ids排序处理  这里主要是为了兼容前端传递索引集列表ID顺序不一致问题 [1,2]  [2,1] ->[1,2]
            attrs["index_set_ids"] = sorted(attrs["index_set_ids"])

        return attrs


class CreateIndexSetFieldsConfigSerializer(IndexSetFieldsConfigBaseSerializer):
    name = serializers.CharField(label=_("字段名称"), required=True)
    display_fields = serializers.ListField(allow_empty=False, child=serializers.CharField())
    sort_list = serializers.ListField(label=_("排序规则"), allow_empty=True, child=serializers.ListField())

    def validate(self, attrs):
        attrs = super().validate(attrs)

        for _item in attrs["sort_list"]:
            if len(_item) != 2:
                raise ValidationError(_("sort_list参数格式有误"))

            if _item[1].lower() not in ["desc", "asc"]:
                raise ValidationError(_("排序规则只支持升序asc或降序desc"))

        return attrs


class UpdateIndexSetFieldsConfigSerializer(CreateIndexSetFieldsConfigSerializer):
    config_id = serializers.IntegerField(label=_("配置ID"), required=True)


class IndexSetFieldsConfigListSerializer(IndexSetFieldsConfigBaseSerializer):
    scope = serializers.CharField(label=_("搜索类型"), required=False, default=SearchScopeEnum.DEFAULT.value)


class SearchUserIndexSetConfigSerializer(IndexSetFieldsConfigBaseSerializer):
    config_id = serializers.IntegerField(label=_("配置ID"), required=True)


class SearchUserIndexSetDeleteConfigSerializer(serializers.Serializer):
    config_id = serializers.IntegerField(label=_("配置ID"), required=True)


class SearchUserIndexSetOptionHistorySerializer(serializers.Serializer):
    space_uid = SpaceUIDField(label=_("空间唯一标识"), required=True)
    index_set_type = serializers.ChoiceField(
        label=_("索引集类型"), required=False, choices=IndexSetType.get_choices(), default=IndexSetType.SINGLE.value
    )


class SearchUserIndexSetOptionHistoryDeleteSerializer(serializers.Serializer):
    space_uid = SpaceUIDField(label=_("空间唯一标识"), required=True)
    index_set_type = serializers.ChoiceField(
        label=_("索引集类型"), required=False, choices=IndexSetType.get_choices(), default=IndexSetType.SINGLE.value
    )
    history_id = serializers.IntegerField(label=_("历史记录ID"), required=False)
    is_delete_all = serializers.BooleanField(label=_("是否删除用户当前空间下所有历史记录"), required=False, default=False)

    def validate(self, attrs):
        attrs = super().validate(attrs)

        if not attrs["is_delete_all"] and not attrs.get("history_id"):
            raise ValidationError(_("历史记录ID不能为空"))

        return attrs


class SearchExportSerializer(serializers.Serializer):
    bk_biz_id = serializers.IntegerField(label=_("业务id"), required=True)
    keyword = serializers.CharField(label=_("搜索关键字"), required=False, allow_null=True, allow_blank=True)
    time_range = serializers.CharField(label=_("时间范围"), required=False)
    start_time = DateTimeFieldWithEpoch(format="%Y-%m-%d %H:%M:%S", label=_("起始时间"), required=True)
    end_time = DateTimeFieldWithEpoch(format="%Y-%m-%d %H:%M:%S", label=_("结束时间"), required=True)
    ip_chooser = serializers.DictField(label=_("检索IP条件"), required=False, default={})
    addition = serializers.ListField(label=_("搜索条件"), required=False)
    begin = serializers.IntegerField(label=_("检索开始 offset"), required=True)
    size = serializers.IntegerField(label=_("检索结果大小"), required=True)
    interval = serializers.CharField(label=_("匹配规则"), required=False)
    export_fields = serializers.ListField(label=_("导出字段"), required=False, default=[])
    is_desensitize = serializers.BooleanField(label=_("是否脱敏"), required=False, default=True)
    file_type = serializers.ChoiceField(
        label=_("下载文件类型"), required=False, choices=ExportFileType.get_choices(), default=ExportFileType.TXT.value
    )


class UnionSearchSearchExportSerializer(SearchExportSerializer):
    index_set_ids = serializers.ListField(label=_("联合检索索引集ID列表"), child=serializers.IntegerField(), required=True)

    def validate(self, attrs):
        attrs["index_set_ids"] = sorted(attrs["index_set_ids"])

        return attrs


class GetExportHistorySerializer(serializers.Serializer):
    page = serializers.IntegerField(label=_("页码"))
    pagesize = serializers.IntegerField(label=_("页面大小"))
    show_all = serializers.BooleanField(label=_("是否展示业务全量导出历史"))
    bk_biz_id = serializers.IntegerField(label=_("业务id"))


class UnionSearchGetExportHistorySerializer(serializers.Serializer):
    page = serializers.IntegerField(label=_("页码"))
    pagesize = serializers.IntegerField(label=_("页面大小"))
    show_all = serializers.BooleanField(label=_("是否展示业务全量导出历史"))
    index_set_ids = serializers.CharField(label=_("联合检索索引集ID列表"))
    bk_biz_id = serializers.IntegerField(label=_("业务id"))

    def validate(self, attrs):
        # 索引集ID格式校验
        index_set_ids = attrs["index_set_ids"].split(",")

        for index_set_id in index_set_ids:
            try:
                int(index_set_id)
            except ValueError:
                raise ValidationError(_("索引集ID类型错误"))
        return attrs


class UnionSearchHistorySerializer(serializers.Serializer):
    index_set_ids = serializers.CharField(label=_("联合检索索引集ID列表"))

    def validate(self, attrs):
        # 索引集ID格式校验
        index_set_ids = attrs["index_set_ids"].split(",")

        for index_set_id in index_set_ids:
            try:
                int(index_set_id)
            except ValueError:
                raise ValidationError(_("索引集ID类型错误"))
        return attrs


class SourceDetectSerializer(serializers.Serializer):
    es_host = serializers.CharField(label=_("ES HOST"))
    es_port = serializers.IntegerField(label=_("ES 端口"))
    es_user = serializers.CharField(label=_("ES 用户"), allow_blank=True, required=False)
    es_password = serializers.CharField(label=_("ES 密码"), allow_blank=True, required=False)


class HostIpListSerializer(serializers.Serializer):
    """
    主机ip序列化
    """

    ip = serializers.CharField(label=_("主机IP"), max_length=15)
    bk_cloud_id = serializers.IntegerField(label=_("云区域ID"), required=False)


class HostInstanceByIpListSerializer(serializers.Serializer):
    """
    根据ip列表获取主机实例序列化
    """

    ip_list = HostIpListSerializer(many=True)


class TopoSerializer(serializers.Serializer):
    """
    获取拓扑序列化
    """

    instance_type = serializers.ChoiceField(label=_("实例类型"), choices=InstanceTypeEnum.get_choices(), required=False)
    remove_empty_nodes = serializers.BooleanField(label=_("是否删除空节点"), required=False)


class NodeListParamSerializer(serializers.Serializer):
    """
    节点列表参数序列化
    """

    bk_inst_id = serializers.IntegerField(label=_("实例id"))
    bk_inst_name = serializers.CharField(label=_("实例名称"), max_length=64)
    bk_obj_id = serializers.CharField(label=_("类型id"), max_length=64)
    bk_biz_id = serializers.IntegerField(label=_("业务id"))


class NodeListSerializer(serializers.Serializer):
    """
    节点列表序列化
    """

    node_list = NodeListParamSerializer(many=True)


class CreateFavoriteSerializer(serializers.Serializer):
    """
    创建收藏序列化
    """

    space_uid = SpaceUIDField(label=_("空间唯一标识"), required=True)
    name = serializers.CharField(label=_("收藏组名"), max_length=256, required=True)
    index_set_id = serializers.IntegerField(label=_("索引集ID"), required=False)
    group_id = serializers.IntegerField(label=_("收藏组ID"), required=False)
    visible_type = serializers.ChoiceField(choices=FavoriteVisibleType.get_choices(), required=True)
    search_mode = serializers.ChoiceField(
        label=_("检索模式"), required=False, choices=SearchMode.get_choices(), default=SearchMode.UI.value
    )
    ip_chooser = serializers.DictField(default={}, required=False)
    addition = serializers.ListField(allow_empty=True, required=False, default="")
    keyword = serializers.CharField(required=False, allow_null=True, allow_blank=True)
    search_fields = serializers.ListField(required=False, child=serializers.CharField(), default=[])
    is_enable_display_fields = serializers.BooleanField(required=False, default=False)
    display_fields = serializers.ListField(required=False, child=serializers.CharField(), default=[])
    index_set_ids = serializers.ListField(
        label=_("索引集ID列表"), required=False, child=serializers.IntegerField(), default=[]
    )
    index_set_type = serializers.ChoiceField(
        label=_("索引集类型"), required=False, choices=IndexSetType.get_choices(), default=IndexSetType.SINGLE.value
    )
    favorite_type = serializers.ChoiceField(
        label=_("收藏类型"), required=False, choices=FavoriteType.get_choices(), default=FavoriteType.SEARCH.value
    )
    chart_params = serializers.JSONField(label=_("图表相关参数"), default=dict, required=False)

    def validate(self, attrs):
        attrs = super().validate(attrs)
        if attrs["is_enable_display_fields"] and not attrs["display_fields"]:
            raise serializers.ValidationError(_("同时显示字段开启时, 显示字段不能为空"))

        if attrs["index_set_type"] == IndexSetType.SINGLE.value and not attrs.get("index_set_id"):
            raise serializers.ValidationError(_("索引集ID不能为空"))
        elif attrs["index_set_type"] == IndexSetType.UNION.value and not attrs.get("index_set_ids"):
            raise serializers.ValidationError(_("索引集ID列表不能为空"))
        elif attrs["index_set_type"] == IndexSetType.UNION.value:
            # 对index_set_ids排序处理  这里主要是为了兼容前端传递索引集列表ID顺序不一致问题 [1,2]  [2,1] ->[1,2]
            attrs["index_set_ids"] = sorted(attrs["index_set_ids"])

        return attrs


class UpdateFavoriteSerializer(serializers.Serializer):
    """
    修改收藏序列化
    """

    name = serializers.CharField(label=_("收藏组名"), max_length=256, required=False)
    group_id = serializers.IntegerField(label=_("收藏组ID"), required=False, default=0)
    visible_type = serializers.ChoiceField(choices=FavoriteVisibleType.get_choices(), required=False)
    search_mode = serializers.ChoiceField(
        label=_("检索模式"), required=False, choices=SearchMode.get_choices(), default=SearchMode.UI.value
    )
    ip_chooser = serializers.DictField(default={}, required=False)
    addition = serializers.ListField(allow_empty=True, required=False, default="")
    keyword = serializers.CharField(required=False, allow_null=True, allow_blank=True)
    search_fields = serializers.ListField(required=False, child=serializers.CharField(), default=[])
    is_enable_display_fields = serializers.BooleanField(required=False, default=False)
    display_fields = serializers.ListField(required=False, child=serializers.CharField(), default=[])


class BatchUpdateFavoriteChildSerializer(UpdateFavoriteSerializer):
    id = serializers.IntegerField(label=_("收藏ID"), required=True)


class BatchUpdateFavoriteSerializer(serializers.Serializer):
    """
    批量修改收藏序列化
    """

    params = serializers.ListField(required=True, child=BatchUpdateFavoriteChildSerializer())


class BatchDeleteFavoriteSerializer(serializers.Serializer):
    """
    批量删除收藏序列化
    """

    id_list = serializers.ListField(required=True, child=serializers.IntegerField())


class FavoriteListSerializer(serializers.Serializer):
    """
    获取收藏
    """

    space_uid = SpaceUIDField(label=_("空间唯一标识"), required=True)
    order_type = serializers.ChoiceField(
        label=_("排序方式"),
        choices=FavoriteListOrderType.get_choices(),
        required=False,
        default=FavoriteListOrderType.UPDATED_AT_DESC.value,
    )


class CreateFavoriteGroupSerializer(serializers.Serializer):
    """
    创建组名序列化
    """

    space_uid = SpaceUIDField(label=_("空间唯一标识"), required=True)
    name = serializers.CharField(label=_("收藏组名"), max_length=256)


class UpdateFavoriteGroupSerializer(serializers.Serializer):
    """
    修改组名序列化
    """

    name = serializers.CharField(label=_("收藏组名"), max_length=256)


class UpdateFavoriteGroupOrderSerializer(serializers.Serializer):
    """
    修改组名序列化
    """

    space_uid = SpaceUIDField(label=_("空间唯一标识"), required=True)
    group_order = serializers.ListField(label=_("收藏组顺序"), child=serializers.IntegerField())


class FavoriteUnionSearchListSerializer(serializers.Serializer):
    """
    联合检索获取收藏组合列表
    """

    space_uid = SpaceUIDField(label=_("空间唯一标识"), required=True)


class CreateFavoriteUnionSearchSerializer(serializers.Serializer):
    """
    联合检索组合收藏创建序列化
    """

    space_uid = SpaceUIDField(label=_("空间唯一标识"), required=True)
    name = serializers.CharField(label=_("收藏组合名"), max_length=256)
    index_set_ids = serializers.ListField(
        label=_("索引集ID列表"), required=True, allow_empty=False, child=serializers.IntegerField()
    )


class UpdateFavoriteUnionSearchSerializer(serializers.Serializer):
    """
    联合检索组合收藏更新序列化
    """

    name = serializers.CharField(label=_("收藏组合名"), max_length=256)
    index_set_ids = serializers.ListField(
        label=_("索引集ID列表"), required=True, allow_empty=False, child=serializers.IntegerField()
    )


class GetSearchFieldsSerializer(KeywordSerializer):
    """获取检索语句中的字段序列化"""

    pass


class GenerateQueryParam(serializers.Serializer):
    value = serializers.CharField(label=_("替换的值"), required=True)
    pos = serializers.IntegerField(label=_("字段坐标"), required=True)


class GenerateQuerySerializer(KeywordSerializer):
    """
    生成Query中查询字段序列化
    """

    params = serializers.ListField(required=False, default=[], label=_("替换Query请求参数"), child=GenerateQueryParam())


class InspectFieldSerializer(serializers.Serializer):
    field_name = serializers.CharField(label=_("字段名称"), required=False, allow_null=True, allow_blank=True)
    field_type = serializers.CharField(label=_("字段类型"), required=False, allow_null=True, allow_blank=True)
    is_analyzed = serializers.BooleanField(label=_("是否分词"), required=False, default=False)


class InspectSerializer(KeywordSerializer):
    """
    语法检查以及转换序列化
    """

    fields = serializers.ListField(required=False, default=[], label=_("字段列表"), child=InspectFieldSerializer())


class FavoriteGroupListSerializer(serializers.Serializer):
    """
    获取收藏组
    """

    space_uid = SpaceUIDField(label=_("空间唯一标识"), required=True)


class BcsWebConsoleSerializer(serializers.Serializer):
    """
    获取bcs容器管理页面url序列化
    """

    cluster_id = serializers.CharField(label=_("集群id"), required=True)
    container_id = serializers.CharField(label=_("容器id"), required=True)


class TemplateTopoSerializer(serializers.Serializer):
    template_type = serializers.ChoiceField(label=_("模版类型"), choices=TemplateType.get_choices())


class TemplateSerializer(serializers.Serializer):
    bk_inst_ids = serializers.CharField(label=_("下载任务ID列表"))
    template_type = serializers.ChoiceField(label=_("模版类型"), choices=TemplateType.get_choices())

    def validate(self, attrs):
        attrs = super().validate(attrs)
        # 数据库中字段名为 task_id
        task_list = attrs["bk_inst_ids"].split(",")
        for task_id in task_list:
            if not re.findall(r"^\d+", task_id):
                raise serializers.ValidationError(_("类型错误,请输入正确的整型数组"))
        return attrs


class DynamicGroupSerializer(serializers.Serializer):
    dynamic_group_id_list = serializers.ListField(label=_("动态分组ID列表"), child=serializers.CharField(label=_("动态分组ID")))


class HostInfoSerializer(serializers.Serializer):
    cloud_id = serializers.IntegerField(help_text=_("云区域 ID"), required=False)
    ip = serializers.IPAddressField(help_text=_("IPv4 协议下的主机IP"), required=False, protocol="ipv4")
    host_id = serializers.IntegerField(help_text=_("主机 ID，优先取 `host_id`，否则取 `ip` + `cloud_id`"), required=False)

    def validate(self, attrs):
        if not ("host_id" in attrs or ("ip" in attrs and "cloud_id" in attrs)):
            raise serializers.ValidationError(_("参数校验失败: 请传入 host_id 或者 cloud_id + ip"))
        return attrs


class GetDisplayNameSerializer(serializers.Serializer):
    """
    获取展示字段名称序列化
    """

    host_list = serializers.ListField(child=HostInfoSerializer(), default=[])


class ESRouterListSerializer(serializers.Serializer):
    space_uid = serializers.CharField(required=False, label="空间ID")
    scenario_id = serializers.CharField(required=False, label="数据源类型")
    page = serializers.IntegerField(label=_("分页"), required=True)
    pagesize = serializers.IntegerField(label=_("分页大小"), required=True)


class QueryFieldBaseSerializer(serializers.Serializer):
    """
    字段分析查询序列化
    """

    bk_biz_id = serializers.IntegerField(label=_("业务ID"), required=True)
    index_set_ids = serializers.ListField(label=_("索引集列表"), required=True, child=serializers.IntegerField())
    result_table_ids = serializers.ListField(
        label=_("结果表ID列表"), required=False, child=serializers.CharField(), default=list
    )
    agg_field = serializers.CharField(label=_("字段名"), required=False)

    # filter条件，span选择器等
    addition = serializers.ListField(allow_empty=True, required=False, default="")
    host_scopes = serializers.DictField(default={}, required=False)
    ip_chooser = serializers.DictField(default={}, required=False)

    # 时间选择器字段
    start_time = serializers.IntegerField(required=True)
    end_time = serializers.IntegerField(required=True)
    time_range = serializers.CharField(required=False, default=None)

    # 关键字填充条
    keyword = serializers.CharField(allow_null=True, allow_blank=True)

    def validate(self, attrs):
        attrs = super().validate(attrs)
        attrs["result_table_ids"] = []
        result_table_ids = list(
            LogIndexSetData.objects.filter(index_set_id__in=attrs["index_set_ids"]).values_list(
                "result_table_id", flat=True
            )
        )
        if result_table_ids:
            attrs["result_table_ids"] = result_table_ids
        return attrs


class FetchTopkListSerializer(QueryFieldBaseSerializer):
    """
    获取字段topk计数列表序列化
    """

    limit = serializers.IntegerField(label=_("topk限制条数"), required=False, default=5)


class FetchValueListSerializer(QueryFieldBaseSerializer):
    """
    获取字段值列表序列化
    """

    limit = serializers.IntegerField(label=_("字段值限制个数"), required=False, default=10)


class FetchStatisticsInfoSerializer(QueryFieldBaseSerializer):
    """
    获取字段统计信息
    """

    field_type = serializers.ChoiceField(required=True, choices=list(FIELD_TYPE_MAP.keys()))


class FetchStatisticsGraphSerializer(QueryFieldBaseSerializer):
    """
    获取字段统计图表
    """

    field_type = serializers.ChoiceField(required=True, choices=list(FIELD_TYPE_MAP.keys()))
    max = serializers.IntegerField(label=_("最大值"), required=False)
    min = serializers.IntegerField(label=_("最小值"), required=False)
    threshold = serializers.IntegerField(label=_("去重数量阈值"), required=False, default=10)
    limit = serializers.IntegerField(label=_("top条数"), required=False, default=5)
    distinct_count = serializers.IntegerField(label=_("去重条数"), required=False)


class UserIndexSetCustomConfigSerializer(serializers.Serializer):
    index_set_id = serializers.IntegerField(label=_("索引集ID"), required=False)
    index_set_ids = serializers.ListField(
        label=_("索引集ID列表"), required=False, allow_empty=False, child=serializers.IntegerField()
    )
    index_set_type = serializers.ChoiceField(label=_("索引集类型"), required=True, choices=IndexSetType.get_choices())
    index_set_config = serializers.JSONField(label=_("索引集字段宽度配置"), required=True)

    def validate(self, attrs):
        index_set_id = attrs.get('index_set_id')
        index_set_ids = attrs.get('index_set_ids')
        index_set_type = attrs.get('index_set_type')

        if index_set_type == IndexSetType.SINGLE.value and not index_set_id:
            raise serializers.ValidationError(_("参数校验失败: index_set_id 必须被提供"))
        elif index_set_type == IndexSetType.UNION.value and not index_set_ids:
            raise serializers.ValidationError(_("参数校验失败: index_set_ids 必须被提供"))
<<<<<<< HEAD
        return attrs
=======
        return attrs


class ChartSerializer(serializers.Serializer):
    sql = serializers.CharField(label=_("sql语句"), required=True)
    query_mode = serializers.ChoiceField(
        label=_("查询模式"), required=False, choices=QueryMode.get_choices(), default=QueryMode.SQL.value
    )


class SearchConditionSerializer(serializers.Serializer):
    field = serializers.CharField(label=_("字段名"), required=True)
    operator = serializers.CharField(label=_("操作符"), required=True)
    value = serializers.ListField(label=_("值"), required=True)


class UISearchSerializer(serializers.Serializer):
    addition = serializers.ListField(
        required=False,
        default=list,
        child=SearchConditionSerializer(label=_("搜索条件"), required=False),
    )
    start_time = serializers.IntegerField(label=_("开始时间"), required=True)
    end_time = serializers.IntegerField(label=_("结束时间"), required=True)
>>>>>>> 8ab2fca5
<|MERGE_RESOLUTION|>--- conflicted
+++ resolved
@@ -939,9 +939,6 @@
             raise serializers.ValidationError(_("参数校验失败: index_set_id 必须被提供"))
         elif index_set_type == IndexSetType.UNION.value and not index_set_ids:
             raise serializers.ValidationError(_("参数校验失败: index_set_ids 必须被提供"))
-<<<<<<< HEAD
-        return attrs
-=======
         return attrs
 
 
@@ -965,5 +962,4 @@
         child=SearchConditionSerializer(label=_("搜索条件"), required=False),
     )
     start_time = serializers.IntegerField(label=_("开始时间"), required=True)
-    end_time = serializers.IntegerField(label=_("结束时间"), required=True)
->>>>>>> 8ab2fca5
+    end_time = serializers.IntegerField(label=_("结束时间"), required=True)