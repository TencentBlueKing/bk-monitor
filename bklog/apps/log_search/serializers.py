"""
Tencent is pleased to support the open source community by making BK-LOG 蓝鲸日志平台 available.
Copyright (C) 2021 THL A29 Limited, a Tencent company.  All rights reserved.
BK-LOG 蓝鲸日志平台 is licensed under the MIT License.
License for BK-LOG 蓝鲸日志平台:
--------------------------------------------------------------------
Permission is hereby granted, free of charge, to any person obtaining a copy of this software and associated
documentation files (the "Software"), to deal in the Software without restriction, including without limitation
the rights to use, copy, modify, merge, publish, distribute, sublicense, and/or sell copies of the Software,
and to permit persons to whom the Software is furnished to do so, subject to the following conditions:
The above copyright notice and this permission notice shall be included in all copies or substantial
portions of the Software.
THE SOFTWARE IS PROVIDED "AS IS", WITHOUT WARRANTY OF ANY KIND, EXPRESS OR IMPLIED, INCLUDING BUT NOT
LIMITED TO THE WARRANTIES OF MERCHANTABILITY, FITNESS FOR A PARTICULAR PURPOSE AND NONINFRINGEMENT. IN
NO EVENT SHALL THE AUTHORS OR COPYRIGHT HOLDERS BE LIABLE FOR ANY CLAIM, DAMAGES OR OTHER LIABILITY,
WHETHER IN AN ACTION OF CONTRACT, TORT OR OTHERWISE, ARISING FROM, OUT OF OR IN CONNECTION WITH THE
SOFTWARE OR THE USE OR OTHER DEALINGS IN THE SOFTWARE.
We undertake not to change the open source license (MIT license) applicable to the current version of
the project delivered to anyone in the future.
"""

import datetime
import re
import time

import arrow
from django.utils.translation import gettext_lazy as _
from rest_framework import serializers

from apps.exceptions import ValidationError
from apps.log_databus.serializers import AliasSettingSerializer
from apps.log_desensitize.constants import DesensitizeOperator, DesensitizeRuleStateEnum
from apps.log_desensitize.handlers.desensitize_operator import OPERATOR_MAPPING
from apps.log_esquery.constants import WILDCARD_PATTERN
from apps.log_search.constants import (
    AlertStatusEnum,
    ExportFileType,
    FavoriteListOrderType,
    FavoriteType,
    FavoriteVisibleType,
    IndexSetType,
    InstanceTypeEnum,
    SearchMode,
    SearchScopeEnum,
    TagColor,
    TemplateType,
    QueryMode,
    DEFAULT_QUERY_LIMIT,
    DEFAULT_QUERY_OFFSET,
)
from apps.log_search.models import LogIndexSetData, ProjectInfo, Scenario
from apps.log_unifyquery.constants import FIELD_TYPE_MAP
from apps.utils.drf import DateTimeFieldWithEpoch
from apps.utils.local import get_local_param
from apps.utils.lucene import EnhanceLuceneAdapter
from bkm_space.serializers import SpaceUIDField

HISTORY_MAX_DAYS = 7


class PageSerializer(serializers.Serializer):
    """
    分页序列化器
    """

    page = serializers.IntegerField(label=_("页码"), default=1)
    pagesize = serializers.IntegerField(label=_("分页大小"), default=10)


class ProjectSerializer(serializers.ModelSerializer):
    class Meta:
        model = ProjectInfo
        fields = ["project_id", "project_name", "bk_biz_id", "bk_app_code", "time_zone", "description"]


class ResultTableListSerializer(serializers.Serializer):
    scenario_id = serializers.CharField(label=_("接入场景"))
    bk_biz_id = serializers.IntegerField(label=_("业务ID"), required=False)
    storage_cluster_id = serializers.IntegerField(label=_("集群ID"), required=False)
    result_table_id = serializers.CharField(label=_("索引"), required=False, allow_blank=True)

    def validate(self, attrs):
        attrs = super().validate(attrs)

        scenario_id = attrs["scenario_id"]
        if scenario_id in [Scenario.BKDATA, Scenario.LOG] and not attrs.get("bk_biz_id"):
            raise ValidationError(_("业务ID不能为空"))

        if scenario_id == Scenario.ES and not attrs.get("storage_cluster_id"):
            raise ValidationError(_("数据源ID不能为空"))

        return attrs


class ResultTableTraceMatchSerializer(serializers.Serializer):
    indices = serializers.ListField(label=_("索引列表"))
    scenario_id = serializers.CharField(label=_("接入场景"))
    storage_cluster_id = serializers.IntegerField(label=_("数据源ID"), required=False)

    def validate(self, attrs):
        attrs = super().validate(attrs)

        scenario_id = attrs["scenario_id"]
        indices = attrs.get("indices")
        if scenario_id == Scenario.ES and not attrs.get("storage_cluster_id"):
            raise ValidationError(_("数据源ID不能为空"))
        if scenario_id not in [Scenario.ES] and not indices:
            raise ValidationError(_("indices不能为空"))
        return attrs


class ResultTableDetailSerializer(serializers.Serializer):
    scenario_id = serializers.CharField(label=_("接入场景"))
    storage_cluster_id = serializers.IntegerField(label=_("数据源ID"), required=False)

    def validate(self, attrs):
        attrs = super().validate(attrs)

        scenario_id = attrs["scenario_id"]
        if scenario_id == Scenario.ES and not attrs.get("storage_cluster_id"):
            raise ValidationError(_("数据源ID不能为空"))

        return attrs


class ResultTableAdaptSerializer(serializers.Serializer):
    class IndexSerializer(serializers.Serializer):
        index = serializers.CharField(required=True)
        time_field = serializers.CharField(required=False, allow_null=True, allow_blank=True)
        time_field_type = serializers.ChoiceField(
            choices=["date", "long"], required=False, allow_null=True, allow_blank=True
        )

    scenario_id = serializers.CharField(label=_("接入场景"))
    storage_cluster_id = serializers.CharField(label=_("存储集群ID"), required=False, allow_blank=True, allow_null=True)
    basic_index = IndexSerializer(label=_("源索引"), required=False)
    basic_indices = serializers.ListField(label=_("源索引"), child=IndexSerializer(), required=False)
    append_index = IndexSerializer(label=_("待追加的索引"))

    def validate(self, attrs):
        attrs = super().validate(attrs)

        scenario_id = attrs["scenario_id"]
        if scenario_id == Scenario.ES and not attrs.get("storage_cluster_id"):
            raise ValidationError(_("数据源ID不能为空"))

        # 第三方ES必须传入时间字段和类型
        basic_indices = attrs.get("basic_indices", [])
        if scenario_id == Scenario.ES and basic_indices:
            for basic_index in basic_indices:
                if not basic_index.get("time_field"):
                    raise ValidationError(_("源索引时间字段不能为空"))
                if not basic_index.get("time_field_type"):
                    raise ValidationError(_("源索引时间字段类型不能为空"))
        append_index = attrs.get("append_index")
        if scenario_id == Scenario.ES:
            if not append_index.get("time_field"):
                raise ValidationError(_("待追加索引时间字段不能为空"))
            if not append_index.get("time_field_type"):
                raise ValidationError(_("待追加索引时间字段类型不能为空"))

        return attrs


class DesensitizeConfigSerializer(serializers.Serializer):
    """
    脱敏配置序列化器
    """

    rule_id = serializers.IntegerField(label=_("脱敏规则ID"), required=False)
    match_pattern = serializers.CharField(
        label=_("匹配模式"), required=False, allow_null=True, allow_blank=True, default=""
    )
    operator = serializers.ChoiceField(label=_("脱敏算子"), choices=DesensitizeOperator.get_choices(), required=False)
    params = serializers.DictField(label=_("脱敏配置参数"), required=False)
    state = serializers.ChoiceField(
        label=_("规则状态"),
        required=False,
        choices=DesensitizeRuleStateEnum.get_choices(),
        default=DesensitizeRuleStateEnum.ADD.value,
    )

    def validate(self, attrs):
        attrs = super().validate(attrs)
        if not attrs.get("rule_id") and not attrs.get("operator"):
            raise ValidationError(_("脱敏算子不能为空"))

        if attrs.get("operator"):
            # 获取算子对象
            desensitize_cls = OPERATOR_MAPPING.get(attrs.get("operator"))

            if not desensitize_cls:
                raise ValidationError(_("{}脱敏算子类型暂未支持").format(attrs.get("operator")))

            if not attrs.get("params"):
                return attrs

            desensitize_serializer = desensitize_cls.ParamsSerializer(data=attrs.get("params"), many=False)

            # 脱敏参数校验
            desensitize_serializer.is_valid(raise_exception=True)

            data = desensitize_serializer.validated_data

            # 赋值
            attrs["params"] = dict(data)

        return attrs


class DesensitizeConfigsSerializer(serializers.Serializer):
    field_name = serializers.CharField(label=_("字段名"), required=True)
    rules = serializers.ListField(child=DesensitizeConfigSerializer(), required=True, allow_empty=False)

    def validate(self, attrs):
        attrs = super().validate(attrs)
        rules = attrs.get("rules")
        field_name = attrs.get("field_name")
        rule_ids = list()
        for rule in rules:
            rule_id = rule.get("rule_id")
            if rule_id and rule_id in rule_ids:
                raise ValidationError(_("【{}】字段绑定了多个相同的规则ID").format(field_name))
            if rule_id:
                rule_ids.append(rule_id)

        return attrs


class CreateOrUpdateDesensitizeConfigSerializer(serializers.Serializer):
    field_configs = serializers.ListField(child=DesensitizeConfigsSerializer(), required=True)
    text_fields = serializers.ListField(child=serializers.CharField(), required=False, default=list)

    def validate(self, attrs):
        attrs = super().validate(attrs)
        field_configs = attrs.get("field_configs")
        field_names = list()
        for config in field_configs:
            if config["field_name"] in field_names:
                raise ValidationError(_("【{}】字段存在多个脱敏配置").format(config["field_name"]))
            else:
                field_names.append(config["field_name"])
        return attrs


class DesensitizeConfigStateSerializer(serializers.Serializer):
    index_set_ids = serializers.ListField(child=serializers.IntegerField(), required=True)


class IndexSetAddTagSerializer(serializers.Serializer):
    tag_id = serializers.IntegerField(label=_("标签ID"), required=True)


class IndexSetDeleteTagSerializer(serializers.Serializer):
    tag_id = serializers.IntegerField(label=_("标签ID"), required=True)


class CreateIndexSetTagSerializer(serializers.Serializer):
    name = serializers.CharField(label=_("标签名称"), max_length=255, required=True)
    color = serializers.ChoiceField(
        label=_("标签颜色"), choices=TagColor.get_choices(), default=TagColor.GREEN.value, required=False
    )


class KeywordSerializer(serializers.Serializer):
    """
    检索关键词序列化, 针对keyword为必须的时候, 继承该类
    """

    keyword = serializers.CharField(label=_("检索关键词"), required=True, allow_null=True, allow_blank=True)

    def validate(self, attrs):
        attrs = super().validate(attrs)
        if attrs["keyword"].strip() == "":
            attrs["keyword"] = WILDCARD_PATTERN
            return attrs

        enhance_lucene_adapter = EnhanceLuceneAdapter(query_string=attrs["keyword"])
        attrs["keyword"] = enhance_lucene_adapter.enhance()
        return attrs


class SearchAttrSerializer(serializers.Serializer):
    bk_biz_id = serializers.IntegerField(label=_("业务ID"), required=False, default=None)
    search_mode = serializers.ChoiceField(
        label=_("检索模式"), required=False, choices=SearchMode.get_choices(), default=SearchMode.UI.value
    )
    ip_chooser = serializers.DictField(default={}, required=False)
    addition = serializers.ListField(allow_empty=True, required=False, default="")

    start_time = DateTimeFieldWithEpoch(required=False)
    end_time = DateTimeFieldWithEpoch(required=False)
    time_range = serializers.CharField(required=False, default=None)
    time_zone = serializers.CharField(required=False, allow_null=True, allow_blank=True)
    from_favorite_id = serializers.IntegerField(required=False, default=0)

    keyword = serializers.CharField(required=False, allow_null=True, allow_blank=True)
    begin = serializers.IntegerField(required=False, default=0)
    size = serializers.IntegerField(required=False, default=10)

    aggs = serializers.DictField(required=False, default=dict)

    # 支持用户自定义排序
    sort_list = serializers.ListField(required=False, allow_null=True, allow_empty=True, child=serializers.ListField())

    is_scroll_search = serializers.BooleanField(label=_("是否scroll查询"), required=False, default=False)

    scroll_id = serializers.CharField(required=False, allow_null=True, allow_blank=True)

    is_return_doc_id = serializers.BooleanField(label=_("是否返回文档ID"), required=False, default=False)

    is_desensitize = serializers.BooleanField(label=_("是否脱敏"), required=False, default=True)

    track_total_hits = serializers.BooleanField(label=_("是否统计总数"), required=False, default=False)

    # 自定义索引列表 Eg. -> "2_bklog.0001,2_bklog.0002"
    custom_indices = serializers.CharField(required=False, allow_null=True, allow_blank=True, default="")

    def validate(self, attrs):
        attrs = super().validate(attrs)
        if attrs.get("keyword") and attrs["keyword"].strip() == "":
            attrs["keyword"] = WILDCARD_PATTERN
        # 校验sort_list
        if attrs.get("sort_list"):
            for sort_info in attrs.get("sort_list"):
                field_name, order = sort_info
                if order not in ["desc", "asc"]:
                    raise ValidationError(
                        _("字段名【{}】的排序规则指定错误, 支持('desc', 降序）,('asc', 升序）").format(field_name)
                    )
        return attrs


class OriginalSearchAttrSerializer(serializers.Serializer):
    begin = serializers.IntegerField(required=False, default=0)
    size = serializers.IntegerField(required=False, default=3, max_value=10)


class UnionConfigSerializer(serializers.Serializer):
    index_set_id = serializers.IntegerField(label=_("索引集ID"), required=True)
    begin = serializers.IntegerField(required=False, default=0)
    is_desensitize = serializers.BooleanField(label=_("是否脱敏"), required=False, default=True)
    custom_indices = serializers.CharField(required=False, allow_null=True, allow_blank=True, default="")


class UnionSearchAttrSerializer(SearchAttrSerializer):
    union_configs = serializers.ListField(
        label=_("联合检索参数"), required=True, allow_empty=False, child=UnionConfigSerializer()
    )
    index_set_ids = serializers.ListField(label=_("索引集列表"), required=False, default=[])

    def validate(self, attrs):
        attrs = super().validate(attrs)

        attrs["index_set_ids"] = sorted([config["index_set_id"] for config in attrs.get("union_configs", [])])

        return attrs


class UnionSearchExportSerializer(serializers.Serializer):
    union_configs = serializers.ListField(
        label=_("联合检索参数"), required=True, allow_empty=False, child=UnionConfigSerializer()
    )
    index_set_ids = serializers.ListField(label=_("索引集列表"), required=False, default=[])
    bk_biz_id = serializers.IntegerField(label=_("业务ID"), required=True)
    ip_chooser = serializers.DictField(default={}, required=False)
    addition = serializers.ListField(allow_empty=True, required=False, default="")
    start_time = DateTimeFieldWithEpoch(required=True)
    end_time = DateTimeFieldWithEpoch(required=True)
    time_zone = serializers.CharField(default="")
    time_range = serializers.CharField(label=_("时间范围"), required=False)
    keyword = serializers.CharField(required=False, allow_null=True, allow_blank=True)
    begin = serializers.IntegerField(required=False, default=0)
    size = serializers.IntegerField(required=False, default=10)
    is_desensitize = serializers.BooleanField(label=_("是否脱敏"), required=False, default=True)
    export_fields = serializers.ListField(label=_("导出字段"), required=False, default=[])
    file_type = serializers.ChoiceField(
        label=_("下载文件类型"), required=False, choices=ExportFileType.get_choices(), default=ExportFileType.LOG.value
    )
    is_quick_export = serializers.BooleanField(label=_("是否快速下载"), required=False, default=False)

    def validate(self, attrs):
        attrs = super().validate(attrs)
        if attrs.get("keyword") and attrs["keyword"].strip() == "":
            attrs["keyword"] = WILDCARD_PATTERN
        attrs["index_set_ids"] = sorted([config["index_set_id"] for config in attrs.get("union_configs", [])])
        return attrs


class UnionSearchFieldsSerializer(serializers.Serializer):
    start_time = DateTimeFieldWithEpoch(required=False)
    end_time = DateTimeFieldWithEpoch(required=False)
    index_set_ids = serializers.ListField(
        label=_("索引集ID列表"), required=True, allow_empty=False, child=serializers.IntegerField()
    )

    def validate(self, attrs):
        attrs = super().validate(attrs)
        attrs["index_set_ids"] = sorted(attrs.get("index_set_ids", []))

        return attrs


class UserSearchHistorySerializer(serializers.Serializer):
    start_time = DateTimeFieldWithEpoch(required=False)
    end_time = DateTimeFieldWithEpoch(required=False)

    def validate(self, attrs):
        attrs = super().validate(attrs)

        start_time = attrs.get("start_time")
        end_time = attrs.get("end_time")

        # 最多查询7天数据,如果开始时间或者结束时间为空，查询最近7天数据
        if start_time and end_time:
            days = (end_time - start_time).days
            if days > HISTORY_MAX_DAYS:
                raise ValidationError(_("最大只支持查询7天数据"))
        else:
            time_zone = get_local_param("time_zone")
            attrs["end_time"] = arrow.get(int(time.time())).to(time_zone).strftime("%Y-%m-%d %H:%M:%S%z")
            attrs["start_time"] = (
                datetime.datetime.strptime(attrs["end_time"], "%Y-%m-%d %H:%M:%S%z")
                - datetime.timedelta(days=HISTORY_MAX_DAYS)
            ).strftime("%Y-%m-%d %H:%M:%S%z")
        return attrs


class SearchIndexSetScopeSerializer(serializers.Serializer):
    """
    获取索引集所属项目
    """

    space_uid = SpaceUIDField(label=_("空间唯一标识"), required=True)
    is_group = serializers.BooleanField(label=_("是否分组展示"), required=False, default=False)


class IndexSetFieldsConfigBaseSerializer(serializers.Serializer):
    index_set_id = serializers.IntegerField(label=_("索引集ID"), required=False)
    index_set_ids = serializers.ListField(
        label=_("索引集ID列表"), required=False, child=serializers.IntegerField(), default=[]
    )
    index_set_type = serializers.ChoiceField(
        label=_("索引集类型"), required=False, choices=IndexSetType.get_choices(), default=IndexSetType.SINGLE.value
    )

    def validate(self, attrs):
        attrs = super().validate(attrs)

        if attrs["index_set_type"] == IndexSetType.SINGLE.value and not attrs.get("index_set_id"):
            raise serializers.ValidationError(_("索引集ID不能为空"))
        elif attrs["index_set_type"] == IndexSetType.UNION.value and not attrs.get("index_set_ids"):
            raise serializers.ValidationError(_("索引集ID列表不能为空"))
        elif attrs["index_set_type"] == IndexSetType.UNION.value:
            # 对index_set_ids排序处理  这里主要是为了兼容前端传递索引集列表ID顺序不一致问题 [1,2]  [2,1] ->[1,2]
            attrs["index_set_ids"] = sorted(attrs["index_set_ids"])

        return attrs


class CreateIndexSetFieldsConfigSerializer(IndexSetFieldsConfigBaseSerializer):
    name = serializers.CharField(label=_("字段名称"), required=True)
    display_fields = serializers.ListField(allow_empty=False, child=serializers.CharField())
    sort_list = serializers.ListField(label=_("排序规则"), allow_empty=True, child=serializers.ListField())

    def validate(self, attrs):
        attrs = super().validate(attrs)

        for _item in attrs["sort_list"]:
            if len(_item) != 2:
                raise ValidationError(_("sort_list参数格式有误"))

            if _item[1].lower() not in ["desc", "asc"]:
                raise ValidationError(_("排序规则只支持升序asc或降序desc"))

        return attrs


class UpdateIndexSetFieldsConfigSerializer(CreateIndexSetFieldsConfigSerializer):
    config_id = serializers.IntegerField(label=_("配置ID"), required=True)


class IndexSetFieldsConfigListSerializer(IndexSetFieldsConfigBaseSerializer):
    scope = serializers.CharField(label=_("搜索类型"), required=False, default=SearchScopeEnum.DEFAULT.value)


class SearchUserIndexSetConfigSerializer(IndexSetFieldsConfigBaseSerializer):
    config_id = serializers.IntegerField(label=_("配置ID"), required=True)


class SearchUserIndexSetDeleteConfigSerializer(serializers.Serializer):
    config_id = serializers.IntegerField(label=_("配置ID"), required=True)


class SearchUserIndexSetOptionHistorySerializer(serializers.Serializer):
    space_uid = SpaceUIDField(label=_("空间唯一标识"), required=True)
    index_set_type = serializers.ChoiceField(
        label=_("索引集类型"), required=False, choices=IndexSetType.get_choices(), default=IndexSetType.SINGLE.value
    )


class SearchUserIndexSetOptionHistoryDeleteSerializer(serializers.Serializer):
    space_uid = SpaceUIDField(label=_("空间唯一标识"), required=True)
    index_set_type = serializers.ChoiceField(
        label=_("索引集类型"), required=False, choices=IndexSetType.get_choices(), default=IndexSetType.SINGLE.value
    )
    history_id = serializers.IntegerField(label=_("历史记录ID"), required=False)
    is_delete_all = serializers.BooleanField(
        label=_("是否删除用户当前空间下所有历史记录"), required=False, default=False
    )

    def validate(self, attrs):
        attrs = super().validate(attrs)

        if not attrs["is_delete_all"] and not attrs.get("history_id"):
            raise ValidationError(_("历史记录ID不能为空"))

        return attrs


class SearchExportSerializer(serializers.Serializer):
    bk_biz_id = serializers.IntegerField(label=_("业务id"), required=True)
    keyword = serializers.CharField(label=_("搜索关键字"), required=False, allow_null=True, allow_blank=True)
    time_range = serializers.CharField(label=_("时间范围"), required=False)
    start_time = DateTimeFieldWithEpoch(label=_("起始时间"), required=True)
    end_time = DateTimeFieldWithEpoch(label=_("结束时间"), required=True)
    time_zone = serializers.CharField(default="")
    ip_chooser = serializers.DictField(label=_("检索IP条件"), required=False, default={})
    addition = serializers.ListField(label=_("搜索条件"), required=False)
    begin = serializers.IntegerField(label=_("检索开始 offset"), required=True)
    size = serializers.IntegerField(label=_("检索结果大小"), required=True)
    interval = serializers.CharField(label=_("匹配规则"), required=False)
    export_fields = serializers.ListField(label=_("导出字段"), required=False, default=[])
    is_desensitize = serializers.BooleanField(label=_("是否脱敏"), required=False, default=True)
    file_type = serializers.ChoiceField(
        label=_("下载文件类型"), required=False, choices=ExportFileType.get_choices(), default=ExportFileType.LOG.value
    )
    # 自定义索引列表 Eg. -> "2_bklog.0001,2_bklog.0002"
    custom_indices = serializers.CharField(required=False, allow_null=True, allow_blank=True, default="")


class UnionSearchSearchExportSerializer(SearchExportSerializer):
    index_set_ids = serializers.ListField(
        label=_("联合检索索引集ID列表"), child=serializers.IntegerField(), required=True
    )

    def validate(self, attrs):
        attrs["index_set_ids"] = sorted(attrs["index_set_ids"])

        return attrs


class GetExportHistorySerializer(serializers.Serializer):
    page = serializers.IntegerField(label=_("页码"))
    pagesize = serializers.IntegerField(label=_("页面大小"))
    show_all = serializers.BooleanField(label=_("是否展示业务全量导出历史"))
    bk_biz_id = serializers.IntegerField(label=_("业务id"))


class UnionSearchGetExportHistorySerializer(serializers.Serializer):
    page = serializers.IntegerField(label=_("页码"))
    pagesize = serializers.IntegerField(label=_("页面大小"))
    show_all = serializers.BooleanField(label=_("是否展示业务全量导出历史"))
    index_set_ids = serializers.CharField(label=_("联合检索索引集ID列表"))
    bk_biz_id = serializers.IntegerField(label=_("业务id"))

    def validate(self, attrs):
        # 索引集ID格式校验
        index_set_ids = attrs["index_set_ids"].split(",")

        for index_set_id in index_set_ids:
            try:
                int(index_set_id)
            except ValueError:
                raise ValidationError(_("索引集ID类型错误"))
        return attrs


class UnionSearchHistorySerializer(serializers.Serializer):
    index_set_ids = serializers.CharField(label=_("联合检索索引集ID列表"))

    def validate(self, attrs):
        # 索引集ID格式校验
        index_set_ids = attrs["index_set_ids"].split(",")

        for index_set_id in index_set_ids:
            try:
                int(index_set_id)
            except ValueError:
                raise ValidationError(_("索引集ID类型错误"))
        return attrs


class SourceDetectSerializer(serializers.Serializer):
    es_host = serializers.CharField(label=_("ES HOST"))
    es_port = serializers.IntegerField(label=_("ES 端口"))
    es_user = serializers.CharField(label=_("ES 用户"), allow_blank=True, required=False)
    es_password = serializers.CharField(label=_("ES 密码"), allow_blank=True, required=False)


class HostIpListSerializer(serializers.Serializer):
    """
    主机ip序列化
    """

    ip = serializers.CharField(label=_("主机IP"), max_length=15)
    bk_cloud_id = serializers.IntegerField(label=_("云区域ID"), required=False)


class HostInstanceByIpListSerializer(serializers.Serializer):
    """
    根据ip列表获取主机实例序列化
    """

    ip_list = HostIpListSerializer(many=True)


class TopoSerializer(serializers.Serializer):
    """
    获取拓扑序列化
    """

    instance_type = serializers.ChoiceField(label=_("实例类型"), choices=InstanceTypeEnum.get_choices(), required=False)
    remove_empty_nodes = serializers.BooleanField(label=_("是否删除空节点"), required=False)


class NodeListParamSerializer(serializers.Serializer):
    """
    节点列表参数序列化
    """

    bk_inst_id = serializers.IntegerField(label=_("实例id"))
    bk_inst_name = serializers.CharField(label=_("实例名称"), max_length=64)
    bk_obj_id = serializers.CharField(label=_("类型id"), max_length=64)
    bk_biz_id = serializers.IntegerField(label=_("业务id"))


class NodeListSerializer(serializers.Serializer):
    """
    节点列表序列化
    """

    node_list = NodeListParamSerializer(many=True)


class CreateFavoriteSerializer(serializers.Serializer):
    """
    创建收藏序列化
    """

    space_uid = SpaceUIDField(label=_("空间唯一标识"), required=True)
    name = serializers.CharField(label=_("收藏组名"), max_length=256, required=True)
    index_set_id = serializers.IntegerField(label=_("索引集ID"), required=False)
    group_id = serializers.IntegerField(label=_("收藏组ID"), required=False)
    visible_type = serializers.ChoiceField(choices=FavoriteVisibleType.get_choices(), required=True)
    search_mode = serializers.ChoiceField(
        label=_("检索模式"), required=False, choices=SearchMode.get_choices(), default=SearchMode.UI.value
    )
    ip_chooser = serializers.DictField(default={}, required=False)
    addition = serializers.ListField(allow_empty=True, required=False, default="")
    keyword = serializers.CharField(required=False, allow_null=True, allow_blank=True)
    search_fields = serializers.ListField(required=False, child=serializers.CharField(), default=[])
    is_enable_display_fields = serializers.BooleanField(required=False, default=False)
    display_fields = serializers.ListField(required=False, child=serializers.CharField(), default=[])
    index_set_ids = serializers.ListField(
        label=_("索引集ID列表"), required=False, child=serializers.IntegerField(), default=[]
    )
    index_set_type = serializers.ChoiceField(
        label=_("索引集类型"), required=False, choices=IndexSetType.get_choices(), default=IndexSetType.SINGLE.value
    )
    favorite_type = serializers.ChoiceField(
        label=_("收藏类型"), required=False, choices=FavoriteType.get_choices(), default=FavoriteType.SEARCH.value
    )
    chart_params = serializers.JSONField(label=_("图表相关参数"), default=dict, required=False)

    def validate(self, attrs):
        attrs = super().validate(attrs)
        if attrs["is_enable_display_fields"] and not attrs["display_fields"]:
            raise serializers.ValidationError(_("同时显示字段开启时, 显示字段不能为空"))

        if attrs["index_set_type"] == IndexSetType.SINGLE.value and not attrs.get("index_set_id"):
            raise serializers.ValidationError(_("索引集ID不能为空"))
        elif attrs["index_set_type"] == IndexSetType.UNION.value and not attrs.get("index_set_ids"):
            raise serializers.ValidationError(_("索引集ID列表不能为空"))
        elif attrs["index_set_type"] == IndexSetType.UNION.value:
            # 对index_set_ids排序处理  这里主要是为了兼容前端传递索引集列表ID顺序不一致问题 [1,2]  [2,1] ->[1,2]
            attrs["index_set_ids"] = sorted(attrs["index_set_ids"])

        return attrs


class UpdateFavoriteSerializer(serializers.Serializer):
    """
    修改收藏序列化
    """

    name = serializers.CharField(label=_("收藏组名"), max_length=256, required=False)
    group_id = serializers.IntegerField(label=_("收藏组ID"), required=False, default=0)
    visible_type = serializers.ChoiceField(choices=FavoriteVisibleType.get_choices(), required=False)
    search_mode = serializers.ChoiceField(
        label=_("检索模式"), required=False, choices=SearchMode.get_choices(), default=SearchMode.UI.value
    )
    ip_chooser = serializers.DictField(default={}, required=False)
    addition = serializers.ListField(allow_empty=True, required=False, default="")
    keyword = serializers.CharField(required=False, allow_null=True, allow_blank=True)
    search_fields = serializers.ListField(required=False, child=serializers.CharField(), default=[])
    is_enable_display_fields = serializers.BooleanField(required=False, default=False)
    display_fields = serializers.ListField(required=False, child=serializers.CharField(), default=[])
    index_set_id = serializers.IntegerField(label=_("索引集ID"), required=False)
    index_set_ids = serializers.ListField(
        label=_("索引集ID列表"), required=False, child=serializers.IntegerField(), default=[]
    )
    index_set_type = serializers.ChoiceField(
        label=_("索引集类型"), required=False, choices=IndexSetType.get_choices(), default=IndexSetType.SINGLE.value
    )


class BatchUpdateFavoriteChildSerializer(UpdateFavoriteSerializer):
    id = serializers.IntegerField(label=_("收藏ID"), required=True)


class BatchUpdateFavoriteSerializer(serializers.Serializer):
    """
    批量修改收藏序列化
    """

    params = serializers.ListField(required=True, child=BatchUpdateFavoriteChildSerializer())


class BatchDeleteFavoriteSerializer(serializers.Serializer):
    """
    批量删除收藏序列化
    """

    id_list = serializers.ListField(required=True, child=serializers.IntegerField())


class FavoriteListSerializer(serializers.Serializer):
    """
    获取收藏
    """

    space_uid = SpaceUIDField(label=_("空间唯一标识"), required=True)
    order_type = serializers.ChoiceField(
        label=_("排序方式"),
        choices=FavoriteListOrderType.get_choices(),
        required=False,
        default=FavoriteListOrderType.UPDATED_AT_DESC.value,
    )


class CreateFavoriteGroupSerializer(serializers.Serializer):
    """
    创建组名序列化
    """

    space_uid = SpaceUIDField(label=_("空间唯一标识"), required=True)
    name = serializers.CharField(label=_("收藏组名"), max_length=256)


class UpdateFavoriteGroupSerializer(serializers.Serializer):
    """
    修改组名序列化
    """

    name = serializers.CharField(label=_("收藏组名"), max_length=256)


class UpdateFavoriteGroupOrderSerializer(serializers.Serializer):
    """
    修改组名序列化
    """

    space_uid = SpaceUIDField(label=_("空间唯一标识"), required=True)
    group_order = serializers.ListField(label=_("收藏组顺序"), child=serializers.IntegerField())


class FavoriteUnionSearchListSerializer(serializers.Serializer):
    """
    联合检索获取收藏组合列表
    """

    space_uid = SpaceUIDField(label=_("空间唯一标识"), required=True)


class CreateFavoriteUnionSearchSerializer(serializers.Serializer):
    """
    联合检索组合收藏创建序列化
    """

    space_uid = SpaceUIDField(label=_("空间唯一标识"), required=True)
    name = serializers.CharField(label=_("收藏组合名"), max_length=256)
    index_set_ids = serializers.ListField(
        label=_("索引集ID列表"), required=True, allow_empty=False, child=serializers.IntegerField()
    )


class UpdateFavoriteUnionSearchSerializer(serializers.Serializer):
    """
    联合检索组合收藏更新序列化
    """

    name = serializers.CharField(label=_("收藏组合名"), max_length=256)
    index_set_ids = serializers.ListField(
        label=_("索引集ID列表"), required=True, allow_empty=False, child=serializers.IntegerField()
    )


class GetSearchFieldsSerializer(KeywordSerializer):
    """获取检索语句中的字段序列化"""

    pass


class GenerateQueryParam(serializers.Serializer):
    value = serializers.CharField(label=_("替换的值"), required=True)
    pos = serializers.IntegerField(label=_("字段坐标"), required=True)


class GenerateQuerySerializer(KeywordSerializer):
    """
    生成Query中查询字段序列化
    """

    params = serializers.ListField(required=False, default=[], label=_("替换Query请求参数"), child=GenerateQueryParam())


class InspectFieldSerializer(serializers.Serializer):
    field_name = serializers.CharField(label=_("字段名称"), required=False, allow_null=True, allow_blank=True)
    field_type = serializers.CharField(label=_("字段类型"), required=False, allow_null=True, allow_blank=True)
    is_analyzed = serializers.BooleanField(label=_("是否分词"), required=False, default=False)


class InspectSerializer(KeywordSerializer):
    """
    语法检查以及转换序列化
    """

    fields = serializers.ListField(required=False, default=[], label=_("字段列表"), child=InspectFieldSerializer())


class FavoriteGroupListSerializer(serializers.Serializer):
    """
    获取收藏组
    """

    space_uid = SpaceUIDField(label=_("空间唯一标识"), required=True)


class BcsWebConsoleSerializer(serializers.Serializer):
    """
    获取bcs容器管理页面url序列化
    """

    cluster_id = serializers.CharField(label=_("集群id"), required=True)
    container_id = serializers.CharField(label=_("容器id"), required=True)


class TemplateTopoSerializer(serializers.Serializer):
    template_type = serializers.ChoiceField(label=_("模版类型"), choices=TemplateType.get_choices())


class TemplateSerializer(serializers.Serializer):
    bk_inst_ids = serializers.CharField(label=_("下载任务ID列表"))
    template_type = serializers.ChoiceField(label=_("模版类型"), choices=TemplateType.get_choices())

    def validate(self, attrs):
        attrs = super().validate(attrs)
        # 数据库中字段名为 task_id
        task_list = attrs["bk_inst_ids"].split(",")
        for task_id in task_list:
            if not re.findall(r"^\d+", task_id):
                raise serializers.ValidationError(_("类型错误,请输入正确的整型数组"))
        return attrs


class DynamicGroupSerializer(serializers.Serializer):
    dynamic_group_id_list = serializers.ListField(
        label=_("动态分组ID列表"), child=serializers.CharField(label=_("动态分组ID"))
    )


class HostInfoSerializer(serializers.Serializer):
    cloud_id = serializers.IntegerField(help_text=_("云区域 ID"), required=False)
    ip = serializers.IPAddressField(help_text=_("IPv4 协议下的主机IP"), required=False, protocol="ipv4")
    host_id = serializers.IntegerField(
        help_text=_("主机 ID，优先取 `host_id`，否则取 `ip` + `cloud_id`"), required=False
    )

    def validate(self, attrs):
        if not ("host_id" in attrs or ("ip" in attrs and "cloud_id" in attrs)):
            raise serializers.ValidationError(_("参数校验失败: 请传入 host_id 或者 cloud_id + ip"))
        return attrs


class GetDisplayNameSerializer(serializers.Serializer):
    """
    获取展示字段名称序列化
    """

    host_list = serializers.ListField(child=HostInfoSerializer(), default=[])


class ESRouterListSerializer(serializers.Serializer):
    space_uid = serializers.CharField(required=False, label="空间ID")
    scenario_id = serializers.CharField(required=False, label="数据源类型")
    page = serializers.IntegerField(label=_("分页"), required=True)
    pagesize = serializers.IntegerField(label=_("分页大小"), required=True)


class QueryFieldBaseSerializer(serializers.Serializer):
    """
    字段分析查询序列化
    """

    bk_biz_id = serializers.IntegerField(label=_("业务ID"), required=True)
    index_set_ids = serializers.ListField(label=_("索引集列表"), required=True, child=serializers.IntegerField())
    result_table_ids = serializers.ListField(
        label=_("结果表ID列表"), required=False, child=serializers.CharField(), default=list
    )
    agg_field = serializers.CharField(label=_("字段名"), required=False)

    # filter条件，span选择器等
    addition = serializers.ListField(allow_empty=True, required=False, default="")
    host_scopes = serializers.DictField(default={}, required=False)
    ip_chooser = serializers.DictField(default={}, required=False)

    # 时间选择器字段
    start_time = serializers.IntegerField(required=True)
    end_time = serializers.IntegerField(required=True)
    time_range = serializers.CharField(required=False, default=None)
    interval = serializers.CharField(required=False, default="auto", max_length=16)
<<<<<<< HEAD
=======
    time_zone = serializers.CharField(required=False, allow_null=True, allow_blank=True)
>>>>>>> e8ad6410

    # 关键字填充条
    keyword = serializers.CharField(allow_null=True, allow_blank=True)

    def validate(self, attrs):
        attrs = super().validate(attrs)
        attrs["result_table_ids"] = []
        result_table_ids = list(
            LogIndexSetData.objects.filter(index_set_id__in=attrs["index_set_ids"]).values_list(
                "result_table_id", flat=True
            )
        )
        if result_table_ids:
            attrs["result_table_ids"] = result_table_ids
        return attrs


class FetchTopkListSerializer(QueryFieldBaseSerializer):
    """
    获取字段topk计数列表序列化
    """

    limit = serializers.IntegerField(label=_("topk限制条数"), required=False, default=5)


class FetchValueListSerializer(QueryFieldBaseSerializer):
    """
    获取字段值列表序列化
    """

    limit = serializers.IntegerField(label=_("字段值限制个数"), required=False, default=10)


class FetchStatisticsInfoSerializer(QueryFieldBaseSerializer):
    """
    获取字段统计信息
    """

    field_type = serializers.ChoiceField(required=True, choices=list(FIELD_TYPE_MAP.keys()))


class FetchStatisticsGraphSerializer(QueryFieldBaseSerializer):
    """
    获取字段统计图表
    """

    field_type = serializers.ChoiceField(required=True, choices=list(FIELD_TYPE_MAP.keys()))
    max = serializers.FloatField(label=_("最大值"), required=False)
    min = serializers.FloatField(label=_("最小值"), required=False)
    threshold = serializers.IntegerField(label=_("去重数量阈值"), required=False, default=10)
    limit = serializers.IntegerField(label=_("top条数"), required=False, default=5)
    distinct_count = serializers.IntegerField(label=_("去重条数"), required=False)


class UserIndexSetCustomConfigSerializer(serializers.Serializer):
    index_set_id = serializers.IntegerField(label=_("索引集ID"), required=False)
    index_set_ids = serializers.ListField(
        label=_("索引集ID列表"), required=False, allow_empty=False, child=serializers.IntegerField()
    )
    index_set_type = serializers.ChoiceField(label=_("索引集类型"), required=True, choices=IndexSetType.get_choices())
    index_set_config = serializers.JSONField(label=_("索引集自定义配置"), required=True)

    def validate(self, attrs):
        index_set_id = attrs.get("index_set_id")
        index_set_ids = attrs.get("index_set_ids")
        index_set_type = attrs.get("index_set_type")

        if index_set_type == IndexSetType.SINGLE.value and not index_set_id:
            raise serializers.ValidationError(_("参数校验失败: index_set_id 必须被提供"))
        elif index_set_type == IndexSetType.UNION.value and not index_set_ids:
            raise serializers.ValidationError(_("参数校验失败: index_set_ids 必须被提供"))
        return attrs


class IndexSetCustomConfigSerializer(UserIndexSetCustomConfigSerializer):
    pass


class SearchConditionSerializer(serializers.Serializer):
    field = serializers.CharField(label=_("字段名"), required=True)
    operator = serializers.CharField(label=_("操作符"), required=True)
    value = serializers.ListField(label=_("值"), required=True)


class ChartSerializer(serializers.Serializer):
    sql = serializers.CharField(label=_("sql语句"), required=True)
    start_time = serializers.IntegerField(required=True)
    end_time = serializers.IntegerField(required=True)
    keyword = serializers.CharField(required=False, allow_null=True, allow_blank=True)
    addition = serializers.ListField(
        required=False,
        default=list,
        child=SearchConditionSerializer(label=_("搜索条件"), required=False),
    )
    query_mode = serializers.ChoiceField(
        label=_("查询模式"), required=False, choices=QueryMode.get_choices(), default=QueryMode.SQL.value
    )
    alias_settings = AliasSettingSerializer(many=True, required=False, default=list)

    def to_representation(self, instance):
        representation = super().to_representation(instance)
        # 根据 alias_settings 的内容创建 alias_mappings
        alias_mappings = {
            alias["query_alias"]: alias["field_name"] for alias in representation.get("alias_settings", [])
        }
        # 添加 alias_mappings 字段到序列化输出中
        representation["alias_mappings"] = alias_mappings
        return representation


class UISearchSerializer(serializers.Serializer):
    start_time = serializers.IntegerField(required=True)
    end_time = serializers.IntegerField(required=True)
    keyword = serializers.CharField(required=False, allow_null=True, allow_blank=True)
    sql = serializers.CharField(label=_("sql"), required=False, default="", allow_blank=True)
    addition = serializers.ListField(
        required=False,
        default=list,
        child=SearchConditionSerializer(label=_("搜索条件"), required=False),
    )
    alias_settings = AliasSettingSerializer(many=True, required=False, default=list)

    def to_representation(self, instance):
        representation = super().to_representation(instance)
        # 根据 alias_settings 的内容创建 alias_mappings
        alias_mappings = {
            alias["query_alias"]: alias["field_name"] for alias in representation.get("alias_settings", [])
        }
        # 添加 alias_mappings 字段到序列化输出中
        representation["alias_mappings"] = alias_mappings
        return representation


class QueryStringSerializer(serializers.Serializer):
    addition = serializers.ListField(
        required=True,
        child=SearchConditionSerializer(label=_("搜索条件"), required=True),
    )


class UserCustomConfigSerializer(serializers.Serializer):
    """
    用户自定义配置
    """

    custom_config = serializers.JSONField(label=_("自定义配置"), required=True)


class UserSearchSerializer(serializers.Serializer):
    """
    用户最近查询的索引集
    """

    username = serializers.CharField(label=_("用户名"), required=True)
    space_uid = serializers.CharField(label=_("空间唯一标识"), required=False)
    start_time = DateTimeFieldWithEpoch(label=_("开始时间"), required=False)
    end_time = DateTimeFieldWithEpoch(label=_("结束时间"), required=False)
    limit = serializers.IntegerField(label=_("限制条数"), required=True)


class UserFavoriteSerializer(serializers.Serializer):
    """
    用户收藏的索引集
    """

    username = serializers.CharField(label=_("用户名"), required=True)
    space_uid = serializers.CharField(label=_("空间唯一标识"), required=False)
    limit = serializers.IntegerField(label=_("限制条数"), required=False)


class StorageUsageSerializer(serializers.Serializer):
    """
    索引集存储量
    """

    bk_biz_id = serializers.IntegerField(label=_("业务ID"), required=True)
    index_set_ids = serializers.ListField(label=_("索引集列表"), required=True, child=serializers.IntegerField())


class StrategyRecordSerializer(serializers.Serializer):
    page = serializers.IntegerField(label=_("页数"), default=1, min_value=1)
    page_size = serializers.IntegerField(label=_("每页条数"), default=10, min_value=1, max_value=500)


class AlertRecordSerializer(StrategyRecordSerializer):
    status = serializers.ChoiceField(
        label=_("状态"),
        choices=AlertStatusEnum.get_choices(),
        required=False,
    )


class LogRelatedInfoSerializer(serializers.Serializer):
    alert_id = serializers.IntegerField(label=_("告警ID"))


class LogGrepQuerySerializer(serializers.Serializer):
    start_time = serializers.IntegerField(label=_("起始时间"), required=True)
    end_time = serializers.IntegerField(label=_("结束时间"), required=True)
    keyword = serializers.CharField(label=_("搜索关键字"), required=False, allow_null=True, allow_blank=True)
    addition = serializers.ListField(
        required=False,
        default=list,
        child=SearchConditionSerializer(label=_("搜索条件"), required=False),
    )
    grep_query = serializers.CharField(label=_("grep查询条件"), required=False, allow_null=True, allow_blank=True)
    grep_field = serializers.CharField(label=_("查询字段"), required=False, allow_null=True, allow_blank=True)
    begin = serializers.IntegerField(label=_("检索开始 offset"), required=False, default=0)
    size = serializers.IntegerField(label=_("检索结果大小"), required=False, default=10)
    sort_list = serializers.ListField(required=False, allow_null=True, allow_empty=True, child=serializers.ListField())
    alias_settings = AliasSettingSerializer(many=True, required=False, default=list)

    def to_representation(self, instance):
        representation = super().to_representation(instance)
        # 根据 alias_settings 的内容创建 alias_mappings
        alias_mappings = {
            alias["query_alias"]: alias["field_name"] for alias in representation.get("alias_settings", [])
        }
        # 添加 alias_mappings 字段到序列化输出中
        representation["alias_mappings"] = alias_mappings
        return representation


class AliasSettingsSerializer(serializers.Serializer):
    alias_settings = AliasSettingSerializer(many=True, required=True)

    def to_representation(self, instance):
        representation = super().to_representation(instance)
        # 根据 alias_settings 的内容创建 alias_mappings
        alias_mappings = {
            alias["query_alias"]: alias["field_name"] for alias in representation.get("alias_settings", [])
        }
        # 添加 alias_mappings 字段到序列化输出中
        representation["alias_mappings"] = alias_mappings
        return representation


class QueryByDataIdSerializer(serializers.Serializer):
    bk_data_id = serializers.IntegerField(label=_("采集链路ID"), required=True)


class SearchLogForCodeSerializer(serializers.Serializer):
    """
    CodeCC query_ts_raw 请求参数序列化器
    """

    def __init__(self, *args, **kwargs):
        super().__init__(*args, **kwargs)
        self.fields["from"] = serializers.IntegerField(
            label=_("起始位置"), required=False, default=DEFAULT_QUERY_OFFSET
        )

    query_list = serializers.ListField(
        label=_("查询列表"), required=True, child=serializers.DictField(), allow_empty=False
    )
    order_by = serializers.ListField(label=_("排序字段"), required=False, child=serializers.CharField(), default=[])
    step = serializers.CharField(label=_("步长"), required=False, default="1h")
    start_time = serializers.CharField(label=_("开始时间"), required=True)
    end_time = serializers.CharField(label=_("结束时间"), required=True)
    timezone = serializers.CharField(label=_("时区"), required=False, default="UTC")
    limit = serializers.IntegerField(label=_("限制条数"), required=False, default=DEFAULT_QUERY_LIMIT)


class SpaceListSerializer(serializers.Serializer):
    """
    空间列表序列化器
    """

    space_uid = serializers.CharField(label=_("空间唯一标识"), required=False)
    has_permission = serializers.BooleanField(label=_("仅获取有权限的空间"), default=False)
    page = serializers.IntegerField(label=_("页数"), required=False, min_value=1)
    page_size = serializers.IntegerField(label=_("每页条数"), required=False, min_value=1)<|MERGE_RESOLUTION|>--- conflicted
+++ resolved
@@ -930,10 +930,7 @@
     end_time = serializers.IntegerField(required=True)
     time_range = serializers.CharField(required=False, default=None)
     interval = serializers.CharField(required=False, default="auto", max_length=16)
-<<<<<<< HEAD
-=======
     time_zone = serializers.CharField(required=False, allow_null=True, allow_blank=True)
->>>>>>> e8ad6410
 
     # 关键字填充条
     keyword = serializers.CharField(allow_null=True, allow_blank=True)
