--- conflicted
+++ resolved
@@ -1650,10 +1650,8 @@
 # 检索选项历史记录API返回数据数量大小
 SEARCH_OPTION_HISTORY_NUM = 20
 
-<<<<<<< HEAD
 # 字段分析支持列表下载的最大数
 MAX_FIELD_VALUE_LIST_NUM = 10000
-=======
 # SQL模板
 SQL_PREFIX = "SELECT DATE_TRUNC(MAX(dtEventTime), 'minute') AS dtEventTime, COUNT(*) AS log_count"
 SQL_SUFFIX = "GROUP BY minute1 ORDER BY minute1 DESC LIMIT 10"
@@ -1678,5 +1676,4 @@
     "all not contains match phrase": "NOT MATCH_PHRASE",
     "is true": "IS TRUE",
     "is false": "IS FALSE",
-}
->>>>>>> 790b4a24
+}