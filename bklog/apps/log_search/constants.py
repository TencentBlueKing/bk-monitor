--- conflicted
+++ resolved
@@ -1891,129 +1891,6 @@
         return field_type_mapping.get(cleaned_type, field_type)
 
 
-<<<<<<< HEAD
-class LogAccessTypeEnum(ChoicesEnum):
-    """
-    日志接入类型枚举
-    """
-
-    LINUX = "linux"
-    WIN_EVENT = "winevent"
-    CONTAINER_FILE = "container_file"
-    CONTAINER_STDOUT = "container_stdout"
-    BKDATA = "bkdata"
-    ES = "es"
-    CUSTOM_REPORT = "custom_report"
-
-    _choices_labels = (
-        (LINUX, _("主机日志")),
-        (WIN_EVENT, _("Windows Event 日志")),
-        (CONTAINER_FILE, _("容器文件采集")),
-        (CONTAINER_STDOUT, _("容器标准输出")),
-        (BKDATA, _("计算平台")),
-        (ES, _("第三方ES")),
-        (CUSTOM_REPORT, _("自定义上报")),
-    )
-
-    @classmethod
-    def get_log_access_type(
-        cls, scenario_id: str, collector_scenario_id: str, environment: str, container_collector_type: str
-    ) -> str:
-        """
-        判断接入类型
-        """
-        from apps.log_search.models import Scenario
-
-        if scenario_id:
-            if scenario_id == Scenario.BKDATA:
-                return cls.BKDATA.value
-            if scenario_id == Scenario.ES:
-                return cls.ES.value
-
-        elif environment == Environment.CONTAINER:
-            if container_collector_type in [ContainerCollectorType.CONTAINER, ContainerCollectorType.NODE]:
-                return cls.CONTAINER_FILE.value
-            elif container_collector_type == ContainerCollectorType.STDOUT:
-                return cls.CONTAINER_STDOUT.value
-
-        elif collector_scenario_id:
-            if collector_scenario_id == CollectorScenarioEnum.CUSTOM.value:
-                return cls.CUSTOM_REPORT.value
-            if collector_scenario_id in [CollectorScenarioEnum.ROW.value, CollectorScenarioEnum.SECTION.value]:
-                return cls.LINUX.value
-            if collector_scenario_id == CollectorScenarioEnum.WIN_EVENT.value:
-                return cls.WIN_EVENT.value
-        return ""
-
-    @classmethod
-    def get_original_fields(cls, log_access_type: str) -> dict:
-        """
-        根据日志接入类型获取原始字段
-        """
-        from apps.log_search.models import Scenario
-
-        scenario_id_list = []
-        collector_scenario_id_list = []
-        environment_list = []
-        container_collector_type_list = []
-
-        if log_access_type == cls.LINUX.value:
-            environment_list.append(Environment.LINUX)
-            collector_scenario_id_list.extend([CollectorScenarioEnum.ROW.value, CollectorScenarioEnum.SECTION.value])
-        elif log_access_type == cls.WIN_EVENT.value:
-            collector_scenario_id_list.append(CollectorScenarioEnum.WIN_EVENT.value)
-        elif log_access_type == cls.CONTAINER_FILE.value:
-            environment_list.append(Environment.CONTAINER)
-            container_collector_type_list.extend([ContainerCollectorType.CONTAINER, ContainerCollectorType.NODE])
-        elif log_access_type == cls.CONTAINER_STDOUT.value:
-            environment_list.append(Environment.CONTAINER)
-            container_collector_type_list.append(ContainerCollectorType.STDOUT)
-        elif log_access_type == cls.BKDATA.value:
-            scenario_id_list.append(Scenario.BKDATA)
-        elif log_access_type == cls.ES.value:
-            scenario_id_list.append(Scenario.ES)
-        elif log_access_type == cls.CUSTOM_REPORT.value:
-            collector_scenario_id_list.append(CollectorScenarioEnum.CUSTOM.value)
-
-        return {
-            "scenario_id_list": scenario_id_list,
-            "collector_scenario_id_list": collector_scenario_id_list,
-            "environment_list": environment_list,
-            "container_collector_type_list": container_collector_type_list,
-        }
-
-
-class CollectStatusEnum(ChoicesEnum):
-    """
-    采集状态枚举
-    """
-
-    RUNNING = "running"
-    SUCCESS = "success"
-    FAILED = "failed"
-    TERMINATED = "terminated"
-
-    _choices_labels = (
-        (RUNNING, _("部署中")),
-        (SUCCESS, _("正常")),
-        (FAILED, _("异常")),
-        (TERMINATED, _("停用")),
-    )
-
-    @classmethod
-    def get_collect_status(cls, original_status) -> str:
-        """将旧的采集状态转换为新的采集状态"""
-        if not original_status:
-            return ""
-        elif original_status == CollectStatus.SUCCESS:
-            return cls.SUCCESS.value
-        elif original_status == CollectStatus.FAILED:
-            return cls.FAILED.value
-        elif original_status == CollectStatus.TERMINATED:
-            return cls.TERMINATED.value
-        else:
-            return cls.RUNNING.value
-=======
 LOG_BUILT_IN_FIELD_LIST = [
     "gseIndex",
     "gseindex",
@@ -2049,4 +1926,126 @@
     @classmethod
     def get_choices_list_dict(cls):
         return [{"id": key.lower(), "name": key.lower()} for key in LOG_BUILT_IN_FIELD_LIST if key]
->>>>>>> 8d448195
+
+
+class LogAccessTypeEnum(ChoicesEnum):
+    """
+    日志接入类型枚举
+    """
+
+    LINUX = "linux"
+    WIN_EVENT = "winevent"
+    CONTAINER_FILE = "container_file"
+    CONTAINER_STDOUT = "container_stdout"
+    BKDATA = "bkdata"
+    ES = "es"
+    CUSTOM_REPORT = "custom_report"
+
+    _choices_labels = (
+        (LINUX, _("主机日志")),
+        (WIN_EVENT, _("Windows Event 日志")),
+        (CONTAINER_FILE, _("容器文件采集")),
+        (CONTAINER_STDOUT, _("容器标准输出")),
+        (BKDATA, _("计算平台")),
+        (ES, _("第三方ES")),
+        (CUSTOM_REPORT, _("自定义上报")),
+    )
+
+    @classmethod
+    def get_log_access_type(
+        cls, scenario_id: str, collector_scenario_id: str, environment: str, container_collector_type: str
+    ) -> str:
+        """
+        判断接入类型
+        """
+        from apps.log_search.models import Scenario
+
+        if scenario_id:
+            if scenario_id == Scenario.BKDATA:
+                return cls.BKDATA.value
+            if scenario_id == Scenario.ES:
+                return cls.ES.value
+
+        elif environment == Environment.CONTAINER:
+            if container_collector_type in [ContainerCollectorType.CONTAINER, ContainerCollectorType.NODE]:
+                return cls.CONTAINER_FILE.value
+            elif container_collector_type == ContainerCollectorType.STDOUT:
+                return cls.CONTAINER_STDOUT.value
+
+        elif collector_scenario_id:
+            if collector_scenario_id == CollectorScenarioEnum.CUSTOM.value:
+                return cls.CUSTOM_REPORT.value
+            if collector_scenario_id in [CollectorScenarioEnum.ROW.value, CollectorScenarioEnum.SECTION.value]:
+                return cls.LINUX.value
+            if collector_scenario_id == CollectorScenarioEnum.WIN_EVENT.value:
+                return cls.WIN_EVENT.value
+        return ""
+
+    @classmethod
+    def get_original_fields(cls, log_access_type: str) -> dict:
+        """
+        根据日志接入类型获取原始字段
+        """
+        from apps.log_search.models import Scenario
+
+        scenario_id_list = []
+        collector_scenario_id_list = []
+        environment_list = []
+        container_collector_type_list = []
+
+        if log_access_type == cls.LINUX.value:
+            environment_list.append(Environment.LINUX)
+            collector_scenario_id_list.extend([CollectorScenarioEnum.ROW.value, CollectorScenarioEnum.SECTION.value])
+        elif log_access_type == cls.WIN_EVENT.value:
+            collector_scenario_id_list.append(CollectorScenarioEnum.WIN_EVENT.value)
+        elif log_access_type == cls.CONTAINER_FILE.value:
+            environment_list.append(Environment.CONTAINER)
+            container_collector_type_list.extend([ContainerCollectorType.CONTAINER, ContainerCollectorType.NODE])
+        elif log_access_type == cls.CONTAINER_STDOUT.value:
+            environment_list.append(Environment.CONTAINER)
+            container_collector_type_list.append(ContainerCollectorType.STDOUT)
+        elif log_access_type == cls.BKDATA.value:
+            scenario_id_list.append(Scenario.BKDATA)
+        elif log_access_type == cls.ES.value:
+            scenario_id_list.append(Scenario.ES)
+        elif log_access_type == cls.CUSTOM_REPORT.value:
+            collector_scenario_id_list.append(CollectorScenarioEnum.CUSTOM.value)
+
+        return {
+            "scenario_id_list": scenario_id_list,
+            "collector_scenario_id_list": collector_scenario_id_list,
+            "environment_list": environment_list,
+            "container_collector_type_list": container_collector_type_list,
+        }
+
+
+class CollectStatusEnum(ChoicesEnum):
+    """
+    采集状态枚举
+    """
+
+    RUNNING = "running"
+    SUCCESS = "success"
+    FAILED = "failed"
+    TERMINATED = "terminated"
+
+    _choices_labels = (
+        (RUNNING, _("部署中")),
+        (SUCCESS, _("正常")),
+        (FAILED, _("异常")),
+        (TERMINATED, _("停用")),
+    )
+
+    @classmethod
+    def get_collect_status(cls, original_status) -> str:
+        """将旧的采集状态转换为新的采集状态"""
+        if not original_status:
+            return ""
+        elif original_status == CollectStatus.SUCCESS:
+            return cls.SUCCESS.value
+        elif original_status == CollectStatus.FAILED:
+            return cls.FAILED.value
+        elif original_status == CollectStatus.TERMINATED:
+            return cls.TERMINATED.value
+        else:
+            return cls.RUNNING.value