# -*- coding: utf-8 -*-
"""
Tencent is pleased to support the open source community by making BK-LOG 蓝鲸日志平台 available.
Copyright (C) 2021 THL A29 Limited, a Tencent company.  All rights reserved.
BK-LOG 蓝鲸日志平台 is licensed under the MIT License.
License for BK-LOG 蓝鲸日志平台:
--------------------------------------------------------------------
Permission is hereby granted, free of charge, to any person obtaining a copy of this software and associated
documentation files (the "Software"), to deal in the Software without restriction, including without limitation
the rights to use, copy, modify, merge, publish, distribute, sublicense, and/or sell copies of the Software,
and to permit persons to whom the Software is furnished to do so, subject to the following conditions:
The above copyright notice and this permission notice shall be included in all copies or substantial
portions of the Software.
THE SOFTWARE IS PROVIDED "AS IS", WITHOUT WARRANTY OF ANY KIND, EXPRESS OR IMPLIED, INCLUDING BUT NOT
LIMITED TO THE WARRANTIES OF MERCHANTABILITY, FITNESS FOR A PARTICULAR PURPOSE AND NONINFRINGEMENT. IN
NO EVENT SHALL THE AUTHORS OR COPYRIGHT HOLDERS BE LIABLE FOR ANY CLAIM, DAMAGES OR OTHER LIABILITY,
WHETHER IN AN ACTION OF CONTRACT, TORT OR OTHERWISE, ARISING FROM, OUT OF OR IN CONNECTION WITH THE
SOFTWARE OR THE USE OR OTHER DEALINGS IN THE SOFTWARE.
We undertake not to change the open source license (MIT license) applicable to the current version of
the project delivered to anyone in the future.
"""
import copy
import json
import math
from urllib import parse

from django.conf import settings
from django.http import HttpResponse
from django.utils import timezone
from django.utils.translation import ugettext as _
from rest_framework import serializers
from rest_framework.response import Response
from six import StringIO

from apps.constants import NotifyType, UserOperationActionEnum, UserOperationTypeEnum
from apps.decorators import user_operation_record
from apps.exceptions import ValidationError
from apps.feature_toggle.handlers.toggle import FeatureToggleObject
from apps.generic import APIViewSet
from apps.iam import ActionEnum, ResourceEnum
from apps.iam.handlers.drf import (
    InstanceActionPermission,
    ViewBusinessPermission,
    insert_permission_field,
)
from apps.log_search.constants import (
    FEATURE_ASYNC_EXPORT_COMMON,
    FEATURE_ASYNC_EXPORT_NOTIFY_TYPE,
    MAX_RESULT_WINDOW,
    OPERATORS,
    RESULT_WINDOW_COST_TIME,
    ExportStatus,
    ExportType,
    IndexSetType,
    SearchScopeEnum,
)
from apps.log_search.decorators import search_history_record
from apps.log_search.exceptions import BaseSearchIndexSetException
from apps.log_search.handlers.index_set import (
    IndexSetFieldsConfigHandler,
    IndexSetHandler,
)
from apps.log_search.handlers.search.async_export_handlers import AsyncExportHandlers
from apps.log_search.handlers.search.search_handlers_esquery import (
    SearchHandler as SearchHandlerEsquery,
)
from apps.log_search.handlers.search.search_handlers_esquery import UnionSearchHandler
from apps.log_search.models import AsyncTask, LogIndexSet
from apps.log_search.permission import Permission
from apps.log_search.serializers import (
    BcsWebConsoleSerializer,
    CreateIndexSetFieldsConfigSerializer,
    GetExportHistorySerializer,
    IndexSetFieldsConfigListSerializer,
    OriginalSearchAttrSerializer,
    SearchAsyncExportSerializer,
    SearchAttrSerializer,
    SearchExportSerializer,
    SearchIndexSetScopeSerializer,
    SearchUserIndexSetConfigSerializer,
<<<<<<< HEAD
    SearchUserIndexSetDeleteConfigSerializer,
    SearchUserIndexSetOptionHistoryDeleteSerializer,
    SearchUserIndexSetOptionHistorySerializer,
=======
>>>>>>> ec76f1cd
    UnionSearchAttrSerializer,
    UnionSearchFieldsSerializer,
    UnionSearchGetExportHistorySerializer,
    UnionSearchHistorySerializer,
    UpdateIndexSetFieldsConfigSerializer,
)
from apps.utils.drf import detail_route, list_route
from apps.utils.local import get_request_external_username, get_request_username


class SearchViewSet(APIViewSet):
    """
    检索
    """

    queryset = LogIndexSet.objects.all()
    serializer_class = serializers.Serializer
    lookup_field = "index_set_id"

    def get_permissions(self):
        if settings.BKAPP_IS_BKLOG_API:
            # 只在后台部署时做白名单校验
            auth_info = Permission.get_auth_info(self.request, raise_exception=False)
            # ESQUERY白名单不需要鉴权
            if auth_info and auth_info["bk_app_code"] in settings.ESQUERY_WHITE_LIST:
                return []

        if self.action in ["operators", "user_search_history"]:
            return []
        if self.action in ["bizs", "search", "context", "tailf", "export", "fields", "config", "history"]:
            return [InstanceActionPermission([ActionEnum.SEARCH_LOG], ResourceEnum.INDICES)]
        return [ViewBusinessPermission()]

    @insert_permission_field(
        actions=[ActionEnum.SEARCH_LOG],
        resource_meta=ResourceEnum.INDICES,
        id_field=lambda d: d["index_set_id"],
    )
    def list(self, request, *args, **kwargs):
        """
        @api {get} /search/index_set/?space_uid=$space_uid 01_搜索-索引集列表
        @apiDescription 用户有权限的索引集列表
        @apiName search_index_set
        @apiGroup 11_Search
        @apiParam {String} space_uid 空间唯一标识
        @apiSuccess {Int} index_set_id 索引集ID
        @apiSuccess {String} index_set_name 索引集名称
        @apiSuccess {Boolean} is_favorite 索引集为收藏索引集
        @apiSuccess {List} tags 索引集标签
        @apiSuccessExample {json} 成功返回:
        {
            "message": "",
            "code": 0,
            "data": [
                {
                    "index_set_id": 1,
                    "index_set_name": "索引集名称",
                    "scenario_id": "接入场景",
                    "scenario_name": "接入场景名称",
                    "storage_cluster_id": "存储集群ID",
                    "indices": [
                        {
                            "result_table_id": "结果表id",
                            "result_table_name": "结果表名称"
                        }
                    ],
                    "time_field": "dtEventTimeStamp",
                    "time_field_type": "date",
                    "time_field_unit": "microsecond",
                    "tags": [{"name": "test", "color": "xxx"}],
                    "is_favorite": true
                }
            ],
            "result": true
        }
        """
        data = self.params_valid(SearchIndexSetScopeSerializer)
        return Response(IndexSetHandler().get_user_index_set(data["space_uid"]))

    @detail_route(methods=["GET"], url_path="bizs")
    def bizs(self, request, *args, **kwargs):
        """
        @api {get} /search/index_set/$index_set_id/bizs/ 05_索引集-业务列表
        @apiName get_index_set_bizs
        @apiGroup 11_Search
        @apiParam {Int} index_set_id 索引集ID
        @apiSuccessExample {json} 成功返回:
        {
            "message": "",
            "code": 0,
            "data": [
                {
                    "bk_biz_id": 1,
                    "bk_biz_name": "业务名称"
                }
            ],
            "result": true
        }
        """
        return Response(IndexSetHandler(index_set_id=kwargs["index_set_id"]).bizs())

    @detail_route(methods=["POST"], url_path="search")
    @search_history_record
    def search(self, request, index_set_id=None):
        """
        @api {post} /search/index_set/$index_set_id/search/ 11_搜索-日志内容
        @apiName search_log
        @apiGroup 11_Search
        @apiParam {String} start_time 开始时间
        @apiParam {String} end_time 结束时间
        @apiParam {String} time_range 时间标识符符["15m", "30m", "1h", "4h", "12h", "1d", "customized"]
        @apiParam {String} keyword 搜索关键字
        @apiParam {Json} ip IP列表
        @apiParam {Json} addition 搜索条件
        @apiParam {Int} begin 起始位置
        @apiParam {Int} size 条数
        @apiParam {Dict} aggs ES的聚合参数 （非必填，默认为{}）
        @apiParamExample {Json} 请求参数
        {
            "start_time": "2019-06-11 00:00:00",
            "end_time": "2019-06-12 11:11:11",
            "time_range": "customized"
            "keyword": "error",
            "host_scopes": {
                "modules": [
                    {
                        "bk_obj_id": "module",
                        "bk_inst_id": 4
                    },
                    {
                        "bk_obj_id": "set",
                        "bk_inst_id": 4
                    }
                ],
                "ips": "127.0.0.1, 127.0.0.2"
            },
            "addition": [
                {
                    "key": "ip",
                    "method": "is",
                    "value": "127.0.0.1",
                    "condition": "and",  (默认不传是and，只支持and or)
                    "type": "field" (默认field 目前支持field，其他无效)
                }
            ],
            "begin": 0,
            "size": 15
        }

        @apiSuccessExample {json} 成功返回:
        {
            "message": "",
            "code": 0,
            "data": {
                "total": 100,
                "took": 0.29,
                "list": [
                    {
                        "srcDataId": "2087",
                        "dtEventTimeStamp": 1534825132000,
                        "moduleName": "公共组件->consul",
                        "log": "is_cluster</em>-COMMON: ok",
                        "sequence": 1,
                        "dtEventTime": "2018-08-21 04:18:52",
                        "timestamp": 1534825132,
                        "serverIp": "127.0.0.1",
                        "errorCode": "0",
                        "gseIndex": 152358,
                        "dstDataId": "2087",
                        "worldId": "-1",
                        "logTime": "2018-08-21 12:18:52",
                        "path": "/tmp/health_check.log",
                        "platId": 0,
                        "localTime": "2018-08-21 04:18:00"
                    }
                ],
                "fields": {
                    "agent": {
                        "max_length": 101
                    },
                    "bytes": {
                        "max_length": 4
                    },
                }
            },
            "result": true
        }
        """
        data = self.params_valid(SearchAttrSerializer)
        if not data.get("is_desensitize"):
            # 只针对白名单中的APP_CODE开放不脱敏的权限
            auth_info = Permission.get_auth_info(self.request, raise_exception=False)
            if not auth_info or auth_info["bk_app_code"] not in settings.ESQUERY_WHITE_LIST:
                data["is_desensitize"] = True
        search_handler = SearchHandlerEsquery(index_set_id, data)
        if data.get("is_scroll_search"):
            return Response(search_handler.scroll_search())
        return Response(search_handler.search())

    @detail_route(methods=["POST"], url_path="search/original")
    def original_search(self, request, index_set_id=None):
        """
        @api {post} /search/index_set/$index_set_id/search/original/ 11_搜索-原始日志内容
        @apiName search_original_log
        @apiGroup 11_Search
        @apiParam {Int} begin 起始位置
        @apiParam {Int} size 条数
        @apiParamExample {Json} 请求参数
        {
            "begin": 0,
            "size": 3
        }

        @apiSuccessExample {json} 成功返回:
        {
            "message": "",
            "code": 0,
            "data": {
                "total": 100,
                "took": 0.29,
                "list": [
                    {
                        "srcDataId": "2087",
                        "dtEventTimeStamp": 1534825132000,
                        "moduleName": "公共组件->consul",
                        "log": "is_cluster</em>-COMMON: ok",
                        "sequence": 1,
                        "dtEventTime": "2018-08-21 04:18:52",
                        "timestamp": 1534825132,
                        "serverIp": "127.0.0.1",
                        "errorCode": "0",
                        "gseIndex": 152358,
                        "dstDataId": "2087",
                        "worldId": "-1",
                        "logTime": "2018-08-21 12:18:52",
                        "path": "/tmp/health_check.log",
                        "platId": 0,
                        "localTime": "2018-08-21 04:18:00"
                    }
                ],
                "fields": {
                    "agent": {
                        "max_length": 101
                    },
                    "bytes": {
                        "max_length": 4
                    },
                }
            },
            "result": true
        }
        """
        data = self.params_valid(OriginalSearchAttrSerializer)
        data["original_search"] = True
        data["is_desensitize"] = False
        search_handler = SearchHandlerEsquery(index_set_id, data)
        return Response(search_handler.search())

    @detail_route(methods=["POST"], url_path="context")
    def context(self, request, index_set_id=None):
        """
        @api {post} /search/index_set/$index_set_id/context/ 13_搜索-上下文 [TODO]
        @apiName search_log_context
        @apiGroup 11_Search
        @apiParam {String} index_id 索引ID
        @apiParam {String} ip IP
        @apiParam {String} path 日志路径
        @apiParam {Int} gse_index 日志所在GSE位置
        @apiParam {Int} size 上下文条数
        @apiParam {Int} container_id docker used
        @apiParam {String} logfile docker used
        @apiParam {Int} begin 日志游标
        @apiParamExample {Json} 请求参数
        {
            "gseindex": 59810429,
            "ip": "127.0.0.1",
            "path": "/data/home/user00/log/accountsvrd/accountsvrd_127.0.0.1.error",
            "size": 500,
            "begin": 0
        }
        @apiSuccessExample {json} 成功返回:
        {
            "message": "",
            "code": 0,
            "data": {
                "total": 100,
                "took": 0.29,
                "list": [
                    {
                        "srcDataId": "2087",
                        "dtEventTimeStamp": 1534825132000,
                        "moduleName": "公共组件->consul",
                        "log": "is_cluster</em>-COMMON: ok",
                        "sequence": 1,
                        "dtEventTime": "2018-08-21 04:18:52",
                        "timestamp": 1534825132,
                        "serverIp": "127.0.0.1",
                        "errorCode": "0",
                        "gseIndex": 152358,
                        "dstDataId": "2087",
                        "worldId": "-1",
                        "logTime": "2018-08-21 12:18:52",
                        "path": "/tmp/health_check.log",
                        "platId": 0,
                        "localTime": "2018-08-21 04:18:00"
                    }
                ]
            },
            "result": true
        }
        """
        data = request.data
        data.update({"search_type_tag": "context"})
        search_handler = SearchHandlerEsquery(index_set_id, data)
        return Response(search_handler.search_context())

    @detail_route(methods=["POST"], url_path="tail_f")
    def tailf(self, request, index_set_id=None):
        """
        @api {post} /search/index_set/$index_set_id/tail_f/ 12_搜索-实时日志 [TODO]
        @apiName search_log_tailf
        @apiGroup 11_Search
        @apiParam {String} index_id 索引ID
        @apiParam {String} ip IP
        @apiParam {String} path 日志路径
        @apiParam {Int} gse_index 日志所在GSE位置(not necessary, timestamp would be better)
        @apiParamExample {Json} 请求参数
        {
            "ip": "127.0.0.1",
            "path": "/data/home/user00/log/accountsvrd/accountsvrd_127.0.0.1.error",
            "size": 500,
            "gseindex": 59810429,
            "order": "-"
        }
        @apiSuccessExample {json} 成功返回:
        {
            "message": "",
            "code": 0,
            "data": {
                "total": 100,
                "took": 0.29,
                "list": [
                    {
                        "srcDataId": "2087",
                        "dtEventTimeStamp": 1534825132000,
                        "moduleName": "公共组件->consul",
                        "log": "is_cluster</em>-COMMON: ok",
                        "sequence": 1,
                        "dtEventTime": "2018-08-21 04:18:52",
                        "timestamp": 1534825132,
                        "serverIp": "127.0.0.1",
                        "errorCode": "0",
                        "gseIndex": 152358,
                        "dstDataId": "2087",
                        "worldId": "-1",
                        "logTime": "2018-08-21 12:18:52",
                        "path": "/tmp/health_check.log",
                        "platId": 0,
                        "localTime": "2018-08-21 04:18:00"
                    }
                ]
            },
            "result": true
        }
        """
        data = request.data
        data.update({"search_type_tag": "tail"})
        # search_handler = SearchHandler(index_set_id, data)
        search_handler = SearchHandlerEsquery(index_set_id, data)
        return Response(search_handler.search_tail_f())

    @detail_route(methods=["GET"], url_path="export")
    def export(self, request, index_set_id=None):
        """
        @api {get} /search/index_set/$index_set_id/export/ 14_搜索-导出日志
        @apiName search_log_export
        @apiGroup 11_Search
        @apiParam {Dict} export_dict 序列化后的查询字典
        @apiParam {String} start_time 开始时间
        @apiParam {String} end_time 结束时间
        @apiParam {String} time_range 时间标识符符["15m", "30m", "1h", "4h", "12h", "1d", "customized"]
        @apiParam {String} keyword 搜索关键字
        @apiParam {Json} ip IP列表
        @apiParam {Json} addition 搜索条件
        @apiParam {Int} start 起始位置
        @apiDescription 直接下载结果
        @apiParamExample {Json} 请求参数
        /api/v1/search/index_set/3/export/
        ?export_dict={"start_time":"2019-06-26 00:00:00","end_time":"2019-06-27 11:11:11","time_range":"customized",
        "keyword":"error",
        "host_scopes":{"modules":[{"bk_obj_id":"module","bk_inst_id":4},
        {"bk_obj_id":"set","bk_inst_id":4}],"ips":"127.0.0.1, 127.0.0.2"},
        "addition":[{"field":"ip","operator":"eq","value":[]}],"begin":0,"size":10000}

        @apiSuccessExample text/plain 成功返回:
        {"a": "good", "b": {"c": ["d", "e"]}}
        {"a": "good", "b": {"c": ["d", "e"]}}
        {"a": "good", "b": {"c": ["d", "e"]}}
        """
        request_user = get_request_external_username() or get_request_username()
        params = self.params_valid(SearchExportSerializer).get("export_dict")
        data = json.loads(params)
        if "is_desensitize" in data and not data["is_desensitize"] and request.user.is_superuser:
            data["is_desensitize"] = False
        else:
            data["is_desensitize"] = True
        index_set_id = int(index_set_id)
        request_data = copy.deepcopy(data)

        tmp_index_obj = LogIndexSet.objects.filter(index_set_id=index_set_id).first()
        if tmp_index_obj:
            index_set_data_obj_list = tmp_index_obj.get_indexes(has_applied=True)
            if len(index_set_data_obj_list) > 0:
                index_list = [x.get("result_table_id", "unknow") for x in index_set_data_obj_list]
                index = "_".join(index_list).replace(".", "_")
            else:
                raise BaseSearchIndexSetException(BaseSearchIndexSetException.MESSAGE.format(index_set_id=index_set_id))
        else:
            raise BaseSearchIndexSetException(BaseSearchIndexSetException.MESSAGE.format(index_set_id=index_set_id))

        output = StringIO()
        export_fields = data.get("export_fields", [])
        search_handler = SearchHandlerEsquery(
            index_set_id, search_dict=data, export_fields=export_fields, export_log=True
        )
        result = search_handler.search()
        result_list = result.get("origin_log_list")
        for item in result_list:
            output.write(f"{json.dumps(item, ensure_ascii=False)}\n")
        response = HttpResponse(output.getvalue())
        response["Content-Type"] = "application/x-msdownload"
        file_name = f"bk_log_search_{index}.txt"
        file_name = parse.quote(file_name, encoding="utf8")
        file_name = parse.unquote(file_name, encoding="ISO8859_1")
        response["Content-Disposition"] = 'attachment;filename="{}"'.format(file_name)
        AsyncTask.objects.create(
            request_param=request_data,
            scenario_id=data["scenario_id"],
            index_set_id=index_set_id,
            result=True,
            completed_at=timezone.now(),
            export_status=ExportStatus.SUCCESS,
            start_time=data["start_time"],
            end_time=data["end_time"],
            export_type=ExportType.SYNC,
            bk_biz_id=data["bk_biz_id"],
            created_by=request_user,
        )

        # add user_operation_record
        operation_record = {
            "username": get_request_username(),
            "space_uid": tmp_index_obj.space_uid,
            "record_type": UserOperationTypeEnum.EXPORT,
            "record_object_id": index_set_id,
            "action": UserOperationActionEnum.START,
            "params": request_data,
        }
        user_operation_record.delay(operation_record)

        return response

    @detail_route(methods=["POST"], url_path="async_export")
    def async_export(self, request, index_set_id=None):
        """
        @api /search/index_set/$index_set_id/async_export/ 15-搜索-异步导出日志
        @apiDescription 异步下载检索日志
        @apiName async_export
        @apiGroup 11_Search
        @apiParam bk_biz_id [Int] 业务id
        @apiParam keyword [String] 搜索关键字
        @apiParam time_range [String] 时间范围
        @apiParam start_time [String] 起始时间
        @apiParam end_time [String] 结束时间
        @apiParam host_scopes [Dict] 检索模块ip等信息
        @apiParam begin [Int] 检索开始 offset
        @apiParam size [Int]  检索结果大小
        @apiParam interval [String] 匹配规则
        @apiParamExample {Json} 请求参数
        {
            "bk_biz_id":"215",
            "keyword":"*",
            "time_range":"5m",
            "start_time":"2021-06-08 11:02:21",
            "end_time":"2021-06-08 11:07:21",
            "host_scopes":{
                "modules":[

                ],
                "ips":""
            },
            "addition":[

            ],
            "begin":0,
            "size":188,
            "interval":"auto",
            "isTrusted":true
        }
        @apiSuccessExample {json} 成功返回:
        {
            "result": true,
            "data": {
                "task_id": 1,
                "prompt": "任务提交成功，系统处理后将通过邮件通知，请留意！"
            },
            "code": 0,
            "message": ""
        }
        """
        data = self.params_valid(SearchAsyncExportSerializer)
        if "is_desensitize" in data and not data["is_desensitize"] and request.user.is_superuser:
            data["is_desensitize"] = False
        else:
            data["is_desensitize"] = True
        notify_type_name = NotifyType.get_choice_label(
            FeatureToggleObject.toggle(FEATURE_ASYNC_EXPORT_COMMON).feature_config.get(FEATURE_ASYNC_EXPORT_NOTIFY_TYPE)
        )
        task_id, size = AsyncExportHandlers(
            index_set_id=int(index_set_id),
            bk_biz_id=data["bk_biz_id"],
            search_dict=data,
            export_fields=data["export_fields"],
        ).async_export()
        return Response(
            {
                "task_id": task_id,
                "prompt": _("任务提交成功，预估等待时间{time}分钟,系统处理后将通过{notify_type_name}通知，请留意！").format(
                    time=math.ceil(size / MAX_RESULT_WINDOW * RESULT_WINDOW_COST_TIME),
                    notify_type_name=notify_type_name,
                ),
            }
        )

    @detail_route(methods=["GET"], url_path="export_history")
    def get_export_history(self, request, index_set_id=None):
        """
        @api {get} /search/index_set/$index_set_id/export_history/?page=1&pagesize=10 16_搜索-异步导出历史
        @apiDescription 16_搜索-异步导出历史
        @apiName export_history
        @apiGroup 11_Search
        @apiParam {Int} index_set_id 索引集id
        @apiParam {Int} page 当前页
        @apiParam {Int} pagesize 页面大小
        @apiParam {Bool} show_all 是否展示所有历史
        @apiParam {Int} bk_biz_id 业务id
        @apiSuccess {Int} total 返回大小
        @apiSuccess {list} list 返回结果列表
        @apiSuccess {Int} list.id 导出历史任务id
        @apiSuccess {Int} list.log_index_set_id 导出索引集id
        @apiSuccess {Str} list.search_dict 导出请求参数
        @apiSuccess {Str} list.start_time 导出请求所选择开始时间
        @apiSuccess {Str} list.end_time 导出请求所选择结束时间
        @apiSuccess {Str} list.export_type 导出请求类型
        @apiSuccess {Str} list.export_status 导出状态
        @apiSuccess {Str} list.error_msg 导出请求异常原因
        @apiSuccess {Str} list.download_url 异步导出下载地址
        @apiSuccess {Str} list.export_pkg_name 异步导出打包名
        @apiSuccess {int} list.export_pkg_size 异步导出包大小 单位M
        @apiSuccess {Str} list.export_created_at 异步导出创建时间
        @apiSuccess {Str} list.export_created_by 异步导出创建者
        @apiSuccess {Str} list.export_completed_at 异步导出成功时间
        @apiSuccess {Bool} list.download_able 是否可下载（不可下载禁用下载按钮且hover提示"下载链接过期"）
        @apiSuccess {Bool} list.retry_able 是否可重试（不可重试禁用对应按钮且hover提示"数据源过期"）
        @apiSuccessExample {json} 成功返回：
        {
            "result":true,
            "data":{
                "total":10,
                "list":[
                    {
                        "id": 1,
                        "log_index_set_id": 1,
                        "search_dict":"",
                        "start_time": "",
                        "end_time": "",
                        "export_type": "",
                        "export_status": "",
                        "error_msg":"",
                        "download_url":"",
                        "export_pkg_name": "",
                        "export_pkg_size": 1,
                        "export_created_at":"",
                        "export_created_by":"",
                        "export_completed_at":""，
                        "download_able": true,
                        "retry_able": true
                    }
                ]
            },
            "code":0,
            "message":""
        }
        """
        data = self.params_valid(GetExportHistorySerializer)
        return AsyncExportHandlers(index_set_id=int(index_set_id), bk_biz_id=data["bk_biz_id"]).get_export_history(
            request=request, view=self, show_all=data["show_all"]
        )

    @detail_route(methods=["GET"], url_path="fields")
    def fields(self, request, *args, **kwargs):
        """
        @api {get} /search/index_set/$index_set_id/fields/?scope=search_context 02_搜索-获取索引集配置
        @apiDescription 获取用户在某个索引集的配置 @TODO 前端需要调整
        @apiName list_search_index_set_user_config
        @apiGroup 11_Search
        @apiParam {String} [start_time] 开始时间(非必填)
        @apiParam {String} [end_time] 结束时间（非必填)
        @apiSuccess {String} display_fields 列表页显示的字段
        @apiSuccess {String} fields.field_name 字段名
        @apiSuccess {String} fields.field_alias 字段中文称 (为空时会直接取description)
        @apiSuccess {String} fields.description 字段说明
        @apiSuccess {String} fields.field_type 字段类型
        @apiSuccess {Bool} fields.is_display 是否显示给用户
        @apiSuccess {Bool} fields.is_editable 是否可以编辑（是否显示）
        @apiSuccess {Bool} fields.es_doc_values 是否聚合字段
        @apiSuccess {Bool} fields.is_analyzed 是否分词字段
        @apiSuccess {String} time_field 时间字段
        @apiSuccess {String} time_field_type 时间字段类型
        @apiSuccess {String} time_field_unit 时间字段单位
        @apiSuccessExample {json} 成功返回:
        {
            "message": "",
            "code": 0,
            "data": {
                "config": [
                    {
                        "name": "bcs_web_console"
                        "is_active": True,
                    },
                    {
                        name: "bkmonitor",
                        "is_active": True,
                    },
                    {
                        "name": "ip_topo_switch",
                        "is_active": True,
                    },
                    {
                        "name": "async_export",
                        "is_active": True, # async_export_usable
                        "extra": {
                            "fields": ["dtEventTimeStamp", "serverIp", "gseIndex", "iterationIndex"],
                            "usable_reason": ""
                        }
                    },
                    {
                        "name": "context_and_realtime", # context_search_usable realtime_search_usable
                        "is_active": True,
                        "extra": {
                            "reason": ""  #usable_reason
                        }
                    },
                    {
                        "name": "trace",
                        "is_active": True,
                        "extra": {
                            field: "trace_id"
                            index_set_name: "test_stag_oltp"
                        }
                    },
                ],
                "display_fields": ["dtEventTimeStamp", "log"],
                "fields": [
                    {
                        "field_name": "log",
                        "field_alias": "日志",
                        "field_type": "text",
                        "is_display": true,
                        "is_editable": true,
                        "description": "日志",
                        "es_doc_values": false
                    },
                    {
                        "field_name": "dtEventTimeStamp",
                        "field_alias": "时间",
                        "field_type": "date",
                        "is_display": true,
                        "is_editable": true,
                        "description": "描述",
                        "es_doc_values": true
                    }
                ],
                "sort_list": [
                    ["aaa", "desc"],
                    ["bbb", "asc"]
                ]
            },
            "result": true
        }
        """
        index_set_id = kwargs.get("index_set_id", "")
        scope = request.GET.get("scope", SearchScopeEnum.DEFAULT.value)
        is_realtime = bool(request.GET.get("is_realtime", False))
        if scope is not None and scope not in SearchScopeEnum.get_keys():
            raise ValidationError(_("scope取值范围：default、search_context"))

        start_time = request.GET.get("start_time", "")
        end_time = request.GET.get("end_time", "")

        if scope == SearchScopeEnum.DEFAULT.value and not is_realtime and not start_time and not end_time:
            # 使用缓存
            fields = self.get_object().get_fields(use_snapshot=True)
        else:
            search_handler_esquery = SearchHandlerEsquery(
                index_set_id, {"start_time": start_time, "end_time": end_time}
            )
            fields = search_handler_esquery.fields(scope)
        return Response(fields)

    @detail_route(methods=["GET"], url_path="bcs_web_console")
    def bcs_web_console(self, request, *args, **kwargs):
        """
        @api {get} /search/index_set/$index_set_id/bcs_web_console/ 获取bcs容器管理页面url
        @apiDescription 获取bcs容器管理页面url
        @apiName bcs_web_console
        @apiGroup 11_Search
        @apiParam {String} cluster_id 集群id
        @apiParam {String} container_id 容器id
        @apiSuccess {String} data bcs容器管理页面url
        @apiSuccessExample {json} 成功返回:
        {
            "message": "",
            "code": 0,
            "data": "http://...",
            "result": true
        }
        """
        data = self.params_valid(BcsWebConsoleSerializer)

        return Response(SearchHandlerEsquery.get_bcs_manage_url(data["cluster_id"], data["container_id"]))

    @list_route(methods=["POST"], url_path="config")
    def config(self, request, *args, **kwargs):
        """
        @api {post} /search/index_set/config/?scope=search_context 03_搜索-索引集配置
        @apiDescription 更新用户在某个索引集的配置
        @apiName update_user_index_set_config
        @apiGroup 11_Search
        @apiParamExample {Json} 请求参数
        {
            "config_id": 1
        }
        @apiSuccessExample {json} 成功返回:
        {
            "message": "",
            "code": 0,
            "data": null,
            "result": true
        }
        """
        data = self.params_valid(SearchUserIndexSetConfigSerializer)
        if data["index_set_type"] == IndexSetType.SINGLE.value:
            result = IndexSetHandler(index_set_id=data["index_set_id"]).config(config_id=data["config_id"])
        else:
            result = IndexSetHandler().config(
                config_id=data["config_id"],
                index_set_ids=data["index_set_ids"],
                index_set_type=data["index_set_type"],
            )
        return Response(result)

    @list_route(methods=["POST"], url_path="create_config")
    def create_config(self, request, *args, **kwargs):
        """
        @api {post} /search/index_set/create_config/ 03_搜索-创建索引集配置
        @apiDescription 创建索引集的字段配置
        @apiName create_index_set_config
        @apiGroup 11_Search
        @apiParamExample {Json} 请求参数
        {
            "name": xxx,
            "display_fields": ["aaa", "bbb"]
            "sort_list": [
                ["aaa", "desc"],
                ["bbb", "asc"]
            ]
        }
        @apiSuccessExample {json} 成功返回:
        {
            "message": "",
            "code": 0,
            "data": null,
            "result": true
        }
        """
        data = self.params_valid(CreateIndexSetFieldsConfigSerializer)
        if data.get("index_set_type") == IndexSetType.SINGLE.value:
            SearchHandlerEsquery(data["index_set_id"], {}).verify_sort_list_item(data["sort_list"])
            init_params = {
                "index_set_id": data["index_set_id"],
                "index_set_type": data["index_set_type"],
            }
        else:
            init_params = {
                "index_set_ids": data["index_set_ids"],
                "index_set_type": data["index_set_type"],
            }
        result = IndexSetFieldsConfigHandler(**init_params).create_or_update(
            name=data["name"], display_fields=data["display_fields"], sort_list=data["sort_list"]
        )
        return Response(result)

    @list_route(methods=["POST"], url_path="update_config")
    def update_config(self, request, *args, **kwargs):
        """
        @api {post} /search/index_set/update_config/ 03_搜索-修改索引集配置
        @apiDescription 更新某个索引集的字段配置
        @apiName update_index_set_config
        @apiGroup 11_Search
        @apiParamExample {Json} 请求参数
        {
            "name": xxx,
            "display_fields": ["aaa", "bbb"]
            "sort_list": [
                ["aaa", "desc"],
                ["bbb", "asc"]
            ]
        }
        @apiSuccessExample {json} 成功返回:
        {
            "message": "",
            "code": 0,
            "data": null,
            "result": true
        }
        """
        data = self.params_valid(UpdateIndexSetFieldsConfigSerializer)
        if data.get("index_set_type") == IndexSetType.SINGLE.value:
            SearchHandlerEsquery(data["index_set_id"], {}).verify_sort_list_item(data["sort_list"])
            init_params = {
                "index_set_id": data["index_set_id"],
                "index_set_type": data["index_set_type"],
                "config_id": data["config_id"],
            }
        else:
            init_params = {
                "index_set_ids": data["index_set_ids"],
                "index_set_type": data["index_set_type"],
                "config_id": data["config_id"],
            }
        result = IndexSetFieldsConfigHandler(**init_params).create_or_update(
            name=data["name"], display_fields=data["display_fields"], sort_list=data["sort_list"]
        )
        return Response(result)

    @list_route(methods=["GET"], url_path="retrieve_config")
    def retrieve_config(self, request, *args, **kwargs):
        """
        @api {get} /search/index_set/config/?config_id=1 03_搜索-获取指定索引集配置
        @apiDescription 获取某个索引集的字段配置
        @apiName retrieve_index_set_config
        @apiGroup 11_Search
        @apiParamExample {Json} 请求参数
        @apiSuccessExample {json} 成功返回:
        {
            "message": "",
            "code": 0,
            "data": [
                {
                    "id": 1,
                    "name": "1",
                    "index_set_id": 1,
                    "display_fields": [],
                    "sort_list": []
                }
            ],
            "result": true
        }
        """
        config_id = request.GET.get("config_id", 0)
        return Response(IndexSetFieldsConfigHandler(config_id=config_id).retrieve())

    @list_route(methods=["GET"], url_path="list_config")
    def list_config(self, request, *args, **kwargs):
        """
        @api {get} /search/index_set/list_config/ 03_搜索-获取索引集配置列表
        @apiDescription 获取某个索引集的字段配置列表
        @apiName list_index_set_config
        @apiGroup 11_Search
        @apiParamExample {Json} 请求参数
        @apiSuccessExample {json} 成功返回:
        {
            "message": "",
            "code": 0,
            "data": [
                {
                    "id": 1,
                    "name": "1",
                    "index_set_id": 1,
                    "display_fields": [],
                    "sort_list": []
                }
            ],
            "result": true
        }
        """
        data = self.params_valid(IndexSetFieldsConfigListSerializer)
        if data["index_set_type"] == IndexSetType.SINGLE.value:
            init_params = {"index_set_id": data["index_set_id"], "index_set_type": data["index_set_type"]}
        else:
            init_params = {"index_set_ids": data["index_set_ids"], "index_set_type": data["index_set_type"]}
        return Response(IndexSetFieldsConfigHandler(**init_params).list(scope=data["scope"]))

    @list_route(methods=["POST"], url_path="delete_config")
    def delete_config(self, request, *args, **kwargs):
        """
        @api {post} /search/index_set/delete_config/ 03_搜索-删除索引集配置
        @apiDescription 删除某个索引集的字段配置
        @apiName delete_index_set_config
        @apiGroup 11_Search
        @apiParamExample {Json} 请求参数
        @apiSuccessExample {json} 成功返回:
        {
            "message": "",
            "code": 0,
            "data": null,
            "result": true
        }
        """
        data = self.params_valid(SearchUserIndexSetDeleteConfigSerializer)
        result = IndexSetFieldsConfigHandler(config_id=data["config_id"]).delete()
        return Response(result)

    @list_route(methods=["get"], url_path="operators")
    def operators(self, request, *args, **kwargs):
        """
        @api {get} /search/index_set/operators/ 04_搜索-检索条件operator
        @apiName search_index_set_operators
        @apiGroup 11_Search
        @apiSuccess {Int} index_set_id 索引集ID
        @apiSuccessExample {json} 成功返回:
        {
            "message": "",
            "code": 0,
            "data": {
                "keyword": [
                    {
                        "operator": "is",
                        "label": "is",
                        "placeholder": _("请选择或直接输入")
                    },
                    {
                        "operator": "is one of",
                        "label": "is one of "，
                        "placeholder": _("请选择或直接输入，逗号分隔")
                    },
                ],
            }
            "result": true
        }
        """
        return Response(OPERATORS)

    @detail_route(methods=["GET"], url_path="history")
    def history(self, request, *args, **kwargs):
        """
        @api {get} /search/index_set/$index_set_id/history/ 06_搜索-检索历史
        @apiDescription 检索历史记录
        @apiName search_index_set_user_history
        @apiGroup 11_Search
        @apiSuccessExample {json} 成功返回:
        {
            "message": "",
            "code": 0,
            "data": [
                {
                    "id": 13,
                    "params": {
                        "keyword": "*",
                        "host_scopes": {
                            "modules": [
                                {
                                    "bk_inst_id": 25,
                                    "bk_obj_id": "module"
                                }
                            ],
                            "ips": "127.0.0.1,127.0.0.2"
                        },
                        "addition": [
                            {
                                "field": "cloudId",
                                "operator": "is",
                                "value": "0"
                            }
                        ]
                    },
                    "query_string": "keyword:* ADN modules:25 AND ips:127.0.0.1,127.0.0.2"
                }],
            "result": true
        }
        """
        index_set_id = kwargs.get("index_set_id")
        return Response(SearchHandlerEsquery.search_history(index_set_id))

<<<<<<< HEAD
    @list_route(methods=["POST"], url_path="option/history")
    def option_history(self, request, *args, **kwargs):
        """
        @api {get} /search/index_set/option/history/ 06_搜索-检索选项历史
        @apiDescription 检索选项历史记录
        @apiName search_index_set_user_option_history
        @apiGroup 11_Search
        @apiSuccessExample {json} 成功返回:
        {
            "message": "",
            "code": 0,
            "data": [
                {
                    "id": 13,
                    "params": {
                        "keyword": "*",
                        "host_scopes": {
                            "modules": [
                                {
                                    "bk_inst_id": 25,
                                    "bk_obj_id": "module"
                                }
                            ],
                            "ips": "127.0.0.1,127.0.0.2"
                        },
                        "addition": [
                            {
                                "field": "cloudId",
                                "operator": "is",
                                "value": "0"
                            }
                        ]
                    },
                    "query_string": "keyword:* ADN modules:25 AND ips:127.0.0.1,127.0.0.2"
                }],
            "result": true
        }
        """
        data = self.params_valid(SearchUserIndexSetOptionHistorySerializer)
        return Response(SearchHandlerEsquery.search_option_history(data["space_uid"], data["index_set_type"]))

    @list_route(methods=["POST"], url_path="option/history/delete")
    def option_history_delete(self, request, *args, **kwargs):
        """
        @api {get} /search/index_set/option/history/delete/ 06_搜索-检索选项历史删除
        @apiDescription 检索选项历史记录删除
        @apiName search_index_set_user_option_history
        @apiGroup 11_Search
        @apiSuccessExample {json} 成功返回:
        {
            "message": "",
            "code": 0,
            "data": null,
            "result": true
        }
        """
        data = self.params_valid(SearchUserIndexSetOptionHistoryDeleteSerializer)
        return Response(
            SearchHandlerEsquery.search_option_history_delete(
                space_uid=data["space_uid"],
                index_set_type=data["index_set_type"],
                history_id=data["history_id"],
                is_delete_all=data["is_delete_all"],
            )
        )

=======
>>>>>>> ec76f1cd
    @list_route(methods=["POST"], url_path="union_search")
    @search_history_record
    def union_search(self, request, *args, **kwargs):
        """
        @api {post} /search/index_set/union_search/ 11_联合检索-日志内容
        @apiName union_search_log
        @apiGroup 11_Search
        @apiParam {String} start_time 开始时间
        @apiParam {String} end_time 结束时间
        @apiParam {String} time_range 时间标识符符["15m", "30m", "1h", "4h", "12h", "1d", "customized"]
        @apiParam {String} keyword 搜索关键字
        @apiParam {Json} ip_chooser IP列表
        @apiParam {Array[Json]} addition 搜索条件
        @apiParam {Int} size 条数
        @apiParam {Array[Json]} union_configs 联合检索索引集配置
        @apiParam {Int} union_configs.index_set_id 索引集ID
        @apiParam {Int} union_configs.begin 索引对应的滚动条数
        @apiParamExample {Json} 请求参数
        {
            "start_time": "2019-06-11 00:00:00",
            "end_time": "2019-06-12 11:11:11",
            "time_range": "customized"
            "keyword": "error",
            "host_scopes": {
                "modules": [
                    {
                        "bk_obj_id": "module",
                        "bk_inst_id": 4
                    },
                    {
                        "bk_obj_id": "set",
                        "bk_inst_id": 4
                    }
                ],
                "ips": "127.0.0.1, 127.0.0.2"
            },
            "addition": [
                {
                    "key": "ip",
                    "method": "is",
                    "value": "127.0.0.1",
                    "condition": "and",  (默认不传是and，只支持and or)
                    "type": "field" (默认field 目前支持field，其他无效)
                }
            ],
            "size": 15,
            "union_configs": [
                {
                    "index_set_id": 146,
                    "begin": 0
                },
                {
                    "index_set_id": 147,
                    "begin": 0
                }
            ]
        }

        @apiSuccessExample {json} 成功返回:
        {
            "message": "",
            "code": 0,
            "data": {
                "total": 100,
                "took": 0.29,
                "list": [
                    {
                        "srcDataId": "2087",
                        "dtEventTimeStamp": 1534825132000,
                        "moduleName": "公共组件->consul",
                        "log": "is_cluster</em>-COMMON: ok",
                        "sequence": 1,
                        "dtEventTime": "2018-08-21 04:18:52",
                        "timestamp": 1534825132,
                        "serverIp": "127.0.0.1",
                        "errorCode": "0",
                        "gseIndex": 152358,
                        "dstDataId": "2087",
                        "worldId": "-1",
                        "logTime": "2018-08-21 12:18:52",
                        "path": "/tmp/health_check.log",
                        "platId": 0,
                        "localTime": "2018-08-21 04:18:00"
                    }
                ],
                "origin_log_list": [
                    {
                        "srcDataId": "2087",
                        "dtEventTimeStamp": 1534825132000,
                        "moduleName": "公共组件->consul",
                        "log": "is_cluster</em>-COMMON: ok",
                        "sequence": 1,
                        "dtEventTime": "2018-08-21 04:18:52",
                        "timestamp": 1534825132,
                        "serverIp": "127.0.0.1",
                        "errorCode": "0",
                        "gseIndex": 152358,
                        "dstDataId": "2087",
                        "worldId": "-1",
                        "logTime": "2018-08-21 12:18:52",
                        "path": "/tmp/health_check.log",
                        "platId": 0,
                        "localTime": "2018-08-21 04:18:00"
                    }
                ],
                "union_configs": [
                    {
                        "index_set_id": 146,
                        "begin": 7
                    },
                    {
                        "index_set_id": 147,
                        "begin": 3
                    }
                ]

            },
            "result": true
        }
        """
        data = self.params_valid(UnionSearchAttrSerializer)
        return Response(UnionSearchHandler(data).union_search())

    @list_route(methods=["POST"], url_path="union_search/fields")
    def union_search_fields(self, request, *args, **kwargs):
        """
        @api {POST} /search/index_set/union_search/fields/?scope=search_context 联合检索-获取索引集配置
        @apiDescription 联合检索-获取字段Mapping字段信息
        @apiName union_search_fields
        @apiGroup 11_Search
        @apiParam {String} [start_time] 开始时间(非必填)
        @apiParam {String} [end_time] 结束时间（非必填)
        @apiParam {Array[Int]} [index_set_ids] 索引集ID
        @apiSuccess {String} display_fields 列表页显示的字段
        @apiSuccess {String} fields.field_name 字段名
        @apiSuccess {String} fields.field_alias 字段中文称 (为空时会直接取description)
        @apiSuccess {String} fields.description 字段说明
        @apiSuccess {String} fields.field_type 字段类型
        @apiSuccess {Bool} fields.is_display 是否显示给用户
        @apiSuccess {Bool} fields.is_editable 是否可以编辑（是否显示）
        @apiSuccess {Bool} fields.es_doc_values 是否聚合字段
        @apiSuccess {Bool} fields.is_analyzed 是否分词字段
        @apiSuccess {String} time_field 时间字段
        @apiSuccess {String} time_field_type 时间字段类型
        @apiSuccess {String} time_field_unit 时间字段单位
        @apiSuccessExample {json} 成功返回:
        {
            "message": "",
            "code": 0,
            "data": {
                "display_fields": ["dtEventTimeStamp", "log"],
                "fields": [
                    {
                        "field_name": "log",
                        "field_alias": "日志",
                        "field_type": "text",
                        "is_display": true,
                        "is_editable": true,
                        "description": "日志",
                        "es_doc_values": false
                    },
                    {
                        "field_name": "dtEventTimeStamp",
                        "field_alias": "时间",
                        "field_type": "date",
                        "is_display": true,
                        "is_editable": true,
                        "description": "描述",
                        "es_doc_values": true
                    }
                ],
            },
            "result": true
        }
        """
        data = self.params_valid(UnionSearchFieldsSerializer)
        return Response(UnionSearchHandler().union_search_fields(data))

    @list_route(methods=["GET"], url_path="union_search/export")
    def union_search_export(self, request, *args, **kwargs):
        """
        @api {get} /search/index_set/union_search/export/ 14_联合检索-导出日志
        @apiName search_log_export
        @apiGroup 11_Search
        @apiParam {Dict} export_dict 序列化后的查询字典
        @apiParam {String} start_time 开始时间
        @apiParam {String} end_time 结束时间
        @apiParam {String} time_range 时间标识符符["15m", "30m", "1h", "4h", "12h", "1d", "customized"]
        @apiParam {String} keyword 搜索关键字
        @apiParam {Json} ip IP列表
        @apiParam {Json} addition 搜索条件
        @apiParam {Int} start 起始位置
        @apiParam {Array} index_set_ids 索引集列表
        @apiDescription 直接下载结果
        @apiParamExample {Json} 请求参数
        /search/index_set/union_search/export/
        ?export_dict={"start_time":"2019-06-26 00:00:00","end_time":"2019-06-27 11:11:11","time_range":"customized",
        "keyword":"error","host_scopes":{"modules":[{"bk_obj_id":"module","bk_inst_id":4},
        {"bk_obj_id":"set","bk_inst_id":4}],"ips":"127.0.0.1, 127.0.0.2"},
        "addition":[{"field":"ip","operator":"eq","value":[]}],"begin":0,"size":10000,"index_set_ids": [146, 147]}

        @apiSuccessExample text/plain 成功返回:
        {"a": "good", "b": {"c": ["d", "e"]}}
        {"a": "good", "b": {"c": ["d", "e"]}}
        {"a": "good", "b": {"c": ["d", "e"]}}
        """

        params = self.params_valid(SearchExportSerializer).get("export_dict")
        data = json.loads(params)
        request_data = copy.deepcopy(data)
        index_set_ids = sorted(data.get("index_set_ids", []))

        output = StringIO()
        search_handler = UnionSearchHandler(search_dict=data)
        result = search_handler.union_search(is_export=True)
        result_list = result.get("origin_log_list")
        for item in result_list:
            output.write(f"{json.dumps(item, ensure_ascii=False)}\n")
        response = HttpResponse(output.getvalue())
        response["Content-Type"] = "application/x-msdownload"

        file_name = "bk_log_union_search_{}.txt".format("_".join([str(i) for i in index_set_ids]))
        file_name = parse.quote(file_name, encoding="utf8")
        file_name = parse.unquote(file_name, encoding="ISO8859_1")
        response["Content-Disposition"] = 'attachment;filename="{}"'.format(file_name)

        # 保存下载历史
        AsyncTask.objects.create(
            request_param=request_data,
            result=True,
            completed_at=timezone.now(),
            export_status=ExportStatus.SUCCESS,
            start_time=data["start_time"],
            end_time=data["end_time"],
            export_type=ExportType.SYNC,
            index_set_ids=index_set_ids,
            index_set_type=IndexSetType.UNION.value,
            bk_biz_id=data.get("bk_biz_id"),
        )

        return response

    @list_route(methods=["GET"], url_path="union_search/export_history")
    def union_search_get_export_history(self, request, *args, **kwargs):
        """
        @api {get} /search/index_set/union_search/export_history/?page=1&pagesize=10 联合检索-导出历史
        @apiDescription 联合检索-导出历史
        @apiName export_history
        @apiGroup 11_Search
        @apiParam {Int} index_set_id 索引集id
        @apiParam {Int} page 当前页
        @apiParam {Int} pagesize 页面大小
        @apiParam {Bool} show_all 是否展示所有历史
        @apiParam {String} index_set_ids 索引集ID  "146,147"
        @apiSuccess {Int} total 返回大小
        @apiSuccess {list} list 返回结果列表
        @apiSuccess {Int} list.id 导出历史任务id
        @apiSuccess {Int} list.log_index_set_id 导出索引集id
        @apiSuccess {Str} list.search_dict 导出请求参数
        @apiSuccess {Str} list.start_time 导出请求所选择开始时间
        @apiSuccess {Str} list.end_time 导出请求所选择结束时间
        @apiSuccess {Str} list.export_type 导出请求类型
        @apiSuccess {Str} list.export_status 导出状态
        @apiSuccess {Str} list.error_msg 导出请求异常原因
        @apiSuccess {Str} list.download_url 异步导出下载地址
        @apiSuccess {Str} list.export_pkg_name 异步导出打包名
        @apiSuccess {int} list.export_pkg_size 异步导出包大小 单位M
        @apiSuccess {Str} list.export_created_at 异步导出创建时间
        @apiSuccess {Str} list.export_created_by 异步导出创建者
        @apiSuccess {Str} list.export_completed_at 异步导出成功时间
        @apiSuccess {Bool} list.download_able 是否可下载（不可下载禁用下载按钮且hover提示"下载链接过期"）
        @apiSuccess {Bool} list.retry_able 是否可重试（不可重试禁用对应按钮且hover提示"数据源过期"）
        @apiSuccessExample {json} 成功返回：
        {
            "result": true,
            "data": {
                "total": 1,
                "list": [
                    {
                        "id": 25,
                        "search_dict": {
                            "size": 100,
                            "begin": 0,
                            "keyword": "*",
                            "addition": [],
                            "end_time": "2023-08-02 17:26:33",
                            "interval": "auto",
                            "ip_chooser": {},
                            "start_time": "2023-08-02 17:11:33",
                            "time_range": "customized",
                            "host_scopes": {
                                "ips": "",
                                "modules": [],
                                "target_nodes": [],
                                "target_node_type": ""
                            },
                            "export_fields": [],
                            "index_set_ids": [
                                146,
                                147
                            ]
                        },
                        "start_time": "2023-08-02 17:11:33",
                        "end_time": "2023-08-02 17:26:33",
                        "export_type": "sync",
                        "export_status": "success",
                        "error_msg": null,
                        "download_url": null,
                        "export_pkg_name": null,
                        "export_pkg_size": null,
                        "export_created_at": "2023-08-02T09:32:33.547018Z",
                        "export_created_by": "admin",
                        "export_completed_at": "2023-08-02T09:32:32.303892Z",
                        "download_able": true,
                        "retry_able": true,
                        "index_set_type": "union",
                        "index_set_ids": [
                            146,
                            147
                        ]
                    }
                ]
            },
            "code": 0,
            "message": ""
        }
        """
        data = self.params_valid(UnionSearchGetExportHistorySerializer)
        index_set_ids = sorted([int(index_set_id) for index_set_id in data["index_set_ids"].split(",")])
        return AsyncExportHandlers(index_set_ids=index_set_ids, bk_biz_id=data["bk_biz_id"]).get_export_history(
            request=request, view=self, show_all=data["show_all"], is_union_search=True
        )

    @list_route(methods=["GET"], url_path="union_search/history")
    def union_search_history(self, request, *args, **kwargs):
        """
        @api {get} /search/index_set/union_search/history/ 06_搜索-检索历史
        @apiDescription 检索历史记录
        @apiName union_search_index_set_user_history
        @apiGroup 11_Search
        @apiSuccessExample {json} 成功返回:
        {
            "message": "",
            "code": 0,
            "data": [
                {
                    "id": 13,
                    "params": {
                        "keyword": "*",
                        "host_scopes": {
                            "modules": [
                                {
                                    "bk_inst_id": 25,
                                    "bk_obj_id": "module"
                                }
                            ],
                            "ips": "127.0.0.1,127.0.0.2"
                        },
                        "addition": [
                            {
                                "field": "cloudId",
                                "operator": "is",
                                "value": "0"
                            }
                        ]
                    },
                    "query_string": "keyword:* ADN modules:25 AND ips:127.0.0.1,127.0.0.2"
                }],
            "result": true
        }
        """
        data = self.params_valid(UnionSearchHistorySerializer)
        index_set_ids = sorted([int(index_set_id) for index_set_id in data["index_set_ids"].split(",")])
        return Response(SearchHandlerEsquery.search_history(index_set_ids=index_set_ids, is_union_search=True))<|MERGE_RESOLUTION|>--- conflicted
+++ resolved
@@ -78,12 +78,9 @@
     SearchExportSerializer,
     SearchIndexSetScopeSerializer,
     SearchUserIndexSetConfigSerializer,
-<<<<<<< HEAD
     SearchUserIndexSetDeleteConfigSerializer,
     SearchUserIndexSetOptionHistoryDeleteSerializer,
     SearchUserIndexSetOptionHistorySerializer,
-=======
->>>>>>> ec76f1cd
     UnionSearchAttrSerializer,
     UnionSearchFieldsSerializer,
     UnionSearchGetExportHistorySerializer,
@@ -1079,7 +1076,6 @@
         index_set_id = kwargs.get("index_set_id")
         return Response(SearchHandlerEsquery.search_history(index_set_id))
 
-<<<<<<< HEAD
     @list_route(methods=["POST"], url_path="option/history")
     def option_history(self, request, *args, **kwargs):
         """
@@ -1146,8 +1142,6 @@
             )
         )
 
-=======
->>>>>>> ec76f1cd
     @list_route(methods=["POST"], url_path="union_search")
     @search_history_record
     def union_search(self, request, *args, **kwargs):
