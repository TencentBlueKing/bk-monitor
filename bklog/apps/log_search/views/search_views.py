# -*- coding: utf-8 -*-
"""
Tencent is pleased to support the open source community by making BK-LOG 蓝鲸日志平台 available.
Copyright (C) 2021 THL A29 Limited, a Tencent company.  All rights reserved.
BK-LOG 蓝鲸日志平台 is licensed under the MIT License.
License for BK-LOG 蓝鲸日志平台:
--------------------------------------------------------------------
Permission is hereby granted, free of charge, to any person obtaining a copy of this software and associated
documentation files (the "Software"), to deal in the Software without restriction, including without limitation
the rights to use, copy, modify, merge, publish, distribute, sublicense, and/or sell copies of the Software,
and to permit persons to whom the Software is furnished to do so, subject to the following conditions:
The above copyright notice and this permission notice shall be included in all copies or substantial
portions of the Software.
THE SOFTWARE IS PROVIDED "AS IS", WITHOUT WARRANTY OF ANY KIND, EXPRESS OR IMPLIED, INCLUDING BUT NOT
LIMITED TO THE WARRANTIES OF MERCHANTABILITY, FITNESS FOR A PARTICULAR PURPOSE AND NONINFRINGEMENT. IN
NO EVENT SHALL THE AUTHORS OR COPYRIGHT HOLDERS BE LIABLE FOR ANY CLAIM, DAMAGES OR OTHER LIABILITY,
WHETHER IN AN ACTION OF CONTRACT, TORT OR OTHERWISE, ARISING FROM, OUT OF OR IN CONNECTION WITH THE
SOFTWARE OR THE USE OR OTHER DEALINGS IN THE SOFTWARE.
We undertake not to change the open source license (MIT license) applicable to the current version of
the project delivered to anyone in the future.
"""
import copy
import json
import math
from urllib import parse

from django.conf import settings
from django.http import HttpResponse
from django.utils import timezone
from django.utils.translation import ugettext as _
from rest_framework import serializers
from rest_framework.response import Response
from six import StringIO

from apps.constants import NotifyType, UserOperationActionEnum, UserOperationTypeEnum
from apps.decorators import user_operation_record
from apps.exceptions import ValidationError
from apps.feature_toggle.handlers.toggle import FeatureToggleObject
from apps.feature_toggle.plugins.constants import LOG_DESENSITIZE
from apps.generic import APIViewSet
from apps.iam import ActionEnum, ResourceEnum
from apps.iam.handlers.drf import (
    BatchIAMPermission,
    InstanceActionForDataPermission,
    InstanceActionPermission,
    ViewBusinessPermission,
    insert_permission_field,
)
from apps.log_search.constants import (
    FEATURE_ASYNC_EXPORT_COMMON,
    FEATURE_ASYNC_EXPORT_NOTIFY_TYPE,
    MAX_RESULT_WINDOW,
    OPERATORS,
    RESULT_WINDOW_COST_TIME,
    ExportStatus,
    ExportType,
    IndexSetType,
    SearchScopeEnum,
)
from apps.log_search.decorators import search_history_record
from apps.log_search.exceptions import BaseSearchIndexSetException
from apps.log_search.handlers.index_set import (
    IndexSetFieldsConfigHandler,
    IndexSetHandler,
    UserIndexSetConfigHandler,
)
from apps.log_search.handlers.search.async_export_handlers import AsyncExportHandlers
from apps.log_search.handlers.search.search_handlers_esquery import (
    SearchHandler as SearchHandlerEsquery,
)
from apps.log_search.handlers.search.search_handlers_esquery import UnionSearchHandler
from apps.log_search.models import AsyncTask, LogIndexSet
from apps.log_search.permission import Permission
from apps.log_search.serializers import (
    BcsWebConsoleSerializer,
    CreateIndexSetFieldsConfigSerializer,
    GetExportHistorySerializer,
    IndexSetFieldsConfigListSerializer,
    OriginalSearchAttrSerializer,
    SearchAttrSerializer,
    SearchExportSerializer,
    SearchIndexSetScopeSerializer,
    SearchUserIndexSetConfigSerializer,
    SearchUserIndexSetDeleteConfigSerializer,
    SearchUserIndexSetOptionHistoryDeleteSerializer,
    SearchUserIndexSetOptionHistorySerializer,
    UnionSearchAttrSerializer,
    UnionSearchFieldsSerializer,
    UnionSearchGetExportHistorySerializer,
    UnionSearchHistorySerializer,
    UnionSearchSearchExportSerializer,
    UpdateIndexSetFieldsConfigSerializer,
    UserIndexSetCustomConfigSerializer,
)
from apps.utils.drf import detail_route, list_route
from apps.utils.local import get_request_external_username, get_request_username


class SearchViewSet(APIViewSet):
    """
    检索
    """

    queryset = LogIndexSet.objects.all()
    serializer_class = serializers.Serializer
    lookup_field = "index_set_id"

    def get_permissions(self):
        if settings.BKAPP_IS_BKLOG_API:
            # 只在后台部署时做白名单校验
            auth_info = Permission.get_auth_info(self.request, raise_exception=False)
            # ESQUERY白名单不需要鉴权
            if auth_info and auth_info["bk_app_code"] in settings.ESQUERY_WHITE_LIST:
                return []

        if self.action in ["operators", "user_search_history"]:
            return []

        if self.action in ["bizs", "search", "context", "tailf", "export", "fields", "history"]:
            return [InstanceActionPermission([ActionEnum.SEARCH_LOG], ResourceEnum.INDICES)]

        if self.action in ["union_search", "config"]:
            if self.action == "config":
                if self.request.data.get("index_set_type", IndexSetType.SINGLE.value) == IndexSetType.SINGLE.value:
                    return [
                        InstanceActionForDataPermission("index_set_id", [ActionEnum.SEARCH_LOG], ResourceEnum.INDICES)
                    ]
                else:
                    return [BatchIAMPermission("index_set_ids", [ActionEnum.SEARCH_LOG], ResourceEnum.INDICES)]
            self.request.data["index_set_ids"] = [
                config["index_set_id"] for config in self.request.data.get("union_configs", [])
            ]
            return [BatchIAMPermission("index_set_ids", [ActionEnum.SEARCH_LOG], ResourceEnum.INDICES)]

        return [ViewBusinessPermission()]

    @insert_permission_field(
        actions=[ActionEnum.SEARCH_LOG],
        resource_meta=ResourceEnum.INDICES,
        id_field=lambda d: d["index_set_id"],
    )
    def list(self, request, *args, **kwargs):
        """
        @api {get} /search/index_set/?space_uid=$space_uid 01_搜索-索引集列表
        @apiDescription 用户有权限的索引集列表
        @apiName search_index_set
        @apiGroup 11_Search
        @apiParam {String} space_uid 空间唯一标识
        @apiSuccess {Int} index_set_id 索引集ID
        @apiSuccess {String} index_set_name 索引集名称
        @apiSuccess {Boolean} is_favorite 索引集为收藏索引集
        @apiSuccess {List} tags 索引集标签
        @apiSuccessExample {json} 成功返回:
        {
            "message": "",
            "code": 0,
            "data": [
                {
                    "index_set_id": 1,
                    "index_set_name": "索引集名称",
                    "scenario_id": "接入场景",
                    "scenario_name": "接入场景名称",
                    "storage_cluster_id": "存储集群ID",
                    "indices": [
                        {
                            "result_table_id": "结果表id",
                            "result_table_name": "结果表名称"
                        }
                    ],
                    "time_field": "dtEventTimeStamp",
                    "time_field_type": "date",
                    "time_field_unit": "microsecond",
                    "tags": [{"name": "test", "color": "xxx"}],
                    "is_favorite": true
                }
            ],
            "result": true
        }
        """
        data = self.params_valid(SearchIndexSetScopeSerializer)
        return Response(IndexSetHandler().get_user_index_set(data["space_uid"]))

    @detail_route(methods=["GET"], url_path="bizs")
    def bizs(self, request, *args, **kwargs):
        """
        @api {get} /search/index_set/$index_set_id/bizs/ 05_索引集-业务列表
        @apiName get_index_set_bizs
        @apiGroup 11_Search
        @apiParam {Int} index_set_id 索引集ID
        @apiSuccessExample {json} 成功返回:
        {
            "message": "",
            "code": 0,
            "data": [
                {
                    "bk_biz_id": 1,
                    "bk_biz_name": "业务名称"
                }
            ],
            "result": true
        }
        """
        return Response(IndexSetHandler(index_set_id=kwargs["index_set_id"]).bizs())

    @detail_route(methods=["POST"], url_path="search")
    @search_history_record
    def search(self, request, index_set_id=None):
        """
        @api {post} /search/index_set/$index_set_id/search/ 11_搜索-日志内容
        @apiName search_log
        @apiGroup 11_Search
        @apiParam {String} start_time 开始时间
        @apiParam {String} end_time 结束时间
        @apiParam {String} time_range 时间标识符符["15m", "30m", "1h", "4h", "12h", "1d", "customized"]
        @apiParam {String} keyword 搜索关键字
        @apiParam {Json} ip IP列表
        @apiParam {Json} addition 搜索条件
        @apiParam {Int} begin 起始位置
        @apiParam {Int} size 条数
        @apiParam {Dict} aggs ES的聚合参数 （非必填，默认为{}）
        @apiParamExample {Json} 请求参数
        {
            "start_time": "2019-06-11 00:00:00",
            "end_time": "2019-06-12 11:11:11",
            "time_range": "customized"
            "keyword": "error",
            "host_scopes": {
                "modules": [
                    {
                        "bk_obj_id": "module",
                        "bk_inst_id": 4
                    },
                    {
                        "bk_obj_id": "set",
                        "bk_inst_id": 4
                    }
                ],
                "ips": "127.0.0.1, 127.0.0.2"
            },
            "addition": [
                {
                    "key": "ip",
                    "method": "is",
                    "value": "127.0.0.1",
                    "condition": "and",  (默认不传是and，只支持and or)
                    "type": "field" (默认field 目前支持field，其他无效)
                }
            ],
            "begin": 0,
            "size": 15
        }

        @apiSuccessExample {json} 成功返回:
        {
            "message": "",
            "code": 0,
            "data": {
                "total": 100,
                "took": 0.29,
                "list": [
                    {
                        "srcDataId": "2087",
                        "dtEventTimeStamp": 1534825132000,
                        "moduleName": "公共组件->consul",
                        "log": "is_cluster</em>-COMMON: ok",
                        "sequence": 1,
                        "dtEventTime": "2018-08-21 04:18:52",
                        "timestamp": 1534825132,
                        "serverIp": "127.0.0.1",
                        "errorCode": "0",
                        "gseIndex": 152358,
                        "dstDataId": "2087",
                        "worldId": "-1",
                        "logTime": "2018-08-21 12:18:52",
                        "path": "/tmp/health_check.log",
                        "platId": 0,
                        "localTime": "2018-08-21 04:18:00"
                    }
                ],
                "fields": {
                    "agent": {
                        "max_length": 101
                    },
                    "bytes": {
                        "max_length": 4
                    },
                }
            },
            "result": true
        }
        """
        data = self.params_valid(SearchAttrSerializer)
        if not data.get("is_desensitize"):
            # 只针对白名单中的APP_CODE开放不脱敏的权限
            auth_info = Permission.get_auth_info(self.request, raise_exception=False)
            if not auth_info or auth_info["bk_app_code"] not in settings.ESQUERY_WHITE_LIST:
                data["is_desensitize"] = True
        if data.get("is_desensitize"):
            # 对脱敏白名单中的用户开放不脱敏的权限
            bk_biz_id = data.get("bk_biz_id", "")
            request_user = get_request_username()
            feature_toggle = FeatureToggleObject.toggle(LOG_DESENSITIZE)
            if feature_toggle and isinstance(feature_toggle.feature_config, dict):
                user_white_list = feature_toggle.feature_config.get("user_white_list", {})
                if request_user in user_white_list.get(str(bk_biz_id), []):
                    # 用户在脱敏白名单中,开放不脱敏权限
                    data["is_desensitize"] = False
        search_handler = SearchHandlerEsquery(index_set_id, data)
        if data.get("is_scroll_search"):
            return Response(search_handler.scroll_search())
        return Response(search_handler.search())

    @detail_route(methods=["POST"], url_path="search/original")
    def original_search(self, request, index_set_id=None):
        """
        @api {post} /search/index_set/$index_set_id/search/original/ 11_搜索-原始日志内容
        @apiName search_original_log
        @apiGroup 11_Search
        @apiParam {Int} begin 起始位置
        @apiParam {Int} size 条数
        @apiParamExample {Json} 请求参数
        {
            "begin": 0,
            "size": 3
        }

        @apiSuccessExample {json} 成功返回:
        {
            "message": "",
            "code": 0,
            "data": {
                "total": 100,
                "took": 0.29,
                "list": [
                    {
                        "srcDataId": "2087",
                        "dtEventTimeStamp": 1534825132000,
                        "moduleName": "公共组件->consul",
                        "log": "is_cluster</em>-COMMON: ok",
                        "sequence": 1,
                        "dtEventTime": "2018-08-21 04:18:52",
                        "timestamp": 1534825132,
                        "serverIp": "127.0.0.1",
                        "errorCode": "0",
                        "gseIndex": 152358,
                        "dstDataId": "2087",
                        "worldId": "-1",
                        "logTime": "2018-08-21 12:18:52",
                        "path": "/tmp/health_check.log",
                        "platId": 0,
                        "localTime": "2018-08-21 04:18:00"
                    }
                ],
                "fields": {
                    "agent": {
                        "max_length": 101
                    },
                    "bytes": {
                        "max_length": 4
                    },
                }
            },
            "result": true
        }
        """
        data = self.params_valid(OriginalSearchAttrSerializer)
        data["original_search"] = True
        data["is_desensitize"] = False
        search_handler = SearchHandlerEsquery(index_set_id, data)
        return Response(search_handler.search())

    @detail_route(methods=["POST"], url_path="context")
    def context(self, request, index_set_id=None):
        """
        @api {post} /search/index_set/$index_set_id/context/ 13_搜索-上下文 [TODO]
        @apiName search_log_context
        @apiGroup 11_Search
        @apiParam {String} index_id 索引ID
        @apiParam {String} ip IP
        @apiParam {String} path 日志路径
        @apiParam {Int} gse_index 日志所在GSE位置
        @apiParam {Int} size 上下文条数
        @apiParam {Int} container_id docker used
        @apiParam {String} logfile docker used
        @apiParam {Int} begin 日志游标
        @apiParamExample {Json} 请求参数
        {
            "gseindex": 59810429,
            "ip": "127.0.0.1",
            "path": "/data/home/user00/log/accountsvrd/accountsvrd_127.0.0.1.error",
            "size": 500,
            "begin": 0
        }
        @apiSuccessExample {json} 成功返回:
        {
            "message": "",
            "code": 0,
            "data": {
                "total": 100,
                "took": 0.29,
                "list": [
                    {
                        "srcDataId": "2087",
                        "dtEventTimeStamp": 1534825132000,
                        "moduleName": "公共组件->consul",
                        "log": "is_cluster</em>-COMMON: ok",
                        "sequence": 1,
                        "dtEventTime": "2018-08-21 04:18:52",
                        "timestamp": 1534825132,
                        "serverIp": "127.0.0.1",
                        "errorCode": "0",
                        "gseIndex": 152358,
                        "dstDataId": "2087",
                        "worldId": "-1",
                        "logTime": "2018-08-21 12:18:52",
                        "path": "/tmp/health_check.log",
                        "platId": 0,
                        "localTime": "2018-08-21 04:18:00"
                    }
                ]
            },
            "result": true
        }
        """
        data = request.data
        data.update({"search_type_tag": "context"})
        search_handler = SearchHandlerEsquery(index_set_id, data)
        return Response(search_handler.search_context())

    @detail_route(methods=["POST"], url_path="tail_f")
    def tailf(self, request, index_set_id=None):
        """
        @api {post} /search/index_set/$index_set_id/tail_f/ 12_搜索-实时日志 [TODO]
        @apiName search_log_tailf
        @apiGroup 11_Search
        @apiParam {String} index_id 索引ID
        @apiParam {String} ip IP
        @apiParam {String} path 日志路径
        @apiParam {Int} gse_index 日志所在GSE位置(not necessary, timestamp would be better)
        @apiParamExample {Json} 请求参数
        {
            "ip": "127.0.0.1",
            "path": "/data/home/user00/log/accountsvrd/accountsvrd_127.0.0.1.error",
            "size": 500,
            "gseindex": 59810429,
            "order": "-"
        }
        @apiSuccessExample {json} 成功返回:
        {
            "message": "",
            "code": 0,
            "data": {
                "total": 100,
                "took": 0.29,
                "list": [
                    {
                        "srcDataId": "2087",
                        "dtEventTimeStamp": 1534825132000,
                        "moduleName": "公共组件->consul",
                        "log": "is_cluster</em>-COMMON: ok",
                        "sequence": 1,
                        "dtEventTime": "2018-08-21 04:18:52",
                        "timestamp": 1534825132,
                        "serverIp": "127.0.0.1",
                        "errorCode": "0",
                        "gseIndex": 152358,
                        "dstDataId": "2087",
                        "worldId": "-1",
                        "logTime": "2018-08-21 12:18:52",
                        "path": "/tmp/health_check.log",
                        "platId": 0,
                        "localTime": "2018-08-21 04:18:00"
                    }
                ]
            },
            "result": true
        }
        """
        data = request.data
        data.update({"search_type_tag": "tail"})
        # search_handler = SearchHandler(index_set_id, data)
        search_handler = SearchHandlerEsquery(index_set_id, data)
        return Response(search_handler.search_tail_f())

    @detail_route(methods=["POST"], url_path="export")
    def export(self, request, index_set_id=None):
        """
        @api {post} /search/index_set/$index_set_id/export/ 14_搜索-导出日志
        @apiName search_log_export
        @apiGroup 11_Search
        @apiParam bk_biz_id [Int] 业务id
        @apiParam keyword [String] 搜索关键字
        @apiParam time_range [String] 时间范围
        @apiParam start_time [String] 起始时间
        @apiParam end_time [String] 结束时间
        @apiParam host_scopes [Dict] 检索模块ip等信息
        @apiParam begin [Int] 检索开始 offset
        @apiParam size [Int]  检索结果大小
        @apiParam interval [String] 匹配规则
        @apiParamExample {Json} 请求参数
        {
            "bk_biz_id":"215",
            "keyword":"*",
            "time_range":"5m",
            "start_time":"2021-06-08 11:02:21",
            "end_time":"2021-06-08 11:07:21",
            "host_scopes":{
                "modules":[

                ],
                "ips":""
            },
            "addition":[

            ],
            "begin":0,
            "size":188,
            "interval":"auto",
            "isTrusted":true
        }

        @apiSuccessExample text/plain 成功返回:
        {"a": "good", "b": {"c": ["d", "e"]}}
        {"a": "good", "b": {"c": ["d", "e"]}}
        {"a": "good", "b": {"c": ["d", "e"]}}
        """
        request_user = get_request_external_username() or get_request_username()
        data = self.params_valid(SearchExportSerializer)
        if "is_desensitize" in data and not data["is_desensitize"] and request.user.is_superuser:
            data["is_desensitize"] = False
        else:
            data["is_desensitize"] = True
        index_set_id = int(index_set_id)
        request_data = copy.deepcopy(data)

        tmp_index_obj = LogIndexSet.objects.filter(index_set_id=index_set_id).first()
        if tmp_index_obj:
            index_set_data_obj_list = tmp_index_obj.get_indexes(has_applied=True)
            if len(index_set_data_obj_list) > 0:
                index_list = [x.get("result_table_id", "unknow") for x in index_set_data_obj_list]
                index = "_".join(index_list).replace(".", "_")
            else:
                raise BaseSearchIndexSetException(BaseSearchIndexSetException.MESSAGE.format(index_set_id=index_set_id))
        else:
            raise BaseSearchIndexSetException(BaseSearchIndexSetException.MESSAGE.format(index_set_id=index_set_id))

        output = StringIO()
        export_fields = data.get("export_fields", [])
        search_handler = SearchHandlerEsquery(
            index_set_id, search_dict=data, export_fields=export_fields, export_log=True
        )
        result = search_handler.search(is_export=True)
        result_list = result.get("origin_log_list")
        for item in result_list:
            output.write(f"{json.dumps(item, ensure_ascii=False)}\n")
        response = HttpResponse(output.getvalue())
        response["Content-Type"] = "application/x-msdownload"
        file_name = f"bk_log_search_{index}.txt"
        file_name = parse.quote(file_name, encoding="utf8")
        file_name = parse.unquote(file_name, encoding="ISO8859_1")
        response["Content-Disposition"] = 'attachment;filename="{}"'.format(file_name)
        AsyncTask.objects.create(
            request_param=request_data,
            scenario_id=data["scenario_id"],
            index_set_id=index_set_id,
            result=True,
            completed_at=timezone.now(),
            export_status=ExportStatus.SUCCESS,
            start_time=data["start_time"],
            end_time=data["end_time"],
            export_type=ExportType.SYNC,
            bk_biz_id=data["bk_biz_id"],
            created_by=request_user,
        )

        # add user_operation_record
        operation_record = {
            "username": get_request_username(),
            "space_uid": tmp_index_obj.space_uid,
            "record_type": UserOperationTypeEnum.EXPORT,
            "record_object_id": index_set_id,
            "action": UserOperationActionEnum.START,
            "params": request_data,
        }
        user_operation_record.delay(operation_record)

        return response

    @detail_route(methods=["POST"], url_path="quick_export")
    def quick_export(self, request, index_set_id=None):
        """
<<<<<<< HEAD
        @api /search/index_set/$index_set_id/quick_export/ 15-搜索-快速导出日志
=======
        @api /search/index_set/$index_set_id/async_export/ 15-搜索-快速导出日志
>>>>>>> 4464874a
        @apiDescription 快速下载检索日志
        @apiName quick_export
        @apiGroup 11_Search
        @apiParam bk_biz_id [Int] 业务id
        @apiParam keyword [String] 搜索关键字
        @apiParam time_range [String] 时间范围
        @apiParam start_time [String] 起始时间
        @apiParam end_time [String] 结束时间
        @apiParam host_scopes [Dict] 检索模块ip等信息
        @apiParam begin [Int] 检索开始 offset
        @apiParam size [Int]  检索结果大小
        @apiParam interval [String] 匹配规则
        @apiParamExample {Json} 请求参数
        {
            "bk_biz_id":"215",
            "keyword":"*",
            "time_range":"5m",
            "start_time":"2021-06-08 11:02:21",
            "end_time":"2021-06-08 11:07:21",
            "host_scopes":{
                "modules":[

                ],
                "ips":""
            },
            "addition":[

            ],
            "begin":0,
            "size":188,
            "interval":"auto",
            "isTrusted":true
        }
        @apiSuccessExample {json} 成功返回:
        {
            "result": true,
            "data": {
                "task_id": 1,
                "prompt": "任务提交成功，系统处理后将通过邮件通知，请留意！"
            },
            "code": 0,
            "message": ""
        }
        """
        return self._export(request, index_set_id, is_quick_export=True)

    @detail_route(methods=["POST"], url_path="async_export")
    def async_export(self, request, index_set_id=None):
        """
        @api /search/index_set/$index_set_id/async_export/ 15-搜索-异步导出日志
        @apiDescription 异步下载检索日志
        @apiName async_export
        @apiGroup 11_Search
        @apiParam bk_biz_id [Int] 业务id
        @apiParam keyword [String] 搜索关键字
        @apiParam time_range [String] 时间范围
        @apiParam start_time [String] 起始时间
        @apiParam end_time [String] 结束时间
        @apiParam host_scopes [Dict] 检索模块ip等信息
        @apiParam begin [Int] 检索开始 offset
        @apiParam size [Int]  检索结果大小
        @apiParam interval [String] 匹配规则
        @apiParamExample {Json} 请求参数
        {
            "bk_biz_id":"215",
            "keyword":"*",
            "time_range":"5m",
            "start_time":"2021-06-08 11:02:21",
            "end_time":"2021-06-08 11:07:21",
            "host_scopes":{
                "modules":[

                ],
                "ips":""
            },
            "addition":[

            ],
            "begin":0,
            "size":188,
            "interval":"auto",
            "isTrusted":true
        }
        @apiSuccessExample {json} 成功返回:
        {
            "result": true,
            "data": {
                "task_id": 1,
                "prompt": "任务提交成功，系统处理后将通过邮件通知，请留意！"
            },
            "code": 0,
            "message": ""
        }
        """
        return self._export(request, index_set_id, is_quick_export=False)

    def _export(self, request, index_set_id, is_quick_export):
        data = self.params_valid(SearchExportSerializer)
        if "is_desensitize" in data and not data["is_desensitize"] and request.user.is_superuser:
            data["is_desensitize"] = False
        else:
            data["is_desensitize"] = True
        notify_type_name = NotifyType.get_choice_label(
            FeatureToggleObject.toggle(FEATURE_ASYNC_EXPORT_COMMON).feature_config.get(FEATURE_ASYNC_EXPORT_NOTIFY_TYPE)
        )
        task_id, size = AsyncExportHandlers(
            index_set_id=int(index_set_id),
            bk_biz_id=data["bk_biz_id"],
            search_dict=data,
            export_fields=data["export_fields"],
            export_file_type=data["file_type"],
        ).async_export(is_quick_export=is_quick_export)
        return Response(
            {
                "task_id": task_id,
                "prompt": _("任务提交成功，预估等待时间{time}分钟,系统处理后将通过{notify_type_name}通知，请留意！").format(
                    time=math.ceil(size / MAX_RESULT_WINDOW * RESULT_WINDOW_COST_TIME),
                    notify_type_name=notify_type_name,
                ),
            }
        )

    @detail_route(methods=["GET"], url_path="export_history")
    def get_export_history(self, request, index_set_id=None):
        """
        @api {get} /search/index_set/$index_set_id/export_history/?page=1&pagesize=10 16_搜索-异步导出历史
        @apiDescription 16_搜索-异步导出历史
        @apiName export_history
        @apiGroup 11_Search
        @apiParam {Int} index_set_id 索引集id
        @apiParam {Int} page 当前页
        @apiParam {Int} pagesize 页面大小
        @apiParam {Bool} show_all 是否展示所有历史
        @apiParam {Int} bk_biz_id 业务id
        @apiSuccess {Int} total 返回大小
        @apiSuccess {list} list 返回结果列表
        @apiSuccess {Int} list.id 导出历史任务id
        @apiSuccess {Int} list.log_index_set_id 导出索引集id
        @apiSuccess {Str} list.search_dict 导出请求参数
        @apiSuccess {Str} list.start_time 导出请求所选择开始时间
        @apiSuccess {Str} list.end_time 导出请求所选择结束时间
        @apiSuccess {Str} list.export_type 导出请求类型
        @apiSuccess {Str} list.export_status 导出状态
        @apiSuccess {Str} list.error_msg 导出请求异常原因
        @apiSuccess {Str} list.download_url 异步导出下载地址
        @apiSuccess {Str} list.export_pkg_name 异步导出打包名
        @apiSuccess {int} list.export_pkg_size 异步导出包大小 单位M
        @apiSuccess {Str} list.export_created_at 异步导出创建时间
        @apiSuccess {Str} list.export_created_by 异步导出创建者
        @apiSuccess {Str} list.export_completed_at 异步导出成功时间
        @apiSuccess {Bool} list.download_able 是否可下载（不可下载禁用下载按钮且hover提示"下载链接过期"）
        @apiSuccess {Bool} list.retry_able 是否可重试（不可重试禁用对应按钮且hover提示"数据源过期"）
        @apiSuccessExample {json} 成功返回：
        {
            "result":true,
            "data":{
                "total":10,
                "list":[
                    {
                        "id": 1,
                        "log_index_set_id": 1,
                        "search_dict":"",
                        "start_time": "",
                        "end_time": "",
                        "export_type": "",
                        "export_status": "",
                        "error_msg":"",
                        "download_url":"",
                        "export_pkg_name": "",
                        "export_pkg_size": 1,
                        "export_created_at":"",
                        "export_created_by":"",
                        "export_completed_at":""，
                        "download_able": true,
                        "retry_able": true
                    }
                ]
            },
            "code":0,
            "message":""
        }
        """
        data = self.params_valid(GetExportHistorySerializer)
        return AsyncExportHandlers(index_set_id=int(index_set_id), bk_biz_id=data["bk_biz_id"]).get_export_history(
            request=request, view=self, show_all=data["show_all"]
        )

    @detail_route(methods=["GET"], url_path="fields")
    def fields(self, request, *args, **kwargs):
        """
        @api {get} /search/index_set/$index_set_id/fields/?scope=search_context 02_搜索-获取索引集配置
        @apiDescription 获取用户在某个索引集的配置 @TODO 前端需要调整
        @apiName list_search_index_set_user_config
        @apiGroup 11_Search
        @apiParam {String} [start_time] 开始时间(非必填)
        @apiParam {String} [end_time] 结束时间（非必填)
        @apiSuccess {String} display_fields 列表页显示的字段
        @apiSuccess {String} fields.field_name 字段名
        @apiSuccess {String} fields.field_alias 字段中文称 (为空时会直接取description)
        @apiSuccess {String} fields.description 字段说明
        @apiSuccess {String} fields.field_type 字段类型
        @apiSuccess {Bool} fields.is_display 是否显示给用户
        @apiSuccess {Bool} fields.is_editable 是否可以编辑（是否显示）
        @apiSuccess {Bool} fields.es_doc_values 是否聚合字段
        @apiSuccess {Bool} fields.is_analyzed 是否分词字段
        @apiSuccess {String} time_field 时间字段
        @apiSuccess {String} time_field_type 时间字段类型
        @apiSuccess {String} time_field_unit 时间字段单位
        @apiSuccessExample {json} 成功返回:
        {
            "message": "",
            "code": 0,
            "data": {
                "config": [
                    {
                        "name": "bcs_web_console"
                        "is_active": True,
                    },
                    {
                        name: "bkmonitor",
                        "is_active": True,
                    },
                    {
                        "name": "ip_topo_switch",
                        "is_active": True,
                    },
                    {
                        "name": "async_export",
                        "is_active": True, # async_export_usable
                        "extra": {
                            "fields": ["dtEventTimeStamp", "serverIp", "gseIndex", "iterationIndex"],
                            "usable_reason": ""
                        }
                    },
                    {
                        "name": "context_and_realtime", # context_search_usable realtime_search_usable
                        "is_active": True,
                        "extra": {
                            "reason": ""  #usable_reason
                        }
                    },
                    {
                        "name": "trace",
                        "is_active": True,
                        "extra": {
                            field: "trace_id"
                            index_set_name: "test_stag_oltp"
                        }
                    },
                ],
                "display_fields": ["dtEventTimeStamp", "log"],
                "fields": [
                    {
                        "field_name": "log",
                        "field_alias": "日志",
                        "field_type": "text",
                        "is_display": true,
                        "is_editable": true,
                        "description": "日志",
                        "es_doc_values": false
                    },
                    {
                        "field_name": "dtEventTimeStamp",
                        "field_alias": "时间",
                        "field_type": "date",
                        "is_display": true,
                        "is_editable": true,
                        "description": "描述",
                        "es_doc_values": true
                    }
                ],
                "sort_list": [
                    ["aaa", "desc"],
                    ["bbb", "asc"]
                ]
            },
            "result": true
        }
        """
        index_set_id = kwargs.get("index_set_id", "")
        scope = request.GET.get("scope", SearchScopeEnum.DEFAULT.value)
        is_realtime = bool(request.GET.get("is_realtime", False))
        if scope is not None and scope not in SearchScopeEnum.get_keys():
            raise ValidationError(_("scope取值范围：default、search_context"))

        # 将日期中的&nbsp;替换为标准空格
        start_time = request.GET.get("start_time", "").replace("&nbsp;", " ")
        end_time = request.GET.get("end_time", "").replace("&nbsp;", " ")
        if scope == SearchScopeEnum.DEFAULT.value and not is_realtime and not start_time and not end_time:
            # 使用缓存
            fields = self.get_object().get_fields(use_snapshot=True)
        else:
            search_handler_esquery = SearchHandlerEsquery(
                index_set_id, {"start_time": start_time, "end_time": end_time}
            )
            fields = search_handler_esquery.fields(scope)

        # 添加用户索引集自定义配置
        index_set_config = UserIndexSetConfigHandler(index_set_id=int(index_set_id)).get_index_set_config()
        fields.update({"user_custom_config": index_set_config})
        return Response(fields)

    @detail_route(methods=["GET"], url_path="bcs_web_console")
    def bcs_web_console(self, request, *args, **kwargs):
        """
        @api {get} /search/index_set/$index_set_id/bcs_web_console/ 获取bcs容器管理页面url
        @apiDescription 获取bcs容器管理页面url
        @apiName bcs_web_console
        @apiGroup 11_Search
        @apiParam {String} cluster_id 集群id
        @apiParam {String} container_id 容器id
        @apiSuccess {String} data bcs容器管理页面url
        @apiSuccessExample {json} 成功返回:
        {
            "message": "",
            "code": 0,
            "data": "http://...",
            "result": true
        }
        """
        data = self.params_valid(BcsWebConsoleSerializer)

        return Response(SearchHandlerEsquery.get_bcs_manage_url(data["cluster_id"], data["container_id"]))

    @list_route(methods=["POST"], url_path="config")
    def config(self, request, *args, **kwargs):
        """
        @api {post} /search/index_set/config/?scope=search_context 03_搜索-索引集配置
        @apiDescription 更新用户在某个索引集的配置
        @apiName update_user_index_set_config
        @apiGroup 11_Search
        @apiParamExample {Json} 请求参数
        {
            "config_id": 1
        }
        @apiSuccessExample {json} 成功返回:
        {
            "message": "",
            "code": 0,
            "data": null,
            "result": true
        }
        """
        data = self.params_valid(SearchUserIndexSetConfigSerializer)
        if data["index_set_type"] == IndexSetType.SINGLE.value:
            result = IndexSetHandler(index_set_id=data["index_set_id"]).config(config_id=data["config_id"])
        else:
            result = IndexSetHandler().config(
                config_id=data["config_id"],
                index_set_ids=data["index_set_ids"],
                index_set_type=data["index_set_type"],
            )
        return Response(result)

    @list_route(methods=["POST"], url_path="create_config")
    def create_config(self, request, *args, **kwargs):
        """
        @api {post} /search/index_set/create_config/ 03_搜索-创建索引集配置
        @apiDescription 创建索引集的字段配置
        @apiName create_index_set_config
        @apiGroup 11_Search
        @apiParamExample {Json} 请求参数
        {
            "name": xxx,
            "display_fields": ["aaa", "bbb"]
            "sort_list": [
                ["aaa", "desc"],
                ["bbb", "asc"]
            ]
        }
        @apiSuccessExample {json} 成功返回:
        {
            "message": "",
            "code": 0,
            "data": null,
            "result": true
        }
        """
        data = self.params_valid(CreateIndexSetFieldsConfigSerializer)
        if data.get("index_set_type") == IndexSetType.SINGLE.value:
            SearchHandlerEsquery(data["index_set_id"], {}).verify_sort_list_item(data["sort_list"])
            init_params = {
                "index_set_id": data["index_set_id"],
                "index_set_type": data["index_set_type"],
            }
        else:
            init_params = {
                "index_set_ids": data["index_set_ids"],
                "index_set_type": data["index_set_type"],
            }
        result = IndexSetFieldsConfigHandler(**init_params).create_or_update(
            name=data["name"], display_fields=data["display_fields"], sort_list=data["sort_list"]
        )
        return Response(result)

    @list_route(methods=["POST"], url_path="update_config")
    def update_config(self, request, *args, **kwargs):
        """
        @api {post} /search/index_set/update_config/ 03_搜索-修改索引集配置
        @apiDescription 更新某个索引集的字段配置
        @apiName update_index_set_config
        @apiGroup 11_Search
        @apiParamExample {Json} 请求参数
        {
            "name": xxx,
            "display_fields": ["aaa", "bbb"]
            "sort_list": [
                ["aaa", "desc"],
                ["bbb", "asc"]
            ]
        }
        @apiSuccessExample {json} 成功返回:
        {
            "message": "",
            "code": 0,
            "data": null,
            "result": true
        }
        """
        data = self.params_valid(UpdateIndexSetFieldsConfigSerializer)
        if data.get("index_set_type") == IndexSetType.SINGLE.value:
            SearchHandlerEsquery(data["index_set_id"], {}).verify_sort_list_item(data["sort_list"])
            init_params = {
                "index_set_id": data["index_set_id"],
                "index_set_type": data["index_set_type"],
                "config_id": data["config_id"],
            }
        else:
            init_params = {
                "index_set_ids": data["index_set_ids"],
                "index_set_type": data["index_set_type"],
                "config_id": data["config_id"],
            }
        result = IndexSetFieldsConfigHandler(**init_params).create_or_update(
            name=data["name"], display_fields=data["display_fields"], sort_list=data["sort_list"]
        )
        return Response(result)

    @detail_route(methods=["GET"], url_path="retrieve_config")
    def retrieve_config(self, request, *args, **kwargs):
        """
        @api {get} /search/index_set/$index_set_id/retrieve_config?config_id=1 03_搜索-获取指定索引集配置
        @apiDescription 获取某个索引集的字段配置
        @apiName retrieve_index_set_config
        @apiGroup 11_Search
        @apiParamExample {Json} 请求参数
        @apiSuccessExample {json} 成功返回:
        {
            "message": "",
            "code": 0,
            "data": [
                {
                    "id": 1,
                    "name": "1",
                    "index_set_id": 1,
                    "display_fields": [],
                    "sort_list": []
                }
            ],
            "result": true
        }
        """
        config_id = request.GET.get("config_id", 0)
        return Response(IndexSetFieldsConfigHandler(config_id=config_id).retrieve())

    @list_route(methods=["POST"], url_path="list_config")
    def list_config(self, request, *args, **kwargs):
        """
        @api {get} /search/index_set/list_config/ 03_搜索-获取索引集配置列表
        @apiDescription 获取某个索引集的字段配置列表
        @apiName list_index_set_config
        @apiGroup 11_Search
        @apiParamExample {Json} 请求参数
        @apiSuccessExample {json} 成功返回:
        {
            "message": "",
            "code": 0,
            "data": [
                {
                    "id": 1,
                    "name": "1",
                    "index_set_id": 1,
                    "display_fields": [],
                    "sort_list": []
                }
            ],
            "result": true
        }
        """
        data = self.params_valid(IndexSetFieldsConfigListSerializer)
        if data["index_set_type"] == IndexSetType.SINGLE.value:
            init_params = {"index_set_id": data["index_set_id"], "index_set_type": data["index_set_type"]}
        else:
            init_params = {"index_set_ids": data["index_set_ids"], "index_set_type": data["index_set_type"]}
        return Response(IndexSetFieldsConfigHandler(**init_params).list(scope=data["scope"]))

    @list_route(methods=["POST"], url_path="delete_config")
    def delete_config(self, request, *args, **kwargs):
        """
        @api {post} /search/index_set/delete_config/ 03_搜索-删除索引集配置
        @apiDescription 删除某个索引集的字段配置
        @apiName delete_index_set_config
        @apiGroup 11_Search
        @apiParamExample {Json} 请求参数
        @apiSuccessExample {json} 成功返回:
        {
            "message": "",
            "code": 0,
            "data": null,
            "result": true
        }
        """
        data = self.params_valid(SearchUserIndexSetDeleteConfigSerializer)
        result = IndexSetFieldsConfigHandler(config_id=data["config_id"]).delete()
        return Response(result)

    @list_route(methods=["get"], url_path="operators")
    def operators(self, request, *args, **kwargs):
        """
        @api {get} /search/index_set/operators/ 04_搜索-检索条件operator
        @apiName search_index_set_operators
        @apiGroup 11_Search
        @apiSuccess {Int} index_set_id 索引集ID
        @apiSuccessExample {json} 成功返回:
        {
            "message": "",
            "code": 0,
            "data": {
                "keyword": [
                    {
                        "operator": "is",
                        "label": "is",
                        "placeholder": _("请选择或直接输入")
                    },
                    {
                        "operator": "is one of",
                        "label": "is one of "，
                        "placeholder": _("请选择或直接输入，逗号分隔")
                    },
                ],
            }
            "result": true
        }
        """
        return Response(OPERATORS)

    @detail_route(methods=["GET"], url_path="history")
    def history(self, request, *args, **kwargs):
        """
        @api {get} /search/index_set/$index_set_id/history/ 06_搜索-检索历史
        @apiDescription 检索历史记录
        @apiName search_index_set_user_history
        @apiGroup 11_Search
        @apiSuccessExample {json} 成功返回:
        {
            "message": "",
            "code": 0,
            "data": [
                {
                    "id": 13,
                    "params": {
                        "keyword": "*",
                        "host_scopes": {
                            "modules": [
                                {
                                    "bk_inst_id": 25,
                                    "bk_obj_id": "module"
                                }
                            ],
                            "ips": "127.0.0.1,127.0.0.2"
                        },
                        "addition": [
                            {
                                "field": "cloudId",
                                "operator": "is",
                                "value": "0"
                            }
                        ]
                    },
                    "query_string": "keyword:* ADN modules:25 AND ips:127.0.0.1,127.0.0.2"
                }],
            "result": true
        }
        """
        index_set_id = kwargs.get("index_set_id")
        return Response(SearchHandlerEsquery.search_history(index_set_id))

    @list_route(methods=["POST"], url_path="option/history")
    def option_history(self, request, *args, **kwargs):
        """
        @api {get} /search/index_set/option/history/ 06_搜索-检索选项历史
        @apiDescription 检索选项历史记录
        @apiName search_index_set_user_option_history
        @apiGroup 11_Search
        @apiSuccessExample {json} 成功返回:
        {
            "message": "",
            "code": 0,
            "data": [
                {
                    "id": 13,
                    "params": {
                        "keyword": "*",
                        "host_scopes": {
                            "modules": [
                                {
                                    "bk_inst_id": 25,
                                    "bk_obj_id": "module"
                                }
                            ],
                            "ips": "127.0.0.1,127.0.0.2"
                        },
                        "addition": [
                            {
                                "field": "cloudId",
                                "operator": "is",
                                "value": "0"
                            }
                        ]
                    },
                    "query_string": "keyword:* ADN modules:25 AND ips:127.0.0.1,127.0.0.2"
                }],
            "result": true
        }
        """
        data = self.params_valid(SearchUserIndexSetOptionHistorySerializer)
        return Response(SearchHandlerEsquery.search_option_history(data["space_uid"], data["index_set_type"]))

    @list_route(methods=["POST"], url_path="option/history/delete")
    def option_history_delete(self, request, *args, **kwargs):
        """
        @api {get} /search/index_set/option/history/delete/ 06_搜索-检索选项历史删除
        @apiDescription 检索选项历史记录删除
        @apiName search_index_set_user_option_history
        @apiGroup 11_Search
        @apiSuccessExample {json} 成功返回:
        {
            "message": "",
            "code": 0,
            "data": null,
            "result": true
        }
        """
        data = self.params_valid(SearchUserIndexSetOptionHistoryDeleteSerializer)
        return Response(
            SearchHandlerEsquery.search_option_history_delete(
                space_uid=data["space_uid"],
                index_set_type=data["index_set_type"],
                history_id=data.get("history_id"),
                is_delete_all=data["is_delete_all"],
            )
        )

    @list_route(methods=["POST"], url_path="union_search")
    @search_history_record
    def union_search(self, request, *args, **kwargs):
        """
        @api {post} /search/index_set/union_search/ 11_联合检索-日志内容
        @apiName union_search_log
        @apiGroup 11_Search
        @apiParam {String} start_time 开始时间
        @apiParam {String} end_time 结束时间
        @apiParam {String} time_range 时间标识符符["15m", "30m", "1h", "4h", "12h", "1d", "customized"]
        @apiParam {String} keyword 搜索关键字
        @apiParam {Json} ip_chooser IP列表
        @apiParam {Array[Json]} addition 搜索条件
        @apiParam {Int} size 条数
        @apiParam {Array[Json]} union_configs 联合检索索引集配置
        @apiParam {Int} union_configs.index_set_id 索引集ID
        @apiParam {Int} union_configs.begin 索引对应的滚动条数
        @apiParam {Bool} union_configs.is_desensitize 是否脱敏 默认为True（只针对白名单SaaS开放此参数）
        @apiParamExample {Json} 请求参数
        {
            "start_time": "2019-06-11 00:00:00",
            "end_time": "2019-06-12 11:11:11",
            "time_range": "customized"
            "keyword": "error",
            "host_scopes": {
                "modules": [
                    {
                        "bk_obj_id": "module",
                        "bk_inst_id": 4
                    },
                    {
                        "bk_obj_id": "set",
                        "bk_inst_id": 4
                    }
                ],
                "ips": "127.0.0.1, 127.0.0.2"
            },
            "addition": [
                {
                    "key": "ip",
                    "method": "is",
                    "value": "127.0.0.1",
                    "condition": "and",  (默认不传是and，只支持and or)
                    "type": "field" (默认field 目前支持field，其他无效)
                }
            ],
            "size": 15,
            "union_configs": [
                {
                    "index_set_id": 146,
                    "begin": 0
                },
                {
                    "index_set_id": 147,
                    "begin": 0
                }
            ]
        }

        @apiSuccessExample {json} 成功返回:
        {
            "message": "",
            "code": 0,
            "data": {
                "total": 100,
                "took": 0.29,
                "list": [
                    {
                        "srcDataId": "2087",
                        "dtEventTimeStamp": 1534825132000,
                        "moduleName": "公共组件->consul",
                        "log": "is_cluster</em>-COMMON: ok",
                        "sequence": 1,
                        "dtEventTime": "2018-08-21 04:18:52",
                        "timestamp": 1534825132,
                        "serverIp": "127.0.0.1",
                        "errorCode": "0",
                        "gseIndex": 152358,
                        "dstDataId": "2087",
                        "worldId": "-1",
                        "logTime": "2018-08-21 12:18:52",
                        "path": "/tmp/health_check.log",
                        "platId": 0,
                        "localTime": "2018-08-21 04:18:00"
                    }
                ],
                "origin_log_list": [
                    {
                        "srcDataId": "2087",
                        "dtEventTimeStamp": 1534825132000,
                        "moduleName": "公共组件->consul",
                        "log": "is_cluster</em>-COMMON: ok",
                        "sequence": 1,
                        "dtEventTime": "2018-08-21 04:18:52",
                        "timestamp": 1534825132,
                        "serverIp": "127.0.0.1",
                        "errorCode": "0",
                        "gseIndex": 152358,
                        "dstDataId": "2087",
                        "worldId": "-1",
                        "logTime": "2018-08-21 12:18:52",
                        "path": "/tmp/health_check.log",
                        "platId": 0,
                        "localTime": "2018-08-21 04:18:00"
                    }
                ],
                "union_configs": [
                    {
                        "index_set_id": 146,
                        "begin": 7
                    },
                    {
                        "index_set_id": 147,
                        "begin": 3
                    }
                ]

            },
            "result": true
        }
        """
        data = self.params_valid(UnionSearchAttrSerializer)
        auth_info = Permission.get_auth_info(self.request, raise_exception=False)
        is_verify = False if not auth_info or auth_info["bk_app_code"] not in settings.ESQUERY_WHITE_LIST else True
        for info in data.get("union_configs", []):
            if not info.get("is_desensitize") and not is_verify:
                info["is_desensitize"] = True
        return Response(UnionSearchHandler(data).union_search())

    @list_route(methods=["POST"], url_path="union_search/fields")
    def union_search_fields(self, request, *args, **kwargs):
        """
        @api {POST} /search/index_set/union_search/fields/?scope=search_context 联合检索-获取索引集配置
        @apiDescription 联合检索-获取字段Mapping字段信息
        @apiName union_search_fields
        @apiGroup 11_Search
        @apiParam {String} [start_time] 开始时间(非必填)
        @apiParam {String} [end_time] 结束时间（非必填)
        @apiParam {Array[Int]} [index_set_ids] 索引集ID
        @apiSuccess {String} display_fields 列表页显示的字段
        @apiSuccess {String} fields.field_name 字段名
        @apiSuccess {String} fields.field_alias 字段中文称 (为空时会直接取description)
        @apiSuccess {String} fields.description 字段说明
        @apiSuccess {String} fields.field_type 字段类型
        @apiSuccess {Bool} fields.is_display 是否显示给用户
        @apiSuccess {Bool} fields.is_editable 是否可以编辑（是否显示）
        @apiSuccess {Bool} fields.es_doc_values 是否聚合字段
        @apiSuccess {Bool} fields.is_analyzed 是否分词字段
        @apiSuccess {String} time_field 时间字段
        @apiSuccess {String} time_field_type 时间字段类型
        @apiSuccess {String} time_field_unit 时间字段单位
        @apiSuccessExample {json} 成功返回:
        {
            "message": "",
            "code": 0,
            "data": {
                "display_fields": ["dtEventTimeStamp", "log"],
                "fields": [
                    {
                        "field_name": "log",
                        "field_alias": "日志",
                        "field_type": "text",
                        "is_display": true,
                        "is_editable": true,
                        "description": "日志",
                        "es_doc_values": false
                    },
                    {
                        "field_name": "dtEventTimeStamp",
                        "field_alias": "时间",
                        "field_type": "date",
                        "is_display": true,
                        "is_editable": true,
                        "description": "描述",
                        "es_doc_values": true
                    }
                ],
            },
            "result": true
        }
        """
        data = self.params_valid(UnionSearchFieldsSerializer)
        fields = UnionSearchHandler().union_search_fields(data)

        # 添加用户索引集自定义配置
        index_set_config = UserIndexSetConfigHandler(
            index_set_ids=data["index_set_ids"],
            index_set_type=IndexSetType.UNION.value,
        ).get_index_set_config()
        fields.update({"user_custom_config": index_set_config})
        return Response(fields)

    @list_route(methods=["POST"], url_path="union_search/export")
    def union_search_export(self, request, *args, **kwargs):
        """
        @api {post} /search/index_set/union_search/export/ 14_联合检索-导出日志
        @apiName search_log_export
        @apiGroup 11_Search
        @apiParam bk_biz_id [Int] 业务id
        @apiParam keyword [String] 搜索关键字
        @apiParam time_range [String] 时间范围
        @apiParam start_time [String] 起始时间
        @apiParam end_time [String] 结束时间
        @apiParam host_scopes [Dict] 检索模块ip等信息
        @apiParam begin [Int] 检索开始 offset
        @apiParam size [Int]  检索结果大小
        @apiParam interval [String] 匹配规则
        @apiParam index_set_ids [List] 索引集ID列表
        @apiParamExample {Json} 请求参数
        {
            "bk_biz_id":"215",
            "keyword":"*",
            "time_range":"5m",
            "start_time":"2021-06-08 11:02:21",
            "end_time":"2021-06-08 11:07:21",
            "host_scopes":{
                "modules":[

                ],
                "ips":""
            },
            "addition":[

            ],
            "begin":0,
            "size":188,
            "interval":"auto",
            "isTrusted":true
        }

        @apiSuccessExample text/plain 成功返回:
        {"a": "good", "b": {"c": ["d", "e"]}}
        {"a": "good", "b": {"c": ["d", "e"]}}
        {"a": "good", "b": {"c": ["d", "e"]}}
        """

        data = self.params_valid(UnionSearchSearchExportSerializer)
        request_data = copy.deepcopy(data)
        index_set_ids = sorted(data.get("index_set_ids", []))

        output = StringIO()
        search_handler = UnionSearchHandler(search_dict=data)
        result = search_handler.union_search(is_export=True)
        result_list = result.get("origin_log_list")
        for item in result_list:
            output.write(f"{json.dumps(item, ensure_ascii=False)}\n")
        response = HttpResponse(output.getvalue())
        response["Content-Type"] = "application/x-msdownload"

        file_name = "bk_log_union_search_{}.txt".format("_".join([str(i) for i in index_set_ids]))
        file_name = parse.quote(file_name, encoding="utf8")
        file_name = parse.unquote(file_name, encoding="ISO8859_1")
        response["Content-Disposition"] = 'attachment;filename="{}"'.format(file_name)

        # 保存下载历史
        AsyncTask.objects.create(
            request_param=request_data,
            result=True,
            completed_at=timezone.now(),
            export_status=ExportStatus.SUCCESS,
            start_time=data["start_time"],
            end_time=data["end_time"],
            export_type=ExportType.SYNC,
            index_set_ids=index_set_ids,
            index_set_type=IndexSetType.UNION.value,
            bk_biz_id=data.get("bk_biz_id"),
        )

        return response

    @list_route(methods=["GET"], url_path="union_search/export_history")
    def union_search_get_export_history(self, request, *args, **kwargs):
        """
        @api {get} /search/index_set/union_search/export_history/?page=1&pagesize=10 联合检索-导出历史
        @apiDescription 联合检索-导出历史
        @apiName export_history
        @apiGroup 11_Search
        @apiParam {Int} index_set_id 索引集id
        @apiParam {Int} page 当前页
        @apiParam {Int} pagesize 页面大小
        @apiParam {Bool} show_all 是否展示所有历史
        @apiParam {String} index_set_ids 索引集ID  "146,147"
        @apiSuccess {Int} total 返回大小
        @apiSuccess {list} list 返回结果列表
        @apiSuccess {Int} list.id 导出历史任务id
        @apiSuccess {Int} list.log_index_set_id 导出索引集id
        @apiSuccess {Str} list.search_dict 导出请求参数
        @apiSuccess {Str} list.start_time 导出请求所选择开始时间
        @apiSuccess {Str} list.end_time 导出请求所选择结束时间
        @apiSuccess {Str} list.export_type 导出请求类型
        @apiSuccess {Str} list.export_status 导出状态
        @apiSuccess {Str} list.error_msg 导出请求异常原因
        @apiSuccess {Str} list.download_url 异步导出下载地址
        @apiSuccess {Str} list.export_pkg_name 异步导出打包名
        @apiSuccess {int} list.export_pkg_size 异步导出包大小 单位M
        @apiSuccess {Str} list.export_created_at 异步导出创建时间
        @apiSuccess {Str} list.export_created_by 异步导出创建者
        @apiSuccess {Str} list.export_completed_at 异步导出成功时间
        @apiSuccess {Bool} list.download_able 是否可下载（不可下载禁用下载按钮且hover提示"下载链接过期"）
        @apiSuccess {Bool} list.retry_able 是否可重试（不可重试禁用对应按钮且hover提示"数据源过期"）
        @apiSuccessExample {json} 成功返回：
        {
            "result": true,
            "data": {
                "total": 1,
                "list": [
                    {
                        "id": 25,
                        "search_dict": {
                            "size": 100,
                            "begin": 0,
                            "keyword": "*",
                            "addition": [],
                            "end_time": "2023-08-02 17:26:33",
                            "interval": "auto",
                            "ip_chooser": {},
                            "start_time": "2023-08-02 17:11:33",
                            "time_range": "customized",
                            "host_scopes": {
                                "ips": "",
                                "modules": [],
                                "target_nodes": [],
                                "target_node_type": ""
                            },
                            "export_fields": [],
                            "index_set_ids": [
                                146,
                                147
                            ]
                        },
                        "start_time": "2023-08-02 17:11:33",
                        "end_time": "2023-08-02 17:26:33",
                        "export_type": "sync",
                        "export_status": "success",
                        "error_msg": null,
                        "download_url": null,
                        "export_pkg_name": null,
                        "export_pkg_size": null,
                        "export_created_at": "2023-08-02T09:32:33.547018Z",
                        "export_created_by": "admin",
                        "export_completed_at": "2023-08-02T09:32:32.303892Z",
                        "download_able": true,
                        "retry_able": true,
                        "index_set_type": "union",
                        "index_set_ids": [
                            146,
                            147
                        ]
                    }
                ]
            },
            "code": 0,
            "message": ""
        }
        """
        data = self.params_valid(UnionSearchGetExportHistorySerializer)
        index_set_ids = sorted([int(index_set_id) for index_set_id in data["index_set_ids"].split(",")])
        return AsyncExportHandlers(index_set_ids=index_set_ids, bk_biz_id=data["bk_biz_id"]).get_export_history(
            request=request, view=self, show_all=data["show_all"], is_union_search=True
        )

    @list_route(methods=["GET"], url_path="union_search/history")
    def union_search_history(self, request, *args, **kwargs):
        """
        @api {get} /search/index_set/union_search/history/ 06_搜索-检索历史
        @apiDescription 检索历史记录
        @apiName union_search_index_set_user_history
        @apiGroup 11_Search
        @apiSuccessExample {json} 成功返回:
        {
            "message": "",
            "code": 0,
            "data": [
                {
                    "id": 13,
                    "params": {
                        "keyword": "*",
                        "host_scopes": {
                            "modules": [
                                {
                                    "bk_inst_id": 25,
                                    "bk_obj_id": "module"
                                }
                            ],
                            "ips": "127.0.0.1,127.0.0.2"
                        },
                        "addition": [
                            {
                                "field": "cloudId",
                                "operator": "is",
                                "value": "0"
                            }
                        ]
                    },
                    "query_string": "keyword:* ADN modules:25 AND ips:127.0.0.1,127.0.0.2"
                }],
            "result": true
        }
        """
        data = self.params_valid(UnionSearchHistorySerializer)
        index_set_ids = sorted([int(index_set_id) for index_set_id in data["index_set_ids"].split(",")])
        return Response(SearchHandlerEsquery.search_history(index_set_ids=index_set_ids, is_union_search=True))

    @list_route(methods=["POST"], url_path="user_custom_config")
    def update_or_create_config(self, request):
        """
        @api {post} /search/index_set/user_custom_config/ 更新或创建用户索引集自定义配置
        @apiDescription 更新或创建用户索引集自定义配置
        @apiName user_custom_config
        @apiGroup 11_Search
        @apiSuccessExample {json} 成功返回:
        {
            "result": true,
            "data": {
                "id": 7,
                "username": "admin",
                "index_set_id": 495,
                "index_set_ids": [],
                "index_set_hash": "35051070e572e47d2c26c241ab88307f",
                "index_set_config": {
                    "fields_width": {
                        "dtEventTimeStamp": 12,
                        "serverIp": 15,
                        "log": 80
                    }
                }
            },
            "code": 0,
            "message": ""
        }
        """
        data = self.params_valid(UserIndexSetCustomConfigSerializer)
        return Response(
            UserIndexSetConfigHandler(
                index_set_id=data.get("index_set_id"),
                index_set_ids=data.get("index_set_ids"),
                index_set_type=data["index_set_type"],
            ).update_or_create(index_set_config=data["index_set_config"])
        )<|MERGE_RESOLUTION|>--- conflicted
+++ resolved
@@ -589,11 +589,7 @@
     @detail_route(methods=["POST"], url_path="quick_export")
     def quick_export(self, request, index_set_id=None):
         """
-<<<<<<< HEAD
         @api /search/index_set/$index_set_id/quick_export/ 15-搜索-快速导出日志
-=======
-        @api /search/index_set/$index_set_id/async_export/ 15-搜索-快速导出日志
->>>>>>> 4464874a
         @apiDescription 快速下载检索日志
         @apiName quick_export
         @apiGroup 11_Search
