--- conflicted
+++ resolved
@@ -58,15 +58,13 @@
 # unify_query_search查询的开关
 UNIFY_QUERY_SEARCH = "unify_query_search"
 
-<<<<<<< HEAD
+# unify_query_sql 查询的开关
+UNIFY_QUERY_SQL = "unify_query_sql"
+
 # 日志聚类小型化配置
 # {
 #   "predict_cluster": {
 #     "default": "http://log_cluster_server:8080/api"
 #   }
 # }
-MINI_CLUSTERING_CONFIG = "mini_clustering_config"
-=======
-# unify_query_sql 查询的开关
-UNIFY_QUERY_SQL = "unify_query_sql"
->>>>>>> a2204afa
+MINI_CLUSTERING_CONFIG = "mini_clustering_config"