--- conflicted
+++ resolved
@@ -60,19 +60,6 @@
                 set_local_param("time_zone", self.timezone)
                 timezone.activate(pytz.timezone(self.timezone))
 
-<<<<<<< HEAD
-    def run(self):
-        self._init_context()
-        if self.use_request and self.requests:
-            activate_request(self.requests)
-        if self.params:
-            if not self.multi_func_params:
-                self.results[self.result_key] = self.func(self.params)
-            else:
-                self.results[self.result_key] = self.func(**self.params)
-        else:
-            self.results[self.result_key] = self.func()
-=======
     def run(self, return_exception=False):
         try:
             self._init_context()
@@ -89,7 +76,6 @@
         except Exception as e:  # pylint: disable=broad-except
             if return_exception:
                 self.results[self.result_key] = e
->>>>>>> ec76f1cd
 
 
 def executor_wrap(params: List[Tuple[FuncThread, bool]]):
