--- conflicted
+++ resolved
@@ -29,10 +29,6 @@
     FavoriteHandler,
 )
 from apps.log_search.models import FavoriteGroup
-<<<<<<< HEAD
-=======
-from apps.utils.lucene import LuceneSyntaxResolver
->>>>>>> 4241d338
 
 # 公共参数
 SPACE_UID = "test_space_uid"
