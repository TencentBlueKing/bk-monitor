--- conflicted
+++ resolved
@@ -89,7 +89,6 @@
         "condition": "and",
         "is_wildcard": True,
     },
-<<<<<<< HEAD
     OperatorEnum.CONTAINS_MATCH_PHRASE_PREFIX["operator"]: {"operator": "eq", "condition": "or", "is_prefix": True},
     OperatorEnum.NOT_CONTAINS_MATCH_PHRASE_PREFIX["operator"]: {"operator": "ne", "condition": "or", "is_prefix": True},
     OperatorEnum.ALL_CONTAINS_MATCH_PHRASE_PREFIX["operator"]: {
@@ -104,14 +103,6 @@
     },
     OperatorEnum.EXISTS["operator"]: {"operator": "eq", "condition": "or"},
     OperatorEnum.NOT_EXISTS["operator"]: {"operator": "ne", "condition": "or"},
-=======
-    OperatorEnum.CONTAINS_MATCH_PHRASE_PREFIX["operator"]: {"operator": "eq", "condition": "or"},
-    OperatorEnum.NOT_CONTAINS_MATCH_PHRASE_PREFIX["operator"]: {"operator": "ne", "condition": "or"},
-    OperatorEnum.ALL_CONTAINS_MATCH_PHRASE_PREFIX["operator"]: {"operator": "eq", "condition": "and"},
-    OperatorEnum.ALL_NOT_CONTAINS_MATCH_PHRASE_PREFIX["operator"]: {"operator": "ne", "condition": "and"},
-    OperatorEnum.EXISTS["operator"]: {"operator": "ne", "condition": "or"},
-    OperatorEnum.NOT_EXISTS["operator"]: {"operator": "eq", "condition": "or"},
->>>>>>> 5f71a79f
     OperatorEnum.IS_TRUE["operator"]: {"operator": "eq", "condition": "or"},
     OperatorEnum.IS_FALSE["operator"]: {"operator": "eq", "condition": "or"},
 }