--- conflicted
+++ resolved
@@ -183,14 +183,12 @@
 
         # 基础查询参数初始化
         self.base_dict = self.init_base_dict()
-
-<<<<<<< HEAD
+        
+        # 基础查询结果合并参数初始化
+        self.result_merge_base_dict = self.init_result_merge_base_dict(self.base_dict)
+        
         if self.index_set_ids:
             self.time_field = SearchHandler.init_time_field(self.index_set_ids[0])[0]
-=======
-        # 基础查询结果合并参数初始化
-        self.result_merge_base_dict = self.init_result_merge_base_dict(self.base_dict)
->>>>>>> 366f92c9
 
     @staticmethod
     def query_ts(search_dict, raise_exception=True):
