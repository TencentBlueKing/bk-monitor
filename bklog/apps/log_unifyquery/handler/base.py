--- conflicted
+++ resolved
@@ -187,14 +187,11 @@
         # 基础查询结果合并参数初始化
         self.result_merge_base_dict = self.init_result_merge_base_dict(self.base_dict)
 
-<<<<<<< HEAD
-=======
         if self.index_set_ids:
             time_field_info = SearchHandler.init_time_field(self.index_set_ids[0])
             if time_field_info:
                 self.time_field = time_field_info[0]
 
->>>>>>> 57e6cebb
     @staticmethod
     def query_ts(search_dict, raise_exception=True):
         """
