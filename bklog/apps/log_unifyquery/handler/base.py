--- conflicted
+++ resolved
@@ -33,12 +33,8 @@
     TimeFieldTypeEnum,
     TimeFieldUnitEnum,
     MAX_ASYNC_COUNT,
-<<<<<<< HEAD
     SCROLL,
     MAX_QUICK_EXPORT_ASYNC_COUNT,
-=======
-    SCROLL, MAX_QUICK_EXPORT_ASYNC_COUNT,
->>>>>>> 7e91921b
 )
 from apps.log_search.exceptions import BaseSearchResultAnalyzeException, TokenInvalidException
 from apps.log_search.handlers.index_set import BaseIndexSetHandler
@@ -993,35 +989,6 @@
                 from_favorite_id=self.search_params.get("from_favorite_id", 0),
             )
 
-<<<<<<< HEAD
-=======
-    def scroll_search(self, scroll_result, scroll=SCROLL):
-        """
-        scroll_result
-        @param scroll_result:
-        @param scroll:
-        @return:
-        """
-        # 获取scroll对应的esquery方法
-        scroll_size = len(scroll_result["list"])
-        result_size = scroll_size
-        index_set = self.index_info_list[0]["index_set_obj"]
-        max_result_window = index_set.result_window
-        # 参数补充
-        search_dict = copy.deepcopy(self.base_dict)
-        search_dict["from"] = self.search_params["begin"]
-        search_dict["limit"] = max_result_window
-        search_dict["trace_id"] = scroll_result["trace_id"]
-        search_dict["scroll"] = scroll
-        while scroll_size >= max_result_window and\
-                result_size < max(index_set.max_async_count, MAX_QUICK_EXPORT_ASYNC_COUNT):
-            search_dict["result_table_options"] = scroll_result["result_table_options"]
-            scroll_result = UnifyQueryApi.query_ts_raw(search_dict)
-            scroll_size = len(scroll_result["list"])
-            result_size += scroll_size
-            yield self._deal_query_result(scroll_result)
-
->>>>>>> 7e91921b
     def pre_get_result(self, sorted_fields: list, size: int, scroll=None):
         """
         pre_get_result
