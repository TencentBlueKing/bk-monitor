"""
Tencent is pleased to support the open source community by making 蓝鲸智云 - 监控平台 (BlueKing - Monitor) available.
Copyright (C) 2017-2021 THL A29 Limited, a Tencent company. All rights reserved.
Licensed under the MIT License (the "License"); you may not use this file except in compliance with the License.
You may obtain a copy of the License at http://opensource.org/licenses/MIT
Unless required by applicable law or agreed to in writing, software distributed under the License is distributed on
an "AS IS" BASIS, WITHOUT WARRANTIES OR CONDITIONS OF ANY KIND, either express or implied. See the License for the
specific language governing permissions and limitations under the License.
"""

import copy
from collections import defaultdict
from typing import Any

import arrow
from django.conf import settings

from apps.api import UnifyQueryApi, BcsApi
from apps.api.modules.utils import get_non_bkcc_space_related_bkcc_biz_id
from apps.feature_toggle.plugins.constants import LOG_DESENSITIZE
from apps.log_clustering.models import ClusteringConfig
from apps.log_desensitize.handlers.desensitize import DesensitizeHandler
from apps.log_desensitize.models import DesensitizeConfig, DesensitizeFieldConfig
from apps.log_desensitize.utils import expand_nested_data, merge_nested_data
from apps.log_esquery.esquery.builder.query_string_builder import QueryStringBuilder
from apps.log_esquery.exceptions import (
    BaseSearchIndexSetDataDoseNotExists,
    BaseSearchIndexSetException,
)
from apps.log_search.constants import (
    MAX_RESULT_WINDOW,
    OperatorEnum,
    TimeFieldTypeEnum,
    TimeFieldUnitEnum,
    MAX_ASYNC_COUNT,
    SCROLL,
    MAX_QUICK_EXPORT_ASYNC_COUNT,
    MAX_QUICK_EXPORT_ASYNC_SLICE_COUNT,
    ASYNC_EXPORT_SCROLL,
)
from apps.log_search.exceptions import BaseSearchResultAnalyzeException, PreCheckSortFieldException
from apps.log_search.handlers.index_set import BaseIndexSetHandler
from apps.log_search.handlers.search.aggs_handlers import AggsHandlers
from apps.log_search.handlers.search.search_handlers_esquery import SearchHandler
from apps.log_search.models import (
    LogIndexSet,
    LogIndexSetData,
    Scenario,
    UserIndexSetFieldsConfig,
    UserIndexSetSearchHistory,
)
from apps.log_search.permission import Permission
from apps.log_search.utils import handle_es_query_error
from apps.log_unifyquery.constants import BASE_OP_MAP, MAX_LEN_DICT
from apps.log_unifyquery.handler.mapping import UnifyQueryMappingHandler
from apps.log_unifyquery.utils import deal_time_format, transform_advanced_addition
from apps.utils.cache import cache_five_minute
from apps.utils.core.cache.cmdb_host import CmdbHostCache
from apps.utils.ipchooser import IPChooser
from apps.utils.local import (
    get_local_param,
    get_request_external_username,
    get_request_username,
    get_request,
)
from apps.utils.log import logger
from apps.utils.lucene import EnhanceLuceneAdapter
from apps.utils.time_handler import timestamp_to_timeformat
from bkm_ipchooser.constants import CommonEnum
from django.utils.translation import gettext as _
from apps.log_search.constants import ERROR_MSG_CHECK_FIELDS_FROM_BKDATA, ERROR_MSG_CHECK_FIELDS_FROM_LOG
from apps.feature_toggle.handlers.toggle import FeatureToggleObject
from apps.api import MonitorApi
from apps.log_databus.models import CollectorConfig
from apps.log_databus.constants import EtlConfig
from apps.log_search.constants import ASYNC_SORTED
from bkm_space.utils import space_uid_to_bk_biz_id


def fields_config(name: str, is_active: bool = False):
    def decorator(func):
        def func_decorator(*args, **kwargs):
            config = {"name": name, "is_active": is_active}
            result = func(*args, **kwargs)
            if isinstance(result, tuple):
                config["is_active"], config["extra"] = result
                return config
            if result is None:
                return config
            config["is_active"] = result
            return config

        return func_decorator

    return decorator


class UnifyQueryHandler:
    def __init__(self, params):
        self.search_params: dict[str, Any] = params

        # 必需参数，索引集id列表
        self.index_set_ids = self.search_params["index_set_ids"]

        # 初始化索引信息（包括索引类型）
        self.index_info_list = self._init_index_info_list(self.search_params.get("index_set_ids", []))
        self.search_params.update({"scenario_id": self.index_info_list[0]["scenario_id"]})
        # 单索引集属性
        self.index_set = self.index_info_list[0]
        self.scenario_id = self.index_set["scenario_id"]

        # 必需参数，业务id
        self.bk_biz_id = self.search_params["bk_biz_id"]

        # 查询语句
        self.query_string = self.search_params.get("keyword", "")
        self.origin_query_string: str = self.search_params.get("keyword")
        self._enhance()
        self.query_string = QueryStringBuilder(self.query_string).query_string

        # 聚合查询：字段名称
        self.agg_field = self.search_params.get("agg_field", "")

        # 请求用户名
        self.request_username = get_request_external_username() or get_request_username()

        # 排序参数
        self.order_by = []
        self.origin_order_by = self._init_sort()
        for param in self.origin_order_by:
            if param[1] == "asc":
                self.order_by.append(param[0])
            elif param[1] == "desc":
                self.order_by.append(f"-{param[0]}")

        # 是否为联合查询
        self.is_multi_rt: bool = len(self.index_set_ids) > 1

        # 查询时间范围
        self.start_time, self.end_time = deal_time_format(
            self.search_params["start_time"], self.search_params["end_time"]
        )

        # result fields
        self.field: dict[str, MAX_LEN_DICT] = {}

        self.is_desensitize = self._init_desensitize()

        # 初始化DB脱敏配置
        desensitize_config_obj = DesensitizeConfig.objects.filter(index_set_id=self.index_set_ids[0]).first()
        desensitize_field_config_objs = DesensitizeFieldConfig.objects.filter(index_set_id=self.index_set_ids[0])

        # 脱敏配置原文字段
        self.text_fields = desensitize_config_obj.text_fields if desensitize_config_obj else []

        self.field_configs = list()

        self.text_fields_field_configs = list()

        for field_config_obj in desensitize_field_config_objs:
            _config = {
                "field_name": field_config_obj.field_name or "",
                "rule_id": field_config_obj.rule_id or 0,
                "operator": field_config_obj.operator,
                "params": field_config_obj.params,
                "match_pattern": field_config_obj.match_pattern,
                "sort_index": field_config_obj.sort_index,
            }
            if field_config_obj.field_name not in self.text_fields:
                self.field_configs.append(_config)
            else:
                self.text_fields_field_configs.append(_config)

        # 初始化脱敏工厂对象
        self.desensitize_handler = DesensitizeHandler(self.field_configs)
        self.text_fields_desensitize_handler = DesensitizeHandler(self.text_fields_field_configs)

        # 导出字段
        self.export_fields = self.search_params.get("export_fields")

        # 是否开启高亮
        self.highlight = self.search_params.get("can_highlight", True)

        # 基础查询参数初始化
        self.base_dict = self.init_base_dict()
        # 基础查询结果合并参数初始化
        self.result_merge_base_dict = self.init_result_merge_base_dict(self.base_dict)

        if self.index_set_ids:
            time_field_info = SearchHandler.init_time_field(self.index_set_ids[0])
            if time_field_info:
                self.time_field = time_field_info[0]

        self.log_bcs_cluster_name_dict = dict()

    @staticmethod
    def query_ts(search_dict, raise_exception=True):
        """
        查询时序型数据
        """
        try:
            return UnifyQueryApi.query_ts(search_dict)
        except Exception as e:  # pylint: disable=broad-except
            logger.exception("query ts error: %s, search params: %s", e, search_dict)
            if raise_exception:
                raise e

    @staticmethod
    def query_ts_reference(search_dict, raise_exception=False):
        """
        查询非时序型数据
        """
        try:
            return UnifyQueryApi.query_ts_reference(search_dict)
        except Exception as e:  # pylint: disable=broad-except
            logger.exception("query ts reference error: %s, search params: %s", e, search_dict)
            if raise_exception:
                raise e
            return {"series": []}

    def query_ts_raw(self, search_dict, raise_exception=True, pre_search=False):
        """
        查询时序型日志数据
        """
        try:
            search_dict = copy.deepcopy(search_dict)
            pre_search_seconds = settings.PRE_SEARCH_SECONDS
            first_field, order = self.origin_order_by[0] if self.origin_order_by else [None, None]
            if pre_search:
                if not (pre_search_seconds and self.start_time and first_field == self.time_field):
                    return {"list": []}
                # 预查询处理
                pre_search_end_time = int(
                    arrow.get(self.start_time).shift(seconds=pre_search_seconds).timestamp() * 1000
                )
                pre_search_start_time = int(
                    arrow.get(self.end_time).shift(seconds=-pre_search_seconds).timestamp() * 1000
                )
                # 时间单位统一
                real_start_time = int(arrow.get(self.start_time).timestamp() * 1000)
                real_end_time = int(arrow.get(self.end_time).timestamp() * 1000)
                if order == "desc" and self.start_time < pre_search_start_time:
                    search_dict.update({"start_time": str(pre_search_start_time), "end_time": str(real_end_time)})
                elif order == "asc" and self.end_time > pre_search_end_time:
                    search_dict.update({"start_time": str(real_start_time), "end_time": str(pre_search_end_time)})
            return UnifyQueryApi.query_ts_raw(search_dict)
        except Exception as e:  # pylint: disable=broad-except
            logger.exception("query ts raw error: %s, search params: %s", e, search_dict)
            if raise_exception:
                raise handle_es_query_error(e)
            return {"list": []}

    @staticmethod
    def query_ts_raw_with_scroll(search_dict, raise_exception=True):
        """
        日志下载
        """
        try:
            return UnifyQueryApi.query_ts_raw_with_scroll(search_dict)
        except Exception as e:  # pylint: disable=broad-except
            logger.exception("query ts raw with scroll error: %s, search params: %s", e, search_dict)
            if raise_exception:
                raise e
            return {"list": []}

    def _enhance(self):
        """
        语法增强
        """
        if self.query_string is not None:
            enhance_lucene_adapter = EnhanceLuceneAdapter(query_string=self.query_string)
            self.query_string = enhance_lucene_adapter.enhance()

    def _init_default_interval(self):
        """
        初始化聚合周期
        """
        if not self.start_time or not self.end_time:
            # 兼容查询时间段为默认近十五分钟的情况
            return "1m"

        # 兼容毫秒查询
        hour_interval = (arrow.get(int(self.end_time)) - arrow.get(int(self.start_time))).total_seconds()
        if hour_interval <= 1 * 60:
            return "1s"
        if hour_interval <= 1 * 3600:
            return "1m"
        elif hour_interval <= 6 * 3600:
            return "5m"
        elif hour_interval <= 24 * 3 * 3600:
            return "1h"
        else:
            return "1d"

    def _init_index_info_list(self, index_set_ids: list[int]) -> list:
        index_info_list = []
        for index_set_id in index_set_ids:
            index_info = {}
            tmp_index_obj: LogIndexSet = LogIndexSet.objects.filter(index_set_id=index_set_id).first()
            if tmp_index_obj:
                index_info["index_set_id"] = tmp_index_obj.index_set_id
                index_info["index_set_name"] = tmp_index_obj.index_set_name
                index_info["index_set_obj"] = tmp_index_obj
                index_info["scenario_id"] = tmp_index_obj.scenario_id
                index_info["storage_cluster_id"] = tmp_index_obj.storage_cluster_id
                index_info["target_fields"] = tmp_index_obj.target_fields
                index_info["sort_fields"] = tmp_index_obj.sort_fields

                index_set_data_obj_list: list = tmp_index_obj.get_indexes(has_applied=True)
                if len(index_set_data_obj_list) > 0:
                    index_list: list = [x.get("result_table_id", None) for x in index_set_data_obj_list]
                else:
                    raise BaseSearchIndexSetDataDoseNotExists(
                        BaseSearchIndexSetDataDoseNotExists.MESSAGE.format(
                            index_set_id=str(index_set_id) + "_" + tmp_index_obj.index_set_name
                        )
                    )
                index_info["indices"] = index_info["origin_indices"] = ",".join(index_list)
                index_info["origin_scenario_id"] = tmp_index_obj.scenario_id

                # 增加判定逻辑：如果 search_dict 中的 keyword 字符串包含 "__dist_05"，也要走clustering的路由
                if self.search_params.get("keyword") and "__dist_05" in self.search_params["keyword"]:
                    index_info = self._set_scenario_id_proxy_indices(index_set_id, index_info)
                    index_info_list.append(index_info)
                    continue

                for addition in self.search_params.get("addition", []):
                    # 查询条件中包含__dist_xx  则查询聚类结果表：xxx_bklog_xxx_clustered
                    if addition.get("field", "").startswith("__dist"):
                        index_info = self._set_scenario_id_proxy_indices(index_set_id, index_info)
                index_info_list.append(index_info)
            else:
                raise BaseSearchIndexSetException(BaseSearchIndexSetException.MESSAGE.format(index_set_id=index_set_id))
        return index_info_list

    @staticmethod
    def _set_scenario_id_proxy_indices(index_set_id, index_info) -> dict:
        clustering_config = ClusteringConfig.get_by_index_set_id(index_set_id=index_set_id, raise_exception=False)
        if clustering_config and clustering_config.clustered_rt:
            # 如果是查询bkbase端的表，即场景需要对应改为bkdata
            index_info["scenario_id"] = Scenario.BKDATA
            # 是否使用了聚类代理查询
            index_info["using_clustering_proxy"] = True
            index_info["indices"] = clustering_config.clustered_rt
        return index_info

    @staticmethod
    def _deal_normal_addition(value, _operator: str) -> str | list:
        operator = _operator
        addition_return_value = {
            "is": lambda: value,
            "is one of": lambda: value.split(","),
            "is not": lambda: value,
            "is not one of": lambda: value.split(","),
        }
        return addition_return_value.get(operator, lambda: value)()

    @staticmethod
    def init_time_field(index_set_id: int, scenario_id: str = None) -> tuple:
        if not scenario_id:
            scenario_id = LogIndexSet.objects.filter(index_set_id=index_set_id).first().scenario_id
        # get timestamp field
        if scenario_id in [Scenario.BKDATA, Scenario.LOG]:
            return "dtEventTimeStamp", TimeFieldTypeEnum.DATE.value, TimeFieldUnitEnum.SECOND.value
        else:
            log_index_set_obj = LogIndexSet.objects.filter(index_set_id=index_set_id).first()
            time_field = log_index_set_obj.time_field
            time_field_type = log_index_set_obj.time_field_type
            time_field_unit = log_index_set_obj.time_field_unit
            if time_field:
                return time_field, time_field_type, time_field_unit
            index_set_obj: LogIndexSetData = LogIndexSetData.objects.filter(index_set_id=index_set_id).first()
            if not index_set_obj:
                raise BaseSearchIndexSetException(BaseSearchIndexSetException.MESSAGE.format(index_set_id=index_set_id))
            time_field = index_set_obj.time_field
            return time_field, TimeFieldTypeEnum.DATE.value, TimeFieldUnitEnum.SECOND.value

    def _deal_addition(self, ip_field):
        addition_ip_list: list = []
        addition: list = self.search_params.get("addition")
        new_addition: list = []
        if not addition:
            return [], []
        for _add in addition:
            field: str = _add.get("key") if _add.get("key") else _add.get("field")
            _operator: str = _add.get("method") if _add.get("method") else _add.get("operator")
            if field == ip_field:
                value = _add.get("value")
                if value and _operator in ["is", OperatorEnum.EQ["operator"], OperatorEnum.EQ_WILDCARD["operator"]]:
                    if isinstance(value, str):
                        addition_ip_list.extend(value.split(","))
                        continue
                    elif isinstance(value, list):
                        addition_ip_list = addition_ip_list + value
                        continue
            # 处理逗号分隔in类型查询
            value = _add.get("value")
            new_value: list = []
            # 对于前端传递为空字符串的场景需要放行过去
            if isinstance(value, list):
                new_value = value
            elif isinstance(value, str) or value:
                new_value = self._deal_normal_addition(value, _operator)
            new_addition.append(
                {"field": field, "operator": _operator, "value": new_value, "condition": _add.get("condition", "and")}
            )
        return addition_ip_list, new_addition

    def _combine_addition_ip_chooser(self, index_info):
        """
        合并ip_chooser和addition
        :param index_info:   attrs
        """
        ip_chooser_ip_list: list = []
        ip_chooser_host_id_list: list = []
        ip_chooser: dict = self.search_params.get("ip_chooser")
        ip_field = "ip" if index_info["scenario_id"] in [Scenario.BKDATA, Scenario.ES] else "serverIp"

        if ip_chooser:
            ip_chooser_host_list = IPChooser(
                bk_biz_id=self.bk_biz_id, fields=CommonEnum.SIMPLE_HOST_FIELDS.value
            ).transfer2host(ip_chooser)
            ip_chooser_host_id_list = [str(host["bk_host_id"]) for host in ip_chooser_host_list]
            ip_chooser_ip_list = [host["bk_host_innerip"] for host in ip_chooser_host_list]
        addition_ip_list, new_addition = self._deal_addition(ip_field)
        if addition_ip_list:
            search_ip_list = addition_ip_list
        elif not addition_ip_list and ip_chooser_ip_list:
            search_ip_list = ip_chooser_ip_list
        else:
            search_ip_list = []

        final_fields_list, _ = UnifyQueryMappingHandler(
            index_set_id=index_info["index_set_id"],
            indices=index_info["origin_indices"],
            scenario_id=index_info["origin_scenario_id"],
            storage_cluster_id=index_info["storage_cluster_id"],
            bk_biz_id=self.bk_biz_id,
            only_search=True,
        ).get_all_fields_by_index_id()
        field_type_map = {i["field_name"]: i["field_type"] for i in final_fields_list}
        # 如果历史索引不包含bk_host_id, 则不需要进行bk_host_id的过滤
        include_bk_host_id = "bk_host_id" in field_type_map.keys() and settings.ENABLE_DHCP
        # 旧的采集器不会上报bk_host_id, 所以如果意外加入了这个条件会导致检索失败
        if include_bk_host_id and ip_chooser_host_id_list:
            new_addition.append({"field": "bk_host_id", "operator": "is one of", "value": ip_chooser_host_id_list})
        if search_ip_list:
            new_addition.append({"field": ip_field, "operator": "is one of", "value": list(set(search_ip_list))})
        # 当IP选择器传了模块,模版,动态拓扑但是实际没有主机时, 此时应不返回任何数据, 塞入特殊数据bk_host_id=0来实现
        if ip_chooser and not ip_chooser_host_id_list and not ip_chooser_ip_list:
            new_addition.append({"field": "bk_host_id", "operator": "is one of", "value": ["0"]})
        return new_addition

    def _transform_additions(self, index_info):
        field_list = []
        condition_list = []
        new_addition = self._combine_addition_ip_chooser(index_info=index_info)
        for addition in new_addition:
            # 全文检索key & 存量query_string转换
            if addition["field"] in ["*", "__query_string__"]:
                value_list = addition["value"] if isinstance(addition["value"], list) else addition["value"].split(",")
                new_value_list = []
                for value in value_list:
                    if addition["field"] == "*":
                        value = '"' + value.replace('"', '\\"') + '"'
                    if value:
                        new_value_list.append(value)
                if new_value_list:
                    new_query_string = " OR ".join(new_value_list)
                    if addition["field"] == "*" and self.query_string != "*":
                        self.query_string = self.query_string + " AND (" + new_query_string + ")"
                    else:
                        self.query_string = new_query_string
                continue
            if field_list:
                condition_list.append("and")
            if addition["operator"] in BASE_OP_MAP:
                field_list.append(
                    {
                        "field_name": addition["field"],
                        "op": BASE_OP_MAP[addition["operator"]],
                        "value": (
                            addition["value"] if isinstance(addition["value"], list) else addition["value"].split(",")
                        ),
                    }
                )
            else:
                new_field_list, new_condition_list = transform_advanced_addition(addition)
                field_list.extend(new_field_list)
                condition_list.extend(new_condition_list)
        for field in field_list:
            field["value"] = [str(value) for value in field["value"]]
        return {"field_list": field_list, "condition_list": condition_list}

    def _init_sort(self) -> list:
        index_set_id = self.search_params.get("index_set_ids", [])[0]
        # 获取用户对sort的排序需求
        sort_list: list = self.search_params.get("sort_list", [])
        is_union_search = self.search_params.get("is_union_search", False)

        if sort_list:
            return sort_list

        # 用户已设置排序规则  （联合检索时不使用用户在单个索引集上设置的排序规则）
        scope = self.search_params.get("search_type", "default")
        if not is_union_search:
            config_obj = UserIndexSetFieldsConfig.get_config(
                index_set_id=index_set_id, username=self.request_username, scope=scope
            )
            if config_obj:
                sort_list = config_obj.sort_list
                if sort_list:
                    return sort_list
        # 安全措施, 用户未设置排序规则，且未创建默认配置时, 使用默认排序规则
        index_info = self.index_info_list[0]
        return UnifyQueryMappingHandler(
            indices=index_info["scenario_id"],
            index_set_id=index_info["index_set_id"],
            scenario_id=index_info["scenario_id"],
            storage_cluster_id=index_info["storage_cluster_id"],
        ).get_default_sort_list(
            index_set_id=index_set_id,
            scenario_id=index_info["scenario_id"],
            default_sort_tag=self.search_params.get("default_sort_tag", False),
        )

    def _init_desensitize(self) -> bool:
        is_desensitize = self.search_params.get("is_desensitize", True)

        if not is_desensitize:
            request = get_request(peaceful=True)
            if request:
                auth_info = Permission.get_auth_info(request, raise_exception=False)
                # 应用不在白名单 → 强制开启脱敏
                if not auth_info or auth_info["bk_app_code"] not in settings.ESQUERY_WHITE_LIST:
                    is_desensitize = True

        if is_desensitize:
            bk_biz_id = self.search_params.get("bk_biz_id", "")
            request_user = get_request_username()
            feature_toggle = FeatureToggleObject.toggle(LOG_DESENSITIZE)
            if feature_toggle and isinstance(feature_toggle.feature_config, dict):
                user_white_list = feature_toggle.feature_config.get("user_white_list", {})
                if request_user in user_white_list.get(str(bk_biz_id), []):
                    is_desensitize = False  # 特权用户关闭脱敏

        return is_desensitize

    @staticmethod
    def generate_reference_name(n: int) -> str:
        """
        将数字转换为字母编号，如0->a, 1->b, 25->z, 26->aa, 27->ab等
        """
        result = []
        while n >= 0:
            result.append(chr(n % 26 + ord("a")))
            n = n // 26 - 1

        # 反转结果，因为是从最低位开始计算的
        return "".join(reversed(result))

    @staticmethod
    def check_sort_list(fields: list, sort_list: list, raise_exception: bool = True) -> list:
        """
        校验前端传递的字段是否支持排序
        @param {list} fields 索引集字段列表 [{"field_name": "test", "es_doc_values": True}]
        @param {list} sort_list 排序字段列表 [["field_name", "asc"]]
        """
        agg_fields = {field["field_name"] for field in fields if field.get("es_doc_values", False)}
        sort_fields = {item[0] for item in sort_list}
        unsupported_fields = sort_fields - agg_fields
        if unsupported_fields:
            if raise_exception:
                raise PreCheckSortFieldException(
                    PreCheckSortFieldException.MESSAGE.format(fields=", ".join(unsupported_fields))
                )
            return list(unsupported_fields)
        return []

    def init_base_dict(self):
        # 自动周期处理
        if self.search_params.get("interval", "auto") == "auto":
            interval = self._init_default_interval()
        else:
            interval = self.search_params["interval"]

        # 拼接查询参数列表
        query_list = []
        for index, index_info in enumerate(self.index_info_list):
            query_dict = {
                "data_source": settings.UNIFY_QUERY_DATA_SOURCE,
                "reference_name": self.generate_reference_name(index),
                "dimensions": [],
                "time_field": "time",
                "conditions": self._transform_additions(index_info),
                "query_string": self.query_string,
                "function": [],
            }

            # 是否使用了聚类路由查询
            clustered_rt = None
            if index_info.get("using_clustering_proxy", False):
                clustered_rt = index_info["indices"]
            query_dict["table_id"] = BaseIndexSetHandler.get_data_label(index_info["index_set_id"], clustered_rt)

            if self.agg_field:
                query_dict["field_name"] = self.agg_field
            else:
                # 时间字段 & 类型 & 单位
                time_field, time_field_type, time_field_unit = SearchHandler.init_time_field(index_info["index_set_id"])
                query_dict["field_name"] = time_field

            query_list.append(query_dict)

        return {
            "query_list": query_list,
            "metric_merge": " + ".join([query["reference_name"] for query in query_list]),
            "order_by": self.order_by,
            "step": interval,
            "start_time": str(self.start_time),
            "end_time": str(self.end_time),
            "down_sample_range": "",
            "timezone": self.search_params.get("time_zone") or get_local_param("time_zone", settings.TIME_ZONE),
            "bk_biz_id": self.bk_biz_id,
        }

    @staticmethod
    def init_result_merge_base_dict(base_dict):
        get_base_dict = copy.deepcopy(base_dict)

        for query in get_base_dict.get("query_list", []):
            query["reference_name"] = "a"

        get_base_dict.update({"metric_merge": "a"})

        return get_base_dict

    def _deal_query_result(self, result_dict: dict) -> dict:
        log_list = []
        origin_log_list = []
        for log in result_dict["list"]:
            log = merge_nested_data(log)
            if (self.field_configs or self.text_fields_field_configs) and self.is_desensitize:
                log = self._log_desensitize(log)
            log = self._add_cmdb_fields(log)
            log = self._add_bcs_cluster_fields(log)
            # 联合索引 增加索引集id信息
            log.update({"__index_set_id__": int(self.search_params["index_set_ids"][0])})
            if self.export_fields:
                new_origin_log = {}
                for _export_field in self.export_fields:
                    # 此处是为了虚拟字段[__set__, __module__, ipv6]可以导出
                    if _export_field in log:
                        new_origin_log[_export_field] = log[_export_field]
                    # 处理a.b.c的情况
                    elif "." in _export_field:
                        # 在log中找不到时,去log的子级查找
                        key, *field_list = _export_field.split(".")
                        _result = log.get(key, {})
                        for _field in field_list:
                            if isinstance(_result, dict) and _field in _result:
                                _result = _result[_field]
                            else:
                                _result = ""
                                break
                        new_origin_log[_export_field] = _result
                    else:
                        new_origin_log[_export_field] = log.get(_export_field, "")
                origin_log = new_origin_log
            else:
                origin_log = log
            _index = log.pop("__index", None)
            log.update({"index": _index})
            doc_id = log.pop("__doc_id", None)
            log.update({"__id__": doc_id})

            if "__highlight" not in log:
                origin_log_list.append(origin_log)
                log_list.append(log)
                continue
            else:
                origin_log_list.append(copy.deepcopy(origin_log))

            if not (self.field_configs or self.text_fields_field_configs) or not self.is_desensitize:
                log = self._deal_object_highlight(log=log, highlight=log["__highlight"])

            del log["__highlight"]
            log_list.append(log)
        result_dict.update(
            {
                "aggregations": {},
                "aggs": {},
                "list": log_list,
                "origin_log_list": origin_log_list,
                "total": result_dict.get("total", 0),
                "took": result_dict.get("took", 0),
            }
        )
        return result_dict

    def _analyze_field_length(self, log_list: list[dict[str, Any]]):
        for item in log_list:

            def get_field_and_get_length(_item: dict, father: str = ""):
                for key in _item:
                    _key: str = ""
                    if isinstance(_item[key], dict):
                        if father:
                            get_field_and_get_length(_item[key], f"{father}.{key}")
                        else:
                            get_field_and_get_length(_item[key], key)
                    else:
                        if father:
                            _key = f"{father}.{key}"
                        else:
                            _key = f"{key}"
                    if _key:
                        self._update_result_fields(_key, _item[key])

            get_field_and_get_length(item)
        return self.field

    def _update_result_fields(self, _key: str, _item: Any):
        max_len_dict_obj: MAX_LEN_DICT = self.field.get(_key)
        if max_len_dict_obj:
            # modify
            _len: int = max_len_dict_obj.get("max_length")
            try:
                new_len: int = len(str(_item))
            except BaseSearchResultAnalyzeException:
                new_len: int = 16
            if new_len >= _len:
                if new_len > len(_key):
                    max_len_dict_obj.update({"max_length": new_len})
                else:
                    max_len_dict_obj.update({"max_length": len(_key)})
            return
        # insert
        try:
            new_len: int = len(str(_item))
        except BaseSearchResultAnalyzeException:
            new_len: int = 16

        if new_len > len(_key):
            self.field.update({_key: {"max_length": new_len}})
        else:
            self.field.update({_key: {"max_length": len(_key)}})

    def _log_desensitize(self, log: dict = None):
        """
        字段脱敏
        """
        if not log:
            return log

        # 展开object对象
        log = expand_nested_data(log)
        # 保存一份未处理之前的log字段 用于脱敏之后的日志原文处理
        log_content_tmp = copy.deepcopy(log)

        # 字段脱敏处理
        log = self.desensitize_handler.transform_dict(log)

        # 原文字段应用其他字段的脱敏结果
        if not self.text_fields:
            return log

        for text_field in self.text_fields:  # ["log"]
            # 判断原文字段是否存在log中
            if text_field not in log.keys():
                continue

            for _config in self.field_configs:
                field_name = _config["field_name"]
                if field_name not in log.keys() or field_name == text_field:
                    continue
                log[text_field] = log[text_field].replace(str(log_content_tmp[field_name]), str(log[field_name]))

        # 处理原文字段自身绑定的脱敏逻辑
        if self.text_fields:
            log = self.text_fields_desensitize_handler.transform_dict(log)
        # 折叠object对象
        log = merge_nested_data(log)
        return log

    @classmethod
    def update_nested_dict(cls, base_dict: dict[str, Any], update_dict: dict[str, Any]) -> dict[str, Any]:
        """
        递归更新嵌套字典
        """
        if not isinstance(base_dict, dict):
            return base_dict
        for key, value in update_dict.items():
            if isinstance(value, dict):
                base_dict[key] = cls.update_nested_dict(base_dict.get(key, {}), value)
            else:
                base_dict[key] = value
        return base_dict

    @staticmethod
    def nested_dict_from_dotted_key(dotted_dict: dict[str, Any]) -> dict[str, Any]:
        result = {}
        for key, value in dotted_dict.items():
            parts = key.split(".")
            current_level = result
            for part in parts[:-1]:
                if part not in current_level:
                    current_level[part] = {}
                current_level = current_level[part]
            current_level[parts[-1]] = "".join(value)
        return result

    def _deal_object_highlight(self, log: dict[str, Any], highlight: dict[str, Any]) -> dict[str, Any]:
        """
        兼容Object类型字段的高亮
        ES层会返回打平后的高亮字段, 该函数将其高亮的字段更新至对应Object字段
        """
        nested_dict = self.nested_dict_from_dotted_key(dotted_dict=highlight)
        return self.update_nested_dict(log, nested_dict)

    def search(self, search_type="default", is_export=False):
        """
        search
        原始日志查询
        """
        search_dict = copy.deepcopy(self.base_dict)
        # 校验是否超出最大查询数量
        if self.search_params["size"] > MAX_RESULT_WINDOW:
            self.search_params["size"] = MAX_RESULT_WINDOW

        # 判断size，单次最大查询10000条数据
        once_size = copy.deepcopy(self.search_params["size"])
        if self.search_params["size"] > MAX_RESULT_WINDOW:
            once_size = MAX_RESULT_WINDOW

        pre_search = True
        time_difference = 0
        if self.start_time and self.end_time:
            # 计算时间差
            time_difference = (arrow.get(self.end_time) - arrow.get(self.start_time)).total_seconds()
        if time_difference < settings.PRE_SEARCH_SECONDS:
            pre_search = False

        # 下载操作
        if is_export:
            once_size = MAX_RESULT_WINDOW
            self.search_params["size"] = MAX_RESULT_WINDOW
            pre_search = False

        # 参数补充
        search_dict["from"] = self.search_params["begin"]
        search_dict["limit"] = once_size
        search_dict["highlight"] = {"enable": self.highlight}

        # 预查询
        result = self.query_ts_raw(search_dict, pre_search=pre_search)
        if pre_search and len(result["list"]) != once_size:
            # 全量查询
            result = self.query_ts_raw(search_dict)
        result = self._deal_query_result(result)

        # 脱敏配置日志原文检索 提前返回
        if self.search_params.get("original_search"):
            return result

        field_dict = self._analyze_field_length(result.get("list"))
        result.update({"fields": field_dict})

        # 保存检索历史，按用户、索引集、检索条件缓存5分钟
        # 保存首页检索和trace通用查询检索历史
        # 联合检索不保存单个索引集的检索历史
        is_union_search = self.search_params.get("is_union_search", False)
        if search_type and not is_union_search:
            self._save_history(result, search_type)

        return result

    def date_histogram(self):
        params = copy.deepcopy(self.base_dict)
        interval = self.search_params["interval"]
        group_field = self.search_params["group_field"]

        # 请求 unify-query
        response = self._date_histogram_unify_query(interval, group_field, params)

        if not response.get("series"):
            return {"aggs": {}}

        # 组装结果
        return_data = self.obtain_result_data(
            interval,
            group_field,
            response,
        )

        return return_data

    @staticmethod
    def obtain_result_data(interval, group_field, response):
        """
        组装结果
        """
        return_data = {"aggs": {"group_by_histogram": {"buckets": []}}}

        datetime_format = AggsHandlers.DATETIME_FORMAT_MAP.get(interval, AggsHandlers.DATETIME_FORMAT)
        time_multiplicator = 10**3

        # 无分组组装
        if not group_field:
            for value in response["series"][0]["values"]:
                key_as_string = timestamp_to_timeformat(
                    value[0], time_multiplicator=time_multiplicator, t_format=datetime_format, tzformat=False
                )
                tmp = {"key_as_string": key_as_string, "key": value[0], "doc_count": value[1]}
                return_data["aggs"]["group_by_histogram"]["buckets"].append(tmp)
            return return_data

        # 分组组装
        time_field_mappings = defaultdict(list)
        for item in response.get("series", []):
            group_value = item["group_values"][0]
            for value in item["values"]:
                time_field_mappings[value[0]].append({"key": group_value, "doc_count": value[1]})
        for _timestamp, data_list in time_field_mappings.items():
            key_as_string = timestamp_to_timeformat(
                _timestamp, time_multiplicator=time_multiplicator, t_format=datetime_format, tzformat=False
            )
            doc_count = sum(item["doc_count"] for item in data_list)
            tmp = {
                "key_as_string": key_as_string,
                "key": _timestamp,
                "doc_count": doc_count,
                group_field: {"buckets": data_list},
            }
            return_data["aggs"]["group_by_histogram"]["buckets"].append(tmp)

        return return_data

<<<<<<< HEAD
    def _add_bcs_cluster_fields(self, log):
        """
        添加 BCS 集群有关内置字段内容
        """
        bcs_cluster_id = log.get("__ext", dict()).get("bk_bcs_cluster_id")

        if bcs_cluster_id:
            bcs_cluster_name = self._get_bcs_cluster_name(bcs_cluster_id)
            log["__bcs_cluster_name__"] = bcs_cluster_name

        return log

    def _get_bcs_cluster_name(self, bcs_cluster_id):
        """
        获取 BCS 集群名称
        """
        bcs_cluster_id = bcs_cluster_id.upper()

        if bcs_cluster_id in self.log_bcs_cluster_name_dict:
            return self.log_bcs_cluster_name_dict.get(bcs_cluster_id)

        bcs_cluster_name = ""

        try:
            bcs_cluster_info = BcsApi.get_cluster_by_cluster_id({"cluster_id": bcs_cluster_id})
            bcs_cluster_name = bcs_cluster_info.get("clusterName", "")
        except Exception as e:
            logger.exception("get cluster info by cluster id error: %s, cluster_id: %s", e, bcs_cluster_id)

        self.log_bcs_cluster_name_dict.update({bcs_cluster_id: bcs_cluster_name})

        return bcs_cluster_name
=======
    def _date_histogram_unify_query(self, interval, group_field, params):
        """
        unify_query 查询 date_histogram
        """
        # 构建完整查询条件
        method = "count"

        for query in params["query_list"]:
            if group_field:
                query["function"] = [{"method": method, "dimensions": [group_field]}]
            else:
                query["function"] = [{"method": method}]
            query["function"].append({"method": "date_histogram", "window": interval})
            query["time_aggregation"] = {}
            query["reference_name"] = "a"

        params["metric_merge"] = "a"
        params["step"] = interval
        params["order_by"] = []

        response = self.query_ts_reference(params)

        return response
>>>>>>> af3effff

    def _add_cmdb_fields(self, log):
        if not self.search_params.get("bk_biz_id"):
            return log

        bk_biz_id = self.search_params.get("bk_biz_id")
        bk_host_id = log.get("bk_host_id")
        server_ip = log.get("serverIp", log.get("ip"))
        bk_cloud_id = log.get("cloudId", log.get("cloudid"))
        if not bk_host_id and not server_ip:
            return log
        # 以上情况说明请求不包含能去cmdb查询主机信息的字段，直接返回
        log["__module__"] = ""
        log["__set__"] = ""
        log["__ipv6__"] = ""

        host_key = bk_host_id if bk_host_id else server_ip
        host_info = CmdbHostCache.get(bk_biz_id, host_key)
        # 当主机被迁移业务或者删除的时候, 会导致缓存中没有该主机信息, 放空处理
        if not host_info:
            return log

        if bk_host_id and host_info:
            host = host_info
        else:
            if not bk_cloud_id:
                host = next(iter(host_info.values()))
            else:
                host = host_info.get(str(bk_cloud_id))
        if not host:
            return log

        set_list, module_list = [], []
        if host.get("topo"):
            for _set in host.get("topo", []):
                set_list.append(_set["bk_set_name"])
                for module in _set.get("module", []):
                    module_list.append(module["bk_module_name"])
        # 兼容旧缓存数据
        else:
            set_list = [_set["bk_inst_name"] for _set in host.get("set", [])]
            module_list = [_module["bk_inst_name"] for _module in host.get("module", [])]

        log["__set__"] = " | ".join(set_list)
        log["__module__"] = " | ".join(module_list)
        log["__ipv6__"] = host.get("bk_host_innerip_v6", "")
        return log

    def _save_history(self, result, search_type):
        # 避免回显尴尬, 检索历史存原始未增强的query_string
        params = {
            "keyword": self.origin_query_string,
            "ip_chooser": self.search_params.get("ip_chooser", {}),
            "addition": self.search_params.get("addition", []),
        }
        # 全局查询不记录
        if (not self.origin_query_string or self.origin_query_string == "*") and not self.search_params.get(
            "addition", []
        ):
            return
        self._cache_history(
            username=self.request_username,
            index_set_id=self.index_set_ids[0],
            params=params,
            search_type=search_type,
            search_mode=self.search_params.get("search_mode", "ui"),
            result=result,
        )

    @cache_five_minute("search_history_{username}_{index_set_id}_{search_type}_{params}_{search_mode}", need_md5=True)
    def _cache_history(self, *, username, index_set_id, params, search_type, search_mode, result):  # noqa
        history_params = copy.deepcopy(params)
        history_params.update(
            {
                "start_time": self.start_time,
                "end_time": self.end_time,
                "time_range": self.search_params.get("time_range"),
            }
        )

        # 首页检索历史在decorator记录
        if search_type == "default":
            result.update(
                {
                    "history_obj": {
                        "params": history_params,
                        "index_set_id": self.index_set_ids[0],
                        "search_type": search_type,
                        "search_mode": search_mode,
                        "from_favorite_id": self.search_params.get("from_favorite_id", 0),
                    }
                }
            )
        else:
            UserIndexSetSearchHistory.objects.create(
                index_set_id=self.index_set_ids[0],
                params=history_params,
                search_type=search_type,
                search_mode=search_mode,
                from_favorite_id=self.search_params.get("from_favorite_id", 0),
            )

    def scroll_search(self, scroll_result, scroll=SCROLL):
        """
        scroll_result
        @param scroll_result:
        @param scroll:
        @return:
        """
        # 获取scroll对应的esquery方法
        scroll_size = len(scroll_result["list"])
        result_size = scroll_size
        index_set = self.index_info_list[0]["index_set_obj"]
        max_result_window = index_set.result_window
        # 参数补充
        search_dict = copy.deepcopy(self.base_dict)
        search_dict["from"] = self.search_params["begin"]
        search_dict["limit"] = max_result_window
        search_dict["trace_id"] = scroll_result["trace_id"]
        search_dict["scroll"] = scroll
        while scroll_size >= max_result_window and result_size < max(
            index_set.max_async_count, MAX_QUICK_EXPORT_ASYNC_COUNT
        ):
            search_dict["result_table_options"] = scroll_result["result_table_options"]
            scroll_result = UnifyQueryApi.query_ts_raw(search_dict)
            scroll_size = len(scroll_result["list"])
            result_size += scroll_size
            yield self._deal_query_result(scroll_result)

    def pre_get_result(self, sorted_fields: list, size: int, scroll=None):
        """
        pre_get_result
        @param sorted_fields:
        @param size:
        @return:
        """
        search_dict = copy.deepcopy(self.base_dict)

        if self.search_params["scenario_id"] != Scenario.ES:
            order_by = []
            for param in sorted_fields:
                if param[1] == "asc":
                    order_by.append(param[0])
                elif param[1] == "desc":
                    order_by.append(f"-{param[0]}")
            search_dict["order_by"] = order_by

        # 参数补充
        search_dict["from"] = self.search_params["begin"]
        search_dict["limit"] = size
        search_dict["scroll"] = scroll
        search_dict["is_search_after"] = True
        result = UnifyQueryApi.query_ts_raw(search_dict)
        return result

    def search_after_result(self, search_result, sorted_fields):
        """
        search_after_result
        @param search_result:
        @param sorted_fields:
        @return:
        """
        search_dict = copy.deepcopy(self.base_dict)
        if self.search_params["scenario_id"] != Scenario.ES:
            order_by = []
            for param in sorted_fields:
                if param[1] == "asc":
                    order_by.append(param[0])
                elif param[1] == "desc":
                    order_by.append(f"-{param[0]}")
            search_dict["order_by"] = order_by

        index_set = self.index_info_list[0]["index_set_obj"]
        search_after_size = len(search_result["list"])
        result_size = search_after_size
        max_result_window = index_set.result_window
        # 参数补充
        search_dict["from"] = self.search_params["begin"]
        search_dict["limit"] = max_result_window
        search_dict["is_search_after"] = True
        while search_after_size >= max_result_window and result_size < max(index_set.max_async_count, MAX_ASYNC_COUNT):
            search_dict["result_table_options"] = search_result["result_table_options"]
            search_result = UnifyQueryApi.query_ts_raw(search_dict)
            search_after_size = len(search_result["list"])
            result_size += search_after_size
            yield self._deal_query_result(search_result)

    def export_data(self, is_quick_export: bool = False):
        """
        轮询滚动查询接口导出数据
        """
        search_params = copy.deepcopy(self.base_dict)
        search_params["limit"] = MAX_RESULT_WINDOW
        search_params["scroll"] = ASYNC_EXPORT_SCROLL
        # 全文下载不分片
        search_params["slice_max"] = MAX_QUICK_EXPORT_ASYNC_SLICE_COUNT if is_quick_export else 0

        max_result_count = MAX_QUICK_EXPORT_ASYNC_COUNT if is_quick_export else MAX_ASYNC_COUNT
        total_count = 0
        while total_count < max_result_count:
            # 首次请求清空缓存
            search_params["clear_cache"] = total_count == 0
            search_result = UnifyQueryHandler.query_ts_raw_with_scroll(search_params)
            if not search_result.get("list"):
                break

            yield self._deal_query_result(search_result)

            total_count += len(search_result["list"])

            # done为true代表已经获取完所有数据，可以结束查询
            if search_result.get("done", False):
                break

    def _get_user_sorted_list(self, sorted_fields):
        index_set_id = self.index_info_list[0]["index_set_id"]
        config = UserIndexSetFieldsConfig.get_config(index_set_id=index_set_id, username=self.request_username)
        if not config:
            return [[sorted_field, ASYNC_SORTED] for sorted_field in sorted_fields]
        user_sort_list = config.sort_list
        user_sort_fields = [i[0] for i in user_sort_list]
        for sorted_field in sorted_fields:
            if sorted_field in user_sort_fields:
                continue
            user_sort_list.append([sorted_field, ASYNC_SORTED])

        return user_sort_list

    def fields(self, scope="default"):
        index_info = self.index_info_list[0]
        index_set_id = index_info["index_set_id"]
        scenario_id = index_info["origin_scenario_id"]
        is_union_search = self.search_params.get("is_union_search", False)
        time_field, time_field_type, time_field_unit = self.init_time_field(index_set_id, scenario_id)
        mapping_handlers = UnifyQueryMappingHandler(
            index_info["origin_indices"],
            index_info["index_set_id"],
            index_info["origin_scenario_id"],
            index_info["storage_cluster_id"],
            time_field,
            start_time=self.start_time,
            end_time=self.end_time,
        )
        field_result, display_fields = mapping_handlers.get_all_fields_by_index_id(
            scope=scope, is_union_search=is_union_search
        )
        default_sort_list = mapping_handlers.get_default_sort_list(
            index_set_id=index_set_id,
            scenario_id=scenario_id,
            default_sort_tag=self.search_params.get("default_sort_tag", False),
        )

        if not is_union_search:
            sort_list: list = UnifyQueryMappingHandler.get_sort_list_by_index_id(index_set_id=index_set_id, scope=scope)
        else:
            sort_list = list()

        # 校验sort_list字段是否存在
        field_result_list = [i["field_name"] for i in field_result]
        sort_field_list = [j for j in sort_list if j[0] in field_result_list]

        if not sort_field_list and scenario_id in [Scenario.BKDATA, Scenario.LOG]:
            sort_field_list = sort_list

        result_dict: dict = {
            "fields": field_result,
            "default_sort_list": default_sort_list,
            "display_fields": display_fields,
            "sort_list": sort_field_list,
            "time_field": time_field,
            "time_field_type": time_field_type,
            "time_field_unit": time_field_unit,
            "config": [],
        }

        if is_union_search:
            result_dict["config"].append(self.analyze_fields(field_result))
            return result_dict

        for _fields_config in [
            self.bcs_web_console(field_result_list, scenario_id),
            self.bk_log_to_trace(index_set_id),
            self.analyze_fields(field_result),
            self.bkmonitor(field_result_list),
            self.async_export(field_result, scenario_id),
            self.ip_topo_switch(index_set_id),
            self.apm_relation(index_set_id),
            self.clustering_config(index_set_id),
            self.clean_config(),
        ]:
            result_dict["config"].append(_fields_config)
        # 将用户当前使用的配置id传递给前端
        config_obj = UserIndexSetFieldsConfig.get_config(
            index_set_id=index_set_id, username=self.request_username, scope=scope
        )
        result_dict["config_id"] = config_obj.id if config_obj else ""

        return result_dict

    @fields_config("bcs_web_console")
    def bcs_web_console(self, field_result_list, scenario_id):
        """
        bcs_web_console
        @param field_result_list:
        @param scenario_id:
        @return:
        """
        enable_bcs_manage = settings.BCS_WEB_CONSOLE_DOMAIN if settings.BCS_WEB_CONSOLE_DOMAIN != "" else None
        if not enable_bcs_manage:
            return False, {"reason": _("未配置BCS WEB CONSOLE")}

        container_fields = (
            ("cluster", "container_id"),
            ("__ext.io_tencent_bcs_cluster", "__ext.container_id"),
            ("__ext.bk_bcs_cluster_id", "__ext.container_id"),
        )

        for cluster_field, container_id_field in container_fields:
            if cluster_field in field_result_list and container_id_field in field_result_list:
                return True

        reason = _("{} 不能同时为空").format(container_fields)
        return False, {"reason": reason + self._get_message_by_scenario()}

    @fields_config("trace")
    def bk_log_to_trace(self, index_set_id):
        """
        [{
            "log_config": [{
                "index_set_id": 111,
                "field": "span_id"
            }],
            "trace_config": {
                "index_set_name": "xxxxxx"
            }
        }]
        """
        if not FeatureToggleObject.switch("bk_log_to_trace"):
            return False
        toggle = FeatureToggleObject.toggle("bk_log_to_trace")
        feature_config = toggle.feature_config
        if isinstance(feature_config, dict):
            feature_config = [feature_config]

        if not feature_config:
            return False

        for config in feature_config:
            log_config = config.get("log_config", [])
            target_config = [c for c in log_config if str(c["index_set_id"]) == str(index_set_id)]
            if not target_config:
                continue
            target_config, *_ = target_config
            return True, {**config.get("trace_config"), "field": target_config["field"]}

    @fields_config("context_and_realtime")
    def analyze_fields(self, field_result):
        """
        analyze_fields
        @param field_result:
        @param index_set:
        @return:
        """
        # 设置了自定义排序字段的，默认认为支持上下文
        if self.index_set["index_set_obj"].target_fields and self.index_set["index_set_obj"].sort_fields:
            return True, {"reason": "", "context_fields": []}
        result = UnifyQueryMappingHandler.analyze_fields(field_result)
        if result["context_search_usable"]:
            return True, {"reason": "", "context_fields": result.get("context_fields", [])}
        return False, {"reason": result["usable_reason"]}

    @fields_config("bkmonitor")
    def bkmonitor(self, field_result_list):
        if "ip" in field_result_list or "serverIp" in field_result_list:
            return True
        reason = _("缺少字段, ip 和 serverIp 不能同时为空") + self._get_message_by_scenario()
        return False, {"reason": reason}

    def _get_message_by_scenario(self):
        if self.index_info_list[0]["origin_scenario_id"] == Scenario.BKDATA:
            return ERROR_MSG_CHECK_FIELDS_FROM_BKDATA
        else:
            return ERROR_MSG_CHECK_FIELDS_FROM_LOG

    @fields_config("async_export")
    def async_export(self, field_result, scenario_id):
        """
        async_export
        @param field_result:
        @param scenario_id:
        @return:
        """
        sort_fields = self.index_set["index_set_obj"].sort_fields if self.index_set else []
        result = UnifyQueryMappingHandler.async_export_fields(field_result, scenario_id, sort_fields)
        if result["async_export_usable"]:
            return True, {"fields": result["async_export_fields"]}
        return False, {"usable_reason": result["async_export_usable_reason"]}

    @fields_config("ip_topo_switch")
    def ip_topo_switch(self, index_set_id):
        return UnifyQueryMappingHandler.init_ip_topo_switch(index_set_id)

    @fields_config("apm_relation")
    def apm_relation(self, index_set_id):
        qs = CollectorConfig.objects.filter(collector_config_id=self.index_set["index_set_obj"].collector_config_id)
        try:
            if qs.exists():
                collector_config = qs.first()
                params = {
                    "index_set_id": int(index_set_id),
                    "bk_data_id": int(collector_config.bk_data_id),
                    "bk_biz_id": collector_config.bk_biz_id,
                    "related_bk_biz_id": get_non_bkcc_space_related_bkcc_biz_id(collector_config.bk_biz_id),
                }
                if self.start_time and self.end_time:
                    params["start_time"] = self.start_time
                    params["end_time"] = self.end_time
                res = MonitorApi.query_log_relation(params=params)
            else:
                res = MonitorApi.query_log_relation(params={"index_set_id": int(index_set_id)})
        except Exception as e:  # pylint: disable=broad-except
            logger.warning(f"fail to request log relation => index_set_id: {index_set_id}, exception => {e}")
            return False

        if not res:
            return False

        return True, res

    @fields_config("clustering_config")
    def clustering_config(self, index_set_id):
        """
        判断聚类配置
        """
        clustering_config = ClusteringConfig.get_by_index_set_id(index_set_id=index_set_id, raise_exception=False)
        if clustering_config:
            return (
                clustering_config.signature_enable,
                {
                    "collector_config_id": self.index_set["index_set_obj"].collector_config_id,
                    "signature_switch": clustering_config.signature_enable,
                    "clustering_field": clustering_config.clustering_fields,
                },
            )
        return False, {"collector_config_id": None, "signature_switch": False, "clustering_field": None}

    @fields_config("clean_config")
    def clean_config(self):
        """
        获取清洗配置
        """
        if not self.index_set["index_set_obj"].collector_config_id:
            return False, {"collector_config_id": None}
        collector_config = CollectorConfig.objects.get(
            collector_config_id=self.index_set["index_set_obj"].collector_config_id
        )
        return (
            collector_config.etl_config != EtlConfig.BK_LOG_TEXT,
            {
                "collector_scenario_id": collector_config.collector_scenario_id,
                "collector_config_id": self.index_set["index_set_obj"].collector_config_id,
            },
        )

    @classmethod
    def search_log_for_code(cls, index_set_id: int, params: dict[str, Any]) -> dict[str, Any]:
        """
        根据codecc token查询日志
        参数:
            index_set_id (int): 索引集ID
            params (dict): 完整的查询参数，直接传给 query ts raw
        返回值:
            dict: 查询结果
        """
        # 1. 获取table_id
        table_id = BaseIndexSetHandler.get_data_label(index_set_id)
        index_set = LogIndexSet.objects.get(index_set_id=index_set_id)

        # 2. 直接使用传入的参数，填充必要的table_id和bk_biz_id参数信息
        search_dict = params.copy()
        search_dict["bk_biz_id"] = space_uid_to_bk_biz_id(index_set.space_uid)
        if "query_list" in search_dict and search_dict["query_list"]:
            for query_item in search_dict["query_list"]:
                if isinstance(query_item, dict):
                    query_item["table_id"] = table_id

        # 3. 执行查询
        return UnifyQueryApi.query_ts_raw(search_dict)<|MERGE_RESOLUTION|>--- conflicted
+++ resolved
@@ -936,7 +936,6 @@
 
         return return_data
 
-<<<<<<< HEAD
     def _add_bcs_cluster_fields(self, log):
         """
         添加 BCS 集群有关内置字段内容
@@ -969,8 +968,8 @@
         self.log_bcs_cluster_name_dict.update({bcs_cluster_id: bcs_cluster_name})
 
         return bcs_cluster_name
-=======
-    def _date_histogram_unify_query(self, interval, group_field, params):
+
+      def _date_histogram_unify_query(self, interval, group_field, params):
         """
         unify_query 查询 date_histogram
         """
@@ -993,7 +992,6 @@
         response = self.query_ts_reference(params)
 
         return response
->>>>>>> af3effff
 
     def _add_cmdb_fields(self, log):
         if not self.search_params.get("bk_biz_id"):
