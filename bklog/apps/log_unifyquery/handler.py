# -*- coding: utf-8 -*-
"""
Tencent is pleased to support the open source community by making 蓝鲸智云 - 监控平台 (BlueKing - Monitor) available.
Copyright (C) 2017-2021 THL A29 Limited, a Tencent company. All rights reserved.
Licensed under the MIT License (the "License"); you may not use this file except in compliance with the License.
You may obtain a copy of the License at http://opensource.org/licenses/MIT
Unless required by applicable law or agreed to in writing, software distributed under the License is distributed on
an "AS IS" BASIS, WITHOUT WARRANTIES OR CONDITIONS OF ANY KIND, either express or implied. See the License for the
specific language governing permissions and limitations under the License.
"""
import copy
from datetime import datetime
from typing import Any, Dict, List, Union

from dateutil import parser
from django.conf import settings

from apps.api import UnifyQueryApi
from apps.log_clustering.models import ClusteringConfig
from apps.log_desensitize.handlers.desensitize import DesensitizeHandler
from apps.log_desensitize.models import DesensitizeConfig, DesensitizeFieldConfig
from apps.log_desensitize.utils import expand_nested_data, merge_nested_data
from apps.log_esquery.esquery.builder.query_string_builder import QueryStringBuilder
from apps.log_esquery.exceptions import (
    BaseSearchIndexSetDataDoseNotExists,
    BaseSearchIndexSetException,
)
from apps.log_search.constants import (
    MAX_FIELD_VALUE_LIST_NUM,
    MAX_RESULT_WINDOW,
    OperatorEnum,
    TimeFieldTypeEnum,
    TimeFieldUnitEnum,
)
from apps.log_search.exceptions import BaseSearchResultAnalyzeException
from apps.log_search.handlers.index_set import BaseIndexSetHandler
from apps.log_search.handlers.search.mapping_handlers import MappingHandlers
from apps.log_search.handlers.search.search_handlers_esquery import SearchHandler
from apps.log_search.models import (
    LogIndexSet,
    LogIndexSetData,
    Scenario,
    UserIndexSetFieldsConfig,
    UserIndexSetSearchHistory,
)
from apps.log_unifyquery.constants import (
    BASE_OP_MAP,
    FLOATING_NUMERIC_FIELD_TYPES,
    REFERENCE_ALIAS,
)
from apps.log_unifyquery.utils import transform_advanced_addition
from apps.utils.cache import cache_five_minute
from apps.utils.core.cache.cmdb_host import CmdbHostCache
from apps.utils.ipchooser import IPChooser
from apps.utils.local import get_request_external_username, get_request_username
from apps.utils.log import logger
from apps.utils.lucene import EnhanceLuceneAdapter
from bkm_ipchooser.constants import CommonEnum

max_len_dict = Dict[str, int]  # pylint: disable=invalid-name


class UnifyQueryHandler(object):
    def __init__(self, params):
        self.search_params: Dict[str, Any] = params

        # 必需参数，索引集id列表
        self.index_set_ids = self.search_params["index_set_ids"]

        # 必需参数，业务id
        self.bk_biz_id = self.search_params["bk_biz_id"]

        # 查询语句
        self.query_string = self.search_params.get("keyword", "")
        self.origin_query_string: str = self.search_params.get("keyword")
        self._enhance()
        self.query_string = QueryStringBuilder(self.query_string).query_string

        # 聚合查询：字段名称
        self.agg_field = self.search_params.get("agg_field", "")

        # 请求用户名
        self.request_username = get_request_external_username() or get_request_username()

        # 排序参数
        self.origin_order_by = self._init_sort()
        self.order_by = []
        for param in self.origin_order_by:
            if param[1] == "asc":
                self.order_by.append(param[0])
            elif param[1] == "desc":
                self.order_by.append(f"-{param[0]}")

        # 是否为联合查询
        self.is_multi_rt: bool = len(self.index_set_ids) > 1

        # 查询时间范围
        self.start_time, self.end_time = self.deal_time_format(self.search_params)

        # result fields
        self.field: Dict[str, max_len_dict] = {}

        self.is_desensitize = params.get("is_desensitize", True)

        # 初始化DB脱敏配置
        desensitize_config_obj = DesensitizeConfig.objects.filter(index_set_id=self.index_set_ids[0]).first()
        desensitize_field_config_objs = DesensitizeFieldConfig.objects.filter(index_set_id=self.index_set_ids[0])

        # 脱敏配置原文字段
        self.text_fields = desensitize_config_obj.text_fields if desensitize_config_obj else []

        self.field_configs = list()

        self.text_fields_field_configs = list()

        for field_config_obj in desensitize_field_config_objs:
            _config = {
                "field_name": field_config_obj.field_name or "",
                "rule_id": field_config_obj.rule_id or 0,
                "operator": field_config_obj.operator,
                "params": field_config_obj.params,
                "match_pattern": field_config_obj.match_pattern,
                "sort_index": field_config_obj.sort_index,
            }
            if field_config_obj.field_name not in self.text_fields:
                self.field_configs.append(_config)
            else:
                self.text_fields_field_configs.append(_config)

        # 初始化脱敏工厂对象
        self.desensitize_handler = DesensitizeHandler(self.field_configs)

        self.text_fields_desensitize_handler = DesensitizeHandler(self.text_fields_field_configs)

        self.export_fields = self.search_params.get("export_fields")

        # 基础查询参数初始化
        self.base_dict = self.init_base_dict()

    def _enhance(self):
        """
        语法增强
        """
        if self.query_string is not None:
            enhance_lucene_adapter = EnhanceLuceneAdapter(query_string=self.query_string)
            self.query_string = enhance_lucene_adapter.enhance()

    @staticmethod
    def init_time_field(index_set_id: int, scenario_id: str = None) -> tuple:
        """
        初始化时间字段信息
        """
        if not scenario_id:
            scenario_id = LogIndexSet.objects.filter(index_set_id=index_set_id).first().scenario_id
        # get timestamp field
        if scenario_id in [Scenario.BKDATA, Scenario.LOG]:
            return "dtEventTimeStamp", TimeFieldTypeEnum.DATE.value, TimeFieldUnitEnum.SECOND.value
        else:
            log_index_set_obj = LogIndexSet.objects.filter(index_set_id=index_set_id).first()
            time_field = log_index_set_obj.time_field
            time_field_type = log_index_set_obj.time_field_type
            time_field_unit = log_index_set_obj.time_field_unit
            if time_field:
                return time_field, time_field_type, time_field_unit
            index_set_obj: LogIndexSetData = LogIndexSetData.objects.filter(index_set_id=index_set_id).first()
            if not index_set_obj:
                raise BaseSearchIndexSetException(BaseSearchIndexSetException.MESSAGE.format(index_set_id=index_set_id))
            time_field = index_set_obj.time_field
            return time_field, TimeFieldTypeEnum.DATE.value, TimeFieldUnitEnum.SECOND.value

    def init_default_interval(self):
        """
        初始化聚合周期
        """
        if not self.start_time or not self.end_time:
            # 兼容查询时间段为默认近十五分钟的情况
            return "1m"
        hour_interval = (int(self.end_time) - int(self.start_time)) / 3600
        if hour_interval <= 1:
            return "1m"
        elif hour_interval <= 6:
            return "5m"
        elif hour_interval <= 24 * 3:
            return "1h"
        else:
            return "1d"

    def _init_index_info_list(self, index_set_ids: List[int]) -> list:
        index_info_list = []
        for index_set_id in index_set_ids:
            index_info = {}
            tmp_index_obj: LogIndexSet = LogIndexSet.objects.filter(index_set_id=index_set_id).first()
            if tmp_index_obj:
                index_info["index_set_id"] = tmp_index_obj.index_set_id
                index_info["index_set_name"] = tmp_index_obj.index_set_name
                index_info["index_set_obj"] = tmp_index_obj
                index_info["scenario_id"] = tmp_index_obj.scenario_id
                index_info["storage_cluster_id"] = tmp_index_obj.storage_cluster_id

                index_set_data_obj_list: list = tmp_index_obj.get_indexes(has_applied=True)
                if len(index_set_data_obj_list) > 0:
                    index_list: list = [x.get("result_table_id", None) for x in index_set_data_obj_list]
                else:
                    raise BaseSearchIndexSetDataDoseNotExists(
                        BaseSearchIndexSetDataDoseNotExists.MESSAGE.format(
                            index_set_id=str(index_set_id) + "_" + tmp_index_obj.index_set_name
                        )
                    )
                index_info["indices"] = index_info["origin_indices"] = ",".join(index_list)
                index_info["origin_scenario_id"] = tmp_index_obj.scenario_id
                for addition in self.search_params.get("addition", []):
                    # 查询条件中包含__dist_xx  则查询聚类结果表：xxx_bklog_xxx_clustered
                    if addition.get("field", "").startswith("__dist"):
                        clustering_config = ClusteringConfig.get_by_index_set_id(
                            index_set_id=index_set_id, raise_exception=False
                        )
                        if clustering_config and clustering_config.clustered_rt:
                            # 如果是查询bkbase端的表，即场景需要对应改为bkdata
                            index_info["scenario_id"] = Scenario.BKDATA
                            index_info["using_clustering_proxy"] = True
                            index_info["indices"] = clustering_config.clustered_rt
                index_info_list.append(index_info)
            else:
                raise BaseSearchIndexSetException(BaseSearchIndexSetException.MESSAGE.format(index_set_id=index_set_id))
        return index_info_list

    def init_base_dict(self):
        # 自动周期转换
        if self.search_params.get("interval", "auto") == "auto":
            interval = self.init_default_interval()
        else:
            interval = self.search_params["interval"]

        index_info_list = self._init_index_info_list(self.search_params.get("index_set_ids", []))

        # 拼接查询参数列表
        query_list = []
        for index, index_info in enumerate(index_info_list):
            query_dict = {
                "data_source": settings.UNIFY_QUERY_DATA_SOURCE,
                "table_id": BaseIndexSetHandler.get_data_label(
                    index_info["origin_scenario_id"], index_info["index_set_id"]
                ),
                "reference_name": REFERENCE_ALIAS[index],
                "dimensions": [],
                "time_field": "time",
                "conditions": self.transform_additions(index_info),
                "query_string": self.query_string,
                "function": [],
            }

            if self.agg_field:
                query_dict["field_name"] = self.agg_field
            else:
                # 时间字段 & 类型 & 单位
                time_field, time_field_type, time_field_unit = SearchHandler.init_time_field(index_info["index_set_id"])
                query_dict["field_name"] = time_field

            query_list.append(query_dict)

        return {
            "query_list": query_list,
            "metric_merge": " + ".join([query["reference_name"] for query in query_list]),
            "order_by": self.order_by,
            "step": interval,
            "start_time": str(self.start_time),
            "end_time": str(self.end_time),
            "down_sample_range": "",
            "timezone": "UTC",  # 仅用于提供给 unify-query 生成读别名，对应存储入库时区
            "bk_biz_id": self.bk_biz_id,
        }

    @staticmethod
    def query_ts(search_dict, raise_exception=True):
        """
        查询时序型数据
        """
        try:
            return UnifyQueryApi.query_ts(search_dict)
        except Exception as e:  # pylint: disable=broad-except
            logger.exception("query ts error: %s, search params: %s", e, search_dict)
            if raise_exception:
                raise e

    @staticmethod
    def query_ts_reference(search_dict, raise_exception=False):
        """
        查询非时序型数据
        """
        try:
            return UnifyQueryApi.query_ts_reference(search_dict)
        except Exception as e:  # pylint: disable=broad-except
            logger.exception("query ts reference error: %s, search params: %s", e, search_dict)
            if raise_exception:
                raise e
            return {"series": []}

    @staticmethod
    def _deal_normal_addition(value, _operator: str) -> Union[str, list]:
        operator = _operator
        addition_return_value = {
            "is": lambda: value,
            "is one of": lambda: value.split(","),
            "is not": lambda: value,
            "is not one of": lambda: value.split(","),
        }
        return addition_return_value.get(operator, lambda: value)()

    def _deal_addition(self, ip_field):
        addition_ip_list: list = []
        addition: list = self.search_params.get("addition")
        new_addition: list = []
        if not addition:
            return [], []
        for _add in addition:
            field: str = _add.get("key") if _add.get("key") else _add.get("field")
            _operator: str = _add.get("method") if _add.get("method") else _add.get("operator")
            if field == ip_field:
                value = _add.get("value")
                if value and _operator in ["is", OperatorEnum.EQ["operator"], OperatorEnum.EQ_WILDCARD["operator"]]:
                    if isinstance(value, str):
                        addition_ip_list.extend(value.split(","))
                        continue
                    elif isinstance(value, list):
                        addition_ip_list = addition_ip_list + value
                        continue
            # 处理逗号分隔in类型查询
            value = _add.get("value")
            new_value: list = []
            # 对于前端传递为空字符串的场景需要放行过去
            if isinstance(value, list):
                new_value = value
            elif isinstance(value, str) or value:
                new_value = self._deal_normal_addition(value, _operator)
            new_addition.append(
                {"field": field, "operator": _operator, "value": new_value, "condition": _add.get("condition", "and")}
            )
        return addition_ip_list, new_addition

    def _combine_addition_ip_chooser(self, index_info):
        """
        合并ip_chooser和addition
        :param index_info:   attrs
        """
        ip_chooser_ip_list: list = []
        ip_chooser_host_id_list: list = []
        ip_chooser: dict = self.search_params.get("ip_chooser")
        ip_field = "ip" if index_info["scenario_id"] in [Scenario.BKDATA, Scenario.ES] else "serverIp"

        if ip_chooser:
            ip_chooser_host_list = IPChooser(
                bk_biz_id=self.bk_biz_id, fields=CommonEnum.SIMPLE_HOST_FIELDS.value
            ).transfer2host(ip_chooser)
            ip_chooser_host_id_list = [str(host["bk_host_id"]) for host in ip_chooser_host_list]
            ip_chooser_ip_list = [host["bk_host_innerip"] for host in ip_chooser_host_list]
        addition_ip_list, new_addition = self._deal_addition(ip_field)
        if addition_ip_list:
            search_ip_list = addition_ip_list
        elif not addition_ip_list and ip_chooser_ip_list:
            search_ip_list = ip_chooser_ip_list
        else:
            search_ip_list = []

        final_fields_list, _ = MappingHandlers(
            index_set_id=index_info["index_set_id"],
            indices=index_info["origin_indices"],
            scenario_id=index_info["origin_scenario_id"],
            storage_cluster_id=index_info["storage_cluster_id"],
            bk_biz_id=self.bk_biz_id,
            only_search=True,
        ).get_all_fields_by_index_id()
        field_type_map = {i["field_name"]: i["field_type"] for i in final_fields_list}
        # 如果历史索引不包含bk_host_id, 则不需要进行bk_host_id的过滤
        include_bk_host_id = "bk_host_id" in field_type_map.keys() and settings.ENABLE_DHCP
        # 旧的采集器不会上报bk_host_id, 所以如果意外加入了这个条件会导致检索失败
        if include_bk_host_id and ip_chooser_host_id_list:
            new_addition.append({"field": "bk_host_id", "operator": "is one of", "value": ip_chooser_host_id_list})
        if search_ip_list:
            new_addition.append({"field": ip_field, "operator": "is one of", "value": list(set(search_ip_list))})
        # 当IP选择器传了模块,模版,动态拓扑但是实际没有主机时, 此时应不返回任何数据, 塞入特殊数据bk_host_id=0来实现
        if ip_chooser and not ip_chooser_host_id_list and not ip_chooser_ip_list:
            new_addition.append({"field": "bk_host_id", "operator": "is one of", "value": ["0"]})
        return new_addition

    def transform_additions(self, index_info):
        field_list = []
        condition_list = []
        new_addition = self._combine_addition_ip_chooser(index_info=index_info)
        for addition in new_addition:
            # 全文检索key & 存量query_string转换
            if addition["field"] in ["*", "__query_string__"]:
                value_list = addition["value"] if isinstance(addition["value"], list) else addition["value"].split(",")
                new_value_list = []
                for value in value_list:
                    if addition["field"] == "*":
                        value = "\"" + value.replace('"', '\\"') + "\""
                    if value:
                        new_value_list.append(value)
                if new_value_list:
                    new_query_string = " OR ".join(new_value_list)
                    if addition["field"] == "*" and self.query_string != "*":
                        self.query_string = self.query_string + " AND (" + new_query_string + ")"
                    else:
                        self.query_string = new_query_string
                continue
            if field_list:
                condition_list.append("and")
            if addition["operator"] in BASE_OP_MAP:
                field_list.append(
                    {
                        "field_name": addition["field"],
                        "op": BASE_OP_MAP[addition["operator"]],
                        "value": addition["value"]
                        if isinstance(addition["value"], list)
                        else addition["value"].split(","),
                    }
                )
            else:
                new_field_list, new_condition_list = transform_advanced_addition(addition)
                field_list.extend(new_field_list)
                condition_list.extend(new_condition_list)
        for field in field_list:
            field["value"] = [str(value) for value in field["value"]]
        return {"field_list": field_list, "condition_list": condition_list}

    @staticmethod
    def handle_count_data(data, digits=None):
        if data.get("series", []):
            series = data["series"][0]
            return round(series["values"][0][1], digits)
        elif data.get("status", {}):
            # 普通异常信息日志记录，暂不抛出异常
            error_code = data["status"].get("code", "")
            error_message = data["status"].get("message", "")
            logger.exception("query ts reference error code: %s, message: %s", error_code, error_message)
        return 0

    def get_total_count(self):
        search_dict = copy.deepcopy(self.base_dict)
        reference_list = []
        for query in search_dict["query_list"]:
            query["function"] = [{"method": "count"}]
            reference_list.append(query["reference_name"])
        search_dict.update({"metric_merge": " + ".join(reference_list)})
        data = self.query_ts_reference(search_dict)
        return self.handle_count_data(data)

    def get_field_count(self):
        search_dict = copy.deepcopy(self.base_dict)
        reference_list = []
        for query in search_dict["query_list"]:
            if len(query["conditions"]["field_list"]) > 0:
                query["conditions"]["condition_list"].append("and")
            query["conditions"]["field_list"].append(
                {"field_name": self.search_params["agg_field"], "value": [""], "op": "ne"}
            )
            query["function"] = [{"method": "count"}]
            reference_list.append(query["reference_name"])
        search_dict.update({"metric_merge": " + ".join(reference_list)})
        data = self.query_ts_reference(search_dict)
        return self.handle_count_data(data)

    def get_bucket_count(self, start: int, end: int):
        search_dict = copy.deepcopy(self.base_dict)
        search_dict.update({"metric_merge": "a"})
        for query in search_dict["query_list"]:
            if len(query["conditions"]["field_list"]) > 0:
                query["conditions"]["condition_list"].extend(["and"] * 2)
            else:
                query["conditions"]["condition_list"].extend(["and"])
            query["conditions"]["field_list"].extend(
                [
                    {"field_name": self.search_params["agg_field"], "value": [str(start)], "op": "gte"},
                    {"field_name": self.search_params["agg_field"], "value": [str(end)], "op": "lte"},
                ]
            )
            query["function"] = [{"method": "count"}]
        data = self.query_ts_reference(search_dict)
        return self.handle_count_data(data)

    def get_distinct_count(self):
        search_dict = copy.deepcopy(self.base_dict)
        data = {}
        if self.is_multi_rt:
            reference_list = []
            for query in search_dict["query_list"]:
                query["time_aggregation"] = {"function": "count_over_time", "window": search_dict["step"]}
                query["function"] = [{"method": "sum", "dimensions": [self.search_params["agg_field"]]}]
                reference_list.append(query["reference_name"])
            metric_merge = "count(" + " or ".join(reference_list) + ")"
            search_dict.update({"metric_merge": metric_merge, "instant": True})
            data = self.query_ts_reference(search_dict)
        else:
            for query in search_dict["query_list"]:
                query["function"] = [{"method": "cardinality"}]
                search_dict.update({"metric_merge": "a"})
                data = self.query_ts_reference(search_dict, raise_exception=True)
        return self.handle_count_data(data)

    def get_topk_ts_data(self, vargs: int = 5):
        topk_group_values = [group[0] for group in self.get_topk_list()]
        search_dict = copy.deepcopy(self.base_dict)
        search_dict.update({"metric_merge": "a"})
        for query in search_dict["query_list"]:
            query["time_aggregation"] = {"function": "count_over_time", "window": search_dict["step"]}
            query["function"] = [
                {"method": "sum", "dimensions": [self.search_params["agg_field"]]},
                {"method": "topk", "vargs_list": [vargs]},
            ]
            if not topk_group_values:
                continue
            if len(query["conditions"]["field_list"]) > 0:
                query["conditions"]["condition_list"].extend(["and"])
            query["conditions"]["field_list"].append(
                {"field_name": self.search_params["agg_field"], "value": topk_group_values, "op": "eq"}
            )
        data = self.query_ts(search_dict)
        return data

    def get_agg_value(self, agg_method: str):
        search_dict = copy.deepcopy(self.base_dict)
        search_dict.update({"metric_merge": "a"})
        for query in search_dict["query_list"]:
            if agg_method == "median":
                query["function"] = [{"method": "percentiles", "vargs_list": [50]}]
            else:
                query["function"] = [{"method": agg_method}]
        data = self.query_ts_reference(search_dict)
        return self.handle_count_data(data, digits=2)

    def get_topk_list(self, limit: int = 5):
        search_dict = copy.deepcopy(self.base_dict)
        reference_list = []
        for query in search_dict["query_list"]:
            query["limit"] = limit
            query["function"] = [{"method": "count", "dimensions": [self.search_params["agg_field"]]}]
            reference_list.append(query["reference_name"])
        search_dict.update({"order_by": ["-_value"], "metric_merge": " or ".join(reference_list)})
        data = self.query_ts_reference(search_dict)
        series = data["series"]
        return sorted(
            [[s["group_values"][0], s["values"][0][1]] for s in series[:limit]], key=lambda x: x[1], reverse=True
        )

    def get_value_list(self, limit: int = 10):
        limit = limit if limit <= MAX_FIELD_VALUE_LIST_NUM else MAX_FIELD_VALUE_LIST_NUM
        search_dict = copy.deepcopy(self.base_dict)
        reference_list = []
        for query in search_dict["query_list"]:
            query["limit"] = limit
            query["function"] = [{"method": "count", "dimensions": [self.search_params["agg_field"]]}]
            reference_list.append(query["reference_name"])
        search_dict.update({"order_by": ["-_value"], "metric_merge": " or ".join(reference_list)})
        data = self.query_ts_reference(search_dict)
        series = data["series"]
        total_count = self.get_total_count()
        return sorted(
            [
                [s["group_values"][0], s["values"][0][1], round(s["values"][0][1] / total_count, 4)]
                for s in series[:limit]
            ],
            key=lambda x: x[1],
            reverse=True,
        )

    def get_bucket_data(self, min_value: int, max_value: int, bucket_range: int = 10):
        # 浮点数分桶区间精度默认为两位小数
        digits = None
        if self.search_params.get("field_type") and self.search_params["field_type"] in FLOATING_NUMERIC_FIELD_TYPES:
            digits = 2
        step = round((max_value - min_value) / bucket_range, digits)
        bucket_data = []
        for index in range(bucket_range):
            start = min_value + index * step
            end = start + step if index < bucket_range - 1 else max_value
            bucket_count = self.get_bucket_count(start, end)
            bucket_data.append([start, bucket_count])
        return bucket_data

    def _init_sort(self) -> list:
        index_set_id = self.search_params.get("index_set_ids", [])[0]
        # 获取用户对sort的排序需求
        sort_list: List = self.search_params.get("sort_list", [])
        is_union_search = self.search_params.get("is_union_search", False)

        if sort_list:
            return sort_list

        # 用户已设置排序规则  （联合检索时不使用用户在单个索引集上设置的排序规则）
        scope = self.search_params.get("search_type", "default")
        if not is_union_search:
            config_obj = UserIndexSetFieldsConfig.get_config(
                index_set_id=index_set_id, username=self.request_username, scope=scope
            )
            if config_obj:
                sort_list = config_obj.sort_list
                if sort_list:
                    return sort_list
        # 安全措施, 用户未设置排序规则，且未创建默认配置时, 使用默认排序规则
        index_info = self._init_index_info_list(self.search_params.get("index_set_ids", []))[0]
        return MappingHandlers.get_default_sort_list(
            index_set_id=index_set_id,
            scenario_id=index_info["scenario_id"],
            scope=scope,
            default_sort_tag=self.search_params.get("default_sort_tag", False),
        )

    def deal_time_format(self, params):
        if isinstance(params["start_time"], int) and isinstance(params["end_time"], int):
            return params["start_time"], params["end_time"]

<<<<<<< HEAD
        dt1 = parser.parse(params["start_time"])
        dt2 = parser.parse(params["end_time"])
        params["start_time"] = int(dt1.timestamp() * 1000)
        params["end_time"] = int(dt2.timestamp() * 1000)
=======
        date_format = '%Y-%m-%d %H:%M:%S'
        dt1 = datetime.strptime(params["start_time"], date_format)
        dt2 = datetime.strptime(params["end_time"], date_format)
        params["start_time"] = int(dt1.timestamp())
        params["end_time"] = int(dt2.timestamp())
>>>>>>> 93746248
        return params["start_time"], params["end_time"]

    @staticmethod
    def query_ts_raw(search_dict, raise_exception=False):
        """
        查询时序型日志数据
        """
        try:
            return UnifyQueryApi.query_ts_raw(search_dict)
        except Exception as e:  # pylint: disable=broad-except
            logger.exception("query ts raw error: %s, search params: %s", e, search_dict)
            if raise_exception:
                raise e
            return {"list": []}

    def search(self, search_type="default", is_export=False):
        """
        search
        @param search_type:
        @return:
        """
        search_dict = copy.deepcopy(self.base_dict)
        # 校验是否超出最大查询数量
        if self.search_params["size"] > MAX_RESULT_WINDOW:
            self.search_params["size"] = MAX_RESULT_WINDOW

        # 判断size，单次最大查询10000条数据
        once_size = copy.deepcopy(self.search_params["size"])
        if self.search_params["size"] > MAX_RESULT_WINDOW:
            once_size = MAX_RESULT_WINDOW

        # 下载操作
        if is_export:
            once_size = MAX_RESULT_WINDOW
            self.search_params["size"] = MAX_RESULT_WINDOW

        # 参数补充
        search_dict["from"] = self.search_params["begin"]
        search_dict["limit"] = once_size

        result = UnifyQueryApi.query_ts_raw(search_dict)
        result = self._deal_query_result(result)

        # 脱敏配置日志原文检索 提前返回
        if self.search_params.get("original_search"):
            return result

        field_dict = self._analyze_field_length(result.get("list"))
        result.update({"fields": field_dict})

        # 保存检索历史，按用户、索引集、检索条件缓存5分钟
        # 保存首页检索和trace通用查询检索历史
        # 联合检索不保存单个索引集的检索历史
        is_union_search = self.search_params.get("is_union_search", False)
        if search_type and not is_union_search:
            self._save_history(result, search_type)

        return result

    def agg_search(self, desensitize_configs):
        params = copy.deepcopy(self.base_dict)
        method = self.search_params["method"]
        function = f"{method}_over_time"
        interval = self.search_params["interval"]
        group_by = self.search_params["group_by"]
        # 去重聚合 特殊处理
        if method == "cardinality":
            for q in params["query_list"]:
                q["function"] = [{"method": method, "dimensions": group_by, "window": interval}]
                q["time_aggregation"] = {}
            params["step"] = interval
            params["order_by"] = []
            response = UnifyQueryApi.query_ts_reference(params)
        else:
            # count聚合 特殊处理
            if method == "value_count":
                method = "sum"
                function = "count_over_time"
            for q in params["query_list"]:
                q["function"] = [{"method": method, "dimensions": group_by}]
                q["time_aggregation"] = {"function": function, "window": interval}
            params["step"] = interval
            params["order_by"] = []
            response = UnifyQueryApi.query_ts(params)

        # count聚合 特殊处理
        current_method = method if method == self.search_params["method"] else self.search_params["method"]
        agg_field = self.agg_field
        return_data = []
        desensitize_configs = desensitize_configs or []
        desensitize_handler = DesensitizeHandler(desensitize_configs)
        for i in range(len(response["series"])):
            datapoints = [[v[1], v[0]] for v in response["series"][i]["values"] if v[1] != 0]
            dimensions = dict(zip(response["series"][i]["group_keys"], response["series"][i]["group_values"]))
            # 字段脱敏处理
            if desensitize_configs:
                dimensions = desensitize_handler.transform_dict(dimensions)
            target = f"{current_method}({agg_field})"
            dimension_string = ", ".join("{}={}".format(k, v) for k, v in dimensions.items())
            if dimension_string:
                target += "{{{}}}".format(dimension_string)
            one_data = {"dimensions": dimensions, "target": target, "datapoints": datapoints}
            return_data.append(one_data)
        return return_data

    def _analyze_field_length(self, log_list: List[Dict[str, Any]]):
        for item in log_list:

            def get_field_and_get_length(_item: dict, father: str = ""):
                for key in _item:
                    _key: str = ""
                    if isinstance(_item[key], dict):
                        if father:
                            get_field_and_get_length(_item[key], f"{father}.{key}")
                        else:
                            get_field_and_get_length(_item[key], key)
                    else:
                        if father:
                            _key = "{}.{}".format(father, key)
                        else:
                            _key = "%s" % key
                    if _key:
                        self._update_result_fields(_key, _item[key])

            get_field_and_get_length(item)
        return self.field

    def _update_result_fields(self, _key: str, _item: Any):
        max_len_dict_obj: max_len_dict = self.field.get(_key)
        if max_len_dict_obj:
            # modify
            _len: int = max_len_dict_obj.get("max_length")
            try:
                new_len: int = len(str(_item))
            except BaseSearchResultAnalyzeException:
                new_len: int = 16
            if new_len >= _len:
                if new_len > len(_key):
                    max_len_dict_obj.update({"max_length": new_len})
                else:
                    max_len_dict_obj.update({"max_length": len(_key)})
            return
        # insert
        try:
            new_len: int = len(str(_item))
        except BaseSearchResultAnalyzeException:
            new_len: int = 16

        if new_len > len(_key):
            self.field.update({_key: {"max_length": new_len}})
        else:
            self.field.update({_key: {"max_length": len(_key)}})

    def _deal_query_result(self, result_dict: dict) -> dict:
        log_list = []
        origin_log_list = []
        for log in result_dict["list"]:
            log = merge_nested_data(log)
            if (self.field_configs or self.text_fields_field_configs) and self.is_desensitize:
                log = self._log_desensitize(log)
            log = self._add_cmdb_fields(log)
            if self.export_fields:
                new_origin_log = {}
                for _export_field in self.export_fields:
                    # 此处是为了虚拟字段[__set__, __module__, ipv6]可以导出
                    if _export_field in log:
                        new_origin_log[_export_field] = log[_export_field]
                    # 处理a.b.c的情况
                    elif "." in _export_field:
                        # 在log中找不到时,去log的子级查找
                        key, *field_list = _export_field.split(".")
                        _result = log.get(key, {})
                        for _field in field_list:
                            if isinstance(_result, dict) and _field in _result:
                                _result = _result[_field]
                            else:
                                _result = ""
                                break
                        new_origin_log[_export_field] = _result
                    else:
                        new_origin_log[_export_field] = log.get(_export_field, "")
                origin_log = new_origin_log
            else:
                origin_log = log
            _index = log.pop("__index")
            log.update({"index": _index})
            doc_id = log.pop("__doc_id")
            log.update({"__id__": doc_id})

            if "__highlight" not in log:
                origin_log_list.append(origin_log)
                log_list.append(log)
                continue
            else:
                origin_log_list.append(copy.deepcopy(origin_log))

            if not (self.field_configs or self.text_fields_field_configs) or not self.is_desensitize:
                log = self._deal_object_highlight(log=log, highlight=log["__highlight"])

            del log["__highlight"]
            log_list.append(log)
        result_dict.update(
            {
                "aggregations": {},
                "aggs": {},
                "list": log_list,
                "origin_log_list": origin_log_list,
            }
        )
        return result_dict

    def _log_desensitize(self, log: dict = None):
        """
        字段脱敏
        """
        if not log:
            return log

        # 展开object对象
        log = expand_nested_data(log)
        # 保存一份未处理之前的log字段 用于脱敏之后的日志原文处理
        log_content_tmp = copy.deepcopy(log)

        # 字段脱敏处理
        log = self.desensitize_handler.transform_dict(log)

        # 原文字段应用其他字段的脱敏结果
        if not self.text_fields:
            return log

        for text_field in self.text_fields:  # ["log"]
            # 判断原文字段是否存在log中
            if text_field not in log.keys():
                continue

            for _config in self.field_configs:
                field_name = _config["field_name"]
                if field_name not in log.keys() or field_name == text_field:
                    continue
                log[text_field] = log[text_field].replace(str(log_content_tmp[field_name]), str(log[field_name]))

        # 处理原文字段自身绑定的脱敏逻辑
        if self.text_fields:
            log = self.text_fields_desensitize_handler.transform_dict(log)
        # 折叠object对象
        log = merge_nested_data(log)
        return log

    def _add_cmdb_fields(self, log):
        if not self.search_params.get("bk_biz_id"):
            return log

        bk_biz_id = self.search_params.get("bk_biz_id")
        bk_host_id = log.get("bk_host_id")
        server_ip = log.get("serverIp", log.get("ip"))
        bk_cloud_id = log.get("cloudId", log.get("cloudid"))
        if not bk_host_id and not server_ip:
            return log
        # 以上情况说明请求不包含能去cmdb查询主机信息的字段，直接返回
        log["__module__"] = ""
        log["__set__"] = ""
        log["__ipv6__"] = ""

        host_key = bk_host_id if bk_host_id else server_ip
        host_info = CmdbHostCache.get(bk_biz_id, host_key)
        # 当主机被迁移业务或者删除的时候, 会导致缓存中没有该主机信息, 放空处理
        if not host_info:
            return log

        if bk_host_id and host_info:
            host = host_info
        else:
            if not bk_cloud_id:
                host = next(iter(host_info.values()))
            else:
                host = host_info.get(str(bk_cloud_id))
        if not host:
            return log

        set_list, module_list = [], []
        if host.get("topo"):
            for _set in host.get("topo", []):
                set_list.append(_set["bk_set_name"])
                for module in _set.get("module", []):
                    module_list.append(module["bk_module_name"])
        # 兼容旧缓存数据
        else:
            set_list = [_set["bk_inst_name"] for _set in host.get("set", [])]
            module_list = [_module["bk_inst_name"] for _module in host.get("module", [])]

        log["__set__"] = " | ".join(set_list)
        log["__module__"] = " | ".join(module_list)
        log["__ipv6__"] = host.get("bk_host_innerip_v6", "")
        return log

    def _save_history(self, result, search_type):
        # 避免回显尴尬, 检索历史存原始未增强的query_string
        params = {
            "keyword": self.origin_query_string,
            "ip_chooser": self.search_params.get("ip_chooser", {}),
            "addition": self.search_params.get("addition", []),
        }
        # 全局查询不记录
        if (not self.origin_query_string or self.origin_query_string == "*") and not self.search_params.get(
            "addition", []
        ):
            return
        self._cache_history(
            username=self.request_username,
            index_set_id=self.index_set_ids[0],
            params=params,
            search_type=search_type,
            search_mode=self.search_params.get("search_mode", "ui"),
            result=result,
        )

    @cache_five_minute("search_history_{username}_{index_set_id}_{search_type}_{params}_{search_mode}", need_md5=True)
    def _cache_history(self, *, username, index_set_id, params, search_type, search_mode, result):  # noqa
        history_params = copy.deepcopy(params)
        history_params.update(
            {
                "start_time": self.start_time,
                "end_time": self.end_time,
                "time_range": self.search_params.get("time_range"),
            }
        )

        # 首页检索历史在decorator记录
        if search_type == "default":
            result.update(
                {
                    "history_obj": {
                        "params": history_params,
                        "index_set_id": self.index_set_ids[0],
                        "search_type": search_type,
                        "search_mode": search_mode,
                        "from_favorite_id": self.search_params.get("from_favorite_id", 0),
                    }
                }
            )
        else:
            UserIndexSetSearchHistory.objects.create(
                index_set_id=self.index_set_ids[0],
                params=history_params,
                search_type=search_type,
                search_mode=search_mode,
                from_favorite_id=self.search_params.get("from_favorite_id", 0),
            )

    @classmethod
    def update_nested_dict(cls, base_dict: Dict[str, Any], update_dict: Dict[str, Any]) -> Dict[str, Any]:
        """
        递归更新嵌套字典
        """
        if not isinstance(base_dict, dict):
            return base_dict
        for key, value in update_dict.items():
            if isinstance(value, dict):
                base_dict[key] = cls.update_nested_dict(base_dict.get(key, {}), value)
            else:
                base_dict[key] = value
        return base_dict

    @staticmethod
    def nested_dict_from_dotted_key(dotted_dict: Dict[str, Any]) -> Dict[str, Any]:
        result = {}
        for key, value in dotted_dict.items():
            parts = key.split('.')
            current_level = result
            for part in parts[:-1]:
                if part not in current_level:
                    current_level[part] = {}
                current_level = current_level[part]
            current_level[parts[-1]] = "".join(value)
        return result

    def _deal_object_highlight(self, log: Dict[str, Any], highlight: Dict[str, Any]) -> Dict[str, Any]:
        """
        兼容Object类型字段的高亮
        ES层会返回打平后的高亮字段, 该函数将其高亮的字段更新至对应Object字段
        """
        nested_dict = self.nested_dict_from_dotted_key(dotted_dict=highlight)
        return self.update_nested_dict(log, nested_dict)<|MERGE_RESOLUTION|>--- conflicted
+++ resolved
@@ -609,18 +609,10 @@
         if isinstance(params["start_time"], int) and isinstance(params["end_time"], int):
             return params["start_time"], params["end_time"]
 
-<<<<<<< HEAD
         dt1 = parser.parse(params["start_time"])
         dt2 = parser.parse(params["end_time"])
         params["start_time"] = int(dt1.timestamp() * 1000)
         params["end_time"] = int(dt2.timestamp() * 1000)
-=======
-        date_format = '%Y-%m-%d %H:%M:%S'
-        dt1 = datetime.strptime(params["start_time"], date_format)
-        dt2 = datetime.strptime(params["end_time"], date_format)
-        params["start_time"] = int(dt1.timestamp())
-        params["end_time"] = int(dt2.timestamp())
->>>>>>> 93746248
         return params["start_time"], params["end_time"]
 
     @staticmethod
