# -*- coding: utf-8 -*-
"""
Tencent is pleased to support the open source community by making BK-LOG 蓝鲸日志平台 available.
Copyright (C) 2021 THL A29 Limited, a Tencent company.  All rights reserved.
BK-LOG 蓝鲸日志平台 is licensed under the MIT License.
License for BK-LOG 蓝鲸日志平台:
--------------------------------------------------------------------
Permission is hereby granted, free of charge, to any person obtaining a copy of this software and associated
documentation files (the "Software"), to deal in the Software without restriction, including without limitation
the rights to use, copy, modify, merge, publish, distribute, sublicense, and/or sell copies of the Software,
and to permit persons to whom the Software is furnished to do so, subject to the following conditions:
The above copyright notice and this permission notice shall be included in all copies or substantial
portions of the Software.
THE SOFTWARE IS PROVIDED "AS IS", WITHOUT WARRANTY OF ANY KIND, EXPRESS OR IMPLIED, INCLUDING BUT NOT
LIMITED TO THE WARRANTIES OF MERCHANTABILITY, FITNESS FOR A PARTICULAR PURPOSE AND NONINFRINGEMENT. IN
NO EVENT SHALL THE AUTHORS OR COPYRIGHT HOLDERS BE LIABLE FOR ANY CLAIM, DAMAGES OR OTHER LIABILITY,
WHETHER IN AN ACTION OF CONTRACT, TORT OR OTHERWISE, ARISING FROM, OUT OF OR IN CONNECTION WITH THE
SOFTWARE OR THE USE OR OTHER DEALINGS IN THE SOFTWARE.
We undertake not to change the open source license (MIT license) applicable to the current version of
the project delivered to anyone in the future.
"""
import copy
<<<<<<< HEAD
import importlib
=======
>>>>>>> 68d710fa
import json
import logging
import time

import arrow
from celery.schedules import crontab
from celery.task import periodic_task, task
from django.conf import settings

from apps.feature_toggle.models import FeatureToggle
from apps.log_measure.constants import COLLECTOR_IMPORT_PATHS, LOG_MEASURE_METRIC_TOGGLE
from apps.log_measure.models import MetricDataHistory
<<<<<<< HEAD
from apps.log_measure.utils.metric import MetricUtils, build_metric_id
from bk_monitor.handler.monitor import BKMonitor
from bk_monitor.utils.collector import MetricCollector
from bk_monitor.utils.metric import REGISTERED_METRICS, clear_registered_metrics
=======
from apps.log_measure.utils.metric import MetricUtils
from bk_monitor.handler.monitor import BKMonitor
from bk_monitor.utils.collector import MetricCollector
from bk_monitor.utils.metric import (
    REGISTERED_METRICS,
    build_metric_id,
    clear_registered_metrics,
)
>>>>>>> 68d710fa
from config.domains import MONITOR_APIGATEWAY_ROOT

logger = logging.getLogger("log_measure")


@periodic_task(run_every=crontab(minute="*/1"))
def bk_monitor_report():
    # todo 由于与菜单修改有相关性 暂时先改成跟原本monitor开关做联动
    if settings.FEATURE_TOGGLE["monitor_report"] == "off":
        return

    # 这里是为了兼容调度器由于beat与worker时间差异导致的微小调度异常
    time.sleep(2)
    bk_monitor_client = BKMonitor(
        app_id=settings.APP_CODE,
        app_token=settings.SECRET_KEY,
        monitor_host=MONITOR_APIGATEWAY_ROOT,
        report_host=f"{settings.BKMONITOR_CUSTOM_PROXY_IP}/",
        bk_username="admin",
        bk_biz_id=settings.BLUEKING_BK_BIZ_ID,
    )
    custom_metric_instance = bk_monitor_client.custom_metric()

    # 获取运营数据采集模块开关
    feature_toggle_obj, __ = FeatureToggle.objects.get_or_create(
        name=LOG_MEASURE_METRIC_TOGGLE,
        defaults={
            "status": "on",
            "is_viewed": False,
<<<<<<< HEAD
            "feature_config": {"import_paths": COLLECTOR_IMPORT_PATHS},
            "biz_id_white_list": [],
        },
    )
    import_paths = feature_toggle_obj.feature_config.get("import_paths", [])
=======
            # 初始化值默认为空列表
            "feature_config": {"import_paths": []},
            "biz_id_white_list": [],
        },
    )
    # 如果为空列表，则默认全部执行
    import_paths = feature_toggle_obj.feature_config.get("import_paths", []) or COLLECTOR_IMPORT_PATHS
>>>>>>> 68d710fa
    if feature_toggle_obj.status == "on" and import_paths:
        custom_metric_instance.report(collector_import_paths=import_paths)

    # 此处是为了释放对应util资源 非必须
    MetricUtils.del_instance()

    # 清理注册表里的内容，下一次运行的时候重新注册
    clear_registered_metrics()


@periodic_task(run_every=crontab(minute="*/1"), queue=settings.BK_LOG_HIGH_PRIORITY_QUEUE)
def bk_monitor_collect():
    # todo 由于与菜单修改有相关性 暂时先改成跟原本monitor开关做联动
    if settings.FEATURE_TOGGLE["monitor_report"] == "off":
        return
    # 获取运营数据上报模块开关
    feature_toggle_obj, __ = FeatureToggle.objects.get_or_create(
        name=LOG_MEASURE_METRIC_TOGGLE,
        defaults={
            "status": "on",
            "is_viewed": False,
<<<<<<< HEAD
            "feature_config": {"import_paths": COLLECTOR_IMPORT_PATHS},
=======
            # 初始化值默认为空列表
            "feature_config": {"import_paths": []},
>>>>>>> 68d710fa
            "biz_id_white_list": [],
        },
    )
    if not feature_toggle_obj.status == "on":
        logger.info("[statistics_data] toggle is close, stop collecting")
        return

    # 这里是为了兼容调度器由于beat与worker时间差异导致的微小调度异常
    time.sleep(2)
<<<<<<< HEAD

    # 派发子任务周期判定
    time_now = arrow.now()
    time_now_minute = 60 * time_now.hour + time_now.minute
    for import_path in feature_toggle_obj.feature_config.get("import_paths", []):
        importlib.reload(importlib.import_module(import_path))
        EXECUTE_METRICS = copy.deepcopy(REGISTERED_METRICS)
        for metric in EXECUTE_METRICS.values():
            if time_now_minute % metric["time_filter"]:
                logger.info(f"[statistics_data] start collecting {import_path}")
                collect_metrics.delay([import_path], [metric["namespace"]], [metric["data_name"]])
        # 清理注册表里的内容，下一次运行的时候重新注册
        clear_registered_metrics()
=======
    time_now = arrow.now()
    time_now_minute = 60 * time_now.hour + time_now.minute
    # 如果为空列表，则默认全部执行
    import_paths = feature_toggle_obj.feature_config.get("import_paths", []) or COLLECTOR_IMPORT_PATHS
    MetricCollector(collector_import_paths=import_paths)
    execute_metrics = copy.deepcopy(REGISTERED_METRICS)
    for metric_id, metric in execute_metrics.items():
        if not time_now_minute % metric["time_filter"]:
            logger.info(f"[statistics_data] start collecting {metric_id}")
            collect_metrics.delay(import_paths, [metric["namespace"]], [metric["data_name"]])
    # 清理注册表里的内容，下一次运行的时候重新注册
    clear_registered_metrics()
>>>>>>> 68d710fa


@task(ignore_result=True)
def collect_metrics(collector_import_paths: list, namespaces: list = None, data_names: list = None):
    """
    将已通过 register_metric 注册的对应metric收集存入数据库
    Attributes:
        collector_import_paths: list 动态引用文件列表
        namespaces: 允许上报namespace列表
    """
    metric_groups = MetricCollector(collector_import_paths=collector_import_paths).collect(
        namespaces=namespaces, data_names=data_names
    )
    try:
        for group in metric_groups:
            metric_id = build_metric_id(
<<<<<<< HEAD
                data_name=group["data_name"], namespace=group["namespace"], prefix=group["prefix"]
=======
                data_name=group["data_name"],
                namespace=group["namespace"],
                prefix=group["prefix"],
                sub_type=group["sub_type"],
>>>>>>> 68d710fa
            )
            metric_data = [i.__dict__ for i in group["metrics"]]
            MetricDataHistory.objects.update_or_create(
                metric_id=metric_id,
                defaults={
                    "metric_data": json.dumps(metric_data),
                    "updated_at": MetricUtils.get_instance().report_ts,
                },
            )
            logger.info(f"save metric_data[{metric_id}] successfully")

        # 此处是为了释放对应util资源 非必须
        MetricUtils.del_instance()

        # 清理注册表里的内容，下一次运行的时候重新注册
        clear_registered_metrics()

<<<<<<< HEAD
    except Exception as e:
        logger.error(f"Failed to save metric_data, msg: {e}")
=======
    except Exception as ex:
        logger.exception(f"Failed to save metric_data, msg: {ex}")
>>>>>>> 68d710fa
<|MERGE_RESOLUTION|>--- conflicted
+++ resolved
@@ -20,10 +20,6 @@
 the project delivered to anyone in the future.
 """
 import copy
-<<<<<<< HEAD
-import importlib
-=======
->>>>>>> 68d710fa
 import json
 import logging
 import time
@@ -36,12 +32,6 @@
 from apps.feature_toggle.models import FeatureToggle
 from apps.log_measure.constants import COLLECTOR_IMPORT_PATHS, LOG_MEASURE_METRIC_TOGGLE
 from apps.log_measure.models import MetricDataHistory
-<<<<<<< HEAD
-from apps.log_measure.utils.metric import MetricUtils, build_metric_id
-from bk_monitor.handler.monitor import BKMonitor
-from bk_monitor.utils.collector import MetricCollector
-from bk_monitor.utils.metric import REGISTERED_METRICS, clear_registered_metrics
-=======
 from apps.log_measure.utils.metric import MetricUtils
 from bk_monitor.handler.monitor import BKMonitor
 from bk_monitor.utils.collector import MetricCollector
@@ -50,7 +40,6 @@
     build_metric_id,
     clear_registered_metrics,
 )
->>>>>>> 68d710fa
 from config.domains import MONITOR_APIGATEWAY_ROOT
 
 logger = logging.getLogger("log_measure")
@@ -80,13 +69,6 @@
         defaults={
             "status": "on",
             "is_viewed": False,
-<<<<<<< HEAD
-            "feature_config": {"import_paths": COLLECTOR_IMPORT_PATHS},
-            "biz_id_white_list": [],
-        },
-    )
-    import_paths = feature_toggle_obj.feature_config.get("import_paths", [])
-=======
             # 初始化值默认为空列表
             "feature_config": {"import_paths": []},
             "biz_id_white_list": [],
@@ -94,7 +76,6 @@
     )
     # 如果为空列表，则默认全部执行
     import_paths = feature_toggle_obj.feature_config.get("import_paths", []) or COLLECTOR_IMPORT_PATHS
->>>>>>> 68d710fa
     if feature_toggle_obj.status == "on" and import_paths:
         custom_metric_instance.report(collector_import_paths=import_paths)
 
@@ -116,12 +97,8 @@
         defaults={
             "status": "on",
             "is_viewed": False,
-<<<<<<< HEAD
-            "feature_config": {"import_paths": COLLECTOR_IMPORT_PATHS},
-=======
             # 初始化值默认为空列表
             "feature_config": {"import_paths": []},
->>>>>>> 68d710fa
             "biz_id_white_list": [],
         },
     )
@@ -131,21 +108,6 @@
 
     # 这里是为了兼容调度器由于beat与worker时间差异导致的微小调度异常
     time.sleep(2)
-<<<<<<< HEAD
-
-    # 派发子任务周期判定
-    time_now = arrow.now()
-    time_now_minute = 60 * time_now.hour + time_now.minute
-    for import_path in feature_toggle_obj.feature_config.get("import_paths", []):
-        importlib.reload(importlib.import_module(import_path))
-        EXECUTE_METRICS = copy.deepcopy(REGISTERED_METRICS)
-        for metric in EXECUTE_METRICS.values():
-            if time_now_minute % metric["time_filter"]:
-                logger.info(f"[statistics_data] start collecting {import_path}")
-                collect_metrics.delay([import_path], [metric["namespace"]], [metric["data_name"]])
-        # 清理注册表里的内容，下一次运行的时候重新注册
-        clear_registered_metrics()
-=======
     time_now = arrow.now()
     time_now_minute = 60 * time_now.hour + time_now.minute
     # 如果为空列表，则默认全部执行
@@ -158,7 +120,6 @@
             collect_metrics.delay(import_paths, [metric["namespace"]], [metric["data_name"]])
     # 清理注册表里的内容，下一次运行的时候重新注册
     clear_registered_metrics()
->>>>>>> 68d710fa
 
 
 @task(ignore_result=True)
@@ -175,14 +136,10 @@
     try:
         for group in metric_groups:
             metric_id = build_metric_id(
-<<<<<<< HEAD
-                data_name=group["data_name"], namespace=group["namespace"], prefix=group["prefix"]
-=======
                 data_name=group["data_name"],
                 namespace=group["namespace"],
                 prefix=group["prefix"],
                 sub_type=group["sub_type"],
->>>>>>> 68d710fa
             )
             metric_data = [i.__dict__ for i in group["metrics"]]
             MetricDataHistory.objects.update_or_create(
@@ -200,10 +157,5 @@
         # 清理注册表里的内容，下一次运行的时候重新注册
         clear_registered_metrics()
 
-<<<<<<< HEAD
-    except Exception as e:
-        logger.error(f"Failed to save metric_data, msg: {e}")
-=======
     except Exception as ex:
-        logger.exception(f"Failed to save metric_data, msg: {ex}")
->>>>>>> 68d710fa
+        logger.exception(f"Failed to save metric_data, msg: {ex}")