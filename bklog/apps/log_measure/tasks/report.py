--- conflicted
+++ resolved
@@ -116,10 +116,6 @@
     execute_metrics = copy.deepcopy(REGISTERED_METRICS)
     for metric_id, metric in execute_metrics.items():
         if not time_now_minute % metric["time_filter"]:
-<<<<<<< HEAD
-            logger.info(f"[statistics_data] start collecting {metric_id}")
-=======
->>>>>>> 748ca742
             collect_metrics.delay(import_paths, [metric["namespace"]], [metric["data_name"]])
     # 清理注册表里的内容，下一次运行的时候重新注册
     clear_registered_metrics()
