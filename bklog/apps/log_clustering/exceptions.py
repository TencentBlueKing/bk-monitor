# -*- coding: utf-8 -*-
"""
Tencent is pleased to support the open source community by making BK-LOG 蓝鲸日志平台 available.
Copyright (C) 2021 THL A29 Limited, a Tencent company.  All rights reserved.
BK-LOG 蓝鲸日志平台 is licensed under the MIT License.
License for BK-LOG 蓝鲸日志平台:
--------------------------------------------------------------------
Permission is hereby granted, free of charge, to any person obtaining a copy of this software and associated
documentation files (the "Software"), to deal in the Software without restriction, including without limitation
the rights to use, copy, modify, merge, publish, distribute, sublicense, and/or sell copies of the Software,
and to permit persons to whom the Software is furnished to do so, subject to the following conditions:
The above copyright notice and this permission notice shall be included in all copies or substantial
portions of the Software.
THE SOFTWARE IS PROVIDED "AS IS", WITHOUT WARRANTY OF ANY KIND, EXPRESS OR IMPLIED, INCLUDING BUT NOT
LIMITED TO THE WARRANTIES OF MERCHANTABILITY, FITNESS FOR A PARTICULAR PURPOSE AND NONINFRINGEMENT. IN
NO EVENT SHALL THE AUTHORS OR COPYRIGHT HOLDERS BE LIABLE FOR ANY CLAIM, DAMAGES OR OTHER LIABILITY,
WHETHER IN AN ACTION OF CONTRACT, TORT OR OTHERWISE, ARISING FROM, OUT OF OR IN CONNECTION WITH THE
SOFTWARE OR THE USE OR OTHER DEALINGS IN THE SOFTWARE.
We undertake not to change the open source license (MIT license) applicable to the current version of
the project delivered to anyone in the future.
"""
from django.utils.translation import ugettext_lazy as _

from apps.exceptions import BaseException, ErrorCode

# =================================================
# 日志聚类模块
# =================================================


class BaseClusteringException(BaseException):
    MODULE_CODE = ErrorCode.BKLOG_CLUSTERING
    MESSAGE = _("日志聚类模块异常")


class ClusteringClosedException(BaseClusteringException):
    ERROR_CODE = "001"
    MESSAGE = _("聚类未开放")


class NodeConfigException(BaseClusteringException):
    ERROR_CODE = "002"
    MESSAGE = _("获取node config异常{steps}")


class NotSupportStepNameQueryException(BaseClusteringException):
    ERROR_CODE = "003"
    MESSAGE = _("不支持的step_name状态获取: {step_name}")


class EvaluationStatusResponseException(BaseClusteringException):
    ERROR_CODE = "004"
    MESSAGE = _("evaluation_status返回异常: {evaluation_status}")


class ClusteringConfigNotExistException(BaseClusteringException):
    ERROR_CODE = "005"
    MESSAGE = _("聚类配置不存在")


class ClusteringConfigStrategyException(BaseClusteringException):
    ERROR_CODE = "006"
    MESSAGE = _("聚类配置对应告警策略错误: {index_set_id}")


class ClusteringIndexSetNotExistException(BaseClusteringException):
    ERROR_CODE = "007"
    MESSAGE = _("聚类配置对应索引集不存在: {index_set_id}")


class BkdataStorageNotExistException(BaseClusteringException):
    ERROR_CODE = "009"
    MESSAGE = _("计算平台落地存储不存在: {index_set_id}")


class BkdataFlowException(BaseClusteringException):
    ERROR_CODE = "010"
    MESSAGE = _("计算平台flow返回异常: {flow_id}")


class BkdataRegexException(BaseClusteringException):
    ERROR_CODE = "011"
    MESSAGE = _("正则表达式字段名: {field_name}不符合计算平台标准[a-zA-Z][a-zA-Z0-9]*")


class BkdataFieldsException(BaseClusteringException):
    ERROR_CODE = "012"
    MESSAGE = _("不允许删除参与日志聚类字段: {field}")


class ModelReleaseNotFoundException(BaseClusteringException):
    ERROR_CODE = "013"
    MESSAGE = _("模型找不到对应的发布版本: {model_id}")


class IndexSetHasClsStrategyException(BaseClusteringException):
    ERROR_CODE = "014"
    MESSAGE = _("该索引集已经创建告警策略: {index_set_id}")


class CreateBkdataDataIdException(BaseClusteringException):
    ERROR_CODE = "015"
    MESSAGE = _("同步创建bkdata_data_id失败: {index_set_id}")


class CollectorStorageNotExistException(BaseClusteringException):
    ERROR_CODE = "016"
    MESSAGE = _("日志聚类-采集项侧落地es存储配置不存在: {collector_config_id}")


class QueryFieldsException(BaseClusteringException):
    ERROR_CODE = "017"
    MESSAGE = _("该索引集查询字段失败: {index_set_id}")


class CollectorEsStorageNotExistException(BaseClusteringException):
    ERROR_CODE = "018"
    MESSAGE = _("日志聚类-采集项侧落地es存储配置中集群信息不存在: {collector_config_id}")


class ClusteringConfigHasExistException(BaseClusteringException):
    ERROR_CODE = "019"
    MESSAGE = _("日志聚类-聚类配置已存在，请勿重复接入: {index_set_id}")


class ClusteringDebugException(BaseClusteringException):
    ERROR_CODE = "020"
    MESSAGE = _("调试过程异常: {e}")


<<<<<<< HEAD
class DuplicateNameException(BaseClusteringException):
    ERROR_CODE = "021"
    MESSAGE = _("模板名称已存在: {name}")


class RegexTemplateNotExistException(BaseClusteringException):
    ERROR_CODE = "022"
    MESSAGE = _("该模板不存在: {regex_template_id}")


class RegexTemplateReferencedException(BaseClusteringException):
    ERROR_CODE = "023"
    MESSAGE = _("该模板已被其他索引集引用，不允许删除: {regex_template_id}")
=======
class ClusteringAccessNotSupportedException(BaseClusteringException):
    ERROR_CODE = "021"
    MESSAGE = _("该索引集类型不支持接入日志聚类")
>>>>>>> bf9878a3
<|MERGE_RESOLUTION|>--- conflicted
+++ resolved
@@ -128,22 +128,21 @@
     MESSAGE = _("调试过程异常: {e}")
 
 
-<<<<<<< HEAD
+class ClusteringAccessNotSupportedException(BaseClusteringException):
+    ERROR_CODE = "021"
+    MESSAGE = _("该索引集类型不支持接入日志聚类")
+
+
 class DuplicateNameException(BaseClusteringException):
-    ERROR_CODE = "021"
+    ERROR_CODE = "022"
     MESSAGE = _("模板名称已存在: {name}")
 
 
 class RegexTemplateNotExistException(BaseClusteringException):
-    ERROR_CODE = "022"
+    ERROR_CODE = "023"
     MESSAGE = _("该模板不存在: {regex_template_id}")
 
 
 class RegexTemplateReferencedException(BaseClusteringException):
-    ERROR_CODE = "023"
-    MESSAGE = _("该模板已被其他索引集引用，不允许删除: {regex_template_id}")
-=======
-class ClusteringAccessNotSupportedException(BaseClusteringException):
-    ERROR_CODE = "021"
-    MESSAGE = _("该索引集类型不支持接入日志聚类")
->>>>>>> bf9878a3
+    ERROR_CODE = "024"
+    MESSAGE = _("该模板已被其他索引集引用，不允许删除: {regex_template_id}")