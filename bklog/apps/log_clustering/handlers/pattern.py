# -*- coding: utf-8 -*-
"""
Tencent is pleased to support the open source community by making BK-LOG 蓝鲸日志平台 available.
Copyright (C) 2021 THL A29 Limited, a Tencent company.  All rights reserved.
BK-LOG 蓝鲸日志平台 is licensed under the MIT License.
License for BK-LOG 蓝鲸日志平台:
--------------------------------------------------------------------
Permission is hereby granted, free of charge, to any person obtaining a copy of this software and associated
documentation files (the "Software"), to deal in the Software without restriction, including without limitation
the rights to use, copy, modify, merge, publish, distribute, sublicense, and/or sell copies of the Software,
and to permit persons to whom the Software is furnished to do so, subject to the following conditions:
The above copyright notice and this permission notice shall be included in all copies or substantial
portions of the Software.
THE SOFTWARE IS PROVIDED "AS IS", WITHOUT WARRANTY OF ANY KIND, EXPRESS OR IMPLIED, INCLUDING BUT NOT
LIMITED TO THE WARRANTIES OF MERCHANTABILITY, FITNESS FOR A PARTICULAR PURPOSE AND NONINFRINGEMENT. IN
NO EVENT SHALL THE AUTHORS OR COPYRIGHT HOLDERS BE LIABLE FOR ANY CLAIM, DAMAGES OR OTHER LIABILITY,
WHETHER IN AN ACTION OF CONTRACT, TORT OR OTHERWISE, ARISING FROM, OUT OF OR IN CONNECTION WITH THE
SOFTWARE OR THE USE OR OTHER DEALINGS IN THE SOFTWARE.
We undertake not to change the open source license (MIT license) applicable to the current version of
the project delivered to anyone in the future.
"""
import copy
import re
from typing import List

import arrow
from django.db.models import Q
from django.db.transaction import atomic
from django.utils.functional import cached_property

from apps.log_clustering.constants import (
    AGGS_FIELD_PREFIX,
    DEFAULT_LABEL,
    DOUBLE_PERCENTAGE,
    HOUR_MINUTES,
    IS_NEW_PATTERN_PREFIX,
    MIN_COUNT,
    NEW_CLASS_FIELD_PREFIX,
    NEW_CLASS_QUERY_FIELDS,
    NEW_CLASS_QUERY_TIME_RANGE,
    NEW_CLASS_SENSITIVITY_FIELD,
    PERCENTAGE_RATE,
    OwnerConfigEnum,
    PatternEnum,
    RemarkConfigEnum,
)
from apps.log_clustering.models import (
    AiopsSignatureAndPattern,
    ClusteringConfig,
    ClusteringRemark,
)
from apps.log_search.handlers.search.aggs_handlers import AggsHandlers
from apps.models import model_to_dict
from apps.utils.bkdata import BkData
from apps.utils.db import array_hash
from apps.utils.function import map_if
from apps.utils.local import get_local_param, get_request_username
from apps.utils.log import logger
from apps.utils.thread import MultiExecuteFunc
from apps.utils.time_handler import generate_time_range, generate_time_range_shift


class PatternHandler:
    def __init__(self, index_set_id, query):
        self._index_set_id = index_set_id
        self._pattern_level = query.get("pattern_level", PatternEnum.LEVEL_05.value)
        self._show_new_pattern = query.get("show_new_pattern", False)
        self._year_on_year_hour = query.get("year_on_year_hour", 0)
        self._group_by = query.get("group_by", [])
        self._clustering_config = ClusteringConfig.get_by_index_set_id(index_set_id=index_set_id)
        self._query = query

        self._remark_config = query.get("remark_config", RemarkConfigEnum.ALL.value)
        self._owner_config = query.get("owner_config", OwnerConfigEnum.ALL.value)
        self._owners = query.get("owners", [])

    def pattern_search(self):
        """
        aggs_result
        {
            "aggs": {
                "log_signature_01": {
                    "doc_count_error_upper_bound": 0,
                    "sum_other_doc_count": 0,
                    "buckets": [
                        {
                            "key": "8d96a0935c848f8e9c876369d301d76e",
                            "doc_count": 10
                        },
                        {
                            "key": "43ba9231388c90ca3802e47f713a7a85",
                            "doc_count": 9
                        }
                    ]
                }
            }
        }
        """

        result = self._multi_query()
        pattern_aggs = result.get("pattern_aggs", [])
        year_on_year_result = result.get("year_on_year_result", {})
        new_class = result.get("new_class", set())
        # 同步的pattern保存信息
        if self._clustering_config.signature_pattern_rt:
            pattern_map = self._get_pattern_data()
        elif self._clustering_config.model_output_rt:
            # 在线训练逻辑适配
            pattern_map = AiopsSignatureAndPattern.objects.filter(
                model_id=self._clustering_config.model_output_rt
            ).values("signature", "pattern", "origin_pattern")
        else:
            pattern_map = AiopsSignatureAndPattern.objects.filter(model_id=self._clustering_config.model_id).values(
                "signature", "pattern", "origin_pattern"
            )
        signature_map_pattern = array_hash(pattern_map, "signature", "pattern")
        signature_map_origin_pattern = array_hash(pattern_map, "signature", "origin_pattern")
        sum_count = sum([pattern.get("doc_count", MIN_COUNT) for pattern in pattern_aggs if pattern["key"]])

        # 符合当前分组hash的所有clustering_remark  signature和origin_pattern可能不相同
        clustering_remarks = ClusteringRemark.objects.filter(bk_biz_id=self._clustering_config.bk_biz_id).values(
            "signature",
            "origin_pattern",
            "group_hash",
            "remark",
            "owners",
            "groups",
        )

        signature_map_remark = {}
        signature_map_remark_without_group = {}

        origin_pattern_map_remark = {}
        origin_pattern_map_remark_without_group = {}

        for remark in clustering_remarks:
            signature_map_remark[(remark["signature"], remark["group_hash"])] = remark
            if not remark["groups"]:
                # 只有不带分组的备注才允许继承到带分组的 pattern 中
                signature_map_remark_without_group[remark["signature"]] = remark
            if remark["origin_pattern"]:
                origin_pattern_map_remark[(remark["origin_pattern"], remark["group_hash"])] = remark
                if not remark["groups"]:
                    origin_pattern_map_remark_without_group[remark["origin_pattern"]] = remark

        result = []
        for pattern in pattern_aggs:
            count = pattern["doc_count"]
            signature = pattern["key"]
            if not signature:
                continue
            signature_pattern = signature_map_pattern.get(signature, "")
            signature_origin_pattern = signature_map_origin_pattern.get(signature) or signature_pattern
            group_key = f"{signature}|{pattern.get('group', '')}"
            year_on_year_compare = year_on_year_result.get(group_key, MIN_COUNT)

            group = str(pattern.get("group", "")).split("|") if pattern.get("group") else []

            group_dict = dict(zip(self._group_by, group))

            group_hash = ClusteringRemark.convert_groups_to_groups_hash(group_dict)

            # 用于标识新类的key，包含 签名 + 所有分组字段值的元组
            new_class_group_key = tuple(
                [signature] + [str(group_dict.get(field, "")) for field in self._clustering_config.group_fields]
            )

            # 优先从带分组的记录中查找备注
            if (signature, group_hash) in signature_map_remark:
                remark = signature_map_remark[(signature, group_hash)]["remark"]
                owners = signature_map_remark[(signature, group_hash)]["owners"]
            elif signature_origin_pattern and (signature_origin_pattern, group_hash) in origin_pattern_map_remark:
                remark = origin_pattern_map_remark[(signature_origin_pattern, group_hash)]["remark"]
                owners = origin_pattern_map_remark[(signature_origin_pattern, group_hash)]["owners"]
            # 如果带分组的记录中没有找到备注，则退化为使用无分组的备注内容展示
            elif signature in signature_map_remark_without_group:
                remark = signature_map_remark_without_group[signature]["remark"]
                owners = signature_map_remark_without_group[signature]["owners"]
            elif signature_origin_pattern and signature_origin_pattern in origin_pattern_map_remark_without_group:
                remark = origin_pattern_map_remark_without_group[signature_origin_pattern]["remark"]
                owners = origin_pattern_map_remark_without_group[signature_origin_pattern]["owners"]
            # 任意一种情况都不匹配
            else:
                remark = []
                owners = []

            result.append(
                {
                    "pattern": signature_pattern,
                    "origin_pattern": signature_origin_pattern,
                    "remark": remark,
                    "owners": owners,
                    "count": count,
                    "signature": signature,
                    "percentage": self.percentage(count, sum_count),
                    "is_new_class": new_class_group_key in new_class or (signature,) in new_class,
                    "year_on_year_count": year_on_year_compare,
                    "year_on_year_percentage": self._year_on_year_calculate_percentage(count, year_on_year_compare),
                    "group": group,
                }
            )
        if self._show_new_pattern:
            result = map_if(result, if_func=lambda x: x["is_new_class"])
        result = self._get_remark_and_owner(result)
        return result

    def _get_remark_and_owner(self, result):
        if self._remark_config == RemarkConfigEnum.REMARKED.value:
            result = [pattern for pattern in result if pattern["remark"]]
        elif self._remark_config == RemarkConfigEnum.NO_REMARK.value:
            result = [pattern for pattern in result if not pattern["remark"]]

        result_list = []
        if self._owner_config == OwnerConfigEnum.NO_OWNER.value:
            for pattern in result:
                if not pattern["owners"]:
                    result_list.append(pattern)
                elif set(self._owners) & set(pattern["owners"]):
                    result_list.append(pattern)
            result = result_list
        elif self._owner_config == OwnerConfigEnum.OWNER.value:
            if not self._owners:
                return result
            result = [pattern for pattern in result if pattern["owners"] and set(self._owners) & set(pattern["owners"])]
        return result

    def _multi_query(self):
        multi_execute_func = MultiExecuteFunc()
        multi_execute_func.append(
            "pattern_aggs",
            lambda p: self._get_pattern_aggs_result(p["index_set_id"], p["query"]),
            {"index_set_id": self._index_set_id, "query": self._query},
        )
        multi_execute_func.append("year_on_year_result", lambda: self._get_year_on_year_aggs_result())
        multi_execute_func.append("new_class", lambda: self._get_new_class())
        return multi_execute_func.run()

    def _get_pattern_aggs_result(self, index_set_id, query):
        query["fields"] = [{"field_name": self.pattern_aggs_field, "sub_fields": self._build_aggs_group}]
        aggs_result = AggsHandlers.terms(index_set_id, query)
        return self._parse_pattern_aggs_result(self.pattern_aggs_field, aggs_result)

    @property
    def _build_aggs_group(self):
        aggs_group = {}
        aggs_group_reuslt = aggs_group
        for group_key in self._group_by:
            aggs_group["field_name"] = group_key
            # aggs_group["missing"] = ""
            aggs_group["sub_fields"] = {}
            aggs_group = aggs_group["sub_fields"]
        return aggs_group_reuslt

    def _get_year_on_year_aggs_result(self) -> dict:
        if self._year_on_year_hour == MIN_COUNT:
            return {}
        new_query = copy.deepcopy(self._query)
        start_time, end_time = generate_time_range_shift(
            self._query["start_time"], self._query["end_time"], self._year_on_year_hour * HOUR_MINUTES
        )
        new_query["start_time"] = start_time.strftime("%Y-%m-%d %H:%M:%S")
        new_query["end_time"] = end_time.strftime("%Y-%m-%d %H:%M:%S")
        new_query["time_range"] = "customized"
        buckets = self._get_pattern_aggs_result(self._index_set_id, new_query)
        for bucket in buckets:
            bucket["key"] = f"{bucket['key']}|{bucket.get('group', '')}"
        return array_hash(buckets, "key", "doc_count")

    @staticmethod
    def _year_on_year_calculate_percentage(target, compare):
        if compare == MIN_COUNT:
            return DOUBLE_PERCENTAGE
        return ((target - compare) / compare) * PERCENTAGE_RATE

    @staticmethod
    def percentage(count, sum_count) -> int:
        # avoid division by zero
        if sum_count == 0:
            return MIN_COUNT
        return (count / sum_count) * PERCENTAGE_RATE

    @cached_property
    def pattern_aggs_field(self) -> str:
        return f"{AGGS_FIELD_PREFIX}_{self._pattern_level}"

    @cached_property
    def new_class_field(self) -> str:
        return f"{NEW_CLASS_FIELD_PREFIX}_{self._pattern_level}"

    def _parse_pattern_aggs_result(self, pattern_field: str, aggs_result: dict) -> List[dict]:
        aggs = aggs_result.get("aggs")
        pattern_field_aggs = aggs.get(pattern_field)
        if not pattern_field_aggs:
            return []
        return self._get_group_by_value(pattern_field_aggs.get("buckets", []))

    def _get_group_by_value(self, bucket):
        for group_key in self._group_by:
            result_buckets = []
            for iter_bucket in bucket:
                doc_key = iter_bucket.get("key")
                group_buckets = iter_bucket.get(group_key, {}).get("buckets", [])
                for group_bucket in group_buckets:
                    # 这里是为了兼容字符串空值，数值为0的情况
                    result_buckets.append(
                        {
                            **group_bucket,
                            "key": doc_key,
                            "doc_count": group_bucket.get("doc_count", 0),
                            "group": (
                                f"{iter_bucket.get('group', '')}|{group_bucket['key']}"
                                if iter_bucket.get("group") is not None  # noqa
                                else group_bucket["key"]
                            ),
                        }
                    )
            bucket = result_buckets
        return bucket

    def _get_new_class(self):
        start_time, end_time = generate_time_range(
            NEW_CLASS_QUERY_TIME_RANGE, self._query["start_time"], self._query["end_time"], get_local_param("time_zone")
        )
        if self._clustering_config.new_cls_strategy_output:
            # 新类异常检测逻辑适配
            try:
                select_fields = NEW_CLASS_QUERY_FIELDS + self._clustering_config.group_fields
                new_classes = (
                    BkData(self._clustering_config.new_cls_strategy_output)
                    .select(*select_fields)
                    .where(NEW_CLASS_SENSITIVITY_FIELD, "=", self.pattern_aggs_field)
                    .where(IS_NEW_PATTERN_PREFIX, "=", 1)
                    .time_range(int(start_time.timestamp()), int(end_time.timestamp()))
                    .query()
                )
            except Exception:  # pylint: disable=broad-except
                # 分组字段不存在导致查询失败时，退化到不按分组聚合
                select_fields = NEW_CLASS_QUERY_FIELDS
                new_classes = (
                    BkData(self._clustering_config.new_cls_strategy_output)
                    .select(*select_fields)
                    .where(NEW_CLASS_SENSITIVITY_FIELD, "=", self.pattern_aggs_field)
                    .where(IS_NEW_PATTERN_PREFIX, "=", 1)
                    .time_range(int(start_time.timestamp()), int(end_time.timestamp()))
                    .query()
                )
        else:
            select_fields = NEW_CLASS_QUERY_FIELDS
            new_classes = (
                BkData(self._clustering_config.new_cls_pattern_rt)
                .select(*select_fields)
                .where(NEW_CLASS_SENSITIVITY_FIELD, "=", self.new_class_field)
                .time_range(int(start_time.timestamp(), int(end_time.timestamp())))
                .query()
            )
        return {tuple(str(new_class[field]) for field in select_fields) for new_class in new_classes}

    def _get_pattern_data(self):
        start_time, end_time = generate_time_range(
            NEW_CLASS_QUERY_TIME_RANGE, self._query["start_time"], self._query["end_time"], get_local_param("time_zone")
        )
        try:
            records = (
                BkData(self._clustering_config.signature_pattern_rt)
                .select("signature", "pattern")
<<<<<<< HEAD
                .time_range(start_time=int(start_time.shift(days=-1).timestamp()))  # 只查截止开始时间前一天的数据，避免历史数据膨胀
=======
                .time_range(start_time=start_time.shift(hours=-6).timestamp)  # 只查开始时间前6小时的数据，避免历史数据膨胀
                .limit(50000)  # 最多只拉取 5w 条
>>>>>>> 53fe0a42
                .query()
            )
        except Exception as e:  # pylint:disable=broad-except
            logger.exception(
                "IndexSet(%s) get pattern data error for RT(%s): {%s}",
                self._index_set_id,
                self._clustering_config.signature_pattern_rt,
                e,
            )
            records = []
        for record in records:
            record["pattern"] = re.sub(r'\$([a-zA-Z-_]+)', r'#\1#', record["pattern"])
        return records

    def set_clustering_owner(self, params: dict):
        """
        日志聚类-数据指纹 页面展示信息修改
        """
        condition = Q(signature=params["signature"])
        if params.get("origin_pattern"):
            condition |= Q(origin_pattern=params["origin_pattern"])

        remark_obj = (
            ClusteringRemark.objects.filter(condition)
            .filter(
                bk_biz_id=self._clustering_config.bk_biz_id,
                group_hash=ClusteringRemark.convert_groups_to_groups_hash(params["groups"]),
            )
            .first()
        )

        owners = list(set(params.get("owners", [])))

        if not remark_obj:
            remark_obj = ClusteringRemark(
                bk_biz_id=self._clustering_config.bk_biz_id,
                signature=params["signature"],
                origin_pattern=params["origin_pattern"],
                groups=params["groups"],
                group_hash=ClusteringRemark.convert_groups_to_groups_hash(params["groups"]),
                owners=owners,
            )
        else:
            remark_obj.owners = owners
        remark_obj.save()
        return model_to_dict(remark_obj)

    def update_group_fields(self, group_fields: list):
        """
        更新分组字段
        """
        self._clustering_config.group_fields = group_fields
        self._clustering_config.save()
        # TODO: 暂不打开，等完成告警配置页面再打开
        # update_log_count_aggregation_flow.delay(self._clustering_config.index_set_id)
        return model_to_dict(self._clustering_config)

    @atomic
    def set_clustering_remark(self, params: dict, method: str = "create"):
        """
        日志聚类-数据指纹 页面展示信息修改
        """
        condition = Q(signature=params["signature"])
        if params.get("origin_pattern"):
            condition |= Q(origin_pattern=params["origin_pattern"])

        remark_obj = (
            ClusteringRemark.objects.filter(condition)
            .filter(
                bk_biz_id=self._clustering_config.bk_biz_id,
                group_hash=ClusteringRemark.convert_groups_to_groups_hash(params["groups"]),
            )
            .first()
        )
        now = int(arrow.now().timestamp() * 1000)
        # 如果不存在则新建  同时同步其它signature或origin_pattern相同的ClusteringRemark
        if method == "create":
            remark_info = {"username": get_request_username(), "create_time": now, "remark": params["remark"]}
            if not remark_obj:
                remark_obj = ClusteringRemark.objects.create(
                    bk_biz_id=self._clustering_config.bk_biz_id,
                    signature=params["signature"],
                    origin_pattern=params["origin_pattern"],
                    groups=params["groups"],
                    group_hash=ClusteringRemark.convert_groups_to_groups_hash(params["groups"]),
                    remark=[remark_info],
                )
            else:
                if remark_obj.remark:
                    remark_obj.remark.append(remark_info)
                else:
                    remark_obj.remark = [remark_info]
                remark_obj.save()
        elif method == "update":
            if not remark_obj:
                return
            # 当前备注信息修改
            for remark in remark_obj.remark:
                if (
                    remark["create_time"] == params["create_time"]
                    and remark["username"] == get_request_username()
                    and remark["remark"] == params["old_remark"]
                ):
                    remark["remark"] = params["new_remark"]
                    remark["create_time"] = now
                    break
            remark_obj.save()
        elif method == "delete":
            if not remark_obj:
                return
            for remark in remark_obj.remark:
                if (
                    remark["create_time"] == params["create_time"]
                    and remark["username"] == get_request_username()
                    and remark["remark"] == params["remark"]
                ):
                    remark_obj.remark.remove(remark)
                    break
            remark_obj.save()
        else:
            return
        return model_to_dict(remark_obj)

    @classmethod
    def _generate_strategy_result(cls, strategy_result):
        default_labels_set = set(DEFAULT_LABEL)
        result = []
        for strategy_obj in strategy_result:
            labels = map_if(strategy_obj["labels"], if_func=lambda x: x not in default_labels_set)
            result.append({"strategy_id": strategy_obj["id"], "labels": labels})
        return result

    def get_signature_owners(self) -> list:
        # 获取 AiopsSignatureAndPattern 表中的 signature 和 origin_pattern 字段的值
        owners = ClusteringRemark.objects.filter(bk_biz_id=self._clustering_config.bk_biz_id).values_list(
            'owners', flat=True
        )
        result = set()
        for owner in owners:
            result.update(owner)
        return list(result)<|MERGE_RESOLUTION|>--- conflicted
+++ resolved
@@ -363,12 +363,7 @@
             records = (
                 BkData(self._clustering_config.signature_pattern_rt)
                 .select("signature", "pattern")
-<<<<<<< HEAD
-                .time_range(start_time=int(start_time.shift(days=-1).timestamp()))  # 只查截止开始时间前一天的数据，避免历史数据膨胀
-=======
-                .time_range(start_time=start_time.shift(hours=-6).timestamp)  # 只查开始时间前6小时的数据，避免历史数据膨胀
-                .limit(50000)  # 最多只拉取 5w 条
->>>>>>> 53fe0a42
+                .time_range(start_time=int(start_time.shift(hours=-6).timestamp()))  # 只查截止开始时间前一天的数据，避免历史数据膨胀
                 .query()
             )
         except Exception as e:  # pylint:disable=broad-except
