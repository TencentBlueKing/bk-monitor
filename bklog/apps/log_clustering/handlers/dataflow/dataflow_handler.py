--- conflicted
+++ resolved
@@ -259,15 +259,11 @@
                 op = "NOT LIKE"
                 val = f"%{val}%"
             if idx > 0:
-<<<<<<< HEAD
-                result.append("or")
-=======
                 # 否定条件需要用 and 连接
                 if op in ["<>", "NOT LIKE"]:
                     result.append("and")
                 else:
                     result.append("or")
->>>>>>> 13eb6792
             result.extend([query_field_name, op, f"'{val}'"])
         if len(filter_rule.get("value")) > 1 and len(filter_rules) > 1:
             result.append(")")
