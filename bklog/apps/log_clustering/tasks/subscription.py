# -*- coding: utf-8 -*-
"""
Tencent is pleased to support the open source community by making BK-LOG 蓝鲸日志平台 available.
Copyright (C) 2021 THL A29 Limited, a Tencent company.  All rights reserved.
BK-LOG 蓝鲸日志平台 is licensed under the MIT License.
License for BK-LOG 蓝鲸日志平台:
--------------------------------------------------------------------
Permission is hereby granted, free of charge, to any person obtaining a copy of this software and associated
documentation files (the "Software"), to deal in the Software without restriction, including without limitation
the rights to use, copy, modify, merge, publish, distribute, sublicense, and/or sell copies of the Software,
and to permit persons to whom the Software is furnished to do so, subject to the following conditions:
The above copyright notice and this permission notice shall be included in all copies or substantial
portions of the Software.
THE SOFTWARE IS PROVIDED "AS IS", WITHOUT WARRANTY OF ANY KIND, EXPRESS OR IMPLIED, INCLUDING BUT NOT
LIMITED TO THE WARRANTIES OF MERCHANTABILITY, FITNESS FOR A PARTICULAR PURPOSE AND NONINFRINGEMENT. IN
NO EVENT SHALL THE AUTHORS OR COPYRIGHT HOLDERS BE LIABLE FOR ANY CLAIM, DAMAGES OR OTHER LIABILITY,
WHETHER IN AN ACTION OF CONTRACT, TORT OR OTHERWISE, ARISING FROM, OUT OF OR IN CONNECTION WITH THE
SOFTWARE OR THE USE OR OTHER DEALINGS IN THE SOFTWARE.
We undertake not to change the open source license (MIT license) applicable to the current version of
the project delivered to anyone in the future.
"""
import json
import os
from concurrent.futures import ThreadPoolExecutor, as_completed
from datetime import datetime, timedelta
from urllib.parse import urlencode

import pytz
from celery.schedules import crontab
<<<<<<< HEAD
from celery.task import periodic_task, task
=======
from celery.task import periodic_task
>>>>>>> 68d710fa
from django.conf import settings
from django.utils import timezone, translation
from django.utils.translation import ugettext_lazy as _
from jinja2 import Environment, FileSystemLoader

from apps.api import CmsiApi
from apps.feature_toggle.handlers.toggle import FeatureToggleObject
from apps.feature_toggle.plugins.constants import BKDATA_CLUSTERING_TOGGLE
from apps.log_clustering.constants import (
    AGGS_FIELD_PREFIX,
    FrequencyTypeEnum,
    LogColShowTypeEnum,
    SubscriptionTypeEnum,
    YearOnYearChangeEnum,
    YearOnYearEnum,
)
from apps.log_clustering.handlers.pattern import PatternHandler
from apps.log_clustering.models import ClusteringConfig, ClusteringSubscription
from apps.log_clustering.serializers import PatternSearchSerlaizer
from apps.log_clustering.utils.wechat_robot import WeChatRobot
from apps.log_search.exceptions import IndexSetDoseNotExistException
from apps.log_search.handlers.search.search_handlers_esquery import (
    SearchHandler as SearchHandlerEsquery,
)
from apps.log_search.models import LogIndexSet
from apps.log_search.serializers import SearchAttrSerializer
from apps.utils.drf import custom_params_valid
from apps.utils.local import set_local_param
from apps.utils.log import logger
from apps.utils.task import high_priority_task
from bkm_space import api


def validate_end_time(freq: dict, end_time: datetime):
    if end_time.isoweekday() in freq["week_list"]:
        return end_time
    end_time = end_time + timedelta(days=1)
    return validate_end_time(freq, end_time)


def get_start_and_end_time(freq: dict, last_run_at: datetime, time_zone: pytz.timezone) -> dict:
    """
    return: {
        "is_run_time": 是否运行时间,
        "start_time": 开始时间,
        "end_time": 结束时间,
        "interval": 间隔,
    }
    # 频率&发送范围存储格式示例
    {
        "type": 1,
        "day_list": [],
        "run_time": "10",
        "week_list": [1, 2, 3, 4, 5, 6, 7],
        "data_range": {
            "number": 30,
            "time_level": "minutes"
        }
    }
    """
    result = {
        "is_run_time": False,
        "start_time": None,
        "end_time": None,
        "interval": None,
        "last_run_at": None,
    }

    time_fmt = "%Y-%m-%d %H:%M:%S"
    now = timezone.now().astimezone(time_zone)

    if not last_run_at:
        if freq["type"] in [FrequencyTypeEnum.DAY.value, FrequencyTypeEnum.WEEK.value]:
            run_time = freq["run_time"].split(":")
            end_time = datetime(now.year, now.month, now.day) + timedelta(
                hours=int(run_time[0]), minutes=int(run_time[1]), seconds=int(run_time[2])
            )
            end_time = end_time.astimezone(time_zone)
            end_time = validate_end_time(freq, end_time)
        else:
            run_time = int(freq["run_time"])
            if now.minute % run_time != 0:
                m_offset = run_time - now.minute % run_time
                if now.minute + m_offset == 60:
                    end_time = now + timedelta(hours=1, seconds=-now.second, microseconds=-now.microsecond)
                else:
                    end_time = now + timedelta(minutes=m_offset, seconds=-now.second, microseconds=-now.microsecond)
            else:
                end_time = now + timedelta(seconds=-now.second, microseconds=now.microsecond)
    else:
        last_run_at = last_run_at.astimezone(time_zone)
        if freq["type"] in [FrequencyTypeEnum.DAY.value, FrequencyTypeEnum.WEEK.value]:
            end_time = last_run_at + timedelta(days=1)
            end_time = validate_end_time(freq, end_time)
        else:
            end_time = last_run_at + timedelta(minutes=int(freq["run_time"]))

    if freq.get("data_range"):
        # 按发送频率
        start_time = end_time - timedelta(**{freq["data_range"]["time_level"]: freq["data_range"]["number"]})
    elif last_run_at:
        # 按周期频率
        start_time = timezone.localtime(last_run_at)
    else:
        # 首次执行
        start_time = end_time - timedelta(minutes=30)

    interval = end_time - start_time
    if interval.days:
        interval = _("{}天").format(interval.days)
    else:
        hour = interval.seconds / 60 / 60
        interval = _("{}小时").format(int(hour)) if hour > 1 else _("{}分钟").format(int(hour * 60))

    if not now >= end_time:
        return result

    result["is_run_time"] = True
    result["start_time"] = start_time.strftime(time_fmt)
    result["end_time"] = end_time.strftime(time_fmt)
    result["interval"] = interval
    result["last_run_at"] = end_time

    return result


def query_logs(
    config: ClusteringSubscription,
    time_config: dict,
    pattern: dict,
    clustering_field: ClusteringConfig,
    log_prefix: str,
) -> dict:
    addition = config.addition if config.addition else []
    addition.append(
        {"field": f"{AGGS_FIELD_PREFIX}_{config.pattern_level}", "operator": "is", "value": pattern["signature"]}
    )
    params = {
        "start_time": time_config["start_time"],
        "end_time": time_config["end_time"],
        "keyword": config.query_string or "*",
        "addition": addition,
        "host_scopes": config.host_scopes if config.host_scopes else {},
        "size": 1,
    }
    params = custom_params_valid(SearchAttrSerializer, params)
    logger.info(f"{log_prefix} Query signature log params: {params}")
    result = SearchHandlerEsquery(config.index_set_id, params).search()
    logger.info(f"{log_prefix} Query signature log result: {result}")
    if not result.get("list", []):
        return {}

    return {pattern["signature"]: result["list"][0][clustering_field]}


def query_patterns(config: ClusteringSubscription, time_config: dict, log_prefix: str):
    params = {
        "start_time": time_config["start_time"],
        "end_time": time_config["end_time"],
        "keyword": config.query_string or "*",
        "addition": config.addition if config.addition else [],
        "host_scopes": config.host_scopes if config.host_scopes else {},
        "size": 10000,
        "pattern_level": config.pattern_level,
        "show_new_pattern": config.is_show_new_pattern,
        "year_on_year_hour": config.year_on_year_hour,
        "group_by": config.group_by if config.group_by else [],
    }
    params = custom_params_valid(serializer=PatternSearchSerlaizer, params=params)
    logger.info(f"{log_prefix} search pattern params: {params}")
    result = PatternHandler(config.index_set_id, params).pattern_search()
    logger.info(f"{log_prefix} search pattern result: {result}")

    return result


def clean_pattern(
    config: ClusteringSubscription, time_config: dict, data: list, clustering_config: ClusteringConfig, log_prefix: str
) -> dict:
    patterns = []
    new_patterns = []
    for _data in data:
        # 过滤掉空pattern
        if not _data["pattern"]:
            continue

        _data["signature_url"] = generate_log_search_url(config, time_config, signature=_data["signature"])

        # 按同比进行过滤
        if (
            config.year_on_year_change == YearOnYearChangeEnum.RISE.value
            and _data["year_on_year_percentage"] < 0
            or config.year_on_year_change == YearOnYearChangeEnum.DECLINE.value
            and _data["year_on_year_percentage"] > 0
        ):
            continue

        # 区分是否为新增
        if _data["is_new_class"]:
            new_patterns.append(_data)
        else:
            patterns.append(_data)

    # 截取显示长度
    pattern_count = [p["count"] for p in patterns]
    new_pattern_count = [p["count"] for p in new_patterns]
    result = {
        "patterns": {
            "pattern_count": len(patterns),
            "log_count": sum(pattern_count) if pattern_count else 0,
            "data": patterns[: config.log_display_count],
            "max_num": max(pattern_count) if pattern_count else 0,
            "percentage": round(max([p["percentage"] for p in patterns] or [0]), 2),
        },
        "new_patterns": {
            "pattern_count": len(new_patterns),
            "log_count": sum(new_pattern_count) if new_pattern_count else 0,
            "data": new_patterns[: config.log_display_count],
            "max_num": max(new_pattern_count) if new_pattern_count else 0,
            "percentage": round(max([p["percentage"] for p in new_patterns] or [0]), 2),
        },
    }

    if config.log_col_show_type == LogColShowTypeEnum.LOG.value and (patterns or new_patterns):
        # 查询pattern对应的log, 将pattern替换为log
        log_map = {}
        with ThreadPoolExecutor() as ex:
            tasks = [
                ex.submit(query_logs, config, time_config, pattern, clustering_config.clustering_fields, log_prefix)
                for pattern in result["new_patterns"]["data"] + result["patterns"]["data"]
            ]
            for feature in as_completed(tasks):
                log_map.update(feature.result())

        # 将pattern替换为log
        for _data in result["patterns"]["data"]:
            _data["pattern"] = log_map.get(_data["signature"]) or _data["pattern"]

        for _data in result["new_patterns"]["data"]:
            _data["pattern"] = log_map.get(_data["signature"]) or _data["pattern"]

    return result


def generate_log_search_url(config: ClusteringSubscription, time_config: dict, signature: str = "") -> str:
    params = {
        "spaceUid": config.space_uid,
        "keyword": config.query_string or "*",
        "addition": config.addition.copy() if config.addition else [],
        "host_scopes": config.host_scopes if config.host_scopes else {},
        "start_time": time_config["start_time"],
        "end_time": time_config["end_time"],
    }

    if signature:
        params["addition"].append(
            {"field": f"{AGGS_FIELD_PREFIX}_{config.pattern_level}", "operator": "=", "value": signature}
        )

    params["addition"] = json.dumps(params["addition"])
    params["host_scopes"] = json.dumps(params["host_scopes"])

    url = f"{settings.BK_BKLOG_HOST}#/retrieve/{config.index_set_id}?{urlencode(params)}"
    return url


def render_template(template: str, params: dict) -> str:
    loader = FileSystemLoader(searchpath=os.path.join(settings.BASE_DIR, "templates", "clustering_subscription"))
    env = Environment(loader=loader)
    template = env.get_template(template)
    content = template.render(**params)
    return content


def render_title(title: str, params: dict) -> str:
    template = Environment().from_string(title)
    content = template.render(**params)
    return content


def send_wechat(params: dict, receivers: list, log_prefix: str):
    robot_api = WeChatRobot()
    tpl_name = "clustering_wechat_en.md" if params["language"] == "en" else "clustering_wechat.md"
    params["title"] = render_title(params["title"], params)
    content = render_template(tpl_name, params)
    send_params = {
        "chatid": "|".join([receiver["id"] for receiver in receivers]),
        "msgtype": "markdown",
        "markdown": {"content": content},
    }
    robot_api.send_msg(send_params)
    logger.info(f"{log_prefix} Successfully sent WeChat group params: {send_params}")


def send_mail(params: dict, receivers: list, log_prefix: str):
    tpl_name = "clustering_mail_en.html" if params["language"] == "en" else "clustering_mail.html"
    params["title"] = render_title(params["title"], params)
    content = render_template(tpl_name, params)
    send_params = {
        "receivers": ",".join([r["id"] for r in receivers]),
        "content": content,
        "title": params["title"],
    }
    CmsiApi.send_mail(send_params)
    logger.info(f"{log_prefix} Successfully sent mail params: {send_params}")


<<<<<<< HEAD
@task(queue=settings.BK_LOG_HIGH_PRIORITY_QUEUE)
=======
@high_priority_task()
>>>>>>> 68d710fa
def send(
    config: ClusteringSubscription, time_config: dict, space_name: str, language: str, log_prefix: str, time_zone: str
):
    # 激活业务时区
    timezone.activate(pytz.timezone(time_zone))
    set_local_param("time_zone", time_zone)

    result = query_patterns(config, time_config, log_prefix)
    if not result:
        logger.info(f"{log_prefix} Query pattern is empty.")
        return

    clustering_config = ClusteringConfig.get_by_index_set_id(index_set_id=config.index_set_id)

    try:
        all_patterns = clean_pattern(config, time_config, result, clustering_config, log_prefix)
    except Exception as e:
        logger.exception(f"{log_prefix} clean pattern error: {e}")
        return
    logger.info(f"{log_prefix} clean pattern result: {all_patterns}")

    log_index_set = LogIndexSet.objects.filter(index_set_id=config.index_set_id).first()
    if not log_index_set:
        raise IndexSetDoseNotExistException()

    log_col_show_type = config.log_col_show_type.capitalize()

    params = {
        "language": language,
        "title": config.title,
        "time_config": time_config,
        "show_year_on_year": False if config.year_on_year_hour == YearOnYearEnum.NOT.value else True,
        "space_name": space_name,
        "index_set_name": log_index_set.index_set_name,
        "log_search_url": generate_log_search_url(config, time_config),
        "all_patterns": all_patterns,
        "log_col_show_type": log_col_show_type,
        "group_by": config.group_by,
        "percentage": round(max([i["percentage"] for i in result]), 2),
        "clustering_fields": clustering_config.clustering_fields,
    }

    logger.info(f"{log_prefix} Before sending notification params: {params}")

    try:
        if config.subscription_type == SubscriptionTypeEnum.WECHAT.value:
            if all_patterns["new_patterns"]["data"]:
                send_wechat(params, config.receivers, log_prefix)

        elif config.subscription_type == SubscriptionTypeEnum.EMAIL.value:
            if all_patterns["patterns"]["data"] or all_patterns["new_patterns"]["data"]:
                send_mail(params, config.receivers, log_prefix)

    except Exception as e:
        logger.exception(f"{log_prefix} send report error: {e}")


@periodic_task(run_every=crontab(minute="*/1"))
def send_subscription_task():
    logger.info("clustering subscription task start running")

    if not FeatureToggleObject.switch(BKDATA_CLUSTERING_TOGGLE):
        return

    subscription_configs = ClusteringSubscription.objects.all()

    for config in subscription_configs:
        log_prefix = f"[clustering_subscription] space_uid: {config.space_uid} index_set_id: {config.index_set_id}"
        # 查询空间信息
        space = api.SpaceApi.get_space_detail(space_uid=config.space_uid)
        if not space:
            logger.info(f"{log_prefix} space not exist, skip")
            continue

        time_zone = space.extend.get("time_zone", "") or settings.TIME_ZONE
        language = space.extend.get("language", "") or translation.get_language()

        time_config = get_start_and_end_time(config.frequency, config.last_run_at, pytz.timezone(time_zone))
        logger.info(f"{log_prefix} time_config: {time_config}")
        is_run_time = time_config["is_run_time"]

        # 未到运行时间
        if not is_run_time:
            continue

        # 更新last_run_at
        config.last_run_at = time_config["last_run_at"]
        config.save()

        send.delay(
            config=config,
            time_config=time_config,
            space_name=space.space_name,
            language=language,
            log_prefix=log_prefix,
            time_zone=time_zone,
        )

    logger.info("clustering subscription task complete.")<|MERGE_RESOLUTION|>--- conflicted
+++ resolved
@@ -27,11 +27,7 @@
 
 import pytz
 from celery.schedules import crontab
-<<<<<<< HEAD
-from celery.task import periodic_task, task
-=======
 from celery.task import periodic_task
->>>>>>> 68d710fa
 from django.conf import settings
 from django.utils import timezone, translation
 from django.utils.translation import ugettext_lazy as _
@@ -339,11 +335,7 @@
     logger.info(f"{log_prefix} Successfully sent mail params: {send_params}")
 
 
-<<<<<<< HEAD
-@task(queue=settings.BK_LOG_HIGH_PRIORITY_QUEUE)
-=======
 @high_priority_task()
->>>>>>> 68d710fa
 def send(
     config: ClusteringSubscription, time_config: dict, space_name: str, language: str, log_prefix: str, time_zone: str
 ):
