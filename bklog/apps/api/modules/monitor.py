--- conflicted
+++ resolved
@@ -37,11 +37,7 @@
     def __init__(self):
         self.search_user_groups = DataAPI(
             method="POST",
-<<<<<<< HEAD
             url=self._build_url("app/user_group/search/", "search_user_groups/"),
-=======
-            url=MONITOR_APIGATEWAY_ROOT + "app/user_group/search/",
->>>>>>> 2bc0ce28
             module=self.MODULE,
             description="查询通知组",
             default_return_value=None,
@@ -49,11 +45,7 @@
         )
         self.save_notice_group = DataAPI(
             method="POST",
-<<<<<<< HEAD
             url=self._build_url("app/user_group/save/", "save_notice_group/"),
-=======
-            url=MONITOR_APIGATEWAY_ROOT + "app/user_group/save/",
->>>>>>> 2bc0ce28
             module=self.MODULE,
             description="保存通知组",
             default_return_value=None,
@@ -61,11 +53,7 @@
         )
         self.delete_alarm_strategy_v3 = DataAPI(
             method="POST",
-<<<<<<< HEAD
             url=self._build_url("app/alarm_strategy/delete/", "delete_alarm_strategy_v3/"),
-=======
-            url=MONITOR_APIGATEWAY_ROOT + "app/alarm_strategy/delete/",
->>>>>>> 2bc0ce28
             module=self.MODULE,
             description="删除告警策略V3",
             default_return_value=None,
@@ -73,11 +61,7 @@
         )
         self.search_alarm_strategy_v3 = DataAPI(
             method="POST",
-<<<<<<< HEAD
             url=self._build_url("app/alarm_strategy/search/", "search_alarm_strategy_v3"),
-=======
-            url=MONITOR_APIGATEWAY_ROOT + "app/alarm_strategy/search/",
->>>>>>> 2bc0ce28
             module=self.MODULE,
             description="查询告警策略V3",
             default_return_value=None,
@@ -85,11 +69,7 @@
         )
         self.save_alarm_strategy_v3 = DataAPI(
             method="POST",
-<<<<<<< HEAD
             url=self._build_url("app/alarm_strategy/save/", "save_alarm_strategy_v3/"),
-=======
-            url=MONITOR_APIGATEWAY_ROOT + "app/alarm_strategy/save/",
->>>>>>> 2bc0ce28
             module=self.MODULE,
             description="保存告警策略V3",
             default_return_value=None,
@@ -97,11 +77,7 @@
         )
         self.query_log_relation = DataAPI(
             method="POST",
-<<<<<<< HEAD
             url=self._build_url("app/apm/query_log_relation/", "query_log_relation"),
-=======
-            url=MONITOR_APIGATEWAY_ROOT + "app/apm/query_log_relation/",
->>>>>>> 2bc0ce28
             module=self.MODULE,
             description="根据索引集id获取服务关联",
             default_return_value=None,
@@ -109,11 +85,7 @@
         )
         self.create_or_update_report = DataAPI(
             method="POST",
-<<<<<<< HEAD
             url=self._build_url("app/new_report/create_or_update_report/", "create_or_update_report/"),
-=======
-            url=MONITOR_APIGATEWAY_ROOT + "app/new_report/create_or_update_report/",
->>>>>>> 2bc0ce28
             module=self.MODULE,
             description="创建或更新订阅报表",
             default_return_value=None,
@@ -121,11 +93,7 @@
         )
         self.send_report = DataAPI(
             method="POST",
-<<<<<<< HEAD
             url=self._build_url("app/new_report/send_report/", "send_report/"),
-=======
-            url=MONITOR_APIGATEWAY_ROOT + "app/new_report/send_report/",
->>>>>>> 2bc0ce28
             module=self.MODULE,
             description="发送阅报表",
             default_return_value=None,
@@ -133,11 +101,7 @@
         )
         self.get_reports = DataAPI(
             method="GET",
-<<<<<<< HEAD
             url=self._build_url("app/new_report/get_exist_reports/", "get_exist_reports/"),
-=======
-            url=MONITOR_APIGATEWAY_ROOT + "app/new_report/get_exist_reports/",
->>>>>>> 2bc0ce28
             module=self.MODULE,
             description="获取已存在的订阅报表",
             default_return_value=None,
@@ -145,11 +109,7 @@
         )
         self.get_report_variables = DataAPI(
             method="GET",
-<<<<<<< HEAD
             url=self._build_url("app/new_report/get_report_variables/", "get_report_variables/"),
-=======
-            url=MONITOR_APIGATEWAY_ROOT + "app/new_report/get_report_variables/",
->>>>>>> 2bc0ce28
             module=self.MODULE,
             description="获取订阅报表的变量列表",
             default_return_value=None,
@@ -157,11 +117,7 @@
         )
         self.search_alert = DataAPI(
             method="POST",
-<<<<<<< HEAD
             url=self._build_url("app/alert/search/", "search_alert/"),
-=======
-            url=MONITOR_APIGATEWAY_ROOT + "app/alert/search/",
->>>>>>> 2bc0ce28
             module=self.MODULE,
             description="查询告警",
             default_return_value=None,
@@ -169,11 +125,7 @@
         )
         self.get_alert_detail = DataAPI(
             method="GET",
-<<<<<<< HEAD
             url=self._build_url("app/alert/detail/", "get_alert_detail/"),
-=======
-            url=MONITOR_APIGATEWAY_ROOT + "app/alert/detail/",
->>>>>>> 2bc0ce28
             module=self.MODULE,
             description="获取告警详情",
             default_return_value=None,
