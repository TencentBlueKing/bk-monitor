--- conflicted
+++ resolved
@@ -19,11 +19,7 @@
 We undertake not to change the open source license (MIT license) applicable to the current version of
 the project delivered to anyone in the future.
 """
-<<<<<<< HEAD
-from django.conf import settings
-=======
 from apps.utils.task import high_priority_task
->>>>>>> 68d710fa
 
 """
 自定义装饰器
@@ -34,11 +30,7 @@
 from bkm_space.utils import space_uid_to_bk_biz_id  # noqa
 
 
-<<<<<<< HEAD
-@task(queue=settings.BK_LOG_HIGH_PRIORITY_QUEUE)
-=======
 @high_priority_task
->>>>>>> 68d710fa
 def user_operation_record(operation_record: dict):
     bk_biz_id = operation_record.get("biz_id")
     space_uid = operation_record.get("space_uid")
