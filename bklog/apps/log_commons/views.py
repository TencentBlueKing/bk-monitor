--- conflicted
+++ resolved
@@ -19,17 +19,13 @@
 We undertake not to change the open source license (MIT license) applicable to the current version of
 the project delivered to anyone in the future.
 """
-<<<<<<< HEAD
-=======
 import time
 
 import requests
->>>>>>> 68d710fa
 from blueapps.account.decorators import login_exempt
 from django.conf import settings
 from django.http import JsonResponse
 from django.utils.translation import ugettext_lazy as _
-<<<<<<< HEAD
 from rest_framework.response import Response
 
 from apps.constants import ExternalPermissionActionEnum
@@ -52,14 +48,12 @@
     ListMaintainersSLZ,
 )
 from apps.utils.drf import list_route
-=======
 from rest_framework.decorators import action
 from rest_framework.response import Response
 
 from apps.generic import APIViewSet
 from apps.log_commons.exceptions import BaseCommonsException
 from apps.log_commons.serializers import FrontendEventSerializer
->>>>>>> 68d710fa
 
 # 用户白皮书在文档中心的根路径
 DOCS_USER_GUIDE_ROOT = "日志平台"
@@ -87,7 +81,6 @@
     return JsonResponse({"result": True, "code": 0, "message": "OK", "data": doc_url})
 
 
-<<<<<<< HEAD
 class ExternalPermissionViewSet(APIViewSet):
     def list(self, request):
         """
@@ -301,7 +294,6 @@
         """
         data = self.params_valid(DestroyExternalPermissionSLZ)
         return Response(ExternalPermission.destroy(validated_request_data=data))
-=======
 class FrontendEventViewSet(APIViewSet):
     @action(detail=False, methods=["POST"], url_path="report")
     def report(self, request):
@@ -330,5 +322,4 @@
             ],
         }
         r = requests.post(url, json=report_data, timeout=3)
-        return Response(r.json())
->>>>>>> 68d710fa
+        return Response(r.json())