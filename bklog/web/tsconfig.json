--- conflicted
+++ resolved
@@ -16,19 +16,6 @@
     "pretty": true,
     "jsx": "preserve",
     "jsxFactory": "VueTsxSupport",
-<<<<<<< HEAD
     "lib": ["es2018", "esnext", "dom", "dom.iterable","scripthost"]
-=======
-    "lib": ["es2018", "esnext", "dom", "dom.iterable", "scripthost"]
-    // "strict": true,
-    // "esModuleInterop": true,
-    // "baseUrl": ".",
-    // "paths": {
-    //   "@/*": ["src/*"]
-    // },
-    // "types": [
-    //   "node"
-    // ],
->>>>>>> 03616883
   }
 }