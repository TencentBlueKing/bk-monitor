--- conflicted
+++ resolved
@@ -15,14 +15,8 @@
     "stylelint": "stylelint \"./src/**/*.(vue|scss|css)\" --fix"
   },
   "dependencies": {
-<<<<<<< HEAD
-    "@blueking/bkcharts": "^2.0.11-alpha.5",
     "@blueking/bkmonitor-cli": "2.0.0-beta.13",
     "@blueking/date-picker": "^0.0.72",
-=======
-    "@blueking/bkmonitor-cli": "1.0.0-beta.21",
-    "@blueking/date-picker": "^0.0.71",
->>>>>>> 03616883
     "@blueking/ip-selector": "^0.0.1-beta.134",
     "@blueking/notice-component-vue2": "^2.0.3",
     "@blueking/paas-login": "0.0.11",
@@ -65,22 +59,12 @@
     "vuex-module-decorators": "^1.2.0"
   },
   "devDependencies": {
-<<<<<<< HEAD
-    "@blueking/stylelint-config-bk": "2.0.0",
-    "@commitlint/cli": "^12.1.4",
-    "@commitlint/config-conventional": "^12.1.4",
-    "@typescript-eslint/eslint-plugin": "^5.20.0",
-    "@typescript-eslint/parser": "^5.20.0",
-    "eslint": "^8.47.0",
-    "eslint-config-prettier": "^9.0.0",
-=======
     "@commitlint/cli": "^12.1.4",
     "@commitlint/config-conventional": "^12.1.4",
     "@typescript-eslint/eslint-plugin": "^5.62.0",
     "@typescript-eslint/parser": "^5.62.0",
     "eslint": "^8.57.0",
     "eslint-config-prettier": "^9.1.0",
->>>>>>> 03616883
     "eslint-config-tencent": "^1.0.4",
     "eslint-plugin-codecc": "^0.3.0",
     "eslint-plugin-prettier": "^5.1.3",
@@ -93,10 +77,6 @@
     "postcss-scss": "^4.0.9",
     "prettier": "^3.2.5",
     "simple-git-hooks": "^2.7.0",
-<<<<<<< HEAD
-    "nodemon": "^2.0.9",
-    "vue-eslint-parser": "^7.11.0",
-=======
     "stylelint": "^16.2.1",
     "stylelint-config-recess-order": "^5.0.0",
     "stylelint-config-recommended-vue": "^1.5.0",
@@ -105,7 +85,6 @@
     "stylelint-scss": "^6.2.1",
     "typescript": "^4.9.5",
     "vue-eslint-parser": "^7.10.0",
->>>>>>> 03616883
     "vue-tsx-support": "^3.1.0"
   },
   "nodemonConfig": {
@@ -116,12 +95,7 @@
     "extentions": []
   },
   "engines": {
-<<<<<<< HEAD
-    "node": ">=18",
-    "npm": ">=6.5.0"
-=======
     "node": ">= 18"
->>>>>>> 03616883
   },
   "simple-git-hooks": {
     "pre-commit": "npx lint-staged --concurrent false",
