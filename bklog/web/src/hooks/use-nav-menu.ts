--- conflicted
+++ resolved
@@ -324,15 +324,10 @@
         emit?.('welcome', args);
       } else {
         const firstRealSpaceUid = spaceList.find((item: any) => item.bk_biz_id !== demoId).space_uid;
-<<<<<<< HEAD
-        if (spaceUid || bizId) {
-          const matchProject = spaceList.find((item: any) => item.space_uid === spaceUid || item.bk_biz_id === bizId);
-=======
         if (newSpaceUid || bizId) {
           const matchProject = spaceList.find(
             (item: any) => item.space_uid === newSpaceUid || item.bk_biz_id === bizId,
           );
->>>>>>> 957c9c18
           checkSpaceChange(matchProject ? matchProject.space_uid : firstRealSpaceUid);
         } else {
           const storageSpaceUid = store.state.storage[BK_LOG_STORAGE.BK_SPACE_UID];
