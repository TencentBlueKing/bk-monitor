/*
 * Tencent is pleased to support the open source community by making
 * 蓝鲸智云PaaS平台 (BlueKing PaaS) available.
 *
 * Copyright (C) 2021 THL A29 Limited, a Tencent company.  All rights reserved.
 *
 * 蓝鲸智云PaaS平台 (BlueKing PaaS) is licensed under the MIT License.
 *
 * License for 蓝鲸智云PaaS平台 (BlueKing PaaS):
 *
 * ---------------------------------------------------
 * Permission is hereby granted, free of charge, to any person obtaining a copy of this software and associated
 * documentation files (the "Software"), to deal in the Software without restriction, including without limitation
 * the rights to use, copy, modify, merge, publish, distribute, sublicense, and/or sell copies of the Software, and
 * to permit persons to whom the Software is furnished to do so, subject to the following conditions:
 *
 * The above copyright notice and this permission notice shall be included in all copies or substantial portions of
 * the Software.
 *
 * THE SOFTWARE IS PROVIDED "AS IS", WITHOUT WARRANTY OF ANY KIND, EXPRESS OR IMPLIED, INCLUDING BUT NOT LIMITED TO
 * THE WARRANTIES OF MERCHANTABILITY, FITNESS FOR A PARTICULAR PURPOSE AND NONINFRINGEMENT. IN NO EVENT SHALL THE
 * AUTHORS OR COPYRIGHT HOLDERS BE LIABLE FOR ANY CLAIM, DAMAGES OR OTHER LIABILITY, WHETHER IN AN ACTION OF
 * CONTRACT, TORT OR OTHERWISE, ARISING FROM, OUT OF OR IN CONNECTION WITH THE SOFTWARE OR THE USE OR OTHER DEALINGS
 * IN THE SOFTWARE.
 */
import { computed, nextTick, onMounted, Ref } from 'vue';

// @ts-ignore
import useStore from '@/hooks/use-store';
import dayjs from 'dayjs';
import * as Echarts from 'echarts';
import { debounce } from 'lodash';

import chartOption from './trend-chart-options';

export type TrandChartOption = {
  target: Ref<HTMLDivElement | null>;
};

export type EchartData = {
  datapoints: Array<number[]>;
  target: string;
  isFinish: boolean;
};
export default ({ target }: TrandChartOption) => {
  let chartInstance: Echarts.ECharts = null;
  const options: any = Object.assign({}, chartOption);
  const store = useStore();

  const datepickerValue = computed(() => store.state.indexItem.datePickerValue);
  const retrieveParams = computed(() => store.getters.retrieveParams);

  let chartData = [];
  let runningInterval = '1m';
  const optionData = new Map<number, number[]>();

  let cachedTimRange = [];
  const delegateMethod = (name: string, ...args) => {
    return chartInstance?.[name](...args);
  };

  const dispatchAction = payload => {
    delegateMethod('dispatchAction', payload);
  };

  const formatTimeString = (data, interval) => {
    if (/\d+s$/.test(interval)) {
      return dayjs.tz(data).format('HH:mm:ss');
    }

    if (/\d+(m|h)$/.test(interval)) {
      return dayjs.tz(data).format('HH:mm:ss').replace(/:00$/, '');
    }

    if (/\d+d$/.test(interval)) {
      return dayjs
        .tz(data)
        .format('MM-DD HH:mm:ss')
        .replace(/00:00:00$/, '');
    }
  };

  const getIntervalValue = (interval: string) => {
    const timeunit = {
<<<<<<< HEAD
      s: 1,
      m: 60,
      h: 60 * 60,
      d: 24 * 60 * 60,
=======
      s: 1000,
      m: 60 * 1000,
      h: 60 * 60 * 1000,
      d: 24 * 60 * 60 * 1000,
>>>>>>> c4ffabeb
    };

    const matchs = (interval ?? '1h').match(/(\d+)(s|m|h|d)/);
    const num = matchs[1];
    const unit = matchs[2];

    return timeunit[unit] * Number(num);
  };

<<<<<<< HEAD
  // const getMinValue = (data, interval) => {
  //   const minValue = data[0]?.[0];
  //   if (!minValue || data?.length > 5) {
  //     return 'dataMin';
  //   }
  //   return minValue - getIntervalValue(interval);
  // };

  // const getMaxValue = (data, interval) => {
  //   const maxValue = data.slice(-1)?.[0]?.[0];

  //   if (!maxValue || data?.length > 5) {
  //     return 'dataMax';
  //   }
  //   return maxValue + getIntervalValue(interval);
  // };

  const updateChartData = () => {
    const keys = [...optionData.keys()];

    keys.sort((a, b) => a[0] - b[0]);
    const data = keys.map(key => [key, optionData.get(key)[0], optionData.get(key)[1]]);
    chartData = data;
  };

  const setRunnningInterval = () => {
    if (retrieveParams.value.interval !== 'auto') {
      runningInterval = retrieveParams.value.interval;
      return;
    }

    const { start_time, end_time } = retrieveParams.value;

    // 按照小时统计
    const durationHour = (end_time - start_time) / 3600;

    // 按照分钟统计
    const durationMin = (end_time - start_time) / 60;

    if (durationHour < 1) {
      // 小于1小时 1min
      runningInterval = '1m';

      if (durationMin < 5) {
        runningInterval = '30s';
      }

      if (durationMin < 2) {
        runningInterval = '5s';
      }

      if (durationMin < 1) {
        runningInterval = '1s';
      }
    } else if (durationHour < 6) {
      // 小于6小时 5min
      runningInterval = '5m';
    } else if (durationHour < 72) {
      // 小于72小时 1hour
      runningInterval = '1h';
    } else {
      // 大于72小时 1day
      runningInterval = '1d';
    }
  };

  // 时间向下取整
  const getIntegerTime = time => {
    if (runningInterval === '1d') {
      // 如果周期是 天 则特殊处理
      const step = dayjs.tz(time * 1000).format('YYYY-MM-DD');
      return Date.parse(`${step} 00:00:00`) / 1000;
    }

    const intervalTimestamp = getIntervalValue(runningInterval);
    return Math.floor(time / intervalTimestamp) * intervalTimestamp;
  };

  const initChartData = (start_time, end_time) => {
    setRunnningInterval();
    const intervalTimestamp = getIntervalValue(runningInterval);

    const startValue = getIntegerTime(start_time);
    let endValue = getIntegerTime(end_time);

    while (endValue > startValue) {
      optionData.set(endValue * 1000, [0, null]);
      endValue = endValue - intervalTimestamp;
    }

    if (endValue < startValue) {
      endValue = startValue;
      optionData.set(endValue * 1000, [0, null]);
    }

    updateChartData();

    return { interval: runningInterval };
  };
  const setChartData = (data: number[][]) => {
    data.forEach(item => {
      const [timestamp, value, timestring] = item;
      optionData.set(timestamp, [value + (optionData.get(timestamp)?.[0] ?? 0), timestring]);
    });

    updateChartData();
    updateChart();
  };

  const clearChartData = () => {
    optionData.clear();
    updateChartData();
    updateChart();
  };

  const updateChart = () => {
=======
  const getMinValue = (data, interval) => {
    const minValue = data[0]?.[0];
    if (!minValue || data?.length > 5) {
      return 'dataMin';
    }
    return minValue - getIntervalValue(interval);
  };

  const getMaxValue = (data, interval) => {
    const maxValue = data.slice(-1)?.[0]?.[0];

    if (!maxValue || data?.length > 5) {
      return 'dataMax';
    }
    return maxValue + getIntervalValue(interval);
  };

  const updateChart = (data: EchartData[], interval: string) => {
>>>>>>> c4ffabeb
    if (!chartInstance) {
      return;
    }

<<<<<<< HEAD
    options.series[0].data = chartData;
    options.xAxis[0].axisLabel.formatter = v => formatTimeString(v, runningInterval);
    options.xAxis[0].minInterval = getIntervalValue(runningInterval);
    // options.xAxis[0].min = getMinValue(chartData, runningInterval);
    // options.xAxis[0].max = getMaxValue(chartData, runningInterval);
=======
    options.series[0].data = data;
    options.xAxis[0].axisLabel.formatter = v => formatTimeString(v, interval);
    options.xAxis[0].minInterval = getIntervalValue(interval);
    options.xAxis[0].min = getMinValue(data, interval);
    options.xAxis[0].max = getMaxValue(data, interval);
>>>>>>> c4ffabeb

    chartInstance.setOption(options);
    nextTick(() => {
      dispatchAction({
        type: 'takeGlobalCursor',
        key: 'dataZoomSelect',
        dataZoomSelectActive: true,
      });
    });
  };

  const handleDataZoom = debounce(event => {
    const [batch] = event.batch;

    if (batch.startValue && batch.endValue) {
      const timeFrom = dayjs.tz(batch.startValue).format('YYYY-MM-DD HH:mm:ss');
      const timeTo = dayjs.tz(batch.endValue).format('YYYY-MM-DD HH:mm:ss');

      if (!cachedTimRange.length) {
        cachedTimRange = [datepickerValue.value[0], datepickerValue.value[1]];
      }

      dispatchAction({
        type: 'restore',
      });

      // 更新Store中的时间范围
      // 同时会自动更新chartKey，触发接口更新当前最新数据
      store.dispatch('handleTrendDataZoom', { start_time: timeFrom, end_time: timeTo, format: true });
    }
  });

  onMounted(() => {
    if (target.value) {
      chartInstance = Echarts.init(target.value);

      chartInstance.on('dataZoom', handleDataZoom);
      target.value.ondblclick = () => {
        dispatchAction({
          type: 'restore',
        });

        nextTick(() => {
          if (cachedTimRange.length) {
            store.dispatch('handleTrendDataZoom', {
              start_time: cachedTimRange[0],
              end_time: cachedTimRange[1],
              format: true,
            });
            cachedTimRange = [];
          }
        });
      };
    }
  });

  return { initChartData, setChartData, clearChartData };
};<|MERGE_RESOLUTION|>--- conflicted
+++ resolved
@@ -82,17 +82,10 @@
 
   const getIntervalValue = (interval: string) => {
     const timeunit = {
-<<<<<<< HEAD
       s: 1,
       m: 60,
       h: 60 * 60,
       d: 24 * 60 * 60,
-=======
-      s: 1000,
-      m: 60 * 1000,
-      h: 60 * 60 * 1000,
-      d: 24 * 60 * 60 * 1000,
->>>>>>> c4ffabeb
     };
 
     const matchs = (interval ?? '1h').match(/(\d+)(s|m|h|d)/);
@@ -102,7 +95,6 @@
     return timeunit[unit] * Number(num);
   };
 
-<<<<<<< HEAD
   // const getMinValue = (data, interval) => {
   //   const minValue = data[0]?.[0];
   //   if (!minValue || data?.length > 5) {
@@ -219,43 +211,16 @@
   };
 
   const updateChart = () => {
-=======
-  const getMinValue = (data, interval) => {
-    const minValue = data[0]?.[0];
-    if (!minValue || data?.length > 5) {
-      return 'dataMin';
-    }
-    return minValue - getIntervalValue(interval);
-  };
-
-  const getMaxValue = (data, interval) => {
-    const maxValue = data.slice(-1)?.[0]?.[0];
-
-    if (!maxValue || data?.length > 5) {
-      return 'dataMax';
-    }
-    return maxValue + getIntervalValue(interval);
-  };
-
-  const updateChart = (data: EchartData[], interval: string) => {
->>>>>>> c4ffabeb
     if (!chartInstance) {
       return;
     }
 
-<<<<<<< HEAD
     options.series[0].data = chartData;
     options.xAxis[0].axisLabel.formatter = v => formatTimeString(v, runningInterval);
     options.xAxis[0].minInterval = getIntervalValue(runningInterval);
     // options.xAxis[0].min = getMinValue(chartData, runningInterval);
     // options.xAxis[0].max = getMaxValue(chartData, runningInterval);
-=======
-    options.series[0].data = data;
-    options.xAxis[0].axisLabel.formatter = v => formatTimeString(v, interval);
-    options.xAxis[0].minInterval = getIntervalValue(interval);
-    options.xAxis[0].min = getMinValue(data, interval);
-    options.xAxis[0].max = getMaxValue(data, interval);
->>>>>>> c4ffabeb
+
 
     chartInstance.setOption(options);
     nextTick(() => {
