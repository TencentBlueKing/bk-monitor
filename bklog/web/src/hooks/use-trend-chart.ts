/*
 * Tencent is pleased to support the open source community by making
 * 蓝鲸智云PaaS平台 (BlueKing PaaS) available.
 *
 * Copyright (C) 2021 THL A29 Limited, a Tencent company.  All rights reserved.
 *
 * 蓝鲸智云PaaS平台 (BlueKing PaaS) is licensed under the MIT License.
 *
 * License for 蓝鲸智云PaaS平台 (BlueKing PaaS):
 *
 * ---------------------------------------------------
 * Permission is hereby granted, free of charge, to any person obtaining a copy of this software and associated
 * documentation files (the "Software"), to deal in the Software without restriction, including without limitation
 * the rights to use, copy, modify, merge, publish, distribute, sublicense, and/or sell copies of the Software, and
 * to permit persons to whom the Software is furnished to do so, subject to the following conditions:
 *
 * The above copyright notice and this permission notice shall be included in all copies or substantial portions of
 * the Software.
 *
 * THE SOFTWARE IS PROVIDED "AS IS", WITHOUT WARRANTY OF ANY KIND, EXPRESS OR IMPLIED, INCLUDING BUT NOT LIMITED TO
 * THE WARRANTIES OF MERCHANTABILITY, FITNESS FOR A PARTICULAR PURPOSE AND NONINFRINGEMENT. IN NO EVENT SHALL THE
 * AUTHORS OR COPYRIGHT HOLDERS BE LIABLE FOR ANY CLAIM, DAMAGES OR OTHER LIABILITY, WHETHER IN AN ACTION OF
 * CONTRACT, TORT OR OTHERWISE, ARISING FROM, OUT OF OR IN CONNECTION WITH THE SOFTWARE OR THE USE OR OTHER DEALINGS
 * IN THE SOFTWARE.
 */
import { computed, nextTick, onMounted, Ref } from 'vue';

// @ts-ignore
import useStore from '@/hooks/use-store';
import dayjs from 'dayjs';
import * as Echarts from 'echarts';
import { debounce } from 'lodash';

import chartOption from './trend-chart-options';

export type TrandChartOption = {
  target: Ref<HTMLDivElement | null>;
};

export type EchartData = {
  datapoints: Array<number[]>;
  target: string;
  isFinish: boolean;
};
export default ({ target }: TrandChartOption) => {
  let chartInstance: Echarts.ECharts = null;
  const options: any = Object.assign({}, chartOption);
  const store = useStore();

  const datepickerValue = computed(() => store.state.indexItem.datePickerValue);
  const retrieveParams = computed(() => store.getters.retrieveParams);

  let chartData = [];
  let runningInterval = '1m';
  const optionData = new Map<number, number[]>();

  let cachedTimRange = [];
  const delegateMethod = (name: string, ...args) => {
    return chartInstance?.[name](...args);
  };

  const dispatchAction = payload => {
    delegateMethod('dispatchAction', payload);
  };

  const formatTimeString = (data, interval) => {
    if (/\d+s$/.test(interval)) {
      return dayjs.tz(data).format('HH:mm:ss');
    }

    if (/\d+(m|h)$/.test(interval)) {
      return dayjs.tz(data).format('HH:mm:ss').replace(/:00$/, '');
    }

    if (/\d+d$/.test(interval)) {
      return dayjs
        .tz(data)
        .format('MM-DD HH:mm:ss')
        .replace(/00:00:00$/, '');
    }
  };

  const getIntervalValue = (interval: string) => {
    const timeunit = {
      s: 1,
      m: 60,
      h: 60 * 60,
      d: 24 * 60 * 60,
    };

    const matchs = (interval ?? '1h').match(/(\d+)(s|m|h|d)/);
    const num = matchs[1];
    const unit = matchs[2];

    return timeunit[unit] * Number(num);
  };

  // const getMinValue = (data, interval) => {
  //   const minValue = data[0]?.[0];
  //   if (!minValue || data?.length > 5) {
  //     return 'dataMin';
  //   }
  //   return minValue - getIntervalValue(interval);
  // };

  // const getMaxValue = (data, interval) => {
  //   const maxValue = data.slice(-1)?.[0]?.[0];

  //   if (!maxValue || data?.length > 5) {
  //     return 'dataMax';
  //   }
  //   return maxValue + getIntervalValue(interval);
  // };

  const updateChartData = () => {
    const keys = [...optionData.keys()];

    keys.sort((a, b) => a[0] - b[0]);
    const data = keys.map(key => [key, optionData.get(key)[0], optionData.get(key)[1]]);
    chartData = data;
  };

  const setRunnningInterval = () => {
    if (retrieveParams.value.interval !== 'auto') {
      runningInterval = retrieveParams.value.interval;
      return;
    }

    const { start_time, end_time } = retrieveParams.value;

    // 按照小时统计
    const durationHour = (end_time - start_time) / 3600;

    // 按照分钟统计
    const durationMin = (end_time - start_time) / 60;

    if (durationHour < 1) {
      // 小于1小时 1min
      runningInterval = '1m';

      if (durationMin < 5) {
        runningInterval = '30s';
      }

      if (durationMin < 2) {
        runningInterval = '5s';
      }

      if (durationMin < 1) {
        runningInterval = '1s';
      }
    } else if (durationHour < 6) {
      // 小于6小时 5min
      runningInterval = '5m';
    } else if (durationHour < 72) {
      // 小于72小时 1hour
      runningInterval = '1h';
    } else {
      // 大于72小时 1day
      runningInterval = '1d';
    }
  };

  // 时间向下取整
  const getIntegerTime = time => {
    if (runningInterval === '1d') {
      // 如果周期是 天 则特殊处理
      const step = dayjs.tz(time * 1000).format('YYYY-MM-DD');
      return Date.parse(`${step} 00:00:00`) / 1000;
    }

    const intervalTimestamp = getIntervalValue(runningInterval);
    return Math.floor(time / intervalTimestamp) * intervalTimestamp;
  };

  const initChartData = (start_time, end_time) => {
    setRunnningInterval();
    const intervalTimestamp = getIntervalValue(runningInterval);

    const startValue = getIntegerTime(start_time);
    let endValue = getIntegerTime(end_time);

    while (endValue > startValue) {
      optionData.set(endValue * 1000, [0, null]);
      endValue = endValue - intervalTimestamp;
    }

    if (endValue < startValue) {
      endValue = startValue;
      optionData.set(endValue * 1000, [0, null]);
    }

    updateChartData();

    return { interval: runningInterval };
  };
  const setChartData = (data: number[][]) => {
    data.forEach(item => {
      const [timestamp, value, timestring] = item;
      optionData.set(timestamp, [value + (optionData.get(timestamp)?.[0] ?? 0), timestring]);
    });

    updateChartData();
    updateChart();
  };

  const clearChartData = () => {
    optionData.clear();
    updateChartData();
    updateChart();
  };

  const updateChart = () => {
    if (!chartInstance) {
      return;
    }

    options.series[0].data = chartData;
    options.xAxis[0].axisLabel.formatter = v => formatTimeString(v, runningInterval);
    options.xAxis[0].minInterval = getIntervalValue(runningInterval);
    // options.xAxis[0].min = getMinValue(chartData, runningInterval);
    // options.xAxis[0].max = getMaxValue(chartData, runningInterval);
<<<<<<< HEAD
=======

>>>>>>> 3ab53bb7

    chartInstance.setOption(options);
    nextTick(() => {
      dispatchAction({
        type: 'takeGlobalCursor',
        key: 'dataZoomSelect',
        dataZoomSelectActive: true,
      });
    });
  };

  const handleDataZoom = debounce(event => {
    const [batch] = event.batch;

    if (batch.startValue && batch.endValue) {
      const timeFrom = dayjs.tz(batch.startValue).format('YYYY-MM-DD HH:mm:ss');
      const timeTo = dayjs.tz(batch.endValue).format('YYYY-MM-DD HH:mm:ss');

      if (!cachedTimRange.length) {
        cachedTimRange = [datepickerValue.value[0], datepickerValue.value[1]];
      }

      dispatchAction({
        type: 'restore',
      });

      // 更新Store中的时间范围
      // 同时会自动更新chartKey，触发接口更新当前最新数据
      store.dispatch('handleTrendDataZoom', { start_time: timeFrom, end_time: timeTo, format: true });
    }
  });

  onMounted(() => {
    if (target.value) {
      chartInstance = Echarts.init(target.value);

      chartInstance.on('dataZoom', handleDataZoom);
      target.value.ondblclick = () => {
        dispatchAction({
          type: 'restore',
        });

        nextTick(() => {
          if (cachedTimRange.length) {
            store.dispatch('handleTrendDataZoom', {
              start_time: cachedTimRange[0],
              end_time: cachedTimRange[1],
              format: true,
            });
            cachedTimRange = [];
          }
        });
      };
    }
  });

  return { initChartData, setChartData, clearChartData };
};<|MERGE_RESOLUTION|>--- conflicted
+++ resolved
@@ -220,10 +220,7 @@
     options.xAxis[0].minInterval = getIntervalValue(runningInterval);
     // options.xAxis[0].min = getMinValue(chartData, runningInterval);
     // options.xAxis[0].max = getMaxValue(chartData, runningInterval);
-<<<<<<< HEAD
-=======
-
->>>>>>> 3ab53bb7
+
 
     chartInstance.setOption(options);
     nextTick(() => {
