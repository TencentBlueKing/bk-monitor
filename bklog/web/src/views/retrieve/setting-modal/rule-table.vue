<!--
  - Tencent is pleased to support the open source community by making BK-LOG 蓝鲸日志平台 available.
  - Copyright (C) 2021 THL A29 Limited, a Tencent company.  All rights reserved.
  - BK-LOG 蓝鲸日志平台 is licensed under the MIT License.
  -
  - License for BK-LOG 蓝鲸日志平台:
  - -------------------------------------------------------------------
  -
  - Permission is hereby granted, free of charge, to any person obtaining a copy of this software and associated
  - documentation files (the "Software"), to deal in the Software without restriction, including without limitation
  - the rights to use, copy, modify, merge, publish, distribute, sublicense, and/or sell copies of the Software,
  - and to permit persons to whom the Software is furnished to do so, subject to the following conditions:
  - The above copyright notice and this permission notice shall be included in all copies or substantial
  - portions of the Software.
  -
  - THE SOFTWARE IS PROVIDED "AS IS", WITHOUT WARRANTY OF ANY KIND, EXPRESS OR IMPLIED, INCLUDING BUT NOT
  - LIMITED TO THE WARRANTIES OF MERCHANTABILITY, FITNESS FOR A PARTICULAR PURPOSE AND NONINFRINGEMENT. IN
  - NO EVENT SHALL THE AUTHORS OR COPYRIGHT HOLDERS BE LIABLE FOR ANY CLAIM, DAMAGES OR OTHER LIABILITY,
  - WHETHER IN AN ACTION OF CONTRACT, TORT OR OTHERWISE, ARISING FROM, OUT OF OR IN CONNECTION WITH THE
  - SOFTWARE OR THE USE OR OTHER DEALINGS IN THE SOFTWARE
  -->
<template>
  <div>
    <!-- 聚类规则 -->
    <div class="container-item table-container">
      <p style="height: 32px">{{$t('聚类规则')}}</p>
      <div class="table-operate">
        <bk-button
          size="small"
          class="add-box"
          :class="globalEditable ? 'btn-hover' : ''"
          :disabled="!globalEditable"
          @click="isShowAddRule = true">
          <i class="bk-icon icon-plus push"></i>
          {{$t('添加')}}
        </bk-button>
        <bk-button
          size="small"
          style="min-width: 48px"
          data-test-id="LogCluster_button_addNewRules"
          :class="globalEditable ? 'btn-hover' : ''"
          :disabled="!globalEditable"
          @click="handleFastAddRule">
          {{$t('导入')}}
        </bk-button>
        <bk-button
          size="small"
          style="min-width: 48px"
          :class="globalEditable ? 'btn-hover' : ''"
          :disabled="!globalEditable"
          @click="() => handleExportRule()">
          {{$t('导出')}}
        </bk-button>
        <bk-button
          size="small"
          style="min-width: 72px"
          data-test-id="LogCluster_button_reductionRules"
          :class="globalEditable ? 'btn-hover' : ''"
          :disabled="!globalEditable"
          @click="reductionRule">
          {{$t('恢复默认')}}
        </bk-button>
      </div>

      <div class="cluster-table" data-test-id="LogCluster_div_rulesTable">
        <div class="table-row flbc">
          <div class="row-left">
            <div class="row-left-index">{{$t('序号')}}</div>
            <div class="row-left-regular">{{$t('正则表达式')}}</div>
          </div>
          <div class="row-right flbc">
            <div>{{$t('占位符')}}</div>
            <div>{{$t('操作')}}</div>
          </div>
        </div>

        <div v-if="rulesList.length > 0" v-bkloading="{ isLoading: tableLoading }">
          <vue-draggable v-bind="dragOptions" v-model="rulesList">
            <transition-group>
              <li class="table-row table-row-li flbc" v-for="(item, index) in rulesList" :key="item.__Index__">
                <div class="row-left">
                  <div class="row-left-index">
                    <span class="icon log-icon icon-drag-dots"></span><span>{{index}}</span>
                  </div>
                  <div class="regular-container">
                    <register-column :context="Object.values(item)[0]" :root-margin="'-180px 0px 0px 0px'">
                      <cluster-event-popover
                        :is-cluster="false"
                        :placement="'top'"
                        @eventClick="(operation) => handleMenuClick( operation, item )">
                        <span class="row-left-regular" :style="`color:${item._isHighlight_ ? '#FE5376' : '#63656E'}`">
                          {{Object.values(item)[0]}}</span>
                      </cluster-event-popover>
                    </register-column>
                  </div>
                </div>
                <div class="row-right flbc">
                  <div><span class="row-right-item" :ref="`placeholder-${index}`">{{Object.keys(item)[0]}}</span></div>
                  <div class="rule-btn">
                    <bk-button
                      style="margin-right: 10px;" theme="primary" text
                      :disabled="!globalEditable"
                      @click="clusterEdit(index)">
                      {{$t('编辑')}}
                    </bk-button>
                    <bk-button
                      :disabled="!globalEditable" theme="primary" text
                      @click="clusterRemove(index)">
                      {{$t('删除')}}
                    </bk-button>
                  </div>
                </div>
              </li>
            </transition-group>
          </vue-draggable>
        </div>
        <div v-else class="no-cluster-rule">
          <empty-status empty-type="empty" :show-text="false">
            <div>{{$t('暂无聚类规则')}}</div>
          </empty-status>
        </div>
      </div>
    </div>
    <!-- 原始日志 -->
    <div class="container-item debug-container">
      <div class="debug-tool" @click="handleClickDebugButton">
        <span>{{$t('调试工具')}}</span>
        <span :class="['bk-icon','icon-angle-double-down', isClickAlertIcon ? 'bk-icon-rotate' : '']"></span>
      </div>

      <bk-alert
        v-show="isClickAlertIcon"
        class="debug-alert"
        type="warning"
        :title="$t('调试需要等待1分钟以上，在此区间不可进行其余操作')"
        closable></bk-alert>

      <div class="fl-jfsb" v-show="isClickAlertIcon">
        <p style="height: 32px">{{$t('原始日志')}}</p>
        <bk-button
          size="small"
          style="min-width: 48px"
          :class="(logOriginal !== '' && rulesList.length !== 0) ? 'btn-hover' : ''"
          :disabled="!globalEditable || logOriginal === '' || rulesList.length === 0"
          :loading="debugRequest"
          @click="debugging">
          {{$t('调试')}}
        </bk-button>
      </div>

      <div class="log-style" v-show="isClickAlertIcon">
        <bk-input
          placeholder=" "
          :disabled="!globalEditable || logOriginalRequest"
          :type="'textarea'"
          :rows="3"
          :input-style="{
            'background-color': '#313238',
            height: '100px',
            'line-height': '24px',
            color: '#C4C6CC',
            borderRadius: '2px'
          }"
          v-model.trim="logOriginal">
        </bk-input>
      </div>
    </div>
    <!-- 效果 -->
    <div class="container-item" v-show="isClickAlertIcon">
      <p style="height: 32px">{{$t('效果')}}</p>
      <div class="effect-container" v-bkloading="{ isLoading: debugRequest, size: 'mini' }">{{effectOriginal}}</div>
    </div>
    <!-- 添加规则dialog -->
    <bk-dialog
      width="640"
      v-model="isShowAddRule"
      ext-cls="add-rule"
      header-position="left"
      :title="isEditRules ? $t('编辑规则') : $t('添加规则')"
      :mask-close="false"
      @after-leave="cancelAddRuleContent">
      <bk-form
        ref="addRulesRef"
        form-type="vertical"
        :label-width="200"
        :model="addRulesData">
        <bk-form-item
          required
          :label="$t('正则表达式')"
          :property="'regular'"
          :rules="rules.regular">
          <bk-input v-model="addRulesData.regular" style="width: 560px"></bk-input>
          <p>{{$t('样例')}}：\d{1,3}\.\d{1,3}\.\d{1,3}\.\d{1,3}</p>
        </bk-form-item>
        <bk-form-item
          required
          :label="$t('占位符')"
          :property="'placeholder'"
          :rules="rules.placeholder">
          <bk-input v-model="addRulesData.placeholder" style="width: 560px"></bk-input>
          <p>{{$t('样例')}}：IP</p>
        </bk-form-item>
      </bk-form>
      <template slot="footer">
        <div class="flbc">
          <div class="inspection-status">
            <div class="inspection-status" v-if="isClickSubmit">
              <div>
                <bk-spin v-if="isDetection" class="spin" size="mini"></bk-spin>
                <span
                  v-else
                  :class="['bk-icon spin', isRuleCorrect ? 'icon-check-circle-shape' : 'icon-close-circle-shape']"
                  :style="`color:${isRuleCorrect ? '#45E35F' : '#FE5376'}`"></span>
              </div>
              <span style="margin-left: 24px;">{{detectionStr}}</span>
            </div>
          </div>

          <div>
            <bk-button
              theme="primary"
              :disabled="isDetection"
              @click="handleRuleSubmit">
              {{isRuleCorrect ? $t('保存') : $t('检测语法')}}</bk-button>
            <bk-button @click="isShowAddRule = false">{{$t('取消')}}</bk-button>
          </div>
        </div>
      </template>
    </bk-dialog>
  </div>
</template>
<script>
import VueDraggable from 'vuedraggable';
import RegisterColumn from '@/views/retrieve/result-comp/register-column';
import ClusterEventPopover from '@/views/retrieve/result-table-panel/log-clustering/components/cluster-event-popover';
import { copyMessage, base64Encode, base64Decode } from '@/common/util';
import EmptyStatus from '@/components/empty-status';

export default {
  components: {
    VueDraggable,
    ClusterEventPopover,
    RegisterColumn,
    EmptyStatus,
  },
  props: {
    globalEditable: {
      type: Boolean,
      default: true,
    },
    defaultData: {
      type: Object,
      require: true,
    },
    tableStr: {
      type: String,
      require: true,
    },
    cleanConfig: {
      type: Object,
      require: true,
    },
  },
  data() {
    return {
      rulesList: [],
      tableLoading: false,
      logOriginal: '', // 日志源
      effectOriginal: '',
      isShowAddRule: false, // 是否展开添加规则弹窗
      isRuleCorrect: false, // 检测语法是否通过
      isEditRules: false, // 编辑聚类规则
      editRulesIndex: 0, // 当前编辑的index
      isClickSubmit: false, // 是否点击添加
      isDetection: false, // 是否在检测
      debugRequest: false, // 调试中
      detectionStr: '',
      isClickAlertIcon: false,
      addRulesData: {
        regular: '', // 添加聚类规则正则
        placeholder: '', // 添加聚类规则占位符
      },
      rules: {
        regular: [{
          validator: this.checkRegular,
          required: true,
          trigger: 'blur',
        }],
        placeholder: [{
          regex: /^(?!.*:)\S+/,
          required: true,
          trigger: 'blur',
        }],
      },
      logOriginalRequest: false, // 原始日志是否正在请求
      isFirstInitLogOrigin: false, // 是否第一次点击调试工具按钮
      dragOptions: {
        animation: 150,
        tag: 'ul',
        handle: '.icon-drag-dots',
        'ghost-class': 'sortable-ghost-class',
      },
      /** 快速导入的dom */
      inputDocument: null,
    };
  },
  watch: {
    tableStr: {
      handler(val) {
        this.rulesList = this.base64ToRuleArr(val);
      },
    },
    addRulesData: {
      deep: true,
      handler() {
        this.resetDetection();
      },
    },
    debugRequest(val) {
      this.$emit('debugRequestChange', val);
    },
  },
  mounted() {
    this.initInputType();
  },
  beforeDestroy() {
    this.$emit('debugRequestChange', false);
    this.inputDocument.removeEventListener('change', this.inputFileEvent);
    this.inputDocument = null;
  },
  methods: {
    reductionRule() {
      const ruleArr = this.base64ToRuleArr(this.tableStr);
      if (ruleArr.length > 0) {
        this.rulesList = ruleArr;
        this.showTableLoading();
      }
    },
    clusterEdit(index) {
      const [key, val] = Object.entries(this.rulesList[index])[0];
      Object.assign(this.addRulesData, { regular: val, placeholder: key });
      this.editRulesIndex = index;
      this.isEditRules = true;
      this.isShowAddRule = true;
    },
    clusterRemove(index) {
      this.$bkInfo({
        title: this.$t('是否删除该条规则？'),
        confirmFn: () => {
          this.rulesList.splice(index, 1);
          this.showTableLoading();
        },
      });
    },
    /**
     * @desc: 添加规则dialog
     */
    handleRuleSubmit() {
      if (this.isRuleCorrect) {
        this.showTableLoading();
        const newRuleObj = {};
        const { regular, placeholder } = this.addRulesData;
        newRuleObj[placeholder] = regular;
        // 添加渲染列表时不重复的key值
        newRuleObj.__Index__ = new Date().getTime();
        if (this.isEditRules) {
          // 编辑规则替换编辑对象
          this.rulesList.splice(this.editRulesIndex, 1, newRuleObj);
        } else {
          // 检测正则和占位符是否都重复 重复则不添加
          const isRepeat = this.isRulesRepeat(newRuleObj);
          !isRepeat && this.rulesList.push(newRuleObj);
        }
        this.isShowAddRule = false;
      } else {
        // 第一次点击检查时显示文案变化
        this.isDetection = true;
        this.isClickSubmit = true;
        this.detectionStr = this.$t('检验中');
        setTimeout(() => {
          this.isDetection = false;
          this.$refs.addRulesRef.validate().then(() => {
            this.isRuleCorrect = true;
            this.detectionStr = this.$t('检验成功');
          }, () => {
            this.isRuleCorrect = false;
            this.detectionStr = this.$t('检测失败');
          });
        }, 1000);
      }
    },
    /**
     * @desc: 关闭添加规则弹窗重置参数
     */
    cancelAddRuleContent() {
      this.isRuleCorrect = false;
      this.isEditRules = false;
      this.isClickSubmit = false;
      Object.assign(this.addRulesData, { regular: '', placeholder: '' });
      this.$refs.addRulesRef.clearError();
    },
    base64ToRuleArr(str) {
      try {
        const ruleList = JSON.parse(base64Decode(str));
        const ruleNewList =  ruleList.reduce((pre, cur, index) => {
          const itemObj = {};
          const key = cur.match(/[^:]*/)[0];
          itemObj[key] = cur.split(`${key}:`)[1];
          itemObj.__Index__ = index;
          itemObj._isHighlight_ = false;
          pre.push(itemObj);
          return pre;
        }, []);
        return ruleNewList;
      } catch (e) {
        return [];
      }
    },
    ruleArrToBase64(arr = []) {
      arr.length === 0 && (arr = this.rulesList);
      try {
        const ruleNewList = arr.reduce((pre, cur) => {
          const key = Object.keys(cur)[0];
          const val = Object.values(cur)[0];
          const rulesStr = JSON.stringify(`${key}:${val}`);
          pre.push(rulesStr);
          return pre;
        }, []);
        const ruleArrStr = `[${ruleNewList.join(' ,')}]`;
        return base64Encode(ruleArrStr);
      } catch (error) {
        return '';
      }
    },
    debugging() {
      this.debugRequest = true;
      this.effectOriginal = '';
      const inputData = {
        dtEventTimeStamp: Date.parse(new Date()) / 1000,
        log: this.logOriginal,
        uuid: this.generationUUID(),
      };
      const { min_members, delimeter, max_log_length, is_case_sensitive } = this.defaultData;
      const predefinedVaribles = this.ruleArrToBase64(this.rulesList);
      const query = {
        min_members,
        delimeter,
        max_log_length,
        is_case_sensitive,
        input_data: [inputData],
        max_dist_list: 0.5,
        predefined_varibles: predefinedVaribles,
      };
      this.$http.request('/logClustering/preview', { data: { ...query } })
        .then((res) => {
          const  { patterns, token_with_regex }  = res.data[0];
          this.effectOriginal = patterns[0].pattern;
          this.highlightPredefined(token_with_regex);
        })
        .finally(() => {
          this.debugRequest = false;
        });
    },
    /**
     * @desc: 调试返回值占位符和正则都匹配则高亮
     */
    highlightPredefined(tokenRegex = {}) {
      Object.entries(tokenRegex).forEach((regexItem) => {
        this.rulesList.forEach((listItem) => {
          listItem._isHighlight_ = false;
          const [regexKey, regexVal] = regexItem;
          const [listKey, listVal] =  Object.entries(listItem)[0];
          if (regexKey === listKey && regexVal === listVal) {
            listItem._isHighlight_ = true;
          }
        });
      });
    },
    /**
     * @desc: 检测规则和占位符是否重复
     * @param { Object } newRules 检测对象
     * @returns { Boolean }
     */
    isRulesRepeat(newRules = {}) {
      return this.rulesList.some((listItem) => {
        const [regexKey, regexVal] = Object.entries(newRules)[0];
        const [listKey, listVal] =  Object.entries(listItem)[0];
        return regexKey === listKey && regexVal === listVal;
      });
    },
    handleClickDebugButton() {
      this.isClickAlertIcon = !this.isClickAlertIcon;
      // 请求了一次原始日志后就不再请求
      if (!this.isFirstInitLogOrigin) {
        this.getLogOriginal();
      }
      this.isFirstInitLogOrigin = true;
    },
    /**
     * @desc: 获取原始日志内容
     */
    getLogOriginal() {
      const { extra: { collector_config_id: collectorConfigId } } = this.cleanConfig;
      if (!collectorConfigId) return;
      this.logOriginalRequest = true;
      this.$http.request('source/dataList', {
        params: {
          collector_config_id: collectorConfigId,
        },
      }).then((res) => {
        if (res.data && res.data.length) {
          const data = res.data[0];
          this.logOriginal = data.etl.data || '';
        }
      })
        .catch(() => {
        })
        .finally(() => {
          this.logOriginalRequest = false;
        });
    },
    async checkRegular(val) {
      const result = await this.checkRegularRequest(val);
      return result;
    },
    // 检测数据名是否可用
    async checkRegularRequest(val) {
      try {
        const res =  await this.$http.request('logClustering/checkRegexp', {
          data: { regexp: val },
        });
        if (res.data) {
          return res.data;
        }
      } catch (error) {
        return false;
      }
    },
    handleMenuClick(option, item) {
      copyMessage(Object.values(item)[0]);
    },
    generationUUID() {
      const tempUrl = URL.createObjectURL(new Blob());
      const uuid = tempUrl.toString();
      URL.revokeObjectURL(tempUrl);
      return uuid.substr(uuid.lastIndexOf('/') + 1);
    },
    resetDetection() {
      this.isDetection = false;
      this.isClickSubmit = false;
      this.isRuleCorrect = false;
    },
    showTableLoading() {
      this.tableLoading = true;
      setTimeout(() => {
        this.tableLoading = false;
      }, 500);
    },
    /** 导出规则 */
    handleExportRule(filename = '') {
      if (!this.rulesList.length) {
        this.$bkMessage({
          theme: 'error',
          message: this.$t('聚类规则为空，无法导出规则'),
        });
        return;
      }
      const eleLink = document.createElement('a');

      const date = new Date();
      const Y = `${date.getFullYear()}`;
      const M = `${date.getMonth() + 1 < 10 ? `0${date.getMonth() + 1}` : date.getMonth() + 1}`;
      const D = `${date.getDate()}`;
      const h = `${date.getHours()}`;
      const m = `${date.getMinutes()}`;
      const s = date.getSeconds();
      const time = `${Y}${M}${D}${h}${m}${s}`;
      eleLink.download = filename || `bk_log_search_download_${time}.json`;
      eleLink.style.display = 'none';
      const jsonStr = this.rulesList.reduce((pre, cur, index) => {
        const entriesArr = Object.entries(cur);
        pre[index] = {
          placeholder: entriesArr[0][0],
          rule: entriesArr[0][1],
        };
        return pre;
      }, {});
      // 字符内容转变成blob地址
      const blob = new Blob([JSON.stringify(jsonStr, null, 4)]);
      eleLink.href = URL.createObjectURL(blob);
      // 触发点击
      document.body.appendChild(eleLink);
      eleLink.click();
      document.body.removeChild(eleLink);
    },
    /** 快速添加规则 */
    handleFastAddRule() {
      this.inputDocument.click();// 本地文件回填
    },
    initInputType() {
      const inputDocument = document.createElement('input');
      inputDocument.type = 'file';
      inputDocument.style.display = 'none';
      inputDocument.addEventListener('change', this.inputFileEvent);
      this.inputDocument = inputDocument;
    },
    inputFileEvent() {
      // 检查文件是否选择:
      if (!this.inputDocument.value) return;
      const file = this.inputDocument.files[0];
      // 读取文件:
      const reader = new FileReader();
      reader.onload = (e) => {
        try {
          this.rulesList = Object.values(JSON.parse(e.target.result))
            .map((item, index) => {
              if (!item.placeholder || !String(item.rule)) throw new Error('无效的json');
              return {
                [item.placeholder]: String([item.rule]),
                _isHighlight_: false,
                __Index__: index,
              };
            });
        } catch (err) {
          this.$bkMessage({
            theme: 'error',
            message: this.$t('不是有效的json文件'),
          });
        }
      };
      // 以Text的形式读取文件:
      reader.readAsText(file);
    },
  },
};
</script>
<style lang="scss" scoped>
  @import '@/scss/mixins/flex.scss';

  .container-item {
    margin-bottom: 40px;

    .add-box {
      min-width: 48px;
<<<<<<< HEAD
=======

>>>>>>> 8c9bafc1
      .bk-icon {
        width: 10px;
        left: -3px;
      }
    }

    &.table-container {
      position: relative;
    }

    .cluster-table {
      border: 1px solid #dcdee5;
      border-bottom: none;
      border-radius: 2px;
    }

    .effect-container {
      height: 100px;
      padding: 5px 10px;
      font-size: 12px;
      background: #fafbfd;
      line-height: 24px;
      color: #000;
      border: 1px solid#DCDEE5;
      border-radius: 2px;
    }

    &.debug-container {
      margin-top: -24px;

      .debug-tool {
        display: flex;
        align-items: center;
        font-size: 14px;
        margin-bottom: 4px;
        color: #3a84ff;
        cursor: pointer;

        .bk-icon {
          display: inline-block;
          font-size: 24px;
        }

        .bk-icon-rotate {
          transform: rotateZ(180deg);
        }
      }

      .debug-alert {
        margin-bottom: 8px;
      }
    }
  }

  .table-row {
    min-height: 44px;
    border-bottom: 1px solid #dcdee5;
    background-color: #fafbfd;
    font-size: 12px;

    .icon {
      margin: 0 10px 0 4px;
    }

    .icon-drag-dots {
      width: 16px;
      text-align: left;
      font-size: 14px;
      color: #979ba5;
      cursor: move;
      opacity: 0;
      transition: opacity .2s linear;
    }

    &.sortable-ghost-class {
      background: #eaf3ff;
      transition: background .2s linear;
    }

    &:hover {
      background: #eaf3ff;
      transition: background .2s linear;

      .icon-drag-dots {
        opacity: 1;
        transition: opacity .2s linear;
      }
    }

    &.table-row-li {
      background-color: #fff;
      transition: background .3s;

      &:hover {
        background-color: #f0f1f5;
      }
    }

    .row-left {
      display: flex;
      align-items: center;

      .row-left-index {
        width: 80px;
        margin-left: 14px;
      }

      .regular-container {
        width: 600px;
        padding: 2px 10px 2px 2px;
        word-break: break-all;

        .row-left-regular {
          cursor: pointer;
        }
      }
    }

    .row-right > div {
      width: 100px;

      .row-right-item {
        display: inline-block;
        word-break: break-all;
      }

      .bk-button-text {
        font-size: 12px;
      }
    }
  }

  .table-operate {
    position: absolute;
    right: 0;
    top: 0;

    .bk-button {
      border-radius: 3px;
      margin-left: 2px;
    }

    .btn-hover {
      &:hover {
        color: #3a84ff;
        border: 1px solid #3a84ff;
      }
    }
  }

  .no-cluster-rule {
    height: 200px;
    display: flex;
    flex-direction: column;
    justify-content: center;
    align-items: center;
    border-bottom: 1px solid #dcdee5;

    .icon-empty {
      color: #c3cdd7;
      font-size: 80px;
    }
  }

  .log-style {
    height: 100px;

    :deep(.bk-form-textarea:focus) {
      /* stylelint-disable-next-line declaration-no-important */
      background-color: #313238 !important;
      border-radius: 2px;
    }

    :deep(.bk-form-textarea[disabled]) {
      /* stylelint-disable-next-line declaration-no-important */
      background-color: #313238 !important;
      border-radius: 2px;
    }

    :deep(.bk-textarea-wrapper) {
      border: none;
    }
  }

  .add-rule {
    .bk-form {
      margin-left: 15px;
      width: 560px;

      :deep(.bk-label) {
        text-align: left;
      }
    }

    .inspection-status {
      display: flex;
      position: relative;
      font-size: 14px;

      .bk-icon {
        font-size: 18px;
      }

      .spin {
        top: 2px;
        position: absolute;
      }
    }
  }

  .flbc {
    display: flex;
    justify-content: space-between;
    align-items: center;
  }

  .fl-jfsb {
    @include flex-justify(space-between);
  }
</style><|MERGE_RESOLUTION|>--- conflicted
+++ resolved
@@ -642,10 +642,7 @@
 
     .add-box {
       min-width: 48px;
-<<<<<<< HEAD
-=======
-
->>>>>>> 8c9bafc1
+
       .bk-icon {
         width: 10px;
         left: -3px;
