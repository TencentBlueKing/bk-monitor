<!--
  - Tencent is pleased to support the open source community by making BK-LOG 蓝鲸日志平台 available.
  - Copyright (C) 2021 THL A29 Limited, a Tencent company.  All rights reserved.
  - BK-LOG 蓝鲸日志平台 is licensed under the MIT License.
  -
  - License for BK-LOG 蓝鲸日志平台:
  - -------------------------------------------------------------------
  -
  - Permission is hereby granted, free of charge, to any person obtaining a copy of this software and associated
  - documentation files (the "Software"), to deal in the Software without restriction, including without limitation
  - the rights to use, copy, modify, merge, publish, distribute, sublicense, and/or sell copies of the Software,
  - and to permit persons to whom the Software is furnished to do so, subject to the following conditions:
  - The above copyright notice and this permission notice shall be included in all copies or substantial
  - portions of the Software.
  -
  - THE SOFTWARE IS PROVIDED "AS IS", WITHOUT WARRANTY OF ANY KIND, EXPRESS OR IMPLIED, INCLUDING BUT NOT
  - LIMITED TO THE WARRANTIES OF MERCHANTABILITY, FITNESS FOR A PARTICULAR PURPOSE AND NONINFRINGEMENT. IN
  - NO EVENT SHALL THE AUTHORS OR COPYRIGHT HOLDERS BE LIABLE FOR ANY CLAIM, DAMAGES OR OTHER LIABILITY,
  - WHETHER IN AN ACTION OF CONTRACT, TORT OR OTHERWISE, ARISING FROM, OUT OF OR IN CONNECTION WITH THE
  - SOFTWARE OR THE USE OR OTHER DEALINGS IN THE SOFTWARE
  -->

<template>
  <div class="finger-container">
    <div class="top-operate" v-if="allFingerList.length">
      <p class="operate-message">
        <i18n v-if="selectList.length" path="当前已选择{0}条数据, 共有{1}条数据">
          <span>{{selectSize}}</span>
          <span>{{allFingerList.length}}</span>
        </i18n>
        <i18n v-else path="共有{0}条数据">
          <span>{{allFingerList.length}}</span>
        </i18n>
      </p>
      <span
        v-if="selectList.length"
        class="operate-click"
        @click="handleBatchUseAlarm(true)">{{$t('批量使用告警')}}</span>
      <span
        v-if="selectList.length"
        class="operate-click"
        @click="handleBatchUseAlarm(false)">{{$t('批量停用告警')}}</span>
    </div>
    <bk-table
      data-test-id="cluster_div_fingerTable"
      class="finger-cluster-table table-no-data"
      row-key="$index"
      ref="fingerTableRef"
      reserve-selection
      :data="fingerList"
      :outer-border="false">

      <bk-table-column
        width="50"
        :render-header="renderHeader">
        <template slot-scope="{ row }">
          <bk-checkbox
            :checked="getCheckedStatus(row)"
            :disabled="isRequestAlarm"
            @change="handleRowCheckChange(row, $event)">
          </bk-checkbox>
        </template>
      </bk-table-column>

      <bk-table-column :label="$t('数据指纹')" :render-header="$renderHeader" width="150">
        <template slot-scope="{ row }">
          <div class="fl-ac signature-box">
            <span v-bk-overflow-tips>{{row.signature}}</span>
            <div v-show="row.is_new_class" class="new-finger">New</div>
          </div>
        </template>
      </bk-table-column>

      <bk-table-column
        :label="$t('数量')"
        :render-header="$renderHeader"
        :width="getTableWidth.number"
        sortable
        prop="number">
        <template slot-scope="{ row }">
          <span
            class="link-color"
            @click="handleMenuClick('show original', row)">
            {{row.count}}</span>
        </template>
      </bk-table-column>

      <bk-table-column
        :label="$t('占比')"
        :render-header="$renderHeader"
        :width="getTableWidth.percentage"
        sortable
        prop="percentage">
        <template slot-scope="{ row }">
          <span
            class="link-color"
            @click="handleMenuClick('show original', row)">
            {{`${toFixedNumber(row.percentage, 2)}%`}}
          </span>
        </template>
      </bk-table-column>

      <template v-if="requestData.year_on_year_hour >= 1 ">
        <bk-table-column
          sortable
          align="center"
          header-align="center"
          :width="getTableWidth.year_on_year_count"
          :label="$t('同比数量')"
          :render-header="$renderHeader"
          :sort-by="'year_on_year_count'">
          <template slot-scope="{ row }">
            <span>{{row.year_on_year_count}}</span>
          </template>
        </bk-table-column>

        <bk-table-column
          sortable
          align="center"
          header-align="center"
          :width="getTableWidth.year_on_year_percentage"
          :label="$t('同比变化')"
          :render-header="$renderHeader"
          :sort-by="'year_on_year_percentage'">
          <template slot-scope="{ row }">
            <div class="fl-ac compared-change">
              <span>{{`${toFixedNumber(row.year_on_year_percentage, 0)}%`}}</span>
              <span :class="['bk-icon', showArrowsClass(row)]"></span>
            </div>
          </template>
        </bk-table-column>
      </template>

      <bk-table-column label="Pattern" min-width="350" class-name="symbol-column">
        <!-- eslint-disable-next-line -->
        <template slot-scope="{ row, $index }">
          <div class="pattern">
            <div
              class="pattern-remark"
              @mouseenter="e => handleHoverRemarkIcon(e, row, $index)">
              <i class="log-icon icon-log-remark"></i>
            </div>
            <div :class="['pattern-content', { 'is-limit': !cacheExpandStr.includes($index) }]">
              <cluster-event-popover
                :context="row.pattern"
                :tippy-options="tippyOptions"
                @eventClick="(option) => handleMenuClick(option,row)">
                <text-highlight
                  style="word-break: break-all; white-space: pre-line;"
                  :queries="getHeightLightList(row.pattern)">
                  {{getHeightLightStr(row.pattern)}}
                </text-highlight>
              </cluster-event-popover>
              <p
                v-if="!cacheExpandStr.includes($index)"
                class="show-whole-btn"
                @click.stop="handleShowWhole($index)">
                {{ $t('展开全部') }}
              </p>
              <p
                v-else
                class="hide-whole-btn"
                @click.stop="handleHideWhole($index)">
                {{ $t('收起') }}
              </p>
            </div>
          </div>
        </template>
      </bk-table-column>

      <template v-if="requestData.group_by.length">
        <bk-table-column
          v-for="(item,index) of requestData.group_by"
          :key="index"
          :label="item"
          :render-header="$renderHeader"
          width="130"
          class-name="symbol-column">
          <template slot-scope="{ row }">
            <div v-bk-overflow-tips>
              <span>{{row.group[index]}}</span>
            </div>
          </template>
        </bk-table-column>
      </template>

      <bk-table-column
        width="160"
        align="center"
        :label="$t('责任人')"
        :render-header="$renderHeader">
        <template slot-scope="{ row, $index }">
          <bk-user-selector
            class="principal-input"
            placeholder=" "
            :multiple="false"
            :value="row.owners"
            :api="userApi"
            :empty-text="$t('无匹配人员')"
            @change="(val) => handleChangePrincipal(val, $index)">
          </bk-user-selector>
        </template>
      </bk-table-column>

      <template slot="append" v-if="fingerList.length && isPageOver">
        <clustering-loader :width-list="loaderWidthList" />
      </template>

      <template slot="append" v-if="isShowBottomTips">
        <div class="bottom-tips">
          <i18n path="已加载完全部数据，如需查看更多查询条件可以{0}">
            <span @click="handleReturnTop">{{$t('返回顶部')}}</span>
          </i18n>
        </div>
      </template>

      <div slot="empty">
        <empty-status empty-type="empty" :show-text="false">
          <div class="empty-text" v-if="!clusterSwitch || !configData.extra.signature_switch">
            <p>{{getLeaveText}}</p>
            <span class="empty-leave" @click="handleLeaveCurrent">{{$t('去设置')}}</span>
          </div>
          <p v-if="!fingerList.length && configData.extra.signature_switch">{{$t('暂无数据')}}</p>
        </empty-status>
      </div>
    </bk-table>

    <div v-show="false">
      <div id="remark-tips" ref="remarkTips">
        <div v-show="currentRemarkList.length" class="remark-list">
          <div v-for="(remark, index) in currentRemarkList" :key="index">
            <div v-if="remark.username">
              <span>{{remark.create_time}}</span>
              <span>&nbsp;{{remark.username}}</span>
            </div>
            <div style="padding: 4px 0;">{{remark.remark}}</div>
          </div>
        </div>
        <div class="add-new-remark">
          <div class="text-btn" @click="handleClickAddNewRemark">
            <i class="icon bk-icon icon-plus push"></i>
            <span class="text">{{$t('新增备注')}}</span>
          </div>
        </div>
      </div>
    </div>

    <bk-dialog
      v-model="isShowStrInputDialog"
      header-position="left"
      :title="$t('备注')"
      :width="480"
      :confirm-fn="confirmDialogStr">
      <bk-form
        ref="labelRef"
        style="width: 100%"
        :model="verifyData"
        :rules="rules"
        :label-width="0">
        <bk-form-item property="labelRuels">
          <bk-input
            type="textarea"
            v-model="verifyData.textInputStr"
            :placeholder="$t('请输入')"
            :maxlength="100"
            :rows="5">
          </bk-input>
        </bk-form-item>
      </bk-form>
    </bk-dialog>
  </div>
</template>

<script>
import ClusterEventPopover from './components/cluster-event-popover';
import ClusteringLoader from '@/skeleton/clustering-loader';
import fingerSelectColumn from './components/finger-select-column';
import { copyMessage, formatDate } from '@/common/util';
import TextHighlight from 'vue-text-highlight';
import EmptyStatus from '@/components/empty-status';
import BkUserSelector from '@blueking/user-selector';

export default {
  components: {
    ClusterEventPopover,
    ClusteringLoader,
    TextHighlight,
    EmptyStatus,
    BkUserSelector,
  },
  props: {
    fingerList: {
      type: Array,
      require: true,
    },
    clusterSwitch: {
      type: Boolean,
      require: true,
    },
    requestData: {
      type: Object,
      require: true,
    },
    configData: {
      type: Object,
      require: true,
    },
    loaderWidthList: {
      type: Array,
      default: [''],
    },
    isPageOver: {
      type: Boolean,
      default: false,
    },
    allFingerList: {
      type: Array,
      require: true,
    },
  },
  data() {
    return {
      cacheExpandStr: [], // 展示pattern按钮数组
      selectSize: 0, // 当前选择几条数据
      isSelectAll: false, // 当前是否点击全选
      selectList: [], // 当前选中的数组
      isRequestAlarm: false, // 是否正在请求告警接口
      checkValue: 0, // 0为不选 1为半选 2为全选
      /** 当前编辑备注或标签的下标 */
      editDialogIndex: -1,
      hoverLabelIndex: -1,
      /** 输入框弹窗的字符串 */
      verifyData: {
        textInputStr: '',
      },
      rules: {
        labelRuels: [
          {
            validator: this.checkName,
            message: this.$t('{n}不规范, 包含特殊符号.', { n: this.$t('备注') }),
            trigger: 'blur',
          },
          {
            max: 100,
            message: this.$t('不能多于{n}个字符', { n: 100 }),
            trigger: 'blur',
          },
        ],
      },
      enTableWidth: {
        number: '110',
        percentage: '116',
        year_on_year_count: '171',
        year_on_year_percentage: '171',
      },
      cnTableWidth: {
        number: '91',
        percentage: '96',
        year_on_year_count: '101',
        year_on_year_percentage: '101',
      },
      /** 备注的tips设置 */
      tippyOptions: {
        distance: -10,
<<<<<<< HEAD
=======
        boundary: this.scrollContent,
>>>>>>> bce826aa
        placement: 'top',
      },
      /** 编辑标签或备注的弹窗 */
      isShowStrInputDialog: false,
      /** 当前备注信息 */
      currentRemarkList: [],
      popoverInstance: null,
      userApi: window.BK_LOGIN_URL,
    };
  },
  inject: ['addFilterCondition'],
  computed: {
    bkBizId() {
      return this.$store.state.bkBizId;
    },
    isShowBottomTips() {
      return this.fingerList.length >= 50 && this.fingerList.length === this.allFingerList.length;
    },
    getLeaveText() {
      return !this.clusterSwitch ? this.$t('当前日志聚类未启用，请前往设置') : this.$t('当前数据指纹未启用，请前往设置');
    },
    getTableWidth() {
      return this.$store.getters.isEnLanguage ? this.enTableWidth : this.cnTableWidth;
    },
    /** 获取当前hover操作的数据 */
    getHoverRowValue() {
      return this.fingerList[this.editDialogIndex];
    },
  },
  watch: {
    'fingerList.length': {
      handler(newLength, oldLength) {
        // 全选时 分页下拉新增页默认选中
        if (this.isSelectAll) {
          this.$nextTick(() => {
            this.selectList.push(...this.fingerList.slice(oldLength, newLength));
          });
        }
      },
    },
    'selectList.length'(newLength) {
      // 选择列表数据大小计算
      if (this.isSelectAll) {
        this.selectSize = newLength + this.allFingerList.length - this.fingerList.length;
      } else {
        this.selectSize = newLength;
      }
      // 根据手动选择列表长度来判断全选框显示 全选 半选 不选
      if (!newLength) {
        this.checkValue = 0;
        return;
      }
      if (newLength && newLength !== this.fingerList.length) {
        this.checkValue = 1;
      } else {
        this.checkValue = 2;
      };
    },
  },
  mounted() {
    this.scrollEvent('add');
  },
  beforeDestroy() {
    this.scrollEvent('close');
  },
  methods: {
    handleMenuClick(option, row) {
      switch (option) {
        // pattern 下钻
        case 'show original':
          this.addFilterCondition(`__dist_${this.requestData.pattern_level}`, 'is', row.signature.toString());
          this.$emit('showOriginLog');
          break;
        case 'copy':
          copyMessage(row.pattern);
          break;
      }
    },
    showArrowsClass(row) {
      if (row.year_on_year_percentage === 0) return '';
      return row.year_on_year_percentage < 0 ? 'icon-arrows-down' : 'icon-arrows-up';
    },
    handleShowWhole(index) {
      this.cacheExpandStr.push(index);
    },
    handleHideWhole(index) {
      this.cacheExpandStr = this.cacheExpandStr.map(item => item !== index);
    },
    handleLeaveCurrent() {
      this.$emit('showSettingLog');
    },
    toFixedNumber(value, size) {
      if (typeof value === 'number' && !isNaN(value)) {
        return value.toFixed(size);
      }
      return value;
    },
    /**
     * @desc: 添加或删除监听分页事件
     * @param { String } state 新增或删除
     */
    scrollEvent(state = 'add') {
      const scrollEl = document.querySelector('.result-scroll-container');
      if (!scrollEl) return;
      if (state === 'add') {
        scrollEl.addEventListener('scroll', this.handleScroll, { passive: true });
      }
      if (state === 'close') {
        scrollEl.removeEventListener('scroll', this.handleScroll, { passive: true });
      }
    },
    /**
     * @desc: 批量开启或者关闭告警
     * @param { Boolean } option 开启或关闭
     */
    handleBatchUseAlarm(option = true) {
      if (this.isRequestAlarm) {
        return;
      };
      const title = option ? this.$t('是否批量开启告警') : this.$t('是否批量关闭告警');
      this.$bkInfo({
        title,
        confirmFn: () => {
          let alarmList = this.selectList;
          if (this.isSelectAll) {
            // 全选时获取未显示的数据指纹
            alarmList = alarmList.concat(this.allFingerList.slice(alarmList.length));
          }
          // 过滤告警开启或者关闭状态的元素
          let filterList;
          if (option) {
            filterList = alarmList.filter(el => !el.monitor.is_active);
          } else {
            filterList = alarmList.filter(el => !!el.monitor.is_active);
          }
          // 分组情况下过滤重复的列表元素
          if (this.requestData.group_by.length) {
            filterList = this.getSetList(filterList);
          }
          this.requestAlarm(filterList, option, () => {
            // 批量成功后刷新数据指纹请求
            this.$emit('updateRequest');
          });
        },
      });
    },
    getSetList(list = []) {
      const setIDList = new Set();
      const returnList = list.filter((el) => {
        if (!setIDList.has(el.signature)) {
          setIDList.add(el.signature);
          return true;
        }
      });
      return returnList;
    },
    /**
     * @desc: 数据指纹告警请求
     * @param { Array } alarmList 告警数组
     * @param { Boolean } state 启用或关闭
     * @param { Function } callback 回调函数
     */
    requestAlarm(alarmList = [], state, callback) {
      if (!alarmList.length) {
        this.$bkMessage({
          theme: 'success',
          message: state ? this.$t('已全部开启告警') : this.$t('已全部关闭告警'),
        });
        return;
      }

      const action = state ? 'create' : 'delete';
      // 组合告警请求数组
      const actions = alarmList.reduce((pre, cur) => {
        const { signature, pattern, monitor: { strategy_id } } = cur;
        const queryObj = {
          signature,
          pattern,
          strategy_id,
          action,
        };
        !queryObj.strategy_id && delete queryObj.strategy_id;
        pre.push(queryObj);
        return pre;
      }, []);
      this.isRequestAlarm = true;
      this.$http.request('/logClustering/updateStrategies', {
        params: {
          index_set_id: this.$route.params.indexId,
        },
        data: {
          bk_biz_id: this.bkBizId,
          pattern_level: this.requestData.pattern_level,
          actions,
        },
      })
        .then(({ data: { operators, result } }) => {
          /**
           * 当操作成功时 统一提示操作成功
           * 当操作失败时 分批量和单次
           * 单次显示返回值的提示 批量则显示部分操作成功
           */
          let theme;
          let message;
          if (result) {
            theme = 'success';
            message = this.$t('操作成功');
          } else {
            theme = this.isSelectAll ? 'warning' : 'error';
            message = this.isSelectAll ? this.$t('部分操作成功') : operators[0].operator_msg;
          }
          this.$bkMessage({
            theme,
            message,
            ellipsisLine: 0,
          });
          callback(result, operators[0].strategy_id);
        })
        .finally(() => {
          this.isRequestAlarm = false;
        });
    },
    handleScroll() {
      if (this.throttle) return;
      this.throttle = true;
      setTimeout(() => {
        this.throttle = false;
        // scroll变化时判断是否展示返回顶部的Icon
        this.$emit('handleScrollIsShow');
        if (this.fingerList.length >= this.allFingerList.length) return;
        const el = document.querySelector('.result-scroll-container');
        if (el.scrollHeight - el.offsetHeight - el.scrollTop < 5) {
          el.scrollTop = el.scrollTop - 5;
          this.throttle = false;
          this.$emit('paginationOptions');
        }
      }, 200);
    },
    renderHeader(h) {
      return h(fingerSelectColumn, {
        props: {
          value: this.checkValue,
          disabled: !this.fingerList.length,
        },
        on: {
          change: this.handleSelectionChange,
        },
      });
    },
    /**
     * @desc: 单选操作
     * @param { Object } row 操作元素
     * @param { Boolean } state 单选状态
     */
    handleRowCheckChange(row, state) {
      if (state) {
        this.selectList.push(row);
      } else {
        const index = this.selectList.indexOf(row);
        this.selectList.splice(index, 1);
      }
    },
    getCheckedStatus(row) {
      return this.selectList.includes(row);
    },
    /**
     * @desc: 全选和全不选操作
     * @param { Boolean } state 是否全选
     */
    handleSelectionChange(state) {
      this.isSelectAll = state;
      this.selectSize = state ? this.allFingerList.length : 0;
      // 先清空数组，如果是全选状态再添加当前已显示的元素
      this.selectList.splice(0, this.selectList.length);
      state && this.selectList.push(...this.fingerList);
    },
    handleReturnTop() {
      const el = document.querySelector('.result-scroll-container');
      this.$easeScroll(0, 300, el);
    },
    getHeightLightStr(str) {
      return !!str ? str : this.$t('未匹配');
    },
    getHeightLightList(str) {
      return str.match(/#.*?#/g) || [];
    },
    /** 设置负责人 */
    handleChangePrincipal(val, index) {
      this.editDialogIndex = index;
      this.$http.request('/logClustering/setOwner', {
        params: {
          index_set_id: this.$route.params.indexId,
        },
        data: {
          signature: this.getHoverRowValue.signature,
          owners: val,
        },
      }).then((res) => {
        if (res.result) {
          this.getHoverRowValue.owners = res.data.owners;
          this.$bkMessage({
            theme: 'success',
            message: this.$t('操作成功'),
          });
          this.editDialogIndex = -1;
        }
      });
    },
    /** 设置备注 */
    handleAddRemark() {
      this.$http.request('/logClustering/setRemark', {
        params: {
          index_set_id: this.$route.params.indexId,
        },
        data: {
          signature: this.getHoverRowValue.signature,
          remark: this.verifyData.textInputStr.trim(),
        },
      }).then((res) => {
        if (res.result) {
          this.getHoverRowValue.remark = res.data.remark;
          this.$bkMessage({
            theme: 'success',
            message: this.$t('操作成功'),
          });
          this.editDialogIndex = -1;
        }
      })
        .finally(() => {
          this.verifyData.textInputStr = '';
        });
    },
    checkName() {
      if (this.verifyData.textInputStr.trim() === '') return true;
      // eslint-disable-next-line no-useless-escape
      return /^[\u4e00-\u9fa5_a-zA-Z0-9`~!\s@#$%^&*()_\-+=<>?:"{}|,.\/;'\\[\]·~！@#￥%……&*（）——\-+={}|《》？：“”【】、；‘'，。、]+$/im.test(this.verifyData.textInputStr.trim());
    },
    handleHoverRemarkIcon(e, row, index) {
      if (!this.popoverInstance) {
        this.currentRemarkList = row.remark.map(item => ({
          ...item,
          create_time: item.create_time > 0 ? formatDate(item.create_time) : '',
        }));
        this.popoverInstance = this.$bkPopover(event.target, {
          content: this.$refs.remarkTips,
          allowHTML: true,
          arrow: true,
          theme: 'light',
          sticky: true,
          duration: [275, 0],
          interactive: true,
          boundary: 'window',
          placement: 'top',
          width: 240,
          onHidden: () => {
            this.popoverInstance && this.popoverInstance.destroy();
            this.popoverInstance = null;
          },
        });
      }
      this.editDialogIndex = index;
      this.popoverInstance.show();
<<<<<<< HEAD
    },
    /** 提交新的备注 */
    async confirmDialogStr() {
      try {
        await this.$refs.labelRef.validate();
        this.handleAddRemark();
        this.isShowStrInputDialog = false;
      } catch (err) {
        return false;
      }
    },
=======
    },
    /** 提交新的备注 */
    async confirmDialogStr() {
      try {
        await this.$refs.labelRef.validate();
        this.handleAddRemark();
        this.isShowStrInputDialog = false;
      } catch (err) {
        return false;
      }
    },
>>>>>>> bce826aa
    /** 点击新增备注 */
    handleClickAddNewRemark() {
      this.popoverInstance.hide();
      this.verifyData.textInputStr = '';
      this.isShowStrInputDialog = true;
    },
  },
};
</script>

<style lang="scss" scoped>
@import '@/scss/mixins/flex.scss';

.finger-container {
  position: relative;

  .top-operate {
    position: absolute;
    top: 42px;
    z-index: 99;
    width: 100%;
    height: 32px;
    font-size: 12px;
    background: #f0f1f5;
    border-top: 1px solid #dfe0e5;
    border-bottom: 1px solid #dfe0e5;

    @include flex-center;

    .operate-message {
      padding-right: 6px;
      color: #63656e;
    }

    .operate-click {
      color: #3a84ff;
      cursor: pointer;
      padding-right: 6px;
    }
  }

  .finger-cluster-table {
    :deep(.bk-table-body-wrapper) {
      margin-top: 32px;
      min-height: calc(100vh - 570px);

      .bk-table-empty-block {
        min-height: calc(100vh - 570px);

        @include flex-center;
      }
    }

    &:before {
      display: none;
    }

    :deep(.bk-table-row-last) {
      td {
        border: none;
      }
    }

    .signature-box {
      margin-top: 1px;

      span {
        overflow: hidden;
        text-overflow: ellipsis;
        white-space: nowrap;
        line-height: 24px;
      }
    }

    .compared-change {
      margin-top: 1px;
      justify-content: center;
    }

    .empty-text {
      display: flex;
      flex-direction: column;
      justify-content: space-between;
      align-items: center;

      .bk-icon {
        font-size: 65px;
      }

      .empty-leave {
        color: #3a84ff;
        margin-top: 8px;
        cursor: pointer;
      }
    }

    .pattern {
      display: flex;
      align-items: center;
    }

    .pattern-remark {
      width: 22px;
      height: 22px;
      background: #f0f1f5;
      border-radius: 2px;
      flex-shrink: 0;
      margin-right: 8px;
      font-size: 16px;
      cursor: pointer;

      @include flex-center;

      &:hover {
        color: #3a84ff;
        background: #e1ecff;
      }
    }

    .pattern-content {
      position: relative;
      padding: 0 6px;
      margin-bottom: 15px;
      overflow: hidden;
      display: inline-block;

      &.is-limit {
        max-height: 96px;
      }
    }

    .hover-row {
      .show-whole-btn {
        background-color: #f5f7fa;
      }

      .principal-input {
        &:hover {
          :deep(.user-selector-container) {
            /* stylelint-disable-next-line declaration-no-important */
            background: #eaebf0 !important;
          }
        }
      }
    }

    .row-label {
      display: flex;
      justify-content: center;

      .label-container {
        max-width: 90%;
        position: relative;
        display: flex;
        align-items: center;
      }

      .icon-edit-line {
        position: absolute;
        right: -16px;
        color: #3a84ff;
        font-size: 14px;
        cursor: pointer;
      }
    }

    .show-whole-btn {
      position: absolute;
      top: 80px;
      width: 100%;
      height: 24px;
      color: #3a84ff;
      font-size: 12px;
      background: #fff;
      cursor: pointer;
      transition: background-color .25s ease;
    }

    .hide-whole-btn {
      line-height: 14px;
      margin-top: 2px;
      color: #3a84ff;
      cursor: pointer;
    }
  }
}

.table-no-data {
  :deep(.bk-table-header-wrapper) {
    tr {
      > th {
        /* stylelint-disable-next-line declaration-no-important */
        border-bottom: none !important;
      }
    }
  }
}

.bottom-tips {
  height: 43px;
  line-height: 43px;
  text-align: center;
  color: #979ba5;

  span {
    color: #3a84ff;
    cursor: pointer;
  }
}

.new-finger {
  margin-left: 6px;
  width: 40px;
  height: 16px;
  font-size: 12px;
  line-height: 14px;
  text-align: center;
  color: #ea3636;
  background: #fee;
  border: 1px solid #fd9c9c;
  border-radius: 9px;
  flex-shrink: 0;
}

.link-color {
  color: #3a84ff;
  cursor: pointer;
}

.icon-arrows-down {
  color: #2dcb56;
}

.icon-arrows-up {
  color: #ff5656;
}

.fl-ac {
  margin-top: -4px;

  @include flex-align;
}

.bk-icon {
  font-size: 24px;
}

.principal-input {
  width: 100%;

  :deep(.user-selector-container) {
    /* stylelint-disable-next-line declaration-no-important */
    border: none !important;
<<<<<<< HEAD
    background: transparent;
=======
    /* stylelint-disable-next-line declaration-no-important */
    background: transparent !important;
>>>>>>> bce826aa
  }
}

#remark-tips {
  .remark-list {
    font-size: 12px;
    color: #63656e;
    max-height: 120px;
    overflow-y: auto;
    margin-bottom: 6px;
    border-bottom: 1px solid #eaebf0;

    > div:not(:last-child) {
      margin-bottom: 20px;
    }
  }

  .add-new-remark {
    @include flex-center();

    .text-btn {
      cursor: pointer;

      @include flex-align(center);

      .text,
      .icon {
        color: #3a84ff;
      }

      .text {
        font-size: 12px;
      }
    }
  }
}
</style><|MERGE_RESOLUTION|>--- conflicted
+++ resolved
@@ -362,10 +362,6 @@
       /** 备注的tips设置 */
       tippyOptions: {
         distance: -10,
-<<<<<<< HEAD
-=======
-        boundary: this.scrollContent,
->>>>>>> bce826aa
         placement: 'top',
       },
       /** 编辑标签或备注的弹窗 */
@@ -728,7 +724,6 @@
       }
       this.editDialogIndex = index;
       this.popoverInstance.show();
-<<<<<<< HEAD
     },
     /** 提交新的备注 */
     async confirmDialogStr() {
@@ -740,19 +735,6 @@
         return false;
       }
     },
-=======
-    },
-    /** 提交新的备注 */
-    async confirmDialogStr() {
-      try {
-        await this.$refs.labelRef.validate();
-        this.handleAddRemark();
-        this.isShowStrInputDialog = false;
-      } catch (err) {
-        return false;
-      }
-    },
->>>>>>> bce826aa
     /** 点击新增备注 */
     handleClickAddNewRemark() {
       this.popoverInstance.hide();
@@ -1006,12 +988,9 @@
   :deep(.user-selector-container) {
     /* stylelint-disable-next-line declaration-no-important */
     border: none !important;
-<<<<<<< HEAD
-    background: transparent;
-=======
+
     /* stylelint-disable-next-line declaration-no-important */
     background: transparent !important;
->>>>>>> bce826aa
   }
 }
 
