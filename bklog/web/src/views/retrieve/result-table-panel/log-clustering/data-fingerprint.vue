--- conflicted
+++ resolved
@@ -1,3 +1,4 @@
+<!-- eslint-disable vue/no-deprecated-slot-attribute -->
 <!--
 * Tencent is pleased to support the open source community by making
 * 蓝鲸智云PaaS平台 (BlueKing PaaS) available.
@@ -668,7 +669,6 @@
         if (this.isRequestAlarm) {
           return;
         }
-<<<<<<< HEAD
         const title = option ? this.$t('是否批量开启告警') : this.$t('是否批量关闭告警');
         this.$bkInfo({
           title,
@@ -766,124 +766,11 @@
               theme = this.isSelectAll ? 'warning' : 'error';
               message = this.isSelectAll ? this.$t('部分操作成功') : operators[0].operator_msg;
             }
-=======
-      });
-    },
-    /**
-     * @desc: 单选操作
-     * @param { Object } row 操作元素
-     * @param { Boolean } state 单选状态
-     */
-    handleRowCheckChange(row, state) {
-      if (state) {
-        this.selectList.push(row);
-      } else {
-        const index = this.selectList.indexOf(row);
-        this.selectList.splice(index, 1);
-      }
-    },
-    getCheckedStatus(row) {
-      return this.selectList.includes(row);
-    },
-    /**
-     * @desc: 全选和全不选操作
-     * @param { Boolean } state 是否全选
-     */
-    handleSelectionChange(state) {
-      this.isSelectAll = state;
-      this.selectSize = state ? this.allFingerList.length : 0;
-      // 先清空数组，如果是全选状态再添加当前已显示的元素
-      this.selectList.splice(0, this.selectList.length);
-      state && this.selectList.push(...this.fingerList);
-    },
-    handleReturnTop() {
-      const el = document.querySelector('.result-scroll-container');
-      this.$easeScroll(0, 300, el);
-    },
-    getHeightLightStr(str) {
-      return !!str ? str : this.$t('未匹配');
-    },
-    getHeightLightList(str) {
-      return str.match(/#.*?#/g) || [];
-    },
-    /** 设置负责人 */
-    handleChangePrincipal(val, row) {
-      this.curEditSignature = row.signature;
-      this.$http
-        .request('/logClustering/setOwner', {
-          params: {
-            index_set_id: this.$route.params.indexId
-          },
-          data: {
-            signature: this.getHoverRowValue.signature,
-            owners: val,
-            origin_pattern: this.getHoverRowValue.origin_pattern,
-            groups: this.getHoverRowGroupsValue
-          }
-        })
-        .then(res => {
-          if (res.result) {
-            const { signature, owners } = res.data;
-            this.curEditSignature = signature;
-            this.getHoverRowValue.owners = owners;
-            this.$bkMessage({
-              theme: 'success',
-              message: this.$t('操作成功')
-            });
-          }
-        })
-        .finally(() => (this.curEditSignature = ''));
-    },
-    /** 设置备注  */
-    remarkQuery(markType = 'add') {
-      let additionData;
-      let queryStr;
-      switch (markType) {
-        case 'update':
-          queryStr = 'updateRemark';
-          additionData = {
-            new_remark: this.verifyData.textInputStr.trim(),
-            ...this.catchOperatorVal
-          };
-          break;
-        case 'delete':
-          queryStr = 'deleteRemark';
-          additionData = {
-            remark: this.verifyData.textInputStr.trim(),
-            ...this.catchOperatorVal
-          };
-          break;
-        case 'add':
-          queryStr = 'setRemark';
-          additionData = {
-            remark: this.verifyData.textInputStr.trim()
-          };
-          break;
-      }
-      this.$http
-        .request(`/logClustering/${queryStr}`, {
-          params: {
-            index_set_id: this.$route.params.indexId
-          },
-          data: {
-            signature: this.getHoverRowValue.signature,
-            ...additionData,
-            origin_pattern: this.getHoverRowValue.origin_pattern,
-            groups: this.getHoverRowGroupsValue
-          }
-        })
-        .then(res => {
-          if (res.result) {
-            const { signature, remark } = res.data;
-            this.curEditSignature = signature;
-            this.getHoverRowValue.remark = remark;
->>>>>>> b382d781
             this.$bkMessage({
               theme,
               message,
               ellipsisLine: 0,
             });
-<<<<<<< HEAD
             callback(result, operators[0].strategy_id);
           })
           .finally(() => {
@@ -971,14 +858,16 @@
           })
           .then(res => {
             if (res.result) {
-              this.getHoverRowValue.owners = res.data.owners;
+              const { signature, owners } = res.data;
+              this.curEditSignature = signature;
+              this.getHoverRowValue.owners = owners;
               this.$bkMessage({
                 theme: 'success',
                 message: this.$t('操作成功'),
               });
-              this.curEditSignature = '';
             }
-          });
+          })
+          .finally(() => (this.curEditSignature = ''));
       },
       /** 设置备注  */
       remarkQuery(markType = 'add') {
@@ -1020,15 +909,17 @@
           })
           .then(res => {
             if (res.result) {
-              this.getHoverRowValue.remark = res.data.remark;
+              const { signature, remark } = res.data;
+              this.curEditSignature = signature;
+              this.getHoverRowValue.remark = remark;
               this.$bkMessage({
                 theme: 'success',
                 message: this.$t('操作成功'),
               });
-              this.curEditSignature = '';
             }
           })
           .finally(() => {
+            this.curEditSignature = '';
             this.verifyData.textInputStr = '';
             this.catchOperatorVal = {};
           });
@@ -1048,7 +939,7 @@
               showTime: item.create_time > 0 ? formatDate(item.create_time) : '',
             }))
             .sort((a, b) => b.create_time - a.create_time);
-          this.popoverInstance = this.$bkPopover(event.target, {
+          this.popoverInstance = this.$bkPopover(e.target, {
             content: this.$refs.remarkTips,
             allowHTML: true,
             arrow: true,
@@ -1059,13 +950,13 @@
             boundary: 'window',
             placement: 'top',
             width: 240,
+            onShow: () => (this.curEditSignature = row.signature),
             onHidden: () => {
               this.popoverInstance?.destroy();
               this.popoverInstance = null;
             },
           });
         }
-        this.curEditSignature = row.signature;
         this.popoverInstance.show();
       },
       /** 提交新的备注 */
@@ -1229,115 +1120,6 @@
             selected: this.handleRemarkSelectChange,
             submit: this.handleRemarkSubmit,
           },
-=======
-          }
-        })
-        .finally(() => {
-          this.curEditSignature = '';
-          this.verifyData.textInputStr = '';
-          this.catchOperatorVal = {};
-        });
-    },
-    checkName() {
-      if (this.verifyData.textInputStr.trim() === '') return true;
-      // eslint-disable-next-line no-useless-escape
-      return /^[\u4e00-\u9fa5_a-zA-Z0-9`~!\s@#$%^&*()_\-+=<>?:"{}|,.\/;'\\[\]·~！@#￥%……&*（）——\-+={}|《》？：“”【】、；‘'，。、]+$/im.test(
-        this.verifyData.textInputStr.trim()
-      );
-    },
-    handleHoverRemarkIcon(e, row) {
-      if (!this.popoverInstance) {
-        this.currentRemarkList = row.remark
-          .map(item => ({
-            ...item,
-            showTime: item.create_time > 0 ? formatDate(item.create_time) : ''
-          }))
-          .sort((a, b) => b.create_time - a.create_time);
-        this.popoverInstance = this.$bkPopover(e.target, {
-          content: this.$refs.remarkTips,
-          allowHTML: true,
-          arrow: true,
-          theme: 'light',
-          sticky: true,
-          duration: [275, 0],
-          interactive: true,
-          boundary: 'window',
-          placement: 'top',
-          width: 240,
-          onShow: () => (this.curEditSignature = row.signature),
-          onHidden: () => {
-            this.popoverInstance && this.popoverInstance.destroy();
-            this.popoverInstance = null;
-          }
-        });
-      }
-      this.popoverInstance.show();
-    },
-    /** 提交新的备注 */
-    async confirmDialogStr() {
-      try {
-        await this.$refs.labelRef.validate();
-        const queryType = Object.keys(this.catchOperatorVal).length ? 'update' : 'add';
-        this.remarkQuery(queryType);
-        this.isShowStrInputDialog = false;
-      } catch (err) {
-        return false;
-      }
-    },
-    /** 点击新增备注 */
-    handleClickAddNewRemark() {
-      this.popoverInstance.hide();
-      this.verifyData.textInputStr = '';
-      this.isShowStrInputDialog = true;
-    },
-    handleEditRemark(row) {
-      this.popoverInstance.hide();
-      this.verifyData.textInputStr = row.remark;
-      this.catchOperatorVal = {
-        old_remark: row.remark,
-        create_time: row.create_time
-      };
-      this.isShowStrInputDialog = true;
-    },
-    handleDeleteRemark(row) {
-      this.popoverInstance.hide();
-      this.catchOperatorVal = {
-        remark: row.remark,
-        create_time: row.create_time
-      };
-      this.remarkQuery('delete');
-    },
-    remarkContent(remarkList) {
-      if (!remarkList.length) return '--';
-      const maxTimestamp = remarkList.reduce((pre, cur) => {
-        return cur.create_time > pre.create_time ? cur : pre;
-      }, remarkList[0]);
-      return maxTimestamp.remark;
-    },
-    /**
-     * @desc: 获取当前数据指纹所有的责任人
-     */
-    getUserList() {
-      this.ownerLoading = true;
-      const cloneOwnerBase = deepClone(this.ownerBaseList);
-      this.$http
-        .request('/logClustering/getOwnerList', {
-          params: {
-            index_set_id: this.$route.params.indexId
-          }
-        })
-        .then(res => {
-          this.ownerList = res.data.reduce((acc, cur) => {
-            acc.push({
-              id: cur,
-              name: cur
-            });
-            return acc;
-          }, cloneOwnerBase);
-        })
-        .finally(() => {
-          this.ownerLoading = false;
->>>>>>> b382d781
         });
       },
     },
