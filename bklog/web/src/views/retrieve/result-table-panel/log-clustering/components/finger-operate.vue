<!--
  - Tencent is pleased to support the open source community by making BK-LOG 蓝鲸日志平台 available.
  - Copyright (C) 2021 THL A29 Limited, a Tencent company.  All rights reserved.
  - BK-LOG 蓝鲸日志平台 is licensed under the MIT License.
  -
  - License for BK-LOG 蓝鲸日志平台:
  - -------------------------------------------------------------------
  -
  - Permission is hereby granted, free of charge, to any person obtaining a copy of this software and associated
  - documentation files (the "Software"), to deal in the Software without restriction, including without limitation
  - the rights to use, copy, modify, merge, publish, distribute, sublicense, and/or sell copies of the Software,
  - and to permit persons to whom the Software is furnished to do so, subject to the following conditions:
  - The above copyright notice and this permission notice shall be included in all copies or substantial
  - portions of the Software.
  -
  - THE SOFTWARE IS PROVIDED "AS IS", WITHOUT WARRANTY OF ANY KIND, EXPRESS OR IMPLIED, INCLUDING BUT NOT
  - LIMITED TO THE WARRANTIES OF MERCHANTABILITY, FITNESS FOR A PARTICULAR PURPOSE AND NONINFRINGEMENT. IN
  - NO EVENT SHALL THE AUTHORS OR COPYRIGHT HOLDERS BE LIABLE FOR ANY CLAIM, DAMAGES OR OTHER LIABILITY,
  - WHETHER IN AN ACTION OF CONTRACT, TORT OR OTHERWISE, ARISING FROM, OUT OF OR IN CONNECTION WITH THE
  - SOFTWARE OR THE USE OR OTHER DEALINGS IN THE SOFTWARE
  -->
<template>
  <div class="fingerprint-setting fl-sb">

    <div class="is-near24">
      <bk-checkbox
        v-model="isNear24"
        data-test-id="fingerTable_checkBox_selectCustomSize"
        :true-value="true"
        :false-value="false"
        :disabled="!fingerOperateData.signatureSwitch"
        @change="handleShowNearPattern">
      </bk-checkbox>
      <span
        @mouseenter="handleShowAlarmPopover"
        @click="handleChangeTrigger">{{$t('近24H新增')}}</span>
      <div v-show="false">
        <div
          ref="alarmPopover"
          slot="content"
          class="alarm-content">
          <span @click.stop="updateNewClsStrategy">{{!alarmSwitch ? $t('开启告警') : $t('关闭告警')}}</span>
          <span
            v-if="alarmSwitch"
            class="right-alarm"
            @click="handleEmitEditAlarm">
            {{$t('编辑告警')}}</span>
        </div>
      </div>
    </div>

    <div class="pattern fl-sb" style="width: 200px">
      <span>Pattern</span>
      <div class="pattern-slider-box fl-sb">
        <span>{{$t('少')}}</span>
        <bk-slider
          class="pattern-slider"
          v-model="patternSize"
          data-test-id="fingerTable_slider_patterSize"
          :show-tip="false"
          :disable="!fingerOperateData.signatureSwitch"
          :max-value="fingerOperateData.sliderMaxVal"
          @change="handleChangepatternSize"></bk-slider>
        <span>{{$t('多')}}</span>
      </div>
    </div>

<<<<<<< HEAD
    <div class="fl-sb">
      <bk-dropdown-menu ref="refOfSubscriptionDropdown" align="right" trigger="click">
        <i
          v-if="isCurrentIndexSetIdCreateSubscription"
          class="bk-icon icon-email btn-subscription" :class="{
            selected: isCurrentIndexSetIdCreateSubscription
          }"
          v-bk-tooltips.bottom-end="$t('已订阅当前页面')"
          slot="dropdown-trigger" />
        <ul class="bk-dropdown-list" slot="dropdown-content">
          <li><a href="javascript:;" @click="isShowQuickCreateSubscriptionDrawer = true">{{$t('新建订阅')}}</a></li>
          <li><a href="javascript:;" @click="goToMySubscription">{{$t('我的订阅')}}</a></li>
        </ul>
      </bk-dropdown-menu>
      <i
        v-if="!isCurrentIndexSetIdCreateSubscription"
        class="bk-icon icon-email btn-subscription"
        @click="isShowQuickCreateSubscriptionDrawer = true"
        v-bk-tooltips.bottom-end="$t('邮件订阅')"
      />
    </div>

    <quick-create-subscription
      v-model="isShowQuickCreateSubscriptionDrawer"
      scenario="clustering"
      :index-set-id="$route.params.indexId"
    />
=======
    <bk-popover
      ext-cls="popover-content"
      placement="bottom-start"
      width="400"
      ref="groupPopover"
      :disabled="!fingerOperateData.signatureSwitch"
      :tippy-options="tippyOptions"
      :on-show="handleShowMorePopover">
      <div
        v-bk-tooltips="$t('更多')"
        :class="{ 'operation-icon': true, 'disabled-icon': !fingerOperateData.signatureSwitch }"
        @click="handleClickGroupPopover">
        <span class="bk-icon icon-more"></span>
      </div>
      <div
        class="group-popover"
        slot="content">
        <div class="piece">
          <span>
            <span class="title">{{ $t('维度') }}</span>
            <i class="notice log-icon icon-help" v-bk-tooltips.top="$t('修改字段会影响当前聚类结果，请勿随意修改')"></i>
          </span>
          <bk-select
            v-model="dimension"
            searchable
            multiple
            display-tag
            ext-popover-cls="selected-ext"
            :scroll-height="140">
            <bk-option
              v-for="option in dimensionList"
              :key="option.id"
              :id="option.id"
              :name="option.name">
              <bk-checkbox
                ext-cls="ext-box"
                :title="option.name"
                :checked="dimension.includes(option.id)">
                {{ option.name }}
              </bk-checkbox>
            </bk-option>
          </bk-select>
          <div class="group-alert">
            <i class="bk-icon icon-info"></i>
            <span>{{ $t('如需根据某些维度拆分聚类结果，可将字段设置为维度。') }}</span>
          </div>
        </div>
        <div class="piece">
          <span class="title">{{ $t('分组') }}</span>
          <bk-select
            v-model="group"
            searchable
            multiple
            display-tag
            ext-popover-cls="selected-ext"
            :scroll-height="140">
            <bk-option
              v-for="option in groupList"
              :key="option.id"
              :id="option.id"
              :name="option.name">
              <bk-checkbox
                ext-cls="ext-box"
                :title="option.name"
                :checked="group.includes(option.id)">
                {{ option.name }}
              </bk-checkbox>
            </bk-option>
          </bk-select>
        </div>
        <div class="piece">
          <span class="title">{{ $t('同比') }}</span>
          <div class="year-on-year">
            <bk-switcher
              theme="primary"
              v-model="yearSwitch">
            </bk-switcher>
            <bk-select
              v-model="yearOnYearHour"
              ext-cls="compared-select"
              ext-popover-cls="compared-select-option"
              :clearable="false"
              :disabled="!yearSwitch"
              @toggle="toggleYearSelect">
              <bk-option
                v-for="option in fingerOperateData.comparedList"
                :key="option.id"
                :id="option.id"
                :name="option.name">
              </bk-option>
              <div slot="" class="compared-customize">
                <div
                  v-if="fingerOperateData.isShowCustomize"
                  class="customize-option"
                  @click="changeCustomizeState(false)">
                  <span>{{$t('自定义')}}</span>
                </div>
                <div style="margin-top: 8px;" v-else>
                  <bk-input
                    :placeholder="$t('输入自定义同比，按 Enter 确认')"
                    @enter="handleEnterCompared">
                  </bk-input>
                  <div class="compared-select-icon">
                    <span v-bk-tooltips="$t('自定义输入格式: 如 1h 代表一小时 h小时')" class="top-end">
                      <i class="log-icon icon-help"></i>
                    </span>
                  </div>
                </div>
              </div>
            </bk-select>
          </div>
        </div>
        <div class="popover-button">
          <bk-button
            style="margin-right: 8px;"
            theme="primary"
            size="small"
            @click="submitPopover">
            {{$t('保存')}}
          </bk-button>
          <bk-button
            theme="default"
            size="small"
            @click="cancelPopover">
            {{$t('取消')}}
          </bk-button>
        </div>
      </div>
    </bk-popover>
>>>>>>> f3a31b64
  </div>
</template>

<script>
import { debounce } from 'throttle-debounce';
import QuickCreateSubscription from './quick-create-subscription-drawer/quick-create-subscription.tsx';
export default {
  components: {
    QuickCreateSubscription,
  },
  props: {
    fingerOperateData: {
      type: Object,
      require: true,
    },
    requestData: {
      type: Object,
      require: true,
    },
    totalFields: {
      type: Array,
      require: true,
    },
  },
  data() {
    return {
      interactType: false, // false 为hover true 为click
      alarmSwitch: false,
      dimension: [], // 当前维度字段的值
      group: [], // 当前分组选中的值
      isToggle: false, // 当前是否显示分组下拉框
      patternSize: 0,
      yearOnYearHour: 1,
      isNear24: false,
      isRequestAlarm: false,
      popoverInstance: null,
<<<<<<< HEAD
      isCurrentIndexSetIdCreateSubscription: false,
      isShowQuickCreateSubscriptionDrawer: false,
=======
      isShowPopoverInstance: false,
      yearSwitch: false,
      tippyOptions: {
        theme: 'light',
        trigger: 'manual',
        hideOnClick: false,
        offset: '16',
        interactive: true,
      },
>>>>>>> f3a31b64
    };
  },
  computed: {
    bkBizId() {
      return this.$store.state.bkBizId;
    },
    dimensionList() {
      return this.fingerOperateData.groupList.filter(item => !this.group.includes(item.id));
    },
    groupList() {
      return this.fingerOperateData.groupList.filter(item => !this.dimension.includes(item.id));
    },
  },
  watch: {
    group: {
      deep: true,
      handler(list) {
        // 分组列表未展开时数组变化则发送请求
        if (!this.isToggle) {
          this.$emit('handleFingerOperate', 'group', list);
        }
      },
    },
  },
  created() {
    this.checkReportIsExistedDebounce = debounce(1000, this.checkReportIsExisted);
  },
  mounted() {
<<<<<<< HEAD
    this.checkReportIsExistedDebounce();
    this.initCache();
=======
    this.handleShowMorePopover();
>>>>>>> f3a31b64
    this.handlePopoverShow();
  },
  beforeDestroy() {
    this.popoverInstance = null;
  },
  methods: {
    /**
     * @desc: 同比自定义输入
     * @param { String } val
     */
    handleEnterCompared(val) {
      const matchVal = val.match(/^(\d+)h$/);
      if (!matchVal) {
        this.$bkMessage({
          theme: 'warning',
          message: this.$t('请按照提示输入'),
        });
        return;
      }
      this.changeCustomizeState(true);
      const { comparedList: propComparedList } = this.fingerOperateData;
      const isRepeat = propComparedList.some(el => el.id === Number(matchVal[1]));
      if (isRepeat) {
        this.yearOnYearHour = Number(matchVal[1]);
        return;
      }
      propComparedList.push({
        id: Number(matchVal[1]),
        name: this.$t('{n} 小时前', { n: matchVal[1] }),
      });
      this.$emit('handleFingerOperate', 'fingerOperateData', {
        comparedList: propComparedList,
      });
      this.yearOnYearHour = Number(matchVal[1]);
    },
    handleShowNearPattern(state) {
      this.$emit('handleFingerOperate', 'requestData', { show_new_pattern: state }, true);
    },
    handleChangepatternSize(val) {
      this.$emit('handleFingerOperate', 'requestData', { pattern_level: this.fingerOperateData.patternList[val] }, true);
    },
    changeCustomizeState(val) {
      this.$emit('handleFingerOperate', 'fingerOperateData', { isShowCustomize: val });
    },
    handleClickGroupPopover() {
      !this.isShowPopoverInstance ? this.$refs.groupPopover.instance.show() : this.$refs.groupPopover.instance.hide();
      this.isShowPopoverInstance = !this.isShowPopoverInstance;
    },
    handleEmitEditAlarm() {
      this.$emit('handleFingerOperate', 'editAlarm');
    },
    handlePopoverShow() {
      if (JSON.stringify(this.fingerOperateData.alarmObj) === '{}') {
        this.initNewClsStrategy();
      }
    },
    /**
     * @desc: 改变近24H新增的交互类型
     */
    handleChangeTrigger() {
      if (!this.interactType) {
        this.popoverInstance?.set({
          trigger: 'click',
          hideOnClick: true,
        });
      }
      this.interactType = true;
    },
    handleShowAlarmPopover(e) {
      if (this.popoverInstance || !this.fingerOperateData.signatureSwitch) return;
      this.popoverInstance = this.$bkPopover(e.target, {
        content: this.$refs.alarmPopover,
        trigger: 'mouseenter',
        placement: 'top',
        arrow: true,
        theme: 'light',
        interactive: true,
        hideOnClick: false,
      });
      this.popoverInstance && this.popoverInstance.show();
    },
    /**
     * @desc: 查询新类告警
     */
    initNewClsStrategy() {
      this.$http.request('/logClustering/getNewClsStrategy', {
        params: {
          index_set_id: this.$route.params.indexId,
        },
      }).then((res) => {
        this.$emit('handleFingerOperate', 'fingerOperateData', {
          alarmObj: res.data,
        });
        this.alarmSwitch = res.data.is_active;
      });
    },
    /**
     * @desc: 更新新类告警
     */
    updateNewClsStrategy() {
      const action = this.alarmSwitch ? 'delete' : 'create';
      const strategyID = this.fingerOperateData.alarmObj?.strategy_id;
      const queryObj = {
        bk_biz_id: this.bkBizId,
        strategy_id: strategyID,
        action,
      };
      // 开启新类告警时需删除strategy_id字段
      !this.alarmSwitch && delete queryObj.strategy_id;
      this.isRequestAlarm = true,
      this.$http.request('/logClustering/updateNewClsStrategy', {
        params: {
          index_set_id: this.$route.params.indexId,
        },
        data: { ...queryObj },
      }).then((res) => {
        if (res.result) {
          this.popoverInstance.hide();
          this.$emit('handleFingerOperate', 'fingerOperateData', {
            alarmObj: {
              strategy_id: res.data,
              is_active: !this.alarmSwitch,
            },
          });
          this.$bkMessage({
            theme: 'success',
            message: this.$t('操作成功'),
            ellipsisLine: 0,
          });
          setTimeout(() => {
            this.alarmSwitch = !this.alarmSwitch;
          }, 200);
        }
      })
        .finally(() => {
          this.isRequestAlarm = false;
        });
    },
<<<<<<< HEAD
    /**
     * 检查当前 索引集 是否创建过订阅。
     */
    checkReportIsExisted() {
      this.$http.request('newReport/getExistReports/', {
        query: {
          scenario: 'clustering',
          bk_biz_id: this.$route.query.bizId,
          index_set_id: this.$route.params.indexId,
        },
      }).then((response) => {
        console.log(response, !!(response.data.length));
        this.isCurrentIndexSetIdCreateSubscription = !!(response.data.length);
      })
        .catch(console.log);
    },
    /**
     * 空方法 checkReportIsExisted 的 debounce 版。
     */
    checkReportIsExistedDebounce() {},
    /**
     * 跳转到 监控下的 我的订阅
     */
    goToMySubscription() {
      const query = this.$route.query.bizId ? `?bizId=${this.$route.query.bizId}` : '';
      // window.open(`${window.MONITOR_URL}/${query}#/my-report`, '_blank');
      // 20231225 暂不需要
      window.open(`${window.MONITOR_URL}/${query}#/trace/report?isShowMyReport=true`, '_blank');
=======
    async submitPopover() {
      await this.updateInitGroup();
      this.$emit('handleFingerOperate', 'fingerOperateData', {
        dimensionList: this.dimension,
        selectGroupList: this.group,
        yearSwitch: this.yearSwitch,
      });
      this.$emit('handleFingerOperate', 'requestData', {
        group_by: [...this.group, ...this.dimension],
        year_on_year_hour: this.yearSwitch ? this.yearOnYearHour : 0,
      }, true);
      this.cancelPopover();
    },
    /**
     * @desc: 是否默认展示分组接口
     */
    async updateInitGroup() {
      await this.$http.request('/logClustering/updateInitGroup', {
        params: {
          index_set_id: this.$route.params.indexId,
        },
        data: {
          group_fields: this.dimension,
        },
      });
    },
    cancelPopover() {
      this.isShowPopoverInstance = false;
      this.$refs.groupPopover.instance.hide();
    },
    toggleYearSelect(val) {
      !val && this.changeCustomizeState(true);
    },
    handleShowMorePopover() {
      const finger = this.fingerOperateData;
      this.isNear24 = this.requestData.show_new_pattern;
      this.patternSize = finger.patternSize;
      this.alarmSwitch = finger.alarmObj?.is_active;
      this.dimension = finger.dimensionList;
      this.group = finger.selectGroupList;
      this.yearSwitch = finger.yearSwitch;
      this.yearOnYearHour = finger.yearOnYearHour;
>>>>>>> f3a31b64
    },
  },
};
</script>
<style lang="scss" scoped>
@import '@/scss/mixins/flex.scss';

.fingerprint-setting {
  height: 32px;
  line-height: 24px;
  font-size: 12px;
  flex-shrink: 0;

  > div {
    margin-left: 20px;
  }

  .is-near24 {
    @include flex-center;

    > span {
      border-bottom: 1px dashed #979ba5;
      margin-left: 4px;
      line-height: 16px;
      cursor: pointer;
    }
  }

  .pattern {
    width: 200px;

    .pattern-slider-box {
      width: 154px;
    }

    .pattern-slider {
      width: 114px;
    }
  }
}

.compared-select-option {
  .compared-customize {
    position: relative;
    margin-bottom: 8px;
    top: -3px;
  }

  .compared-select-icon {
    font-size: 14px;
    position: absolute;
    top: 0;
    right: 22px;
  }

  .customize-option {
    padding: 0 16px;
    cursor: pointer;

    &:hover {
      color: #3a84ff;
      background: #eaf3ff;
    }
  }

  .bk-form-control {
    width: 90%;
    margin: 0 auto;
  }

  .bk-form-input {
    /* stylelint-disable-next-line declaration-no-important */
    padding: 0 18px 0 10px !important;
  }
}

.alarm-content {
  color: #3a84ff;
  font-size: 12px;
  cursor: pointer;

  .right-alarm {
    margin-left: 6px;

    &:before {
      content: '|';
      margin-right: 6px;
      color: #dcdee5;
    }
  }
}

.selected-ext {
  .bk-option.is-selected {
    /* stylelint-disable-next-line declaration-no-important */
    background: none !important;
  }

  .bk-option:hover {
    background: #f4f6fa;
  }
}

.popover-content {
  .group-popover {
    padding-top: 8px;

    .piece {
      margin-bottom: 13px;
    }

    .title {
      display: inline-block;
      margin-bottom: 6px;
      color: #63656e;
    }

    .notice {
      color: #979ba5;
      font-size: 14px;
      cursor: pointer;
    }

    .group-alert {
      position: relative;
      margin: 6px 0 14px 0;
      padding: 6px 30px;
      line-height: 20px;
      color: #63656e;
      background: #f0f1f5;
      border-radius: 2px;

      .icon-info {
        color: #979ba5;
        font-size: 16px;
        position: absolute;
        top: 8px;
        left: 8px;
      }
    }

    .year-on-year {
      @include flex-center();
    }

    .compared-select {
      margin-left: 20px;
      flex: 1;
    }

    .popover-button {
      padding: 12px 0;

      @include flex-justify(end);
    }
  }
}

.ext-box {
  height: 32px;

  /* stylelint-disable-next-line declaration-no-important */
  display: flex !important;

  @include flex-center();

  :deep(.bk-checkbox-text) {
    /* stylelint-disable-next-line declaration-no-important */
    font-size: 12px !important;
    width: calc(100% - 20px);
    overflow: hidden;
    text-overflow: ellipsis;
    white-space: nowrap;
  }
}

.disabled-icon {
  background-color: #fff;
  border-color: #dcdee5;
  cursor: not-allowed;

  &:hover,
  .log-icon {
    border-color: #dcdee5;
    color: #c4c6cc;
  }
}

.operation-icon {
  display: flex;
  justify-content: center;
  align-items: center;
  width: 26px;
  height: 26px;
  margin-left: 10px;
  cursor: pointer;
  border: 1px solid #c4c6cc;
  transition: boder-color .2s;
  border-radius: 2px;
  outline: none;

  &:hover {
    border-color: #979ba5;
    transition: boder-color .2s;
  }

  &:active {
    border-color: #3a84ff;
    transition: boder-color .2s;
  }

  .icon-more {
    width: 16px;
    font-size: 16px;
    color: #979ba5;
  }
}

.fl-sb {
  align-items: center;

  @include flex-justify(space-between);
}

.btn-subscription {
  border-radius: 2px;
  padding: 8px;
  color: #63656E;
  cursor: pointer;
  font-size: 14px;

  &.selected {
    color: #3A84FF;
  }

  &:hover {
    background: #F0F1F5;
  }

  &:active {
    background-color: #E1ECFF;
  }
}
</style><|MERGE_RESOLUTION|>--- conflicted
+++ resolved
@@ -65,7 +65,6 @@
       </div>
     </div>
 
-<<<<<<< HEAD
     <div class="fl-sb">
       <bk-dropdown-menu ref="refOfSubscriptionDropdown" align="right" trigger="click">
         <i
@@ -93,7 +92,7 @@
       scenario="clustering"
       :index-set-id="$route.params.indexId"
     />
-=======
+
     <bk-popover
       ext-cls="popover-content"
       placement="bottom-start"
@@ -223,7 +222,6 @@
         </div>
       </div>
     </bk-popover>
->>>>>>> f3a31b64
   </div>
 </template>
 
@@ -260,10 +258,6 @@
       isNear24: false,
       isRequestAlarm: false,
       popoverInstance: null,
-<<<<<<< HEAD
-      isCurrentIndexSetIdCreateSubscription: false,
-      isShowQuickCreateSubscriptionDrawer: false,
-=======
       isShowPopoverInstance: false,
       yearSwitch: false,
       tippyOptions: {
@@ -273,7 +267,8 @@
         offset: '16',
         interactive: true,
       },
->>>>>>> f3a31b64
+      isCurrentIndexSetIdCreateSubscription: false,
+      isShowQuickCreateSubscriptionDrawer: false,
     };
   },
   computed: {
@@ -302,12 +297,8 @@
     this.checkReportIsExistedDebounce = debounce(1000, this.checkReportIsExisted);
   },
   mounted() {
-<<<<<<< HEAD
+    this.handleShowMorePopover();
     this.checkReportIsExistedDebounce();
-    this.initCache();
-=======
-    this.handleShowMorePopover();
->>>>>>> f3a31b64
     this.handlePopoverShow();
   },
   beforeDestroy() {
@@ -446,7 +437,49 @@
           this.isRequestAlarm = false;
         });
     },
-<<<<<<< HEAD
+    async submitPopover() {
+      await this.updateInitGroup();
+      this.$emit('handleFingerOperate', 'fingerOperateData', {
+        dimensionList: this.dimension,
+        selectGroupList: this.group,
+        yearSwitch: this.yearSwitch,
+      });
+      this.$emit('handleFingerOperate', 'requestData', {
+        group_by: [...this.group, ...this.dimension],
+        year_on_year_hour: this.yearSwitch ? this.yearOnYearHour : 0,
+      }, true);
+      this.cancelPopover();
+    },
+    /**
+     * @desc: 是否默认展示分组接口
+     */
+    async updateInitGroup() {
+      await this.$http.request('/logClustering/updateInitGroup', {
+        params: {
+          index_set_id: this.$route.params.indexId,
+        },
+        data: {
+          group_fields: this.dimension,
+        },
+      });
+    },
+    cancelPopover() {
+      this.isShowPopoverInstance = false;
+      this.$refs.groupPopover.instance.hide();
+    },
+    toggleYearSelect(val) {
+      !val && this.changeCustomizeState(true);
+    },
+    handleShowMorePopover() {
+      const finger = this.fingerOperateData;
+      this.isNear24 = this.requestData.show_new_pattern;
+      this.patternSize = finger.patternSize;
+      this.alarmSwitch = finger.alarmObj?.is_active;
+      this.dimension = finger.dimensionList;
+      this.group = finger.selectGroupList;
+      this.yearSwitch = finger.yearSwitch;
+      this.yearOnYearHour = finger.yearOnYearHour;
+    },
     /**
      * 检查当前 索引集 是否创建过订阅。
      */
@@ -475,50 +508,6 @@
       // window.open(`${window.MONITOR_URL}/${query}#/my-report`, '_blank');
       // 20231225 暂不需要
       window.open(`${window.MONITOR_URL}/${query}#/trace/report?isShowMyReport=true`, '_blank');
-=======
-    async submitPopover() {
-      await this.updateInitGroup();
-      this.$emit('handleFingerOperate', 'fingerOperateData', {
-        dimensionList: this.dimension,
-        selectGroupList: this.group,
-        yearSwitch: this.yearSwitch,
-      });
-      this.$emit('handleFingerOperate', 'requestData', {
-        group_by: [...this.group, ...this.dimension],
-        year_on_year_hour: this.yearSwitch ? this.yearOnYearHour : 0,
-      }, true);
-      this.cancelPopover();
-    },
-    /**
-     * @desc: 是否默认展示分组接口
-     */
-    async updateInitGroup() {
-      await this.$http.request('/logClustering/updateInitGroup', {
-        params: {
-          index_set_id: this.$route.params.indexId,
-        },
-        data: {
-          group_fields: this.dimension,
-        },
-      });
-    },
-    cancelPopover() {
-      this.isShowPopoverInstance = false;
-      this.$refs.groupPopover.instance.hide();
-    },
-    toggleYearSelect(val) {
-      !val && this.changeCustomizeState(true);
-    },
-    handleShowMorePopover() {
-      const finger = this.fingerOperateData;
-      this.isNear24 = this.requestData.show_new_pattern;
-      this.patternSize = finger.patternSize;
-      this.alarmSwitch = finger.alarmObj?.is_active;
-      this.dimension = finger.dimensionList;
-      this.group = finger.selectGroupList;
-      this.yearSwitch = finger.yearSwitch;
-      this.yearOnYearHour = finger.yearOnYearHour;
->>>>>>> f3a31b64
     },
   },
 };
