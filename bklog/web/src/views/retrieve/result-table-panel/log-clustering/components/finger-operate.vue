<!--
  - Tencent is pleased to support the open source community by making BK-LOG 蓝鲸日志平台 available.
  - Copyright (C) 2021 THL A29 Limited, a Tencent company.  All rights reserved.
  - BK-LOG 蓝鲸日志平台 is licensed under the MIT License.
  -
  - License for BK-LOG 蓝鲸日志平台:
  - -------------------------------------------------------------------
  -
  - Permission is hereby granted, free of charge, to any person obtaining a copy of this software and associated
  - documentation files (the "Software"), to deal in the Software without restriction, including without limitation
  - the rights to use, copy, modify, merge, publish, distribute, sublicense, and/or sell copies of the Software,
  - and to permit persons to whom the Software is furnished to do so, subject to the following conditions:
  - The above copyright notice and this permission notice shall be included in all copies or substantial
  - portions of the Software.
  -
  - THE SOFTWARE IS PROVIDED "AS IS", WITHOUT WARRANTY OF ANY KIND, EXPRESS OR IMPLIED, INCLUDING BUT NOT
  - LIMITED TO THE WARRANTIES OF MERCHANTABILITY, FITNESS FOR A PARTICULAR PURPOSE AND NONINFRINGEMENT. IN
  - NO EVENT SHALL THE AUTHORS OR COPYRIGHT HOLDERS BE LIABLE FOR ANY CLAIM, DAMAGES OR OTHER LIABILITY,
  - WHETHER IN AN ACTION OF CONTRACT, TORT OR OTHERWISE, ARISING FROM, OUT OF OR IN CONNECTION WITH THE
  - SOFTWARE OR THE USE OR OTHER DEALINGS IN THE SOFTWARE
  -->
<template>
  <div class="fingerprint-setting fl-sb">
    <div class="is-near24">
      <bk-checkbox
        v-model="isNear24"
        data-test-id="fingerTable_checkBox_selectCustomSize"
        :true-value="true"
        :false-value="false"
        :disabled="!fingerOperateData.signatureSwitch"
        @change="handleShowNearPattern"
      >
      </bk-checkbox>
      <span
        @mouseenter="handleShowAlarmPopover"
        @click="handleChangeTrigger"
        >{{ $t('近24H新增') }}</span
      >
      <div v-show="false">
        <div
          ref="alarmPopover"
          slot="content"
          class="alarm-content"
        >
          <span @click.stop="updateNewClsStrategy">{{ !alarmSwitch ? $t('开启告警') : $t('关闭告警') }}</span>
          <span
            v-if="alarmSwitch"
            class="right-alarm"
            @click="handleEmitEditAlarm"
          >
            {{ $t('编辑告警') }}</span
          >
        </div>
      </div>
    </div>

    <div
      class="pattern fl-sb"
      style="width: 200px"
    >
      <span>Pattern</span>
      <div class="pattern-slider-box fl-sb">
        <span>{{ $t('少') }}</span>
        <bk-slider
          v-model="patternSize"
          class="pattern-slider"
          data-test-id="fingerTable_slider_patterSize"
          :show-tip="false"
          :disable="!fingerOperateData.signatureSwitch"
          :max-value="fingerOperateData.sliderMaxVal"
          @change="handleChangepatternSize"
        ></bk-slider>
        <span>{{ $t('多') }}</span>
      </div>
    </div>

    <div class="fl-sb">
      <bk-dropdown-menu ref="refOfSubscriptionDropdown" align="right" trigger="click">
        <i
          v-if="isCurrentIndexSetIdCreateSubscription"
          class="bk-icon icon-email btn-subscription" :class="{
            selected: isCurrentIndexSetIdCreateSubscription
          }"
          v-bk-tooltips.bottom-end="$t('已订阅当前页面')"
          slot="dropdown-trigger" />
        <ul class="bk-dropdown-list" slot="dropdown-content">
          <li><a href="javascript:;" @click="isShowQuickCreateSubscriptionDrawer = true">{{$t('新建订阅')}}</a></li>
          <li><a href="javascript:;" @click="goToMySubscription">{{$t('我的订阅')}}</a></li>
        </ul>
      </bk-dropdown-menu>
      <i
        v-if="!isCurrentIndexSetIdCreateSubscription"
        class="bk-icon icon-email btn-subscription"
        @click="isShowQuickCreateSubscriptionDrawer = true"
        v-bk-tooltips.bottom-end="$t('邮件订阅')"
      />
    </div>

    <quick-create-subscription
      v-model="isShowQuickCreateSubscriptionDrawer"
      scenario="clustering"
      :index-set-id="$route.params.indexId"
    />

    <bk-popover
      ref="groupPopover"
      ext-cls="popover-content"
      placement="bottom-start"
      width="400"
      :disabled="!fingerOperateData.signatureSwitch"
      :tippy-options="tippyOptions"
      :on-show="handleShowMorePopover"
    >
      <div
        v-bk-tooltips="$t('更多')"
        :class="{ 'operation-icon': true, 'disabled-icon': !fingerOperateData.signatureSwitch }"
        @click="handleClickGroupPopover"
      >
        <span class="bk-icon icon-more"></span>
      </div>
      <div
        slot="content"
        class="group-popover"
      >
        <div class="piece">
          <span>
            <span class="title">{{ $t('维度') }}</span>
            <i
              v-bk-tooltips.top="$t('修改字段会影响当前聚类结果，请勿随意修改')"
              class="notice log-icon icon-help"
            ></i>
          </span>
          <bk-select
            v-model="dimension"
            searchable
            multiple
            display-tag
            ext-popover-cls="selected-ext"
            :scroll-height="140"
          >
            <bk-option
              v-for="option in dimensionList"
              :id="option.id"
              :key="option.id"
              :name="option.name"
            >
              <bk-checkbox
                ext-cls="ext-box"
                :title="option.name"
                :checked="dimension.includes(option.id)"
              >
                {{ option.name }}
              </bk-checkbox>
            </bk-option>
          </bk-select>
          <div class="group-alert">
            <i class="bk-icon icon-info"></i>
            <span>{{ $t('如需根据某些维度拆分聚类结果，可将字段设置为维度。') }}</span>
          </div>
        </div>
        <div class="piece">
          <span class="title">{{ $t('分组') }}</span>
          <bk-select
            v-model="group"
            searchable
            multiple
            display-tag
            ext-popover-cls="selected-ext"
            :scroll-height="140"
          >
            <bk-option
              v-for="option in groupList"
              :id="option.id"
              :key="option.id"
              :name="option.name"
            >
              <bk-checkbox
                ext-cls="ext-box"
                :title="option.name"
                :checked="group.includes(option.id)"
              >
                {{ option.name }}
              </bk-checkbox>
            </bk-option>
          </bk-select>
        </div>
        <div class="piece">
          <span class="title">{{ $t('同比') }}</span>
          <div class="year-on-year">
            <bk-switcher
              v-model="yearSwitch"
              theme="primary"
            >
            </bk-switcher>
            <bk-select
              v-model="yearOnYearHour"
              ext-cls="compared-select"
              ext-popover-cls="compared-select-option"
              :clearable="false"
              :disabled="!yearSwitch"
              @toggle="toggleYearSelect"
            >
              <bk-option
                v-for="option in fingerOperateData.comparedList"
                :id="option.id"
                :key="option.id"
                :name="option.name"
              >
              </bk-option>
              <div
                slot=""
                class="compared-customize"
              >
                <div
                  v-if="fingerOperateData.isShowCustomize"
                  class="customize-option"
                  @click="changeCustomizeState(false)"
                >
                  <span>{{ $t('自定义') }}</span>
                </div>
                <div
                  v-else
                  style="margin-top: 8px"
                >
                  <bk-input
                    :placeholder="$t('输入自定义同比，按 Enter 确认')"
                    @enter="handleEnterCompared"
                  >
                  </bk-input>
                  <div class="compared-select-icon">
                    <span
                      v-bk-tooltips="$t('自定义输入格式: 如 1h 代表一小时 h小时')"
                      class="top-end"
                    >
                      <i class="log-icon icon-help"></i>
                    </span>
                  </div>
                </div>
              </div>
            </bk-select>
          </div>
        </div>
        <div class="popover-button">
          <bk-button
            style="margin-right: 8px"
            theme="primary"
            size="small"
            @click="submitPopover"
          >
            {{ $t('保存') }}
          </bk-button>
          <bk-button
            theme="default"
            size="small"
            @click="cancelPopover"
          >
            {{ $t('取消') }}
          </bk-button>
        </div>
      </div>
    </bk-popover>
  </div>
</template>

<script>
import { debounce } from 'throttle-debounce';
import QuickCreateSubscription from './quick-create-subscription-drawer/quick-create-subscription.tsx';
export default {
  components: {
    QuickCreateSubscription,
  },
  props: {
    fingerOperateData: {
      type: Object,
      require: true
    },
    requestData: {
      type: Object,
      require: true
    },
    totalFields: {
      type: Array,
      require: true
    }
  },
  data() {
    return {
      interactType: false, // false 为hover true 为click
      alarmSwitch: false,
      dimension: [], // 当前维度字段的值
      group: [], // 当前分组选中的值
      isToggle: false, // 当前是否显示分组下拉框
      patternSize: 0,
      yearOnYearHour: 1,
      isNear24: false,
      isRequestAlarm: false,
      popoverInstance: null,
      isShowPopoverInstance: false,
      yearSwitch: false,
      tippyOptions: {
        theme: 'light',
        trigger: 'manual',
        hideOnClick: false,
        offset: '16',
<<<<<<< HEAD
        interactive: true,
      },
      isCurrentIndexSetIdCreateSubscription: false,
      isShowQuickCreateSubscriptionDrawer: false,
=======
        interactive: true
      }
>>>>>>> 03616883
    };
  },
  computed: {
    bkBizId() {
      return this.$store.state.bkBizId;
    },
    dimensionList() {
      return this.fingerOperateData.groupList.filter(item => !this.group.includes(item.id));
    },
    groupList() {
      return this.fingerOperateData.groupList.filter(item => !this.dimension.includes(item.id));
    }
  },
  watch: {
    group: {
      deep: true,
      handler(list) {
        // 分组列表未展开时数组变化则发送请求
        if (!this.isToggle) {
          this.$emit('handleFingerOperate', 'group', list);
        }
      },
    },
  },
  created() {
    this.checkReportIsExistedDebounce = debounce(1000, this.checkReportIsExisted);
  },
  mounted() {
    this.handleShowMorePopover();
    this.checkReportIsExistedDebounce();
    this.handlePopoverShow();
  },
  beforeDestroy() {
    this.popoverInstance = null;
  },
  methods: {
    /**
     * @desc: 同比自定义输入
     * @param { String } val
     */
    handleEnterCompared(val) {
      const matchVal = val.match(/^(\d+)h$/);
      if (!matchVal) {
        this.$bkMessage({
          theme: 'warning',
          message: this.$t('请按照提示输入')
        });
        return;
      }
      this.changeCustomizeState(true);
      const { comparedList: propComparedList } = this.fingerOperateData;
      const isRepeat = propComparedList.some(el => el.id === Number(matchVal[1]));
      if (isRepeat) {
        this.yearOnYearHour = Number(matchVal[1]);
        return;
      }
      propComparedList.push({
        id: Number(matchVal[1]),
        name: this.$t('{n} 小时前', { n: matchVal[1] })
      });
      this.$emit('handleFingerOperate', 'fingerOperateData', {
        comparedList: propComparedList
      });
      this.yearOnYearHour = Number(matchVal[1]);
    },
    handleShowNearPattern(state) {
      this.$emit('handleFingerOperate', 'requestData', { show_new_pattern: state }, true);
    },
    handleChangepatternSize(val) {
      this.$emit(
        'handleFingerOperate',
        'requestData',
        { pattern_level: this.fingerOperateData.patternList[val] },
        true
      );
    },
    changeCustomizeState(val) {
      this.$emit('handleFingerOperate', 'fingerOperateData', { isShowCustomize: val });
    },
    handleClickGroupPopover() {
      !this.isShowPopoverInstance ? this.$refs.groupPopover.instance.show() : this.$refs.groupPopover.instance.hide();
      this.isShowPopoverInstance = !this.isShowPopoverInstance;
    },
    handleEmitEditAlarm() {
      this.$emit('handleFingerOperate', 'editAlarm');
    },
    handlePopoverShow() {
      if (JSON.stringify(this.fingerOperateData.alarmObj) === '{}') {
        this.initNewClsStrategy();
      }
    },
    /**
     * @desc: 改变近24H新增的交互类型
     */
    handleChangeTrigger() {
      if (!this.interactType) {
        this.popoverInstance?.set({
          trigger: 'click',
          hideOnClick: true
        });
      }
      this.interactType = true;
    },
    handleShowAlarmPopover(e) {
      if (this.popoverInstance || !this.fingerOperateData.signatureSwitch) return;
      this.popoverInstance = this.$bkPopover(e.target, {
        content: this.$refs.alarmPopover,
        trigger: 'mouseenter',
        placement: 'top',
        arrow: true,
        theme: 'light',
        interactive: true,
        hideOnClick: false
      });
      this.popoverInstance && this.popoverInstance.show();
    },
    /**
     * @desc: 查询新类告警
     */
    initNewClsStrategy() {
      this.$http
        .request('/logClustering/getNewClsStrategy', {
          params: {
            index_set_id: this.$route.params.indexId
          }
        })
        .then(res => {
          this.$emit('handleFingerOperate', 'fingerOperateData', {
            alarmObj: res.data
          });
          this.alarmSwitch = res.data.is_active;
        });
    },
    /**
     * @desc: 更新新类告警
     */
    updateNewClsStrategy() {
      const action = this.alarmSwitch ? 'delete' : 'create';
      const strategyID = this.fingerOperateData.alarmObj?.strategy_id;
      const queryObj = {
        bk_biz_id: this.bkBizId,
        strategy_id: strategyID,
        action
      };
      // 开启新类告警时需删除strategy_id字段
      !this.alarmSwitch && delete queryObj.strategy_id;
      (this.isRequestAlarm = true),
        this.$http
          .request('/logClustering/updateNewClsStrategy', {
            params: {
              index_set_id: this.$route.params.indexId
            },
            data: { ...queryObj }
          })
          .then(res => {
            if (res.result) {
              this.popoverInstance.hide();
              this.$emit('handleFingerOperate', 'fingerOperateData', {
                alarmObj: {
                  strategy_id: res.data,
                  is_active: !this.alarmSwitch
                }
              });
              this.$bkMessage({
                theme: 'success',
                message: this.$t('操作成功'),
                ellipsisLine: 0
              });
              setTimeout(() => {
                this.alarmSwitch = !this.alarmSwitch;
              }, 200);
            }
          })
          .finally(() => {
            this.isRequestAlarm = false;
          });
    },
    async submitPopover() {
      await this.updateInitGroup();
      this.$emit('handleFingerOperate', 'fingerOperateData', {
        dimensionList: this.dimension,
        selectGroupList: this.group,
        yearSwitch: this.yearSwitch
      });
      this.$emit(
        'handleFingerOperate',
        'requestData',
        {
          group_by: [...this.group, ...this.dimension],
          year_on_year_hour: this.yearSwitch ? this.yearOnYearHour : 0
        },
        true
      );
      this.cancelPopover();
    },
    /**
     * @desc: 是否默认展示分组接口
     */
    async updateInitGroup() {
      await this.$http.request('/logClustering/updateInitGroup', {
        params: {
          index_set_id: this.$route.params.indexId
        },
        data: {
          group_fields: this.dimension
        }
      });
    },
    cancelPopover() {
      this.isShowPopoverInstance = false;
      this.$refs.groupPopover.instance.hide();
    },
    toggleYearSelect(val) {
      !val && this.changeCustomizeState(true);
    },
    handleShowMorePopover() {
      const finger = this.fingerOperateData;
      this.isNear24 = this.requestData.show_new_pattern;
      this.patternSize = finger.patternSize;
      this.alarmSwitch = finger.alarmObj?.is_active;
      this.dimension = finger.dimensionList;
      this.group = finger.selectGroupList;
      this.yearSwitch = finger.yearSwitch;
      this.yearOnYearHour = finger.yearOnYearHour;
<<<<<<< HEAD
    },
    /**
     * 检查当前 索引集 是否创建过订阅。
     */
    checkReportIsExisted() {
      this.$http.request('newReport/getExistReports/', {
        query: {
          scenario: 'clustering',
          bk_biz_id: this.$route.query.bizId,
          index_set_id: this.$route.params.indexId,
        },
      }).then((response) => {
        console.log(response, !!(response.data.length));
        this.isCurrentIndexSetIdCreateSubscription = !!(response.data.length);
      })
        .catch(console.log);
    },
    /**
     * 空方法 checkReportIsExisted 的 debounce 版。
     */
    checkReportIsExistedDebounce() {},
    /**
     * 跳转到 监控下的 我的订阅
     */
    goToMySubscription() {
      const query = this.$route.query.bizId ? `?bizId=${this.$route.query.bizId}` : '';
      // window.open(`${window.MONITOR_URL}/${query}#/my-report`, '_blank');
      // 20231225 暂不需要
      window.open(`${window.MONITOR_URL}/${query}#/trace/report?isShowMyReport=true`, '_blank');
    },
  },
=======
    }
  }
>>>>>>> 03616883
};
</script>
<style lang="scss" scoped>
@import '@/scss/mixins/flex.scss';

.fingerprint-setting {
  height: 32px;
  font-size: 12px;
  line-height: 24px;
  flex-shrink: 0;

  > div {
    margin-left: 20px;
  }

  .is-near24 {
    @include flex-center;

    > span {
      margin-left: 4px;
      line-height: 16px;
      cursor: pointer;
      border-bottom: 1px dashed #979ba5;
    }
  }

  .pattern {
    width: 200px;

    .pattern-slider-box {
      width: 154px;
    }

    .pattern-slider {
      width: 114px;
    }
  }
}

.compared-select-option {
  .compared-customize {
    position: relative;
    top: -3px;
    margin-bottom: 8px;
  }

  .compared-select-icon {
    position: absolute;
    top: 0;
    right: 22px;
    font-size: 14px;
  }

  .customize-option {
    padding: 0 16px;
    cursor: pointer;

    &:hover {
      color: #3a84ff;
      background: #eaf3ff;
    }
  }

  .bk-form-control {
    width: 90%;
    margin: 0 auto;
  }

  .bk-form-input {
    /* stylelint-disable-next-line declaration-no-important */
    padding: 0 18px 0 10px !important;
  }
}

.alarm-content {
  font-size: 12px;
  color: #3a84ff;
  cursor: pointer;

  .right-alarm {
    margin-left: 6px;

    &:before {
      margin-right: 6px;
      color: #dcdee5;
      content: '|';
    }
  }
}

.selected-ext {
  .bk-option.is-selected {
    /* stylelint-disable-next-line declaration-no-important */
    background: none !important;
  }

  .bk-option:hover {
    background: #f4f6fa;
  }
}

.popover-content {
  .group-popover {
    padding-top: 8px;

    .piece {
      margin-bottom: 13px;
    }

    .title {
      display: inline-block;
      margin-bottom: 6px;
      color: #63656e;
    }

    .notice {
      font-size: 14px;
      color: #979ba5;
      cursor: pointer;
    }

    .group-alert {
      position: relative;
      padding: 6px 30px;
      margin: 6px 0 14px 0;
      line-height: 20px;
      color: #63656e;
      background: #f0f1f5;
      border-radius: 2px;

      .icon-info {
        position: absolute;
        top: 8px;
        left: 8px;
        font-size: 16px;
        color: #979ba5;
      }
    }

    .year-on-year {
      @include flex-center();
    }

    .compared-select {
      margin-left: 20px;
      flex: 1;
    }

    .popover-button {
      padding: 12px 0;

      @include flex-justify(end);
    }
  }
}

.ext-box {
  /* stylelint-disable-next-line declaration-no-important */
  display: flex !important;
  height: 32px;

  @include flex-center();

  :deep(.bk-checkbox-text) {
    width: calc(100% - 20px);
    overflow: hidden;
    /* stylelint-disable-next-line declaration-no-important */
    font-size: 12px !important;
    text-overflow: ellipsis;
    white-space: nowrap;
  }
}

.disabled-icon {
  cursor: not-allowed;
  background-color: #fff;
  border-color: #dcdee5;

  &:hover,
  .log-icon {
    color: #c4c6cc;
    border-color: #dcdee5;
  }
}

.operation-icon {
  display: flex;
  width: 26px;
  height: 26px;
  margin-left: 10px;
  cursor: pointer;
  border: 1px solid #c4c6cc;
  border-radius: 2px;
  outline: none;
  transition: boder-color 0.2s;
  justify-content: center;
  align-items: center;

  &:hover {
    border-color: #979ba5;
    transition: boder-color 0.2s;
  }

  &:active {
    border-color: #3a84ff;
    transition: boder-color 0.2s;
  }

  .icon-more {
    width: 16px;
    font-size: 16px;
    color: #979ba5;
  }
}

.fl-sb {
  align-items: center;

  @include flex-justify(space-between);
}

.btn-subscription {
  border-radius: 2px;
  padding: 8px;
  color: #63656E;
  cursor: pointer;
  font-size: 14px;

  &.selected {
    color: #3A84FF;
  }

  &:hover {
    background: #F0F1F5;
  }

  &:active {
    background-color: #E1ECFF;
  }
}
</style><|MERGE_RESOLUTION|>--- conflicted
+++ resolved
@@ -302,15 +302,10 @@
         trigger: 'manual',
         hideOnClick: false,
         offset: '16',
-<<<<<<< HEAD
         interactive: true,
       },
       isCurrentIndexSetIdCreateSubscription: false,
       isShowQuickCreateSubscriptionDrawer: false,
-=======
-        interactive: true
-      }
->>>>>>> 03616883
     };
   },
   computed: {
@@ -535,7 +530,6 @@
       this.group = finger.selectGroupList;
       this.yearSwitch = finger.yearSwitch;
       this.yearOnYearHour = finger.yearOnYearHour;
-<<<<<<< HEAD
     },
     /**
      * 检查当前 索引集 是否创建过订阅。
@@ -567,10 +561,6 @@
       window.open(`${window.MONITOR_URL}/${query}#/trace/report?isShowMyReport=true`, '_blank');
     },
   },
-=======
-    }
-  }
->>>>>>> 03616883
 };
 </script>
 <style lang="scss" scoped>
@@ -793,11 +783,11 @@
 }
 
 .btn-subscription {
-  border-radius: 2px;
   padding: 8px;
+  font-size: 14px;
   color: #63656E;
   cursor: pointer;
-  font-size: 14px;
+  border-radius: 2px;
 
   &.selected {
     color: #3A84FF;
