--- conflicted
+++ resolved
@@ -139,11 +139,7 @@
         },
         {
           key: this.$t('正则匹配'),
-<<<<<<< HEAD
-          value: 'name:/joh?n(ath[oa]n)/',
-=======
-          value: 'name:/joh?n(ath[oa]n/'
->>>>>>> bf4ca784
+          value: 'name:/joh?n(ath[oa]n)/'
         },
         {
           key: this.$t('组合检索注意大写'),
@@ -264,13 +260,13 @@
     color: #63656e;
 
     .empty-main {
+      font-size: 12px;
       min-width: 230px;
-      font-size: 12px;
       text-align: left;
 
       .suggest-title {
+        color: #979ba5;
         padding: 8px 0;
-        color: #979ba5;
       }
 
       .suggest-list {
@@ -279,16 +275,16 @@
         line-height: 18px;
 
         .grammar-list {
+          margin-left: 14px;
           display: flex;
-          margin-left: 14px;
           flex-direction: column;
         }
       }
     }
 
     .more-rule {
+      font-size: 12px;
       margin-top: 8px;
-      font-size: 12px;
       color: #3a84ff;
       cursor: pointer;
 
@@ -311,8 +307,8 @@
 </style>
 
 <style>
-  .empty-clear-width {
-    /* stylelint-disable-next-line declaration-no-important */
-    width: auto !important;
-  }
+.empty-clear-width {
+  /* stylelint-disable-next-line declaration-no-important */
+  width: auto !important;
+}
 </style>