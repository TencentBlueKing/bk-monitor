<!--
  - Tencent is pleased to support the open source community by making BK-LOG 蓝鲸日志平台 available.
  - Copyright (C) 2021 THL A29 Limited, a Tencent company.  All rights reserved.
  - BK-LOG 蓝鲸日志平台 is licensed under the MIT License.
  -
  - License for BK-LOG 蓝鲸日志平台:
  - -------------------------------------------------------------------
  -
  - Permission is hereby granted, free of charge, to any person obtaining a copy of this software and associated
  - documentation files (the "Software"), to deal in the Software without restriction, including without limitation
  - the rights to use, copy, modify, merge, publish, distribute, sublicense, and/or sell copies of the Software,
  - and to permit persons to whom the Software is furnished to do so, subject to the following conditions:
  - The above copyright notice and this permission notice shall be included in all copies or substantial
  - portions of the Software.
  -
  - THE SOFTWARE IS PROVIDED "AS IS", WITHOUT WARRANTY OF ANY KIND, EXPRESS OR IMPLIED, INCLUDING BUT NOT
  - LIMITED TO THE WARRANTIES OF MERCHANTABILITY, FITNESS FOR A PARTICULAR PURPOSE AND NONINFRINGEMENT. IN
  - NO EVENT SHALL THE AUTHORS OR COPYRIGHT HOLDERS BE LIABLE FOR ANY CLAIM, DAMAGES OR OTHER LIABILITY,
  - WHETHER IN AN ACTION OF CONTRACT, TORT OR OTHERWISE, ARISING FROM, OUT OF OR IN CONNECTION WITH THE
  - SOFTWARE OR THE USE OR OTHER DEALINGS IN THE SOFTWARE
  -->

<template>
  <div>
    <bk-table
      ref="resultTable"
      :class="['king-table original-table', { 'is-wrap': isWrap }]"
      :data="tableList"
      :show-header="false"
      :outer-border="false"
      @row-click="tableRowClick"
      @header-dragend="handleHeaderDragend"
    >
      <!-- 展开详情 -->
      <bk-table-column
        type="expand"
        width="30"
        align="center"
      >
        <template slot-scope="{ $index }">
          <expand-view
            v-bind="$attrs"
            :data="originTableList[$index]"
            :list-data="tableList[$index]"
            :total-fields="totalFields"
            :visible-fields="visibleFields"
            :retrieve-params="retrieveParams"
            @menuClick="handleMenuClick"
          >
          </expand-view>
        </template>
      </bk-table-column>
      <!-- 显示字段 -->
      <template>
        <bk-table-column
          class-name="original-time"
          width="130"
        >
          <template slot-scope="{ row }">
            <span
              class="time-field"
              :title="isWrap ? '' : formatDate(Number(row[timeField]))"
            >
              {{ formatDate(Number(row[timeField]) || '') }}
            </span>
          </template>
        </bk-table-column>
        <bk-table-column :class-name="`original-str${isWrap ? ' is-wrap' : ''}`">
          <!-- eslint-disable-next-line -->
          <template slot-scope="{ row, column, $index }">
<<<<<<< HEAD
            <div
              :class="['str-content', 'origin-str', { 'is-limit': !cacheExpandStr.includes($index) }]">
=======
            <div :class="['str-content', 'origin-str', { 'is-limit': !cacheExpandStr.includes($index) }]">
>>>>>>> bf4ca784
              <!-- eslint-disable-next-line vue/no-v-html -->
              <!-- <span>{{ JSON.stringify(row) }}</span> -->
              <original-light-height
                :is-wrap="isWrap"
                :visible-fields="getShowTableVisibleFields"
                :origin-json="row"
                @menuClick="({ option, isLink }) => handleMenuClick(option, isLink)"
              />
              <p
                v-if="!cacheExpandStr.includes($index)"
                class="show-whole-btn"
                @click.stop="handleShowWhole($index)"
              >
                {{ $t('展开全部') }}
              </p>
              <p
                v-else
                class="hide-whole-btn"
                @click.stop="handleHideWhole($index)"
              >
                {{ $t('收起') }}
              </p>
            </div>
          </template>
        </bk-table-column>
        <template v-if="operatorConfig.isShowSourceField">
          <bk-table-column :class-name="`original-str${isWrap ? ' is-wrap' : ''}`" width="180">
            <template slot-scope="{ row }">
              <span class="str-content origin-str">
                {{ getTableColumnContent(row, visibleFields[0]) }}
              </span>
            </template>
          </bk-table-column>
        </template>
      </template>
      <!-- 操作按钮 -->
      <bk-table-column
        v-if="showHandleOption"
        align="right"
        fixed="right"
        :label="$t('操作')"
        :width="getOperatorToolsWidth"
        :resizable="false"
      >
        <!-- eslint-disable-next-line -->
        <template slot-scope="{ row, column, $index }">
          <operator-tools
            log-type="origin"
            :index="$index"
            :row-data="row"
            :operator-config="operatorConfig"
            :handle-click="event => handleClickTools(event, row, operatorConfig)"
          />
        </template>
      </bk-table-column>
      <!-- 初次加载骨架屏loading -->
      <bk-table-column
        v-if="tableLoading"
        slot="empty"
      >
        <retrieve-loader
          is-loading
          :is-original-field="true"
          :visible-fields="getShowTableVisibleFields"
        >
        </retrieve-loader>
      </bk-table-column>
      <template
        v-else
        slot="empty"
      >
        <empty-view
          v-bind="$attrs"
          v-on="$listeners"
        />
      </template>
      <!-- 下拉刷新骨架屏loading -->
      <template
        v-if="tableList.length && getShowTableVisibleFields.length && isPageOver"
        slot="append"
      >
        <retrieve-loader
          :is-page-over="isPageOver"
          :is-original-field="true"
          :visible-fields="getShowTableVisibleFields"
        >
        </retrieve-loader>
      </template>
    </bk-table>
  </div>
</template>

<script>
import resultTableMixin from '@/mixins/result-table-mixin';

export default {
  name: 'OriginalList',
  mixins: [resultTableMixin],
  computed: {
    scrollContent() {
      return document.querySelector('.result-scroll-container');
<<<<<<< HEAD
    },
  },
  activated() {
    // keep-alive之后再进入到原始日志时需要重新布局表格
    this.$refs.resultTable.doLayout();
  },
=======
    }
  }
>>>>>>> bf4ca784
};
</script><|MERGE_RESOLUTION|>--- conflicted
+++ resolved
@@ -68,12 +68,7 @@
         <bk-table-column :class-name="`original-str${isWrap ? ' is-wrap' : ''}`">
           <!-- eslint-disable-next-line -->
           <template slot-scope="{ row, column, $index }">
-<<<<<<< HEAD
-            <div
-              :class="['str-content', 'origin-str', { 'is-limit': !cacheExpandStr.includes($index) }]">
-=======
             <div :class="['str-content', 'origin-str', { 'is-limit': !cacheExpandStr.includes($index) }]">
->>>>>>> bf4ca784
               <!-- eslint-disable-next-line vue/no-v-html -->
               <!-- <span>{{ JSON.stringify(row) }}</span> -->
               <original-light-height
@@ -100,7 +95,10 @@
           </template>
         </bk-table-column>
         <template v-if="operatorConfig.isShowSourceField">
-          <bk-table-column :class-name="`original-str${isWrap ? ' is-wrap' : ''}`" width="180">
+          <bk-table-column
+            :class-name="`original-str${isWrap ? ' is-wrap' : ''}`"
+            width="180"
+          >
             <template slot-scope="{ row }">
               <span class="str-content origin-str">
                 {{ getTableColumnContent(row, visibleFields[0]) }}
@@ -175,16 +173,13 @@
   computed: {
     scrollContent() {
       return document.querySelector('.result-scroll-container');
-<<<<<<< HEAD
-    },
+    }
   },
   activated() {
     // keep-alive之后再进入到原始日志时需要重新布局表格
     this.$refs.resultTable.doLayout();
-  },
-=======
-    }
   }
->>>>>>> bf4ca784
 };
-</script>+</script>
+
+<style lang="scss"></style>