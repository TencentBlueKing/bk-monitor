<!--
* Tencent is pleased to support the open source community by making
* 蓝鲸智云PaaS平台 (BlueKing PaaS) available.
*
* Copyright (C) 2021 THL A29 Limited, a Tencent company.  All rights reserved.
*
* 蓝鲸智云PaaS平台 (BlueKing PaaS) is licensed under the MIT License.
*
* License for 蓝鲸智云PaaS平台 (BlueKing PaaS):
*
* ---------------------------------------------------
* Permission is hereby granted, free of charge, to any person obtaining a copy of this software and associated
* documentation files (the "Software"), to deal in the Software without restriction, including without limitation
* the rights to use, copy, modify, merge, publish, distribute, sublicense, and/or sell copies of the Software, and
* to permit persons to whom the Software is furnished to do so, subject to the following conditions:
*
* The above copyright notice and this permission notice shall be included in all copies or substantial portions of
* the Software.
*
* THE SOFTWARE IS PROVIDED "AS IS", WITHOUT WARRANTY OF ANY KIND, EXPRESS OR IMPLIED, INCLUDING BUT NOT LIMITED TO
* THE WARRANTIES OF MERCHANTABILITY, FITNESS FOR A PARTICULAR PURPOSE AND NONINFRINGEMENT. IN NO EVENT SHALL THE
* AUTHORS OR COPYRIGHT HOLDERS BE LIABLE FOR ANY CLAIM, DAMAGES OR OTHER LIABILITY, WHETHER IN AN ACTION OF
* CONTRACT, TORT OR OTHERWISE, ARISING FROM, OUT OF OR IN CONNECTION WITH THE SOFTWARE OR THE USE OR OTHER DEALINGS
* IN THE SOFTWARE.
-->

<template>
  <div>
    <div
      class="result-table-container"
      data-test-id="retrieve_from_fieldForm"
    >
      <keep-alive>
        <component
          :is="`${showOriginal ? 'OriginalList' : 'TableList'}`"
          v-bind="$attrs"
          v-on="$listeners"
          :handle-click-tools="handleClickTools"
          :retrieve-params="retrieveParams"
          :table-list="tableList"
        ></component>
      </keep-alive>

      <!-- 表格底部内容 -->
      <p
        v-if="tableList.length === limitCount"
        class="more-desc"
      >
        {{ $t('仅展示检索结果的前2000条，如果要查看更多请优化查询条件') }}
        <a
          href="javascript: void(0);"
          @click="scrollToTop"
          >{{ $t('返回顶部') }}</a
        >
      </p>
    </div>

    <!-- 实时滚动日志/上下文弹窗 -->
    <bk-dialog
      v-model="logDialog.visible"
      :draggable="false"
      :esc-close="false"
      :ext-cls="logDialog.fullscreen ? 'log-dialog log-full-dialog' : 'log-dialog'"
      :fullscreen="logDialog.fullscreen"
      :header-position="logDialog.headerPosition"
      :mask-close="false"
      :show-footer="false"
      :width="logDialog.width"
      @after-leave="hideDialog"
    >
      <real-time-log
        v-if="logDialog.type === 'realTimeLog'"
        :log-params="logDialog.data"
        :target-fields="targetFields"
        :title="logDialog.title"
        @close-dialog="hideDialog"
        @toggle-screen-full="toggleScreenFull"
      />
      <context-log
        v-if="logDialog.type === 'contextLog'"
        :log-params="logDialog.data"
        :retrieve-params="retrieveParams"
        :target-fields="targetFields"
        :title="logDialog.title"
        @close-dialog="hideDialog"
        @toggle-screen-full="toggleScreenFull"
      />
    </bk-dialog>
  </div>
</template>

<script>
  import tableRowDeepViewMixin from '@/mixins/table-row-deep-view-mixin';
  import { mapState } from 'vuex';

  import ContextLog from '../../result-comp/context-log';
  import RealTimeLog from '../../result-comp/real-time-log';
  import OriginalList from './original-list';
  import TableList from './table-list';

  export default {
    components: {
      RealTimeLog,
      ContextLog,
      OriginalList,
      TableList,
    },
    mixins: [tableRowDeepViewMixin],
    inheritAttrs: false,
    props: {
      retrieveParams: {
        type: Object,
        required: true,
      },
      tableList: {
        type: Array,
        required: true,
      },
      showOriginal: {
        type: Boolean,
        default: false,
      },
    },
    data() {
      return {
        limitCount: 2000,
        webConsoleLoading: false,
        targetFields: [],
        logDialog: {
          title: '',
          type: '',
          width: '100%',
          visible: false,
          headerPosition: 'left',
          fullscreen: true,
          data: {},
        },
      };
    },
    computed: {
      ...mapState({
        bkBizId: state => state.bkBizId,
      }),
      ...mapState('globals', ['fieldTypeMap']),
    },
    inject: ['changeShowUnionSource'],
    methods: {
      // 滚动到顶部
      scrollToTop() {
        this.$easeScroll(0, 300, this.$parent.$parent.$parent.$refs.scrollContainer);
      },
      // 打开实时日志或上下文弹窗
      openLogDialog(row, type) {
        this.logDialog.data = row;
        this.logDialog.type = type;
        this.logDialog.title = type === 'realTimeLog' ? this.$t('实时滚动日志') : this.$t('上下文');
        this.logDialog.visible = true;
        this.logDialog.fullscreen = true;
      },
      openWebConsole(row) {
        // (('cluster', 'container_id'),
        // ('__ext.io_tencent_bcs_cluster', '__ext.container_id'),
        // ('__ext.bk_bcs_cluster_id', '__ext.container_id')) 不能同时为空
        const { cluster, container_id: containerID, __ext } = row;
        let queryData = {};
        if (cluster && containerID) {
          queryData = {
            cluster_id: encodeURIComponent(cluster),
            container_id: containerID,
          };
        } else {
          if (!__ext) return;
          if (!__ext.container_id) return;
          queryData = { container_id: __ext.container_id };
          if (__ext.io_tencent_bcs_cluster) {
            Object.assign(queryData, {
              cluster_id: encodeURIComponent(__ext.io_tencent_bcs_cluster),
            });
          } else if (__ext.bk_bcs_cluster_id) {
            Object.assign(queryData, {
              cluster_id: encodeURIComponent(__ext.bk_bcs_cluster_id),
            });
          }
        }
        if (!queryData.cluster_id || !queryData.container_id) return;
        this.webConsoleLoading = true;
        this.$http
          .request('retrieve/getWebConsoleUrl', {
            params: {
              index_set_id: this.$route.params.indexId,
            },
            query: queryData,
          })
          .then(res => {
            window.open(res.data);
          })
          .catch(e => {
            console.warn(e);
          })
          .finally(() => {
            this.webConsoleLoading = false;
          });
      },
      handleClickTools(event, row, config) {
        if (['realTimeLog', 'contextLog'].includes(event)) {
          const contextFields = config.contextAndRealtime.extra?.context_fields;
          const dialogNewParams = {};
          const { targetFields, sortFields } = config.indexSetValue;
          const fieldParamsKey = [...new Set([...targetFields, ...sortFields])];
          // 非日志采集的情况下判断是否设置过字段设置 设置了的话传已设置过的参数
          if (config.indexSetValue.scenarioID !== 'log' && fieldParamsKey.length) {
            this.targetFields = targetFields;
            fieldParamsKey.forEach(field => {
              dialogNewParams[field] = this.tableRowDeepView(row, field, '', this.$store.state.isFormatDate, '');
            });
          } else if (Array.isArray(contextFields) && contextFields.length) {
            // 传参配置指定字段
            contextFields.push(config.timeField);
            contextFields.forEach(field => {
              if (field === 'bk_host_id') {
                if (row[field]) dialogNewParams[field] = row[field];
              } else {
                dialogNewParams[field] = this.tableRowDeepView(row, field, '', this.$store.state.isFormatDate, '');
              }
            });
          } else {
            Object.assign(dialogNewParams, row);
          }
          this.openLogDialog(dialogNewParams, event);
        } else if (event === 'webConsole') this.openWebConsole(row);
        else if (event === 'logSource') this.changeShowUnionSource();
      },
      // 关闭实时日志或上下文弹窗后的回调
      hideDialog() {
        this.logDialog.type = '';
        this.logDialog.title = '';
        this.logDialog.visible = false;
        this.targetFields = [];
      },
      // 实时日志或上下文弹窗开启或关闭全屏
      toggleScreenFull(isScreenFull) {
        this.logDialog.width = isScreenFull ? '100%' : 1078;
        this.logDialog.fullscreen = isScreenFull;
      },
    },
  };
</script>

<style lang="scss">
  /* stylelint-disable no-descending-specificity */
  .tippy-tooltip.light-theme.bk-table-setting-popover-content-theme {
    padding: 0;
  }

  .result-table-container {
    position: relative;
    background: #fff;

    .is-hidden-table-header {
      & .bk-table-header-wrapper,
      .is-right {
        display: none;
      }
    }

    .king-table {
      margin-top: 12px;

      td {
        vertical-align: top;
      }

      .bk-table-body-wrapper {
        min-height: calc(100vh - 550px);
        color: #313238;

        .bk-table-empty-block {
          display: flex;
          align-items: center;
          justify-content: center;
          min-height: calc(100vh - 600px);
        }
      }

      .cell {
        .operation-button:not(:last-child) {
          padding-right: 8px;
        }
      }

      td mark {
        color: #313238;
        background: #f3e186;
      }

      :deep(.result-table-loading) {
        width: calc(100% - 2px);
        height: calc(100% - 2px);
      }

      .handle-card {
        display: inline-block;
        width: 14px;
        height: 14px;
        margin-left: 10px;

        &:first-child {
          margin-left: 0;
        }
      }

      .icon-handle {
        font-size: 14px;
        color: #979ba5;
        cursor: pointer;

        &:hover {
          color: #3a84ff;
        }
      }

      .time-field {
        font-family: var(--table-fount-family);
        font-size: var(--table-fount-size);
        font-weight: 700;
        color: var(--table-fount-color);
        white-space: nowrap;
      }

      .original-str,
      .visiable-field {
        .str-content {
          position: relative;
          line-height: 20px;

          &.is-limit {
            max-height: 106px;
          }
        }

        &.is-wrap {
          .str-content {
            display: block;
            overflow: hidden;
          }
        }

        .origin-str {
          line-height: 20px;
          color: #313238;
        }

        .show-whole-btn {
          position: absolute;
          top: 84px;
          width: 100%;
          height: 24px;
          font-size: 12px;
          color: #3a84ff;
          cursor: pointer;
          background: #fff;
          transition: background-color 0.25s ease;
        }

        .hide-whole-btn {
          margin-top: -2px;
          line-height: 14px;
          color: #3a84ff;
          cursor: pointer;
        }
      }

      .original-time {
        padding-top: 12px;

        .cell {
          padding-left: 2px;
        }
      }

      .hover-row {
        .show-whole-btn {
          background-color: #f5f7fa;
        }
      }

      .original-str {
        .hide-whole-btn {
          margin-top: 4px;
        }

        .cell {
          padding: 10px 14px 0 14px;
        }

        &.is-wrap .cell {
          padding: 10px 14px 8px;
        }
      }

      td.bk-table-expanded-cell {
        padding: 0;
      }

      .bk-table-column-expand .bk-icon {
        top: 21px;
      }

      .bk-table-empty-text {
        width: 100%;
        padding: 0;
      }

      .visiable-field {
        .str-content {
          &.is-limit {
            max-height: 106px;
          }
        }

<<<<<<< HEAD
    .bk-table-empty-text {
      width: 100%;
      padding: 0;
    }
=======
        .cell {
          padding: 12px 14px 0 14px;
        }

        &.is-wrap .cell {
          padding: 12px 14px 8px;
        }
>>>>>>> a14e02ac

        .show-whole-btn {
          top: 84px;
        }
      }

      .row-hover {
        background: #fff;
      }

      th .cell {
        /* stylelint-disable-next-line declaration-no-important */
        padding: 0 15px !important;
      }

      &.original-table .bk-table-column-expand .bk-icon {
        top: 19px;
      }
    }

    .render-header {
      display: inline;

      .field-type-icon {
        width: 12px;
        margin: 0 4px 0 0;
        font-size: 12px;
        color: #979ba5;
      }

      .toggle-display {
        position: absolute;
        top: 16px;
        right: 12px;
        display: none;
        color: #c4c6cc;
        cursor: pointer;

        &:hover {
          color: #ea3636;
        }

        &.is-hidden {
          visibility: hidden;
        }
      }

      .timer-formatter {
        transform: translateY(-1px);
      }

      .lack-index-filed {
        padding-bottom: 2px;
        border-bottom: 1px dashed #63656e;
      }
    }

    th .cell:hover {
      .toggle-display {
        display: inline-block;
      }
    }
  }
  // 日志全屏状态下的样式
  .log-full-dialog {
    :deep(.bk-dialog-content) {
      /* stylelint-disable-next-line declaration-no-important */
      margin-bottom: 0 !important;
    }
  }

  .more-desc {
    font-size: 12px;
    color: #979ba5;
    text-align: center;

    a {
      color: #3a84ff;
    }
  }
</style><|MERGE_RESOLUTION|>--- conflicted
+++ resolved
@@ -418,12 +418,6 @@
           }
         }
 
-<<<<<<< HEAD
-    .bk-table-empty-text {
-      width: 100%;
-      padding: 0;
-    }
-=======
         .cell {
           padding: 12px 14px 0 14px;
         }
@@ -431,7 +425,6 @@
         &.is-wrap .cell {
           padding: 12px 14px 8px;
         }
->>>>>>> a14e02ac
 
         .show-whole-btn {
           top: 84px;
