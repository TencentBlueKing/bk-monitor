--- conflicted
+++ resolved
@@ -120,38 +120,7 @@
     }),
     ...mapState('globals', ['fieldTypeMap']),
   },
-<<<<<<< HEAD
   inject: ['changeShowUnionSource'],
-  watch: {
-    clearTableWidth() {
-      const columnObj = JSON.parse(localStorage.getItem('table_column_width_obj'));
-      const { params: { indexId }, query: { bizId } } = this.$route;
-      if (columnObj === null || JSON.stringify(columnObj) === '{}') {
-        return;
-      }
-      const isHaveBizId = Object.keys(columnObj).some(el => el === bizId);
-
-      if (!isHaveBizId || columnObj[bizId].fields[indexId] === undefined) {
-        return;
-      }
-
-      for (const bizKey in columnObj) {
-        if (bizKey === bizId) {
-          for (const fieldKey in columnObj[bizKey].fields) {
-            if (fieldKey === indexId) {
-              delete columnObj[bizId].fields[indexId];
-              columnObj[bizId].indexsetIds.splice(columnObj[bizId].indexsetIds.indexOf(indexId, 1));
-              columnObj[bizId].indexsetIds.length === 0 && delete columnObj[bizId];
-            }
-          }
-        }
-      }
-
-      localStorage.setItem('table_column_width_obj', JSON.stringify(columnObj));
-    },
-  },
-=======
->>>>>>> ea4f6062
   methods: {
     // 滚动到顶部
     scrollToTop() {
