--- conflicted
+++ resolved
@@ -229,10 +229,7 @@
 </script>
 
 <style lang="scss">
-<<<<<<< HEAD
-=======
 /* stylelint-disable no-descending-specificity */
->>>>>>> 35386d91
 .tippy-tooltip.light-theme.bk-table-setting-popover-content-theme {
   padding: 0;
 }
@@ -256,13 +253,8 @@
     }
 
     .bk-table-body-wrapper {
-<<<<<<< HEAD
-      color: #313238;
-      min-height: calc(100vh - 550px);
-=======
       min-height: calc(100vh - 550px);
       color: #313238;
->>>>>>> 35386d91
 
       .bk-table-empty-block {
         display: flex;
@@ -279,13 +271,8 @@
     }
 
     td mark {
-<<<<<<< HEAD
-      background: #f3e186;
-      color: #313238;
-=======
       color: #313238;
       background: #f3e186;
->>>>>>> 35386d91
     }
 
     :deep(.result-table-loading) {
@@ -295,15 +282,9 @@
 
     .handle-card {
       display: inline-block;
-<<<<<<< HEAD
-      margin-left: 10px;
-      width: 14px;
-      height: 14px;
-=======
       width: 14px;
       height: 14px;
       margin-left: 10px;
->>>>>>> 35386d91
 
       &:first-child {
         margin-left: 0;
@@ -314,21 +295,12 @@
       font-size: 14px;
       color: #979ba5;
       cursor: pointer;
-<<<<<<< HEAD
 
       &:hover {
         color: #3a84ff;
       }
     }
 
-=======
-
-      &:hover {
-        color: #3a84ff;
-      }
-    }
-
->>>>>>> 35386d91
     .time-field {
       font-weight: 700;
       white-space: nowrap;
@@ -353,13 +325,8 @@
       }
 
       .origin-str {
-<<<<<<< HEAD
-        color: #313238;
-        line-height: 24px;
-=======
         line-height: 24px;
         color: #313238;
->>>>>>> 35386d91
       }
 
       .show-whole-btn {
@@ -367,28 +334,16 @@
         top: 93px;
         width: 100%;
         height: 24px;
-<<<<<<< HEAD
-        color: #3a84ff;
-        font-size: 12px;
-        background: #fff;
-        cursor: pointer;
-=======
         font-size: 12px;
         color: #3a84ff;
         cursor: pointer;
         background: #fff;
->>>>>>> 35386d91
         transition: background-color 0.25s ease;
       }
 
       .hide-whole-btn {
-<<<<<<< HEAD
-        line-height: 14px;
-        margin-top: -2px;
-=======
         margin-top: -2px;
         line-height: 14px;
->>>>>>> 35386d91
         color: #3a84ff;
         cursor: pointer;
       }
@@ -433,21 +388,12 @@
     &.is-wrap td .cell {
       display: inline-table;
     }
-<<<<<<< HEAD
-
-    .bk-table-empty-text {
-      padding: 0;
-      width: 100%;
-    }
-
-=======
 
     .bk-table-empty-text {
       width: 100%;
       padding: 0;
     }
 
->>>>>>> 35386d91
     .visiable-field {
       .str-content {
         &.is-limit {
@@ -483,11 +429,8 @@
   }
 
   .render-header {
-<<<<<<< HEAD
     display: inline;
 
-=======
->>>>>>> 35386d91
     .field-type-icon {
       width: 12px;
       margin: 0 4px 0 0;
@@ -497,19 +440,11 @@
 
     .toggle-display {
       position: absolute;
-<<<<<<< HEAD
-      right: 12px;
-      top: 16px;
-      color: #c4c6cc;
-      cursor: pointer;
-      display: none;
-=======
       top: 16px;
       right: 12px;
       display: none;
       color: #c4c6cc;
       cursor: pointer;
->>>>>>> 35386d91
 
       &:hover {
         color: #ea3636;
@@ -522,14 +457,11 @@
 
     .timer-formatter {
       transform: translateY(-1px);
-<<<<<<< HEAD
     }
 
     .lack-index-filed {
       padding-bottom: 2px;
       border-bottom: 1px dashed #63656e;
-=======
->>>>>>> 35386d91
     }
   }
 
@@ -549,13 +481,8 @@
 
 .more-desc {
   font-size: 12px;
-<<<<<<< HEAD
-  text-align: center;
-  color: #979ba5;
-=======
   color: #979ba5;
   text-align: center;
->>>>>>> 35386d91
 
   a {
     color: #3a84ff;
