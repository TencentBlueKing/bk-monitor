<!--
  - Tencent is pleased to support the open source community by making BK-LOG 蓝鲸日志平台 available.
  - Copyright (C) 2021 THL A29 Limited, a Tencent company.  All rights reserved.
  - BK-LOG 蓝鲸日志平台 is licensed under the MIT License.
  -
  - License for BK-LOG 蓝鲸日志平台:
  - -------------------------------------------------------------------
  -
  - Permission is hereby granted, free of charge, to any person obtaining a copy of this software and associated
  - documentation files (the "Software"), to deal in the Software without restriction, including without limitation
  - the rights to use, copy, modify, merge, publish, distribute, sublicense, and/or sell copies of the Software,
  - and to permit persons to whom the Software is furnished to do so, subject to the following conditions:
  - The above copyright notice and this permission notice shall be included in all copies or substantial
  - portions of the Software.
  -
  - THE SOFTWARE IS PROVIDED "AS IS", WITHOUT WARRANTY OF ANY KIND, EXPRESS OR IMPLIED, INCLUDING BUT NOT
  - LIMITED TO THE WARRANTIES OF MERCHANTABILITY, FITNESS FOR A PARTICULAR PURPOSE AND NONINFRINGEMENT. IN
  - NO EVENT SHALL THE AUTHORS OR COPYRIGHT HOLDERS BE LIABLE FOR ANY CLAIM, DAMAGES OR OTHER LIABILITY,
  - WHETHER IN AN ACTION OF CONTRACT, TORT OR OTHERWISE, ARISING FROM, OUT OF OR IN CONNECTION WITH THE
  - SOFTWARE OR THE USE OR OTHER DEALINGS IN THE SOFTWARE
  -->

<template>
  <div>
    <div
      class="result-table-container"
      data-test-id="retrieve_from_fieldForm"
    >
      <keep-alive>
        <component
          :is="`${showOriginal ? 'OriginalList' : 'TableList'}`"
          v-bind="$attrs"
          :table-list="tableList"
          :retrieve-params="retrieveParams"
          :handle-click-tools="handleClickTools"
          v-on="$listeners"
        ></component>
      </keep-alive>

      <!-- 表格底部内容 -->
      <p
        v-if="tableList.length === limitCount"
        class="more-desc"
      >
        {{ $t('仅展示检索结果的前2000条，如果要查看更多请优化查询条件') }}
        <a
          href="javascript: void(0);"
          @click="scrollToTop"
          >{{ $t('返回顶部') }}</a
        >
      </p>
    </div>

    <!-- 实时滚动日志/上下文弹窗 -->
    <bk-dialog
      v-model="logDialog.visible"
      :ext-cls="logDialog.fullscreen ? 'log-dialog log-full-dialog' : 'log-dialog'"
      :header-position="logDialog.headerPosition"
      :width="logDialog.width"
      :fullscreen="logDialog.fullscreen"
      :draggable="false"
      :mask-close="false"
      :esc-close="false"
      :show-footer="false"
      @after-leave="hideDialog"
    >
      <real-time-log
        v-if="logDialog.type === 'realTimeLog'"
        :title="logDialog.title"
        :log-params="logDialog.data"
        @toggleScreenFull="toggleScreenFull"
        @close-dialog="hideDialog"
      />
      <context-log
        v-if="logDialog.type === 'contextLog'"
        :title="logDialog.title"
        :retrieve-params="retrieveParams"
        :log-params="logDialog.data"
        @toggleScreenFull="toggleScreenFull"
        @close-dialog="hideDialog"
      />
    </bk-dialog>
  </div>
</template>

<script>
import { mapState } from 'vuex';
import RealTimeLog from '../../result-comp/real-time-log';
import ContextLog from '../../result-comp/context-log';
import OriginalList from './original-list';
import TableList from './table-list';
import tableRowDeepViewMixin from '@/mixins/table-row-deep-view-mixin';

export default {
  components: {
    RealTimeLog,
    ContextLog,
    OriginalList,
    TableList
  },
  mixins: [tableRowDeepViewMixin],
  props: {
    retrieveParams: {
      type: Object,
      required: true
    },
    tableList: {
      type: Array,
      required: true
    },
    showOriginal: {
      type: Boolean,
      default: false
    }
  },
  data() {
    return {
      limitCount: 2000,
      webConsoleLoading: false,
      logDialog: {
        title: '',
        type: '',
        width: '100%',
        visible: false,
        headerPosition: 'left',
        fullscreen: true,
        data: {}
      }
    };
  },
  computed: {
    ...mapState({
      bkBizId: state => state.bkBizId
    }),
    ...mapState('globals', ['fieldTypeMap'])
  },
  inject: ['changeShowUnionSource'],
  methods: {
    // 滚动到顶部
    scrollToTop() {
      this.$easeScroll(0, 300, this.$parent.$parent.$parent.$refs.scrollContainer);
    },
    // 打开实时日志或上下文弹窗
    openLogDialog(row, type) {
      this.logDialog.data = row;
      this.logDialog.type = type;
      this.logDialog.title = type === 'realTimeLog' ? this.$t('实时滚动日志') : this.$t('上下文');
      this.logDialog.visible = true;
      this.logDialog.fullscreen = true;
    },
    openWebConsole(row) {
      // (('cluster', 'container_id'),
      // ('__ext.io_tencent_bcs_cluster', '__ext.container_id'),
      // ('__ext.bk_bcs_cluster_id', '__ext.container_id')) 不能同时为空
      const { cluster, container_id: containerID, __ext } = row;
      let queryData = {};
      if (cluster && containerID) {
        queryData = {
          cluster_id: encodeURIComponent(cluster),
          container_id: containerID
        };
      } else {
        if (!__ext) return;
        if (!__ext.container_id) return;
        queryData = { container_id: __ext.container_id };
        if (__ext.io_tencent_bcs_cluster) {
          Object.assign(queryData, {
            cluster_id: encodeURIComponent(__ext.io_tencent_bcs_cluster)
          });
        } else if (__ext.bk_bcs_cluster_id) {
          Object.assign(queryData, {
            cluster_id: encodeURIComponent(__ext.bk_bcs_cluster_id)
          });
        }
      }
      if (!queryData.cluster_id || !queryData.container_id) return;
      this.webConsoleLoading = true;
      this.$http
        .request('retrieve/getWebConsoleUrl', {
          params: {
            index_set_id: this.$route.params.indexId
          },
          query: queryData
        })
        .then(res => {
          window.open(res.data);
        })
        .catch(e => {
          console.warn(e);
        })
        .finally(() => {
          this.webConsoleLoading = false;
        });
    },
    handleClickTools(event, row, config) {
      if (['realTimeLog', 'contextLog'].includes(event)) {
        const contextFields = config.contextAndRealtime.extra?.context_fields;
        const dialogNewParams = {};
        // 传参配置指定字段
        if (Array.isArray(contextFields) && contextFields.length) {
          contextFields.push(config.timeField);
          contextFields.forEach(field => {
            if (field === 'bk_host_id') {
              if (row[field]) dialogNewParams[field] = row[field];
            } else {
              dialogNewParams[field] = this.tableRowDeepView(row, field, '', this.$store.state.isFormatDate, '');
            }
          });
        } else {
          Object.assign(dialogNewParams, row);
        }
        this.openLogDialog(dialogNewParams, event);
      } else if (event === 'webConsole') this.openWebConsole(row);
      else if (event === 'logSource') this.changeShowUnionSource();
    },
    // 关闭实时日志或上下文弹窗后的回调
    hideDialog() {
      this.logDialog.type = '';
      this.logDialog.title = '';
      this.logDialog.visible = false;
    },
    // 实时日志或上下文弹窗开启或关闭全屏
    toggleScreenFull(isScreenFull) {
      this.logDialog.width = isScreenFull ? '100%' : 1078;
      this.logDialog.fullscreen = isScreenFull;
    }
  }
};
</script>

<style lang="scss">
/* stylelint-disable no-descending-specificity */
.tippy-tooltip.light-theme.bk-table-setting-popover-content-theme {
  padding: 0;
}

.result-table-container {
  position: relative;
  background: #fff;

  .is-hidden-table-header {
    & .bk-table-header-wrapper,
    .is-right {
      display: none;
    }
  }

  .king-table {
    margin-top: 12px;

    td {
      vertical-align: top;
    }

    .bk-table-body-wrapper {
      min-height: calc(100vh - 550px);
      color: #313238;

      .bk-table-empty-block {
        display: flex;
        justify-content: center;
        align-items: center;
        min-height: calc(100vh - 600px);
      }
    }

    .cell {
      .operation-button:not(:last-child) {
        padding-right: 8px;
      }
    }

    td mark {
      color: #313238;
      background: #f3e186;
    }

    :deep(.result-table-loading) {
      width: calc(100% - 2px);
      height: calc(100% - 2px);
    }

    .handle-card {
      display: inline-block;
      width: 14px;
      height: 14px;
      margin-left: 10px;

      &:first-child {
        margin-left: 0;
      }
    }

    .icon-handle {
      font-size: 14px;
      color: #979ba5;
      cursor: pointer;

      &:hover {
        color: #3a84ff;
      }
    }

    .time-field {
      font-weight: 700;
      white-space: nowrap;
    }

    .original-str,
    .visiable-field {
      .str-content {
        position: relative;
        line-height: 20px;

        &.is-limit {
          max-height: 116px;
        }
      }

      &.is-wrap {
        .str-content {
          display: block;
          overflow: hidden;
        }
      }

      .origin-str {
        line-height: 24px;
        color: #313238;
      }

      .show-whole-btn {
        position: absolute;
        top: 93px;
        width: 100%;
        height: 24px;
        font-size: 12px;
        color: #3a84ff;
        cursor: pointer;
        background: #fff;
        transition: background-color 0.25s ease;
      }

      .hide-whole-btn {
        margin-top: -2px;
        line-height: 14px;
        color: #3a84ff;
        cursor: pointer;
      }
    }

    .original-time {
      padding-top: 14px;

      .cell {
        padding-left: 2px;
      }
    }

    .hover-row {
      .show-whole-btn {
        background-color: #f5f7fa;
      }
    }

    .original-str {
      .hide-whole-btn {
        margin-top: 4px;
      }

      .cell {
        padding: 10px 14px 0 14px;
      }

      &.is-wrap .cell {
        padding: 10px 14px 8px;
      }
    }

    td.bk-table-expanded-cell {
      padding: 0;
    }

    .bk-table-column-expand .bk-icon {
      top: 21px;
    }

    &.is-wrap td .cell {
      display: inline-table;
    }

    .bk-table-empty-text {
      width: 100%;
      padding: 0;
    }

    .visiable-field {
      .str-content {
        &.is-limit {
          max-height: 100px;
        }
      }

      .cell {
        padding: 12px 14px 0 14px;
      }

      &.is-wrap .cell {
        padding: 12px 14px 8px;
      }

      .show-whole-btn {
        top: 83px;
      }
    }

<<<<<<< HEAD
    .render-header {
      display: inline;

      .field-type-icon {
        width: 12px;
        margin: 0 4px 0 0;
        font-size: 12px;
        color: #979ba5;
      }
=======
    .row-hover {
      background: #fff;
    }
>>>>>>> bf4ca784

    th .cell {
      /* stylelint-disable-next-line declaration-no-important */
      padding: 0 15px !important;
    }

    &.original-table .bk-table-column-expand .bk-icon {
      top: 20px;
    }
  }

  .render-header {
    .field-type-icon {
      width: 12px;
      margin: 0 4px 0 0;
      font-size: 12px;
      color: #979ba5;
    }

    .toggle-display {
      position: absolute;
      top: 16px;
      right: 12px;
      display: none;
      color: #c4c6cc;
      cursor: pointer;

      &:hover {
        color: #ea3636;
      }

      &.is-hidden {
        visibility: hidden;
      }

      .lack-index-filed {
        padding-bottom: 2px;
        border-bottom: 1px dashed #63656e;
      }
    }

    .timer-formatter {
      transform: translateY(-1px);
    }
  }

  th .cell:hover {
    .toggle-display {
      display: inline-block;
    }
  }
}
// 日志全屏状态下的样式
.log-full-dialog {
  :deep(.bk-dialog-content) {
    /* stylelint-disable-next-line declaration-no-important */
    margin-bottom: 0 !important;
  }
}

.more-desc {
  font-size: 12px;
  color: #979ba5;
  text-align: center;

  a {
    color: #3a84ff;
  }
}
</style><|MERGE_RESOLUTION|>--- conflicted
+++ resolved
@@ -229,7 +229,6 @@
 </script>
 
 <style lang="scss">
-/* stylelint-disable no-descending-specificity */
 .tippy-tooltip.light-theme.bk-table-setting-popover-content-theme {
   padding: 0;
 }
@@ -253,8 +252,8 @@
     }
 
     .bk-table-body-wrapper {
+      color: #313238;
       min-height: calc(100vh - 550px);
-      color: #313238;
 
       .bk-table-empty-block {
         display: flex;
@@ -271,8 +270,8 @@
     }
 
     td mark {
+      background: #f3e186;
       color: #313238;
-      background: #f3e186;
     }
 
     :deep(.result-table-loading) {
@@ -282,9 +281,9 @@
 
     .handle-card {
       display: inline-block;
+      margin-left: 10px;
       width: 14px;
       height: 14px;
-      margin-left: 10px;
 
       &:first-child {
         margin-left: 0;
@@ -325,8 +324,8 @@
       }
 
       .origin-str {
+        color: #313238;
         line-height: 24px;
-        color: #313238;
       }
 
       .show-whole-btn {
@@ -334,16 +333,16 @@
         top: 93px;
         width: 100%;
         height: 24px;
+        color: #3a84ff;
         font-size: 12px;
-        color: #3a84ff;
+        background: #fff;
         cursor: pointer;
-        background: #fff;
         transition: background-color 0.25s ease;
       }
 
       .hide-whole-btn {
+        line-height: 14px;
         margin-top: -2px;
-        line-height: 14px;
         color: #3a84ff;
         cursor: pointer;
       }
@@ -390,8 +389,8 @@
     }
 
     .bk-table-empty-text {
+      padding: 0;
       width: 100%;
-      padding: 0;
     }
 
     .visiable-field {
@@ -414,21 +413,9 @@
       }
     }
 
-<<<<<<< HEAD
-    .render-header {
-      display: inline;
-
-      .field-type-icon {
-        width: 12px;
-        margin: 0 4px 0 0;
-        font-size: 12px;
-        color: #979ba5;
-      }
-=======
     .row-hover {
       background: #fff;
     }
->>>>>>> bf4ca784
 
     th .cell {
       /* stylelint-disable-next-line declaration-no-important */
@@ -441,6 +428,8 @@
   }
 
   .render-header {
+    display: inline;
+
     .field-type-icon {
       width: 12px;
       margin: 0 4px 0 0;
@@ -450,11 +439,11 @@
 
     .toggle-display {
       position: absolute;
+      right: 12px;
       top: 16px;
-      right: 12px;
-      display: none;
       color: #c4c6cc;
       cursor: pointer;
+      display: none;
 
       &:hover {
         color: #ea3636;
@@ -463,15 +452,15 @@
       &.is-hidden {
         visibility: hidden;
       }
-
-      .lack-index-filed {
-        padding-bottom: 2px;
-        border-bottom: 1px dashed #63656e;
-      }
     }
 
     .timer-formatter {
       transform: translateY(-1px);
+    }
+
+    .lack-index-filed {
+      padding-bottom: 2px;
+      border-bottom: 1px dashed #63656e;
     }
   }
 
@@ -491,8 +480,8 @@
 
 .more-desc {
   font-size: 12px;
+  text-align: center;
   color: #979ba5;
-  text-align: center;
 
   a {
     color: #3a84ff;
