--- conflicted
+++ resolved
@@ -49,10 +49,7 @@
             ref="configSelectRef"
             size="small"
             searchable
-<<<<<<< HEAD
             :disabled="fieldConfigIsLoading"
-=======
->>>>>>> 35386d91
             :clearable="false"
             :value="filedSettingConfigID"
             :popover-min-width="240"
@@ -71,11 +68,7 @@
                 @click="handleAddNewConfig"
               >
                 <span class="bk-icon icon-close-circle"></span>
-<<<<<<< HEAD
                 <span>{{ $t('查看配置') }}</span>
-=======
-                <span>{{ $t('新建配置') }}</span>
->>>>>>> 35386d91
               </span>
             </div>
           </bk-select>
@@ -148,10 +141,7 @@
 </template>
 
 <script>
-<<<<<<< HEAD
 import { mapGetters } from 'vuex';
-=======
->>>>>>> 35386d91
 import TableLog from './table-log.vue';
 import FieldsSetting from '../../result-comp/fields-setting';
 import ExportLog from '../../result-comp/export-log.vue';
@@ -183,13 +173,9 @@
       showFieldsSetting: false,
       showAsyncExport: false, // 异步下载弹窗
       exportLoading: false,
-<<<<<<< HEAD
       fieldsConfigList: [],
       fieldConfigIsLoading: false,
       isFiledQuery: false
-=======
-      fieldsConfigList: []
->>>>>>> 35386d91
     };
   },
   computed: {
@@ -220,13 +206,8 @@
   watch: {
     watchQueryIndexValue: {
       immediate: true,
-<<<<<<< HEAD
       handler() {
         if (this.routeIndexSet) this.routerAndUnionRequestFields();
-=======
-      handler(val) {
-        if (!!val) this.requestFiledConfig();
->>>>>>> 35386d91
       }
     }
   },
@@ -254,10 +235,7 @@
     closeDropdown() {
       this.showFieldsSetting = false;
       this.$refs.fieldsSettingPopper?.instance.hide();
-<<<<<<< HEAD
       this.$refs.fieldsSettingPopper?.instance.hide();
-=======
->>>>>>> 35386d91
     },
     setPopperInstance(status = true) {
       this.$refs.fieldsSettingPopper?.instance.set({
@@ -269,16 +247,12 @@
       this.fieldConfigIsLoading = true;
       try {
         const res = await this.$http.request('retrieve/getFieldsListConfig', {
-<<<<<<< HEAD
           data: {
             index_set_id: this.routeIndexSet,
             index_set_ids: this.unionIndexList,
             scope: 'default',
             index_set_type: this.isUnionSearch ? 'union' : 'single'
           }
-=======
-          params: { index_set_id: this.routeIndexSet, scope: 'default' }
->>>>>>> 35386d91
         });
         this.fieldsConfigList = res.data;
       } catch (error) {
@@ -292,16 +266,11 @@
       await this.$http
         .request('retrieve/postFieldsConfig', {
           data: {
-<<<<<<< HEAD
             index_set_id: this.routeIndexSet,
             index_set_ids: this.unionIndexList,
             index_set_type: this.isUnionSearch ? 'union' : 'single',
             display_fields: this.shadowVisible,
             sort_list: this.shadowSort,
-=======
-            display_fields: displayFields,
-            sort_list: sortList,
->>>>>>> 35386d91
             config_id: configID
           }
         })
@@ -314,7 +283,6 @@
     handleAddNewConfig() {
       this.$refs.configSelectRef?.close();
       this.$refs.fieldsSettingPopper?.instance.show();
-<<<<<<< HEAD
     },
     /** 请求字段 */
     async routerAndUnionRequestFields() {
@@ -348,41 +316,6 @@
         this.isFiledQuery = false;
         this.requestFiledConfig();
       }
-    },
-    /** 请求字段 */
-    async routerAndUnionRequestFields() {
-      if (this.isFiledQuery) return;
-      this.isFiledQuery = true;
-      if (this.isUnionSearch) {
-        try {
-          const urlStr = this.isUnionSearch ? 'unionSearch/unionMapping' : 'retrieve/getLogTableHead';
-          const queryData = {
-            start_time: this.retrieveParams.start_time,
-            end_time: this.retrieveParams.end_time,
-            is_realtime: 'True'
-          };
-          if (this.isUnionSearch) {
-            Object.assign(queryData, {
-              index_set_ids: this.unionIndexList
-            });
-          }
-          return await this.$http.request(urlStr, {
-            params: { index_set_id: this.$route.params.indexId },
-            query: !this.isUnionSearch ? queryData : undefined,
-            data: this.isUnionSearch ? queryData : undefined
-          });
-        } catch (e) {
-          console.warn(e);
-        } finally {
-          this.requestFiledConfig();
-          this.isFiledQuery = false;
-        }
-      } else {
-        this.isFiledQuery = false;
-        this.requestFiledConfig();
-      }
-=======
->>>>>>> 35386d91
     }
   }
 };
@@ -402,13 +335,8 @@
 
     .switch-label {
       margin-right: 2px;
-<<<<<<< HEAD
-      color: #63656e;
-      font-size: 12px;
-=======
       font-size: 12px;
       color: #63656e;
->>>>>>> 35386d91
     }
   }
 
@@ -420,18 +348,6 @@
 
     .operation-icon {
       display: flex;
-<<<<<<< HEAD
-      justify-content: center;
-      align-items: center;
-      width: 32px;
-      height: 32px;
-      margin-left: 10px;
-      cursor: pointer;
-      border: 1px solid #c4c6cc;
-      transition: boder-color 0.2s;
-      border-radius: 2px;
-      outline: none;
-=======
       width: 32px;
       height: 32px;
       margin-left: 10px;
@@ -442,7 +358,6 @@
       transition: boder-color 0.2s;
       justify-content: center;
       align-items: center;
->>>>>>> 35386d91
 
       &:hover {
         border-color: #979ba5;
@@ -462,16 +377,6 @@
     }
 
     .disabled-icon {
-<<<<<<< HEAD
-      background-color: #fff;
-      border-color: #dcdee5;
-      cursor: not-allowed;
-
-      &:hover,
-      .log-icon {
-        border-color: #dcdee5;
-        color: #c4c6cc;
-=======
       cursor: not-allowed;
       background-color: #fff;
       border-color: #dcdee5;
@@ -480,7 +385,6 @@
       .log-icon {
         color: #c4c6cc;
         border-color: #dcdee5;
->>>>>>> 35386d91
       }
     }
   }
@@ -497,17 +401,6 @@
   }
 
   .field-select {
-<<<<<<< HEAD
-    width: 120px;
-    margin-left: 16px;
-    position: relative;
-
-    .icon-field-config {
-      width: 18px;
-      position: absolute;
-      top: 4px;
-      left: 4px;
-=======
     position: relative;
     width: 120px;
     margin-left: 16px;
@@ -517,7 +410,6 @@
       top: 4px;
       left: 4px;
       width: 18px;
->>>>>>> 35386d91
     }
 
     :deep(.bk-select .bk-select-name) {
@@ -532,13 +424,8 @@
   @include flex-center();
 
   :last-child {
-<<<<<<< HEAD
-    color: #63656e;
-    margin-left: 4px;
-=======
     margin-left: 4px;
     color: #63656e;
->>>>>>> 35386d91
   }
 
   .icon-close-circle {
