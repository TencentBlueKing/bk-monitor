<!--
  - Tencent is pleased to support the open source community by making BK-LOG 蓝鲸日志平台 available.
  - Copyright (C) 2021 THL A29 Limited, a Tencent company.  All rights reserved.
  - BK-LOG 蓝鲸日志平台 is licensed under the MIT License.
  -
  - License for BK-LOG 蓝鲸日志平台:
  - -------------------------------------------------------------------
  -
  - Permission is hereby granted, free of charge, to any person obtaining a copy of this software and associated
  - documentation files (the "Software"), to deal in the Software without restriction, including without limitation
  - the rights to use, copy, modify, merge, publish, distribute, sublicense, and/or sell copies of the Software,
  - and to permit persons to whom the Software is furnished to do so, subject to the following conditions:
  - The above copyright notice and this permission notice shall be included in all copies or substantial
  - portions of the Software.
  -
  - THE SOFTWARE IS PROVIDED "AS IS", WITHOUT WARRANTY OF ANY KIND, EXPRESS OR IMPLIED, INCLUDING BUT NOT
  - LIMITED TO THE WARRANTIES OF MERCHANTABILITY, FITNESS FOR A PARTICULAR PURPOSE AND NONINFRINGEMENT. IN
  - NO EVENT SHALL THE AUTHORS OR COPYRIGHT HOLDERS BE LIABLE FOR ANY CLAIM, DAMAGES OR OTHER LIABILITY,
  - WHETHER IN AN ACTION OF CONTRACT, TORT OR OTHERWISE, ARISING FROM, OUT OF OR IN CONNECTION WITH THE
  - SOFTWARE OR THE USE OR OTHER DEALINGS IN THE SOFTWARE
  -->

<template>
  <div class="original-log-panel">
    <div class="original-log-panel-tools">
      <div class="left-operate">
        <div class="bk-button-group">
          <bk-button
            :class="!showOriginalLog ? 'is-selected' : ''"
            size="small"
            @click="contentType = 'table'"
          >
            {{ $t('表格') }}
          </bk-button>
          <bk-button
            :class="showOriginalLog ? 'is-selected' : ''"
            size="small"
            @click="contentType = 'original'"
          >
            {{ $t('原始') }}
          </bk-button>
        </div>
        <div class="field-select">
          <img
            class="icon-field-config"
            :src="require('@/images/icons/field-config.svg')"
          />
          <bk-select
            ref="configSelectRef"
            size="small"
            searchable
<<<<<<< HEAD
            ref="configSelectRef"
            :disabled="fieldConfigIsLoading"
=======
>>>>>>> bf4ca784
            :clearable="false"
            :value="filedSettingConfigID"
            :popover-min-width="240"
            @selected="handleSelectFieldConfig"
          >
            <bk-option
              v-for="option in fieldsConfigList"
              :id="option.id"
              :key="option.id"
              :name="option.name"
            >
            </bk-option>
            <div slot="extension">
              <span
                class="extension-add-new-config"
                @click="handleAddNewConfig"
              >
                <span class="bk-icon icon-close-circle"></span>
<<<<<<< HEAD
                <span>{{$t('查看配置')}}</span>
=======
                <span>{{ $t('新建配置') }}</span>
>>>>>>> bf4ca784
              </span>
            </div>
          </bk-select>
        </div>
      </div>
      <div class="tools-more">
        <div :style="`margin-right: ${showOriginalLog ? 0 : 26}px`">
          <span class="switch-label">{{ $t('换行') }}</span>
          <bk-switcher
            v-model="isWrap"
            theme="primary"
          ></bk-switcher>
        </div>
        <!-- <time-formatter v-show="!showOriginalLog" /> -->
        <div class="operation-icons">
          <export-log
            v-bind="$attrs"
            :retrieve-params="retrieveParams"
            :total-count="totalCount"
            :queue-status="queueStatus"
            :async-export-usable="asyncExportUsable"
            :async-export-usable-reason="asyncExportUsableReason"
          >
          </export-log>
          <bk-popover
            v-if="!showOriginalLog"
            ref="fieldsSettingPopper"
            trigger="click"
            placement="bottom-end"
            theme="light bk-select-dropdown"
            animation="slide-toggle"
            :offset="0"
            :distance="15"
            :on-show="handleDropdownShow"
            :on-hide="handleDropdownHide"
          >
            <slot name="trigger">
              <div class="operation-icon">
                <span class="icon log-icon icon-set-icon"></span>
              </div>
            </slot>
            <div
              slot="content"
              class="fields-setting-container"
            >
              <fields-setting
                v-if="showFieldsSetting"
                :field-alias-map="$attrs['field-alias-map']"
                :retrieve-params="retrieveParams"
                v-on="$listeners"
                @setPopperInstance="setPopperInstance"
                @modifyFields="modifyFields"
                @confirm="confirmModifyFields"
                @cancel="cancelModifyFields"
              />
            </div>
          </bk-popover>
        </div>
      </div>
    </div>

    <table-log
      v-bind="$attrs"
      :is-wrap="isWrap"
      :show-original="showOriginalLog"
      :retrieve-params="retrieveParams"
      v-on="$listeners"
    />
  </div>
</template>

<script>
import { mapGetters } from 'vuex';
import TableLog from './table-log.vue';
import FieldsSetting from '../../result-comp/fields-setting';
import ExportLog from '../../result-comp/export-log.vue';

export default {
  components: {
    TableLog,
    FieldsSetting,
    ExportLog
  },
  props: {
    retrieveParams: {
      type: Object,
      required: true
    },
    totalCount: {
      type: Number,
      default: 0
    },
    queueStatus: {
      type: Boolean,
      default: true
    }
  },
  data() {
    return {
      contentType: 'table',
      isWrap: true,
      showFieldsSetting: false,
      showAsyncExport: false, // 异步下载弹窗
      exportLoading: false,
<<<<<<< HEAD
      fieldsConfigList: [],
      fieldConfigIsLoading: false,
      isFiledQuery: false,
=======
      fieldsConfigList: []
>>>>>>> bf4ca784
    };
  },
  computed: {
    showOriginalLog() {
      return this.contentType === 'original';
    },
    asyncExportUsable() {
      return this.$attrs['async-export-usable'];
    },
    asyncExportUsableReason() {
      return this.$attrs['async-export-usable-reason'];
    },
    filedSettingConfigID() {
      // 当前索引集的显示字段ID
      return this.$store.state.retrieve.filedSettingConfigID;
    },
    ...mapGetters({
      unionIndexList: 'unionIndexList',
      isUnionSearch: 'isUnionSearch',
    }),
    watchQueryIndexValue() {
      return `${this.routeIndexSet}_${this.unionIndexList.join(',')}`;
    },
    routeIndexSet() {
      return this.$route.params.indexId;
    }
  },
  watch: {
    watchQueryIndexValue: {
      immediate: true,
<<<<<<< HEAD
      handler() {
        if (this.routeIndexSet) this.routerAndUnionRequestFields();
      },
    },
=======
      handler(val) {
        if (!!val) this.requestFiledConfig();
      }
    }
>>>>>>> bf4ca784
  },
  methods: {
    // 字段设置
    handleDropdownShow() {
      this.showFieldsSetting = true;
    },
    handleDropdownHide() {
      this.showFieldsSetting = false;
      this.requestFiledConfig();
    },
    confirmModifyFields(displayFieldNames, showFieldAlias) {
      this.modifyFields(displayFieldNames, showFieldAlias);
      this.closeDropdown();
    },
    cancelModifyFields() {
      this.closeDropdown();
    },
    /** 更新显示字段 */
    modifyFields(displayFieldNames, showFieldAlias) {
      this.$emit('fieldsUpdated', displayFieldNames, showFieldAlias);
      this.$emit('shouldRetrieve');
    },
    closeDropdown() {
      this.showFieldsSetting = false;
      this.$refs.fieldsSettingPopper?.instance.hide();
      this.$refs.fieldsSettingPopper?.instance.hide();
    },
    setPopperInstance(status = true) {
      this.$refs.fieldsSettingPopper?.instance.set({
        hideOnClick: status
      });
    },
    async requestFiledConfig() {
      /** 获取配置列表 */
      this.fieldConfigIsLoading = true;
      try {
        const res = await this.$http.request('retrieve/getFieldsListConfig', {
<<<<<<< HEAD
          data: {
            index_set_id: this.routeIndexSet,
            index_set_ids: this.unionIndexList,
            scope: 'default',
            index_set_type: this.isUnionSearch ? 'union' : 'single',
          },
=======
          params: { index_set_id: this.routeIndexSet, scope: 'default' }
>>>>>>> bf4ca784
        });
        this.fieldsConfigList = res.data;
      } catch (error) {
      } finally {
        this.fieldConfigIsLoading = false;
      }
    },
    async handleSelectFieldConfig(configID, option) {
      const { display_fields: displayFields, sort_list: sortList } = option;
      // 更新config
      await this.$http
        .request('retrieve/postFieldsConfig', {
          data: {
<<<<<<< HEAD
            index_set_id: this.routeIndexSet,
            index_set_ids: this.unionIndexList,
            index_set_type: this.isUnionSearch ? 'union' : 'single',
            display_fields: this.shadowVisible,
            sort_list: this.shadowSort,
            config_id: configID,
          },
=======
            display_fields: displayFields,
            sort_list: sortList,
            config_id: configID
          }
>>>>>>> bf4ca784
        })
        .catch(e => {
          console.warn(e);
        });
      this.$store.commit('updateClearTableWidth', 1);
      this.confirmModifyFields(displayFields, sortList);
    },
    handleAddNewConfig() {
      this.$refs.configSelectRef?.close();
      this.$refs.fieldsSettingPopper?.instance.show();
<<<<<<< HEAD
    },
    /** 请求字段 */
    async routerAndUnionRequestFields() {
      if (this.isFiledQuery) return;
      this.isFiledQuery = true;
      if (this.isUnionSearch) {
        try {
          const urlStr = this.isUnionSearch ? 'unionSearch/unionMapping' : 'retrieve/getLogTableHead';
          const queryData = {
            start_time: this.retrieveParams.start_time,
            end_time: this.retrieveParams.end_time,
            is_realtime: 'True',
          };
          if (this.isUnionSearch) {
            Object.assign(queryData, {
              index_set_ids: this.unionIndexList,
            });
          }
          return await this.$http.request(urlStr, {
            params: { index_set_id: this.$route.params.indexId },
            query: !this.isUnionSearch ? queryData : undefined,
            data: this.isUnionSearch ? queryData : undefined,
          });
        } catch (e) {
          console.warn(e);
        } finally {
          this.requestFiledConfig();
          this.isFiledQuery = false;
        };
      } else {
        this.isFiledQuery = false;
        this.requestFiledConfig();
      }
    },
    /** 请求字段 */
    async routerAndUnionRequestFields() {
      if (this.isFiledQuery) return;
      this.isFiledQuery = true;
      if (this.isUnionSearch) {
        try {
          const urlStr = this.isUnionSearch ? 'unionSearch/unionMapping' : 'retrieve/getLogTableHead';
          const queryData = {
            start_time: this.retrieveParams.start_time,
            end_time: this.retrieveParams.end_time,
            is_realtime: 'True',
          };
          if (this.isUnionSearch) {
            Object.assign(queryData, {
              index_set_ids: this.unionIndexList,
            });
          }
          return await this.$http.request(urlStr, {
            params: { index_set_id: this.$route.params.indexId },
            query: !this.isUnionSearch ? queryData : undefined,
            data: this.isUnionSearch ? queryData : undefined,
          });
        } catch (e) {
          console.warn(e);
        } finally {
          this.requestFiledConfig();
          this.isFiledQuery = false;
        };
      } else {
        this.isFiledQuery = false;
        this.requestFiledConfig();
      }
    },
  },
=======
    }
  }
>>>>>>> bf4ca784
};
</script>

<style lang="scss" scoped>
@import '@/scss/mixins/flex.scss';

.original-log-panel {
  .original-log-panel-tools {
    display: flex;
    justify-content: space-between;
  }

  .tools-more {
    @include flex-center;

    .switch-label {
      margin-right: 2px;
      font-size: 12px;
      color: #63656e;
    }
  }

  .operation-icons {
    display: flex;
    justify-content: space-between;
    align-items: center;
    margin-left: 16px;

    .operation-icon {
      display: flex;
      width: 32px;
      height: 32px;
      margin-left: 10px;
      cursor: pointer;
      border: 1px solid #c4c6cc;
      border-radius: 2px;
      outline: none;
      transition: boder-color 0.2s;
      justify-content: center;
      align-items: center;

      &:hover {
        border-color: #979ba5;
        transition: boder-color 0.2s;
      }

      &:active {
        border-color: #3a84ff;
        transition: boder-color 0.2s;
      }

      .log-icon {
        width: 16px;
        font-size: 16px;
        color: #979ba5;
      }
    }

    .disabled-icon {
      cursor: not-allowed;
      background-color: #fff;
      border-color: #dcdee5;

      &:hover,
      .log-icon {
        color: #c4c6cc;
        border-color: #dcdee5;
      }
    }
  }

  .left-operate {
    align-items: center;
    flex-wrap: nowrap;

    @include flex-justify(space-between);

    > div {
      flex-shrink: 0;
    }
  }

  .field-select {
    position: relative;
    width: 120px;
    margin-left: 16px;

    .icon-field-config {
      position: absolute;
      top: 4px;
      left: 4px;
      width: 18px;
    }

    :deep(.bk-select .bk-select-name) {
      padding: 0px 36px 0 30px;
    }
  }
}

.extension-add-new-config {
  cursor: pointer;

  @include flex-center();

  :last-child {
    margin-left: 4px;
    color: #63656e;
  }

  .icon-close-circle {
    margin-left: 4px;
    font-size: 14px;
    color: #979ba5;
    transform: rotateZ(45deg);
  }
}
</style><|MERGE_RESOLUTION|>--- conflicted
+++ resolved
@@ -49,11 +49,7 @@
             ref="configSelectRef"
             size="small"
             searchable
-<<<<<<< HEAD
-            ref="configSelectRef"
             :disabled="fieldConfigIsLoading"
-=======
->>>>>>> bf4ca784
             :clearable="false"
             :value="filedSettingConfigID"
             :popover-min-width="240"
@@ -72,11 +68,7 @@
                 @click="handleAddNewConfig"
               >
                 <span class="bk-icon icon-close-circle"></span>
-<<<<<<< HEAD
-                <span>{{$t('查看配置')}}</span>
-=======
-                <span>{{ $t('新建配置') }}</span>
->>>>>>> bf4ca784
+                <span>{{ $t('查看配置') }}</span>
               </span>
             </div>
           </bk-select>
@@ -181,13 +173,9 @@
       showFieldsSetting: false,
       showAsyncExport: false, // 异步下载弹窗
       exportLoading: false,
-<<<<<<< HEAD
       fieldsConfigList: [],
       fieldConfigIsLoading: false,
-      isFiledQuery: false,
-=======
-      fieldsConfigList: []
->>>>>>> bf4ca784
+      isFiledQuery: false
     };
   },
   computed: {
@@ -206,7 +194,7 @@
     },
     ...mapGetters({
       unionIndexList: 'unionIndexList',
-      isUnionSearch: 'isUnionSearch',
+      isUnionSearch: 'isUnionSearch'
     }),
     watchQueryIndexValue() {
       return `${this.routeIndexSet}_${this.unionIndexList.join(',')}`;
@@ -218,17 +206,10 @@
   watch: {
     watchQueryIndexValue: {
       immediate: true,
-<<<<<<< HEAD
       handler() {
         if (this.routeIndexSet) this.routerAndUnionRequestFields();
-      },
-    },
-=======
-      handler(val) {
-        if (!!val) this.requestFiledConfig();
-      }
-    }
->>>>>>> bf4ca784
+      }
+    }
   },
   methods: {
     // 字段设置
@@ -266,16 +247,12 @@
       this.fieldConfigIsLoading = true;
       try {
         const res = await this.$http.request('retrieve/getFieldsListConfig', {
-<<<<<<< HEAD
           data: {
             index_set_id: this.routeIndexSet,
             index_set_ids: this.unionIndexList,
             scope: 'default',
-            index_set_type: this.isUnionSearch ? 'union' : 'single',
-          },
-=======
-          params: { index_set_id: this.routeIndexSet, scope: 'default' }
->>>>>>> bf4ca784
+            index_set_type: this.isUnionSearch ? 'union' : 'single'
+          }
         });
         this.fieldsConfigList = res.data;
       } catch (error) {
@@ -289,20 +266,13 @@
       await this.$http
         .request('retrieve/postFieldsConfig', {
           data: {
-<<<<<<< HEAD
             index_set_id: this.routeIndexSet,
             index_set_ids: this.unionIndexList,
             index_set_type: this.isUnionSearch ? 'union' : 'single',
             display_fields: this.shadowVisible,
             sort_list: this.shadowSort,
-            config_id: configID,
-          },
-=======
-            display_fields: displayFields,
-            sort_list: sortList,
             config_id: configID
           }
->>>>>>> bf4ca784
         })
         .catch(e => {
           console.warn(e);
@@ -313,7 +283,6 @@
     handleAddNewConfig() {
       this.$refs.configSelectRef?.close();
       this.$refs.fieldsSettingPopper?.instance.show();
-<<<<<<< HEAD
     },
     /** 请求字段 */
     async routerAndUnionRequestFields() {
@@ -325,24 +294,24 @@
           const queryData = {
             start_time: this.retrieveParams.start_time,
             end_time: this.retrieveParams.end_time,
-            is_realtime: 'True',
+            is_realtime: 'True'
           };
           if (this.isUnionSearch) {
             Object.assign(queryData, {
-              index_set_ids: this.unionIndexList,
+              index_set_ids: this.unionIndexList
             });
           }
           return await this.$http.request(urlStr, {
             params: { index_set_id: this.$route.params.indexId },
             query: !this.isUnionSearch ? queryData : undefined,
-            data: this.isUnionSearch ? queryData : undefined,
+            data: this.isUnionSearch ? queryData : undefined
           });
         } catch (e) {
           console.warn(e);
         } finally {
           this.requestFiledConfig();
           this.isFiledQuery = false;
-        };
+        }
       } else {
         this.isFiledQuery = false;
         this.requestFiledConfig();
@@ -358,34 +327,30 @@
           const queryData = {
             start_time: this.retrieveParams.start_time,
             end_time: this.retrieveParams.end_time,
-            is_realtime: 'True',
+            is_realtime: 'True'
           };
           if (this.isUnionSearch) {
             Object.assign(queryData, {
-              index_set_ids: this.unionIndexList,
+              index_set_ids: this.unionIndexList
             });
           }
           return await this.$http.request(urlStr, {
             params: { index_set_id: this.$route.params.indexId },
             query: !this.isUnionSearch ? queryData : undefined,
-            data: this.isUnionSearch ? queryData : undefined,
+            data: this.isUnionSearch ? queryData : undefined
           });
         } catch (e) {
           console.warn(e);
         } finally {
           this.requestFiledConfig();
           this.isFiledQuery = false;
-        };
+        }
       } else {
         this.isFiledQuery = false;
         this.requestFiledConfig();
       }
-    },
-  },
-=======
-    }
-  }
->>>>>>> bf4ca784
+    }
+  }
 };
 </script>
 
@@ -403,8 +368,8 @@
 
     .switch-label {
       margin-right: 2px;
+      color: #63656e;
       font-size: 12px;
-      color: #63656e;
     }
   }
 
@@ -416,16 +381,16 @@
 
     .operation-icon {
       display: flex;
+      justify-content: center;
+      align-items: center;
       width: 32px;
       height: 32px;
       margin-left: 10px;
       cursor: pointer;
       border: 1px solid #c4c6cc;
+      transition: boder-color 0.2s;
       border-radius: 2px;
       outline: none;
-      transition: boder-color 0.2s;
-      justify-content: center;
-      align-items: center;
 
       &:hover {
         border-color: #979ba5;
@@ -445,14 +410,14 @@
     }
 
     .disabled-icon {
-      cursor: not-allowed;
       background-color: #fff;
       border-color: #dcdee5;
+      cursor: not-allowed;
 
       &:hover,
       .log-icon {
+        border-color: #dcdee5;
         color: #c4c6cc;
-        border-color: #dcdee5;
       }
     }
   }
@@ -469,15 +434,15 @@
   }
 
   .field-select {
-    position: relative;
     width: 120px;
     margin-left: 16px;
+    position: relative;
 
     .icon-field-config {
+      width: 18px;
       position: absolute;
       top: 4px;
       left: 4px;
-      width: 18px;
     }
 
     :deep(.bk-select .bk-select-name) {
@@ -492,8 +457,8 @@
   @include flex-center();
 
   :last-child {
+    color: #63656e;
     margin-left: 4px;
-    color: #63656e;
   }
 
   .icon-close-circle {
