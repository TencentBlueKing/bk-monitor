--- conflicted
+++ resolved
@@ -22,7 +22,6 @@
 
 <template>
   <div :class="{ 'handle-content': true, 'fix-content': showAllHandle, 'origin-content': logType === 'origin' }">
-<<<<<<< HEAD
     <template v-if="!isUnionSearch">
       <span
         v-bk-tooltips="{ allowHtml: true, content: '#realTimeLog-html', delay: 500 }"
@@ -98,81 +97,6 @@
               <span class="clean-str" @click="handleGotoLink('logExtract')">{{$t('说明文档')}}</span> -->
           </span>
         </div>
-=======
-    <span
-      v-bk-tooltips="{ allowHtml: true, content: '#realTimeLog-html', delay: 500 }"
-      class="handle-card"
-    >
-      <span
-        :class="`icon log-icon icon-handle icon-time ${!isActiveLog && 'is-disable'}`"
-        @click.stop="handleCheckClick('realTimeLog', isActiveLog)"
-      >
-      </span>
-    </span>
-    <span
-      v-bk-tooltips="{ allowHtml: true, content: '#contextLog-html', delay: 500 }"
-      class="handle-card"
-    >
-      <span
-        :class="`icon log-icon icon-handle icon-document ${!isActiveLog && 'is-disable'}`"
-        @click.stop="handleCheckClick('contextLog', isActiveLog)"
-      >
-      </span>
-    </span>
-    <span
-      v-if="isActiveWebConsole"
-      v-bk-tooltips="{ allowHtml: true, content: '#webConsole-html', delay: 500 }"
-      class="handle-card"
-    >
-      <span
-        :class="`icon icon-handle log-icon icon-teminal ${!isCanClickWebConsole && 'is-disable'}`"
-        @click.stop="handleCheckClick('webConsole', isCanClickWebConsole)"
-      ></span>
-    </span>
-    <div v-show="false">
-      <div id="realTimeLog-html">
-        <span>
-          <span
-            v-if="!isActiveLog"
-            class="bk-icon icon-exclamation-circle-shape"
-          ></span>
-          <span>{{ toolMessage.realTimeLog }}</span>
-          <!-- <i18n path="请前往 {0}">
-            <span class="clean-str">{{$t('清洗')}}</span>
-          </i18n>
-          <span class="clean-str" @click="handleGotoLink('logExtract')">{{$t('说明文档')}}</span> -->
-        </span>
-      </div>
-    </div>
-    <div v-show="false">
-      <div id="webConsole-html">
-        <span>
-          <span
-            v-if="!isCanClickWebConsole"
-            class="bk-icon icon-exclamation-circle-shape"
-          ></span>
-          <span>{{ toolMessage.webConsole }}</span>
-          <!-- <i18n path="请前往 {0}">
-            <span class="clean-str">{{$t('清洗')}}</span>
-          </i18n>
-          <span class="clean-str" @click="handleGotoLink('logExtract')">{{$t('说明文档')}}</span> -->
-        </span>
-      </div>
-    </div>
-    <div v-show="false">
-      <div id="contextLog-html">
-        <span>
-          <span
-            v-if="!isActiveLog"
-            class="bk-icon icon-exclamation-circle-shape"
-          ></span>
-          <span>{{ toolMessage.contextLog }}</span>
-          <!-- <i18n path="请前往 {0}">
-          <span class="clean-str">{{$t('清洗')}}</span>
-        </i18n>
-        <span class="clean-str" @click="handleGotoLink('logExtract')">{{$t('说明文档')}}</span> -->
-        </span>
->>>>>>> 35386d91
       </div>
     </template>
     <template v-else-if="logType !== 'origin'">
@@ -258,12 +182,9 @@
     },
     toolMessage() {
       return this.operatorConfig.toolMessage;
-<<<<<<< HEAD
     },
     isShowSourceField() {
       return this.operatorConfig?.isShowSourceField;
-=======
->>>>>>> 35386d91
     }
   },
   methods: {
@@ -277,16 +198,6 @@
 
 <style lang="scss" scoped>
 .handle-content {
-<<<<<<< HEAD
-  display: flex;
-  position: absolute;
-  right: 0;
-  width: 84px;
-  padding: 14px 10px;
-  align-items: flex-start;
-  top: 0;
-  overflow: hidden;
-=======
   position: absolute;
   top: 0;
   right: 0;
@@ -295,7 +206,6 @@
   padding: 14px 10px;
   overflow: hidden;
   align-items: flex-start;
->>>>>>> 35386d91
   justify-content: flex-end;
 }
 
@@ -324,11 +234,8 @@
   color: #3a84ff;
   cursor: pointer;
 }
-<<<<<<< HEAD
 
 .union-icon {
   margin-right: 8px;
 }
-=======
->>>>>>> 35386d91
 </style>