--- conflicted
+++ resolved
@@ -27,8 +27,4 @@
   target: HTMLElement;
 };
 
-<<<<<<< HEAD
-export default ({ target }: TrendChartType) => {};
-=======
-export default ({ target: _target }: TrendChartType) => {};
->>>>>>> 957c9c18
+export default ({ target: _target }: TrendChartType) => {};