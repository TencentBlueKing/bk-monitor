--- conflicted
+++ resolved
@@ -253,21 +253,11 @@
       this.isShowExportDialog = false;
     },
     openDownloadUrl() {
-<<<<<<< HEAD
-      const tempList = handleTransformTime(this.datePickerValue);// 下载日志时 使用时间选择器的最新时间
-      const params = Object.assign(this.retrieveParams,
-        { begin: 0,
-          bk_biz_id: this.bkBizId,
-          start_time: tempList[0],
-          end_time: tempList[1],
-        });
+      const { timezone, ...rest } = this.retrieveParams;
+      const params = Object.assign(rest, { begin: 0, bk_biz_id: this.bkBizId });
       if (this.isUnionSearch) { // 判断是否是联合查询 如果是 则加参数
         Object.assign(params, { index_set_ids: this.unionIndexList });
       }
-=======
-      const { timezone, ...rest } = this.retrieveParams;
-      const params = Object.assign(rest, { begin: 0, bk_biz_id: this.bkBizId });
->>>>>>> 2f70d121
       const exportParams = encodeURIComponent(JSON.stringify({
         ...params,
         size: this.totalCount,
