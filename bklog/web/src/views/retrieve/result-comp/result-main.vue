--- conflicted
+++ resolved
@@ -141,20 +141,15 @@
       isExternal: state => state.isExternal
     }),
     ...mapGetters({
-      isUnionSearch: 'isUnionSearch',
+      isUnionSearch: 'isUnionSearch'
     }),
     showAddMonitor() {
-<<<<<<< HEAD
-      return !this.isExternal
-                  && Boolean(window.MONITOR_URL && this.$store.state.topMenu.some(item => item.id === 'monitor'))
-                  && !this.isUnionSearch;
-    },
-=======
       return (
-        !this.isExternal && Boolean(window.MONITOR_URL && this.$store.state.topMenu.some(item => item.id === 'monitor'))
+        !this.isExternal &&
+        Boolean(window.MONITOR_URL && this.$store.state.topMenu.some(item => item.id === 'monitor')) &&
+        !this.isUnionSearch
       );
     }
->>>>>>> bf4ca784
   },
   watch: {
     tableData(data) {
@@ -270,11 +265,11 @@
   }
 
   &::-webkit-scrollbar-thumb {
-    background-color: #ddd;
-    border-color: transparent;
+    border-radius: 5px;
     border-style: dashed;
     border-left-width: 3px;
-    border-radius: 5px;
+    border-color: transparent;
+    background-color: #ddd;
     background-clip: padding-box;
   }
 
@@ -284,9 +279,9 @@
 }
 
 .result-text {
-  padding: 10px 20px;
   font-size: 12px;
   color: #63656e;
+  padding: 10px 20px;
 
   .monitor-link {
     color: #3a84ff;
@@ -298,8 +293,8 @@
 }
 
 .result-main {
+  margin: 0 16px 16px;
   min-height: calc(100% - 54px);
-  margin: 0 16px 16px;
   background-color: #fff;
 }
 
@@ -310,21 +305,21 @@
 
 .fixed-scroll-top-btn {
   position: fixed;
+  bottom: 24px;
   right: 14px;
-  bottom: 24px;
-  z-index: 2100;
   display: flex;
+  justify-content: center;
+  align-items: center;
   width: 36px;
   height: 36px;
-  color: #63656e;
-  cursor: pointer;
-  background: #f0f1f5;
+  box-shadow: 0 1px 2px 0 rgba(0, 0, 0, 0.2);
   border: 1px solid #dde4eb;
   border-radius: 4px;
-  box-shadow: 0 1px 2px 0 rgba(0, 0, 0, 0.2);
+  color: #63656e;
+  background: #f0f1f5;
+  cursor: pointer;
+  z-index: 2100;
   transition: all 0.2s;
-  justify-content: center;
-  align-items: center;
 
   &:hover {
     color: #fff;
