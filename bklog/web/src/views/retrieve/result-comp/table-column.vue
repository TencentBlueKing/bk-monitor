<!--
  - Tencent is pleased to support the open source community by making BK-LOG 蓝鲸日志平台 available.
  - Copyright (C) 2021 THL A29 Limited, a Tencent company.  All rights reserved.
  - BK-LOG 蓝鲸日志平台 is licensed under the MIT License.
  -
  - License for BK-LOG 蓝鲸日志平台:
  - -------------------------------------------------------------------
  -
  - Permission is hereby granted, free of charge, to any person obtaining a copy of this software and associated
  - documentation files (the "Software"), to deal in the Software without restriction, including without limitation
  - the rights to use, copy, modify, merge, publish, distribute, sublicense, and/or sell copies of the Software,
  - and to permit persons to whom the Software is furnished to do so, subject to the following conditions:
  - The above copyright notice and this permission notice shall be included in all copies or substantial
  - portions of the Software.
  -
  - THE SOFTWARE IS PROVIDED "AS IS", WITHOUT WARRANTY OF ANY KIND, EXPRESS OR IMPLIED, INCLUDING BUT NOT
  - LIMITED TO THE WARRANTIES OF MERCHANTABILITY, FITNESS FOR A PARTICULAR PURPOSE AND NONINFRINGEMENT. IN
  - NO EVENT SHALL THE AUTHORS OR COPYRIGHT HOLDERS BE LIABLE FOR ANY CLAIM, DAMAGES OR OTHER LIABILITY,
  - WHETHER IN AN ACTION OF CONTRACT, TORT OR OTHERWISE, ARISING FROM, OUT OF OR IN CONNECTION WITH THE
  - SOFTWARE OR THE USE OR OTHER DEALINGS IN THE SOFTWARE
  -->

<template>
  <div :class="['td-log-container', { 'is-wrap': isWrap }]" @click.stop>
    <!-- eslint-disable vue/no-v-html -->
    <span
      :class="[
        'field-container',
        'add-to',
        { 'active': hasClickEvent },
      ]"
      @click.stop="handleClickContent"
      v-bk-tooltips="{ content: $t('查看调用链'), disabled: !hasClickEvent, delay: 500 }">
      <text-segmentation
        :content="content"
        :field-type="fieldType"
        :menu-click="handleMenuClick" />
<<<<<<< HEAD
      <text-highlight
        v-else
        style="word-break: break-all;"
        :queries="markList">
        {{formatterStr(content)}}
      </text-highlight>
=======
>>>>>>> ea4f6062
    </span>
  </div>
</template>

<script>
import TextSegmentation from './text-segmentation';

export default {
  components: {
    TextSegmentation,
  },
  props: {
    isWrap: {
      type: Boolean,
      default: false,
    },
    content: {
      type: [String, Number, Boolean],
      required: true,
    },
    hasClickEvent: {
      type: Boolean,
      default: false,
    },
    fieldName: {
      type: String,
      default: '',
    },
    fieldType: {
      type: String,
      default: '',
    },
  },
  data() {
    return {
      isInViewPort: false,
    };
  },
  mounted() {
    setTimeout(this.registerObserver, 20);
  },
  beforeDestroy() {
    this.unregisterOberver();
  },
  methods: {
    handleClickContent() {
      if (this.hasClickEvent) this.$emit('contentClick');
    },
    handleMenuClick(option, content, isLink = false) {
      const operator = option === 'not' ? 'is not' : option;
      this.$emit('iconClick', operator, content, isLink);
    },
    unregisterOberver() {
      if (this.intersectionObserver) {
        this.intersectionObserver.unobserve(this.$el);
        this.intersectionObserver.disconnect();
        this.intersectionObserver = null;
      }
    },
    // 注册Intersection监听
    registerObserver() {
      if (this.intersectionObserver) {
        this.unregisterOberver();
      }
      this.intersectionObserver = new IntersectionObserver((entries) => {
        entries.forEach((entry) => {
          if (this.intersectionObserver) {
            if (entry.boundingClientRect.height > 72) this.$emit('computedHeight');
          }
        });
      });
      this.intersectionObserver.observe(this.$el);
    },
  },
};
</script>

<style lang="scss" scoped>
  .td-log-container {
    position: relative;
    line-height: 21px;

    &.is-wrap {
      padding-bottom: 3px;
    }

    .field-container {
      &.active:hover {
        color: #3a84ff;
        cursor: pointer;
      }

      &.mark {
        background: #f3e186;
        color: black;
      }
    }

    .icon-search-container {
      display: none;
      justify-content: center;
      align-items: center;
      vertical-align: bottom;
      width: 14px;
      height: 14px;
      margin-left: 5px;
      cursor: pointer;
      background: #3a84ff;

      .icon {
        font-size: 12px;
        font-weight: bold;
        color: #fff;
        background: #3a84ff;
        transform: scale(.6);

        &.icon-copy {
          font-size: 14px;
          transform: scale(1);
        }
      }
    }

    &:hover {
      .icon-search-container {
        display: inline-flex;
      }
    }
  }
</style><|MERGE_RESOLUTION|>--- conflicted
+++ resolved
@@ -35,15 +35,6 @@
         :content="content"
         :field-type="fieldType"
         :menu-click="handleMenuClick" />
-<<<<<<< HEAD
-      <text-highlight
-        v-else
-        style="word-break: break-all;"
-        :queries="markList">
-        {{formatterStr(content)}}
-      </text-highlight>
-=======
->>>>>>> ea4f6062
     </span>
   </div>
 </template>
