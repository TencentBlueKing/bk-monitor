<!--
  - Tencent is pleased to support the open source community by making BK-LOG 蓝鲸日志平台 available.
  - Copyright (C) 2021 THL A29 Limited, a Tencent company.  All rights reserved.
  - BK-LOG 蓝鲸日志平台 is licensed under the MIT License.
  -
  - License for BK-LOG 蓝鲸日志平台:
  - -------------------------------------------------------------------
  -
  - Permission is hereby granted, free of charge, to any person obtaining a copy of this software and associated
  - documentation files (the "Software"), to deal in the Software without restriction, including without limitation
  - the rights to use, copy, modify, merge, publish, distribute, sublicense, and/or sell copies of the Software,
  - and to permit persons to whom the Software is furnished to do so, subject to the following conditions:
  - The above copyright notice and this permission notice shall be included in all copies or substantial
  - portions of the Software.
  -
  - THE SOFTWARE IS PROVIDED "AS IS", WITHOUT WARRANTY OF ANY KIND, EXPRESS OR IMPLIED, INCLUDING BUT NOT
  - LIMITED TO THE WARRANTIES OF MERCHANTABILITY, FITNESS FOR A PARTICULAR PURPOSE AND NONINFRINGEMENT. IN
  - NO EVENT SHALL THE AUTHORS OR COPYRIGHT HOLDERS BE LIABLE FOR ANY CLAIM, DAMAGES OR OTHER LIABILITY,
  - WHETHER IN AN ACTION OF CONTRACT, TORT OR OTHERWISE, ARISING FROM, OUT OF OR IN CONNECTION WITH THE
  - SOFTWARE OR THE USE OR OTHER DEALINGS IN THE SOFTWARE
  -->

<template>
  <bk-dialog
    v-model="isShowDialog"
    theme="primary"
    width="80%"
    render-directive="if"
    :position="position"
    :show-footer="false"
    :mask-close="false"
    :draggable="false"
    :scrollable="true"
    @cancel="closeDialog"
  >
    <div class="table-title">
      {{ $t('下载历史') }}
    </div>
    <div class="search-history">
      <span
        v-bk-tooltips="$t('查看所有的索引集的下载历史')"
        class="top-start"
      >
        <bk-button
          theme="primary"
          @click="handleSearchAll"
        >
          {{ $t('查看所有') }}</bk-button
        >
      </span>
    </div>
    <div
      v-bkloading="{ isLoading: tableLoading }"
      class="table-container"
    >
      <bk-table
        class="export-table"
        :data="exportList"
        :pagination="pagination"
        :outer-border="false"
        @page-change="handlePageChange"
        @page-limit-change="handleLimitChange"
      >
        <!-- ID -->
        <bk-table-column
          label="ID"
          prop="id"
          width="80"
        ></bk-table-column>
        <!-- index_set_id -->
        <template v-if="isShowSetLabel">
          <bk-table-column
            :label="$t('索引集ID')"
            width="100"
          >
            <template slot-scope="{ row }">
              <span>
<<<<<<< HEAD
                {{ getIndexSetIDs(row) }}
=======
                {{ row.log_index_set_id }}
>>>>>>> 35386d91
              </span>
            </template>
          </bk-table-column>
        </template>
        <!-- 检测请求参数 -->
        <bk-table-column
          :label="$t('检索请求参数')"
          width="180"
        >
          <template slot-scope="{ row }">
            <bk-popover
              placement="top"
              theme="light"
            >
              <div slot="content">
                <!-- eslint-disable-next-line vue/no-v-html -->
                <div v-html="getSearchDictHtml(row.search_dict)"></div>
              </div>
              <div class="parameter-search">
                <span>{{ getSearchDictStr(row.search_dict) }}</span>
              </div>
            </bk-popover>
          </template>
        </bk-table-column>
        <!-- 下载类型 -->
        <bk-table-column
          :label="$t('下载类型')"
          align="center"
          header-align="center"
        >
          <template slot-scope="{ row }">
            <div
              v-bk-overflow-tips
              class="title-overflow"
            >
              <span>{{ row.export_type === 'async' ? $t('异步') : $t('同步') }}</span>
            </div>
          </template>
        </bk-table-column>
        <!-- 导出状态 -->
        <bk-table-column
          :label="$t('导出状态')"
          :width="getTableWidth.export_status"
          align="center"
          header-align="center"
        >
          <template slot-scope="{ row }">
            <bk-popover
              v-if="isShowShape(row.export_status)"
              placement="top"
              theme="light"
            >
              <div slot="content">
                <span v-if="!row.error_msg"> {{ $t('完成时间') }}: {{ getFormatDate(row.export_completed_at) }} </span>
                <span v-else>{{ $t('异常原因') }}: {{ row.error_msg }}</span>
              </div>
              <span :class="['status', `status-${row.export_status + ''}`]">
                <i class="bk-icon icon-circle-shape"></i>
                {{ getStatusStr(row.export_status) }}
              </span>
            </bk-popover>
            <span
              v-else
              :class="['status', `status-${row.export_status + ''}`]"
            >
              <i
                v-if="row.export_status === null"
                class="bk-icon icon-refresh"
              ></i>
              {{ getStatusStr(row.export_status) }}
            </span>
          </template>
        </bk-table-column>
        <!-- 文件名 -->
        <bk-table-column
          :label="$t('文件名')"
          align="center"
          header-align="center"
        >
          <template slot-scope="{ row }">
            <div
              v-bk-overflow-tips
              class="title-overflow"
            >
              <span>{{ row.export_pkg_name || '--' }}</span>
            </div>
          </template>
        </bk-table-column>
        <!-- 文件大小 -->
        <bk-table-column
          :label="$t('文件大小')"
          align="center"
          header-align="center"
        >
          <template slot-scope="{ row }">
            <span>{{ row.export_pkg_size ? `${row.export_pkg_size}M` : '--' }}</span>
          </template>
        </bk-table-column>
        <!-- 操作者 -->
        <bk-table-column
          :label="$t('操作者')"
          align="center"
          header-align="center"
        >
          <template slot-scope="{ row }">
            <div
              v-bk-overflow-tips
              class="title-overflow"
            >
              <span>{{ row.export_created_by || '--' }}</span>
            </div>
          </template>
        </bk-table-column>
        <!-- 操作时间 -->
        <bk-table-column
          :label="$t('操作时间')"
          width="150"
          align="center"
          header-align="center"
        >
          <template slot-scope="{ row }">
            <div
              v-bk-overflow-tips
              class="title-overflow"
            >
              <span>{{ getFormatDate(row.export_created_at) }}</span>
            </div>
          </template>
        </bk-table-column>
        <!-- 操作 -->
        <bk-table-column
          :label="$t('操作')"
          :width="getTableWidth.operate"
          align="center"
          header-align="center"
        >
          <template slot-scope="{ row }">
            <span
              v-if="isShowDownload(row)"
              style="margin-right: 10px"
            >
              <bk-button
                v-if="row.download_able"
                text
                @click="downloadExport(row)"
              >
                {{ $t('下载') }}
              </bk-button>
              <span
                v-else
                v-bk-tooltips="$t('下载链接过期')"
                class="top-start"
              >
                <bk-button
                  text
                  disabled
                >
                  {{ $t('下载') }}
                </bk-button>
              </span>
            </span>
            <span
              v-if="isShowRetry(row)"
              style="margin-right: 10px"
            >
              <bk-button
                v-if="row.retry_able && row.export_status !== 'success'"
                text
                @click="retryExport(row)"
              >
                {{ $t('重试') }}
              </bk-button>
              <span
                v-else
                v-bk-tooltips="{
                  content: $t('数据源过期'),
                  disabled: row.export_status === 'success'
                }"
                class="top-start"
              >
                <bk-button
                  text
                  disabled
                >
                  {{ $t('重试') }}
                </bk-button>
              </span>
            </span>
            <bk-button
              text
              @click="handleRetrieve(row)"
            >
              {{ $t('检索') }}
            </bk-button>
          </template>
        </bk-table-column>
      </bk-table>
    </div>
  </bk-dialog>
</template>

<script>
import { formatDate, blobDownload } from '@/common/util';
import { axiosInstance } from '@/api';
<<<<<<< HEAD
import { mapGetters } from 'vuex';
=======
>>>>>>> 35386d91

export default {
  props: {
    showHistoryExport: {
      type: Boolean,
      default: false
    },
    indexSetList: {
      type: Array,
      required: true
    }
  },
  data() {
    return {
      exportList: [],
      isShowDialog: false,
      tableLoading: false,
      isSearchAll: false, // 是否查看所有索引集下载历史
      isShowSetLabel: false, // 是否展示索引集ID
      timer: false,
      exportStatusList: {
        download_log: this.$t('拉取中'),
        export_package: this.$t('打包中'),
        export_upload: this.$t('上传中'),
        success: this.$t('完成'),
        failed: this.$t('异常'),
        download_expired: this.$t('下载链接过期'),
        data_expired: this.$t('数据源过期'),
        null: this.$t('下载中')
      },
      pagination: {
        current: 1,
        count: 0,
        limit: 10
      },
      position: {
        top: 120
      },
      enTableWidth: {
        export_status: '190',
        operate: '220'
      },
      cnTableWidth: {
        export_status: '170',
        operate: '150'
      }
    };
  },
  computed: {
    bkBizId() {
      return this.$store.state.bkBizId;
    },
    getTableWidth() {
      return this.$store.getters.isEnLanguage ? this.enTableWidth : this.cnTableWidth;
<<<<<<< HEAD
    },
    ...mapGetters({
      unionIndexList: 'unionIndexList',
      isUnionSearch: 'isUnionSearch'
    })
=======
    }
>>>>>>> 35386d91
  },
  watch: {
    showHistoryExport(val) {
      this.isShowDialog = val;
      if (val) {
        this.getTableList();
        this.startStatusPolling();
      }
    }
  },
  methods: {
    downloadExport($row) {
      // 异步导出使用downloadURL下载
      if ($row.download_url) {
        window.open($row.download_url);
        return;
      }
      this.openDownloadUrl($row.search_dict);
      this.startStatusPolling();
    },
    retryExport($row) {
      // 异常任务直接异步下载
      if ($row.export_type === 'sync') {
        this.openDownloadUrl($row.search_dict);
      } else {
        this.downloadAsync($row.search_dict);
      }
      this.startStatusPolling();
    },
    /**
     * @desc: 同步下载
     * @param { Object } params
     */
    openDownloadUrl(params) {
      const data = { ...params };
      const stringParamsIndexSetID = String(params.log_index_set_id);
      axiosInstance
        .post(`/search/index_set/${stringParamsIndexSetID}/export/`, data)
        .then(res => {
          if (Object.prototype.hasOwnProperty.call(res, 'result') && !res.result) {
            this.$bkMessage({
              theme: 'error',
              message: this.$t('导出失败')
            });
            return;
          }
          const lightName = this.indexSetList.find(item => item.index_set_id === stringParamsIndexSetID)?.lightenName;
          const downloadName = lightName
            ? `bk_log_search_${lightName.substring(2, lightName.length - 1)}.txt`
            : 'bk_log_search.txt';
          blobDownload(res, downloadName);
        })
        .catch(() => {})
        .finally(() => {
          this.getTableList(true);
        });
    },
    /**
     * @desc: 异步下载
     * @param { Object } data
     */
    downloadAsync(data) {
      this.tableLoading = true;
      this.$http
        .request('retrieve/exportAsync', {
          params: {
            index_set_id: this.$route.params.indexId
          },
          data
        })
        .then(res => {
          if (res.result) {
            this.$bkMessage({
              theme: 'success',
              message: res.data.prompt
            });
          }
        })
        .finally(() => {
          setTimeout(() => {
            this.getTableList(true);
          }, 1000);
        });
    },
    handleSearchAll() {
      if (this.tableLoading) {
        return;
      }
      this.isSearchAll = true;
      this.getTableList();
    },
    getSearchDictStr(searchObj) {
      return JSON.stringify(searchObj);
    },
    getSearchDictHtml(searchObj) {
      const objStr = JSON.stringify(searchObj, null, 4);
      return objStr.replace(/\n/g, '<br>').replace(/\s/g, ' ');
    },
    isShowDownload(row) {
      return ['success', 'download_expired', 'data_expired'].includes(row.export_status);
    },
    isShowRetry(row) {
      return ['failed', 'download_expired', 'data_expired', 'success'].includes(row.export_status);
    },
    isShowShape(status) {
      return ['success', 'failed'].includes(status);
    },
    getStatusStr(status) {
      return this.exportStatusList[status];
    },
    getFormatDate(time) {
      return formatDate(new Date(time).getTime());
    },
    handleRetrieve($row) {
      const { spaceUid } = this.$store.state;
      const { log_index_set_id: indexSetID, search_dict: dict } = $row;
      // 检索数据回填
      const queryParamsStr = {};
      for (const key in dict) {
        switch (key) {
          case 'keyword':
          case 'start_time':
          case 'end_time':
          case 'time_range':
            if (dict[key] !== '') {
              queryParamsStr[key] = encodeURIComponent(dict[key]);
            }
            break;
          case 'ip_chooser':
          case 'addition':
            queryParamsStr[key] = JSON.stringify(dict[key]);
            break;
          default:
            break;
        }
      }
      const params = encodeURIComponent(JSON.stringify(queryParamsStr));
      const jumpUrl = `${window.SITE_URL}#/retrieve/${indexSetID}?spaceUid=${spaceUid}&bizId=${dict.bk_biz_id}&routeParams=${params}`;
      window.open(jumpUrl, '_blank');
    },
    /**
     * @desc: 轮询
     */
    startStatusPolling() {
      this.stopStatusPolling();
      this.timer = setInterval(() => {
        this.getTableList(false, true);
      }, 10000);
    },
    stopStatusPolling() {
      clearTimeout(this.timer);
    },
    /**
     * @desc: 导出状态轮询
     * @param { Array } data 数据
     * @param { Boolean } isPolling 该次请求是否是轮询
     */
    setExportListData(data, isPolling) {
      if (isPolling) {
        data.forEach(item => {
          this.exportList.forEach(row => {
            if (row.id === item.id) {
              Object.assign(row, { ...item });
            }
          });
        });
      } else {
        this.exportList = data;
        this.startStatusPolling();
      }
    },
    /**
     * @desc: 获取table列表数据
     * @param { Boolean } isReset 是否从1页开始查询
     * @param { Boolean } isPolling 该次请求是否是轮询
     */
    getTableList(isReset = false, isPolling = false) {
      isReset && (this.pagination.current = 1);
      !isPolling && (this.tableLoading = true);
      const { limit, current } = this.pagination;
<<<<<<< HEAD
      const queryUrl = this.isUnionSearch ? 'unionSearch/unionExportHistory' : 'retrieve/getExportHistoryList';
      const params = {
        index_set_id: this.$route.params.indexId,
        bk_biz_id: this.bkBizId,
        page: current,
        pagesize: limit,
        show_all: this.isSearchAll
      };
      if (this.isUnionSearch) {
        Object.assign(params, { index_set_ids: this.unionIndexList });
      }
      this.$http
        .request(queryUrl, {
          params
=======
      this.$http
        .request('retrieve/getExportHistoryList', {
          params: {
            index_set_id: this.$route.params.indexId,
            bk_biz_id: this.bkBizId,
            page: current,
            pagesize: limit,
            show_all: this.isSearchAll
          }
>>>>>>> 35386d91
        })
        .then(res => {
          if (res.result) {
            this.pagination.count = res.data.total;
            this.setExportListData(res.data.list, isPolling);
          }
          // 查询所有索引集时才显示索引集IDLabel
          if (this.isSearchAll) {
            this.isShowSetLabel = true;
          }
        })
        .finally(() => {
          this.tableLoading = false;
        });
    },
    handlePageChange(page) {
      this.pagination.current = page;
      this.getTableList();
    },
    handleLimitChange(size) {
      if (this.pagination.limit !== size) {
        this.pagination.current = 1;
        this.pagination.limit = size;
        this.getTableList();
      }
    },
    /**
     * @desc: 关闭table弹窗清空数据
     */
    closeDialog() {
      this.isSearchAll = false;
      this.isShowSetLabel = false;
      this.exportList = [];
      this.pagination = {
        current: 1,
        count: 0,
        limit: 10
      };
      this.stopStatusPolling();
      this.$emit('handleCloseDialog');
<<<<<<< HEAD
    },
    getIndexSetIDs(row) {
      return row.log_index_set_ids?.length ? row.log_index_set_ids.join(',') : row.log_index_set_id;
=======
>>>>>>> 35386d91
    }
  }
};
</script>

<style lang="scss" scoped>
@import '@/scss/mixins/flex.scss';
@import '@/scss/conf';

.table-title {
  font-size: 16px;
  font-weight: 700;
}

.search-history {
  width: 100%;
  margin: 10px 0 20px 0;
  text-align: right;
}

.export-table {
  height: calc(100vh - 380px);
  overflow-y: auto;

  .bk-table-body-wrapper {
    min-height: calc(100vh - 520px);

    .bk-table-empty-block {
      min-height: calc(100vh - 440px);

      @include flex-center;
    }
  }
}

.parameter-search {
  max-width: 170px;
  overflow: hidden;
  text-overflow: ellipsis;
  white-space: nowrap;
  cursor: pointer;
}

.file-name {
  width: 140px;
  overflow: hidden;
  text-overflow: ellipsis;
  white-space: nowrap;
  cursor: pointer;
}

.status {
  cursor: pointer;

  &.status-null i {
    display: inline-block;
    animation: button-icon-loading 1s linear infinite;
  }

  &.status-success i {
    color: $iconSuccessColor;
  }

  &.status-failed i {
    color: $iconFailColor;
  }
}
</style><|MERGE_RESOLUTION|>--- conflicted
+++ resolved
@@ -75,11 +75,7 @@
           >
             <template slot-scope="{ row }">
               <span>
-<<<<<<< HEAD
                 {{ getIndexSetIDs(row) }}
-=======
-                {{ row.log_index_set_id }}
->>>>>>> 35386d91
               </span>
             </template>
           </bk-table-column>
@@ -284,10 +280,7 @@
 <script>
 import { formatDate, blobDownload } from '@/common/util';
 import { axiosInstance } from '@/api';
-<<<<<<< HEAD
 import { mapGetters } from 'vuex';
-=======
->>>>>>> 35386d91
 
 export default {
   props: {
@@ -342,15 +335,11 @@
     },
     getTableWidth() {
       return this.$store.getters.isEnLanguage ? this.enTableWidth : this.cnTableWidth;
-<<<<<<< HEAD
     },
     ...mapGetters({
       unionIndexList: 'unionIndexList',
       isUnionSearch: 'isUnionSearch'
     })
-=======
-    }
->>>>>>> 35386d91
   },
   watch: {
     showHistoryExport(val) {
@@ -531,7 +520,6 @@
       isReset && (this.pagination.current = 1);
       !isPolling && (this.tableLoading = true);
       const { limit, current } = this.pagination;
-<<<<<<< HEAD
       const queryUrl = this.isUnionSearch ? 'unionSearch/unionExportHistory' : 'retrieve/getExportHistoryList';
       const params = {
         index_set_id: this.$route.params.indexId,
@@ -546,17 +534,6 @@
       this.$http
         .request(queryUrl, {
           params
-=======
-      this.$http
-        .request('retrieve/getExportHistoryList', {
-          params: {
-            index_set_id: this.$route.params.indexId,
-            bk_biz_id: this.bkBizId,
-            page: current,
-            pagesize: limit,
-            show_all: this.isSearchAll
-          }
->>>>>>> 35386d91
         })
         .then(res => {
           if (res.result) {
@@ -597,12 +574,9 @@
       };
       this.stopStatusPolling();
       this.$emit('handleCloseDialog');
-<<<<<<< HEAD
     },
     getIndexSetIDs(row) {
       return row.log_index_set_ids?.length ? row.log_index_set_ids.join(',') : row.log_index_set_id;
-=======
->>>>>>> 35386d91
     }
   }
 };
