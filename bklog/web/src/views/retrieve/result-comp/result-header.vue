--- conflicted
+++ resolved
@@ -309,19 +309,10 @@
       bkBizId: state => state.bkBizId,
       userGuideData: state => state.userGuideData,
       isExternal: state => state.isExternal
-<<<<<<< HEAD
     }),
     ...mapGetters({
       isShowMaskingTemplate: 'isShowMaskingTemplate',
       isUnionSearch: 'isUnionSearch'
-=======
-    }),
-    ...mapGetters({
-      isShowMaskingTemplate: 'isShowMaskingTemplate'
-    }),
-    ...mapGetters({
-      isShowMaskingTemplate: 'isShowMaskingTemplate'
->>>>>>> 35386d91
     }),
     isShowRetrieveSetting() {
       return !this.isExternal && !this.isUnionSearch;
@@ -537,18 +528,6 @@
 
 <style lang="scss">
 .result-header {
-<<<<<<< HEAD
-  display: flex;
-  justify-content: space-between;
-  // align-items: center;
-  width: 100%;
-  height: 48px;
-  color: #63656e;
-  background: #fff;
-  box-shadow: 0 1px 2px 0 rgba(0, 0, 0, 0.1);
-  font-size: 12px;
-  position: relative;
-=======
   position: relative;
   display: flex;
   // align-items: center;
@@ -559,24 +538,15 @@
   background: #fff;
   box-shadow: 0 1px 2px 0 rgba(0, 0, 0, 0.1);
   justify-content: space-between;
->>>>>>> 35386d91
 
   &:after {
     position: absolute;
     bottom: 0;
-<<<<<<< HEAD
-    width: 100%;
-    height: 4px;
-    box-shadow: 0 1px 2px 0 rgba(0, 0, 0, 0.1);
-    content: '';
-    z-index: 800;
-=======
     z-index: 800;
     width: 100%;
     height: 4px;
     content: '';
     box-shadow: 0 1px 2px 0 rgba(0, 0, 0, 0.1);
->>>>>>> 35386d91
   }
 
   .result-left {
@@ -585,25 +555,6 @@
 
     .icon-container {
       position: relative;
-<<<<<<< HEAD
-      margin: 17px 25px 17px 14px;
-      background: #f0f1f5;
-      border-radius: 2px;
-      display: flex;
-
-      > :first-child {
-        margin-right: 2px;
-      }
-
-      &::after {
-        content: '';
-        width: 1px;
-        height: 14px;
-        background-color: #dcdee5;
-        position: absolute;
-        right: -25px;
-        top: 6px;
-=======
       display: flex;
       margin: 17px 25px 17px 14px;
       background: #f0f1f5;
@@ -621,25 +572,11 @@
         height: 14px;
         background-color: #dcdee5;
         content: '';
->>>>>>> 35386d91
       }
 
       .result-icon-box {
         width: 32px;
         height: 24px;
-<<<<<<< HEAD
-        line-height: 20px;
-        text-align: center;
-        font-size: 14px;
-        color: #fff;
-        background: #699df4;
-        border-radius: 2px;
-        cursor: pointer;
-
-        &.light-icon {
-          background: #f0f1f5;
-          color: #63656e;
-=======
         font-size: 14px;
         line-height: 20px;
         color: #fff;
@@ -651,22 +588,10 @@
         &.light-icon {
           color: #63656e;
           background: #f0f1f5;
->>>>>>> 35386d91
         }
 
         .icon-jiansuo {
           display: inline-block;
-<<<<<<< HEAD
-          transform: translateY(2px);
-          font-size: 18px;
-        }
-
-        &.disabled {
-          cursor: not-allowed;
-
-          /* stylelint-disable-next-line declaration-no-important */
-          pointer-events: none !important;
-=======
           font-size: 18px;
           transform: translateY(2px);
         }
@@ -675,7 +600,6 @@
           /* stylelint-disable-next-line declaration-no-important */
           pointer-events: none !important;
           cursor: not-allowed;
->>>>>>> 35386d91
         }
 
         &.light-icon:hover {
@@ -695,18 +619,6 @@
   }
 
   .open-condition {
-<<<<<<< HEAD
-    flex-shrink: 0;
-    display: flex;
-    justify-content: center;
-    align-items: center;
-    width: 49px;
-    height: 100%;
-    border-right: 1px solid #f0f1f5;
-    font-size: 24px;
-    cursor: pointer;
-    color: #979ba5;
-=======
     display: flex;
     width: 49px;
     height: 100%;
@@ -717,7 +629,6 @@
     flex-shrink: 0;
     justify-content: center;
     align-items: center;
->>>>>>> 35386d91
 
     &:hover {
       color: #3a84ff;
@@ -729,20 +640,6 @@
   }
 
   .time-range-wrap {
-<<<<<<< HEAD
-    display: flex;
-    align-items: center;
-    position: relative;
-
-    &::before {
-      content: '';
-      width: 1px;
-      height: 14px;
-      background-color: #dcdee5;
-      position: absolute;
-      left: 0;
-      top: 8px;
-=======
     position: relative;
     display: flex;
     align-items: center;
@@ -755,25 +652,16 @@
       height: 14px;
       background-color: #dcdee5;
       content: '';
->>>>>>> 35386d91
     }
   }
 
   .auto-refresh-trigger {
     display: flex;
-<<<<<<< HEAD
-    align-items: center;
-    height: 52px;
-    white-space: nowrap;
-    line-height: 22px;
-    cursor: pointer;
-=======
     height: 52px;
     line-height: 22px;
     white-space: nowrap;
     cursor: pointer;
     align-items: center;
->>>>>>> 35386d91
 
     .log-icon {
       padding: 0 5px 0 17px;
@@ -802,15 +690,6 @@
     }
 
     &::before {
-<<<<<<< HEAD
-      content: '';
-      width: 1px;
-      height: 14px;
-      background-color: #dcdee5;
-      position: absolute;
-      left: 0;
-      top: 20px;
-=======
       position: absolute;
       top: 20px;
       left: 0;
@@ -818,27 +697,17 @@
       height: 14px;
       background-color: #dcdee5;
       content: '';
->>>>>>> 35386d91
     }
   }
 
   .more-operation {
     display: flex;
-<<<<<<< HEAD
-    align-items: center;
-    padding: 0 16px 0 12px;
-    height: 52px;
-    white-space: nowrap;
-    line-height: 22px;
-    cursor: pointer;
-=======
     height: 52px;
     padding: 0 16px 0 12px;
     line-height: 22px;
     white-space: nowrap;
     cursor: pointer;
     align-items: center;
->>>>>>> 35386d91
 
     .icon-ellipsis-more {
       display: flex;
@@ -852,37 +721,12 @@
       &:hover {
         color: #0083ff;
         cursor: pointer;
-<<<<<<< HEAD
-        border-radius: 2px;
-        background-color: #e1ecff;
-=======
         background-color: #e1ecff;
         border-radius: 2px;
->>>>>>> 35386d91
       }
     }
 
     &::before {
-<<<<<<< HEAD
-      content: '';
-      width: 1px;
-      height: 14px;
-      background-color: #dcdee5;
-      position: absolute;
-      left: 0;
-      top: 20px;
-    }
-  }
-
-  .step-box {
-    min-height: 60px;
-    z-index: 1001;
-
-    .target-arrow {
-      /* stylelint-disable-next-line declaration-no-important */
-      top: -5px !important;
-
-=======
       position: absolute;
       top: 20px;
       left: 0;
@@ -901,7 +745,6 @@
       /* stylelint-disable-next-line declaration-no-important */
       top: -5px !important;
 
->>>>>>> 35386d91
       /* stylelint-disable-next-line declaration-no-important */
       left: 10px !important;
       border-top: 1px solid #dcdee5;
@@ -921,24 +764,6 @@
 .retrieve-setting-container {
   .list-menu {
     display: flex;
-<<<<<<< HEAD
-    flex-direction: column;
-    padding: 6px 0;
-    background-color: white;
-    color: #63656e;
-
-    &-item {
-      display: flex;
-      align-items: center;
-      padding: 0 10px;
-      height: 32px;
-      min-width: 150px;
-
-      &:hover {
-        cursor: pointer;
-        background-color: #eaf3ff;
-        color: #3a84ff;
-=======
     padding: 6px 0;
     color: #63656e;
     background-color: white;
@@ -955,7 +780,6 @@
         color: #3a84ff;
         cursor: pointer;
         background-color: #eaf3ff;
->>>>>>> 35386d91
       }
     }
   }
