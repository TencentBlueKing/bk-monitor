--- conflicted
+++ resolved
@@ -311,20 +311,12 @@
       isExternal: state => state.isExternal
     }),
     ...mapGetters({
-<<<<<<< HEAD
       isShowMaskingTemplate: 'isShowMaskingTemplate',
-      isUnionSearch: 'isUnionSearch',
+      isUnionSearch: 'isUnionSearch'
     }),
     isShowRetrieveSetting() {
       return !this.isExternal && !this.isUnionSearch;
     },
-=======
-      isShowMaskingTemplate: 'isShowMaskingTemplate'
-    }),
-    ...mapGetters({
-      isShowMaskingTemplate: 'isShowMaskingTemplate'
-    }),
->>>>>>> bf4ca784
     refreshTimeText() {
       if (!this.refreshTimeout) return 'off';
       return this.refreshTimeList.find(item => item.id === this.refreshTimeout).name;
@@ -536,25 +528,25 @@
 
 <style lang="scss">
 .result-header {
-  position: relative;
   display: flex;
+  justify-content: space-between;
   // align-items: center;
   width: 100%;
   height: 48px;
-  font-size: 12px;
   color: #63656e;
   background: #fff;
   box-shadow: 0 1px 2px 0 rgba(0, 0, 0, 0.1);
-  justify-content: space-between;
+  font-size: 12px;
+  position: relative;
 
   &:after {
     position: absolute;
     bottom: 0;
-    z-index: 800;
     width: 100%;
     height: 4px;
+    box-shadow: 0 1px 2px 0 rgba(0, 0, 0, 0.1);
     content: '';
-    box-shadow: 0 1px 2px 0 rgba(0, 0, 0, 0.1);
+    z-index: 800;
   }
 
   .result-left {
@@ -563,51 +555,52 @@
 
     .icon-container {
       position: relative;
-      display: flex;
       margin: 17px 25px 17px 14px;
       background: #f0f1f5;
       border-radius: 2px;
+      display: flex;
 
       > :first-child {
         margin-right: 2px;
       }
 
       &::after {
-        position: absolute;
-        top: 6px;
-        right: -25px;
+        content: '';
         width: 1px;
         height: 14px;
         background-color: #dcdee5;
-        content: '';
+        position: absolute;
+        right: -25px;
+        top: 6px;
       }
 
       .result-icon-box {
         width: 32px;
         height: 24px;
+        line-height: 20px;
+        text-align: center;
         font-size: 14px;
-        line-height: 20px;
         color: #fff;
-        text-align: center;
-        cursor: pointer;
         background: #699df4;
         border-radius: 2px;
+        cursor: pointer;
 
         &.light-icon {
+          background: #f0f1f5;
           color: #63656e;
-          background: #f0f1f5;
         }
 
         .icon-jiansuo {
           display: inline-block;
+          transform: translateY(2px);
           font-size: 18px;
-          transform: translateY(2px);
         }
 
         &.disabled {
+          cursor: not-allowed;
+
           /* stylelint-disable-next-line declaration-no-important */
           pointer-events: none !important;
-          cursor: not-allowed;
         }
 
         &.light-icon:hover {
@@ -627,16 +620,16 @@
   }
 
   .open-condition {
+    flex-shrink: 0;
     display: flex;
+    justify-content: center;
+    align-items: center;
     width: 49px;
     height: 100%;
+    border-right: 1px solid #f0f1f5;
     font-size: 24px;
+    cursor: pointer;
     color: #979ba5;
-    cursor: pointer;
-    border-right: 1px solid #f0f1f5;
-    flex-shrink: 0;
-    justify-content: center;
-    align-items: center;
 
     &:hover {
       color: #3a84ff;
@@ -648,28 +641,28 @@
   }
 
   .time-range-wrap {
-    position: relative;
     display: flex;
     align-items: center;
+    position: relative;
 
     &::before {
-      position: absolute;
-      top: 8px;
-      left: 0;
+      content: '';
       width: 1px;
       height: 14px;
       background-color: #dcdee5;
-      content: '';
+      position: absolute;
+      left: 0;
+      top: 8px;
     }
   }
 
   .auto-refresh-trigger {
     display: flex;
+    align-items: center;
     height: 52px;
+    white-space: nowrap;
     line-height: 22px;
-    white-space: nowrap;
     cursor: pointer;
-    align-items: center;
 
     .log-icon {
       padding: 0 5px 0 17px;
@@ -698,24 +691,24 @@
     }
 
     &::before {
-      position: absolute;
-      top: 20px;
-      left: 0;
+      content: '';
       width: 1px;
       height: 14px;
       background-color: #dcdee5;
-      content: '';
+      position: absolute;
+      left: 0;
+      top: 20px;
     }
   }
 
   .more-operation {
     display: flex;
+    align-items: center;
+    padding: 0 16px 0 12px;
     height: 52px;
-    padding: 0 16px 0 12px;
+    white-space: nowrap;
     line-height: 22px;
-    white-space: nowrap;
     cursor: pointer;
-    align-items: center;
 
     .icon-ellipsis-more {
       display: flex;
@@ -729,25 +722,25 @@
       &:hover {
         color: #0083ff;
         cursor: pointer;
+        border-radius: 2px;
         background-color: #e1ecff;
-        border-radius: 2px;
       }
     }
 
     &::before {
-      position: absolute;
-      top: 20px;
-      left: 0;
+      content: '';
       width: 1px;
       height: 14px;
       background-color: #dcdee5;
-      content: '';
+      position: absolute;
+      left: 0;
+      top: 20px;
     }
   }
 
   .step-box {
+    min-height: 60px;
     z-index: 1001;
-    min-height: 60px;
 
     .target-arrow {
       /* stylelint-disable-next-line declaration-no-important */
@@ -772,22 +765,22 @@
 .retrieve-setting-container {
   .list-menu {
     display: flex;
+    flex-direction: column;
     padding: 6px 0;
+    background-color: white;
     color: #63656e;
-    background-color: white;
-    flex-direction: column;
 
     &-item {
       display: flex;
+      align-items: center;
+      padding: 0 10px;
       height: 32px;
       min-width: 150px;
-      padding: 0 10px;
-      align-items: center;
 
       &:hover {
-        color: #3a84ff;
         cursor: pointer;
         background-color: #eaf3ff;
+        color: #3a84ff;
       }
     }
   }
