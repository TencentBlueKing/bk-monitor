--- conflicted
+++ resolved
@@ -22,11 +22,7 @@
 
 import { Component as tsc } from 'vue-tsx-support';
 import { Component, Prop } from 'vue-property-decorator';
-<<<<<<< HEAD
-import { getFlatObjValues } from '@/common/util';
-=======
 import { getFlatObjValues, TABLE_LOG_FIELDS_SORT_REGULAR } from '@/common/util';
->>>>>>> 28d715ac
 import './original-light-height.scss';
 
 interface IProps {
@@ -42,9 +38,6 @@
   // 扁平化对象所有数据
   get fieldMapData() {
     const { newObject } = getFlatObjValues(this.originJson || {});
-<<<<<<< HEAD
-    return Object.entries(newObject);
-=======
     const sortObject = Object.keys(newObject).sort((a, b) => {
       const sortA = a.replace(TABLE_LOG_FIELDS_SORT_REGULAR, 'z');
       const sortB = b.replace(TABLE_LOG_FIELDS_SORT_REGULAR, 'z');
@@ -55,7 +48,6 @@
         return pre;
       }, {});
     return Object.entries(sortObject);
->>>>>>> 28d715ac
   }
 
   /** 检索的高亮列表 */
