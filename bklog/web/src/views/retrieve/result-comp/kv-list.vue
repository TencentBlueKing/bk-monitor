<!--
  - Tencent is pleased to support the open source community by making BK-LOG 蓝鲸日志平台 available.
  - Copyright (C) 2021 THL A29 Limited, a Tencent company.  All rights reserved.
  - BK-LOG 蓝鲸日志平台 is licensed under the MIT License.
  -
  - License for BK-LOG 蓝鲸日志平台:
  - -------------------------------------------------------------------
  -
  - Permission is hereby granted, free of charge, to any person obtaining a copy of this software and associated
  - documentation files (the "Software"), to deal in the Software without restriction, including without limitation
  - the rights to use, copy, modify, merge, publish, distribute, sublicense, and/or sell copies of the Software,
  - and to permit persons to whom the Software is furnished to do so, subject to the following conditions:
  - The above copyright notice and this permission notice shall be included in all copies or substantial
  - portions of the Software.
  -
  - THE SOFTWARE IS PROVIDED "AS IS", WITHOUT WARRANTY OF ANY KIND, EXPRESS OR IMPLIED, INCLUDING BUT NOT
  - LIMITED TO THE WARRANTIES OF MERCHANTABILITY, FITNESS FOR A PARTICULAR PURPOSE AND NONINFRINGEMENT. IN
  - NO EVENT SHALL THE AUTHORS OR COPYRIGHT HOLDERS BE LIABLE FOR ANY CLAIM, DAMAGES OR OTHER LIABILITY,
  - WHETHER IN AN ACTION OF CONTRACT, TORT OR OTHERWISE, ARISING FROM, OUT OF OR IN CONNECTION WITH THE
  - SOFTWARE OR THE USE OR OTHER DEALINGS IN THE SOFTWARE
  -->

<template>
  <div class="kv-list-wrapper">
    <div class="kv-content">
      <div
        v-for="(field, index) in fieldKeyMap"
        :key="index"
        class="log-item"
      >
        <div
          class="field-label"
          :style="`max-width: ${getMaxWidth}px; width: ${getMaxWidth}px;`"
        >
          <span
            v-bk-tooltips="fieldTypePopover(field)"
            class="field-type-icon mr5"
            :class="getFieldIcon(field)"
          ></span>
          <span
            class="field-text"
            :title="field"
            >{{ field }}</span
          >
        </div>
        <div class="handle-option-list">
          <span
            v-for="option in toolMenuList"
            :key="option.id"
            v-bk-tooltips="{ content: getIconPopover(option.id, field), delay: 300 }"
            :class="`icon ${getHandleIcon(option, field)} ${checkDisable(option.id, field)}`"
            @click.stop="handleMenuClick(option.id, field)"
          >
          </span>
        </div>
        <div class="field-value">
          <text-segmentation
            :content="formatterStr(data, field)"
            :field="getFieldItem(field)"
            :menu-click="(type, content, isLink) => handleMenuClick(type, content, field, isLink)"
          />
          <span
            v-if="getRelationMonitorField(field)"
            class="relation-monitor-btn"
            @click="handleViewMonitor(field)"
          >
            <span>{{ getRelationMonitorField(field) }}</span>
            <i class="log-icon icon-jump"></i>
          </span>
        </div>
      </div>
    </div>
  </div>
</template>

<script>
import _escape from 'lodash/escape';
import { mapState } from 'vuex';
import { getTextPxWidth } from '@/common/util';
import TextSegmentation from './text-segmentation.tsx';
import tableRowDeepViewMixin from '@/mixins/table-row-deep-view-mixin';

export default {
  components: {
    TextSegmentation
  },
  mixins: [tableRowDeepViewMixin],
  props: {
    data: {
      type: Object,
      default: () => {}
    },
    fieldList: {
      type: Array,
      default: () => []
    },
    visibleFields: {
      type: Array,
      required: true
    },
    totalFields: {
      type: Array,
      required: true
    },
    kvShowFieldsList: {
      type: Array,
      require: true
    },
    apmRelation: {
      type: Object,
      default: () => {}
    },
    sortList: {
      type: Array,
      require: true
    },
    retrieveParams: {
      type: Object,
      require: true
    },
    listData: {
      type: Object,
      default: () => {}
    }
  },
  data() {
    return {
      toolMenuList: [
        { id: 'is', icon: 'bk-icon icon-enlarge-line search' },
        { id: 'not', icon: 'bk-icon icon-narrow-line search' },
        { id: 'display', icon: 'bk-icon icon-arrows-up-circle' },
        // { id: 'chart', icon: 'log-icon icon-chart' },
        { id: 'copy', icon: 'log-icon icon-copy' }
      ],
      toolMenuTips: {
        is: this.$t('添加 {n} 过滤项', { n: '=' }),
        not: this.$t('添加 {n} 过滤项', { n: '!=' }),
        hiddenField: this.$t('将字段从表格中移除'),
        displayField: this.$t('将字段添加至表格中'),
        copy: this.$t('复制'),
        text_is: this.$t('文本类型不支持 {n} 操作', { n: '=' }),
        text_not: this.$t('文本类型不支持 {n} 操作', { n: '!=' })
      },
      mappingKay: {
        // is is not 值映射
        is: '=',
        'is not': '!='
      }
    };
  },
  computed: {
    ...mapState('globals', ['fieldTypeMap']),
    bkBizId() {
      return this.$store.state.bkBizId;
    },
    fieldKeyMap() {
      return this.totalFields.filter(item => this.kvShowFieldsList.includes(item.field_name)).map(el => el.field_name);
    },
    /** 获取字段里最大的字段宽度 */
    getMaxWidth() {
      const fieldWidthList = this.fieldKeyMap.map(item => getTextPxWidth(item));
      return Math.max(...fieldWidthList) + 18; // 18是icon的宽度
    },
    hiddenFields() {
      return this.fieldList.filter(item => !this.visibleFields.some(visibleItem => item === visibleItem));
    },
    filedSettingConfigID() {
      // 当前索引集的显示字段ID
      return this.$store.state.retrieve.filedSettingConfigID;
    },
    isHaveBkHostIDAndHaveValue() {
      // 当前是否有bk_host_id字段且有值
      return !!this.data?.bk_host_id;
    }
  },
  methods: {
    formatterStr(row, field) {
      // 判断当前类型是否为虚拟字段 若是虚拟字段则不使用origin_list而使用list里的数据
      const fieldType = this.getFieldType(field);
      // const rowData = fieldType === '__virtual__' ? this.listData : row;
      const rowData = this.listData;
      return this.tableRowDeepView(rowData, field, fieldType);
    },
    getHandleIcon(option, field) {
      if (option.id !== 'display') return option.icon;

      const isDisplay = this.visibleFields.some(item => item.field_name === field);
      return `${option.icon} ${isDisplay ? 'is-hidden' : ''}`;
    },
    getFieldType(field) {
      const target = this.fieldList.find(item => item.field_name === field);
      return target ? target.field_type : '';
    },
    getFieldIcon(field) {
      const fieldType = this.getFieldType(field);
      return this.fieldTypeMap[fieldType] ? this.fieldTypeMap[fieldType].icon : 'log-icon icon-unkown';
    },
    fieldTypePopover(field) {
      const target = this.fieldList.find(item => item.field_name === field);
      const fieldType = target ? target.field_type : '';

      return {
        content: this.fieldTypeMap[fieldType] && this.fieldTypeMap[fieldType].name,
        disabled: !this.fieldTypeMap[fieldType]
      };
    },
    checkDisable(id, field) {
      const type = this.getFieldType(field);
      const isExist = this.filterIsExist(id, field);
      return (['is', 'not'].includes(id) && type === 'text') || type === '__virtual__' || isExist ? 'is-disabled' : '';
    },
    getIconPopover(id, field) {
      const type = this.getFieldType(field);
      if (type === 'text' && ['is', 'not'].includes(id)) return this.toolMenuTips[`text_${id}`];
      if (type === '__virtual__' && ['is', 'not'].includes(id)) return this.$t('该字段为平台补充 不可检索');
      if (this.filterIsExist(id, field)) return this.$t('已添加过滤条件');

      if (['is', 'not'].includes(id)) {
        const curValue = this.tableRowDeepView(this.data, field, this.getFieldType(field), false);
        const operator = id === 'is' ? '=' : '!=';
        return `${field} ${operator} ${_escape(curValue)}`;
      }

      if (id !== 'display') return this.toolMenuTips[id];

      const isDisplay = this.visibleFields.some(item => item.field_name === field);
      return this.toolMenuTips[isDisplay ? 'hiddenField' : 'displayField'];
    },
    handleMenuClick(operator, item, field, isLink = false) {
      let params = {};
      const curValue = this.tableRowDeepView(this.data, item, this.getFieldType(item), false);
      if (!field) {
        // disable时操作禁用
        const disableStr = this.checkDisable(operator, item);
        if (disableStr === 'is-disabled') return;
      }
      if (['is', 'not'].includes(operator)) {
        if (!field && !this.getFieldType(item)) return;

        if (this.getFieldType(item) === 'text') return;

        if (!field && curValue === undefined) return;

        params = {
          fieldName: field ? field : item,
          operation: operator === 'is' ? 'is' : 'is not',
          value: field ? item : curValue
        };
      }

      if (operator === 'copy') {
        if (!field && curValue === undefined) return;
        params.operation = 'copy';
        params.value = field ? item : curValue;
      }

      if (operator === 'display') {
        const displayFieldNames = this.visibleFields.map(field => field.field_name);
        const isDisplay = displayFieldNames.includes(item);
        if (isDisplay) {
          displayFieldNames.splice(displayFieldNames.indexOf(item), 1);
        } else {
          displayFieldNames.push(item);
        }
        params.operation = 'display';
        params.displayFieldNames = displayFieldNames;
      }

      if (Object.keys(params).length) this.$emit('menuClick', params, isLink);
    },
    /**
     * @desc 关联跳转
     * @param { string } field
     */
    handleViewMonitor(field) {
      let path = '';
      switch (field) {
        // trace检索
        case 'trace_id':
        case 'traceID':
          if (this.apmRelation.is_active) {
            const { app_name: appName, bk_biz_id: bkBizId } = this.apmRelation.extra;
            path = `/?bizId=${bkBizId}#/trace/home?app_name=${appName}&search_type=accurate&trace_id=${this.data[field]}`;
          } else {
            this.$bkMessage({
              theme: 'warning',
              message: this.$t('未找到相关的应用，请确认是否有Trace数据的接入。')
            });
          }
          break;
        // 主机监控
        case 'serverIp':
        case 'ip':
        case 'bk_host_id':
          {
            const endStr = `${this.data[field]}${field === 'bk_host_id' && this.isHaveBkHostIDAndHaveValue ? '' : '-0'}`;
            path = `/?bizId=${this.bkBizId}#/performance/detail/${endStr}`;
          }
          break;
        // 容器
        case 'container_id':
        case '__ext.container_id':
          path = `/?bizId=${this.bkBizId}#/k8s?dashboardId=pod`;
          break;
        default:
          break;
      }

      if (path) {
        const url = `${window.MONITOR_URL}${path}`;
        window.open(url, '_blank');
      }
    },
    /**
     * @desc 判断是否有关联监控跳转
     * @param { string } field
     */
    getRelationMonitorField(field) {
      // 外部版不提供外链跳转
      if (this.$store.state.isExternal) return false;

      const key = field.toLowerCase();
      switch (key) {
        // trace检索
        case 'trace_id':
        case 'traceid':
          return this.$t('trace检索');
        // 主机监控
        case 'serverip':
        case 'ip':
        case 'bk_host_id': {
          const lowerKeyData = Object.entries(this.data).reduce((pre, [curKey, curVal]) => {
            pre[curKey.toLowerCase()] = curVal;
            return pre;
          }, {});
          return !!lowerKeyData[key] ? this.$t('主机') : null; // 判断ip和serverIp是否有值 无值则不显示主机
        }
        // 容器
        case 'container_id':
        case '__ext.container_id':
          return this.$t('容器');
        default:
          return;
      }
    },
    filterIsExist(id, field) {
      if (this.retrieveParams?.addition.length) {
        if (id === 'not') id = 'is not';
        const curValue = this.tableRowDeepView(this.data, field, this.getFieldType(field), false);
        return this.retrieveParams.addition.some(addition => {
          return (
            addition.field === field &&
            addition.operator === (this.mappingKay[id] ?? id) && // is is not 值映射 判断是否
            addition.value.toString() === curValue.toString()
          );
        });
      }
      return false;
<<<<<<< HEAD
    },
    getFieldItem(fieldName) {
      return this.fieldList.find(item => item.field_name === fieldName);
    },
  },
=======
    }
  }
>>>>>>> daca1a2e
};
</script>

<style lang="scss" scoped>
@import '../../../scss/mixins/scroller';
/* stylelint-disable no-descending-specificity */
.kv-list-wrapper {
  .log-item {
    display: flex;
    align-items: baseline;

    .field-label {
      display: flex;
      height: 100%;
      flex-shrink: 0;
      align-items: baseline;
      flex-wrap: nowrap;

      .field-text {
        display: block;
        width: auto;
        overflow: hidden;
        word-break: normal;
        word-wrap: break-word;
        white-space: pre-wrap;
      }

      :deep(.icon-ext) {
        display: inline-block;
        width: 13px;
        font-size: 12px;
        transform: translateX(-1px) scale(0.8);
      }
    }

    .field-value {
      word-break: break-all;
    }

    .handle-option-list {
      flex-shrink: 0;
      display: flex;
      justify-content: space-between;
      align-items: center;
      margin: 0px 14px 0 24px;

      .icon {
        margin-right: 6px;
        font-size: 14px;
        cursor: pointer;

        &:hover {
          color: #3a84ff;
        }
      }

      .search {
        font-size: 16px;
      }

      .icon-arrows-up-circle {
        margin-right: 2px;
        font-size: 12px;
        transform: rotate(45deg);

        &.is-hidden {
          transform: rotate(225deg);
        }
      }

      .icon-chart {
        margin: 0 0 0 6px;
      }

      .icon-copy {
        font-size: 24px;
        cursor: pointer;
        transform: rotate(0);
      }

      .icon-enlarge-line,
      .icon-narrow-line,
      .icon-arrows-up-circle,
      .icon-copy {
        &.is-disabled {
          color: #dcdee5;
          cursor: not-allowed;
        }
      }
    }
  }

  .relation-monitor-btn {
    margin-left: 12px;
    color: #3a84ff;
    cursor: pointer;
  }
}
</style><|MERGE_RESOLUTION|>--- conflicted
+++ resolved
@@ -356,16 +356,11 @@
         });
       }
       return false;
-<<<<<<< HEAD
     },
     getFieldItem(fieldName) {
       return this.fieldList.find(item => item.field_name === fieldName);
-    },
-  },
-=======
     }
   }
->>>>>>> daca1a2e
 };
 </script>
 
