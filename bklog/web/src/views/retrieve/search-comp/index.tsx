/*
 * Tencent is pleased to support the open source community by making BK-LOG 蓝鲸日志平台 available.
 * Copyright (C) 2021 THL A29 Limited, a Tencent company.  All rights reserved.
 * BK-LOG 蓝鲸日志平台 is licensed under the MIT License.
 *
 * License for BK-LOG 蓝鲸日志平台:
 * --------------------------------------------------------------------
 *
 * Permission is hereby granted, free of charge, to any person obtaining a copy of this software and associated
 * documentation files (the "Software"), to deal in the Software without restriction, including without limitation
 * the rights to use, copy, modify, merge, publish, distribute, sublicense, and/or sell copies of the Software,
 * and to permit persons to whom the Software is furnished to do so, subject to the following conditions:
 * The above copyright notice and this permission notice shall be included in all copies or substantial
 * portions of the Software.
 *
 * THE SOFTWARE IS PROVIDED "AS IS", WITHOUT WARRANTY OF ANY KIND, EXPRESS OR IMPLIED, INCLUDING BUT NOT
 * LIMITED TO THE WARRANTIES OF MERCHANTABILITY, FITNESS FOR A PARTICULAR PURPOSE AND NONINFRINGEMENT. IN
 * NO EVENT SHALL THE AUTHORS OR COPYRIGHT HOLDERS BE LIABLE FOR ANY CLAIM, DAMAGES OR OTHER LIABILITY,
 * WHETHER IN AN ACTION OF CONTRACT, TORT OR OTHERWISE, ARISING FROM, OUT OF OR IN CONNECTION WITH THE
 * SOFTWARE OR THE USE OR OTHER DEALINGS IN THE SOFTWARE
 */

import { Component as tsc } from 'vue-tsx-support';
import {
  Component,
  Prop,
  Provide,
  Emit,
  Ref,
  Watch,
} from 'vue-property-decorator';
import $http from '../../../api';
import './index.scss';
import HandleBtn from './handle-btn';
import { Button, Select, Option } from 'bk-magic-vue';
import RetrieveDetailInput from '../condition-comp/retrieve-detail-input.vue';
import QueryStatement from './query-statement';
import Condition from './condition';
import UiQuery from './ui-query';
import { formatDate } from '@/common/util';
import { handleTransformToTimestamp } from '../../../components/time-range/utils';
import { deepClone } from '../../../components/monitor-echarts/utils';
import { Debounce } from '../../../common/util';

interface IProps {
  tableLoading: boolean;
  isAutoQuery: boolean;
  isSearchAllowed: boolean | unknown;
  activeFavoriteID: number;
  isCanStorageFavorite: boolean;
  retrieveParams: object;
  activeFavorite: object;
  isSqlSearchType: boolean;
  visibleFields: Array<[]>;
  indexSetList: Array<[]>;
  historyRecords: Array<[]>;
  retrievedKeyword: string;
  isFavoriteSearch: boolean;
  isShowUiType: boolean;
  favSearchList: Array<string>;
  datePickerValue: Array<any>;
  fieldAliasMap: object;
  totalFields: Array<any>;
}

interface ITagFocusInputObj {
  index?: number;
  str?: string;
}

@Component
export default class SearchComp extends tsc<IProps> {
  @Prop({ type: Boolean, default: false }) tableLoading: boolean; // 检索中
  @Prop({ type: Boolean, default: false }) isAutoQuery: boolean; // 是否自动查询
  @Prop({ required: true }) isSearchAllowed: any; // 是否有检索权限
  @Prop({ type: Number, required: true }) activeFavoriteID: number; // 当前点击收藏的ID
  @Prop({ type: Boolean, required: true }) isCanStorageFavorite: boolean; // 是否能保存收藏
  @Prop({ type: Object, required: true }) retrieveParams: any; // 检索条件参数
  @Prop({ type: String, required: true }) indexId: string; // 索引ID
  @Prop({ type: Object, required: true }) activeFavorite: object; // 当前活跃的收藏数据
  @Prop({ type: Array, required: true }) visibleFields: Array<[]>; // 表格展示的字段列表
  @Prop({ type: Array, required: true }) indexSetList: Array<[]>; // 索引列表
  @Prop({ type: Boolean, required: true }) isSqlSearchType: boolean; // 是否是Sql搜索模式
  @Prop({ type: Array, required: true }) historyRecords: Array<[]>; // 检索历史列表
  @Prop({ type: String, required: true }) retrievedKeyword: string; // 检索语句
  @Prop({ type: Object, required: true }) retrieveDropdownData: any; // 检索框下拉数据
  @Prop({ type: Boolean, required: true }) isFavoriteSearch: boolean; // 当前是否是收藏检索
  @Prop({ type: Boolean, required: true }) isShowUiType: boolean; // 是否展示Sql / UI切换
  @Prop({ type: Array, required: true }) favSearchList: Array<string>; // 收藏名称列表
  @Prop({ type: Array, required: true }) datePickerValue:  Array<any>; //
  @Prop({ type: Object, required: true }) fieldAliasMap: object;
  @Prop({ type: Array, required: true }) totalFields: Array<any>; // 所有字段
  @Prop({ type: Object, required: true }) catchIpChooser: object; // ip选择器缓存数据

  @Ref('uiQuery') private readonly uiQueryRef; // 操作列表实例

  inputSearchList = []; // ui模式检索语句生成的键名
  filedSelectedValue = null; // 添加条件下拉框的key
  conditionList = []; // 条件列表
  isShowFilterOption = false; // 添加条件下拉框是否是展开状态
  aggsItems = []; // 接口返回输入框可选值
  /** 检索时，清空输入框内缓存的字符串 */
  isClearCatchInputStr = false;
  tagFocusInputObj: ITagFocusInputObj = {
    index: 0,
    str: '',
  };

  get isCanUseUiType() { // 判断当前的检索语句生成的键名和操作符是否相同 不相等的话不能切换表单模式
    return this.inputSearchList.some(v => this.favSearchList.includes(v));
  }

  get IPSelectIndex() { // 是否已选ip选择器 并找出下标
    return this.conditionList.findIndex(item => item.conditionType === 'ip-select');
  }

  get fieldsKeyStrList() { // 去重后的当前条件字段数组
    const fieldsStrList = this.conditionList.filter((item) => {
      return item.conditionType !== 'ip-select' && item.fieldType !== 'text' && item.esDocValues;
    }).map(item => item.id);
    return Array.from(new Set(fieldsStrList));
  }

  get fieldLength() {
    return this.conditionList.filter(item => item.conditionType !== 'ip-select').length;
  }

  get filterFields() { // 所有的过滤条件列表
    // 判断当前列表是否需要展示ip选择器
    const isShowIpSelect = this.totalFields.some(item => item.field_name === '__ext.container_id');
    const result = !isShowIpSelect ? [{
      id: 'ip-select',
      name: window.mainComponent.$t('IP目标'),
      fullName: window.mainComponent.$t('IP目标'),
      fieldType: 'ip-select',
      disabled: this.IPSelectIndex > -1,
      disabledContent: window.mainComponent.$t('已经被选择'),
      isInclude: true, // 是否查询包含
      operator: '', // 操作符
      operatorList: [], // 操作符列表
      operatorItem: {}, // 当前的操作符元素
      conditionType: 'ip-select',
      value: [], // 值
      valueList: [], // taginput的输入框列表
      esDocValues: false,
    }] : [];

    this.totalFields.forEach((item) => {
      // 操作符列表为undefined或者没数据时不加入过滤条件
      if (!Array.isArray(item.field_operator) || !item.field_operator.length) return;
      const fieldName = item.field_name;
      const alias = this.fieldAliasMap[fieldName];
      result.push({
        id: fieldName,
        name: fieldName,
        fullName: (alias && alias !== fieldName) ? `${fieldName} (${alias})` : fieldName,
        fieldType: item.field_type,
        disabled: false,
        disabledContent: '',
        isInclude: true,
        operator: item.field_operator[0].operator,
        conditionType: 'filed',
        operatorList: item.field_operator,
        operatorItem: item.field_operator[0],
        value: [],
        valueList: [],
        esDocValues: item.es_doc_values,
      });
    });

    // 禁用排序
    const disabledList = [];
    const unDisabledList = result.reduce((pre, cur) => {
      cur.disabled ? disabledList.push(cur) : pre.push(cur);
      return pre;
    }, []);
    return [...unDisabledList, ...disabledList];
  }

  get unionIndexList() {
    return this.$store.state.unionIndexList;
  }

  get isUnionSearch() {
    return this.$store.getters.isUnionSearch;
  }

  get ipChooserIsOpen() { // ip选择器开关
    return this.conditionList.find(item => item.conditionType === 'ip-select')?.isInclude ?? false;
  }

  get keywordAndFields() {
    return `${this.retrievedKeyword}_${this.fieldsKeyStrList.join(',')}_${this.unionIndexList.join(',')}`;
  }

  @Watch('keywordAndFields', { immediate: true })
  getValueList() {
    this.queryValueList(this.fieldsKeyStrList);
  }

  @Watch('datePickerValue')
  handleDatePickerValueChange() {
    this.queryValueList(this.fieldsKeyStrList);
  }

  @Watch('fieldLength', { immediate: true })
  setValueList() {
    this.initValueList();
  }

  @Provide('handleUserOperate')
  handleUserOperate(type: string, value: any, isFunction = false) {
    this.handleValueChange({ type, value, isFunction });
  }

  @Emit('emitChangeValue')
  handleValueChange(operate) {
    return operate;
  }

  @Emit('retrieveLog')
  handleRetrieveLog(retrieveValue?) {
    return retrieveValue;
  }

  @Emit('clearCondition')
  handleClearCondition(str: string) {
    (this.uiQueryRef as any)?.clearCondition();
    return str;
  }

  @Emit('updateSearchParam')
  handleUpdateSearchParam(keyword, addition, host) {
    return { keyword, addition, host };
  }

  @Emit('updateKeyWords')
  handleUpdateKeyWords(str: string) {
    return str;
  }

  @Emit('searchAddChange') // 添加条件检索
  handleSearchAddChange(addition, isQuery: boolean, isForceQuery: boolean) {
    return { addition, isQuery, isForceQuery };
  }

  @Emit('openIpQuick')
  handleOpenIpQuick() {}

  @Emit('ipSelectorValueClear')
  handleIPSelectorValueChange(v = {}, isChangeCatch = false) {
    return { v, isChangeCatch };
  }

  handleClickSearchType() {  // UI模式和Lucene模式切换
    this.handleRetrieveLog();
    this.handleBlurSearchInput(this.retrieveParams.keyword);
    // 切换表单模式或者sql模式
    this.handleUserOperate('isSqlSearchType', !this.isSqlSearchType);
    // 如果是sql模式切到表单模式 则缓存keywords  表单切回sql模式时回填缓存的keywords
  }

  // 添加条件按钮 添加条件
  handleToggleChange(isOpen: boolean) {
    this.isShowFilterOption = isOpen;
  }

  handleSelectFiled(v) {
    const condition = this.filterFields.find(fItem => fItem.id === v);
    this.conditionList.push(deepClone(condition));
    this.filedSelectedValue = null;
    this.isShowFilterOption = false;
  }

  /**
   * @desc: 初始化条件列表
   * @param {Array} initAddition 路由的字段条件参数
   * @param {Object} initIPChooser 路由的ip选择器参数
   * @param {Boolean} chooserSwitch 路由的ip选择器是否打开
   */
  initConditionList(initAddition, initIPChooser, chooserSwitch = true) {
    const addition = initAddition ?? this.retrieveParams.addition;
    const ipChooser = initIPChooser ?? this.retrieveParams.ip_chooser;
    this.conditionList = [];
    const isHaveIP = Boolean(Object.keys(ipChooser).length);
    if (isHaveIP) {
      this.pushCondition('ip-select', '', ipChooser, chooserSwitch);
    }
    this.initAdditionDefault(addition);
    this.setRouteParams(isHaveIP ? ipChooser : {});
  }

  setIPChooserFilter(value) { // 更新ip选择器的参数
    const isHaveIP = Boolean(Object.keys(value).length);
    this.setRouteParams(value, !isHaveIP);
  }

  // 改变条件时 更新路由参数
  setRouteParams(ipChooser = {}, deleteIpValue = false, linkAddition = null) {
    const { params, query } = this.$route;
    const { ip_chooser, isIPChooserOpen, addition, ...reset } = query;
    const filterQuery = reset; // 给query排序 让addition和ip_chooser排前面
    const newQueryObj = { addition: this.getFiledAdditionStr(linkAddition) }; // 新的query对象
    const newIPChooser = Object.keys(ipChooser).length ? ipChooser : query.ip_chooser;

    if (newIPChooser && Object.keys(newIPChooser).length) { // ip值更新
      Object.assign(newQueryObj, {
        ip_chooser: this.getIPChooserStr(newIPChooser),
        isIPChooserOpen: this.ipChooserIsOpen,
      });
    };

    if (deleteIpValue) { // 清空ip值
      delete (newQueryObj as any).ip_chooser;
      delete (newQueryObj as any).isIPChooserOpen;
    }

    Object.assign(filterQuery, newQueryObj);
    const routeData = {
      name: 'retrieve',
      params,
      query: filterQuery,
    };
    if (linkAddition) return this.$router.resolve(routeData).href;
    this.$router.replace(routeData);
  }

  // 获取有效的字段条件字符串
  getFiledAdditionStr(linkAddition = null) {
    const filterAddition = this.conditionList
      .filter((item) => {
        if (item.conditionType === 'filed') {
        // 如果是有exists操作符则不判断是否有值 直接回填路由
          if (this.isExistsOperator(item.operator)) return true;
          return !!item.value.filter(Boolean).length;
        }
        return false;
      });
    if (!filterAddition.length && !linkAddition) return undefined;
    const stringifyList = filterAddition.map(item => ({
      field: item.id,
      operator: item.operator,
      value: item.value.join(','),
      isInclude: item.isInclude,
    }));
    if (linkAddition && JSON.stringify(linkAddition) !== '{}') {
      stringifyList.push(linkAddition);
    }
    return JSON.stringify(stringifyList);
  }

  getIPChooserStr(ipChooser) {
    if (typeof ipChooser === 'object') return JSON.stringify(ipChooser);
    return ipChooser;
  }

  // 初始化或从外部下钻添加过来的交互下钻过来的条件
  pushCondition(field: string, operator: string, value: any, isInclude: boolean) {
    const findField = this.filterFields.find(item => item.id === field);
    const operatorItem = findField?.operatorList.find(item => (
      item.operator === operator || item?.wildcard_operator === operator
    )) ?? {}; // 找不到则是ip选择器
    // 空字符串切割会时会生成一个带有空字符串的数组 空字符串应该使用空数组
    const inputValueList = value !== '' ? value.toString().split(',') : [];
    // 检查条件列表中是否存在具有相同操作符和字段ID的条件
    const isExistCondition = this.conditionList.some(item => item.operator === operator && item.id === field);
    // 获取条件列表中的最后一个条件
    const lastCondition = this.conditionList[this.conditionList.length - 1];
    // 检查操作符是否是包含或不包含匹配短语
    const isContains = ['contains match phrase', 'not contains match phrase'].includes(operator);
    // 遍历条件列表
    for (const cIndex in this.conditionList) {
      // 获取当前遍历到的条件
      const currentCondition = this.conditionList[cIndex];
      // 如果当前条件的操作符和字段与给定的匹配
      if (currentCondition.operator === operator && currentCondition.id === field) {
        // 如果当前条件的值为空数组
        if (!currentCondition.value.length) {
          // 则将输入值数组直接设置为当前条件的值
          currentCondition.value = inputValueList;
          return;
        }
        // 如果存在具有相同操作符和字段的条件，并且操作符是包含类型
        if (isExistCondition && isContains) {
          // 如果最后一个条件的字段与给定的匹配
          if (lastCondition.id === field) {
            // 则将输入值数组添加到最后一个条件的值中
            lastCondition.value = [...lastCondition.value, ...inputValueList];
            return;
          }
          if (!lastCondition.value.length) {
            // 如果最后一个条件的值为空数组，则将输入值数组添加到当前条件的值中
            currentCondition.value = [...currentCondition.value, ...inputValueList];
            return;
          };
        };
      }
    }
    this.conditionList.push({
      ...findField,
      id: field,
      operator,
      isInclude: isInclude ?? true,
      value: inputValueList,
      operatorItem,
    });
  }

  // 只清除条件的值 不删除条件
  clearValue() {
    this.conditionList.forEach((item) => {
      item.value = [];
    });
    this.setRouteParams({}, true);
  }

  clearAllCondition() {
    this.conditionList = [];
    this.setRouteParams({}, true);
  }

  initAdditionDefault(addition = []) {
    // 如果初始化时没有路由传过来的条件则默认展示path和log条件
    if (!addition.length && !this.conditionList.length) {
      // log / path 操作默认展示
      addition = this.filterFields
        .filter(item => ['path', 'log'].includes(item.name))
        .map(item => ({
          field: item.name,
          operator: item.operator,
          value: '',
          isInclude: true,
        }));
    }
    addition.forEach((el) => {
      const { field, operator, value, isInclude } = el;
      this.pushCondition(field, operator, value, isInclude);
    });
  }

  /**
   * @desc: 删除条件
   * @param {Number} index 删除的下标
   * @param {String} conditionType 删除的条件交互类型
   */
  handleConditionDelete(index: number, conditionType: string) {
    this.tagFocusInputObj = {}; // 光标如果还在输入框内 应该清空输入框的输入缓存 否则删完条件后又进行失焦回填获取不到输入框的内容而报错
    const condition = deepClone(this.conditionList[index]);
    this.conditionList.splice(index, 1);
    if (conditionType === 'ip-select') {
      this.handleIPSelectorValueChange({}, true);
    } else if (condition.isInclude) {
      const isQuery = this.isExistsOperator(condition.operate) || condition.value.length;
      this.searchAdditionQuery(isQuery); // 删除的条件有值并且开启检索或者是操作符包含exists 则搜索一次
    };
    this.setRouteParams({}, conditionType === 'ip-select');
  }

  // 条件的字段更变
  handleFiledChange(index: number, id: string) {
    if (this.conditionList[index].conditionType === 'ip-select') {
      this.handleIPSelectorValueChange({}, true); // 当前旧的条件是ip选择器则清空IP
    }
    const spliceItem = this.filterFields.find(item => item.id === id);
    Object.entries(spliceItem).forEach(([key, val]) => { // 替换新的字段
      this.conditionList[index][key] = val;
    });
    this.searchAdditionQuery(false); // 更新检索条件但不检索
    this.setRouteParams();
  }

  // 更改是否参与检索
  handleIsIncludeChange(index:number, v:boolean) {
    const condition = this.conditionList[index];
    condition.isInclude = v;
    if (condition.conditionType === 'ip-select') {
      this.handleIPSelectorValueChange(!v ? {} : this.catchIpChooser);
    } else if (this.isExistsOperator(condition.operator) || condition.value.length) { // 如果是有包含和非包含直接请求
      this.searchAdditionQuery();
    };
    this.setRouteParams();
  }

  handleAdditionValueChange(index, additionVal) {
    const { newReplaceObj, isQuery } = additionVal;
    Object.assign(this.conditionList[index], newReplaceObj); // 更新操作符和数据
    if (this.conditionList[index].isInclude && !this.tagFocusInputObj?.str) {
      this.searchAdditionQuery(isQuery); // 操作需要请求且条件为打开时请求
    }
    this.setRouteParams();
  }

  async handleBlurSearchInput(keyword) {
    keyword === '' && (keyword = '*');
    try {
      const res = await $http.request('favorite/getSearchFields', {
        data: { keyword },
      });
      this.inputSearchList = res.data.map(item => item.name);
    } catch (err) {
      this.inputSearchList = [];
    }
  }

  @Debounce(300)
  searchAdditionQuery(isQuery = true, isForceQuery = false) { // 获得当前开启的字段并且有有效值进行检索
    const addition = this.conditionList
      .filter((item) => {
        if (item.conditionType !== 'filed' || !item.isInclude) return false;
        if (this.isExistsOperator(item.operator)) return true;
        if (item.value.length) return true;
      })
      .map(item => ({
        field: item.id,
        operator: item.operator,
        value: item.value.join(','),
      }));
    this.handleSearchAddChange(addition, isQuery, isForceQuery);
  }

  isExistsOperator(operator: string) { // 是否是包含和不包含
    return ['exists', 'does not exists'].includes(operator);
  }

  async queryValueList(fields = []) {
    if (!fields.length) return;
    const tempList = handleTransformToTimestamp(this.datePickerValue);
    try {
      const urlStr = this.isUnionSearch ? 'unionSearch/unionTerms' : 'retrieve/getAggsTerms';
      const queryData = {
        keyword: !!this.retrievedKeyword ? this.retrievedKeyword : '*',
        fields,
        start_time: formatDate(tempList[0] * 1000),
        end_time: formatDate(tempList[1] * 1000),
      };
      if (this.isUnionSearch) {
        Object.assign(queryData, {
          index_set_ids: this.unionIndexList,
        });
      }
      const res = await $http.request(urlStr, {
        params: {
          index_set_id: this.indexId,
        },
        data: queryData,
      });
      this.aggsItems = res.data.aggs_items;
      this.initValueList();
    } catch (err) {
      this.conditionList.forEach(item => item.valueList = []);
    }
  }

  initValueList() {
    this.conditionList.forEach((item) => {
      if (item.conditionType === 'ip-select') return;
      item.valueList = this.aggsItems[item.id] ?? [];
    });
  }

  tagInputStrChange(index: number, str: string) {
    this.tagFocusInputObj = str ? { index, str } : {};
  }

  handleClickRequestBtn() {
    const { index, str } = this.tagFocusInputObj;
    if (str) {
      const oldConditionList = this.conditionList[index].value;
      const setArr = new Set([...oldConditionList, str]);
      Object.assign(this.conditionList[index].value, [...setArr].filter(Boolean));
    };
    this.isClearCatchInputStr = !this.isClearCatchInputStr;
    this.searchAdditionQuery(true, true);
  }

  blurUpdateKeyword(val) {
    const { params, query: routerQuery } = this.$route;
    const routeData = {
      name: 'retrieve',
      params,
      query: { ...routerQuery, keyword: val },
    };
    this.$router.replace(routeData);
  }

  render() {
    return (
      <div>
        <QueryStatement
          history-records={this.historyRecords}
          is-show-ui-type={this.isShowUiType}
          is-sql-search-type={this.isSqlSearchType}
          is-can-use-ui-type={this.isCanUseUiType}
          onUpdateSearchParam={this.handleUpdateSearchParam}
          onRetrieve={this.handleRetrieveLog}
          onClickSearchType={this.handleClickSearchType} />
        {
          this.isSqlSearchType
            ? <RetrieveDetailInput
                v-model={this.retrieveParams.keyword}
                is-auto-query={this.isAutoQuery}
                retrieved-keyword={this.retrievedKeyword}
                dropdown-data={this.retrieveDropdownData}
                is-show-ui-type={this.isShowUiType}
<<<<<<< HEAD
                total-fields={this.totalFields}
=======
                onKeywordBlurUpdate={this.blurUpdateKeyword}
>>>>>>> ea4f6062
                onInputBlur={this.handleBlurSearchInput}
                onIsCanSearch={val => this.handleUserOperate('isCanStorageFavorite', val)}
                onRetrieve={this.handleRetrieveLog}
              />
            : <UiQuery
                ref="uiQuery"
                is-favorite-search={this.isFavoriteSearch}
                keyword={this.retrieveParams.keyword}
                active-favorite={this.activeFavorite}
                onUpdateKeyWords={this.handleUpdateKeyWords}
                onIsCanSearch={val => this.handleUserOperate('isCanStorageFavorite', val)}
              />
        }
        {/* 这里插入 condition 组件 */}
        {
          this.conditionList.map((item, index) => <Condition
            name={item.name}
            filed={item.id}
            isInclude={item.isInclude}
            operatorValue={item.operator}
            inputValue={item.value}
            operatorList={item.operatorList}
            operatorItem={item.operatorItem}
            conditionType={item.conditionType}
            fieldType={item.fieldType}
            valueList={item.valueList}
            filterFields={this.filterFields}
            is-auto-query={this.isAutoQuery}
            retrieveParams={this.retrieveParams}
            catchIpChooser={this.catchIpChooser}
            isClearCatchInputStr={this.isClearCatchInputStr}
            // statisticalFieldsData={this.statisticalFieldsData}
            onIsIncludeChange={v => this.handleIsIncludeChange(index, v)}
            onDelete={v => this.handleConditionDelete(index, v)}
            onAdditionValueChange={additionVal => this.handleAdditionValueChange(index, additionVal)}
            onFiledChange={v => this.handleFiledChange(index, v)}
            onIpChange={() => this.handleOpenIpQuick()}
            onInputChange={v => this.tagInputStrChange(index, v)}
            style='margin-bottom: 16px;'
          />)
        }
        <div class={{ 'inquire-cascader-container': true, active: this.isShowFilterOption }}>
          <Button class='add-condition' theme="primary">
            <i class='bk-icon icon-plus' style='margin-right: 6px;'></i>
            <span>{this.$t('添加条件')}</span>
          </Button>

          <Select
            class='inquire-cascader'
            // multiple
            searchable
            v-model={this.filedSelectedValue}
            onToggle={this.handleToggleChange}
            onSelected={this.handleSelectFiled}
          >
            {
              this.filterFields.map(option => (
                <Option
                  v-bk-tooltips={{
                    content: option.disabledContent,
                    placement: 'right',
                    disabled: !option.disabled,
                  }}
                  key={option.id}
                  id={option.id}
                  name={option.fullName}
                  disabled={option.disabled}>
                </Option>
              ))
            }
          </Select>
        </div>
        <HandleBtn
          indexId={this.indexId}
          conditionList={this.conditionList}
          tableLoading={this.tableLoading}
          isAutoQuery={this.isAutoQuery}
          isSearchAllowed={this.isSearchAllowed}
          activeFavoriteID={this.activeFavoriteID}
          isCanStorageFavorite={this.isCanStorageFavorite}
          catchIpChooser={this.catchIpChooser}
          retrieveParams={this.retrieveParams}
          activeFavorite={this.activeFavorite}
          visibleFields={this.visibleFields}
          indexSetList={this.indexSetList}
          isSqlSearchType={this.isSqlSearchType}
          onRetrieveLog={this.handleClickRequestBtn}
          onClearCondition={this.handleClearCondition}/>
      </div>
    );
  }
}<|MERGE_RESOLUTION|>--- conflicted
+++ resolved
@@ -602,11 +602,8 @@
                 retrieved-keyword={this.retrievedKeyword}
                 dropdown-data={this.retrieveDropdownData}
                 is-show-ui-type={this.isShowUiType}
-<<<<<<< HEAD
+                onKeywordBlurUpdate={this.blurUpdateKeyword}
                 total-fields={this.totalFields}
-=======
-                onKeywordBlurUpdate={this.blurUpdateKeyword}
->>>>>>> ea4f6062
                 onInputBlur={this.handleBlurSearchInput}
                 onIsCanSearch={val => this.handleUserOperate('isCanStorageFavorite', val)}
                 onRetrieve={this.handleRetrieveLog}
