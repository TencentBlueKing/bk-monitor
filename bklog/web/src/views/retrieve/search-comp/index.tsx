/*
 * Tencent is pleased to support the open source community by making BK-LOG 蓝鲸日志平台 available.
 * Copyright (C) 2021 THL A29 Limited, a Tencent company.  All rights reserved.
 * BK-LOG 蓝鲸日志平台 is licensed under the MIT License.
 *
 * License for BK-LOG 蓝鲸日志平台:
 * --------------------------------------------------------------------
 *
 * Permission is hereby granted, free of charge, to any person obtaining a copy of this software and associated
 * documentation files (the "Software"), to deal in the Software without restriction, including without limitation
 * the rights to use, copy, modify, merge, publish, distribute, sublicense, and/or sell copies of the Software,
 * and to permit persons to whom the Software is furnished to do so, subject to the following conditions:
 * The above copyright notice and this permission notice shall be included in all copies or substantial
 * portions of the Software.
 *
 * THE SOFTWARE IS PROVIDED "AS IS", WITHOUT WARRANTY OF ANY KIND, EXPRESS OR IMPLIED, INCLUDING BUT NOT
 * LIMITED TO THE WARRANTIES OF MERCHANTABILITY, FITNESS FOR A PARTICULAR PURPOSE AND NONINFRINGEMENT. IN
 * NO EVENT SHALL THE AUTHORS OR COPYRIGHT HOLDERS BE LIABLE FOR ANY CLAIM, DAMAGES OR OTHER LIABILITY,
 * WHETHER IN AN ACTION OF CONTRACT, TORT OR OTHERWISE, ARISING FROM, OUT OF OR IN CONNECTION WITH THE
 * SOFTWARE OR THE USE OR OTHER DEALINGS IN THE SOFTWARE
 */

import { Component as tsc } from 'vue-tsx-support';
import { Component, Prop, Provide, Emit, Ref, Watch } from 'vue-property-decorator';
import $http from '../../../api';
import './index.scss';
import HandleBtn from './handle-btn';
import { Button, Select, Option } from 'bk-magic-vue';
import RetrieveDetailInput from '../condition-comp/retrieve-detail-input.vue';
import QueryStatement from './query-statement';
import Condition from './condition';
import UiQuery from './ui-query';
import { formatDate } from '@/common/util';
import { handleTransformToTimestamp } from '../../../components/time-range/utils';
import { deepClone } from '../../../components/monitor-echarts/utils';
import { Debounce } from '../../../common/util';

interface IProps {
  tableLoading: boolean;
  isAutoQuery: boolean;
  isSearchAllowed: boolean | unknown;
  activeFavoriteID: number;
  isCanStorageFavorite: boolean;
  retrieveParams: object;
  activeFavorite: object;
  isSqlSearchType: boolean;
  visibleFields: Array<[]>;
  indexSetList: Array<[]>;
  historyRecords: Array<[]>;
  retrievedKeyword: string;
  isFavoriteSearch: boolean;
  isShowUiType: boolean;
  favSearchList: Array<string>;
  datePickerValue: Array<any>;
  fieldAliasMap: object;
  totalFields: Array<any>;
}

interface ITagFocusInputObj {
  index?: number;
  str?: string;
}

@Component
export default class SearchComp extends tsc<IProps> {
  @Prop({ type: Boolean, default: false }) tableLoading: boolean; // 检索中
  @Prop({ type: Boolean, default: false }) isAutoQuery: boolean; // 是否自动查询
  @Prop({ required: true }) isSearchAllowed: any; // 是否有检索权限
  @Prop({ type: Number, required: true }) activeFavoriteID: number; // 当前点击收藏的ID
  @Prop({ type: Boolean, required: true }) isCanStorageFavorite: boolean; // 是否能保存收藏
  @Prop({ type: Object, required: true }) retrieveParams: any; // 检索条件参数
  @Prop({ type: String, required: true }) indexId: string; // 索引ID
  @Prop({ type: Object, required: true }) activeFavorite: object; // 当前活跃的收藏数据
  @Prop({ type: Array, required: true }) visibleFields: Array<[]>; // 表格展示的字段列表
  @Prop({ type: Array, required: true }) indexSetList: Array<[]>; // 索引列表
  @Prop({ type: Boolean, required: true }) isSqlSearchType: boolean; // 是否是Sql搜索模式
  @Prop({ type: Array, required: true }) historyRecords: Array<[]>; // 检索历史列表
  @Prop({ type: String, required: true }) retrievedKeyword: string; // 检索语句
  @Prop({ type: Object, required: true }) retrieveDropdownData: any; // 检索框下拉数据
  @Prop({ type: Boolean, required: true }) isFavoriteSearch: boolean; // 当前是否是收藏检索
  @Prop({ type: Boolean, required: true }) isShowUiType: boolean; // 是否展示Sql / UI切换
  @Prop({ type: Array, required: true }) favSearchList: Array<string>; // 收藏名称列表
  @Prop({ type: Array, required: true }) datePickerValue: Array<any>; //
  @Prop({ type: Object, required: true }) fieldAliasMap: object;
  @Prop({ type: Array, required: true }) totalFields: Array<any>; // 所有字段
  @Prop({ type: Object, required: true }) catchIpChooser: object; // ip选择器缓存数据

  @Ref('uiQuery') private readonly uiQueryRef; // 操作列表实例

  inputSearchList = []; // ui模式检索语句生成的键名
  filedSelectedValue = null; // 添加条件下拉框的key
  conditionList = []; // 条件列表
  isShowFilterOption = false; // 添加条件下拉框是否是展开状态
  aggsItems = []; // 接口返回输入框可选值
  /** 检索时，清空输入框内缓存的字符串 */
  isClearCatchInputStr = false;
  tagFocusInputObj: ITagFocusInputObj = {
    index: 0,
    str: ''
  };

  get isCanUseUiType() {
    // 判断当前的检索语句生成的键名和操作符是否相同 不相等的话不能切换表单模式
    return this.inputSearchList.some(v => this.favSearchList.includes(v));
  }

  get IPSelectIndex() {
    // 是否已选ip选择器 并找出下标
    return this.conditionList.findIndex(item => item.conditionType === 'ip-select');
  }

  get fieldsKeyStrList() {
    // 去重后的当前条件字段数组
    const fieldsStrList = this.conditionList
      .filter(item => {
        return item.conditionType !== 'ip-select' && item.fieldType !== 'text' && item.esDocValues;
      })
      .map(item => item.id);
    return Array.from(new Set(fieldsStrList));
  }

  get fieldLength() {
    return this.conditionList.filter(item => item.conditionType !== 'ip-select').length;
  }

  get filterFields() {
    // 所有的过滤条件列表
    // 判断当前列表是否需要展示ip选择器
    const isShowIpSelect = this.totalFields.some(item => item.field_name === '__ext.container_id');
    const result = !isShowIpSelect
      ? [
          {
            id: 'ip-select',
            name: window.mainComponent.$t('IP目标'),
            fullName: window.mainComponent.$t('IP目标'),
            fieldType: 'ip-select',
            disabled: this.IPSelectIndex > -1,
            disabledContent: window.mainComponent.$t('已经被选择'),
            isInclude: true, // 是否查询包含
            operator: '', // 操作符
            operatorList: [], // 操作符列表
            operatorItem: {}, // 当前的操作符元素
            conditionType: 'ip-select',
            value: [], // 值
            valueList: [], // taginput的输入框列表
            esDocValues: false
          }
        ]
      : [];

    this.totalFields.forEach(item => {
      // 操作符列表为undefined或者没数据时不加入过滤条件
      if (!Array.isArray(item.field_operator) || !item.field_operator.length) return;
      const fieldName = item.field_name;
      const alias = this.fieldAliasMap[fieldName];
      result.push({
        id: fieldName,
        name: fieldName,
        fullName: alias && alias !== fieldName ? `${fieldName} (${alias})` : fieldName,
        fieldType: item.field_type,
        disabled: false,
        disabledContent: '',
        isInclude: true,
        operator: item.field_operator[0].operator,
        conditionType: 'filed',
        operatorList: item.field_operator,
        operatorItem: item.field_operator[0],
        value: [],
        valueList: [],
        esDocValues: item.es_doc_values
      });
    });

    // 禁用排序
    const disabledList = [];
    const unDisabledList = result.reduce((pre, cur) => {
      cur.disabled ? disabledList.push(cur) : pre.push(cur);
      return pre;
    }, []);
    return [...unDisabledList, ...disabledList];
  }

<<<<<<< HEAD
  get unionIndexList() {
    return this.$store.state.unionIndexList;
  }

  get isUnionSearch() {
    return this.$store.getters.isUnionSearch;
  }

  get ipChooserIsOpen() { // ip选择器开关
=======
  get ipChooserIsOpen() {
    // ip选择器开关
>>>>>>> bf4ca784
    return this.conditionList.find(item => item.conditionType === 'ip-select')?.isInclude ?? false;
  }

  get keywordAndFields() {
    return `${this.retrievedKeyword}_${this.fieldsKeyStrList.join(',')}_${this.unionIndexList.join(',')}`;
  }

  @Watch('keywordAndFields', { immediate: true })
  getValueList() {
    this.queryValueList(this.fieldsKeyStrList);
  }

  @Watch('datePickerValue')
  handleDatePickerValueChange() {
    this.queryValueList(this.fieldsKeyStrList);
  }

  @Watch('fieldLength', { immediate: true })
  setValueList() {
    this.initValueList();
  }

  @Provide('handleUserOperate')
  handleUserOperate(type: string, value: any, isFunction = false) {
    this.handleValueChange({ type, value, isFunction });
  }

  @Emit('emitChangeValue')
  handleValueChange(operate) {
    return operate;
  }

  @Emit('retrieveLog')
  handleRetrieveLog(retrieveValue?) {
    return retrieveValue;
  }

  @Emit('clearCondition')
  handleClearCondition(str: string) {
    (this.uiQueryRef as any)?.clearCondition();
    return str;
  }

  @Emit('updateSearchParam')
  handleUpdateSearchParam(keyword, addition, host) {
    return { keyword, addition, host };
  }

  @Emit('updateKeyWords')
  handleUpdateKeyWords(str: string) {
    return str;
  }

  @Emit('searchAddChange') // 添加条件检索
  handleSearchAddChange(addition, isQuery: boolean, isForceQuery: boolean) {
    return { addition, isQuery, isForceQuery };
  }

  @Emit('openIpQuick')
  handleOpenIpQuick() {}

  @Emit('ipSelectorValueClear')
  handleIPSelectorValueChange(v = {}, isChangeCatch = false) {
    return { v, isChangeCatch };
  }

  handleClickSearchType() {
    // UI模式和Lucene模式切换
    this.handleRetrieveLog();
    this.handleBlurSearchInput(this.retrieveParams.keyword);
    // 切换表单模式或者sql模式
    this.handleUserOperate('isSqlSearchType', !this.isSqlSearchType);
    // 如果是sql模式切到表单模式 则缓存keywords  表单切回sql模式时回填缓存的keywords
  }

  // 添加条件按钮 添加条件
  handleToggleChange(isOpen: boolean) {
    this.isShowFilterOption = isOpen;
  }

  handleSelectFiled(v) {
    const condition = this.filterFields.find(fItem => fItem.id === v);
    this.conditionList.push(deepClone(condition));
    this.filedSelectedValue = null;
    this.isShowFilterOption = false;
  }

  /**
   * @desc: 初始化条件列表
   * @param {Array} initAddition 路由的字段条件参数
   * @param {Object} initIPChooser 路由的ip选择器参数
   * @param {Boolean} chooserSwitch 路由的ip选择器是否打开
   */
  initConditionList(initAddition, initIPChooser, chooserSwitch = true) {
    const addition = initAddition ?? this.retrieveParams.addition;
    const ipChooser = initIPChooser ?? this.retrieveParams.ip_chooser;
    this.conditionList = [];
    const isHaveIP = Boolean(Object.keys(ipChooser).length);
    if (isHaveIP) {
      this.pushCondition('ip-select', '', ipChooser, chooserSwitch);
    }
    this.initAdditionDefault(addition);
    this.setRouteParams(isHaveIP ? ipChooser : {});
  }

  setIPChooserFilter(value) {
    // 更新ip选择器的参数
    const isHaveIP = Boolean(Object.keys(value).length);
    this.setRouteParams(value, !isHaveIP);
  }

  // 改变条件时 更新路由参数
  setRouteParams(ipChooser = {}, deleteIpValue = false, linkAddition = null) {
    const { params, query } = this.$route;
    const { ip_chooser, isIPChooserOpen, addition, ...reset } = query;
    const filterQuery = reset; // 给query排序 让addition和ip_chooser排前面
    const newQueryObj = { addition: this.getFiledAdditionStr(linkAddition) }; // 新的query对象
    const newIPChooser = Object.keys(ipChooser).length ? ipChooser : query.ip_chooser;

    if (newIPChooser && Object.keys(newIPChooser).length) {
      // ip值更新
      Object.assign(newQueryObj, {
        ip_chooser: this.getIPChooserStr(newIPChooser),
        isIPChooserOpen: this.ipChooserIsOpen
      });
    }

    if (deleteIpValue) {
      // 清空ip值
      delete (newQueryObj as any).ip_chooser;
      delete (newQueryObj as any).isIPChooserOpen;
    }

    Object.assign(filterQuery, newQueryObj);
    const routeData = {
      name: 'retrieve',
      params,
      query: filterQuery
    };
    if (linkAddition) return this.$router.resolve(routeData).href;
    this.$router.replace(routeData);
  }

  // 获取有效的字段条件字符串
  getFiledAdditionStr(linkAddition = null) {
    const filterAddition = this.conditionList.filter(item => {
      if (item.conditionType === 'filed') {
        // 如果是有exists操作符则不判断是否有值 直接回填路由
        if (this.isExistsOperator(item.operator)) return true;
        return !!item.value.filter(Boolean).length;
      }
      return false;
    });
    if (!filterAddition.length && !linkAddition) return undefined;
    const stringifyList = filterAddition.map(item => ({
      field: item.id,
      operator: item.operator,
      value: item.value.join(','),
      isInclude: item.isInclude
    }));
    if (linkAddition && JSON.stringify(linkAddition) !== '{}') {
      stringifyList.push(linkAddition);
    }
    return JSON.stringify(stringifyList);
  }

  getIPChooserStr(ipChooser) {
    if (typeof ipChooser === 'object') return JSON.stringify(ipChooser);
    return ipChooser;
  }

  // 初始化或从外部下钻添加过来的交互下钻过来的条件
  pushCondition(field: string, operator: string, value: any, isInclude: boolean) {
    const findField = this.filterFields.find(item => item.id === field);
    const operatorItem =
      findField?.operatorList.find(item => item.operator === operator || item?.wildcard_operator === operator) ?? {}; // 找不到则是ip选择器
    // 空字符串切割会时会生成一个带有空字符串的数组 空字符串应该使用空数组
    const inputValueList = value !== '' ? value.toString().split(',') : [];
    // 检查条件列表中是否存在具有相同操作符和字段ID的条件
    const isExistCondition = this.conditionList.some(item => item.operator === operator && item.id === field);
    // 获取条件列表中的最后一个条件
    const lastCondition = this.conditionList[this.conditionList.length - 1];
    // 检查操作符是否是包含或不包含匹配短语
    const isContains = ['contains match phrase', 'not contains match phrase'].includes(operator);
    // 遍历条件列表
    for (const cIndex in this.conditionList) {
      // 获取当前遍历到的条件
      const currentCondition = this.conditionList[cIndex];
      // 如果当前条件的操作符和字段与给定的匹配
      if (currentCondition.operator === operator && currentCondition.id === field) {
        // 如果当前条件的值为空数组
        if (!currentCondition.value.length) {
          // 则将输入值数组直接设置为当前条件的值
          currentCondition.value = inputValueList;
          return;
        }
        // 如果存在具有相同操作符和字段的条件，并且操作符是包含类型
        if (isExistCondition && isContains) {
          // 如果最后一个条件的字段与给定的匹配
          if (lastCondition.id === field) {
            // 则将输入值数组添加到最后一个条件的值中
            lastCondition.value = [...lastCondition.value, ...inputValueList];
            return;
          }
          if (!lastCondition.value.length) {
            // 如果最后一个条件的值为空数组，则将输入值数组添加到当前条件的值中
            currentCondition.value = [...currentCondition.value, ...inputValueList];
            return;
          }
        }
      }
    }
    this.conditionList.push({
      ...findField,
      id: field,
      operator,
      isInclude: isInclude ?? true,
      value: inputValueList,
      operatorItem
    });
  }

  // 只清除条件的值 不删除条件
  clearValue() {
    this.conditionList.forEach(item => {
      item.value = [];
    });
    this.setRouteParams({}, true);
  }

  clearAllCondition() {
    this.conditionList = [];
    this.setRouteParams({}, true);
  }

  initAdditionDefault(addition = []) {
    // 如果初始化时没有路由传过来的条件则默认展示path和log条件
    if (!addition.length && !this.conditionList.length) {
      // log / path 操作默认展示
      addition = this.filterFields
        .filter(item => ['path', 'log'].includes(item.name))
        .map(item => ({
          field: item.name,
          operator: item.operator,
          value: '',
          isInclude: true
        }));
    }
    addition.forEach(el => {
      const { field, operator, value, isInclude } = el;
      this.pushCondition(field, operator, value, isInclude);
    });
  }

  /**
   * @desc: 删除条件
   * @param {Number} index 删除的下标
   * @param {String} conditionType 删除的条件交互类型
   */
  handleConditionDelete(index: number, conditionType: string) {
    this.tagFocusInputObj = {}; // 光标如果还在输入框内 应该清空输入框的输入缓存 否则删完条件后又进行失焦回填获取不到输入框的内容而报错
    const condition = deepClone(this.conditionList[index]);
    this.conditionList.splice(index, 1);
    if (conditionType === 'ip-select') {
      this.handleIPSelectorValueChange({}, true);
    } else if (condition.isInclude) {
      const isQuery = this.isExistsOperator(condition.operate) || condition.value.length;
      this.searchAdditionQuery(isQuery); // 删除的条件有值并且开启检索或者是操作符包含exists 则搜索一次
    }
    this.setRouteParams({}, conditionType === 'ip-select');
  }

  // 条件的字段更变
  handleFiledChange(index: number, id: string) {
    if (this.conditionList[index].conditionType === 'ip-select') {
      this.handleIPSelectorValueChange({}, true); // 当前旧的条件是ip选择器则清空IP
    }
    const spliceItem = this.filterFields.find(item => item.id === id);
    Object.entries(spliceItem).forEach(([key, val]) => {
      // 替换新的字段
      this.conditionList[index][key] = val;
    });
    this.searchAdditionQuery(false); // 更新检索条件但不检索
    this.setRouteParams();
  }

  // 更改是否参与检索
  handleIsIncludeChange(index: number, v: boolean) {
    const condition = this.conditionList[index];
    condition.isInclude = v;
    if (condition.conditionType === 'ip-select') {
      this.handleIPSelectorValueChange(!v ? {} : this.catchIpChooser);
    } else if (this.isExistsOperator(condition.operator) || condition.value.length) {
      // 如果是有包含和非包含直接请求
      this.searchAdditionQuery();
    }
    this.setRouteParams();
  }

  handleAdditionValueChange(index, additionVal) {
    const { newReplaceObj, isQuery } = additionVal;
    Object.assign(this.conditionList[index], newReplaceObj); // 更新操作符和数据
    if (this.conditionList[index].isInclude && !this.tagFocusInputObj?.str) {
      this.searchAdditionQuery(isQuery); // 操作需要请求且条件为打开时请求
    }
    this.setRouteParams();
  }

  async handleBlurSearchInput(keyword) {
    keyword === '' && (keyword = '*');
    try {
      const res = await $http.request('favorite/getSearchFields', {
        data: { keyword }
      });
      this.inputSearchList = res.data.map(item => item.name);
    } catch (err) {
      this.inputSearchList = [];
    }
  }

  @Debounce(300)
  searchAdditionQuery(isQuery = true, isForceQuery = false) {
    // 获得当前开启的字段并且有有效值进行检索
    const addition = this.conditionList
      .filter(item => {
        if (item.conditionType !== 'filed' || !item.isInclude) return false;
        if (this.isExistsOperator(item.operator)) return true;
        if (item.value.length) return true;
      })
      .map(item => ({
        field: item.id,
        operator: item.operator,
        value: item.value.join(',')
      }));
    this.handleSearchAddChange(addition, isQuery, isForceQuery);
  }

  isExistsOperator(operator: string) {
    // 是否是包含和不包含
    return ['exists', 'does not exists'].includes(operator);
  }

  async queryValueList(fields = []) {
    if (!fields.length) return;
    const tempList = handleTransformToTimestamp(this.datePickerValue);
    try {
      const urlStr = this.isUnionSearch ? 'unionSearch/unionTerms' : 'retrieve/getAggsTerms';
      const queryData = {
        keyword: !!this.retrievedKeyword ? this.retrievedKeyword : '*',
        fields,
        start_time: formatDate(tempList[0] * 1000),
        end_time: formatDate(tempList[1] * 1000),
      };
      if (this.isUnionSearch) {
        Object.assign(queryData, {
          index_set_ids: this.unionIndexList,
        });
      }
      const res = await $http.request(urlStr, {
        params: {
          index_set_id: this.indexId
        },
<<<<<<< HEAD
        data: queryData,
=======
        data: {
          keyword: !!this.retrievedKeyword ? this.retrievedKeyword : '*',
          fields,
          start_time: formatDate(tempList[0] * 1000),
          end_time: formatDate(tempList[1] * 1000)
        }
>>>>>>> bf4ca784
      });
      this.aggsItems = res.data.aggs_items;
      this.initValueList();
    } catch (err) {
      this.conditionList.forEach(item => (item.valueList = []));
    }
  }

  initValueList() {
    this.conditionList.forEach(item => {
      if (item.conditionType === 'ip-select') return;
      item.valueList = this.aggsItems[item.id] ?? [];
    });
  }

  tagInputStrChange(index: number, str: string) {
    this.tagFocusInputObj = str ? { index, str } : {};
  }

  handleClickRequestBtn() {
    const { index, str } = this.tagFocusInputObj;
    if (str) {
      const oldConditionList = this.conditionList[index].value;
      const setArr = new Set([...oldConditionList, str]);
      Object.assign(this.conditionList[index].value, [...setArr].filter(Boolean));
    }
    this.isClearCatchInputStr = !this.isClearCatchInputStr;
    this.searchAdditionQuery(true, true);
  }

  blurUpdateKeyword(val) {
    const { params, query: routerQuery } = this.$route;
    const routeData = {
      name: 'retrieve',
      params,
      query: { ...routerQuery, keyword: val }
    };
    this.$router.replace(routeData);
  }

  render() {
    return (
      <div>
        <QueryStatement
          history-records={this.historyRecords}
          is-show-ui-type={this.isShowUiType}
          is-sql-search-type={this.isSqlSearchType}
          is-can-use-ui-type={this.isCanUseUiType}
          onUpdateSearchParam={this.handleUpdateSearchParam}
          onRetrieve={this.handleRetrieveLog}
<<<<<<< HEAD
          onClickSearchType={this.handleClickSearchType} />
        {
          this.isSqlSearchType
            ? <RetrieveDetailInput
                v-model={this.retrieveParams.keyword}
                is-auto-query={this.isAutoQuery}
                retrieved-keyword={this.retrievedKeyword}
                dropdown-data={this.retrieveDropdownData}
                is-show-ui-type={this.isShowUiType}
                onKeywordBlurUpdate={this.blurUpdateKeyword}
                total-fields={this.totalFields}
                onInputBlur={this.handleBlurSearchInput}
                onIsCanSearch={val => this.handleUserOperate('isCanStorageFavorite', val)}
                onRetrieve={this.handleRetrieveLog}
              />
            : <UiQuery
                ref="uiQuery"
                is-favorite-search={this.isFavoriteSearch}
                keyword={this.retrieveParams.keyword}
                active-favorite={this.activeFavorite}
                onUpdateKeyWords={this.handleUpdateKeyWords}
                onIsCanSearch={val => this.handleUserOperate('isCanStorageFavorite', val)}
              />
        }
=======
          onClickSearchType={this.handleClickSearchType}
        />
        {this.isSqlSearchType ? (
          <RetrieveDetailInput
            v-model={this.retrieveParams.keyword}
            is-auto-query={this.isAutoQuery}
            retrieved-keyword={this.retrievedKeyword}
            dropdown-data={this.retrieveDropdownData}
            is-show-ui-type={this.isShowUiType}
            onKeywordBlurUpdate={this.blurUpdateKeyword}
            onInputBlur={this.handleBlurSearchInput}
            onIsCanSearch={val => this.handleUserOperate('isCanStorageFavorite', val)}
            onRetrieve={this.handleRetrieveLog}
          />
        ) : (
          <UiQuery
            ref='uiQuery'
            is-favorite-search={this.isFavoriteSearch}
            keyword={this.retrieveParams.keyword}
            active-favorite={this.activeFavorite}
            onUpdateKeyWords={this.handleUpdateKeyWords}
            onIsCanSearch={val => this.handleUserOperate('isCanStorageFavorite', val)}
          />
        )}
>>>>>>> bf4ca784
        {/* 这里插入 condition 组件 */}
        {this.conditionList.map((item, index) => (
          <Condition
            name={item.name}
            filed={item.id}
            isInclude={item.isInclude}
            operatorValue={item.operator}
            inputValue={item.value}
            operatorList={item.operatorList}
            operatorItem={item.operatorItem}
            conditionType={item.conditionType}
            fieldType={item.fieldType}
            valueList={item.valueList}
            filterFields={this.filterFields}
            is-auto-query={this.isAutoQuery}
            retrieveParams={this.retrieveParams}
            catchIpChooser={this.catchIpChooser}
            isClearCatchInputStr={this.isClearCatchInputStr}
            // statisticalFieldsData={this.statisticalFieldsData}
            onIsIncludeChange={v => this.handleIsIncludeChange(index, v)}
            onDelete={v => this.handleConditionDelete(index, v)}
            onAdditionValueChange={additionVal => this.handleAdditionValueChange(index, additionVal)}
            onFiledChange={v => this.handleFiledChange(index, v)}
            onIpChange={() => this.handleOpenIpQuick()}
            onInputChange={v => this.tagInputStrChange(index, v)}
            style='margin-bottom: 16px;'
          />
        ))}
        <div class={{ 'inquire-cascader-container': true, active: this.isShowFilterOption }}>
          <Button
            class='add-condition'
            theme='primary'
          >
            <i
              class='bk-icon icon-plus'
              style='margin-right: 6px;'
            ></i>
            <span>{this.$t('添加条件')}</span>
          </Button>

          <Select
            class='inquire-cascader'
            // multiple
            searchable
            v-model={this.filedSelectedValue}
            onToggle={this.handleToggleChange}
            onSelected={this.handleSelectFiled}
          >
            {this.filterFields.map(option => (
              <Option
                v-bk-tooltips={{
                  content: option.disabledContent,
                  placement: 'right',
                  disabled: !option.disabled
                }}
                key={option.id}
                id={option.id}
                name={option.fullName}
                disabled={option.disabled}
              ></Option>
            ))}
          </Select>
        </div>
        <HandleBtn
          indexId={this.indexId}
          conditionList={this.conditionList}
          tableLoading={this.tableLoading}
          isAutoQuery={this.isAutoQuery}
          isSearchAllowed={this.isSearchAllowed}
          activeFavoriteID={this.activeFavoriteID}
          isCanStorageFavorite={this.isCanStorageFavorite}
          catchIpChooser={this.catchIpChooser}
          retrieveParams={this.retrieveParams}
          activeFavorite={this.activeFavorite}
          visibleFields={this.visibleFields}
          indexSetList={this.indexSetList}
          isSqlSearchType={this.isSqlSearchType}
          onRetrieveLog={this.handleClickRequestBtn}
          onClearCondition={this.handleClearCondition}
        />
      </div>
    );
  }
}<|MERGE_RESOLUTION|>--- conflicted
+++ resolved
@@ -180,7 +180,6 @@
     return [...unDisabledList, ...disabledList];
   }
 
-<<<<<<< HEAD
   get unionIndexList() {
     return this.$store.state.unionIndexList;
   }
@@ -189,11 +188,8 @@
     return this.$store.getters.isUnionSearch;
   }
 
-  get ipChooserIsOpen() { // ip选择器开关
-=======
   get ipChooserIsOpen() {
     // ip选择器开关
->>>>>>> bf4ca784
     return this.conditionList.find(item => item.conditionType === 'ip-select')?.isInclude ?? false;
   }
 
@@ -545,27 +541,18 @@
         keyword: !!this.retrievedKeyword ? this.retrievedKeyword : '*',
         fields,
         start_time: formatDate(tempList[0] * 1000),
-        end_time: formatDate(tempList[1] * 1000),
+        end_time: formatDate(tempList[1] * 1000)
       };
       if (this.isUnionSearch) {
         Object.assign(queryData, {
-          index_set_ids: this.unionIndexList,
+          index_set_ids: this.unionIndexList
         });
       }
       const res = await $http.request(urlStr, {
         params: {
           index_set_id: this.indexId
         },
-<<<<<<< HEAD
-        data: queryData,
-=======
-        data: {
-          keyword: !!this.retrievedKeyword ? this.retrievedKeyword : '*',
-          fields,
-          start_time: formatDate(tempList[0] * 1000),
-          end_time: formatDate(tempList[1] * 1000)
-        }
->>>>>>> bf4ca784
+        data: queryData
       });
       this.aggsItems = res.data.aggs_items;
       this.initValueList();
@@ -616,32 +603,6 @@
           is-can-use-ui-type={this.isCanUseUiType}
           onUpdateSearchParam={this.handleUpdateSearchParam}
           onRetrieve={this.handleRetrieveLog}
-<<<<<<< HEAD
-          onClickSearchType={this.handleClickSearchType} />
-        {
-          this.isSqlSearchType
-            ? <RetrieveDetailInput
-                v-model={this.retrieveParams.keyword}
-                is-auto-query={this.isAutoQuery}
-                retrieved-keyword={this.retrievedKeyword}
-                dropdown-data={this.retrieveDropdownData}
-                is-show-ui-type={this.isShowUiType}
-                onKeywordBlurUpdate={this.blurUpdateKeyword}
-                total-fields={this.totalFields}
-                onInputBlur={this.handleBlurSearchInput}
-                onIsCanSearch={val => this.handleUserOperate('isCanStorageFavorite', val)}
-                onRetrieve={this.handleRetrieveLog}
-              />
-            : <UiQuery
-                ref="uiQuery"
-                is-favorite-search={this.isFavoriteSearch}
-                keyword={this.retrieveParams.keyword}
-                active-favorite={this.activeFavorite}
-                onUpdateKeyWords={this.handleUpdateKeyWords}
-                onIsCanSearch={val => this.handleUserOperate('isCanStorageFavorite', val)}
-              />
-        }
-=======
           onClickSearchType={this.handleClickSearchType}
         />
         {this.isSqlSearchType ? (
@@ -652,6 +613,7 @@
             dropdown-data={this.retrieveDropdownData}
             is-show-ui-type={this.isShowUiType}
             onKeywordBlurUpdate={this.blurUpdateKeyword}
+            total-fields={this.totalFields}
             onInputBlur={this.handleBlurSearchInput}
             onIsCanSearch={val => this.handleUserOperate('isCanStorageFavorite', val)}
             onRetrieve={this.handleRetrieveLog}
@@ -666,7 +628,6 @@
             onIsCanSearch={val => this.handleUserOperate('isCanStorageFavorite', val)}
           />
         )}
->>>>>>> bf4ca784
         {/* 这里插入 condition 组件 */}
         {this.conditionList.map((item, index) => (
           <Condition
