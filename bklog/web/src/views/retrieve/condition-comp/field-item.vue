<!--
  - Tencent is pleased to support the open source community by making BK-LOG 蓝鲸日志平台 available.
  - Copyright (C) 2021 THL A29 Limited, a Tencent company.  All rights reserved.
  - BK-LOG 蓝鲸日志平台 is licensed under the MIT License.
  -
  - License for BK-LOG 蓝鲸日志平台:
  - -------------------------------------------------------------------
  -
  - Permission is hereby granted, free of charge, to any person obtaining a copy of this software and associated
  - documentation files (the "Software"), to deal in the Software without restriction, including without limitation
  - the rights to use, copy, modify, merge, publish, distribute, sublicense, and/or sell copies of the Software,
  - and to permit persons to whom the Software is furnished to do so, subject to the following conditions:
  - The above copyright notice and this permission notice shall be included in all copies or substantial
  - portions of the Software.
  -
  - THE SOFTWARE IS PROVIDED "AS IS", WITHOUT WARRANTY OF ANY KIND, EXPRESS OR IMPLIED, INCLUDING BUT NOT
  - LIMITED TO THE WARRANTIES OF MERCHANTABILITY, FITNESS FOR A PARTICULAR PURPOSE AND NONINFRINGEMENT. IN
  - NO EVENT SHALL THE AUTHORS OR COPYRIGHT HOLDERS BE LIABLE FOR ANY CLAIM, DAMAGES OR OTHER LIABILITY,
  - WHETHER IN AN ACTION OF CONTRACT, TORT OR OTHERWISE, ARISING FROM, OUT OF OR IN CONNECTION WITH THE
  - SOFTWARE OR THE USE OR OTHER DEALINGS IN THE SOFTWARE
  -->

<template>
  <li class="filed-item">
    <div
      class="filed-title"
      :class="{ expanded: isExpand }"
      @click="handleClickItem(fieldItem)"
    >
      <span :class="['icon log-icon icon-drag-dots', { 'hidden-icon': type === 'hidden' }]"></span>
      <!-- 三角符号 -->
      <span
        class="bk-icon"
        :class="{ 'icon-right-shape': showFieldsChart }"
      ></span>
      <!-- 字段类型对应的图标 -->
      <span
        v-bk-tooltips="{
          content: fieldTypeMap[fieldItem.field_type] && fieldTypeMap[fieldItem.field_type].name,
          disabled: !fieldTypeMap[fieldItem.field_type]
        }"
        class="field-type-icon"
        :class="getFieldIcon(fieldItem.field_type) || 'log-icon icon-unkown'"
      ></span>
      <!-- 字段名 -->
      <span class="overflow-tips field-name">
        <span
          v-bk-overflow-tips
          class=""
        >
          {{ showFieldAlias ? fieldAliasMap[fieldItem.field_name] : fieldItem.field_name }}
        </span>
<<<<<<< HEAD
        <span class="field-count" v-show="isShowFieldsCount">({{ gatherFieldsCount }})</span>
        <template v-if="isUnionConflictFields(fieldItem.field_type)">
          <bk-popover theme="light" ext-cls="conflict-popover">
            <i class="conflict-icon bk-icon icon-exclamation-triangle-shape"></i>
            <div slot="content">
              <p>{{$t('该字段在以下索引集存在冲突')}}</p>
              <template v-for="(item, index) in unionConflictFieldsName">
                <bk-tag :key="index">{{item}}</bk-tag>
              </template>
            </div>
          </bk-popover>
        </template>
=======
        <span
          v-show="isShowFieldsCount"
          class="field-count"
          >({{ gatherFieldsCount }})</span
        >
>>>>>>> bf4ca784
      </span>
      <!-- 聚合字段数量 -->
      <!-- 设置字段显示或隐藏 -->
      <div
        class="operation-text"
        @click.stop="handleShowOrHiddenItem"
      >
        {{ type === 'visible' ? $t('隐藏') : $t('显示') }}
      </div>
    </div>
    <!-- 显示聚合字段图表信息 -->
    <agg-chart
      v-if="showFieldsChart"
      v-show="isExpand"
      :retrieve-params="retrieveParams"
      :parent-expand="isExpand"
      :statistical-field-data="statisticalFieldData"
      :field-name="fieldItem.field_name"
      :field-type="fieldItem.field_type"
    />
  </li>
</template>

<script>
import { mapState, mapGetters } from 'vuex';
import AggChart from './agg-chart';

export default {
  components: {
    AggChart
  },
  props: {
    type: {
      type: String,
      default: 'visible',
      validator: v => ['visible', 'hidden'].includes(v)
    },
    fieldItem: {
      type: Object,
      default() {
        return {};
      }
    },
    fieldAliasMap: {
      type: Object,
      default() {
        return {};
      }
    },
    showFieldAlias: {
      type: Boolean,
      default: false
    },
    statisticalFieldData: {
      type: Object,
      default() {
        return {};
      }
    },
    retrieveParams: {
      type: Object,
      required: true
    },
<<<<<<< HEAD
    visibleFields: {
      type: Array,
      default: () => [],
    },
=======
    visibleLength: {
      type: Number,
      default: 0
    }
>>>>>>> bf4ca784
  },
  data() {
    return {
      isExpand: false
    };
  },
  computed: {
    ...mapState('globals', ['fieldTypeMap']),
<<<<<<< HEAD
    ...mapGetters({
      unionIndexList: 'unionIndexList',
      isUnionSearch: 'isUnionSearch',
      unionIndexItemList: 'unionIndexItemList',
    }),
    gatherFieldsCount() { // 聚合字段有多少个
=======
    gatherFieldsCount() {
      // 聚合字段有多少个
>>>>>>> bf4ca784
      return Object.keys(this.statisticalFieldData).length;
    },
    // 显示融合字段统计比例图表
    showFieldsChart() {
      return Object.keys(this.statisticalFieldData).length && this.fieldItem.field_type !== 'text';
    },
    isShowFieldsCount() {
      return !['object', 'nested', 'text'].includes(this.fieldItem.field_type);
<<<<<<< HEAD
    },
    /** 冲突字段索引集名称*/
    unionConflictFieldsName() {
      return this.unionIndexItemList
        .filter(item => this.unionIndexList.includes(item.index_set_id))
        .map(item => item.indexName);
    },
=======
    }
    // isDisabledHiddenField() {
    //   return this.visibleLength === 1 && this.type === 'visible';
    // },
>>>>>>> bf4ca784
  },
  methods: {
    getFieldIcon(fieldType) {
      return this.fieldTypeMap[fieldType] ? this.fieldTypeMap[fieldType].icon : 'log-icon icon-unkown';
    },
    // 点击字段行，展开显示聚合信息
    handleClickItem() {
      if (this.showFieldsChart) {
        this.isExpand = !this.isExpand;
      }
    },
    // 显示或隐藏字段
    handleShowOrHiddenItem() {
      // if (this.isDisabledHiddenField) return;
      this.$emit('toggleItem', this.type, this.fieldItem);
<<<<<<< HEAD
    },
    /** 联合查询并且有冲突字段 */
    isUnionConflictFields(fieldType) {
      return this.isUnionSearch && fieldType === 'conflict';
    },
  },
=======
    }
  }
>>>>>>> bf4ca784
};
</script>

<style lang="scss" scoped>
@import '@/scss/mixins/overflow-tips.scss';

.filed-item {
  margin-bottom: 6px;

  .hidden-icon {
    &.icon-drag-dots {
      visibility: hidden;
    }
  }

  .icon-drag-dots {
    width: 16px;
    padding-left: 4px;
    font-size: 14px;
    color: #979ba5;
    text-align: left;
    cursor: move;
    opacity: 0;
    transition: opacity 0.2s linear;
  }

  &:hover {
    background-color: #f4f5f8;
    // transition: background .2s linear;

    .icon-drag-dots {
      opacity: 1;
      transition: opacity 0.2s linear;
    }
  }

  .filed-title {
    position: relative;
    display: flex;
    height: 26px;
    padding-right: 50px;
    cursor: pointer;
    border-radius: 2px;
    flex: 1;
    flex-shrink: 0;
    align-items: center;

    .bk-icon {
      width: 12px;
      margin: 0 5px;
      font-size: 12px;
      transition: transform 0.3s;
    }

    .field-type-icon {
      width: 12px;
      margin: 0 5px 0 0;
      font-size: 12px;
      color: #979ba5;
    }

    .field-name {
      display: flex;

      span:first-child {
        overflow: hidden;
        text-overflow: ellipsis;
      }
    }

    .icon-ext {
      width: 18px;
      transform: scale(0.8);
    }

    .field-count {
      padding: 0 4px;
      margin-left: 4px;
      text-align: center;
    }

    .operation-text {
      position: absolute;
      right: 0;
      display: none;
      width: 40px;
      color: #3a84ff;
      text-align: center;

<<<<<<< HEAD
      .conflict-icon {
        color: #ff9c01;
        font-size: 14px;
      }

      .icon-ext {
        width: 18px;
        transform: scale(.8)
=======
      &:active {
        color: #2761dd;
>>>>>>> bf4ca784
      }

      &:hover {
        color: #699df4;
      }
    }

    // .disable-hidden {
    //   color: #979ba5;

    //   &:hover {
    //     color: #979ba5;
    //   }
    // }

    &:hover {
      background-color: #f4f5f8;

      .operation-text {
        display: block;
      }
    }

    &.expanded {
      background-color: #f0f1f5;

      .icon-right-shape {
        transform: rotate(90deg);
        transition: transform 0.3s;
      }
    }
  }
<<<<<<< HEAD

  .conflict-popover {
    p {
      font-size: 12px;
      color: #63656e;
      margin: 0 0 4px 6px;
    }
  }
=======
}
>>>>>>> bf4ca784
</style><|MERGE_RESOLUTION|>--- conflicted
+++ resolved
@@ -50,26 +50,25 @@
         >
           {{ showFieldAlias ? fieldAliasMap[fieldItem.field_name] : fieldItem.field_name }}
         </span>
-<<<<<<< HEAD
-        <span class="field-count" v-show="isShowFieldsCount">({{ gatherFieldsCount }})</span>
-        <template v-if="isUnionConflictFields(fieldItem.field_type)">
-          <bk-popover theme="light" ext-cls="conflict-popover">
-            <i class="conflict-icon bk-icon icon-exclamation-triangle-shape"></i>
-            <div slot="content">
-              <p>{{$t('该字段在以下索引集存在冲突')}}</p>
-              <template v-for="(item, index) in unionConflictFieldsName">
-                <bk-tag :key="index">{{item}}</bk-tag>
-              </template>
-            </div>
-          </bk-popover>
-        </template>
-=======
         <span
           v-show="isShowFieldsCount"
           class="field-count"
           >({{ gatherFieldsCount }})</span
         >
->>>>>>> bf4ca784
+        <template v-if="isUnionConflictFields(fieldItem.field_type)">
+          <bk-popover
+            theme="light"
+            ext-cls="conflict-popover"
+          >
+            <i class="conflict-icon bk-icon icon-exclamation-triangle-shape"></i>
+            <div slot="content">
+              <p>{{ $t('该字段在以下索引集存在冲突') }}</p>
+              <template v-for="(item, index) in unionConflictFieldsName">
+                <bk-tag :key="index">{{ item }}</bk-tag>
+              </template>
+            </div>
+          </bk-popover>
+        </template>
       </span>
       <!-- 聚合字段数量 -->
       <!-- 设置字段显示或隐藏 -->
@@ -133,17 +132,10 @@
       type: Object,
       required: true
     },
-<<<<<<< HEAD
     visibleFields: {
       type: Array,
-      default: () => [],
-    },
-=======
-    visibleLength: {
-      type: Number,
-      default: 0
-    }
->>>>>>> bf4ca784
+      default: () => []
+    }
   },
   data() {
     return {
@@ -152,17 +144,13 @@
   },
   computed: {
     ...mapState('globals', ['fieldTypeMap']),
-<<<<<<< HEAD
     ...mapGetters({
       unionIndexList: 'unionIndexList',
       isUnionSearch: 'isUnionSearch',
-      unionIndexItemList: 'unionIndexItemList',
+      unionIndexItemList: 'unionIndexItemList'
     }),
-    gatherFieldsCount() { // 聚合字段有多少个
-=======
     gatherFieldsCount() {
       // 聚合字段有多少个
->>>>>>> bf4ca784
       return Object.keys(this.statisticalFieldData).length;
     },
     // 显示融合字段统计比例图表
@@ -171,20 +159,13 @@
     },
     isShowFieldsCount() {
       return !['object', 'nested', 'text'].includes(this.fieldItem.field_type);
-<<<<<<< HEAD
     },
     /** 冲突字段索引集名称*/
     unionConflictFieldsName() {
       return this.unionIndexItemList
         .filter(item => this.unionIndexList.includes(item.index_set_id))
         .map(item => item.indexName);
-    },
-=======
-    }
-    // isDisabledHiddenField() {
-    //   return this.visibleLength === 1 && this.type === 'visible';
-    // },
->>>>>>> bf4ca784
+    }
   },
   methods: {
     getFieldIcon(fieldType) {
@@ -200,17 +181,12 @@
     handleShowOrHiddenItem() {
       // if (this.isDisabledHiddenField) return;
       this.$emit('toggleItem', this.type, this.fieldItem);
-<<<<<<< HEAD
     },
     /** 联合查询并且有冲突字段 */
     isUnionConflictFields(fieldType) {
       return this.isUnionSearch && fieldType === 'conflict';
-    },
-  },
-=======
-    }
-  }
->>>>>>> bf4ca784
+    }
+  }
 };
 </script>
 
@@ -227,11 +203,11 @@
   }
 
   .icon-drag-dots {
+    padding-left: 4px;
     width: 16px;
-    padding-left: 4px;
+    text-align: left;
     font-size: 14px;
     color: #979ba5;
-    text-align: left;
     cursor: move;
     opacity: 0;
     transition: opacity 0.2s linear;
@@ -248,20 +224,20 @@
   }
 
   .filed-title {
+    flex: 1;
+    flex-shrink: 0;
     position: relative;
     display: flex;
+    align-items: center;
     height: 26px;
     padding-right: 50px;
+    border-radius: 2px;
     cursor: pointer;
-    border-radius: 2px;
-    flex: 1;
-    flex-shrink: 0;
-    align-items: center;
 
     .bk-icon {
       width: 12px;
+      font-size: 12px;
       margin: 0 5px;
-      font-size: 12px;
       transition: transform 0.3s;
     }
 
@@ -281,15 +257,20 @@
       }
     }
 
+    .conflict-icon {
+      color: #ff9c01;
+      font-size: 14px;
+    }
+
     .icon-ext {
       width: 18px;
       transform: scale(0.8);
     }
 
     .field-count {
+      text-align: center;
       padding: 0 4px;
       margin-left: 4px;
-      text-align: center;
     }
 
     .operation-text {
@@ -300,19 +281,8 @@
       color: #3a84ff;
       text-align: center;
 
-<<<<<<< HEAD
-      .conflict-icon {
-        color: #ff9c01;
-        font-size: 14px;
-      }
-
-      .icon-ext {
-        width: 18px;
-        transform: scale(.8)
-=======
       &:active {
         color: #2761dd;
->>>>>>> bf4ca784
       }
 
       &:hover {
@@ -345,16 +315,13 @@
       }
     }
   }
-<<<<<<< HEAD
-
-  .conflict-popover {
-    p {
-      font-size: 12px;
-      color: #63656e;
-      margin: 0 0 4px 6px;
-    }
-  }
-=======
 }
->>>>>>> bf4ca784
+
+.conflict-popover {
+  p {
+    font-size: 12px;
+    color: #63656e;
+    margin: 0 0 4px 6px;
+  }
+}
 </style>