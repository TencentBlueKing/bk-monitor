<!--
  - Tencent is pleased to support the open source community by making BK-LOG 蓝鲸日志平台 available.
  - Copyright (C) 2021 THL A29 Limited, a Tencent company.  All rights reserved.
  - BK-LOG 蓝鲸日志平台 is licensed under the MIT License.
  -
  - License for BK-LOG 蓝鲸日志平台:
  - -------------------------------------------------------------------
  -
  - Permission is hereby granted, free of charge, to any person obtaining a copy of this software and associated
  - documentation files (the "Software"), to deal in the Software without restriction, including without limitation
  - the rights to use, copy, modify, merge, publish, distribute, sublicense, and/or sell copies of the Software,
  - and to permit persons to whom the Software is furnished to do so, subject to the following conditions:
  - The above copyright notice and this permission notice shall be included in all copies or substantial
  - portions of the Software.
  -
  - THE SOFTWARE IS PROVIDED "AS IS", WITHOUT WARRANTY OF ANY KIND, EXPRESS OR IMPLIED, INCLUDING BUT NOT
  - LIMITED TO THE WARRANTIES OF MERCHANTABILITY, FITNESS FOR A PARTICULAR PURPOSE AND NONINFRINGEMENT. IN
  - NO EVENT SHALL THE AUTHORS OR COPYRIGHT HOLDERS BE LIABLE FOR ANY CLAIM, DAMAGES OR OTHER LIABILITY,
  - WHETHER IN AN ACTION OF CONTRACT, TORT OR OTHERWISE, ARISING FROM, OUT OF OR IN CONNECTION WITH THE
  - SOFTWARE OR THE USE OR OTHER DEALINGS IN THE SOFTWARE
  -->

<template>
  <li class="filed-item">
    <div class="filed-title" :class="{ 'expanded': isExpand }" @click="handleClickItem(fieldItem)">
      <span :class="['icon log-icon icon-drag-dots', { 'hidden-icon': type === 'hidden' }]"></span>
      <!-- 三角符号 -->
      <span class="bk-icon" :class="{ 'icon-right-shape': showFieldsChart }"></span>
      <!-- 字段类型对应的图标 -->
      <span
        class="field-type-icon"
        :class="getFieldIcon(fieldItem.field_type) || 'log-icon icon-unkown'"
        v-bk-tooltips="{
          content: fieldTypeMap[fieldItem.field_type] && fieldTypeMap[fieldItem.field_type].name,
          disabled: !fieldTypeMap[fieldItem.field_type]
        }"
      ></span>
      <!-- 字段名 -->
      <span class="overflow-tips field-name">
        <span class="" v-bk-overflow-tips>
          {{ showFieldAlias ? fieldAliasMap[fieldItem.field_name] : fieldItem.field_name }}
        </span>
        <span class="field-count" v-show="isShowFieldsCount">({{ gatherFieldsCount }})</span>
        <template v-if="isUnionConflictFields(fieldItem.field_type)">
          <bk-popover theme="light" ext-cls="conflict-popover">
            <i class="conflict-icon bk-icon icon-exclamation-triangle-shape"></i>
            <div slot="content">
              <p>{{$t('该字段在以下索引集存在冲突')}}</p>
              <template v-for="(item, index) in unionConflictFieldsName">
                <bk-tag :key="index">{{item}}</bk-tag>
              </template>
            </div>
          </bk-popover>
        </template>
      </span>
      <!-- 聚合字段数量 -->
      <!-- 设置字段显示或隐藏 -->
      <div
        class="operation-text"
        @click.stop="handleShowOrHiddenItem">
        {{ type === 'visible' ? $t('隐藏') : $t('显示') }}
      </div>
    </div>
    <!-- 显示聚合字段图表信息 -->
    <agg-chart
      v-if="showFieldsChart"
      v-show="isExpand"
      :retrieve-params="retrieveParams"
      :parent-expand="isExpand"
      :statistical-field-data="statisticalFieldData"
      :field-name="fieldItem.field_name"
      :field-type="fieldItem.field_type" />
  </li>
</template>

<script>
import { mapState, mapGetters } from 'vuex';
import AggChart from './agg-chart';

export default {
  components: {
    AggChart,
  },
  props: {
    type: {
      type: String,
      default: 'visible',
      validator: v => ['visible', 'hidden'].includes(v),
    },
    fieldItem: {
      type: Object,
      default() {
        return {};
      },
    },
    fieldAliasMap: {
      type: Object,
      default() {
        return {};
      },
    },
    showFieldAlias: {
      type: Boolean,
      default: false,
    },
    statisticalFieldData: {
      type: Object,
      default() {
        return {};
      },
    },
    retrieveParams: {
      type: Object,
      required: true,
    },
    visibleFields: {
      type: Array,
      default: () => [],
    },
  },
  data() {
    return {
      isExpand: false,
    };
  },
  computed: {
    ...mapState('globals', ['fieldTypeMap']),
    ...mapGetters({
      unionIndexList: 'unionIndexList',
      isUnionSearch: 'isUnionSearch',
      unionIndexItemList: 'unionIndexItemList',
    }),
    gatherFieldsCount() { // 聚合字段有多少个
      return Object.keys(this.statisticalFieldData).length;
    },
    // 显示融合字段统计比例图表
    showFieldsChart() {
      return Object.keys(this.statisticalFieldData).length && this.fieldItem.field_type !== 'text';
    },
    isShowFieldsCount() {
      return !['object', 'nested', 'text'].includes(this.fieldItem.field_type);
    },
<<<<<<< HEAD
    isDisabledHiddenField() {
      return this.visibleFields.filter(item => item.tag !== 'union-source').length === 1 && this.type === 'visible';
    },
    /** 冲突字段索引集名称*/
    unionConflictFieldsName() {
      return this.unionIndexItemList
        .filter(item => this.unionIndexList.includes(item.index_set_id))
        .map(item => item.indexName);
    },
=======
    // isDisabledHiddenField() {
    //   return this.visibleLength === 1 && this.type === 'visible';
    // },
>>>>>>> ea4f6062
  },
  methods: {
    getFieldIcon(fieldType) {
      return this.fieldTypeMap[fieldType] ? this.fieldTypeMap[fieldType].icon : 'log-icon icon-unkown';
    },
    // 点击字段行，展开显示聚合信息
    handleClickItem() {
      if (this.showFieldsChart) {
        this.isExpand = !this.isExpand;
      }
    },
    // 显示或隐藏字段
    handleShowOrHiddenItem() {
      // if (this.isDisabledHiddenField) return;
      this.$emit('toggleItem', this.type, this.fieldItem);
    },
    /** 联合查询并且有冲突字段 */
    isUnionConflictFields(fieldType) {
      return this.isUnionSearch && fieldType === 'conflict';
    },
  },
};
</script>

<style lang="scss" scoped>
  @import '@/scss/mixins/overflow-tips.scss';

  .filed-item {
    margin-bottom: 6px;

    .hidden-icon {
      &.icon-drag-dots {
        visibility: hidden;
      }
    }

    .icon-drag-dots {
      padding-left: 4px;
      width: 16px;
      text-align: left;
      font-size: 14px;
      color: #979ba5;
      cursor: move;
      opacity: 0;
      transition: opacity .2s linear;
    }

    &:hover {
      background-color: #f4f5f8;
      // transition: background .2s linear;

      .icon-drag-dots {
        opacity: 1;
        transition: opacity .2s linear;
      }
    }

    .filed-title {
      flex: 1;
      flex-shrink: 0;
      position: relative;
      display: flex;
      align-items: center;
      height: 26px;
      padding-right: 50px;
      border-radius: 2px;
      cursor: pointer;

      .bk-icon {
        width: 12px;
        font-size: 12px;
        margin: 0 5px;
        transition: transform .3s;
      }

      .field-type-icon {
        width: 12px;
        margin: 0 5px 0 0;
        font-size: 12px;
        color: #979ba5;
      }

      .field-name {
        display: flex;

        span:first-child {
          overflow: hidden;
          text-overflow: ellipsis;
        }
      }

      .conflict-icon {
        color: #ff9c01;
        font-size: 14px;
      }

      .icon-ext {
        width: 18px;
        transform: scale(.8)
      }

      .field-count {
        text-align: center;
        padding: 0 4px;
        margin-left: 4px;
      }

      .operation-text {
        position: absolute;
        right: 0;
        display: none;
        width: 40px;
        color: #3a84ff;
        text-align: center;

        &:active {
          color: #2761dd;
        }

        &:hover {
          color: #699df4;
        }
      }

      // .disable-hidden {
      //   color: #979ba5;

      //   &:hover {
      //     color: #979ba5;
      //   }
      // }

      &:hover {
        background-color: #f4f5f8;

        .operation-text {
          display: block;
        }
      }

      &.expanded {
        background-color: #f0f1f5;

        .icon-right-shape {
          transform: rotate(90deg);
          transition: transform .3s;
        }
      }
    }
  }

  .conflict-popover {
    p {
      font-size: 12px;
      color: #63656e;
      margin: 0 0 4px 6px;
    }
  }
</style><|MERGE_RESOLUTION|>--- conflicted
+++ resolved
@@ -140,21 +140,12 @@
     isShowFieldsCount() {
       return !['object', 'nested', 'text'].includes(this.fieldItem.field_type);
     },
-<<<<<<< HEAD
-    isDisabledHiddenField() {
-      return this.visibleFields.filter(item => item.tag !== 'union-source').length === 1 && this.type === 'visible';
-    },
     /** 冲突字段索引集名称*/
     unionConflictFieldsName() {
       return this.unionIndexItemList
         .filter(item => this.unionIndexList.includes(item.index_set_id))
         .map(item => item.indexName);
     },
-=======
-    // isDisabledHiddenField() {
-    //   return this.visibleLength === 1 && this.type === 'visible';
-    // },
->>>>>>> ea4f6062
   },
   methods: {
     getFieldIcon(fieldType) {
