--- conflicted
+++ resolved
@@ -55,7 +55,6 @@
           class="field-count"
           >({{ gatherFieldsCount }})</span
         >
-<<<<<<< HEAD
         <template v-if="isUnionConflictFields(fieldItem.field_type)">
           <bk-popover
             theme="light"
@@ -64,14 +63,16 @@
             <i class="conflict-icon bk-icon icon-exclamation-triangle-shape"></i>
             <div slot="content">
               <p>{{ $t('该字段在以下索引集存在冲突') }}</p>
-              <template v-for="(item, index) in unionConflictFieldsName">
-                <bk-tag :key="index">{{ item }}</bk-tag>
+              <template>
+                <bk-tag
+                  v-for="(item, index) in unionConflictFieldsName"
+                  :key="index"
+                  >{{ item }}</bk-tag
+                >
               </template>
             </div>
           </bk-popover>
         </template>
-=======
->>>>>>> 35386d91
       </span>
       <!-- 聚合字段数量 -->
       <!-- 设置字段显示或隐藏 -->
@@ -135,15 +136,9 @@
       type: Object,
       required: true
     },
-<<<<<<< HEAD
     visibleFields: {
       type: Array,
       default: () => []
-=======
-    visibleLength: {
-      type: Number,
-      default: 0
->>>>>>> 35386d91
     }
   },
   data() {
@@ -153,14 +148,11 @@
   },
   computed: {
     ...mapState('globals', ['fieldTypeMap']),
-<<<<<<< HEAD
     ...mapGetters({
       unionIndexList: 'unionIndexList',
       isUnionSearch: 'isUnionSearch',
       unionIndexItemList: 'unionIndexItemList'
     }),
-=======
->>>>>>> 35386d91
     gatherFieldsCount() {
       // 聚合字段有多少个
       return Object.keys(this.statisticalFieldData).length;
@@ -171,7 +163,6 @@
     },
     isShowFieldsCount() {
       return !['object', 'nested', 'text'].includes(this.fieldItem.field_type);
-<<<<<<< HEAD
     },
     /** 冲突字段索引集名称*/
     unionConflictFieldsName() {
@@ -179,12 +170,6 @@
         .filter(item => this.unionIndexList.includes(item.index_set_id))
         .map(item => item.indexName);
     }
-=======
-    }
-    // isDisabledHiddenField() {
-    //   return this.visibleLength === 1 && this.type === 'visible';
-    // },
->>>>>>> 35386d91
   },
   methods: {
     getFieldIcon(fieldType) {
@@ -200,13 +185,10 @@
     handleShowOrHiddenItem() {
       // if (this.isDisabledHiddenField) return;
       this.$emit('toggleItem', this.type, this.fieldItem);
-<<<<<<< HEAD
     },
     /** 联合查询并且有冲突字段 */
     isUnionConflictFields(fieldType) {
       return this.isUnionSearch && fieldType === 'conflict';
-=======
->>>>>>> 35386d91
     }
   }
 };
@@ -225,19 +207,11 @@
   }
 
   .icon-drag-dots {
-<<<<<<< HEAD
-    padding-left: 4px;
-    width: 16px;
-    text-align: left;
-    font-size: 14px;
-    color: #979ba5;
-=======
     width: 16px;
     padding-left: 4px;
     font-size: 14px;
     color: #979ba5;
     text-align: left;
->>>>>>> 35386d91
     cursor: move;
     opacity: 0;
     transition: opacity 0.2s linear;
@@ -254,44 +228,6 @@
   }
 
   .filed-title {
-<<<<<<< HEAD
-    flex: 1;
-    flex-shrink: 0;
-    position: relative;
-    display: flex;
-    align-items: center;
-    height: 26px;
-    padding-right: 50px;
-    border-radius: 2px;
-    cursor: pointer;
-
-    .bk-icon {
-      width: 12px;
-      font-size: 12px;
-      margin: 0 5px;
-      transition: transform 0.3s;
-    }
-
-    .field-type-icon {
-      width: 12px;
-      margin: 0 5px 0 0;
-      font-size: 12px;
-      color: #979ba5;
-    }
-
-    .field-name {
-      display: flex;
-
-      span:first-child {
-        overflow: hidden;
-        text-overflow: ellipsis;
-      }
-    }
-
-    .conflict-icon {
-      color: #ff9c01;
-      font-size: 14px;
-=======
     position: relative;
     display: flex;
     height: 26px;
@@ -323,7 +259,11 @@
         overflow: hidden;
         text-overflow: ellipsis;
       }
->>>>>>> 35386d91
+    }
+
+    .conflict-icon {
+      font-size: 14px;
+      color: #ff9c01;
     }
 
     .icon-ext {
@@ -332,15 +272,9 @@
     }
 
     .field-count {
-<<<<<<< HEAD
-      text-align: center;
-      padding: 0 4px;
-      margin-left: 4px;
-=======
       padding: 0 4px;
       margin-left: 4px;
       text-align: center;
->>>>>>> 35386d91
     }
 
     .operation-text {
@@ -386,15 +320,12 @@
     }
   }
 }
-<<<<<<< HEAD
 
 .conflict-popover {
   p {
+    margin: 0 0 4px 6px;
     font-size: 12px;
     color: #63656e;
-    margin: 0 0 4px 6px;
   }
 }
-=======
->>>>>>> 35386d91
 </style>