<!--
  - Tencent is pleased to support the open source community by making BK-LOG 蓝鲸日志平台 available.
  - Copyright (C) 2021 THL A29 Limited, a Tencent company.  All rights reserved.
  - BK-LOG 蓝鲸日志平台 is licensed under the MIT License.
  -
  - License for BK-LOG 蓝鲸日志平台:
  - -------------------------------------------------------------------
  -
  - Permission is hereby granted, free of charge, to any person obtaining a copy of this software and associated
  - documentation files (the "Software"), to deal in the Software without restriction, including without limitation
  - the rights to use, copy, modify, merge, publish, distribute, sublicense, and/or sell copies of the Software,
  - and to permit persons to whom the Software is furnished to do so, subject to the following conditions:
  - The above copyright notice and this permission notice shall be included in all copies or substantial
  - portions of the Software.
  -
  - THE SOFTWARE IS PROVIDED "AS IS", WITHOUT WARRANTY OF ANY KIND, EXPRESS OR IMPLIED, INCLUDING BUT NOT
  - LIMITED TO THE WARRANTIES OF MERCHANTABILITY, FITNESS FOR A PARTICULAR PURPOSE AND NONINFRINGEMENT. IN
  - NO EVENT SHALL THE AUTHORS OR COPYRIGHT HOLDERS BE LIABLE FOR ANY CLAIM, DAMAGES OR OTHER LIABILITY,
  - WHETHER IN AN ACTION OF CONTRACT, TORT OR OTHERWISE, ARISING FROM, OUT OF OR IN CONNECTION WITH THE
  - SOFTWARE OR THE USE OR OTHER DEALINGS IN THE SOFTWARE
  -->

<template>
  <div
    v-bkloading="{ isLoading: false, color: '#fbfbfb', zIndex: 0 }"
    class="field-filter-container"
  >
    <div class="form-container">
      <bk-input
        v-model.trim="searchKeyword"
        clearable
        class="king-input"
        right-icon="icon-search"
        :placeholder="$t('搜索字段名')"
        data-test-id="fieldFilter_input_searchFieldName"
        @change="handleSearch"
      ></bk-input>
      <bk-popover
        ref="filterPopover"
        trigger="click"
        placement="bottom-start"
        theme="light"
        animation="slide-toggle"
        :tippy-options="{ hideOnClick: false }"
        :offset="0"
        :distance="15"
        :on-show="handlePopoverShow"
        :on-hide="handlePopoverHide"
      >
        <slot name="trigger">
          <div
            class="filter-popover-trigger"
            data-test-id="fieldFilter_div_phrasesSearch"
            @click="closePopoverIfOpened"
          >
            <span class="bk-icon icon-funnel"></span>
            <span class="text">{{ $t('字段类型') }}</span>
            <span
              v-if="filterTypeCount"
              class="count"
              >{{ filterTypeCount }}</span
            >
          </div>
        </slot>
        <field-filter-popover
          slot="content"
          :value="showFilterPopover"
          @confirm="handleFilter"
          @closePopover="closePopoverIfOpened"
        />
      </bk-popover>
    </div>
    <div
      v-if="totalFields.length"
      class="fields-container is-selected"
    >
      <div class="title">{{ $t('已添加字段') }}</div>
      <!-- <ul class="filed-list"> -->
      <template v-if="visibleFields.length">
        <vue-draggable
          v-bind="dragOptions"
          v-model="dragVisibleFields"
          class="filed-list"
          @end="handleVisibleMoveEnd"
        >
          <transition-group>
<<<<<<< HEAD
            <template v-for="item in visibleFields">
              <field-item
=======
            <template>
              <field-item
                v-for="item in visibleFields"
>>>>>>> 35386d91
                v-show="item.filterVisible"
                :key="item.field_name"
                type="visible"
                :retrieve-params="retrieveParams"
                :field-alias-map="fieldAliasMap"
                :show-field-alias="showFieldAlias"
<<<<<<< HEAD
                :visible-fields="visibleFields"
=======
                :visible-length="visibleFields.length"
>>>>>>> 35386d91
                :statistical-field-data="statisticalFieldsData[item.field_name]"
                :field-item="item"
                @toggleItem="handleToggleItem"
              />
            </template>
          </transition-group>
        </vue-draggable>
      </template>
      <template v-else>
        <span class="all-field-item">{{ $t('当前显示全部字段') }}</span>
      </template>
      <!-- </ul> -->
    </div>
    <div
      v-if="indexSetFields.length"
      class="fields-container not-selected"
    >
      <div class="title">{{ $t('索引字段') }}</div>
      <ul class="filed-list">
        <template>
          <field-item
            v-for="item in indexSetFields"
            v-show="item.filterVisible"
            :key="item.field_name"
            type="hidden"
            :retrieve-params="retrieveParams"
            :field-alias-map="fieldAliasMap"
            :show-field-alias="showFieldAlias"
            :statistical-field-data="statisticalFieldsData[item.field_name]"
            :field-item="item"
            @toggleItem="handleToggleItem"
          />
        </template>
      </ul>
    </div>
    <div
      v-if="builtInFields.length"
      class="fields-container not-selected"
    >
      <div class="title">{{ $t('label-内置字段').replace('label-', '') }}</div>
      <ul class="filed-list">
        <template>
          <field-item
            v-for="item in builtInFields"
            v-show="item.filterVisible"
            :key="item.field_name"
            type="hidden"
            :retrieve-params="retrieveParams"
            :field-alias-map="fieldAliasMap"
            :show-field-alias="showFieldAlias"
            :statistical-field-data="statisticalFieldsData[item.field_name]"
            :field-item="item"
            @toggleItem="handleToggleItem"
          />
        </template>
      </ul>
    </div>
  </div>
</template>

<script>
import FieldItem from './field-item';
import FieldFilterPopover from './field-filter-popover';
import VueDraggable from 'vuedraggable';
import { TABLE_LOG_FIELDS_SORT_REGULAR } from '@/common/util';
import { mapGetters } from 'vuex';

export default {
  components: {
    FieldItem,
    FieldFilterPopover,
    VueDraggable
  },
  props: {
    totalFields: {
      type: Array,
      default() {
        return [];
      }
    },
    visibleFields: {
      type: Array,
      default() {
        return [];
      }
    },
    sortList: {
      type: Array,
      default() {
        return [];
      }
    },
    fieldAliasMap: {
      type: Object,
      default() {
        return {};
      }
    },
    showFieldAlias: {
      type: Boolean,
      default: false
    },
    statisticalFieldsData: {
      type: Object,
      default() {
        return {};
      }
    },
    parentLoading: {
      type: Boolean,
      default: false
    },
    retrieveParams: {
      type: Object,
      required: true
    }
  },
  data() {
    return {
      showFilterPopover: false, // 字段类型过滤 popover 显示状态
      searchTimer: null,
      searchKeyword: '',
      polymerizable: '0', // 聚合
      fieldType: 'any', // 字段类型
      dragOptions: {
        animation: 150,
        tag: 'ul',
        handle: '.icon-drag-dots',
        'ghost-class': 'sortable-ghost-class'
      },
      dragVisibleFields: [],
      builtInHeaderList: ['log', 'ip', 'utctime', 'path']
    };
  },
  computed: {
    hiddenFields() {
      // 可选字段
      return this.totalFields.filter(item => !this.visibleFields.some(visibleItem => item === visibleItem));
    },
    indexSetFields() {
      const underlineFieldList = []; // 下划线的字段
      const otherList = []; // 其他字段
      const { indexHiddenFields } = this.hiddenFilterFields;
      indexHiddenFields.forEach(fieldItem => {
        if (/^[_]{1,2}/g.test(fieldItem.field_name)) {
          underlineFieldList.push(fieldItem);
          return;
        }
        otherList.push(fieldItem);
      });
      return this.sortHiddenList([otherList, underlineFieldList]);
    },
    hiddenFilterFields() {
      const builtInHiddenFields = [];
      const indexHiddenFields = [];
      this.hiddenFields.forEach(item => {
        if (item.field_type === '__virtual__' || item.is_built_in) {
          builtInHiddenFields.push(item);
          return;
        }
        indexHiddenFields.push(item);
      });
      return {
        builtInHiddenFields,
        indexHiddenFields
      };
    },
    builtInFields() {
      const headerList = [];
      const { builtInHiddenFields } = this.hiddenFilterFields;
      this.builtInHeaderList.forEach(item => {
        builtInHiddenFields.forEach(builtItem => {
          if (builtItem.field_name === item) {
            headerList.push(builtItem);
          }
        });
      });
      const filterHeaderBuiltFields = builtInHiddenFields.filter(
        item => !this.builtInHeaderList.includes(item.field_name)
      );
      return [...headerList, ...this.sortHiddenList([filterHeaderBuiltFields])];
    },
    filterTypeCount() {
      // 过滤的条件数量
      let count = 0;
      if (this.polymerizable !== '0') {
        count = count + 1;
      }
      if (this.fieldType !== 'any') {
        count = count + 1;
      }
      return count;
    },
    filedSettingConfigID() {
      // 当前索引集的显示字段ID
      return this.$store.state.retrieve.filedSettingConfigID;
<<<<<<< HEAD
    },
    ...mapGetters({
      unionIndexList: 'unionIndexList',
      isUnionSearch: 'isUnionSearch'
    })
=======
    }
>>>>>>> 35386d91
  },
  watch: {
    '$route.params.indexId'() {
      // 切换索引集重置状态
      this.polymerizable = '0';
      this.fieldType = 'any';
    },
    'visibleFields.length'() {
      this.dragVisibleFields = this.visibleFields.map(item => item.field_name);
    }
  },
  mounted() {
    document.getElementById('app').addEventListener('click', this.closePopoverIfOpened);
  },
  beforeDestroy() {
    document.getElementById('app').removeEventListener('click', this.closePopoverIfOpened);
  },
  methods: {
    handleSearch() {
      this.searchTimer && clearTimeout(this.searchTimer);
      this.searchTimer = setTimeout(this.filterListByCondition, 300);
    },
    // 字段类型过滤：可聚合、字段类型
    handleFilter({ polymerizable, fieldType }) {
      this.polymerizable = polymerizable;
      this.fieldType = fieldType;
      this.filterListByCondition();
    },
    // 按过滤条件对字段进行过滤
    filterListByCondition() {
      const { polymerizable, fieldType, searchKeyword } = this;
      [this.visibleFields, this.hiddenFields].forEach(fieldList => {
        fieldList.forEach(fieldItem => {
          fieldItem.filterVisible =
            fieldItem.field_name.includes(searchKeyword) &&
            !(
              (polymerizable === '1' && !fieldItem.es_doc_values) ||
              (polymerizable === '2' && fieldItem.es_doc_values) ||
              (fieldType === 'number' && !['long', 'integer'].includes(fieldItem.field_type)) ||
              (fieldType !== 'any' && fieldType !== 'number' && fieldItem.field_type !== fieldType)
            );
        });
      });
    },
    handlePopoverShow() {
      this.showFilterPopover = true;
    },
    handlePopoverHide() {
      this.showFilterPopover = false;
    },
    closePopoverIfOpened() {
      if (this.showFilterPopover) {
        this.$nextTick(() => {
          this.$refs.filterPopover.instance.hide();
        });
      }
    },
    handleVisibleMoveEnd() {
      this.$emit('fieldsUpdated', this.dragVisibleFields, undefined, false);
    },
    // 字段显示或隐藏
    async handleToggleItem(type, fieldItem) {
      const displayFieldNames = this.visibleFields.map(item => item.field_name);
      if (type === 'visible') {
        // 需要隐藏字段
        const index = this.visibleFields.findIndex(item => fieldItem.field_name === item.field_name);
        displayFieldNames.splice(index, 1);
      } else {
        // 需要显示字段
        displayFieldNames.push(fieldItem.field_name);
      }
      this.$emit('fieldsUpdated', displayFieldNames, undefined, false);
      if (!displayFieldNames.length) return; // 可以设置为全部隐藏，但是不请求接口
      this.$http
        .request('retrieve/postFieldsConfig', {
          params: { index_set_id: this.$route.params.indexId },
<<<<<<< HEAD
          data: {
            display_fields: displayFieldNames,
            sort_list: this.sortList,
            config_id: this.filedSettingConfigID,
            index_set_id: this.$route.params.indexId,
            index_set_ids: this.unionIndexList,
            index_set_type: this.isUnionSearch ? 'union' : 'single'
          }
=======
          data: { display_fields: displayFieldNames, sort_list: this.sortList, config_id: this.filedSettingConfigID }
>>>>>>> 35386d91
        })
        .catch(e => {
          console.warn(e);
        });
    },
    sortHiddenList(list) {
      const sortList = [];
      list.forEach(item => {
        const sortItem = item.sort((a, b) => {
          const sortA = a.field_name.replace(TABLE_LOG_FIELDS_SORT_REGULAR, 'z');
          const sortB = b.field_name.replace(TABLE_LOG_FIELDS_SORT_REGULAR, 'z');
          return sortA.localeCompare(sortB);
        });
        sortList.push(...sortItem);
      });
      return sortList;
    }
  }
};
</script>

<style lang="scss" scoped>
.field-filter-container {
  font-size: 12px;
<<<<<<< HEAD
  color: #63656e;
  line-height: 20px;
=======
  line-height: 20px;
  color: #63656e;
>>>>>>> 35386d91

  .is-selected {
    border-bottom: 1px solid #e1ecff;
  }

  .form-container {
    display: flex;
<<<<<<< HEAD
    align-items: center;
    margin-top: 15px;
    height: 32px;
=======
    height: 32px;
    margin-top: 15px;
    align-items: center;
>>>>>>> 35386d91

    .king-input {
      width: 100%;
    }

    .gap {
<<<<<<< HEAD
      flex-shrink: 0;
      width: 1px;
      height: 100%;
      background-color: #f0f1f5;
      margin: 0 16px;
=======
      width: 1px;
      height: 100%;
      margin: 0 16px;
      background-color: #f0f1f5;
      flex-shrink: 0;
>>>>>>> 35386d91
    }

    :deep(.bk-tooltip) {
      flex-shrink: 0;
    }

    .filter-popover-trigger {
      display: flex;
<<<<<<< HEAD
      align-items: center;
      height: 32px;
      margin-left: 16px;
      line-height: 18px;
      color: #3a84ff;
      font-size: 12px;
      cursor: pointer;
=======
      height: 32px;
      margin-left: 16px;
      font-size: 12px;
      line-height: 18px;
      color: #3a84ff;
      cursor: pointer;
      align-items: center;
>>>>>>> 35386d91

      &:active {
        color: #2761dd;
      }

      &:hover {
        color: #699df4;
      }

      .text {
        margin: 0 4px 0 2px;
      }

      .count {
<<<<<<< HEAD
        text-align: center;
        min-width: 18px;
        height: 18px;
        border-radius: 50%;
        background-color: #e1ecff;
=======
        height: 18px;
        min-width: 18px;
        text-align: center;
        background-color: #e1ecff;
        border-radius: 50%;
>>>>>>> 35386d91
      }
    }
  }

  .fields-container {
    margin-top: 20px;

    .title {
      margin-bottom: 7px;
    }

    .all-field-item {
<<<<<<< HEAD
      color: #63656e;
      height: 26px;
      line-height: 26px;
      display: inline-block;
      margin: 0 0 7px 20px;
=======
      display: inline-block;
      height: 26px;
      margin: 0 0 7px 20px;
      line-height: 26px;
      color: #63656e;
>>>>>>> 35386d91
    }
  }
}
</style><|MERGE_RESOLUTION|>--- conflicted
+++ resolved
@@ -84,25 +84,16 @@
           @end="handleVisibleMoveEnd"
         >
           <transition-group>
-<<<<<<< HEAD
-            <template v-for="item in visibleFields">
-              <field-item
-=======
             <template>
               <field-item
                 v-for="item in visibleFields"
->>>>>>> 35386d91
                 v-show="item.filterVisible"
                 :key="item.field_name"
                 type="visible"
                 :retrieve-params="retrieveParams"
                 :field-alias-map="fieldAliasMap"
                 :show-field-alias="showFieldAlias"
-<<<<<<< HEAD
                 :visible-fields="visibleFields"
-=======
-                :visible-length="visibleFields.length"
->>>>>>> 35386d91
                 :statistical-field-data="statisticalFieldsData[item.field_name]"
                 :field-item="item"
                 @toggleItem="handleToggleItem"
@@ -299,15 +290,11 @@
     filedSettingConfigID() {
       // 当前索引集的显示字段ID
       return this.$store.state.retrieve.filedSettingConfigID;
-<<<<<<< HEAD
     },
     ...mapGetters({
       unionIndexList: 'unionIndexList',
       isUnionSearch: 'isUnionSearch'
     })
-=======
-    }
->>>>>>> 35386d91
   },
   watch: {
     '$route.params.indexId'() {
@@ -384,7 +371,6 @@
       this.$http
         .request('retrieve/postFieldsConfig', {
           params: { index_set_id: this.$route.params.indexId },
-<<<<<<< HEAD
           data: {
             display_fields: displayFieldNames,
             sort_list: this.sortList,
@@ -393,9 +379,6 @@
             index_set_ids: this.unionIndexList,
             index_set_type: this.isUnionSearch ? 'union' : 'single'
           }
-=======
-          data: { display_fields: displayFieldNames, sort_list: this.sortList, config_id: this.filedSettingConfigID }
->>>>>>> 35386d91
         })
         .catch(e => {
           console.warn(e);
@@ -420,13 +403,8 @@
 <style lang="scss" scoped>
 .field-filter-container {
   font-size: 12px;
-<<<<<<< HEAD
-  color: #63656e;
-  line-height: 20px;
-=======
   line-height: 20px;
   color: #63656e;
->>>>>>> 35386d91
 
   .is-selected {
     border-bottom: 1px solid #e1ecff;
@@ -434,34 +412,20 @@
 
   .form-container {
     display: flex;
-<<<<<<< HEAD
-    align-items: center;
-    margin-top: 15px;
-    height: 32px;
-=======
     height: 32px;
     margin-top: 15px;
     align-items: center;
->>>>>>> 35386d91
 
     .king-input {
       width: 100%;
     }
 
     .gap {
-<<<<<<< HEAD
-      flex-shrink: 0;
-      width: 1px;
-      height: 100%;
-      background-color: #f0f1f5;
-      margin: 0 16px;
-=======
       width: 1px;
       height: 100%;
       margin: 0 16px;
       background-color: #f0f1f5;
       flex-shrink: 0;
->>>>>>> 35386d91
     }
 
     :deep(.bk-tooltip) {
@@ -470,15 +434,6 @@
 
     .filter-popover-trigger {
       display: flex;
-<<<<<<< HEAD
-      align-items: center;
-      height: 32px;
-      margin-left: 16px;
-      line-height: 18px;
-      color: #3a84ff;
-      font-size: 12px;
-      cursor: pointer;
-=======
       height: 32px;
       margin-left: 16px;
       font-size: 12px;
@@ -486,7 +441,6 @@
       color: #3a84ff;
       cursor: pointer;
       align-items: center;
->>>>>>> 35386d91
 
       &:active {
         color: #2761dd;
@@ -501,19 +455,11 @@
       }
 
       .count {
-<<<<<<< HEAD
-        text-align: center;
-        min-width: 18px;
-        height: 18px;
-        border-radius: 50%;
-        background-color: #e1ecff;
-=======
         height: 18px;
         min-width: 18px;
         text-align: center;
         background-color: #e1ecff;
         border-radius: 50%;
->>>>>>> 35386d91
       }
     }
   }
@@ -526,19 +472,11 @@
     }
 
     .all-field-item {
-<<<<<<< HEAD
-      color: #63656e;
-      height: 26px;
-      line-height: 26px;
-      display: inline-block;
-      margin: 0 0 7px 20px;
-=======
       display: inline-block;
       height: 26px;
       margin: 0 0 7px 20px;
       line-height: 26px;
       color: #63656e;
->>>>>>> 35386d91
     }
   }
 }
