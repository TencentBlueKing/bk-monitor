--- conflicted
+++ resolved
@@ -238,47 +238,6 @@
 
   .tag-card {
     display: inline-block;
-<<<<<<< HEAD
-    font-size: 12px;
-    padding: 0 10px;
-    height: 22px;
-    line-height: 22px;
-    margin-left: 6px;
-    cursor: default;
-    border-width: 1px;
-    border-style: solid;
-    padding: 0 9px;
-    line-height: 20px;
-
-    &-gray {
-      border-color: #dcdee5;
-      color: #63656e;
-      background-color: rgba(151, 155, 165, 0.1);
-    }
-
-    &-blue {
-      border-color: #3a84ff;
-      color: #3a84ff;
-      background-color: rgba(58, 132, 255, 0.1);
-    }
-
-    &-yellow {
-      background-color: rgba(254, 156, 0, 0.1);
-      border-color: #fe9c00;
-      color: #fe9c00;
-    }
-
-    &-green {
-      background-color: #f0f1f5;
-      border: none;
-      color: #63656e;
-    }
-
-    &-red {
-      background-color: rgba(234, 53, 54, 0.1);
-      border-color: #ea3536;
-      color: #ea3536;
-=======
     height: 22px;
     padding: 0 9px;
     margin-left: 6px;
@@ -307,16 +266,15 @@
     }
 
     &-green {
-      color: #14a568;
-      background-color: #14a5681a;
-      border-color: #14a568;
+      color: #63656e;
+      background-color: #f0f1f5;
+      border: none;
     }
 
     &-red {
       color: #ea3536;
       background-color: rgba(234, 53, 54, 0.1);
       border-color: #ea3536;
->>>>>>> 35386d91
     }
   }
 
@@ -337,15 +295,9 @@
     }
 
     .lighten-name {
-<<<<<<< HEAD
-      color: #979ba5;
-      min-width: 100px;
-      margin-left: 4px;
-=======
       min-width: 100px;
       margin-left: 4px;
       color: #979ba5;
->>>>>>> 35386d91
 
       @include ellipsis();
     }
@@ -354,10 +306,6 @@
 </style>
 
 <style lang="scss">
-<<<<<<< HEAD
-=======
-/* stylelint-disable no-descending-specificity */
->>>>>>> 35386d91
 .retrieve-index-select-popover {
   .bk-options {
     .bk-option-group {
@@ -374,6 +322,7 @@
         }
       }
 
+      /* stylelint-disable-next-line no-descending-specificity */
       .bk-option-group-name {
         margin: 0 10px;
         border: none;
