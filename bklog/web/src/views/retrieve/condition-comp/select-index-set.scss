--- conflicted
+++ resolved
@@ -67,13 +67,8 @@
       flex-shrink: 0;
     }
 
-<<<<<<< HEAD
     .bklog-icon {
       width: 16px;
-=======
-    .log-icon {
-      min-width: 16px;
->>>>>>> cf4cbf1b
     }
 
     .icon-star-shape {
