/* eslint-disable no-useless-escape */
/* eslint-disable no-case-declarations */
/* eslint-disable camelcase */
/*
 * Tencent is pleased to support the open source community by making BK-LOG 蓝鲸日志平台 available.
 * Copyright (C) 2021 THL A29 Limited, a Tencent company.  All rights reserved.
 * BK-LOG 蓝鲸日志平台 is licensed under the MIT License.
 *
 * License for BK-LOG 蓝鲸日志平台:
 * --------------------------------------------------------------------
 *
 * Permission is hereby granted, free of charge, to any person obtaining a copy of this software and associated
 * documentation files (the "Software"), to deal in the Software without restriction, including without limitation
 * the rights to use, copy, modify, merge, publish, distribute, sublicense, and/or sell copies of the Software,
 * and to permit persons to whom the Software is furnished to do so, subject to the following conditions:
 * The above copyright notice and this permission notice shall be included in all copies or substantial
 * portions of the Software.
 *
 * THE SOFTWARE IS PROVIDED "AS IS", WITHOUT WARRANTY OF ANY KIND, EXPRESS OR IMPLIED, INCLUDING BUT NOT
 * LIMITED TO THE WARRANTIES OF MERCHANTABILITY, FITNESS FOR A PARTICULAR PURPOSE AND NONINFRINGEMENT. IN
 * NO EVENT SHALL THE AUTHORS OR COPYRIGHT HOLDERS BE LIABLE FOR ANY CLAIM, DAMAGES OR OTHER LIABILITY,
 * WHETHER IN AN ACTION OF CONTRACT, TORT OR OTHERWISE, ARISING FROM, OUT OF OR IN CONNECTION WITH THE
 * SOFTWARE OR THE USE OR OTHER DEALINGS IN THE SOFTWARE
 */

import { Component as tsc } from 'vue-tsx-support';
import { Component, Emit, Prop, PropSync, Watch, Ref } from 'vue-property-decorator';
import { Input, Popover, Button, Radio, RadioGroup, Form, FormItem } from 'bk-magic-vue';
import CollectContainer from './collect-container';
import ManageGroupDialog from './manage-group-dialog';
import AddCollectDialog from './add-collect-dialog';
import { copyMessage, deepClone } from '../../../common/util';
import $http from '../../../api';
import './collect-index.scss';

interface IProps {
  collectWidth: number;
  isShowCollect: boolean;
  activeFavoriteID: number;
  visibleFields: Array<any>;
  favoriteList: any;
  favoriteLoading: boolean;
}

export interface IGroupItem {
  group_id: number;
  group_name: string;
  group_type?: visibleType;
  favorites?: IFavoriteItem[];
}

export interface IFavoriteItem {
  id: number;
  created_by: string;
  space_uid: number;
  index_set_id: number;
  name: string;
  group_id: number;
  visible_type: visibleType;
  params: object;
  is_active: boolean;
  is_actives?: boolean[];
  index_set_names?: string[];
  display_fields: string[];
}

type visibleType = 'private' | 'public' | 'unknown';

@Component
export default class CollectIndex extends tsc<IProps> {
  @PropSync('width', { type: Number }) collectWidth: number;
  @PropSync('isShow', { type: Boolean }) isShowCollect: boolean;
  @Prop({ type: Boolean, required: true }) favoriteLoading: boolean;
  @Prop({ type: Array, required: true }) favoriteList: any;
  @Prop({ type: Number, required: true }) activeFavoriteID: number;
  @Prop({ type: Array, default: () => [] }) visibleFields: Array<any>;
  @Ref('popoverGroup') popoverGroupRef: Popover;
  @Ref('popoverSort') popoverSortRef: Popover;
  @Ref('checkInputForm') private readonly checkInputFormRef: Form; // 移动到分组实例

  collectMinWidth = 160; // 收藏最小栏宽度
  collectMaxWidth = 400; // 收藏栏最大宽度
  currentTreeBoxWidth = null; // 当前收藏容器的宽度
  currentScreenX = null;
  isChangingWidth = false; // 是否正在拖拽
  isShowManageDialog = false; // 是否展示管理弹窗
  isSearchFilter = false; // 是否搜索过滤
  isShowAddNewFavoriteDialog = false; // 是否展示编辑收藏弹窗
  collectLoading = false; // 分组容器loading
  searchVal = ''; // 搜索
  // groupName = ''; // 新增组
  privateGroupID = 0; // 私人组ID
  unknownGroupID = 0; // 公开组ID
  baseSortType = 'NAME_ASC'; // 排序参数
  sortType = 'NAME_ASC'; // 展示的排序参数
  editFavoriteID = -1; // 点击编辑时的收藏ID
  groupNameMap = {
    unknown: window.mainComponent.$t('未分组'),
    private: window.mainComponent.$t('个人收藏')
  };
  verifyData = {
    groupName: ''
  };
  groupSortList = [
    // 排序展示列表
    {
      name: window.mainComponent.$t('按名称 {n} 排序', { n: 'A - Z' }),
      id: 'NAME_ASC'
    },
    {
      name: window.mainComponent.$t('按名称 {n} 排序', { n: 'Z - A' }),
      id: 'NAME_DESC'
    },
    {
      name: window.mainComponent.$t('按更新时间排序'),
      id: 'UPDATED_AT_DESC'
    }
  ];
  public rules = {
    groupName: [
      {
        validator: this.checkName,
        message: window.mainComponent.$t('{n}不规范, 包含特殊符号', { n: window.mainComponent.$t('组名') }),
        trigger: 'blur'
      },
      {
        validator: this.checkExistName,
        message: window.mainComponent.$t('组名重复'),
        trigger: 'blur'
      },
      {
        required: true,
        message: window.mainComponent.$t('必填项'),
        trigger: 'blur'
      },
      {
        max: 30,
        message: window.mainComponent.$t('不能多于{n}个字符', { n: 30 }),
        trigger: 'blur'
      }
    ]
  };
  tippyOption = {
    trigger: 'click',
    interactive: true,
    theme: 'light'
  };
  groupList: IGroupItem[] = []; // 分组列表
  collectList: IGroupItem[] = []; // 收藏列表
  filterCollectList: IGroupItem[] = []; // 搜索的收藏列表

  get spaceUid() {
    return this.$store.state.spaceUid;
  }

  get isClickFavoriteEdit() {
    return this.editFavoriteID === this.activeFavoriteID;
  }

  get allFavoriteNumber() {
    return this.favoriteList.reduce((pre: number, cur) => ((pre += cur.favorites.length), pre), 0);
  }

  get isUnionSearch() {
    return this.$store.getters.isUnionSearch;
  }

  get unionIndexList() {
    return this.$store.state.unionIndexList;
  }

  @Watch('isShowCollect')
  async handleShowCollect(value) {
    if (value) {
      this.baseSortType = localStorage.getItem('favoriteSortType') || 'NAME_ASC';
      this.sortType = this.baseSortType;
      this.getFavoriteList();
    } else {
      this.collectList = [];
      this.filterCollectList = [];
      this.groupList = [];
      this.searchVal = '';
    }
  }

  @Watch('favoriteList', { deep: true })
  watchFavoriteData(value) {
    this.handleInitFavoriteList(value);
  }

  @Emit('handleClick')
  handleClickFavorite(value) {
    return value;
  }

  @Emit('isRefreshFavorite')
  handleUpdateActiveFavoriteData(value) {
    return value;
  }

  @Emit('favoriteDialogSubmit')
  handleSubmitFavoriteData({ isCreate, resValue }) {
    return {
      isCreate,
      resValue
    };
  }

  @Emit('requestFavoriteList')
  getFavoriteList() {}

  async handleUserOperate(obj) {
    const { type, value } = obj;
    switch (type) {
      case 'click-favorite': // 点击收藏
        this.handleClickFavorite(value);
        break;
      case 'add-group': // 新增组
        await this.handleUpdateGroupName({ group_new_name: value });
        this.getFavoriteList();
        break;
      case 'reset-group-name': // 重命名
        await this.handleUpdateGroupName(value, false);
        this.getFavoriteList();
        break;
      case 'move-favorite': // 移动收藏
        const visible_type = value.group_id === this.privateGroupID ? 'private' : 'public';
        Object.assign(value, { visible_type });
        await this.handleUpdateFavorite(value);
        this.getFavoriteList();
        break;
      case 'remove-group': // 从组中移除收藏（移动至未分组）
        Object.assign(value, {
          visible_type: 'public',
          group_id: this.unknownGroupID
        });
        await this.handleUpdateFavorite(value);
        this.getFavoriteList();
        break;
      case 'edit-favorite': // 编辑收藏
        this.editFavoriteID = value.id;
        this.isShowAddNewFavoriteDialog = true;
        break;
      case 'delete-favorite': // 删除收藏
        this.$bkInfo({
          subTitle: this.$t('当前收藏名为 {n}，确认是否删除？', { n: value.name }),
          type: 'warning',
          confirmFn: async () => {
            await this.deleteFavorite(value.id);
            this.getFavoriteList();
          }
        });
        break;
      case 'dismiss-group': // 解散分组
        this.$bkInfo({
          title: this.$t('当前分组名为 {n}，确认是否解散？', { n: value.group_name }),
          subTitle: `${this.$t('解散分组后，原分组内的收藏将移至未分组中。')}`,
          type: 'warning',
          confirmFn: async () => {
            await this.deleteGroup(value.group_id);
            this.getFavoriteList();
          }
        });
        break;
<<<<<<< HEAD
      case 'share': {
        const { ip_chooser, addition, keyword } = value.params;
        const params = { indexId: value.index_set_id };
        const filterQuery = {
          keyword,
          addition: JSON.stringify(addition),
          ip_chooser: JSON.stringify(ip_chooser),
        };
        if (value.index_set_type === 'union') {
          Object.assign(filterQuery, {
            unionList: JSON.stringify(value.index_set_ids.map((item: number) => String(item))),
          });
        }
        const routeData = {
          name: 'retrieve',
          params,
          query: filterQuery,
        };
        let shareUrl = window.SITE_URL;
        if (!shareUrl.startsWith('/')) shareUrl = `/${shareUrl}`;
        if (!shareUrl.endsWith('/')) shareUrl += '/';
        shareUrl = `${window.location.origin + shareUrl}${this.$router.resolve(routeData).href}`;
        copyMessage(shareUrl, this.$t('复制成功'));
      }
=======
      case 'share':
        {
          let shareUrl = window.SITE_URL;
          if (!shareUrl.startsWith('/')) shareUrl = `/${shareUrl}`;
          if (!shareUrl.endsWith('/')) shareUrl += '/';
          const params = encodeURIComponent(JSON.stringify({ ...value.params }));
          shareUrl = `${window.location.origin + shareUrl}#/retrieve/${value.index_set_id}?spaceUid=${value.space_uid}&retrieveParams=${params}`;
          copyMessage(shareUrl, this.$t('复制成功'));
        }
>>>>>>> bf4ca784
        break;
      case 'drag-move-end':
        // $http.request('favorite/groupUpdateOrder', {
        //   data: {
        //     space_uid: this.spaceUid,
        //     group_order: value,
        //   },
        // });
        break;
<<<<<<< HEAD
      case 'create-copy': {
        const {
          index_set_id,
          params,
          name,
          group_id,
          display_fields,
          visible_type,
          is_enable_display_fields,
        } = value;
        const { host_scopes, addition, keyword, search_fields } = params;
        const data = {
          name: `${name} ${this.$t('副本')}`,
          group_id,
          display_fields,
          visible_type,
          host_scopes,
          addition,
          keyword,
          search_fields,
          is_enable_display_fields,
          index_set_id,
          space_uid: this.spaceUid,
        };
        if (this.isUnionSearch) {
          Object.assign(data, {
            index_set_ids: this.unionIndexList,
            index_set_type: 'union',
          });
        }
        $http.request('favorite/createFavorite', { data }).then((res) => {
          this.showMessagePop(this.$t('创建成功'));
          this.handleSubmitFavoriteData({ isCreate: true, resValue: res.data });
        });
      }
=======
      case 'create-copy':
        {
          const { index_set_id, params, name, group_id, display_fields, visible_type, is_enable_display_fields } =
            value;
          const { host_scopes, addition, keyword, search_fields } = params;
          const data = {
            name: `${name} ${this.$t('副本')}`,
            group_id,
            display_fields,
            visible_type,
            host_scopes,
            addition,
            keyword,
            search_fields,
            is_enable_display_fields,
            index_set_id,
            space_uid: this.spaceUid
          };
          $http.request('favorite/createFavorite', { data }).then(res => {
            this.showMessagePop(this.$t('创建成功'));
            this.handleSubmitFavoriteData({ isCreate: true, resValue: res.data });
          });
        }
>>>>>>> bf4ca784
        break;
      default:
    }
  }
  checkName() {
    if (this.verifyData.groupName.trim() === '') return true;
    return /^[\u4e00-\u9fa5_a-zA-Z0-9`~!@#$%^&*()_\-+=<>?:"\s{}|,.\/;'\\[\]·~！@#￥%……&*（）——\-+={}|《》？：“”【】、；‘'，。、]+$/im.test(
      this.verifyData.groupName.trim()
    );
  }
  checkExistName() {
    return !this.groupList.some(item => item.group_name === this.verifyData.groupName);
  }
  /** 新增组 */
  handleClickGroupBtn(clickType: string) {
    if (clickType === 'add') {
      this.checkInputFormRef.validate().then(async () => {
        if (!this.verifyData.groupName.trim()) return;
        await this.handleUpdateGroupName({ group_new_name: this.verifyData.groupName });
        this.getFavoriteList();
        this.popoverGroupRef.hideHandler();
        setTimeout(() => {
          this.verifyData.groupName = '';
        }, 500);
      });
    }
    if (clickType === 'cancel') {
      this.popoverGroupRef.hideHandler();
      this.checkInputFormRef.clearError();
    }
  }

  /** 排序 */
  handleClickSortBtn(clickType: string) {
    if (clickType === 'sort') {
      this.baseSortType = this.sortType;
      localStorage.setItem('favoriteSortType', this.sortType);
      this.getFavoriteList();
    } else {
      setTimeout(() => {
        this.sortType = this.baseSortType;
      }, 500);
    }
    this.popoverSortRef.hideHandler();
  }

  /** 收藏搜索 */
  handleSearchFavorite(isRequest = false) {
    if (isRequest) this.collectLoading = true;
    if (this.searchVal === '') {
      this.filterCollectList = this.collectList;
      this.isSearchFilter = false;
      return;
    }
    this.isSearchFilter = true;
    this.filterCollectList = this.collectList
      .map(item => ({
        ...item,
        favorites: item.favorites.filter(
          fItem => fItem.created_by.includes(this.searchVal) || fItem.name.includes(this.searchVal)
        )
      }))
      .filter(item => item.favorites.length);
    setTimeout(() => {
      if (isRequest) this.collectLoading = false;
    }, 500);
  }

  handleInputSearchFavorite() {
    if (this.searchVal === '') this.handleSearchFavorite();
  }

  /** 新增或更新组名 */
  async handleUpdateGroupName(groupObj, isCreate = true) {
    const { group_id, group_new_name } = groupObj;
    const params = { group_id };
    const data = { name: group_new_name, space_uid: this.spaceUid };
    const requestStr = isCreate ? 'createGroup' : 'updateGroupName';
    await $http
      .request(`favorite/${requestStr}`, {
        params,
        data
      })
      .then(() => {
        this.showMessagePop(this.$t('操作成功'));
      });
  }

  handleInitFavoriteList(value) {
    this.collectList = value.map(item => ({
      ...item,
      group_name: this.groupNameMap[item.group_type] ?? item.group_name
    }));
    this.groupList = value.map(item => ({
      group_id: item.group_id,
      group_name: this.groupNameMap[item.group_type] ?? item.group_name,
      group_type: item.group_type
    }));
    this.unknownGroupID = this.groupList[this.groupList.length - 1]?.group_id;
    this.privateGroupID = this.groupList[0]?.group_id;
    this.handleSearchFavorite();
    // 当前只有未分组和个人收藏时 判断未分组是否有数据 如果没有 则不展示未分组
    if (this.collectList.length === 2 && !this.collectList[1].favorites.length) {
      this.collectList = [this.collectList[0]];
    }
    this.filterCollectList = deepClone(this.collectList);
    if (this.activeFavoriteID >= 0) {
      // 获取列表后 判断当前是否有点击的活跃收藏 如果有 则进行数据更新
      let isFind = false;
      for (const cItem of this.collectList) {
        if (isFind) break;
        for (const fItem of cItem.favorites) {
          if (fItem.id === this.activeFavoriteID) {
            isFind = true;
            this.handleUpdateActiveFavoriteData(fItem);
            break;
          }
        }
      }
    }
  }

  /** 解散分组 */
  async deleteGroup(group_id) {
    await $http
      .request('favorite/deleteGroup', {
        params: { group_id }
      })
      .then(() => {
        this.showMessagePop(this.$t('操作成功'));
      });
  }

  /** 删除收藏 */
  async deleteFavorite(favorite_id) {
    await $http
      .request('favorite/deleteFavorite', {
        params: { favorite_id }
      })
      .then(() => {
        this.showMessagePop(this.$t('删除成功'));
      });
  }

  showMessagePop(message, theme = 'success') {
    this.$bkMessage({
      message,
      theme
    });
  }

  /** 更新收藏 */
  async handleUpdateFavorite(favoriteData) {
    const { params, name, group_id, display_fields, visible_type, id } = favoriteData;
    const { ip_chooser, addition, keyword, search_fields } = params;
    const data = {
      name,
      group_id,
      display_fields,
      visible_type,
      ip_chooser,
      addition,
      keyword,
      search_fields
    };
    await $http
      .request('favorite/updateFavorite', {
        params: { id },
        data
      })
      .then(() => {
        this.showMessagePop(this.$t('操作成功'));
      });
  }
  handleGroupKeyDown(value: string, event) {
    if (event.code === 'Tab' && !!value) {
      this.handleUserOperate({
        type: 'add-group',
        value
      });
      this.popoverGroupRef.hideHandler();
      setTimeout(() => {
        this.verifyData.groupName = '';
      }, 500);
    }
  }

  /** 控制页面布局宽度 */
  dragBegin(e) {
    this.isChangingWidth = true;
    this.currentTreeBoxWidth = this.collectWidth;
    this.currentScreenX = e.screenX;
    window.addEventListener('mousemove', this.dragMoving, { passive: true });
    window.addEventListener('mouseup', this.dragStop, { passive: true });
  }
  dragMoving(e) {
    const newTreeBoxWidth = this.currentTreeBoxWidth + e.screenX - this.currentScreenX;
    if (newTreeBoxWidth < this.collectMinWidth) {
      this.collectWidth = 0;
      this.isShowCollect = false;
      this.dragStop();
      localStorage.setItem('isAutoShowCollect', 'false');
    } else if (newTreeBoxWidth >= this.collectMaxWidth) {
      this.collectWidth = this.collectMaxWidth;
    } else {
      this.collectWidth = newTreeBoxWidth;
    }
  }
  dragStop() {
    this.isChangingWidth = false;
    this.currentTreeBoxWidth = null;
    this.currentScreenX = null;
    window.removeEventListener('mousemove', this.dragMoving);
    window.removeEventListener('mouseup', this.dragStop);
  }
  render() {
    return (
      <div class='retrieve-collect-index'>
        <CollectContainer
          dataList={this.filterCollectList}
          groupList={this.groupList}
          activeFavoriteID={this.activeFavoriteID}
          isSearchFilter={this.isSearchFilter}
          collectLoading={this.collectLoading || this.favoriteLoading}
          on-change={this.handleUserOperate}
        >
          <div class='search-container'>
            <div class='fl-jcsb'>
              <span class='search-title fl-jcsb'>
                {this.$t('收藏查询')}
                <span class='favorite-number'>{this.allFavoriteNumber}</span>
              </span>
              <span
                class='bk-icon log-icon icon-wholesale-editor'
                onClick={() => (this.isShowManageDialog = true)}
              ></span>
            </div>
            <div class='search-box fl-jcsb'>
              <Input
                right-icon='bk-icon icon-search'
                vModel={this.searchVal}
                placeholder={this.$t('搜索收藏名')}
                on-enter={this.handleSearchFavorite}
                onKeyup={this.handleInputSearchFavorite}
                on-right-icon-click={this.handleSearchFavorite}
              ></Input>
              <div class='fl-jcsb operate-box'>
                <Popover
                  ref='popoverGroup'
                  tippy-options={this.tippyOption}
                  placement='bottom-start'
                  ext-cls='new-group-popover'
                >
                  <span class='bk-icon icon-plus-circle'></span>
                  <div slot='content'>
                    <Form
                      labelWidth={0}
                      style={{ width: '100%' }}
                      ref='checkInputForm'
                      {...{
                        props: {
                          model: this.verifyData,
                          rules: this.rules
                        }
                      }}
                    >
                      <FormItem property='groupName'>
                        <Input
                          clearable
                          placeholder={this.$t('{n}, （长度30个字符）', { n: this.$t('请输入组名') })}
                          vModel={this.verifyData.groupName}
                          onKeydown={this.handleGroupKeyDown}
                          onEnter={() => this.handleClickGroupBtn('add')}
                        ></Input>
                      </FormItem>
                    </Form>
                    <div class='operate-button'>
                      <Button
                        text
                        onClick={() => this.handleClickGroupBtn('add')}
                      >
                        {this.$t('确定')}
                      </Button>
                      <span onClick={() => this.handleClickGroupBtn('cancel')}>{this.$t('取消')}</span>
                    </div>
                  </div>
                </Popover>
                <Popover
                  ref='popoverSort'
                  tippy-options={this.tippyOption}
                  placement='bottom-start'
                  ext-cls='sort-group-popover'
                >
                  <div class='icon-box'>
                    <span class='bk-icon icon-sort'></span>
                  </div>
                  <div slot='content'>
                    <span style={{ fontSize: '14px', marginTop: '8px' }}>{this.$t('收藏名排序')}</span>
                    <RadioGroup
                      vModel={this.sortType}
                      class='sort-group-container'
                    >
                      {this.groupSortList.map(item => (
                        <Radio value={item.id}>{item.name}</Radio>
                      ))}
                    </RadioGroup>
                    <div class='operate-button'>
                      <Button
                        theme='primary'
                        onClick={() => this.handleClickSortBtn('sort')}
                      >
                        {this.$t('确定')}
                      </Button>
                      <Button onClick={() => this.handleClickSortBtn('cancel')}>{this.$t('取消')}</Button>
                    </div>
                  </div>
                </Popover>
              </div>
            </div>
          </div>
          <div
            class={`new-search ${this.activeFavoriteID === -1 && 'active'}`}
            onClick={() => this.handleClickFavorite(undefined)}
          >
            <span class='bk-icon icon-enlarge-line'></span>
            <span>{this.$t('新检索')}</span>
          </div>
        </CollectContainer>
        <div
          class={['drag-border', { 'drag-ing': this.isChangingWidth }]}
          onMousedown={this.dragBegin}
        ></div>
        <ManageGroupDialog
          vModel={this.isShowManageDialog}
          onSubmit={value => value && this.getFavoriteList()}
        />
        <AddCollectDialog
          vModel={this.isShowAddNewFavoriteDialog}
          favoriteID={this.editFavoriteID}
          favoriteList={this.favoriteList}
          isClickFavoriteEdit={this.isClickFavoriteEdit}
          visibleFields={this.visibleFields}
          onSubmit={this.handleSubmitFavoriteData}
        />
      </div>
    );
  }
}<|MERGE_RESOLUTION|>--- conflicted
+++ resolved
@@ -262,42 +262,31 @@
           }
         });
         break;
-<<<<<<< HEAD
-      case 'share': {
-        const { ip_chooser, addition, keyword } = value.params;
-        const params = { indexId: value.index_set_id };
-        const filterQuery = {
-          keyword,
-          addition: JSON.stringify(addition),
-          ip_chooser: JSON.stringify(ip_chooser),
-        };
-        if (value.index_set_type === 'union') {
-          Object.assign(filterQuery, {
-            unionList: JSON.stringify(value.index_set_ids.map((item: number) => String(item))),
-          });
-        }
-        const routeData = {
-          name: 'retrieve',
-          params,
-          query: filterQuery,
-        };
-        let shareUrl = window.SITE_URL;
-        if (!shareUrl.startsWith('/')) shareUrl = `/${shareUrl}`;
-        if (!shareUrl.endsWith('/')) shareUrl += '/';
-        shareUrl = `${window.location.origin + shareUrl}${this.$router.resolve(routeData).href}`;
-        copyMessage(shareUrl, this.$t('复制成功'));
-      }
-=======
       case 'share':
         {
+          const { ip_chooser, addition, keyword } = value.params;
+          const params = { indexId: value.index_set_id };
+          const filterQuery = {
+            keyword,
+            addition: JSON.stringify(addition),
+            ip_chooser: JSON.stringify(ip_chooser)
+          };
+          if (value.index_set_type === 'union') {
+            Object.assign(filterQuery, {
+              unionList: JSON.stringify(value.index_set_ids.map((item: number) => String(item)))
+            });
+          }
+          const routeData = {
+            name: 'retrieve',
+            params,
+            query: filterQuery
+          };
           let shareUrl = window.SITE_URL;
           if (!shareUrl.startsWith('/')) shareUrl = `/${shareUrl}`;
           if (!shareUrl.endsWith('/')) shareUrl += '/';
-          const params = encodeURIComponent(JSON.stringify({ ...value.params }));
-          shareUrl = `${window.location.origin + shareUrl}#/retrieve/${value.index_set_id}?spaceUid=${value.space_uid}&retrieveParams=${params}`;
+          shareUrl = `${window.location.origin + shareUrl}${this.$router.resolve(routeData).href}`;
           copyMessage(shareUrl, this.$t('复制成功'));
         }
->>>>>>> bf4ca784
         break;
       case 'drag-move-end':
         // $http.request('favorite/groupUpdateOrder', {
@@ -307,43 +296,6 @@
         //   },
         // });
         break;
-<<<<<<< HEAD
-      case 'create-copy': {
-        const {
-          index_set_id,
-          params,
-          name,
-          group_id,
-          display_fields,
-          visible_type,
-          is_enable_display_fields,
-        } = value;
-        const { host_scopes, addition, keyword, search_fields } = params;
-        const data = {
-          name: `${name} ${this.$t('副本')}`,
-          group_id,
-          display_fields,
-          visible_type,
-          host_scopes,
-          addition,
-          keyword,
-          search_fields,
-          is_enable_display_fields,
-          index_set_id,
-          space_uid: this.spaceUid,
-        };
-        if (this.isUnionSearch) {
-          Object.assign(data, {
-            index_set_ids: this.unionIndexList,
-            index_set_type: 'union',
-          });
-        }
-        $http.request('favorite/createFavorite', { data }).then((res) => {
-          this.showMessagePop(this.$t('创建成功'));
-          this.handleSubmitFavoriteData({ isCreate: true, resValue: res.data });
-        });
-      }
-=======
       case 'create-copy':
         {
           const { index_set_id, params, name, group_id, display_fields, visible_type, is_enable_display_fields } =
@@ -362,12 +314,17 @@
             index_set_id,
             space_uid: this.spaceUid
           };
+          if (this.isUnionSearch) {
+            Object.assign(data, {
+              index_set_ids: this.unionIndexList,
+              index_set_type: 'union'
+            });
+          }
           $http.request('favorite/createFavorite', { data }).then(res => {
             this.showMessagePop(this.$t('创建成功'));
             this.handleSubmitFavoriteData({ isCreate: true, resValue: res.data });
           });
         }
->>>>>>> bf4ca784
         break;
       default:
     }
