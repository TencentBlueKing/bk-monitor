--- conflicted
+++ resolved
@@ -660,9 +660,9 @@
   }
 
   render() {
-    const indexSetName = (row) => {
+    const indexSetName = row => {
       const { index_set_name: indexSetName, index_set_names: indexSetNames } = row;
-      return !this.isUnionSearch ? indexSetName : (indexSetNames?.map(item => (<Tag>{item}</Tag>)) || '');
+      return !this.isUnionSearch ? indexSetName : indexSetNames?.map(item => <Tag>{item}</Tag>) || '';
     };
     const expandSlot = {
       default: ({ row }) => (
@@ -830,16 +830,9 @@
       <Dialog
         value={this.value}
         title={this.$t('管理')}
-<<<<<<< HEAD
-        header-position="left"
-        render-directive="if"
-        ext-cls="manage-group"
-=======
         header-position='left'
         render-directive='if'
-        mask-close={false}
         ext-cls='manage-group'
->>>>>>> bf4ca784
         width={960}
         position={{ top: this.positionTop }}
         confirm-fn={this.handleSubmitTableData}
