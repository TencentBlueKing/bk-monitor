--- conflicted
+++ resolved
@@ -39,9 +39,7 @@
 
   /** 是否展示失效 */
   isFailFavorite(item) {
-    return item.index_set_type === 'single'
-      ? !item.is_active
-      : !item.is_actives.every(Boolean);
+    return item.index_set_type === 'single' ? !item.is_active : !item.is_actives.every(Boolean);
   }
 
   @Watch('favoriteData.name', { immediate: true })
@@ -83,45 +81,6 @@
             maxlength={30}
           ></Input>
         ) : (
-<<<<<<< HEAD
-          <div class="collect-box">
-            <span class="collect-name" v-bk-overflow-tips>
-              {this.inputStr}
-            </span>
-            {this.isFailFavorite(this.favoriteData) ? (
-              <Popover
-                theme="light"
-                placement="right"
-                ext-cls="favorite-data-source"
-              >
-                <span class="bk-icon log-icon icon-shixiao"></span>
-                <div slot="content">
-                  {this.isMultiIndex(this.favoriteData) ? (
-                    <ul>
-                      {this.favoriteData.index_set_names.map(
-                        (setItem, setIndex) => (
-                          <li
-                            class={{
-                              'index-fail':
-                                !this.favoriteData.is_actives[setIndex],
-                            }}
-                          >
-                            <span>
-                              <span>{setItem}</span>
-                              {!this.favoriteData.is_actives[setIndex] ? (
-                                <span>({this.$t('已失效')})</span>
-                              ) : undefined}
-                            </span>
-                          </li>
-                        ),
-                      )}
-                    </ul>
-                  ) : (
-                    <p>{this.$t('数据源不存在')}</p>
-                  )}
-                </div>
-              </Popover>
-=======
           <div class='collect-box'>
             <span
               class='collect-name'
@@ -133,7 +92,6 @@
               <span v-bk-tooltips={{ content: this.$t('数据源不存在'), placement: 'right' }}>
                 <span class='bk-icon log-icon icon-shixiao'></span>
               </span>
->>>>>>> bf4ca784
             ) : undefined}
           </div>
         )}
