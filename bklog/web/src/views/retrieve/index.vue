--- conflicted
+++ resolved
@@ -1219,32 +1219,6 @@
           //   this.retrieveParams.host_scopes.ips = '';
           // }
         }
-<<<<<<< HEAD
-      } else {
-        const shouldCoverParamFields = [
-          'keyword',
-          'host_scopes',
-          'ip_chooser',
-          'addition',
-          'start_time',
-          'end_time',
-          // 'time_range',
-          'unionList',
-          'tags',
-          'activeTableTab', // 表格活跃的lab
-          'clusterRouteParams', // 日志聚类参数
-          'timezone'
-        ];
-        // 判断路由是否带有下载历史的检索的数据 如果有 则使用路由里的数据初始化
-        const routerQuery = this.$route.query;
-        const initRetrieveParams = routerQuery.routeParams
-          ? JSON.parse(decodeURIComponent(routerQuery.routeParams))
-          : routerQuery;
-        for (const field of shouldCoverParamFields) {
-          const param = initRetrieveParams[field]; // 指定查询参数
-          if (this.isInitPage) {
-            if (param) {
-=======
         // 通过 url 查询参数设置检索参数
         let queryParams = {};
         let queryParamsStr = {};
@@ -1361,7 +1335,6 @@
                 this.datePickerValue = JSON.parse(defaultTime);
               }
             } else {
->>>>>>> a14e02ac
               switch (field) {
                 case 'keyword':
                   // case 'start_time':
@@ -1390,32 +1363,10 @@
                     ? encodeURIComponent(JSON.stringify(this.unionIndexList))
                     : undefined;
                   break;
-<<<<<<< HEAD
-                case 'tags': // BCS索引集注入内置标签特殊检索
-                  {
-                    const tagList = param.split(',');
-                    const indexSetMatch = this.indexSetList
-                      .filter(item => item.tags.some(tag => tagList.includes(tag.name)))
-                      .map(val => val.index_set_id);
-                    if (indexSetMatch?.length) {
-                      this.$store.commit('updateUnionIndexList', indexSetMatch);
-                      queryParamsStr.unionList = encodeURIComponent(JSON.stringify(indexSetMatch));
-                    }
-                  }
-                  break;
-                case 'ip_chooser':
-                  {
-                    if (Object.keys(param).length) {
-                      this.catchIpChooser = JSON.parse(param);
-                      if (this.$route.query?.isIPChooserOpen !== 'false') queryParams.ip_chooser = JSON.parse(param);
-                    }
-                    queryParamsStr.ip_chooser = param;
-=======
                 case 'activeTableTab':
                 case 'clusterRouteParams':
                   if (param) {
                     queryParamsStr[field] = field === 'activeTableTab' ? this[field] : JSON.stringify(this[field]);
->>>>>>> a14e02ac
                   }
                   break;
                 case 'timezone':
@@ -1488,56 +1439,6 @@
             });
             this.isInitPage = false;
           }
-<<<<<<< HEAD
-        }
-      }
-      // 进入检索详情页
-      const queryObj = {
-        ...this.$route.query,
-        spaceUid: this.$store.state.spaceUid,
-        bizId: this.$store.state.bkBizId,
-        ...queryParamsStr,
-        keyword: queryParamsStr?.keyword
-      };
-
-      // tags 参数用于匹配转换为 unionList 不保留
-      if (queryObj.tags) delete queryObj.tags;
-      // 非收藏的点击删除检索参数内的from_favorite_id
-      if (!this.isFavoriteSearch) delete this.retrieveParams.from_favorite_id;
-
-      this.$router.push({
-        name: 'retrieve',
-        // 联合查询不需要路由索引集ID
-        params: this.isUnionSearch
-          ? undefined
-          : {
-              indexId: this.indexId
-            },
-        query: queryObj
-      });
-      // 接口请求
-      try {
-        this.tableLoading = true;
-        this.resetResult();
-        // 表格loading处理
-        this.$refs.resultMainRef.reset();
-        // 字段过滤初始化所需的参数
-        if (this.isFilterInitPage) {
-          this.initFilterParams.queryParams = queryParams;
-          this.initFilterParams.initAddition = !!queryParamsStr?.addition
-            ? JSON.parse(queryParamsStr.addition)
-            : undefined;
-        }
-        if (!this.totalFields.length || this.shouldUpdateFields) {
-          window.bus.$emit('openChartLoading');
-          this.isThollteField = false;
-          this.getFieldsCancelFn();
-          this.requestFields();
-        }
-        // 指纹请求监听放在这里是要等字段更新完后才会去请求数据指纹
-        this.fingerSearchState = !this.fingerSearchState;
-=======
->>>>>>> a14e02ac
 
           this.retrieveParams.keyword = this.retrieveParams.keyword.trim();
           if (isRequestChartsAndHistory) {
@@ -1852,110 +1753,6 @@
           if (!this.isSetDefaultTableColumn || this.shouldUpdateFields) {
             this.setDefaultTableColumn();
           }
-<<<<<<< HEAD
-        })
-        .filter(Boolean);
-      this.showShowUnionSource(true);
-      this.$store.commit('updateIsNotVisibleFieldsShow', !this.visibleFields.length);
-      // 初始化的时候不进行设置自适应宽度 当前dom还没挂在在页面 导致在第一次检索时isSetDefaultTableColumn参数为true 无法更新自适应宽度
-      if (this.isSetDefaultTableColumn && !this.shouldUpdateFields) {
-        this.setDefaultTableColumn();
-      }
-    },
-    sessionShowFieldObj() {
-      // 显示字段缓存
-      const showFieldStr = sessionStorage.getItem('showFieldSession');
-      return !showFieldStr ? {} : JSON.parse(showFieldStr);
-    },
-    /**
-     * @desc: 字段设置更新了
-     * @param {Array} displayFieldNames 展示字段
-     * @param {Boolean} showFieldAlias 是否别名
-     * @param {Boolean} isRequestFields 是否请求字段
-     */
-    async handleFieldsUpdated(displayFieldNames, showFieldAlias, isRequestFields = true) {
-      this.$store.commit('updateClearTableWidth', 1);
-      // 缓存展示字段
-      const showFieldObj = this.sessionShowFieldObj();
-      Object.assign(showFieldObj, { [this.indexId]: displayFieldNames });
-      sessionStorage.setItem('showFieldSession', JSON.stringify(showFieldObj));
-      if (showFieldAlias !== undefined) {
-        this.showFieldAlias = showFieldAlias;
-        window.localStorage.setItem('showFieldAlias', showFieldAlias);
-      }
-      await this.$nextTick();
-      if (!isRequestFields) {
-        this.initVisibleFields(displayFieldNames);
-      } else {
-        this.isSetDefaultTableColumn = false;
-        this.requestFields();
-      }
-    },
-    requestTableData() {
-      if (this.requesting) return;
-      this.isTablePagination = true;
-      this.requestTable();
-    },
-    // 表格
-    async requestTable() {
-      if (this.requesting) return;
-
-      this.requesting = true;
-
-      const { startTimeStamp, endTimeStamp } = this.getRealTimeRange();
-      if (!this.isPollingStart) {
-        // 获取坐标分片间隔
-        this.handleIntervalSplit(startTimeStamp, endTimeStamp);
-        this.isPollingStart = true;
-      }
-
-      const { currentPage, pageSize } = this.$refs.resultMainRef;
-      this.formatTimeRange();
-      try {
-        const baseUrl = process.env.NODE_ENV === 'development' ? 'api/v1' : window.AJAX_URL_PREFIX;
-        // 区分联合查询和单选查询
-        const searchUrl = !this.isUnionSearch
-          ? `/search/index_set/${this.indexId}/search/`
-          : '/search/index_set/union_search/';
-        const baseData = {
-          ...this.retrieveParams,
-          size: pageSize,
-          interval: this.interval
-        };
-        // 更新联合查询的begin
-        const unionConfigs = this.unionIndexList.map(item => ({
-          begin: this.isTablePagination
-            ? this.catchUnionBeginList.find(cItem => String(cItem?.index_set_id) === item)?.begin ?? 0
-            : 0,
-          index_set_id: item
-        }));
-        const queryData = Object.assign(
-          baseData,
-          !this.isUnionSearch
-            ? {
-                // 单选检索的begin
-                begin: currentPage === 1 ? 0 : (currentPage - 1) * pageSize
-              }
-            : {
-                union_configs: unionConfigs
-              }
-        );
-        const params = {
-          method: 'post',
-          url: searchUrl,
-          cancelToken: new CancelToken(c => {
-            this.searchCancelFn = c;
-          }),
-          withCredentials: true,
-          baseURL: baseUrl,
-          responseType: 'blob',
-          data: queryData
-        };
-        if (this.isExternal) {
-          params.headers = {
-            'X-Bk-Space-Uid': this.spaceUid
-          };
-=======
           this.logList = this.logList.concat(parseBigNumberList(res.data?.list ?? []));
           this.statisticalFieldsData = this.getStatisticalFieldsData(this.logList);
           this.computeRetrieveDropdownData(this.logList);
@@ -1968,7 +1765,6 @@
           this.tableLoading = false;
           this.isTablePagination = false;
           this.$refs.fieldFilterRef.getFieldCount();
->>>>>>> a14e02ac
         }
       },
       // 首次加载设置表格默认宽度自适应
@@ -2270,59 +2066,6 @@
       updateActiveFavoriteData(value) {
         this.activeFavorite = value;
         this.initSearchList();
-<<<<<<< HEAD
-      }
-    },
-    // 点击收藏列表的收藏
-    async handleClickFavoriteItem(value) {
-      if (value === undefined) {
-        // 点击为新检索时 清空收藏
-        this.activeFavoriteID = -1;
-        this.activeFavorite = {};
-        this.isSqlSearchType = true;
-        this.isFavoriteSearch = false;
-        this.clearCondition('*');
-        this.$refs.searchCompRef.clearValue();
-        return;
-      }
-      const data = deepClone(value);
-      if (!Object.keys(data.params.ip_chooser || []).length) {
-        data.params.ip_chooser = {};
-      }
-      this.addFavoriteData = {}; // 清空新建收藏的数据
-      this.isFavoriteSearch = true;
-      this.activeFavorite = deepClone(data);
-      this.activeFavoriteID = data.id;
-      const { index_set_id: indexSetID, params } = data;
-      const selectIsUnionSearch = value.index_set_type === 'union';
-      const ids = selectIsUnionSearch ? value.index_set_ids.map(item => String(item)) : [String(indexSetID)];
-      const filterIDs = this.indexSetList
-        .filter(item => ids.includes(item.index_set_id))
-        .map(item => item.index_set_id);
-      if (filterIDs.length) {
-        const setChangeValue = {
-          ids: filterIDs,
-          selectIsUnionSearch
-        };
-        const favoriteParams = { ...params, from_favorite_id: this.activeFavoriteID };
-        this.handleSelectIndex(setChangeValue, favoriteParams, true);
-      } else {
-        this.messageError(this.$t('没有找到该记录下相关索引集'));
-      }
-    },
-    // 收藏列表刷新, 判断当前是否有点击活跃的收藏 如有则进行数据更新
-    updateActiveFavoriteData(value) {
-      this.activeFavorite = value;
-      this.initSearchList();
-      this.isSqlSearchType = !this.isShowUiType;
-    },
-    // 当点击有表单模式的收藏时 初始化search列表
-    initSearchList() {
-      if (this.isShowUiType) {
-        this.favSearchList = this.activeFavorite.params?.search_fields || [];
-        this.$refs.searchCompRef.handleBlurSearchInput(this.activeFavorite.params?.keyword || '*');
-      }
-=======
         this.isSqlSearchType = !this.isShowUiType;
       },
       // 当点击有表单模式的收藏时 初始化search列表
@@ -2355,7 +2098,6 @@
           query: newQuery,
         });
       },
->>>>>>> a14e02ac
     },
   };
 </script>
