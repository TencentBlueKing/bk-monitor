<!--
  - Tencent is pleased to support the open source community by making BK-LOG 蓝鲸日志平台 available.
  - Copyright (C) 2021 THL A29 Limited, a Tencent company.  All rights reserved.
  - BK-LOG 蓝鲸日志平台 is licensed under the MIT License.
  -
  - License for BK-LOG 蓝鲸日志平台:
  - -------------------------------------------------------------------
  -
  - Permission is hereby granted, free of charge, to any person obtaining a copy of this software and associated
  - documentation files (the "Software"), to deal in the Software without restriction, including without limitation
  - the rights to use, copy, modify, merge, publish, distribute, sublicense, and/or sell copies of the Software,
  - and to permit persons to whom the Software is furnished to do so, subject to the following conditions:
  - The above copyright notice and this permission notice shall be included in all copies or substantial
  - portions of the Software.
  -
  - THE SOFTWARE IS PROVIDED "AS IS", WITHOUT WARRANTY OF ANY KIND, EXPRESS OR IMPLIED, INCLUDING BUT NOT
  - LIMITED TO THE WARRANTIES OF MERCHANTABILITY, FITNESS FOR A PARTICULAR PURPOSE AND NONINFRINGEMENT. IN
  - NO EVENT SHALL THE AUTHORS OR COPYRIGHT HOLDERS BE LIABLE FOR ANY CLAIM, DAMAGES OR OTHER LIABILITY,
  - WHETHER IN AN ACTION OF CONTRACT, TORT OR OTHERWISE, ARISING FROM, OUT OF OR IN CONNECTION WITH THE
  - SOFTWARE OR THE USE OR OTHER DEALINGS IN THE SOFTWARE
  -->

<template>
  <div class="retrieve-container">
    <!-- 检索页详情页 -->
    <div class="retrieve-detail-container">
      <result-header
        ref="resultHeader"
        :is-as-iframe="isAsIframe"
        :show-retrieve-condition="showRetrieveCondition"
        :retrieve-params="retrieveParams"
        :date-picker-value="datePickerValue"
        :index-set-item="indexSetItem"
        :is-show-collect="isShowCollect"
        :timezone="timezone"
        @shouldRetrieve="retrieveLog"
        @open="openRetrieveCondition"
        @update:datePickerValue="handleDateChange"
        @datePickerChange="retrieveWhenDateChange"
        @timezoneChange="handleTimezoneChange"
        @settingMenuClick="handleSettingMenuClick"
        @closeRetrieveCondition="closeRetrieveCondition"
        @updateCollectCondition="updateCollectCondition"
      />
      <div
        v-if="basicLoading || tableLoading"
        class="page-loading-wrap"
      >
        <div class="page-loading-bar"></div>
      </div>
      <div class="result-content">
        <!-- 收藏列表 -->
        <collect-index
          :width.sync="collectWidth"
          :is-show.sync="isShowCollect"
          :favorite-loading="favoriteLoading"
          :favorite-list="favoriteList"
          :style="{ width: collectWidth + 'px' }"
          :active-favorite="activeFavorite"
          :active-favorite-i-d="activeFavoriteID"
          :visible-fields="visibleFields"
          @handleClick="handleClickFavoriteItem"
          @isRefreshFavorite="updateActiveFavoriteData"
          @favoriteDialogSubmit="handleSubmitFavorite"
          @requestFavoriteList="getFavoriteList"
        />
        <!-- 检索详情页左侧 -->
        <div
          v-show="showRetrieveCondition"
          class="retrieve-condition"
          :style="{ width: leftPanelWidth + 'px' }"
        >
          <!-- 监控显示的 tab 切换 -->
          <!-- <div v-if="isAsIframe" class="bk-button-group">
<<<<<<< HEAD
            <bk-button @click="handleCheckMonitor">{{ $t('指标检索') }}</bk-button>
            <bk-button class="is-selected">{{ $t('日志检索') }}</bk-button>
            <bk-button @click="handleCheckEvent">{{ $t('事件检索') }}</bk-button>
          </div> -->
=======
          <bk-button @click="handleCheckMonitor">{{ $t('指标检索') }}</bk-button>
          <bk-button class="is-selected">{{ $t('日志检索') }}</bk-button>
          <bk-button @click="handleCheckEvent">{{ $t('事件检索') }}</bk-button>
        </div> -->
>>>>>>> 35386d91

          <div
            class="king-tab"
            :class="isAsIframe && 'as-iframe'"
          >
            <div class="tab-header">
              <span class="tab-title">
                <span>{{ isFavoriteNewSearch ? $t('新检索') : getFavoriteName }}</span>
                <span
                  v-show="!isFavoriteNewSearch"
                  class="bk-icon icon-edit-line"
                  @click="handleEditFavorite"
                >
                </span>
              </span>
            </div>
            <div
              class="tab-content"
              :style="`height:calc(100% - ${isAsIframe ? 60 : 108}px);`"
            >
              <div
                class="tab-content-item"
                data-test-id="retrieve_div_dataQueryBox"
              >
                <!-- 选择索引集 -->
                <div class="tab-item-title">{{ $t('索引集') }}</div>
                <select-index-set
                  :index-id="indexId"
                  :index-set-list="indexSetList"
                  :basic-loading.sync="basicLoading"
                  @selected="handleSelectIndex"
                  @updateIndexSetList="updateIndexSetList"
                />
                <search-comp
                  ref="searchCompRef"
                  :index-id="indexId"
                  :table-loading="tableLoading"
                  :is-auto-query="isAutoQuery"
                  :index-set-list="indexSetList"
                  :is-search-allowed="isSearchAllowed"
                  :active-favorite-i-d="activeFavoriteID"
                  :is-sql-search-type="isSqlSearchType"
                  :is-can-storage-favorite="isCanStorageFavorite"
                  :retrieve-params="retrieveParams"
                  :active-favorite="activeFavorite"
                  :visible-fields="visibleFields"
                  :is-show-ui-type="isShowUiType"
                  :total-fields="totalFields"
                  :retrieved-keyword="retrievedKeyword"
                  :history-records="statementSearchrecords"
                  :retrieve-dropdown-data="retrieveDropdownData"
                  :is-favorite-search="isFavoriteSearch"
                  :fav-search-list="favSearchList"
                  :field-alias-map="fieldAliasMap"
                  :catch-ip-chooser="catchIpChooser"
                  :date-picker-value="datePickerValue"
                  @openIpQuick="openIpQuick"
                  @ipSelectorValueClear="({ v, isChangeCatch }) => handleIpSelectorValueChange(v, isChangeCatch)"
                  @updateKeyWords="updateKeyWords"
                  @updateSearchParam="updateSearchParam"
                  @retrieveLog="retrieveLog"
                  @clearCondition="clearCondition"
                  @emitChangeValue="emitChangeValue"
                  @searchAddChange="searchAddChange"
                />
              </div>
              <div
                class="tab-content-item"
                data-test-id="retrieve_div_fieldFilterBox"
              >
                <!-- 字段过滤 -->
                <div
                  class="tab-item-title field-filter-title"
                  style="color: #313238"
                >
                  {{ $t('查询结果统计') }}
                </div>
                <field-filter
                  :retrieve-params="retrieveParams"
                  :total-fields="totalFields"
                  :visible-fields="visibleFields"
                  :sort-list="sortList"
                  :field-alias-map="fieldAliasMap"
                  :show-field-alias="showFieldAlias"
                  :statistical-fields-data="statisticalFieldsData"
                  :parent-loading="tableLoading"
                  @fieldsUpdated="handleFieldsUpdated"
                />
              </div>
            </div>
          </div>
        </div>
        <!-- 检索详情页右侧检索结果 -->
        <div
          class="retrieve-result"
          :style="{ width: 'calc(100% - ' + sumLeftWidth + 'px)' }"
        >
          <!-- 无权限页面 -->
          <auth-container-page
            v-if="showAuthInfo"
            :info="showAuthInfo"
          />
          <template v-else>
            <!-- 初始化加载时显示这个空的盒子 避免先显示内容 再显示无权限页面 -->
            <div
              v-if="!hasAuth && !showAuthInfo && !isNoIndexSet"
              style="height: 100%; background: #f4f7fa"
            ></div>
            <!-- 无索引集 申请索引集页面 -->
            <no-index-set v-if="isNoIndexSet" />
            <!-- 详情右侧 -->
            <result-main
              v-else
              ref="resultMainRef"
              :sort-list="sortList"
              :table-loading="tableLoading"
              :retrieve-params="retrieveParams"
              :took-time="tookTime"
              :index-set-list="indexSetList"
              :table-data="tableData"
              :visible-fields="visibleFields"
              :total-fields="totalFields"
              :field-alias-map="fieldAliasMap"
              :show-field-alias="showFieldAlias"
              :bk-monitor-url="bkmonitorUrl"
              :async-export-usable="asyncExportUsable"
              :async-export-usable-reason="asyncExportUsableReason"
              :statistical-fields-data="statisticalFieldsData"
              :time-field="timeField"
              :config-data="clusteringData"
              :apm-relation="apmRelationData"
              :clean-config="cleanConfig"
              :date-picker-value="datePickerValue"
              :index-set-item="indexSetItem"
              :operator-config="operatorConfig"
              :retrieve-search-number="retrieveSearchNumber"
              :active-table-tab="activeTableTab"
              :cluster-route-params="clusterRouteParams"
              :is-init-page="isInitPage"
              :is-thollte-field="isThollteField"
              :finger-search-state="fingerSearchState"
              @request-table-data="requestTableData"
              @fieldsUpdated="handleFieldsUpdated"
              @shouldRetrieve="retrieveLog"
              @addFilterCondition="addFilterCondition"
              @changeShowUnionSource="changeShowUnionSource"
              @backFillClusterRouteParams="backFillClusterRouteParams"
              @showSettingLog="handleSettingMenuClick('clustering')"
            />
          </template>
        </div>
      </div>
      <!-- 可拖拽页面布局宽度 -->
      <div
        v-show="showRetrieveCondition"
        :class="['drag-bar', isChangingWidth && 'dragging']"
        :style="{ left: sumLeftWidth - 1 + 'px' }"
      >
        <img
          src="../../images/icons/drag-icon.svg"
          alt=""
          draggable="false"
          class="drag-icon"
          @mousedown.left="dragBegin"
        />
      </div>
    </div>

    <!-- 目标选择器 -->
    <log-ip-selector
      :key="bkBizId"
      mode="dialog"
      :height="670"
      :show-dialog.sync="showIpSelectorDialog"
      :value="catchIpChooser"
      @change="handleIpSelectorValueChange"
    />
    <!-- 聚类设置全屏弹窗 -->
    <setting-modal
      :index-set-item="indexSetItem"
      :is-show-dialog="isShowSettingModal"
      :select-choice="clickSettingChoice"
      :total-fields="totalFields"
      :clean-config="cleanConfig"
      :config-data="clusteringData"
      :date-picker-value="datePickerValue"
      :retrieve-params="retrieveParams"
      @closeSetting="isShowSettingModal = false"
      @updateLogFields="requestFields"
    />
    <!-- 收藏更新弹窗 -->
    <add-collect-dialog
      v-model="isShowAddNewCollectDialog"
      is-click-favorite-edit
      :favorite-list="favoriteList"
      :add-favorite-data="addFavoriteData"
      :favorite-i-d="activeFavoriteID"
      :replace-data="replaceFavoriteData"
      :visible-fields="visibleFields"
      @submit="handleSubmitFavorite"
    />
  </div>
</template>

<script>
import { mapGetters, mapState } from 'vuex';
import SelectIndexSet from './condition-comp/select-index-set.tsx';
import LogIpSelector from '@/components/log-ip-selector/log-ip-selector';
// import IpSelectorDialog from '@/components/collection-access/ip-selector-dialog';
import FieldFilter from './condition-comp/field-filter';
import ResultHeader from './result-comp/result-header';
import NoIndexSet from './result-comp/no-index-set';
import ResultMain from './result-comp/result-main';
import AuthContainerPage from '@/components/common/auth-container-page';
import SettingModal from './setting-modal/index.vue';
import CollectIndex from './collect/collect-index';
import AddCollectDialog from './collect/add-collect-dialog';
import SearchComp from './search-comp';
import { readBlobRespToJson, parseBigNumberList, setDefaultTableWidth } from '@/common/util';
import { handleTransformToTimestamp } from '../../components/time-range/utils';
import indexSetSearchMixin from '@/mixins/indexSet-search-mixin';
import tableRowDeepViewMixin from '@/mixins/table-row-deep-view-mixin';
import axios from 'axios';
import * as authorityMap from '../../common/authority-map';
import { deepClone } from '../../components/monitor-echarts/utils';
import CancelToken from 'axios/lib/cancel/CancelToken';
import { updateTimezone } from '../../language/dayjs';
import dayjs from 'dayjs';

const currentTime = Math.floor(new Date().getTime() / 1000);
const startTime = currentTime - 15 * 60;
const endTime = currentTime;
const DEFAULT_RETRIEVE_PARAMS = {
  keyword: '*', // 搜索关键字
  start_time: startTime, // 时间范围，格式 YYYY-MM-DDThh:mm[:ss[.uuuuuu]][+HH:MM|-HH:MM|Z]
  end_time: endTime, // 时间范围
  host_scopes: {
    // ip 快选，modules 和 ips 只能修改其一，另一个传默认值
    // 拓扑选择模块列表，单个模块格式 {bk_inst_id: 2000003580, bk_obj_id: 'module'}
    modules: [],
    // 手动输入 ip，多个 ip 用英文 , 分隔
    ips: '',
    // 目标节点
    target_nodes: [],
    // 目标节点类型
    target_node_type: ''
  },
  ip_chooser: {},
  addition: [],
  begin: 0,
  size: 500,
  interval: 'auto' // 聚合周期
};

export default {
  name: 'Retrieve',
  components: {
    SelectIndexSet,
    LogIpSelector,
    FieldFilter,
    ResultHeader,
    ResultMain,
    NoIndexSet,
    SettingModal,
    AuthContainerPage,
    CollectIndex,
    AddCollectDialog,
    SearchComp
  },
  mixins: [indexSetSearchMixin, tableRowDeepViewMixin],
  data() {
    return {
      hasAuth: false,
      isSearchAllowed: null, // true 有权限，false 无权限，null 未知权限
      basicLoading: false, // view loading
      tableLoading: false, // 表格 loading
      requesting: false,
      isNoIndexSet: false,
      showRetrieveCondition: true, // 详情页显示检索左侧条件
      isChangingWidth: false, // 拖拽
      leftPanelWidth: 400, // 左栏默认宽度
      leftPanelMinWidth: 350, // 左栏最小宽度
      leftPanelMaxWidth: 750, // 左栏最大宽度
      indexId: '', // 当前选择的索引ID
      indexSetItem: {}, // 当前索引集元素
      indexSetList: [], // 索引集列表,
      datePickerValue: ['now-15m', 'now'], // 日期选择器
      retrievedKeyword: '*', // 记录上一次检索的关键字，避免输入框失焦时重复检索
      retrieveParams: {
        bk_biz_id: this.$store.state.bkBizId,
        ...DEFAULT_RETRIEVE_PARAMS
      },
      catchIpChooser: {}, // 条件里的ip选择器数据
      isFavoriteSearch: false, // 是否是收藏检索
      isAfterRequestFavoriteList: false, // 是否在检索后更新收藏列表
      statisticalFieldsData: {}, // 字段可选值统计
      retrieveDropdownData: {}, // 检索下拉字段可选值统计
      statementSearchrecords: [], // 查询语句历史记录
      totalFields: [], // 表格字段
      visibleFields: [], // 显示的排序后的字段
      sortList: [], // 排序字段
      notTextTypeFields: [], // 字段类型不为 text 的字段
      fieldAliasMap: {},
      showFieldAlias: localStorage.getItem('showFieldAlias') === 'true',
      tookTime: 0, // 耗时
      tableData: {}, // 表格结果
      bkmonitorUrl: false, // 监控主机详情地址
      asyncExportUsable: true, // 是否支持异步导出
      asyncExportUsableReason: '', // 无法异步导出原因
      isInitPage: true, // 是否初始化页面
      isAutoQuery: localStorage.getItem('logAutoQuery') === 'true',
      isPollingStart: false,
      logList: [], // 当前搜索结果的日志
      isShowSettingModal: false,
      clickSettingChoice: '',
      timeField: '',
      isThollteField: false,
      globalsData: {},
      isCanStorageFavorite: true,
      cleanConfig: {},
      clusteringData: {
        // 日志聚类参数
        name: '',
        is_active: true,
        extra: {
          collector_config_id: null,
          signature_switch: false,
          clustering_field: ''
        }
      },
      apmRelationData: {},
      showIpSelectorDialog: false,
      isAsIframe: false,
      localIframeQuery: {},
      isFirstLoad: true,
      operatorConfig: {
        /** 当前日志来源是否展示  用于字段更新后还保持显示状态 */
        isShowSourceField: false
      }, // 当前table item操作的值
      authPageInfo: null,
      isShowAddNewCollectDialog: false, // 是否展示新建收藏弹窗
      collectWidth: localStorage.getItem('isAutoShowCollect') === 'true' ? 240 : 0, // 收藏默认栏宽度
      isShowCollect: localStorage.getItem('isAutoShowCollect') === 'true',
      isSqlSearchType: true, // 是否是sql模式
      activeFavorite: {}, // 当前点击的收藏参数
      activeFavoriteID: -1, // 当前点击就的收藏ID
      favoriteList: [],
      favoriteLoading: false,
      favSearchList: [], // 收藏的表单模式列表
      inputSearchList: [], // 鼠标失焦后的表单模式列表
      addFavoriteData: {}, // 新建收藏所需的参数
      replaceFavoriteData: {}, // 收藏判断不同后的替换参数
      retrieveSearchNumber: 0, // 切换采集项或初始进入页面时 检索次数初始化为0 检索一次次数+1;
      mappingKey: {
        // is is not 值映射
        is: '=',
        'is not': '!='
      },
      /** text类型字段类型的下钻映射 */
      textMappingKey: {
        is: 'contains match phrase',
        'is not': 'not contains match phrase'
      },
      monitorOperatorMappingKey: {
        // 监控告警跳转过来的操作符映射
        eq: '=',
        neq: '!='
      },
      activeTableTab: 'origin', // 当前活跃的table-tab 参数: origin clustering
      clusterRouteParams: {}, // 路由回填的数据指纹参数
      isSetDefaultTableColumn: false,
      /** 是否还需要分页 */
      finishPolling: false,
      catchUnionBeginList: [],
      timezone: dayjs.tz.guess(),
      /** 数据指纹是否请求布尔值 */
      fingerSearchState: false,
      /** 批量添加条件的请求定时器timer */
<<<<<<< HEAD
      addFilterTimer: null,
      logSourceField: {
        description: null,
        es_doc_values: false,
        field_alias: '',
        field_name: this.$t('日志来源'),
        field_operator: [],
        field_type: 'keyword',
        filterExpand: false,
        filterVisible: false,
        is_analyzed: false,
        is_display: false,
        is_editable: false,
        minWidth: 0,
        tag: 'union-source',
        width: 230
      }
=======
      addFilterTimer: null
>>>>>>> 35386d91
    };
  },
  computed: {
    ...mapState({
      bkBizId: state => state.bkBizId,
      spaceUid: state => state.spaceUid,
      currentMenu: state => state.currentMenu,
      storedIndexID: state => state.indexId, // 路由切换时缓存当前选择的索引
      isExternal: state => state.isExternal,
      externalMenu: state => state.externalMenu
    }),
    ...mapGetters(['asIframe', 'iframeQuery']),
    ...mapGetters({
<<<<<<< HEAD
      authMainPageInfo: 'globals/authContainerInfo',
      unionIndexList: 'unionIndexList',
      isUnionSearch: 'isUnionSearch'
=======
      authMainPageInfo: 'globals/authContainerInfo'
>>>>>>> 35386d91
    }),
    showAuthInfo() {
      // 无业务权限则展示store里的 然后判断是否有索引集权限
      return this.authMainPageInfo || this.authPageInfo;
    },
    sumLeftWidth() {
      // 收藏和检索左边的页面的合计宽度
      return this.collectWidth + this.leftPanelWidth;
    },
    isShowUiType() {
      // 判断当前点击的收藏是否展示表单字段
      // eslint-disable-next-line camelcase
      return Boolean(this.activeFavorite?.params?.search_fields?.length);
    },
    isFavoriteNewSearch() {
      // 是否是新检索
      return this.activeFavoriteID === -1;
    },
    getFavoriteName() {
      // 获取当前点击的收藏名
      return this.activeFavorite?.name || '--';
    }
  },
  provide() {
    return {
<<<<<<< HEAD
      addFilterCondition: this.addFilterCondition,
      changeShowUnionSource: this.changeShowUnionSource
=======
      addFilterCondition: this.addFilterCondition
>>>>>>> 35386d91
    };
  },
  watch: {
    indexId(val) {
      // 切换索引集和初始化索引 id 时改变
<<<<<<< HEAD
      this.initIndexSetChangeFn(val);
=======
      const option = this.indexSetList.find(item => item.index_set_id === val);
      this.indexSetItem = option ? option : { index_set_name: '', indexName: '', scenario_name: '', scenario_id: '' };
      // eslint-disable-next-line camelcase
      this.isSearchAllowed = !!option?.permission?.[authorityMap.SEARCH_LOG_AUTH];
      if (this.isSearchAllowed) this.authPageInfo = null;
      this.resetRetrieveCondition();
      this.resetFavoriteValue();
      this.$store.commit('updateIndexId', val);
      val && this.requestSearchHistory(val);
      this.clearCondition('*', false);
      this.$refs.searchCompRef?.clearAllCondition();
      this.isSetDefaultTableColumn = false;
>>>>>>> 35386d91
    },
    spaceUid: {
      async handler() {
        this.indexId = '';
        this.indexSetList.splice(0);
        this.totalFields.splice(0);
        this.retrieveParams.bk_biz_id = this.bkBizId;
        // 外部版 无检索权限跳转后不更新页面数据
        if (!this.isExternal || (this.isExternal && this.externalMenu.includes('retrieve'))) {
          this.fetchPageData();
        }
        this.resetFavoriteValue();
        this.$store.commit('updateUnionIndexList', []);
        this.$refs.searchCompRef?.clearAllCondition();
      },
      immediate: true
    },
    asIframe: {
      immediate: true,
      handler(val) {
        this.isAsIframe = val;
      }
    },
    iframeQuery: {
      deep: true,
      handler(val) {
        this.localIframeQuery = val;
      }
<<<<<<< HEAD
    },
    unionIndexList: {
      deep: true,
      immediate: true,
      handler(val) {
        const filterIndexSetList = this.indexSetList.filter(item => val.includes(String(item.index_set_id)));
        this.$store.commit('updateUnionIndexItemList', filterIndexSetList);
      }
=======
>>>>>>> 35386d91
    }
  },
  created() {
    this.getGlobalsData();
  },
  mounted() {
    window.bus.$on('retrieveWhenChartChange', this.retrieveWhenChartChange);
  },
  beforeDestroy() {
    updateTimezone();
    this.$store.commit('updateUnionIndexList', []);
    window.bus.$off('retrieveWhenChartChange', this.retrieveWhenChartChange);
  },
  methods: {
<<<<<<< HEAD
    /** 索引集更变时的数据初始化 */
    initIndexSetChangeFn(val) {
      const option = this.indexSetList.find(item => item.index_set_id === val);
      this.indexSetItem = option ? option : { index_set_name: '', indexName: '', scenario_name: '', scenario_id: '' };
      // eslint-disable-next-line camelcase
      this.isSearchAllowed = !!option?.permission?.[authorityMap.SEARCH_LOG_AUTH];
      if (this.isSearchAllowed) this.authPageInfo = null;
      this.resetRetrieveCondition();
      this.resetFavoriteValue();
      this.$store.commit('updateIndexId', val);
      val && this.requestSearchHistory(val);
      this.clearCondition('*', false);
      this.$refs.searchCompRef?.clearAllCondition();
      this.isSetDefaultTableColumn = false;
    },
=======
>>>>>>> 35386d91
    /** 搜索取消请求方法 */
    searchCancelFn() {},
    // 子组件改父组件的值或调用方法;
    emitChangeValue({ type, value, isFunction }) {
      if (isFunction) {
        !!value ? this[type](...value) : this[type]();
        return;
      }
      this[type] = value;
    },
    // 切换到监控指标检索
    handleCheckMonitor() {
      window.parent.postMessage('datarieval-click', '*');
    },
    // 切换到监控事件检索
    handleCheckEvent() {
      window.parent.postMessage('event-click', '*');
    },
    async fetchPageData() {
      // 有spaceUid且有业务权限时 才去请求索引集列表
      if (!this.authMainPageInfo && this.spaceUid) {
        // 收藏侧边栏打开且 则先获取到收藏列表再获取索引集列表
        this.isShowCollect && (await this.getFavoriteList());
        this.requestIndexSetList();
      } else {
        this.isFirstLoad = false;
      }
    },
    updateIndexSetList() {
      this.$http
        .request('retrieve/getIndexSetList', {
          query: {
            space_uid: this.spaceUid
          }
        })
        .then(res => {
          if (res.data.length) {
            // 有索引集
            // 根据权限排序
            const s1 = [];
            const s2 = [];
            for (const item of res.data) {
              // eslint-disable-next-line camelcase
              if (item.permission?.[authorityMap.SEARCH_LOG_AUTH]) {
                s1.push(item);
              } else {
                s2.push(item);
              }
            }
            const indexSetList = s1.concat(s2);

            // 索引集数据加工
            indexSetList.forEach(item => {
              item.index_set_id = `${item.index_set_id}`;
              item.indexName = item.index_set_name;
              item.lightenName = ` (${item.indices.map(item => item.result_table_id).join(';')})`;
            });
            this.indexSetList = indexSetList;
          }
        });
    },
    // 初始化索引集
    requestIndexSetList() {
      const spaceUid = this.$route.query.spaceUid && this.isFirstLoad ? this.$route.query.spaceUid : this.spaceUid;
      this.basicLoading = true;
      this.$http
        .request('retrieve/getIndexSetList', {
          query: {
            space_uid: spaceUid
          }
        })
        .then(res => {
          if (res.data.length) {
            // 有索引集
            // 根据权限排序
            const s1 = [];
            const s2 = [];
            for (const item of res.data) {
              // eslint-disable-next-line camelcase
              if (item.permission?.[authorityMap.SEARCH_LOG_AUTH]) {
                s1.push(item);
              } else {
                s2.push(item);
              }
            }
            const indexSetList = s1.concat(s2);

            // 索引集数据加工
            indexSetList.forEach(item => {
              item.index_set_id = `${item.index_set_id}`;
              item.indexName = item.index_set_name;
              item.lightenName = ` (${item.indices.map(item => item.result_table_id).join(';')})`;
            });
            this.indexSetList = indexSetList;

            const indexId = this.$route.params.indexId?.toString();
            const routeIndexSet = indexSetList.find(item => item.index_set_id === indexId);
            const isRouteIndex = !!routeIndexSet && !routeIndexSet?.permission?.[authorityMap.SEARCH_LOG_AUTH];

            // 如果都没有权限或者路由带过来的索引集无权限则显示索引集无权限
            // eslint-disable-next-line camelcase
            if (!indexSetList[0]?.permission?.[authorityMap.SEARCH_LOG_AUTH] || isRouteIndex) {
              const authIndexID = indexId || indexSetList[0].index_set_id;
              this.$store
                .dispatch('getApplyData', {
                  action_ids: [authorityMap.SEARCH_LOG_AUTH],
                  resources: [
                    {
                      type: 'indices',
                      id: authIndexID
                    }
                  ]
                })
                .then(res => {
                  this.authPageInfo = res.data;
                  this.setRouteParams(
                    'retrieve',
                    {
                      indexId: null
                    },
                    {
                      spaceUid: this.$store.state.spaceUid,
                      bizId: this.$store.state.bkBizId
                    }
                  );
                })
                .catch(err => {
                  console.warn(err);
                })
                .finally(() => {
                  this.basicLoading = false;
                });
              return;
            }
            this.hasAuth = true;

            if (indexId) {
              // 1、初始进入页面带ID；2、检索ID时切换业务；
              const indexItem = indexSetList.find(item => item.index_set_id === indexId);
              this.indexId = indexItem ? indexItem.index_set_id : indexSetList[0].index_set_id;
              this.retrieveLog();
            } else {
              // 直接进入检索页
              this.indexId = indexSetList.some(item => item.index_set_id === this.storedIndexID)
                ? this.storedIndexID
                : indexSetList[0].index_set_id;
              if (this.isAsIframe) {
                // 监控 iframe
                if (this.localIframeQuery.indexId) {
                  if (this.indexSetList.some(item => item.index_set_id === this.localIframeQuery.indexId)) {
                    this.indexId = this.localIframeQuery.indexId;
                  }
                }
                this.retrieveLog();
              } else {
                const queryObj = {
                  spaceUid: this.$store.state.spaceUid,
                  bizId: this.$store.state.bkBizId
                };
                if (this.$route.query.from) {
                  queryObj.from = this.$route.query.from;
                }
                this.setRouteParams(
                  'retrieve',
                  {
                    indexId: null
                  },
                  queryObj
                );
                this.retrieveLog();
              }
            }
            this.isNoIndexSet = false;
          } else {
            // 无索引集
            this.isNoIndexSet = true;
            const queryObj = {
              spaceUid: this.$store.state.spaceUid,
              bizId: this.$store.state.bkBizId
            };
            if (this.$route.query.from) {
              queryObj.from = this.$route.query.from;
            }
            this.setRouteParams(
              'retrieve',
              {
                indexId: null
              },
              queryObj
            );
            this.indexId = '';
            this.indexSetList.splice(0);
          }
        })
        .catch(e => {
          console.warn(e);
          this.isNoIndexSet = false;
          this.indexId = '';
          this.indexSetList.splice(0);
        })
        .finally(() => {
          this.basicLoading = false;
          this.isFirstLoad = false;
        });
    },
    // 获取检索历史
    requestSearchHistory(indexId) {
<<<<<<< HEAD
      const queryUrl = this.isUnionSearch ? 'unionSearch/unionSearchHistory' : 'retrieve/getSearchHistory';
      const params = this.isUnionSearch
        ? {
            index_set_ids: this.unionIndexList
          }
        : {
            index_set_id: indexId
          };
      this.$http
        .request(queryUrl, {
          params
=======
      this.$http
        .request('retrieve/getSearchHistory', {
          params: {
            index_set_id: indexId
          }
>>>>>>> 35386d91
        })
        .then(res => {
          this.statementSearchrecords = res.data;
        });
    },
    /**
     * @desc: 切换索引
     * @param {Object} val 切换索引集的数据
     * @param {Object} params 检索传参数据
     * @param {Boolean} isFavoriteSearch 是否是收藏
     * @returns {*}
     */
    handleSelectIndex(val, params = {}, isFavoriteSearch = false) {
      const { ids, selectIsUnionSearch } = val;
      // 关闭下拉框 判断是否是多选 如果是多选并且非缓存的则执行联合查询
      if (!isFavoriteSearch) {
        const favoriteIDs = this.activeFavorite.index_set_ids?.map(item => String(item)) ?? [];
        if (this.compareArrays(ids, favoriteIDs)) return;
        this.resetFavoriteValue();
      }
      if (selectIsUnionSearch) {
        if (!this.compareArrays(ids, this.unionIndexList) || isFavoriteSearch) {
          this.shouldUpdateFields = true;
          this.$store.commit('updateUnionIndexList', ids);
          this.catchUnionBeginList = [];
          this.retrieveLog(params);
        }
      } else {
        // 单选时弹窗关闭时 判断之前是否是多选 如果是多选 则直接检索
        const isChangeIndexId = this.indexId !== ids[0];
        if (this.isUnionSearch) {
          // 之前是多选
          if (isChangeIndexId) this.indexId = ids[0]; // 与缓存的id不同 更新
          if (!isChangeIndexId) this.initIndexSetChangeFn(ids[0]); // 多选切换到单选必初始化索引集的数据
          this.retrieveLog(params);
        } else {
          // 之前是单选
          this.indexId = ids[0];
          if (isChangeIndexId) this.retrieveLog(params);
        }
        this.$store.commit('updateUnionIndexList', []);
      }
    },
    /** 检查两个数组否相等 */
    compareArrays(arr1, arr2) {
      let allElementsEqual = true;
      // 检查两个数组的长度是否相等
      if (arr1.length !== arr2.length) return false;
      // 对比两个数组的每个元素
      const sortedArr1 = [...arr1].sort();
      const sortedArr2 = [...arr2].sort();

      // 逐一比较排序后数组的元素
      for (let i = 0; i < sortedArr1.length; i++) {
        if (sortedArr1[i] !== sortedArr2[i]) {
          allElementsEqual = false; // 发现不匹配元素
          break;
        }
      }
      return allElementsEqual;
    },
    // 切换索引时重置检索数据
    resetRetrieveCondition() {
      // 重置搜索条件，起始位置、日期相关字段不变
      // Object.assign(this.retrieveParams, {
      //     keyword: '*',
      //     host_scopes: {
      //         modules: [],
      //         ips: ''
      //     },
      //     addition: []
      // })
      // 过滤相关
      const tempList = handleTransformToTimestamp(this.datePickerValue);
      this.retrieveParams = {
        bk_biz_id: this.$store.state.bkBizId,
        ...DEFAULT_RETRIEVE_PARAMS,
        start_time: tempList[0],
        end_time: tempList[1]
      };
      this.statisticalFieldsData = {};
      this.retrieveDropdownData = {};
      this.logList = [];
      // 字段相关
      this.totalFields.splice(0);
    },
    resetFavoriteValue() {
      this.activeFavorite = {};
      this.activeFavoriteID = -1;
      this.retrieveSearchNumber = 0; // 切换业务 检索次数设置为0;
      this.isSqlSearchType = true;
    },
    // 检索参数：日期改变
    handleDateChange(val) {
      this.datePickerValue = val;
      this.formatTimeRange();
    },
    /**
     * @desc 时间选择组件返回时间戳格式转换
     */
    formatTimeRange() {
      const tempList = handleTransformToTimestamp(this.datePickerValue);
      Object.assign(this.retrieveParams, {
        start_time: tempList[0],
        end_time: tempList[1]
      });
    },
    updateSearchParam({ keyword, addition, host }) {
      this.retrieveParams.addition = addition;
      this.retrieveParams.keyword = keyword;
      this.retrieveParams.ip_chooser = host;
      this.catchIpChooser = host;
      this.$refs.searchCompRef.initConditionList(addition, host); // 点击历史记录 更新当前添加条件列表
    },
    // 日期选择器选择时间完毕，检索
    retrieveWhenDateChange() {
      this.shouldUpdateFields = true;
      this.retrieveLog();
    },
    handleTimezoneChange(timezone) {
      this.timezone = timezone;
      updateTimezone(timezone);
    },
    handleSettingMenuClick(val) {
      this.clickSettingChoice = val;
      this.isShowSettingModal = true;
    },
    // 由添加条件来修改的过滤条件
    searchAddChange(addObj) {
      const { addition, isQuery, isForceQuery } = addObj;
      this.retrieveParams.addition = addition;
      if ((isQuery && this.isAutoQuery) || isForceQuery) this.retrieveLog();
    },
    getFieldType(field) {
      const target = this.totalFields.find(item => item.field_name === field);
      return target ? target.field_type : '';
    },
    // 添加过滤条件
    addFilterCondition(field, operator, value, isLink = false) {
      clearTimeout(this.addFilterTimer);
<<<<<<< HEAD
      let mappingKey = this.mappingKey;
=======
      let { mappingKey } = this;
>>>>>>> 35386d91
      const textType = this.getFieldType(field);
      switch (textType) {
        case 'text':
          mappingKey = this.textMappingKey;
          break;
        default:
          break;
      }
      const mapOperator = mappingKey[operator] ?? operator; // is is not 值映射
      const isExist = this.retrieveParams.addition.some(addition => {
        return (
          addition.field === field &&
          addition.operator === mapOperator &&
          addition.value.toString() === value.toString()
        );
      });
      // 已存在相同条件
      if (isExist) {
        if (isLink) this.additionLinkOpen();
        return;
      }

      const startIndex = this.retrieveParams.addition.length;
      const newAddition = { field, operator: mapOperator, value };
      if (!isLink) {
        this.retrieveParams.addition.splice(startIndex, 0, newAddition);
        this.$refs.searchCompRef.pushCondition(field, mapOperator, value);
        this.addFilterTimer = setTimeout(() => {
          this.$refs.searchCompRef.setRouteParams();
          this.retrieveLog();
        }, 0);
      } else {
        this.additionLinkOpen(newAddition);
      }
    },
<<<<<<< HEAD
    additionLinkOpen(newAddition = {}) {
      const openUrl = this.$refs.searchCompRef.setRouteParams({}, false, newAddition);
      window.open(openUrl, '_blank');
    },
    /** 改变是否展示联合查询日志来源 */
    changeShowUnionSource() {
      this.operatorConfig.isShowSourceField = !this.operatorConfig.isShowSourceField;
      this.showShowUnionSource();
    },
    /** 日志来源显隐操作 */
    showShowUnionSource(keepLastTime = false) {
      // 非联合查询 或者清空了所有字段 不走逻辑
      if (!this.isUnionSearch || !this.visibleFields.length) return;
      const isExist = this.visibleFields.some(item => item.tag === 'union-source');
      // 保持之前的逻辑
      if (keepLastTime) {
        const isShowSourceField = this.operatorConfig.isShowSourceField;
        if (isExist) {
          !isShowSourceField && this.visibleFields.shift();
        } else {
          isShowSourceField && this.visibleFields.unshift(this.logSourceField);
        }
        return;
      }
      isExist ? this.visibleFields.shift() : this.visibleFields.unshift(this.logSourceField);
=======

    additionLinkOpen(newAddition = {}) {
      const openUrl = this.$refs.searchCompRef.setRouteParams({}, false, newAddition);
      window.open(openUrl, '_blank');
>>>>>>> 35386d91
    },
    // 打开 ip 选择弹窗
    openIpQuick() {
      this.showIpSelectorDialog = true;
    },
    // IP 选择
    // handleSaveIpQuick(data) {
    //   const { target_node_type: targetNodeType, target_nodes: targetNodes } = data;
    //   this.retrieveParams.host_scopes.target_node_type = targetNodes.length ? targetNodeType : '';
    //   this.retrieveParams.host_scopes.target_nodes = targetNodes.map((node) => {
    //     const targets = ['TOPO', 'SERVICE_TEMPLATE', 'SET_TEMPLATE'].includes(targetNodeType)
    //       ? {
    //         node_path: node.node_path,
    //         bk_inst_name: node.bk_inst_name,
    //         bk_inst_id: node.bk_inst_id,
    //         bk_obj_id: node.bk_obj_id,
    //       }
    //       : targetNodeType === 'DYNAMIC_GROUP' ? { id: node.id, name: node.name, bk_obj_id: node.bk_obj_id }
    //         : { ip: node.ip, bk_cloud_id: node.bk_cloud_id, bk_supplier_id: node.bk_supplier_id };
    //     return targets;
    //   });
    //   this.showIpSelectorDialog = false;
    //   if (this.isAutoQuery) {
    //     this.retrieveLog();
    //   }
    // },
    /**
     * @desc: ip 选择器选中值发生变化
     * @param {Object} value ip选择器弹窗的值
     * @param {Boolean} isChangeCatch 是否改变缓存的ip选择器的值
     */
    handleIpSelectorValueChange(value, isChangeCatch = true) {
      const ipChooserValue = {}; // 新的ip选择的值
      const nodeType = Object.keys(value).find(item => value[item].length);
      if (nodeType) {
        ipChooserValue[nodeType] = value[nodeType];
      }
      const { ipChooserIsOpen } = this.$refs.searchCompRef; // 当前添加条件是否打开状态
      this.retrieveParams.ip_chooser = ipChooserIsOpen ? ipChooserValue : {}; // 判断条件开关来 赋值ip的值
      const catchValueStr = JSON.stringify(this.catchIpChooser);
      const chooserValueStr = JSON.stringify(ipChooserValue);
      let isQuery = false; // 是否检索
      if (isChangeCatch) {
        this.catchIpChooser = ipChooserValue; // 改变缓存的值
        isQuery = catchValueStr !== chooserValueStr && ipChooserIsOpen;
      } else {
        isQuery = Boolean(Object.keys(this.catchIpChooser).length);
      }
      if (isQuery) this.retrieveLog();
      this.$refs.searchCompRef.setIPChooserFilter(this.catchIpChooser); // 设置添加条件的ip选择器的值 并更新路由
    },
    /**
     * @desc: 清空条件
     * @param {String} clearStr 检索keywords
     * @param {Boolean} isRetrieveLog 是否检索表格
     */
    clearCondition(clearStr = '*', isRetrieveLog = true) {
      Object.assign(this.retrieveParams, {
        keyword: this.isSqlSearchType ? clearStr : this.retrieveParams.keyword, // 若是表单模式的清空则不删除keyword
        ip_chooser: {},
        addition: []
      });
      this.catchIpChooser = {};
      this.$refs.searchCompRef.clearValue();
      if (this.isSqlSearchType) this.$refs.searchCompRef.handleBlurSearchInput('*');
      if (isRetrieveLog) this.retrieveLog();
    },
    /**
     * @desc: 检索日志
     * @param {Any} historyParams 历史数据
     * @param {Boolean} isRequestChartsAndHistory 检索时是否请求历史记录和图表
     */
    async retrieveLog(historyParams, isRequestChartsAndHistory = true) {
      if (!this.indexId) return;
      await this.$nextTick();
      this.basicLoading = true;
      this.$refs.resultHeader && this.$refs.resultHeader.pauseRefresh();

      // 是否有检索的权限
      const paramData = {
        action_ids: [authorityMap.SEARCH_LOG_AUTH],
        resources: [
          {
            type: 'indices',
            id: this.indexId
          }
        ]
      };
      if (this.isSearchAllowed === null) {
        // 直接从 url 进入页面 checkAllowed && getApplyData
        try {
          this.resultLoading = true;
          const res = await this.$store.dispatch('checkAndGetData', paramData);
          if (res.isAllowed === false) {
            this.isSearchAllowed = false;
            this.$store.commit('updateAuthDialogData', res.data);
            return;
          }
        } catch (err) {
          console.warn(err);
          return;
        } finally {
          this.resultLoading = false;
        }
      } else if (this.isSearchAllowed === false) {
        // 已知当前选择索引无权限
        try {
          this.basicLoading = true;
          const res = await this.$store.dispatch('getApplyData', paramData);
          this.$store.commit('updateAuthDialogData', res.data);
        } catch (err) {
          console.warn(err);
        } finally {
          this.basicLoading = false;
        }
        return;
      }

      // 设置检索参数，历史记录或收藏的参数
      if (historyParams) {
        Object.assign(this.retrieveParams, historyParams);
        // 禁用 IP 快选时过滤历史记录或收藏中相关字段
        // if (!this.showIpQuick) {
        //   this.retrieveParams.host_scopes.ips = '';
        // }
      }
      // 通过 url 查询参数设置检索参数
      let queryParams = {};
      let queryParamsStr = {};
      const clusteringParams = {};
      const urlRetrieveParams = this.$route.query.retrieveParams;
      if (urlRetrieveParams) {
        // 兼容之前的语法
        try {
          queryParams = JSON.parse(decodeURIComponent(urlRetrieveParams));
          queryParamsStr = JSON.parse(decodeURIComponent(urlRetrieveParams));
          if (queryParams.start_time && queryParams.end_time) {
            this.datePickerValue = [queryParams.start_time, queryParams.end_time];
          }
        } catch (e) {
          console.warn('url 查询参数解析失败', e);
        }
      } else {
        const shouldCoverParamFields = [
          'keyword',
          'host_scopes',
          'ip_chooser',
          'addition',
          'start_time',
          'end_time',
          // 'time_range',
          'unionList',
          'activeTableTab', // 表格活跃的lab
          'clusterRouteParams', // 日志聚类参数
          'timezone'
        ];
        // 判断路由是否带有下载历史的检索的数据 如果有 则使用路由里的数据初始化
        const routerQuery = this.$route.query;
        const initRetrieveParams = routerQuery.routeParams
          ? JSON.parse(decodeURIComponent(routerQuery.routeParams))
          : routerQuery;
        for (const field of shouldCoverParamFields) {
          const param = initRetrieveParams[field]; // 指定查询参数
          if (this.isInitPage) {
            if (param) {
              switch (field) {
                case 'activeTableTab':
                case 'clusterRouteParams':
                  queryParamsStr[field] = param;
                  clusteringParams[field] = field === 'activeTableTab' ? param : JSON.parse(param);
                  break;
                case 'addition':
                  {
                    const additionParamsList = JSON.parse(decodeURIComponent(param));
                    queryParams[field] = additionParamsList
                      .filter(item => item.isInclude ?? true)
                      .map(item => {
                        const { field, operator, value } = item;
                        return {
                          field,
                          operator: this.monitorOperatorMappingKey[operator] ?? operator, // 监控跳转过来时的操作符映射
                          value
                        };
                      });
                    queryParamsStr.addition = JSON.stringify(
                      additionParamsList.map(item => ({
                        ...item,
                        operator: this.monitorOperatorMappingKey[item.operator] ?? item.operator, // 监控跳转过来时的操作符映射
                        isInclude: item?.isInclude ?? true
                      })) // 若没有启动开关参数则直接显示为开
                    );
                  }
                  break;
<<<<<<< HEAD
                case 'unionList':
                  {
                    this.catchUnionBeginList = [];
                    const unionParamsList = JSON.parse(decodeURIComponent(param));
                    const resetUnionList = this.isUnionSearch ? this.unionIndexList : unionParamsList;
                    this.$store.commit('updateUnionIndexList', resetUnionList);
                  }
                  break;
=======
>>>>>>> 35386d91
                case 'ip_chooser':
                  {
                    if (Object.keys(param).length) {
                      this.catchIpChooser = JSON.parse(param);
                      if (this.$route.query?.isIPChooserOpen !== 'false') queryParams.ip_chooser = JSON.parse(param);
                    }
                    queryParamsStr.ip_chooser = param;
                  }
                  break;
                default:
                  queryParams[field] = ['keyword', 'start_time', 'end_time', 'timezone', 'activeTableTab'].includes(
                    field
                  )
                    ? decodeURIComponent(param)
                    : decodeURIComponent(param)
                      ? JSON.parse(decodeURIComponent(param))
                      : param;
                  queryParamsStr[field] = param;
                  break;
              }
            }
            if (queryParams.start_time && queryParams.end_time) {
              this.datePickerValue = [queryParams.start_time, queryParams.end_time];
            }
          } else {
            switch (field) {
              case 'keyword':
                // case 'start_time':
                // case 'end_time':
                // case 'time_range':
                queryParamsStr[field] =
                  this.retrieveParams[field] === '' ? '*' : encodeURIComponent(this.retrieveParams[field]);
                break;
              case 'host_scopes':
                if (
                  this.retrieveParams[field].ips !== '' ||
                  this.retrieveParams[field].modules.length ||
                  this.retrieveParams[field].target_nodes.length
                ) {
                  queryParamsStr[field] = JSON.stringify(this.retrieveParams[field]);
                }
                break;
              case 'start_time':
                queryParamsStr[field] = this.datePickerValue?.[0] ?? undefined;
                break;
              case 'end_time':
                queryParamsStr[field] = this.datePickerValue?.[1] ?? undefined;
                break;
              case 'unionList':
                queryParamsStr[field] = this.isUnionSearch
                  ? encodeURIComponent(JSON.stringify(this.unionIndexList))
                  : undefined;
                break;
              case 'activeTableTab':
              case 'clusterRouteParams':
                if (param) {
                  queryParamsStr[field] = field === 'activeTableTab' ? this[field] : JSON.stringify(this[field]);
                }
                break;
              case 'timezone':
                queryParamsStr[field] = this.timezone;
                break;
              default:
                break;
            }
          }
        }
      }
      // 进入检索详情页
      const queryObj = {
        ...this.$route.query,
        spaceUid: this.$store.state.spaceUid,
        bizId: this.$store.state.bkBizId,
        ...queryParamsStr,
        keyword: queryParamsStr?.keyword
      };
      this.$router.push({
        name: 'retrieve',
        params: {
          indexId: this.indexId
        },
        query: queryObj
      });
      // 接口请求
      try {
        this.tableLoading = true;
        this.resetResult();
        // 表格loading处理
        this.$refs.resultMainRef.reset();
        if (!this.totalFields.length || this.shouldUpdateFields) {
          window.bus.$emit('openChartLoading');
          await this.requestFields();
          this.shouldUpdateFields = false;
        }
        // 指纹请求监听放在这里是要等字段更新完后才会去请求数据指纹
        this.fingerSearchState = !this.fingerSearchState;

        if (this.isInitPage) {
          Object.assign(this.retrieveParams, queryParams); // 回填查询参数中的检索条件
          if (queryParams.start_time && queryParams.end_time) {
            this.handleDateChange([queryParams.start_time, queryParams.end_time]);
          }
          if (queryParams.timezone) {
            this.timezone = queryParams.timezone;
            updateTimezone(queryParams.timezone);
          }
          // 回填数据指纹的数据
          Object.entries(clusteringParams).forEach(([key, val]) => {
            this[key] = val;
          });
          await this.$nextTick();
          // 初始化 回填添加条件
          const addition = !!queryParamsStr.addition ? JSON.parse(queryParamsStr?.addition) : undefined;
          const chooserSwitch = Boolean(queryParams.ip_chooser);
          this.$refs.searchCompRef.initConditionList(addition, this.catchIpChooser, chooserSwitch); // 初始化 更新当前添加条件列表
          // this.$store.commit('updateIsNotVisibleFieldsShow', !this.visibleFields.length);
          this.isInitPage = false;
        }

        this.retrieveParams.keyword = this.retrieveParams.keyword.trim();
        if (isRequestChartsAndHistory) {
          // 是否请求图表和历史记录
          this.requestChart();
          this.requestSearchHistory(this.indexId);
        }
        // this.searchCancelFn();
        await this.requestTable();
        if (this.isAfterRequestFavoriteList) await this.getFavoriteList();

        // 已检索 判断当前检索是否是初始化的收藏检索 添检索次数
        const beAddedNumber = !this.retrieveSearchNumber && this.isFavoriteSearch ? 2 : 1;
        this.retrieveSearchNumber += beAddedNumber;
      } catch (e) {
        console.warn(e);
        if (!e.message.includes('request canceled')) {
          // 接口出错、非重复请求被取消
          this.tableLoading = false;
        }
      } finally {
        // 如果是收藏检索并且开启检索显示, 合并当前字段和收藏字段 更新显示字段
        // eslint-disable-next-line camelcase
        if (this.isFavoriteSearch && this.activeFavorite?.is_enable_display_fields) {
          const { display_fields: favoriteDisplayFields } = this.activeFavorite;
          const sessionShownFieldList = this.sessionShowFieldObj()?.[this.indexId] ?? [];
          const displayFields = [...new Set([...sessionShownFieldList, ...favoriteDisplayFields])];
          this.handleFieldsUpdated(displayFields, undefined, false);
        }
        if (this.isFavoriteSearch) {
          this.initSearchList();
          this.isSqlSearchType = !this.isShowUiType; // 判断是否有表单模式的数组值 如果有 则切换为表单模式
          this.$refs.searchCompRef.initConditionList(); // 点击收藏 更新添加条件列表
          this.catchIpChooser = this.retrieveParams.ip_chooser; // 更新ip的条件显示
        }
        // 搜索完毕后，如果开启了自动刷新，会在 timeout 后自动刷新
        this.$refs.resultHeader && this.$refs.resultHeader.setRefreshTime();
        this.isFavoriteSearch = false;
        this.isAfterRequestFavoriteList = false;
        this.basicLoading = false;
      }
    },
    // 更新路由参数
    setRouteParams(name = 'retrieve', params, query) {
      this.$router.replace({
        name,
        params,
        query
      });
    },
    // 请求字段
    async requestFields() {
      if (this.isThollteField) return;
      this.isThollteField = true;
      try {
        const urlStr = this.isUnionSearch ? 'unionSearch/unionMapping' : 'retrieve/getLogTableHead';
        const queryData = {
          start_time: this.retrieveParams.start_time,
          end_time: this.retrieveParams.end_time,
          is_realtime: 'True'
        };
        if (this.isUnionSearch) {
          Object.assign(queryData, {
            index_set_ids: this.unionIndexList
          });
        }
        const res = await this.$http.request(urlStr, {
          params: { index_set_id: this.indexId },
<<<<<<< HEAD
          query: !this.isUnionSearch ? queryData : undefined,
          data: this.isUnionSearch ? queryData : undefined
=======
          query: {
            start_time: this.retrieveParams.start_time,
            end_time: this.retrieveParams.end_time,
            is_realtime: 'True'
          }
>>>>>>> 35386d91
        });
        const notTextTypeFields = [];
        const { data } = res;
        const {
          fields,
          config,
          display_fields: displayFields,
          time_field: timeField,
          sort_list: sortList,
          config_id
        } = data;
        const localConfig = {};
        config.forEach(item => {
          localConfig[item.name] = { ...item };
        });
        const {
          bkmonitor,
          ip_topo_switch: ipTopoSwitch,
          context_and_realtime: contextAndRealtime,
          bcs_web_console: bcsWebConsole,
          async_export: asyncExport,
          clean_config: cleanConfig,
          clustering_config: clusteringConfig,
          apm_relation: apmRelation
        } = localConfig;

<<<<<<< HEAD
        Object.assign(this.operatorConfig, {
=======
        this.operatorConfig = {
>>>>>>> 35386d91
          // 操作按钮配置信息
          bkmonitor,
          bcsWebConsole,
          contextAndRealtime,
          timeField
<<<<<<< HEAD
        });
=======
        };
>>>>>>> 35386d91
        // 初始化操作按钮消息
        this.operatorConfig.toolMessage = this.initToolTipsMessage(this.operatorConfig);
        this.cleanConfig = cleanConfig;
        this.clusteringData = clusteringConfig;
        this.apmRelationData = apmRelation;

        fields.forEach(item => {
          item.minWidth = 0;
          item.filterExpand = false; // 字段过滤展开
          item.filterVisible = true; // 字段过滤搜索字段名是否显示
          if (item.field_type !== 'text') {
            notTextTypeFields.push(item.field_name);
          }
        });
        this.notTextTypeFields = notTextTypeFields;
        this.ipTopoSwitch = ipTopoSwitch.is_active;
        this.bkmonitorUrl = bkmonitor.is_active;
        this.asyncExportUsable = asyncExport.is_active;
        this.asyncExportUsableReason = !asyncExport.is_active ? asyncExport.extra?.usable_reason || '' : '';
        this.timeField = timeField;
        this.totalFields = fields;
        // 请求字段时 判断当前索引集是否有更改过字段 若更改过字段则使用session缓存的字段显示
        const sessionShownFieldList = this.sessionShowFieldObj()?.[this.indexId];
        // 后台给的 display_fields 可能有无效字段 所以进行过滤，获得排序后的字段
        this.initVisibleFields(sessionShownFieldList ?? displayFields);
        this.sortList = sortList;

        const fieldAliasMap = {};
        fields.forEach(item => {
          fieldAliasMap[item.field_name] = item.field_alias || item.field_name;
        });
        this.fieldAliasMap = fieldAliasMap;
        this.isThollteField = false;
        this.$store.commit('retrieve/updateFiledSettingConfigID', config_id); // 当前配置ID
        this.$nextTick(() => {
          this.$refs.searchCompRef?.initAdditionDefault();
        });
      } catch (e) {
        this.ipTopoSwitch = true;
        this.bkmonitorUrl = false;
        this.asyncExportUsable = true;
        this.asyncExportUsableReason = '';
        this.timeField = '';
        this.totalFields.splice(0);
        this.visibleFields.splice(0);
        this.isThollteField = false;
        throw e;
      }
    },
    /**
     * @desc: 初始化展示字段
     * @param {Array<str>} displayFieldNames 显示字段
     */
    initVisibleFields(displayFieldNames) {
      this.visibleFields = displayFieldNames
        .map(displayName => {
          for (const field of this.totalFields) {
            if (field.field_name === displayName) {
              return field;
            }
          }
        })
        .filter(Boolean);
<<<<<<< HEAD
      this.showShowUnionSource(true);
=======
>>>>>>> 35386d91
      this.$store.commit('updateIsNotVisibleFieldsShow', !this.visibleFields.length);
      if (!this.isSetDefaultTableColumn) {
        this.setDefaultTableColumn();
      }
      this.isSetDefaultTableColumn = false;
    },
    sessionShowFieldObj() {
      // 显示字段缓存
      const showFieldStr = sessionStorage.getItem('showFieldSession');
      return !showFieldStr ? {} : JSON.parse(showFieldStr);
    },
    /**
     * @desc: 字段设置更新了
     * @param {Array} displayFieldNames 展示字段
     * @param {Boolean} showFieldAlias 是否别名
     * @param {Boolean} isRequestFields 是否请求字段
     */
    async handleFieldsUpdated(displayFieldNames, showFieldAlias, isRequestFields = true) {
      this.$store.commit('updateClearTableWidth', 1);
      // requestFields已经更新过一次了展示了 不需要再更新
      if (!isRequestFields) this.initVisibleFields(displayFieldNames);
      // 缓存展示字段
      const showFieldObj = this.sessionShowFieldObj();
      Object.assign(showFieldObj, { [this.indexId]: displayFieldNames });
      sessionStorage.setItem('showFieldSession', JSON.stringify(showFieldObj));
      if (showFieldAlias !== undefined) {
        this.showFieldAlias = showFieldAlias;
        window.localStorage.setItem('showFieldAlias', showFieldAlias);
      }
      await this.$nextTick();
      isRequestFields && this.requestFields();
    },
    requestTableData() {
      if (this.requesting) return;
      this.isTablePagination = true;
      this.requestTable();
    },
    // 表格
    async requestTable() {
      if (this.requesting) return;

      this.requesting = true;

      const { startTimeStamp, endTimeStamp } = this.getRealTimeRange();
      if (!this.isPollingStart) {
        // 获取坐标分片间隔
        this.handleIntervalSplit(startTimeStamp, endTimeStamp);
        this.isPollingStart = true;
      }

      const { currentPage, pageSize } = this.$refs.resultMainRef;
      this.formatTimeRange();
      try {
        const baseUrl = process.env.NODE_ENV === 'development' ? 'api/v1' : window.AJAX_URL_PREFIX;
        // 区分联合查询和单选查询
        const searchUrl = !this.isUnionSearch
          ? `/search/index_set/${this.indexId}/search/`
          : '/search/index_set/union_search/';
        const baseData = {
          ...this.retrieveParams,
          size: pageSize,
          interval: this.interval
        };
        // 更新联合查询的begin
        const unionConfigs = this.unionIndexList.map(item => ({
          begin: this.isTablePagination
            ? this.catchUnionBeginList.find(cItem => String(cItem?.index_set_id) === item)?.begin ?? 0
            : 0,
          index_set_id: item
        }));
        const queryData = Object.assign(
          baseData,
          !this.isUnionSearch
            ? {
                // 单选检索的begin
                begin: currentPage === 1 ? 0 : (currentPage - 1) * pageSize
              }
            : {
                union_configs: unionConfigs
              }
        );
        const params = {
          method: 'post',
<<<<<<< HEAD
          url: searchUrl,
=======
          url: `/search/index_set/${this.indexId}/search/`,
>>>>>>> 35386d91
          cancelToken: new CancelToken(c => {
            this.searchCancelFn = c;
          }),
          withCredentials: true,
          baseURL: baseUrl,
          responseType: 'blob',
<<<<<<< HEAD
          data: queryData
=======
          data: {
            ...this.retrieveParams,
            begin,
            size: pageSize,
            interval: this.interval
          }
>>>>>>> 35386d91
        };
        if (this.isExternal) {
          params.headers = {
            'X-Bk-Space-Uid': this.spaceUid
          };
        }
        const res = await axios(params).then(res => {
          return readBlobRespToJson(res.data);
        });

        if (!res.data && res.message) {
          // 接口报错提示
          this.messageError(res.message);
        }
        // 判断分页
        this.finishPolling = res.data?.list?.length < pageSize;
        this.catchUnionBeginList = parseBigNumberList(res.data?.union_configs || []);

        this.retrievedKeyword = this.retrieveParams.keyword;
        this.tookTime = this.tookTime + Number(res.data?.took) || 0;
        this.tableData = { ...(res.data || {}), finishPolling: this.finishPolling };
        if (!this.isSetDefaultTableColumn) {
          this.setDefaultTableColumn();
        }
        this.logList = this.logList.concat(parseBigNumberList(res.data?.list ?? []));
        this.statisticalFieldsData = this.getStatisticalFieldsData(this.logList);
        this.computeRetrieveDropdownData(this.logList);
      } catch (err) {
        this.$refs.resultMainRef.isPageOver = false;
        this.isCanStorageFavorite = false; // 不能收藏
      } finally {
        if (this.finishPolling) this.$refs.resultMainRef.isPageOver = false;
        this.requesting = false;
        this.tableLoading = false;
        this.isTablePagination = false;
      }
    },
    // 首次加载设置表格默认宽度自适应
    setDefaultTableColumn() {
      // 如果浏览器记录过当前索引集表格拖动过 则不需要重新计算
      const columnObj = JSON.parse(localStorage.getItem('table_column_width_obj'));
      const {
        params: { indexId },
        query: { bizId }
      } = this.$route;
      const catchFieldsWidthObj = columnObj?.[bizId]?.fields[indexId];
      const tableList = this.tableData?.list ?? [];
      this.isSetDefaultTableColumn = setDefaultTableWidth(this.visibleFields, tableList, catchFieldsWidthObj);
    },
    // 根据表格数据统计字段值及出现次数
    getStatisticalFieldsData(listData) {
      const result = {};
      listData.forEach(dataItem => {
        this.recursiveObjectData(result, dataItem);
      });
      return result;
    },
    recursiveObjectData(result, dataItem, prefixFieldKey = '') {
      dataItem &&
        Object.entries(dataItem).forEach(([field, value]) => {
          if (typeof value === 'object') {
            this.recursiveObjectData(result, value, `${prefixFieldKey + field}.`);
          } else {
            const fullFieldKey = prefixFieldKey ? prefixFieldKey + field : field;
            const fieldData =
              result[fullFieldKey] ||
              (result[fullFieldKey] = Object.defineProperties(
                {},
                {
                  __totalCount: {
                    // 总记录数量
                    value: 0,
                    writable: true
                  },
                  __validCount: {
                    // 有效值数量
                    value: 0,
                    writable: true
                  }
                }
              ));
            fieldData.__totalCount += 1;
            if (value || value === 0) {
              fieldData.__validCount += 1;
              if (fieldData[value]) {
                fieldData[value] += 1;
              } else {
                fieldData[value] = 1;
              }
            }
          }
        });
    },
    // 更新下拉字段可选值信息
    computeRetrieveDropdownData(listData) {
      listData.forEach(dataItem => {
        this.recursiveIncreaseData(dataItem);
      });
    },
    recursiveIncreaseData(dataItem, prefixFieldKey = '') {
      dataItem &&
        Object.entries(dataItem).forEach(([field, value]) => {
          if (typeof value === 'object') {
            this.recursiveIncreaseData(value, `${prefixFieldKey + field}.`);
          } else {
            const fullFieldKey = prefixFieldKey ? prefixFieldKey + field : field;
            if (value || value === 0) {
              let fieldData = this.retrieveDropdownData[fullFieldKey];
              if (!fieldData) {
                this.$set(
                  this.retrieveDropdownData,
                  fullFieldKey,
                  Object.defineProperties(
                    {},
                    {
                      __fieldType: {
                        // 该字段下的值的数据类型，可能是数值、字符串、布尔值
                        value: typeof value
                      }
                    }
                  )
                );
                fieldData = this.retrieveDropdownData[fullFieldKey];
              }
              if (this.notTextTypeFields.includes(field) && !fieldData[value]) {
                // 非 text 类型字段统计可选值，text 则由用户手动输入
                fieldData[value] = 1;
              }
            }
          }
        });
    },
    // 图表
    requestChart() {
      this.formatTimeRange();
      this.$store.commit('retrieve/updateChartKey');
    },
    // 图表款选或双击回正时请求相关数据
    async retrieveWhenChartChange() {
      this.$refs.resultHeader && this.$refs.resultHeader.pauseRefresh();
      this.$refs.resultMainRef.reset();
      this.isSetDefaultTableColumn = false;
    },

    // 重置搜索结果
    resetResult() {
      // 内容
      this.tookTime = 0;
      this.tableData = {};
      // 字段过滤展开
      this.totalFields.forEach(item => {
        item.filterExpand = false;
      });
      // 字段值统计数据
      this.statisticalFieldsData = {};
      this.logList = [];
    },
    // 控制页面布局宽度
    dragBegin(e) {
      this.isChangingWidth = true;
      this.currentTreeBoxWidth = this.leftPanelWidth;
      this.currentScreenX = e.screenX;
      window.addEventListener('mousemove', this.dragMoving, { passive: true });
      window.addEventListener('mouseup', this.dragStop, { passive: true });
    },
    dragMoving(e) {
      const newTreeBoxWidth = this.currentTreeBoxWidth + e.screenX - this.currentScreenX;
      if (newTreeBoxWidth < this.leftPanelMinWidth) {
        this.leftPanelWidth = 0;
        this.showRetrieveCondition = false;
        this.dragStop();
      } else if (newTreeBoxWidth >= this.leftPanelMaxWidth) {
        this.leftPanelWidth = this.leftPanelMaxWidth;
      } else {
        this.leftPanelWidth = newTreeBoxWidth;
      }
      // window.bus.$emit('set-chart-width');
    },
    dragStop() {
      this.isChangingWidth = false;
      this.currentTreeBoxWidth = null;
      this.currentScreenX = null;
      window.removeEventListener('mousemove', this.dragMoving);
      window.removeEventListener('mouseup', this.dragStop);
    },
    openRetrieveCondition() {
      // window.bus.$emit('set-chart-width');
      this.leftPanelWidth = this.leftPanelMinWidth;
      this.showRetrieveCondition = true;
    },
    closeRetrieveCondition() {
      this.leftPanelWidth = 0;
      this.showRetrieveCondition = false;
    },
    updateCollectCondition(status) {
      this.collectWidth = status ? 240 : 0;
      localStorage.setItem('isAutoShowCollect', `${status}`);
      this.isShowCollect = status;
      if (!status) {
        this.activeFavorite = {};
        this.activeFavoriteID = -1;
        this.isSqlSearchType = true;
      }
    },
    // 获取全局数据和 判断是否可以保存 已有的日志聚类
    getGlobalsData() {
      if (Object.keys(this.globalsData).length) return;
      this.$http
        .request('collect/globals')
        .then(res => {
          this.$store.commit('globals/setGlobalsData', res.data);
        })
        .catch(e => {
          console.warn(e);
        });
    },
    initToolTipsMessage(config) {
      const { contextAndRealtime, bcsWebConsole } = config;
      return {
<<<<<<< HEAD
        webConsole: bcsWebConsole.is_active ? 'WebConsole' : bcsWebConsole?.extra?.reason,
        realTimeLog: contextAndRealtime.is_active ? this.$t('实时日志') : contextAndRealtime?.extra?.reason,
        contextLog: contextAndRealtime.is_active ? this.$t('上下文') : contextAndRealtime?.extra?.reason
=======
        webConsole: bcsWebConsole.is_active ? 'WebConsole' : bcsWebConsole?.extra.reason,
        realTimeLog: contextAndRealtime.is_active ? this.$t('实时日志') : contextAndRealtime?.extra.reason,
        contextLog: contextAndRealtime.is_active ? this.$t('上下文') : contextAndRealtime?.extra.reason
>>>>>>> 35386d91
      };
    },
    // 检索头部点击编辑收藏
    handleEditFavorite() {
      if (this.basicLoading) return;
      // 获取检索页面的数据替换当前收藏详情参数
      this.replaceFavoriteData = this.getRetrieveFavoriteData();
      this.isShowAddNewCollectDialog = true;
    },
    // 当前检索监听的收藏参数
    getRetrieveFavoriteData() {
      return {
        params: {
          ip_chooser: this.retrieveParams.ip_chooser,
          addition: this.retrieveParams.addition,
          keyword: this.retrieveParams.keyword
        },
        display_fields: this.visibleFields.map(item => item?.field_name)
      };
    },

    /** 获取收藏列表 */
    async getFavoriteList() {
      // 第一次显示收藏列表时因路由更变原因 在本页面第一次请求
      try {
        this.favoriteLoading = true;
        const { data } = await this.$http.request('favorite/getFavoriteByGroupList', {
          query: {
            space_uid: this.spaceUid,
            order_type: localStorage.getItem('favoriteSortType') || 'NAME_ASC'
          }
        });
        const provideFavorite = data[0];
        const publicFavorite = data[data.length - 1];
        const sortFavoriteList = data
          .slice(1, data.length - 1)
          .sort((a, b) => a.group_name.localeCompare(b.group_name));
        const sortAfterList = [provideFavorite, ...sortFavoriteList, publicFavorite];
        this.favoriteList = sortAfterList;
      } catch (err) {
        this.favoriteLoading = false;
        this.favoriteList = [];
      } finally {
        // 获取收藏列表后 若当前不是新检索 则判断当前收藏是否已删除 若删除则变为新检索
        if (this.activeFavoriteID !== -1) {
          let isFindCheckValue = false; // 是否从列表中找到匹配当前收藏的id
          for (const gItem of this.favoriteList) {
            const findFavorites = gItem.favorites.find(item => item.id === this.activeFavoriteID);
            if (!!findFavorites) {
              isFindCheckValue = true; // 找到 中断循环
              break;
            }
          }
          if (!isFindCheckValue) this.handleClickFavoriteItem(undefined); // 未找到 清空当前收藏 变为新检索
        }
        this.favoriteLoading = false;
      }
    },
    updateKeyWords(keyword) {
      // 表单模式 更新keywords
      Object.assign(this.retrieveParams, { keyword });
      if (this.isAutoQuery) {
        this.retrieveLog();
      }
    },
    async handleSubmitFavorite({ isCreate, resValue }) {
      await this.getFavoriteList(); // 编辑或新增刷新收藏列表
      if (isCreate) {
        // 新建收藏 刷新收藏列表同时高亮显示新增的收藏
        this.handleClickFavoriteItem(resValue);
        if (!this.isShowCollect) this.collectWidth = 240;
        this.isShowCollect = true;
      } else {
        this.initSearchList();
      }
    },
    // 点击收藏列表的收藏
    async handleClickFavoriteItem(value) {
      if (value === undefined) {
        // 点击为新检索时 清空收藏
        this.activeFavoriteID = -1;
        this.activeFavorite = {};
        this.isSqlSearchType = true;
        this.isFavoriteSearch = false;
        this.clearCondition('*');
        this.$refs.searchCompRef.clearValue();
        return;
      }
      const data = deepClone(value);
      if (!Object.keys(data.params.ip_chooser || []).length) {
        data.params.ip_chooser = {};
      }
      this.addFavoriteData = {}; // 清空新建收藏的数据
      this.isFavoriteSearch = true;
      this.activeFavorite = deepClone(data);
      this.activeFavoriteID = data.id;
      const { index_set_id: indexSetID, params } = data;
      const selectIsUnionSearch = value.index_set_type === 'union';
      const ids = selectIsUnionSearch ? value.index_set_ids.map(item => String(item)) : [String(indexSetID)];
      const filterIDs = this.indexSetList
        .filter(item => ids.includes(item.index_set_id))
        .map(item => item.index_set_id);
      if (filterIDs.length) {
        const setChangeValue = {
          ids: filterIDs,
          selectIsUnionSearch
        };
        this.handleSelectIndex(setChangeValue, params, true);
      } else {
        this.messageError(this.$t('没有找到该记录下相关索引集'));
      }
    },
    // 收藏列表刷新, 判断当前是否有点击活跃的收藏 如有则进行数据更新
    updateActiveFavoriteData(value) {
      this.activeFavorite = value;
      this.initSearchList();
      this.isSqlSearchType = !this.isShowUiType;
    },
    // 当点击有表单模式的收藏时 初始化search列表
    initSearchList() {
      if (this.isShowUiType) {
        this.favSearchList = this.activeFavorite.params?.search_fields || [];
        this.$refs.searchCompRef.handleBlurSearchInput(this.activeFavorite.params?.keyword || '*');
      }
    },
    // 表格tab切换或聚类参数回填
    backFillClusterRouteParams(activeTableTab = 'origin', clusterParams) {
      this.activeTableTab = activeTableTab;
      // 如果初始化时是日志聚类，切换回原始日志时候需要重新计算表格宽度，不重新分配宽度会导致操作列表宽度太长，挡住kv列表里的交互
      if (activeTableTab === 'origin') this.setDefaultTableColumn();
      const { query, params } = this.$route;
      const newQuery = { ...query };
      newQuery.activeTableTab = activeTableTab;
      // 切换为日志聚类且数据指纹有操作时 url添加日志聚类的操作参数
      if (clusterParams && activeTableTab === 'clustering') {
        this.clusterRouteParams = clusterParams;
        newQuery.clusterRouteParams = JSON.stringify(clusterParams);
      } else {
        // 切换为原始日志时 清空日志聚类的数据指纹操作参数
        this.clusterRouteParams = {};
        delete newQuery.clusterRouteParams;
      }
      this.$router.push({
        name: 'retrieve',
        params,
        query: newQuery
      });
    }
  }
};
</script>

<style lang="scss" scoped>
@import '../../scss/mixins/scroller.scss';

.retrieve-container {
<<<<<<< HEAD
  min-width: 1280px;
  height: 100%;
=======
  height: 100%;
  min-width: 1280px;
>>>>>>> 35386d91

  .page-loading-wrap {
    position: absolute;
    top: 0;
<<<<<<< HEAD
    width: 100%;
    height: 4px;
    z-index: 2400;
=======
    z-index: 2400;
    width: 100%;
    height: 4px;
>>>>>>> 35386d91
    overflow: hidden;
    background: pink;

    @keyframes animate-loading-bar {
      0% {
        transform: translateX(0);
<<<<<<< HEAD
        transform: translateX(0);
=======
>>>>>>> 35386d91
      }

      to {
        transform: translateX(-50%);
<<<<<<< HEAD
        transform: translateX(-50%);
=======
>>>>>>> 35386d91
      }
    }

    .page-loading-bar {
<<<<<<< HEAD
      top: 0;
      left: 0;
      right: 0;
      bottom: 0;
      position: absolute;
      z-index: 10;
      visibility: visible;
      display: block;
      animation: animate-loading-bar 2s linear infinite;
=======
      position: absolute;
      top: 0;
      right: 0;
      bottom: 0;
      left: 0;
      z-index: 10;
      display: block;
      width: 200%;
>>>>>>> 35386d91
      background-color: transparent;
      background-image: linear-gradient(
        to right,
        #ff5656 0,
        #ff5656 50%,
        #ff9c01 50%,
        #ff9c01 85%,
        #2dcb56 85%,
        #2dcb56 100%
      );
      background-repeat: repeat-x;
      background-size: 50%;
<<<<<<< HEAD
      width: 200%;
=======
      visibility: visible;
      animation: animate-loading-bar 2s linear infinite;
>>>>>>> 35386d91
    }
  }

  /*详情页*/
  .retrieve-detail-container {
    position: relative;
    // display: flex;
    height: 100%;

    .result-content {
      display: flex;
      height: calc(100% - 52px);
    }

    .retrieve-condition {
      display: flow-root;
      width: 450px;
<<<<<<< HEAD
      box-shadow: 0 1px 2px 0 rgba(0, 0, 0, 0.1);
      background: #fff;
=======
      background: #fff;
      box-shadow: 0 1px 2px 0 rgba(0, 0, 0, 0.1);
>>>>>>> 35386d91

      .bk-button-group {
        display: flex;
        width: 100%;
        height: 52px;
<<<<<<< HEAD

        .bk-button {
          flex: 1;
          height: 100%;
          border-top: 0;
          background: #fafbfd;
          border-color: #dcdee5;
          box-sizing: content-box;

          &.is-selected {
            background: #fff;
            border-top: none;
            border-bottom: none;
          }

          &.is-selected {
            border-color: #dcdee5;
            color: #3a84ff;
=======

        .bk-button {
          height: 100%;
          background: #fafbfd;
          border-color: #dcdee5;
          border-top: 0;
          box-sizing: content-box;
          flex: 1;

          &.is-selected {
            color: #3a84ff;
            background: #fff;
            border-color: #dcdee5;
            border-top: none;
            border-bottom: none;
>>>>>>> 35386d91
          }

          &:hover {
            border-color: #dcdee5;
          }
        }
      }

      .biz-menu-box {
        position: relative;
        margin: 16px 16px 0;
      }

      .king-tab {
        height: 100%;
        padding-top: 10px;

        .tab-content {
          /* stylelint-disable-next-line declaration-no-important */
          height: calc(100% - 52px) !important;
          overflow-y: auto;
          background-color: #fbfbfb;

          @include scroller;
        }

        .tab-content-item {
          padding: 0 24px;

          &:first-child {
            padding-bottom: 4px;
            background-color: #fff;
          }

          &:last-child {
            padding-top: 6px;
            padding-bottom: 26px;
          }
        }

        &.as-iframe {
          height: calc(100% + 10px);
        }

        .tab-header {
          display: flex;
<<<<<<< HEAD
          justify-content: space-between;
          align-items: center;
          padding: 10px 24px 18px;
          color: #313238;
          font-size: 16px;
=======
          padding: 10px 24px 18px;
          font-size: 16px;
          color: #313238;
          justify-content: space-between;
          align-items: center;
>>>>>>> 35386d91

          .tab-title {
            font-size: 14px;
          }

          .icon-edit-line {
            color: #979ba5;
            cursor: pointer;
          }

          .icon-cog {
            font-size: 18px;
            color: #979ba5;
            cursor: pointer;
          }

          .icon-angle-double-left-line {
            margin-left: 8px;
<<<<<<< HEAD
            color: #979ba5;
            font-size: 16px;
=======
            font-size: 16px;
            color: #979ba5;
>>>>>>> 35386d91
            cursor: pointer;
          }
        }

        .tab-item-title {
          display: flex;
<<<<<<< HEAD
          align-items: center;
          margin: 16px 0 6px;
          line-height: 20px;
          font-size: 12px;
          color: #63656e;
=======
          margin: 16px 0 6px;
          font-size: 12px;
          line-height: 20px;
          color: #63656e;
          align-items: center;
>>>>>>> 35386d91

          &.ip-quick-title {
            margin-top: 13px;
          }

          &:first-child {
            margin-top: 0;
          }
        }

        .field-filter-title {
<<<<<<< HEAD
          margin-bottom: 0;
          padding-top: 18px;
=======
          padding-top: 18px;
          margin-bottom: 0;
>>>>>>> 35386d91
          font-size: 14px;
          font-weight: 500;
          color: #313238;
        }

        .flex-item-title {
          display: flex;
          justify-content: space-between;

          .filter-item {
            display: flex;

            span {
              margin-left: 24px;
              color: #3a84ff;
              cursor: pointer;
            }
          }
        }

        .add-filter-condition-container {
          display: flex;
          flex-wrap: wrap;
        }

        .cut-line {
<<<<<<< HEAD
          margin: 0 8px 0 4px;
          width: 1px;
          height: 32px;
          opacity: 1;
          background: #eceef5;
=======
          width: 1px;
          height: 32px;
          margin: 0 8px 0 4px;
          background: #eceef5;
          opacity: 1;
>>>>>>> 35386d91
        }
      }
    }

    .retrieve-result {
      position: relative;
<<<<<<< HEAD
      width: calc(100% - 450px);
      height: 100%;
      background: #f5f6fa;
      z-index: 1;
    }

    .drag-bar {
      position: absolute;
      left: 449px;
      top: 52px;
      width: 1px;
      height: 100%;
      background: #dcdee5;

=======
      z-index: 1;
      width: calc(100% - 450px);
      height: 100%;
      background: #f5f6fa;
    }

    .drag-bar {
      position: absolute;
      top: 52px;
      left: 449px;
      width: 1px;
      height: 100%;
      background: #dcdee5;

>>>>>>> 35386d91
      .drag-icon {
        position: absolute;
        top: 50%;
        left: -3px;
<<<<<<< HEAD
        width: 7px;
        cursor: col-resize;
        transform: translateY(-50%);
        z-index: 50;
=======
        z-index: 50;
        width: 7px;
        cursor: col-resize;
        transform: translateY(-50%);
>>>>>>> 35386d91
      }

      &.dragging {
        z-index: 100;
      }
    }
  }
}
</style>

<style lang="scss">
.auto-query-popover-content {
  display: flex;
  align-items: center;
  padding: 6px 0;
  color: #63656e;

  > span {
    margin: 0 12px 0 4px;
  }

  .confirm-btn {
    margin-left: 12px;
    color: #3a84ff;
    cursor: pointer;
  }
}

.condition-filter-popper {
  .tippy-tooltip {
    padding: 0;
  }
}
</style><|MERGE_RESOLUTION|>--- conflicted
+++ resolved
@@ -72,17 +72,10 @@
         >
           <!-- 监控显示的 tab 切换 -->
           <!-- <div v-if="isAsIframe" class="bk-button-group">
-<<<<<<< HEAD
             <bk-button @click="handleCheckMonitor">{{ $t('指标检索') }}</bk-button>
             <bk-button class="is-selected">{{ $t('日志检索') }}</bk-button>
             <bk-button @click="handleCheckEvent">{{ $t('事件检索') }}</bk-button>
           </div> -->
-=======
-          <bk-button @click="handleCheckMonitor">{{ $t('指标检索') }}</bk-button>
-          <bk-button class="is-selected">{{ $t('日志检索') }}</bk-button>
-          <bk-button @click="handleCheckEvent">{{ $t('事件检索') }}</bk-button>
-        </div> -->
->>>>>>> 35386d91
 
           <div
             class="king-tab"
@@ -461,7 +454,6 @@
       /** 数据指纹是否请求布尔值 */
       fingerSearchState: false,
       /** 批量添加条件的请求定时器timer */
-<<<<<<< HEAD
       addFilterTimer: null,
       logSourceField: {
         description: null,
@@ -479,9 +471,6 @@
         tag: 'union-source',
         width: 230
       }
-=======
-      addFilterTimer: null
->>>>>>> 35386d91
     };
   },
   computed: {
@@ -495,13 +484,9 @@
     }),
     ...mapGetters(['asIframe', 'iframeQuery']),
     ...mapGetters({
-<<<<<<< HEAD
       authMainPageInfo: 'globals/authContainerInfo',
       unionIndexList: 'unionIndexList',
       isUnionSearch: 'isUnionSearch'
-=======
-      authMainPageInfo: 'globals/authContainerInfo'
->>>>>>> 35386d91
     }),
     showAuthInfo() {
       // 无业务权限则展示store里的 然后判断是否有索引集权限
@@ -527,33 +512,14 @@
   },
   provide() {
     return {
-<<<<<<< HEAD
       addFilterCondition: this.addFilterCondition,
       changeShowUnionSource: this.changeShowUnionSource
-=======
-      addFilterCondition: this.addFilterCondition
->>>>>>> 35386d91
     };
   },
   watch: {
     indexId(val) {
       // 切换索引集和初始化索引 id 时改变
-<<<<<<< HEAD
       this.initIndexSetChangeFn(val);
-=======
-      const option = this.indexSetList.find(item => item.index_set_id === val);
-      this.indexSetItem = option ? option : { index_set_name: '', indexName: '', scenario_name: '', scenario_id: '' };
-      // eslint-disable-next-line camelcase
-      this.isSearchAllowed = !!option?.permission?.[authorityMap.SEARCH_LOG_AUTH];
-      if (this.isSearchAllowed) this.authPageInfo = null;
-      this.resetRetrieveCondition();
-      this.resetFavoriteValue();
-      this.$store.commit('updateIndexId', val);
-      val && this.requestSearchHistory(val);
-      this.clearCondition('*', false);
-      this.$refs.searchCompRef?.clearAllCondition();
-      this.isSetDefaultTableColumn = false;
->>>>>>> 35386d91
     },
     spaceUid: {
       async handler() {
@@ -582,7 +548,6 @@
       handler(val) {
         this.localIframeQuery = val;
       }
-<<<<<<< HEAD
     },
     unionIndexList: {
       deep: true,
@@ -591,8 +556,6 @@
         const filterIndexSetList = this.indexSetList.filter(item => val.includes(String(item.index_set_id)));
         this.$store.commit('updateUnionIndexItemList', filterIndexSetList);
       }
-=======
->>>>>>> 35386d91
     }
   },
   created() {
@@ -607,7 +570,6 @@
     window.bus.$off('retrieveWhenChartChange', this.retrieveWhenChartChange);
   },
   methods: {
-<<<<<<< HEAD
     /** 索引集更变时的数据初始化 */
     initIndexSetChangeFn(val) {
       const option = this.indexSetList.find(item => item.index_set_id === val);
@@ -623,8 +585,6 @@
       this.$refs.searchCompRef?.clearAllCondition();
       this.isSetDefaultTableColumn = false;
     },
-=======
->>>>>>> 35386d91
     /** 搜索取消请求方法 */
     searchCancelFn() {},
     // 子组件改父组件的值或调用方法;
@@ -832,7 +792,6 @@
     },
     // 获取检索历史
     requestSearchHistory(indexId) {
-<<<<<<< HEAD
       const queryUrl = this.isUnionSearch ? 'unionSearch/unionSearchHistory' : 'retrieve/getSearchHistory';
       const params = this.isUnionSearch
         ? {
@@ -844,13 +803,6 @@
       this.$http
         .request(queryUrl, {
           params
-=======
-      this.$http
-        .request('retrieve/getSearchHistory', {
-          params: {
-            index_set_id: indexId
-          }
->>>>>>> 35386d91
         })
         .then(res => {
           this.statementSearchrecords = res.data;
@@ -991,11 +943,7 @@
     // 添加过滤条件
     addFilterCondition(field, operator, value, isLink = false) {
       clearTimeout(this.addFilterTimer);
-<<<<<<< HEAD
       let mappingKey = this.mappingKey;
-=======
-      let { mappingKey } = this;
->>>>>>> 35386d91
       const textType = this.getFieldType(field);
       switch (textType) {
         case 'text':
@@ -1031,7 +979,6 @@
         this.additionLinkOpen(newAddition);
       }
     },
-<<<<<<< HEAD
     additionLinkOpen(newAddition = {}) {
       const openUrl = this.$refs.searchCompRef.setRouteParams({}, false, newAddition);
       window.open(openUrl, '_blank');
@@ -1057,12 +1004,6 @@
         return;
       }
       isExist ? this.visibleFields.shift() : this.visibleFields.unshift(this.logSourceField);
-=======
-
-    additionLinkOpen(newAddition = {}) {
-      const openUrl = this.$refs.searchCompRef.setRouteParams({}, false, newAddition);
-      window.open(openUrl, '_blank');
->>>>>>> 35386d91
     },
     // 打开 ip 选择弹窗
     openIpQuick() {
@@ -1256,7 +1197,6 @@
                     );
                   }
                   break;
-<<<<<<< HEAD
                 case 'unionList':
                   {
                     this.catchUnionBeginList = [];
@@ -1265,8 +1205,6 @@
                     this.$store.commit('updateUnionIndexList', resetUnionList);
                   }
                   break;
-=======
->>>>>>> 35386d91
                 case 'ip_chooser':
                   {
                     if (Object.keys(param).length) {
@@ -1453,16 +1391,8 @@
         }
         const res = await this.$http.request(urlStr, {
           params: { index_set_id: this.indexId },
-<<<<<<< HEAD
           query: !this.isUnionSearch ? queryData : undefined,
           data: this.isUnionSearch ? queryData : undefined
-=======
-          query: {
-            start_time: this.retrieveParams.start_time,
-            end_time: this.retrieveParams.end_time,
-            is_realtime: 'True'
-          }
->>>>>>> 35386d91
         });
         const notTextTypeFields = [];
         const { data } = res;
@@ -1489,21 +1419,13 @@
           apm_relation: apmRelation
         } = localConfig;
 
-<<<<<<< HEAD
         Object.assign(this.operatorConfig, {
-=======
-        this.operatorConfig = {
->>>>>>> 35386d91
           // 操作按钮配置信息
           bkmonitor,
           bcsWebConsole,
           contextAndRealtime,
           timeField
-<<<<<<< HEAD
         });
-=======
-        };
->>>>>>> 35386d91
         // 初始化操作按钮消息
         this.operatorConfig.toolMessage = this.initToolTipsMessage(this.operatorConfig);
         this.cleanConfig = cleanConfig;
@@ -1567,10 +1489,7 @@
           }
         })
         .filter(Boolean);
-<<<<<<< HEAD
       this.showShowUnionSource(true);
-=======
->>>>>>> 35386d91
       this.$store.commit('updateIsNotVisibleFieldsShow', !this.visibleFields.length);
       if (!this.isSetDefaultTableColumn) {
         this.setDefaultTableColumn();
@@ -1654,27 +1573,14 @@
         );
         const params = {
           method: 'post',
-<<<<<<< HEAD
           url: searchUrl,
-=======
-          url: `/search/index_set/${this.indexId}/search/`,
->>>>>>> 35386d91
           cancelToken: new CancelToken(c => {
             this.searchCancelFn = c;
           }),
           withCredentials: true,
           baseURL: baseUrl,
           responseType: 'blob',
-<<<<<<< HEAD
           data: queryData
-=======
-          data: {
-            ...this.retrieveParams,
-            begin,
-            size: pageSize,
-            interval: this.interval
-          }
->>>>>>> 35386d91
         };
         if (this.isExternal) {
           params.headers = {
@@ -1894,15 +1800,9 @@
     initToolTipsMessage(config) {
       const { contextAndRealtime, bcsWebConsole } = config;
       return {
-<<<<<<< HEAD
         webConsole: bcsWebConsole.is_active ? 'WebConsole' : bcsWebConsole?.extra?.reason,
         realTimeLog: contextAndRealtime.is_active ? this.$t('实时日志') : contextAndRealtime?.extra?.reason,
         contextLog: contextAndRealtime.is_active ? this.$t('上下文') : contextAndRealtime?.extra?.reason
-=======
-        webConsole: bcsWebConsole.is_active ? 'WebConsole' : bcsWebConsole?.extra.reason,
-        realTimeLog: contextAndRealtime.is_active ? this.$t('实时日志') : contextAndRealtime?.extra.reason,
-        contextLog: contextAndRealtime.is_active ? this.$t('上下文') : contextAndRealtime?.extra.reason
->>>>>>> 35386d91
       };
     },
     // 检索头部点击编辑收藏
@@ -2059,59 +1959,29 @@
 @import '../../scss/mixins/scroller.scss';
 
 .retrieve-container {
-<<<<<<< HEAD
-  min-width: 1280px;
-  height: 100%;
-=======
   height: 100%;
   min-width: 1280px;
->>>>>>> 35386d91
 
   .page-loading-wrap {
     position: absolute;
     top: 0;
-<<<<<<< HEAD
-    width: 100%;
-    height: 4px;
-    z-index: 2400;
-=======
     z-index: 2400;
     width: 100%;
     height: 4px;
->>>>>>> 35386d91
     overflow: hidden;
     background: pink;
 
     @keyframes animate-loading-bar {
       0% {
         transform: translateX(0);
-<<<<<<< HEAD
-        transform: translateX(0);
-=======
->>>>>>> 35386d91
       }
 
       to {
         transform: translateX(-50%);
-<<<<<<< HEAD
-        transform: translateX(-50%);
-=======
->>>>>>> 35386d91
       }
     }
 
     .page-loading-bar {
-<<<<<<< HEAD
-      top: 0;
-      left: 0;
-      right: 0;
-      bottom: 0;
-      position: absolute;
-      z-index: 10;
-      visibility: visible;
-      display: block;
-      animation: animate-loading-bar 2s linear infinite;
-=======
       position: absolute;
       top: 0;
       right: 0;
@@ -2120,7 +1990,6 @@
       z-index: 10;
       display: block;
       width: 200%;
->>>>>>> 35386d91
       background-color: transparent;
       background-image: linear-gradient(
         to right,
@@ -2133,12 +2002,8 @@
       );
       background-repeat: repeat-x;
       background-size: 50%;
-<<<<<<< HEAD
-      width: 200%;
-=======
       visibility: visible;
       animation: animate-loading-bar 2s linear infinite;
->>>>>>> 35386d91
     }
   }
 
@@ -2156,38 +2021,13 @@
     .retrieve-condition {
       display: flow-root;
       width: 450px;
-<<<<<<< HEAD
-      box-shadow: 0 1px 2px 0 rgba(0, 0, 0, 0.1);
-      background: #fff;
-=======
       background: #fff;
       box-shadow: 0 1px 2px 0 rgba(0, 0, 0, 0.1);
->>>>>>> 35386d91
 
       .bk-button-group {
         display: flex;
         width: 100%;
         height: 52px;
-<<<<<<< HEAD
-
-        .bk-button {
-          flex: 1;
-          height: 100%;
-          border-top: 0;
-          background: #fafbfd;
-          border-color: #dcdee5;
-          box-sizing: content-box;
-
-          &.is-selected {
-            background: #fff;
-            border-top: none;
-            border-bottom: none;
-          }
-
-          &.is-selected {
-            border-color: #dcdee5;
-            color: #3a84ff;
-=======
 
         .bk-button {
           height: 100%;
@@ -2203,7 +2043,6 @@
             border-color: #dcdee5;
             border-top: none;
             border-bottom: none;
->>>>>>> 35386d91
           }
 
           &:hover {
@@ -2250,19 +2089,11 @@
 
         .tab-header {
           display: flex;
-<<<<<<< HEAD
-          justify-content: space-between;
-          align-items: center;
-          padding: 10px 24px 18px;
-          color: #313238;
-          font-size: 16px;
-=======
           padding: 10px 24px 18px;
           font-size: 16px;
           color: #313238;
           justify-content: space-between;
           align-items: center;
->>>>>>> 35386d91
 
           .tab-title {
             font-size: 14px;
@@ -2281,32 +2112,19 @@
 
           .icon-angle-double-left-line {
             margin-left: 8px;
-<<<<<<< HEAD
-            color: #979ba5;
-            font-size: 16px;
-=======
             font-size: 16px;
             color: #979ba5;
->>>>>>> 35386d91
             cursor: pointer;
           }
         }
 
         .tab-item-title {
           display: flex;
-<<<<<<< HEAD
-          align-items: center;
-          margin: 16px 0 6px;
-          line-height: 20px;
-          font-size: 12px;
-          color: #63656e;
-=======
           margin: 16px 0 6px;
           font-size: 12px;
           line-height: 20px;
           color: #63656e;
           align-items: center;
->>>>>>> 35386d91
 
           &.ip-quick-title {
             margin-top: 13px;
@@ -2318,13 +2136,8 @@
         }
 
         .field-filter-title {
-<<<<<<< HEAD
-          margin-bottom: 0;
-          padding-top: 18px;
-=======
           padding-top: 18px;
           margin-bottom: 0;
->>>>>>> 35386d91
           font-size: 14px;
           font-weight: 500;
           color: #313238;
@@ -2351,41 +2164,17 @@
         }
 
         .cut-line {
-<<<<<<< HEAD
-          margin: 0 8px 0 4px;
-          width: 1px;
-          height: 32px;
-          opacity: 1;
-          background: #eceef5;
-=======
           width: 1px;
           height: 32px;
           margin: 0 8px 0 4px;
           background: #eceef5;
           opacity: 1;
->>>>>>> 35386d91
         }
       }
     }
 
     .retrieve-result {
       position: relative;
-<<<<<<< HEAD
-      width: calc(100% - 450px);
-      height: 100%;
-      background: #f5f6fa;
-      z-index: 1;
-    }
-
-    .drag-bar {
-      position: absolute;
-      left: 449px;
-      top: 52px;
-      width: 1px;
-      height: 100%;
-      background: #dcdee5;
-
-=======
       z-index: 1;
       width: calc(100% - 450px);
       height: 100%;
@@ -2400,22 +2189,14 @@
       height: 100%;
       background: #dcdee5;
 
->>>>>>> 35386d91
       .drag-icon {
         position: absolute;
         top: 50%;
         left: -3px;
-<<<<<<< HEAD
-        width: 7px;
-        cursor: col-resize;
-        transform: translateY(-50%);
-        z-index: 50;
-=======
         z-index: 50;
         width: 7px;
         cursor: col-resize;
         transform: translateY(-50%);
->>>>>>> 35386d91
       }
 
       &.dragging {
