--- conflicted
+++ resolved
@@ -1,4 +1,3 @@
-<<<<<<< HEAD
 <!--
   - Tencent is pleased to support the open source community by making BK-LOG 蓝鲸日志平台 available.
   - Copyright (C) 2021 THL A29 Limited, a Tencent company.  All rights reserved.
@@ -1050,8 +1049,9 @@
         ...this.$route.query,
         spaceUid: this.$store.state.spaceUid,
         bizId: this.$store.state.bkBizId,
-        keyword: queryParamsStr?.keyword,
         ...queryParamsStr,
+        // 由于要缓存过滤条件 解构route的query时会把缓存的pickerTimeRange参数携带上，故重新更新pickerTimeRange参数
+        // pickerTimeRange: queryParamsStr?.pickerTimeRange,
       };
       this.$router.push({
         name: 'retrieve',
@@ -1350,7 +1350,7 @@
         // 如果浏览器记录过当前索引集表格拖动过 则不需要重新计算
         if (columnObj?.[bizId] && columnObj[bizId].indexsetIds?.includes(indexId)) return;
 
-        if (this.tableData?.list.length && this.visibleFields.length) {
+        if (this.tableData.list.length && this.visibleFields.length) {
           this.visibleFields.forEach((field) => {
             field.width = calculateTableColsWidth(field, this.tableData.list);
           });
@@ -1941,1950 +1941,4 @@
       padding: 0;
     }
   }
-</style>
-=======
-<!--
-  - Tencent is pleased to support the open source community by making BK-LOG 蓝鲸日志平台 available.
-  - Copyright (C) 2021 THL A29 Limited, a Tencent company.  All rights reserved.
-  - BK-LOG 蓝鲸日志平台 is licensed under the MIT License.
-  -
-  - License for BK-LOG 蓝鲸日志平台:
-  - -------------------------------------------------------------------
-  -
-  - Permission is hereby granted, free of charge, to any person obtaining a copy of this software and associated
-  - documentation files (the "Software"), to deal in the Software without restriction, including without limitation
-  - the rights to use, copy, modify, merge, publish, distribute, sublicense, and/or sell copies of the Software,
-  - and to permit persons to whom the Software is furnished to do so, subject to the following conditions:
-  - The above copyright notice and this permission notice shall be included in all copies or substantial
-  - portions of the Software.
-  -
-  - THE SOFTWARE IS PROVIDED "AS IS", WITHOUT WARRANTY OF ANY KIND, EXPRESS OR IMPLIED, INCLUDING BUT NOT
-  - LIMITED TO THE WARRANTIES OF MERCHANTABILITY, FITNESS FOR A PARTICULAR PURPOSE AND NONINFRINGEMENT. IN
-  - NO EVENT SHALL THE AUTHORS OR COPYRIGHT HOLDERS BE LIABLE FOR ANY CLAIM, DAMAGES OR OTHER LIABILITY,
-  - WHETHER IN AN ACTION OF CONTRACT, TORT OR OTHERWISE, ARISING FROM, OUT OF OR IN CONNECTION WITH THE
-  - SOFTWARE OR THE USE OR OTHER DEALINGS IN THE SOFTWARE
-  -->
-
-<template>
-  <div class="retrieve-container">
-    <!-- 检索页详情页 -->
-    <div class="retrieve-detail-container">
-      <result-header
-        ref="resultHeader"
-        :is-as-iframe="isAsIframe"
-        :show-retrieve-condition="showRetrieveCondition"
-        :retrieve-params="retrieveParams"
-        :date-picker-value="datePickerValue"
-        :index-set-item="indexSetItem"
-        :is-show-collect="isShowCollect"
-        :timezone="timezone"
-        @shouldRetrieve="retrieveLog"
-        @open="openRetrieveCondition"
-        @update:datePickerValue="handleDateChange"
-        @datePickerChange="retrieveWhenDateChange"
-        @timezoneChange="handleTimezoneChange"
-        @settingMenuClick="handleSettingMenuClick"
-        @closeRetrieveCondition="closeRetrieveCondition"
-        @updateCollectCondition="updateCollectCondition" />
-      <div class="page-loading-wrap" v-if="basicLoading || tableLoading">
-        <div class="page-loading-bar"></div>
-      </div>
-      <div class="result-content">
-        <!-- 收藏列表 -->
-        <collect-index
-          :width.sync="collectWidth"
-          :is-show.sync="isShowCollect"
-          :favorite-loading="favoriteLoading"
-          :favorite-list="favoriteList"
-          :style="{ width: collectWidth + 'px' }"
-          :active-favorite="activeFavorite"
-          :active-favorite-i-d="activeFavoriteID"
-          :visible-fields="visibleFields"
-          @handleClick="handleClickFavoriteItem"
-          @isRefreshFavorite="updateActiveFavoriteData"
-          @favoriteDialogSubmit="handleSubmitFavorite"
-          @requestFavoriteList="getFavoriteList" />
-        <!-- 检索详情页左侧 -->
-        <div v-show="showRetrieveCondition" class="retrieve-condition" :style="{ width: leftPanelWidth + 'px' }">
-          <!-- 监控显示的 tab 切换 -->
-          <!-- <div v-if="isAsIframe" class="bk-button-group">
-          <bk-button @click="handleCheckMonitor">{{ $t('指标检索') }}</bk-button>
-          <bk-button class="is-selected">{{ $t('日志检索') }}</bk-button>
-          <bk-button @click="handleCheckEvent">{{ $t('事件检索') }}</bk-button>
-        </div> -->
-
-          <div class="king-tab" :class="isAsIframe && 'as-iframe'">
-            <div class="tab-header">
-              <span class="tab-title">
-                <span>{{ isFavoriteNewSearch ? $t('新检索') : getFavoriteName }}</span>
-                <span
-                  v-show="!isFavoriteNewSearch"
-                  class="bk-icon icon-edit-line"
-                  @click="handleEditFavorite">
-                </span>
-              </span>
-            </div>
-            <div class="tab-content" :style="`height:calc(100% - ${isAsIframe ? 60 : 108}px);`">
-              <div class="tab-content-item" data-test-id="retrieve_div_dataQueryBox">
-                <!-- 选择索引集 -->
-                <div class="tab-item-title">{{ $t('索引集') }}</div>
-                <select-indexSet
-                  :index-id="indexId"
-                  :index-set-list="indexSetList"
-                  :basic-loading.sync="basicLoading"
-                  @selected="handleSelectIndex"
-                  @updateIndexSetList="updateIndexSetList" />
-                <search-comp
-                  ref="searchCompRef"
-                  :index-id="indexId"
-                  :table-loading="tableLoading"
-                  :is-auto-query="isAutoQuery"
-                  :index-set-list="indexSetList"
-                  :is-search-allowed="isSearchAllowed"
-                  :active-favorite-i-d="activeFavoriteID"
-                  :is-sql-search-type="isSqlSearchType"
-                  :is-can-storage-favorite="isCanStorageFavorite"
-                  :retrieve-params="retrieveParams"
-                  :active-favorite="activeFavorite"
-                  :visible-fields="visibleFields"
-                  :is-show-ui-type="isShowUiType"
-                  :total-fields="totalFields"
-                  :retrieved-keyword="retrievedKeyword"
-                  :history-records="statementSearchrecords"
-                  :retrieve-dropdown-data="retrieveDropdownData"
-                  :is-favorite-search="isFavoriteSearch"
-                  :fav-search-list="favSearchList"
-                  :field-alias-map="fieldAliasMap"
-                  :catch-ip-chooser="catchIpChooser"
-                  :date-picker-value="datePickerValue"
-                  @openIpQuick="openIpQuick"
-                  @ipSelectorValueClear="({ v, isChangeCatch }) => handleIpSelectorValueChange(v, isChangeCatch)"
-                  @updateKeyWords="updateKeyWords"
-                  @updateSearchParam="updateSearchParam"
-                  @retrieveLog="retrieveLog"
-                  @clearCondition="clearCondition"
-                  @emitChangeValue="emitChangeValue"
-                  @searchAddChange="searchAddChange"
-                />
-              </div>
-              <div class="tab-content-item" data-test-id="retrieve_div_fieldFilterBox">
-                <!-- 字段过滤 -->
-                <div class="tab-item-title field-filter-title" style="color: #313238;">{{ $t('查询结果统计') }}</div>
-                <field-filter
-                  :retrieve-params="retrieveParams"
-                  :total-fields="totalFields"
-                  :visible-fields="visibleFields"
-                  :sort-list="sortList"
-                  :field-alias-map="fieldAliasMap"
-                  :show-field-alias="showFieldAlias"
-                  :statistical-fields-data="statisticalFieldsData"
-                  :parent-loading="tableLoading"
-                  @fieldsUpdated="handleFieldsUpdated" />
-              </div>
-            </div>
-          </div>
-        </div>
-        <!-- 检索详情页右侧检索结果 -->
-        <div class="retrieve-result" :style="{ width: 'calc(100% - ' + sumLeftWidth + 'px)' }">
-          <!-- 无权限页面 -->
-          <auth-container-page v-if="showAuthInfo" :info="showAuthInfo" />
-          <template v-else>
-            <!-- 初始化加载时显示这个空的盒子 避免先显示内容 再显示无权限页面 -->
-            <div v-if="!hasAuth && !showAuthInfo && !isNoIndexSet" style="height: 100%;background: #f4f7fa;"></div>
-            <!-- 无索引集 申请索引集页面 -->
-            <no-index-set v-if="isNoIndexSet" />
-            <!-- 详情右侧 -->
-            <result-main
-              ref="resultMainRef"
-              v-else
-              :sort-list="sortList"
-              :table-loading="tableLoading"
-              :retrieve-params="retrieveParams"
-              :took-time="tookTime"
-              :index-set-list="indexSetList"
-              :table-data="tableData"
-              :visible-fields="visibleFields"
-              :total-fields="totalFields"
-              :field-alias-map="fieldAliasMap"
-              :show-field-alias="showFieldAlias"
-              :bk-monitor-url="bkmonitorUrl"
-              :async-export-usable="asyncExportUsable"
-              :async-export-usable-reason="asyncExportUsableReason"
-              :statistical-fields-data="statisticalFieldsData"
-              :time-field="timeField"
-              :config-data="clusteringData"
-              :apm-relation="apmRelationData"
-              :clean-config="cleanConfig"
-              :date-picker-value="datePickerValue"
-              :index-set-item="indexSetItem"
-              :operator-config="operatorConfig"
-              :retrieve-search-number="retrieveSearchNumber"
-              :active-table-tab="activeTableTab"
-              :cluster-route-params="clusterRouteParams"
-              :is-init-page="isInitPage"
-              @request-table-data="requestTableData"
-              @fieldsUpdated="handleFieldsUpdated"
-              @shouldRetrieve="retrieveLog"
-              @addFilterCondition="addFilterCondition"
-              @backFillClusterRouteParams="backFillClusterRouteParams"
-              @showSettingLog="handleSettingMenuClick('clustering')" />
-          </template>
-        </div>
-      </div>
-      <!-- 可拖拽页面布局宽度 -->
-      <div
-        v-show="showRetrieveCondition"
-        :class="['drag-bar', isChangingWidth && 'dragging']"
-        :style="{ left: sumLeftWidth - 1 + 'px' }">
-        <img
-          src="../../images/icons/drag-icon.svg"
-          alt=""
-          draggable="false"
-          class="drag-icon"
-          @mousedown.left="dragBegin">
-      </div>
-    </div>
-
-    <!-- 目标选择器 -->
-    <log-ip-selector
-      mode="dialog"
-      :key="bkBizId"
-      :height="670"
-      :show-dialog.sync="showIpSelectorDialog"
-      :value="catchIpChooser"
-      @change="handleIpSelectorValueChange"
-    />
-    <!-- 聚类设置全屏弹窗 -->
-    <setting-modal
-      :index-set-item="indexSetItem"
-      :is-show-dialog="isShowSettingModal"
-      :select-choice="clickSettingChoice"
-      :total-fields="totalFields"
-      :clean-config="cleanConfig"
-      :config-data="clusteringData"
-      :statistical-fields-data="statisticalFieldsData"
-      @closeSetting="isShowSettingModal = false;"
-      @updateLogFields="requestFields" />
-    <!-- 收藏更新弹窗 -->
-    <add-collect-dialog
-      is-click-favorite-edit
-      v-model="isShowAddNewCollectDialog"
-      :favorite-list="favoriteList"
-      :add-favorite-data="addFavoriteData"
-      :favorite-i-d="activeFavoriteID"
-      :replace-data="replaceFavoriteData"
-      :visible-fields="visibleFields"
-      @submit="handleSubmitFavorite" />
-  </div>
-</template>
-
-<script>
-import { mapGetters, mapState } from 'vuex';
-import SelectIndexSet from './condition-comp/select-indexSet';
-import LogIpSelector from '@/components/log-ip-selector/log-ip-selector';
-// import IpSelectorDialog from '@/components/collection-access/ip-selector-dialog';
-import FieldFilter from './condition-comp/field-filter';
-import ResultHeader from './result-comp/result-header';
-import NoIndexSet from './result-comp/no-index-set';
-import ResultMain from './result-comp/result-main';
-import AuthContainerPage from '@/components/common/auth-container-page';
-import SettingModal from './setting-modal/index.vue';
-import CollectIndex from './collect/collect-index';
-import AddCollectDialog from './collect/add-collect-dialog';
-import SearchComp from './search-comp';
-import { readBlobRespToJson, parseBigNumberList, calculateTableColsWidth } from '@/common/util';
-import { handleTransformToTimestamp } from '../../components/time-range/utils';
-import indexSetSearchMixin from '@/mixins/indexSet-search-mixin';
-import tableRowDeepViewMixin from '@/mixins/table-row-deep-view-mixin';
-import axios from 'axios';
-import * as authorityMap from '../../common/authority-map';
-import { deepClone } from '../../components/monitor-echarts/utils';
-import CancelToken from 'axios/lib/cancel/CancelToken';
-import { updateTimezone } from '../../language/dayjs';
-import dayjs from 'dayjs';
-
-const currentTime = Math.floor(new Date().getTime() / 1000);
-const startTime = (currentTime - 15 * 60);
-const endTime = currentTime;
-const DEFAULT_RETRIEVE_PARAMS = {
-  keyword: '*', // 搜索关键字
-  start_time: startTime, // 时间范围，格式 YYYY-MM-DDThh:mm[:ss[.uuuuuu]][+HH:MM|-HH:MM|Z]
-  end_time: endTime, // 时间范围
-  host_scopes: { // ip 快选，modules 和 ips 只能修改其一，另一个传默认值
-    // 拓扑选择模块列表，单个模块格式 {bk_inst_id: 2000003580, bk_obj_id: 'module'}
-    modules: [],
-    // 手动输入 ip，多个 ip 用英文 , 分隔
-    ips: '',
-    // 目标节点
-    target_nodes: [],
-    // 目标节点类型
-    target_node_type: '',
-  },
-  ip_chooser: {},
-  addition: [],
-  begin: 0,
-  size: 500,
-  interval: 'auto', // 聚合周期
-};
-
-export default {
-  name: 'Retrieve',
-  components: {
-    SelectIndexSet,
-    LogIpSelector,
-    FieldFilter,
-    ResultHeader,
-    ResultMain,
-    NoIndexSet,
-    SettingModal,
-    AuthContainerPage,
-    CollectIndex,
-    AddCollectDialog,
-    SearchComp,
-  },
-  mixins: [indexSetSearchMixin, tableRowDeepViewMixin],
-  data() {
-    return {
-      hasAuth: false,
-      isSearchAllowed: null, // true 有权限，false 无权限，null 未知权限
-      basicLoading: false, // view loading
-      tableLoading: false, // 表格 loading
-      requesting: false,
-      isNoIndexSet: false,
-      showRetrieveCondition: true, // 详情页显示检索左侧条件
-      isChangingWidth: false, // 拖拽
-      leftPanelWidth: 400, // 左栏默认宽度
-      leftPanelMinWidth: 350, // 左栏最小宽度
-      leftPanelMaxWidth: 750, // 左栏最大宽度
-      indexId: '', // 当前选择的索引ID
-      indexSetItem: {}, // 当前索引集元素
-      indexSetList: [], // 索引集列表,
-      datePickerValue: ['now-15m', 'now'], // 日期选择器
-      retrievedKeyword: '*', // 记录上一次检索的关键字，避免输入框失焦时重复检索
-      retrieveParams: {
-        bk_biz_id: this.$store.state.bkBizId,
-        ...DEFAULT_RETRIEVE_PARAMS,
-      },
-      catchIpChooser: {}, // 条件里的ip选择器数据
-      isFavoriteSearch: false, // 是否是收藏检索
-      isAfterRequestFavoriteList: false, // 是否在检索后更新收藏列表
-      statisticalFieldsData: {}, // 字段可选值统计
-      retrieveDropdownData: {}, // 检索下拉字段可选值统计
-      statementSearchrecords: [], // 查询语句历史记录
-      totalFields: [], // 表格字段
-      visibleFields: [], // 显示的排序后的字段
-      sortList: [], // 排序字段
-      notTextTypeFields: [], // 字段类型不为 text 的字段
-      fieldAliasMap: {},
-      showFieldAlias: localStorage.getItem('showFieldAlias') === 'true',
-      tookTime: 0, // 耗时
-      tableData: {}, // 表格结果
-      bkmonitorUrl: false, // 监控主机详情地址
-      asyncExportUsable: true, // 是否支持异步导出
-      asyncExportUsableReason: '', // 无法异步导出原因
-      isInitPage: true, // 是否初始化页面
-      isAutoQuery: localStorage.getItem('logAutoQuery') === 'true',
-      isPollingStart: false,
-      logList: [], // 当前搜索结果的日志
-      isShowSettingModal: false,
-      clickSettingChoice: '',
-      timeField: '',
-      isThollteField: false,
-      globalsData: {},
-      isCanStorageFavorite: true,
-      cleanConfig: {},
-      clusteringData: { // 日志聚类参数
-        name: '',
-        is_active: true,
-        extra: {
-          collector_config_id: null,
-          signature_switch: false,
-          clustering_field: '',
-        },
-      },
-      apmRelationData: {},
-      showIpSelectorDialog: false,
-      isAsIframe: false,
-      localIframeQuery: {},
-      isFirstLoad: true,
-      operatorConfig: {}, // 当前table item操作的值
-      authPageInfo: null,
-      isShowAddNewCollectDialog: false, // 是否展示新建收藏弹窗
-      collectWidth: localStorage.getItem('isAutoShowCollect') === 'true' ? 240 : 0, // 收藏默认栏宽度
-      isShowCollect: localStorage.getItem('isAutoShowCollect') === 'true',
-      isSqlSearchType: true, // 是否是sql模式
-      activeFavorite: {}, // 当前点击的收藏参数
-      activeFavoriteID: -1, // 当前点击就的收藏ID
-      favoriteList: [],
-      favoriteLoading: false,
-      favSearchList: [], // 收藏的表单模式列表
-      inputSearchList: [], // 鼠标失焦后的表单模式列表
-      addFavoriteData: {}, // 新建收藏所需的参数
-      replaceFavoriteData: {}, // 收藏判断不同后的替换参数
-      retrieveSearchNumber: 0, // 切换采集项或初始进入页面时 检索次数初始化为0 检索一次次数+1;
-      mappingKey: { // is is not 值映射
-        is: '=',
-        'is not': '!=',
-      },
-      /** text类型字段类型的下钻映射 */
-      textMappingKey: {
-        is: 'contains match phrase',
-        'is not': 'not contains match phrase',
-      },
-      monitorOperatorMappingKey: { // 监控告警跳转过来的操作符映射
-        eq: '=',
-        neq: '!=',
-      },
-      activeTableTab: 'origin', // 当前活跃的table-tab 参数: origin clustering
-      clusterRouteParams: {}, // 路由回填的数据指纹参数
-      isSetDefaultTableColumn: false,
-      /** 是否还需要分页 */
-      finishPolling: false,
-      timezone: dayjs.tz.guess(),
-    };
-  },
-  computed: {
-    ...mapState({
-      bkBizId: state => state.bkBizId,
-      spaceUid: state => state.spaceUid,
-      currentMenu: state => state.currentMenu,
-      storedIndexID: state => state.indexId, // 路由切换时缓存当前选择的索引
-      isExternal: state => state.isExternal,
-      externalMenu: state => state.externalMenu,
-    }),
-    ...mapGetters(['asIframe', 'iframeQuery']),
-    ...mapGetters({
-      authMainPageInfo: 'globals/authContainerInfo',
-    }),
-    showAuthInfo() { // 无业务权限则展示store里的 然后判断是否有索引集权限
-      return this.authMainPageInfo || this.authPageInfo;
-    },
-    sumLeftWidth() { // 收藏和检索左边的页面的合计宽度
-      return this.collectWidth + this.leftPanelWidth;
-    },
-    isShowUiType() { // 判断当前点击的收藏是否展示表单字段
-      // eslint-disable-next-line camelcase
-      return Boolean(this.activeFavorite?.params?.search_fields?.length);
-    },
-    isFavoriteNewSearch() { // 是否是新检索
-      return this.activeFavoriteID === -1;
-    },
-    getFavoriteName() { // 获取当前点击的收藏名
-      return this.activeFavorite?.name || '--';
-    },
-  },
-  provide() {
-    return {
-      addFilterCondition: this.addFilterCondition,
-    };
-  },
-  watch: {
-    indexId(val) { // 切换索引集和初始化索引 id 时改变
-      const option = this.indexSetList.find(item => item.index_set_id === val);
-      this.indexSetItem = option ? option : { index_set_name: '', indexName: '', scenario_name: '', scenario_id: '' };
-      // eslint-disable-next-line camelcase
-      this.isSearchAllowed = !!option?.permission?.[authorityMap.SEARCH_LOG_AUTH];
-      if (this.isSearchAllowed) this.authPageInfo = null;
-      this.resetRetrieveCondition();
-      this.resetFavoriteValue();
-      this.$store.commit('updateIndexId', val);
-      val && this.requestSearchHistory(val);
-      this.clearCondition('*', false);
-      this.$refs.searchCompRef?.clearAllCondition();
-      this.isSetDefaultTableColumn = false;
-    },
-    spaceUid: {
-      async handler() {
-        this.indexId = '';
-        this.indexSetList.splice(0);
-        this.totalFields.splice(0);
-        this.retrieveParams.bk_biz_id = this.bkBizId;
-        // 外部版 无检索权限跳转后不更新页面数据
-        if (!this.isExternal || (this.isExternal && this.externalMenu.includes('retrieve'))) {
-          this.fetchPageData();
-        }
-        this.resetFavoriteValue();
-        this.$refs.searchCompRef?.clearAllCondition();
-      },
-      immediate: true,
-    },
-    asIframe: {
-      immediate: true,
-      handler(val) {
-        this.isAsIframe = val;
-      },
-    },
-    iframeQuery: {
-      deep: true,
-      handler(val) {
-        this.localIframeQuery = val;
-      },
-    },
-    'visibleFields.length'() {
-      if (this.isSetDefaultTableColumn) {
-        this.setDefaultTableColumn();
-      }
-    },
-  },
-  created() {
-    this.getGlobalsData();
-  },
-  mounted() {
-    window.bus.$on('retrieveWhenChartChange', this.retrieveWhenChartChange);
-  },
-  beforeDestroy() {
-    updateTimezone();
-    window.bus.$off('retrieveWhenChartChange', this.retrieveWhenChartChange);
-  },
-  methods: {
-    /** 搜索取消请求方法 */
-    searchCancelFn() {
-    },
-    // 子组件改父组件的值或调用方法;
-    emitChangeValue({ type, value, isFunction }) {
-      if (isFunction) {
-        !!value ? this[type](...value) : this[type]();
-        return;
-      }
-      this[type] = value;
-    },
-    // 切换到监控指标检索
-    handleCheckMonitor() {
-      window.parent.postMessage('datarieval-click', '*');
-    },
-    // 切换到监控事件检索
-    handleCheckEvent() {
-      window.parent.postMessage('event-click', '*');
-    },
-    async fetchPageData() {
-      // 有spaceUid且有业务权限时 才去请求索引集列表
-      if (!this.authMainPageInfo && this.spaceUid) {
-        // 收藏侧边栏打开且 则先获取到收藏列表再获取索引集列表
-        this.isShowCollect && await this.getFavoriteList();
-        this.requestIndexSetList();
-      } else {
-        this.isFirstLoad = false;
-      }
-    },
-    updateIndexSetList() {
-      this.$http.request('retrieve/getIndexSetList', {
-        query: {
-          space_uid: this.spaceUid,
-        },
-      }).then((res) => {
-        if (res.data.length) { // 有索引集
-          // 根据权限排序
-          const s1 = [];
-          const s2 = [];
-          for (const item of res.data) {
-            // eslint-disable-next-line camelcase
-            if (item.permission?.[authorityMap.SEARCH_LOG_AUTH]) {
-              s1.push(item);
-            } else {
-              s2.push(item);
-            }
-          }
-          const indexSetList = s1.concat(s2);
-
-          // 索引集数据加工
-          indexSetList.forEach((item) => {
-            item.index_set_id = `${item.index_set_id}`;
-            item.indexName = item.index_set_name;
-            item.lightenName = ` (${item.indices.map(item => item.result_table_id).join(';')})`;
-          });
-          this.indexSetList = indexSetList;
-        }
-      });
-    },
-    // 初始化索引集
-    requestIndexSetList() {
-      const spaceUid = (this.$route.query.spaceUid && this.isFirstLoad)
-        ? this.$route.query.spaceUid : this.spaceUid;
-      this.basicLoading = true;
-      this.$http.request('retrieve/getIndexSetList', {
-        query: {
-          space_uid: spaceUid,
-        },
-      }).then((res) => {
-        if (res.data.length) { // 有索引集
-          // 根据权限排序
-          const s1 = [];
-          const s2 = [];
-          for (const item of res.data) {
-            // eslint-disable-next-line camelcase
-            if (item.permission?.[authorityMap.SEARCH_LOG_AUTH]) {
-              s1.push(item);
-            } else {
-              s2.push(item);
-            }
-          }
-          const indexSetList = s1.concat(s2);
-
-          // 索引集数据加工
-          indexSetList.forEach((item) => {
-            item.index_set_id = `${item.index_set_id}`;
-            item.indexName = item.index_set_name;
-            item.lightenName = ` (${item.indices.map(item => item.result_table_id).join(';')})`;
-          });
-          this.indexSetList = indexSetList;
-
-          const indexId = this.$route.params.indexId?.toString();
-          const routeIndexSet = indexSetList.find(item => item.index_set_id === indexId);
-          const isRouteIndex = !!routeIndexSet && !routeIndexSet?.permission?.[authorityMap.SEARCH_LOG_AUTH];
-
-          // 如果都没有权限或者路由带过来的索引集无权限则显示索引集无权限
-          // eslint-disable-next-line camelcase
-          if (!indexSetList[0]?.permission?.[authorityMap.SEARCH_LOG_AUTH] || isRouteIndex) {
-            const authIndexID = indexId || indexSetList[0].index_set_id;
-            this.$store.dispatch('getApplyData', {
-              action_ids: [authorityMap.SEARCH_LOG_AUTH],
-              resources: [{
-                type: 'indices',
-                id: authIndexID,
-              }],
-            }).then((res) => {
-              this.authPageInfo = res.data;
-              this.setRouteParams('retrieve', {
-                indexId: null,
-              }, {
-                spaceUid: this.$store.state.spaceUid,
-                bizId: this.$store.state.bkBizId,
-              });
-            })
-              .catch((err) => {
-                console.warn(err);
-              })
-              .finally(() => {
-                this.basicLoading = false;
-              });
-            return;
-          }
-          this.hasAuth = true;
-
-
-          if (indexId) { // 1、初始进入页面带ID；2、检索ID时切换业务；
-            const indexItem = indexSetList.find(item => item.index_set_id === indexId);
-            this.indexId = indexItem ? indexItem.index_set_id : indexSetList[0].index_set_id;
-            this.retrieveLog();
-          } else { // 直接进入检索页
-            this.indexId = indexSetList.some(item => item.index_set_id === this.storedIndexID)
-              ? this.storedIndexID
-              : indexSetList[0].index_set_id;
-            if (this.isAsIframe) { // 监控 iframe
-              if (this.localIframeQuery.indexId) {
-                if (this.indexSetList.some(item => item.index_set_id === this.localIframeQuery.indexId)) {
-                  this.indexId = this.localIframeQuery.indexId;
-                }
-              }
-              this.retrieveLog();
-            } else {
-              const queryObj = {
-                spaceUid: this.$store.state.spaceUid,
-                bizId: this.$store.state.bkBizId,
-              };
-              if (this.$route.query.from) {
-                queryObj.from = this.$route.query.from;
-              }
-              this.setRouteParams('retrieve', {
-                indexId: null,
-              }, queryObj);
-              this.retrieveLog();
-            }
-          }
-          this.isNoIndexSet = false;
-        } else { // 无索引集
-          this.isNoIndexSet = true;
-          const queryObj = {
-            spaceUid: this.$store.state.spaceUid,
-            bizId: this.$store.state.bkBizId,
-          };
-          if (this.$route.query.from) {
-            queryObj.from = this.$route.query.from;
-          }
-          this.setRouteParams('retrieve', {
-            indexId: null,
-          }, queryObj);
-          this.indexId = '';
-          this.indexSetList.splice(0);
-        }
-      })
-        .catch((e) => {
-          console.warn(e);
-          this.isNoIndexSet = false;
-          this.indexId = '';
-          this.indexSetList.splice(0);
-        })
-        .finally(() => {
-          this.basicLoading = false;
-          this.isFirstLoad = false;
-        });
-    },
-    // 获取检索历史
-    requestSearchHistory(indexId) {
-      this.$http.request('retrieve/getSearchHistory', {
-        params: {
-          index_set_id: indexId,
-        },
-      }).then((res) => {
-        this.statementSearchrecords = res.data;
-      });
-    },
-    // 切换索引
-    handleSelectIndex(val) {
-      this.indexId = val;
-      this.activeFavoriteID = -1;
-      this.activeFavorite = {};
-      this.retrieveLog();
-    },
-    // 切换索引时重置检索数据
-    resetRetrieveCondition() {
-      // 重置搜索条件，起始位置、日期相关字段不变
-      // Object.assign(this.retrieveParams, {
-      //     keyword: '*',
-      //     host_scopes: {
-      //         modules: [],
-      //         ips: ''
-      //     },
-      //     addition: []
-      // })
-      // 过滤相关
-      this.retrieveParams = {
-        bk_biz_id: this.$store.state.bkBizId,
-        ...DEFAULT_RETRIEVE_PARAMS,
-      };
-      this.statisticalFieldsData = {};
-      this.retrieveDropdownData = {};
-      this.logList = [];
-      // 字段相关
-      this.totalFields.splice(0);
-    },
-    resetFavoriteValue() {
-      this.activeFavorite = {};
-      this.activeFavoriteID = -1;
-      this.retrieveSearchNumber = 0; // 切换业务 检索次数设置为0;
-      this.isSqlSearchType = true;
-    },
-    // 检索参数：日期改变
-    handleDateChange(val) {
-      this.datePickerValue = val;
-      this.formatTimeRange();
-    },
-    /**
-     * @desc 时间选择组件返回时间戳格式转换
-     */
-    formatTimeRange() {
-      const tempList = handleTransformToTimestamp(this.datePickerValue);
-      Object.assign(this.retrieveParams, {
-        start_time: tempList[0],
-        end_time: tempList[1],
-      });
-    },
-    updateSearchParam({ keyword, addition, host }) {
-      this.retrieveParams.addition = addition;
-      this.retrieveParams.keyword = keyword;
-      this.retrieveParams.ip_chooser = host;
-      this.catchIpChooser = host;
-      this.$refs.searchCompRef.initConditionList(addition, host); // 点击历史记录 更新当前添加条件列表
-    },
-    // 日期选择器选择时间完毕，检索
-    retrieveWhenDateChange() {
-      this.shouldUpdateFields = true;
-      this.retrieveLog();
-    },
-    handleTimezoneChange(timezone) {
-      this.timezone = timezone;
-      updateTimezone(timezone);
-    },
-    handleSettingMenuClick(val) {
-      this.clickSettingChoice = val;
-      this.isShowSettingModal = true;
-    },
-    // 由添加条件来修改的过滤条件
-    searchAddChange(addObj) {
-      const { addition, isQuery } = addObj;
-      this.retrieveParams.addition = addition;
-      if (isQuery && this.isAutoQuery) this.retrieveLog();
-    },
-    getFieldType(field) {
-      const target = this.totalFields.find(item => item.field_name === field);
-      return target ? target.field_type : '';
-    },
-    // 添加过滤条件
-    addFilterCondition(field, operator, value, index) {
-      let mappingKey = this.mappingKey;
-      const textType = this.getFieldType(field);
-      switch (textType) {
-        case 'text':
-          mappingKey = this.textMappingKey;
-          break;
-        default:
-          break;
-      }
-      const mapOperator = mappingKey[operator] ?? operator; // is is not 值映射
-      const isExist = this.retrieveParams.addition.some((addition) => {
-        return addition.field === field
-        && addition.operator === mapOperator
-        && addition.value.toString() === value.toString();
-      });
-      // 已存在相同条件
-      if (isExist) return;
-
-      const startIndex = index > -1 ? index : this.retrieveParams.addition.length;
-      const deleteCount = index > -1 ? 1 : 0;
-      this.retrieveParams.addition.splice(startIndex, deleteCount, { field, operator: mapOperator, value });
-      this.retrieveLog();
-      this.$refs.searchCompRef.pushCondition(field, mapOperator, value);
-      this.$refs.searchCompRef.setRouteParams();
-    },
-
-    // 打开 ip 选择弹窗
-    openIpQuick() {
-      this.showIpSelectorDialog = true;
-    },
-    // IP 选择
-    // handleSaveIpQuick(data) {
-    //   const { target_node_type: targetNodeType, target_nodes: targetNodes } = data;
-    //   this.retrieveParams.host_scopes.target_node_type = targetNodes.length ? targetNodeType : '';
-    //   this.retrieveParams.host_scopes.target_nodes = targetNodes.map((node) => {
-    //     const targets = ['TOPO', 'SERVICE_TEMPLATE', 'SET_TEMPLATE'].includes(targetNodeType)
-    //       ? {
-    //         node_path: node.node_path,
-    //         bk_inst_name: node.bk_inst_name,
-    //         bk_inst_id: node.bk_inst_id,
-    //         bk_obj_id: node.bk_obj_id,
-    //       }
-    //       : targetNodeType === 'DYNAMIC_GROUP' ? { id: node.id, name: node.name, bk_obj_id: node.bk_obj_id }
-    //         : { ip: node.ip, bk_cloud_id: node.bk_cloud_id, bk_supplier_id: node.bk_supplier_id };
-    //     return targets;
-    //   });
-    //   this.showIpSelectorDialog = false;
-    //   if (this.isAutoQuery) {
-    //     this.retrieveLog();
-    //   }
-    // },
-    /**
-     * @desc: ip 选择器选中值发生变化
-     * @param {Object} value ip选择器弹窗的值
-     * @param {Boolean} isChangeCatch 是否改变缓存的ip选择器的值
-     */
-    handleIpSelectorValueChange(value, isChangeCatch = true) {
-      const ipChooserValue = {}; // 新的ip选择的值
-      const nodeType = Object.keys(value).find(item => value[item].length);
-      if (nodeType) {
-        ipChooserValue[nodeType] = value[nodeType];
-      }
-      const ipChooserIsOpen = this.$refs.searchCompRef.ipChooserIsOpen; // 当前添加条件是否打开状态
-      this.retrieveParams.ip_chooser = ipChooserIsOpen ? ipChooserValue : {}; // 判断条件开关来 赋值ip的值
-      const catchValueStr = JSON.stringify(this.catchIpChooser);
-      const chooserValueStr = JSON.stringify(ipChooserValue);
-      let isQuery = false; // 是否检索
-      if (isChangeCatch) {
-        this.catchIpChooser = ipChooserValue; // 改变缓存的值
-        isQuery = (catchValueStr !== chooserValueStr) && ipChooserIsOpen;
-      } else {
-        isQuery = Boolean(Object.keys(this.catchIpChooser).length);
-      }
-      if (isQuery) this.retrieveLog();
-      this.$refs.searchCompRef.setIPChooserFilter(this.catchIpChooser); // 设置添加条件的ip选择器的值 并更新路由
-    },
-    /**
-     * @desc: 清空条件
-     * @param {String} clearStr 检索keywords
-     * @param {Boolean} isRetrieveLog 是否检索表格
-     */
-    clearCondition(clearStr = '*', isRetrieveLog = true) {
-      Object.assign(this.retrieveParams, {
-        keyword: this.isSqlSearchType ? clearStr : this.retrieveParams.keyword, // 若是表单模式的清空则不删除keyword
-        ip_chooser: {},
-        addition: [],
-      });
-      this.catchIpChooser = {};
-      this.$refs.searchCompRef.clearValue();
-      if (this.isSqlSearchType) this.$refs.searchCompRef.handleBlurSearchInput('*');
-      if (isRetrieveLog) this.retrieveLog();
-    },
-    // 搜索记录
-    retrieveFavorite({ index_set_id: indexSetID, params }) {
-      if (this.indexSetList.find(item => item.index_set_id === String(indexSetID))) {
-        this.isFavoriteSearch = true;
-        this.indexId = String(indexSetID);
-        const { search_fields, ...reset } = params;
-        this.retrieveLog(reset);
-      } else {
-        this.messageError(this.$t('没有找到该记录下相关索引集'));
-      }
-    },
-    /**
-     * @desc: 检索日志
-     * @param {Any} historyParams 历史数据
-     * @param {Boolean} isRequestChartsAndHistory 检索时是否请求历史记录和图表
-     */
-    async retrieveLog(historyParams, isRequestChartsAndHistory = true) {
-      if (!this.indexId) return;
-      await this.$nextTick();
-      this.basicLoading = true;
-      this.$refs.resultHeader && this.$refs.resultHeader.pauseRefresh();
-
-      // 是否有检索的权限
-      const paramData = {
-        action_ids: [authorityMap.SEARCH_LOG_AUTH],
-        resources: [{
-          type: 'indices',
-          id: this.indexId,
-        }],
-      };
-      if (this.isSearchAllowed === null) { // 直接从 url 进入页面 checkAllowed && getApplyData
-        try {
-          this.resultLoading = true;
-          const res = await this.$store.dispatch('checkAndGetData', paramData);
-          if (res.isAllowed === false) {
-            this.isSearchAllowed = false;
-            this.$store.commit('updateAuthDialogData', res.data);
-            return;
-          }
-        } catch (err) {
-          console.warn(err);
-          return;
-        } finally {
-          this.resultLoading = false;
-        }
-      } else if (this.isSearchAllowed === false) { // 已知当前选择索引无权限
-        try {
-          this.basicLoading = true;
-          const res = await this.$store.dispatch('getApplyData', paramData);
-          this.$store.commit('updateAuthDialogData', res.data);
-        } catch (err) {
-          console.warn(err);
-        } finally {
-          this.basicLoading = false;
-        }
-        return;
-      }
-
-      // 设置检索参数，历史记录或收藏的参数
-      if (historyParams) {
-        Object.assign(this.retrieveParams, historyParams);
-        // 禁用 IP 快选时过滤历史记录或收藏中相关字段
-        // if (!this.showIpQuick) {
-        //   this.retrieveParams.host_scopes.ips = '';
-        // }
-      }
-      // 通过 url 查询参数设置检索参数
-      let queryParams = {};
-      let queryParamsStr = {};
-      const clusteringParams = {};
-      const urlRetrieveParams = this.$route.query.retrieveParams;
-      if (urlRetrieveParams) { // 兼容之前的语法
-        try {
-          queryParams = JSON.parse(decodeURIComponent(urlRetrieveParams));
-          queryParamsStr = JSON.parse(decodeURIComponent(urlRetrieveParams));
-          if (queryParams.start_time && queryParams.end_time) {
-            this.datePickerValue = [queryParams.start_time, queryParams.end_time];
-          }
-        } catch (e) {
-          console.warn('url 查询参数解析失败', e);
-        }
-      } else {
-        const shouldCoverParamFields = [
-          'keyword',
-          'host_scopes',
-          'ip_chooser',
-          'addition',
-          'start_time',
-          'end_time',
-          // 'time_range',
-          'activeTableTab', // 表格活跃的lab
-          'clusterRouteParams', // 日志聚类参数
-          'timezone',
-        ];
-        // 判断路由是否带有下载历史的检索的数据 如果有 则使用路由里的数据初始化
-        const routerQuery = this.$route.query;
-        const initRetrieveParams = routerQuery.routeParams
-          ? JSON.parse(decodeURIComponent(routerQuery.routeParams))
-          : routerQuery;
-        for (const field of shouldCoverParamFields) {
-          const param = initRetrieveParams[field]; // 指定查询参数
-          if (this.isInitPage) {
-            if (param) {
-              switch (field) {
-                case 'activeTableTab':
-                case 'clusterRouteParams':
-                  queryParamsStr[field] = param;
-                  clusteringParams[field] = (field === 'activeTableTab' ? param : JSON.parse(param));
-                  break;
-                case 'addition': {
-                  const additionParamsList = JSON.parse(decodeURIComponent(param));
-                  queryParams[field] = additionParamsList
-                    .filter(item => (item.isInclude ?? true))
-                    .map((item) => {
-                      const { field, operator, value } = item;
-                      return {
-                        field,
-                        operator: this.monitorOperatorMappingKey[operator] ?? operator, // 监控跳转过来时的操作符映射
-                        value,
-                      };
-                    });
-                  queryParamsStr.addition = JSON.stringify(
-                    additionParamsList.map(item => ({
-                      ...item,
-                      operator: this.monitorOperatorMappingKey[item.operator] ?? item.operator, // 监控跳转过来时的操作符映射
-                      isInclude: item?.isInclude ?? true })), // 若没有启动开关参数则直接显示为开
-                  );
-                }
-                  break;
-                case 'ip_chooser': {
-                  if (Object.keys(param).length) {
-                    this.catchIpChooser = JSON.parse(param);
-                    if (this.$route.query?.isIPChooserOpen !== 'false') queryParams.ip_chooser = JSON.parse(param);
-                  }
-                  queryParamsStr.ip_chooser = param;
-                }
-                  break;
-                default:
-                  queryParams[field] = ['keyword', 'start_time', 'end_time', 'timezone', 'activeTableTab'].includes(field)
-                    ? decodeURIComponent(param)
-                    : decodeURIComponent(param) ? JSON.parse(decodeURIComponent(param)) : param;
-                  queryParamsStr[field] = param;
-                  break;
-              }
-            }
-            if (queryParams.start_time && queryParams.end_time) {
-              this.datePickerValue = [queryParams.start_time, queryParams.end_time];
-            }
-          } else {
-            switch (field) {
-              case 'keyword':
-              // case 'start_time':
-              // case 'end_time':
-              // case 'time_range':
-                if (this.retrieveParams[field] !== '') {
-                  queryParamsStr[field] = encodeURIComponent(this.retrieveParams[field]);
-                }
-                break;
-              case 'host_scopes':
-                if (this.retrieveParams[field].ips !== ''
-                || this.retrieveParams[field].modules.length
-                || this.retrieveParams[field].target_nodes.length) {
-                  queryParamsStr[field] = (JSON.stringify(this.retrieveParams[field]));
-                }
-                break;
-              case 'start_time':
-                queryParamsStr[field] = this.datePickerValue?.[0] ?? undefined;
-                break;
-              case 'end_time':
-                queryParamsStr[field] = this.datePickerValue?.[1] ?? undefined;
-                break;
-              case 'activeTableTab':
-              case 'clusterRouteParams':
-                if (param) {
-                  queryParamsStr[field] = (field === 'activeTableTab' ? this[field] : JSON.stringify(this[field]));
-                }
-                break;
-              case 'timezone':
-                queryParamsStr[field] = this.timezone;
-                break;
-              default:
-                break;
-            }
-          }
-        }
-      }
-      // 进入检索详情页
-      const queryObj = {
-        ...this.$route.query,
-        spaceUid: this.$store.state.spaceUid,
-        bizId: this.$store.state.bkBizId,
-        ...queryParamsStr,
-        // 由于要缓存过滤条件 解构route的query时会把缓存的pickerTimeRange参数携带上，故重新更新pickerTimeRange参数
-        // pickerTimeRange: queryParamsStr?.pickerTimeRange,
-      };
-      this.$router.push({
-        name: 'retrieve',
-        params: {
-          indexId: this.indexId,
-        },
-        query: queryObj,
-      });
-      // 接口请求
-      try {
-        this.tableLoading = true;
-        this.resetResult();
-        // 表格loading处理
-        this.$refs.resultMainRef.reset();
-        if (!this.totalFields.length || this.shouldUpdateFields) {
-          window.bus.$emit('openChartLoading');
-          await this.requestFields();
-          this.shouldUpdateFields = false;
-        }
-
-        if (this.isInitPage) {
-          Object.assign(this.retrieveParams, queryParams); // 回填查询参数中的检索条件
-          if (queryParams.start_time && queryParams.end_time) {
-            this.handleDateChange([queryParams.start_time, queryParams.end_time]);
-          }
-          if (queryParams.timezone) {
-            this.timezone = queryParams.timezone;
-            updateTimezone(queryParams.timezone);
-          }
-          // 回填数据指纹的数据
-          Object.entries(clusteringParams).forEach(([key, val]) => {
-            this[key] = val;
-          });
-          await this.$nextTick();
-          // 初始化 回填添加条件
-          const addition = !!queryParamsStr.addition ? JSON.parse(queryParamsStr?.addition) : undefined;
-          const chooserSwitch = Boolean(queryParams.ip_chooser);
-          this.$refs.searchCompRef.initConditionList(addition, this.catchIpChooser, chooserSwitch); // 初始化 更新当前添加条件列表
-          this.isInitPage = false;
-        }
-
-        this.retrieveParams.keyword = this.retrieveParams.keyword.trim();
-        if (isRequestChartsAndHistory) { // 是否请求图表和历史记录
-          this.requestChart();
-          this.requestSearchHistory(this.indexId);
-        }
-        // this.searchCancelFn();
-        await this.requestTable();
-        if (this.isAfterRequestFavoriteList) await this.getFavoriteList();
-
-        // 已检索 判断当前检索是否是初始化的收藏检索 添检索次数
-        const beAddedNumber = (!this.retrieveSearchNumber && this.isFavoriteSearch) ? 2 : 1;
-        this.retrieveSearchNumber += beAddedNumber;
-      } catch (e) {
-        console.warn(e);
-        if (!e.message.includes('request canceled')) { // 接口出错、非重复请求被取消
-          this.tableLoading = false;
-        }
-      } finally {
-        // 如果是收藏检索并且开启检索显示, 合并当前字段和收藏字段 更新显示字段
-        // eslint-disable-next-line camelcase
-        if (this.isFavoriteSearch && this.activeFavorite?.is_enable_display_fields) {
-          const { display_fields: favoriteDisplayFields } = this.activeFavorite;
-          const sessionShownFieldList = this.sessionShowFieldObj()?.[this.indexId] ?? [];
-          const displayFields = [...new Set([...sessionShownFieldList, ...favoriteDisplayFields])];
-          this.handleFieldsUpdated(displayFields, undefined, false);
-        };
-        if (this.isFavoriteSearch) {
-          this.initSearchList();
-          this.isSqlSearchType = !this.isShowUiType; // 判断是否有表单模式的数组值 如果有 则切换为表单模式
-          this.$refs.searchCompRef.initConditionList(); // 点击收藏 更新添加条件列表
-          this.catchIpChooser = this.retrieveParams.ip_chooser; // 更新ip的条件显示
-        }
-        // 搜索完毕后，如果开启了自动刷新，会在 timeout 后自动刷新
-        this.$refs.resultHeader && this.$refs.resultHeader.setRefreshTime();
-        this.isFavoriteSearch = false;
-        this.isAfterRequestFavoriteList = false;
-        this.basicLoading = false;
-      }
-    },
-    // 更新路由参数
-    setRouteParams(name = 'retrieve', params, query) {
-      this.$router.replace({
-        name,
-        params,
-        query,
-      });
-    },
-    // 请求字段
-    async requestFields() {
-      if (this.isThollteField) return;
-      this.isThollteField = true;
-      try {
-        const res = await this.$http.request('retrieve/getLogTableHead', {
-          params: { index_set_id: this.indexId },
-          query: {
-            start_time: this.retrieveParams.start_time,
-            end_time: this.retrieveParams.end_time,
-            is_realtime: 'True',
-          },
-        });
-        const notTextTypeFields = [];
-        const { data } = res;
-        const {
-          fields,
-          config,
-          display_fields: displayFields,
-          time_field: timeField,
-          sort_list: sortList,
-          config_id,
-        } = data;
-        const localConfig = {};
-        config.forEach((item) => {
-          localConfig[item.name] = { ...item };
-        });
-        const {
-          bkmonitor,
-          ip_topo_switch: ipTopoSwitch,
-          context_and_realtime: contextAndRealtime,
-          bcs_web_console: bcsWebConsole,
-          async_export: asyncExport,
-          clean_config: cleanConfig,
-          clustering_config: clusteringConfig,
-          apm_relation: apmRelation,
-        } = localConfig;
-
-        this.operatorConfig = { // 操作按钮配置信息
-          bkmonitor,
-          bcsWebConsole,
-          contextAndRealtime,
-          timeField,
-        };
-        // 初始化操作按钮消息
-        this.operatorConfig.toolMessage = this.initToolTipsMessage(this.operatorConfig);
-        this.cleanConfig = cleanConfig;
-        this.clusteringData = clusteringConfig;
-        this.apmRelationData = apmRelation;
-
-        fields.forEach((item) => {
-          item.minWidth = 0;
-          item.filterExpand = false; // 字段过滤展开
-          item.filterVisible = true; // 字段过滤搜索字段名是否显示
-          if (item.field_type !== 'text') {
-            notTextTypeFields.push(item.field_name);
-          }
-        });
-        this.notTextTypeFields = notTextTypeFields;
-        this.ipTopoSwitch = ipTopoSwitch.is_active;
-        this.bkmonitorUrl = bkmonitor.is_active;
-        this.asyncExportUsable = asyncExport.is_active;
-        this.asyncExportUsableReason = !asyncExport.is_active ? asyncExport.extra.usable_reason : '';
-        this.timeField = timeField;
-        this.totalFields = fields;
-        // 请求字段时 判断当前索引集是否有更改过字段 若更改过字段则使用session缓存的字段显示
-        const sessionShownFieldList = this.sessionShowFieldObj()?.[this.indexId];
-        // 后台给的 display_fields 可能有无效字段 所以进行过滤，获得排序后的字段
-        this.initVisibleFields(sessionShownFieldList ?? displayFields);
-        this.sortList = sortList;
-
-        const fieldAliasMap = {};
-        fields.forEach((item) => {
-          fieldAliasMap[item.field_name] = item.field_alias || item.field_name;
-        });
-        this.fieldAliasMap = fieldAliasMap;
-        this.isThollteField = false;
-        this.$store.commit('retrieve/updateFiledSettingConfigID', config_id); // 当前配置ID
-      } catch (e) {
-        this.ipTopoSwitch = true;
-        this.bkmonitorUrl = false;
-        this.asyncExportUsable = true;
-        this.asyncExportUsableReason = '';
-        this.timeField = '';
-        this.totalFields.splice(0);
-        this.visibleFields.splice(0);
-        this.isThollteField = false;
-        throw e;
-      }
-    },
-    /**
-     * @desc: 初始化展示字段
-     * @param {Array<str>} displayFieldNames 显示字段
-     */
-    initVisibleFields(displayFieldNames) {
-      this.visibleFields = displayFieldNames.map((displayName) => {
-        for (const field of this.totalFields) {
-          if (field.field_name === displayName) {
-            return field;
-          }
-        }
-      }).filter(Boolean);
-      this.isSetDefaultTableColumn = false;
-      this.setDefaultTableColumn();
-    },
-    sessionShowFieldObj() { // 显示字段缓存
-      const showFieldStr = sessionStorage.getItem('showFieldSession');
-      return !showFieldStr ? {} : JSON.parse(showFieldStr);
-    },
-    /**
-     * @desc: 字段设置更新了
-     * @param {Array} displayFieldNames 展示字段
-     * @param {Boolean} showFieldAlias 是否别名
-     * @param {Boolean} isRequestFields 是否请求字段
-     */
-    async handleFieldsUpdated(displayFieldNames, showFieldAlias, isRequestFields = true) {
-      this.$store.commit('updateClearTableWidth', 1);
-      // requestFields已经更新过一次了展示了 不需要再更新
-      if (!isRequestFields) this.initVisibleFields(displayFieldNames);
-      // 缓存展示字段
-      const showFieldObj = this.sessionShowFieldObj();
-      Object.assign(showFieldObj, { [this.indexId]: displayFieldNames });
-      sessionStorage.setItem('showFieldSession', JSON.stringify(showFieldObj));
-      if (showFieldAlias !== undefined) {
-        this.showFieldAlias = showFieldAlias;
-        window.localStorage.setItem('showFieldAlias', showFieldAlias);
-      }
-      await this.$nextTick();
-      isRequestFields && this.requestFields();
-    },
-    requestTableData() {
-      if (this.requesting) return;
-
-      this.requestTable();
-    },
-    // 表格
-    async requestTable() {
-      if (this.requesting) return;
-
-      this.requesting = true;
-
-      const { startTimeStamp, endTimeStamp } = this.getRealTimeRange();
-      if (!this.isPollingStart) {
-        // 获取坐标分片间隔
-        this.handleIntervalSplit(startTimeStamp, endTimeStamp);
-        this.isPollingStart = true;
-      }
-
-      const { currentPage, pageSize } = this.$refs.resultMainRef;
-      const begin = currentPage === 1 ? 0 : (currentPage - 1) * pageSize;
-      this.formatTimeRange();
-      try {
-        const baseUrl = process.env.NODE_ENV === 'development' ? 'api/v1' : window.AJAX_URL_PREFIX;
-        const params = {
-          method: 'post',
-          url: `/search/index_set/${this.indexId}/search/`,
-          cancelToken: new CancelToken((c) => {
-            this.searchCancelFn = c;
-          }),
-          withCredentials: true,
-          baseURL: baseUrl,
-          responseType: 'blob',
-          data: {
-            ...this.retrieveParams,
-            begin,
-            size: pageSize,
-            interval: this.interval,
-          },
-        };
-        if (this.isExternal) {
-          params.headers = {
-            'X-Bk-Space-Uid': this.spaceUid,
-          };
-        }
-        const res = await axios(params).then((res) => {
-          return readBlobRespToJson(res.data);
-        });
-
-        if (!res.data && res.message) { // 接口报错提示
-          this.messageError(res.message);
-        }
-        // 判断分页
-        this.finishPolling = res.data?.list?.length < pageSize;
-
-        this.retrievedKeyword = this.retrieveParams.keyword;
-        this.tookTime = this.tookTime + Number(res.data?.took) || 0;
-        this.tableData = { ...(res.data || {}), finishPolling: this.finishPolling };
-        if (!this.isSetDefaultTableColumn) {
-          this.setDefaultTableColumn();
-        }
-        this.logList = this.logList.concat(parseBigNumberList(res.data?.list ?? []));
-        this.statisticalFieldsData = this.getStatisticalFieldsData(this.logList);
-        this.computeRetrieveDropdownData(this.logList);
-      } catch (err) {
-        this.$refs.resultMainRef.isPageOver = false;
-        this.isCanStorageFavorite = false; // 不能收藏
-      } finally {
-        if (this.finishPolling) this.$refs.resultMainRef.isPageOver = false;
-        this.requesting = false;
-        this.tableLoading = false;
-      }
-    },
-    // 首次加载设置表格默认宽度自适应
-    setDefaultTableColumn() {
-      try {
-        const columnObj = JSON.parse(localStorage.getItem('table_column_width_obj'));
-        const { params: { indexId }, query: { bizId } } = this.$route;
-        // 如果浏览器记录过当前索引集表格拖动过 则不需要重新计算
-        if (columnObj?.[bizId] && columnObj[bizId].indexsetIds?.includes(indexId)) return;
-
-        if (this.tableData.list.length && this.visibleFields.length) {
-          this.visibleFields.forEach((field) => {
-            field.width = calculateTableColsWidth(field, this.tableData.list);
-          });
-          const columnsWidth = this.visibleFields.reduce((prev, next) => prev + next.width, 0);
-          const tableElem = document.querySelector('.original-log-panel');
-          // 如果当前表格所有列总和小于表格实际宽度 则对小于600（最大宽度）的列赋值 defalut 使其自适应
-          if (tableElem && columnsWidth && (columnsWidth < tableElem.clientWidth - 115)) {
-            this.visibleFields.forEach((field) => {
-              field.width = field.width < 300 ? 'default' : field.width;
-            });
-          }
-        }
-
-        this.isSetDefaultTableColumn = true;
-      } catch (error) {
-        this.isSetDefaultTableColumn = false;
-      }
-    },
-    // 根据表格数据统计字段值及出现次数
-    getStatisticalFieldsData(listData) {
-      const result = {};
-      listData.forEach((dataItem) => {
-        this.recursiveObjectData(result, dataItem);
-      });
-      return result;
-    },
-    recursiveObjectData(result, dataItem, prefixFieldKey = '') {
-      dataItem && Object.entries(dataItem).forEach(([field, value]) => {
-        if (typeof value === 'object') {
-          this.recursiveObjectData(result, value, `${prefixFieldKey + field}.`);
-        } else {
-          const fullFieldKey = prefixFieldKey ? prefixFieldKey + field : field;
-          const fieldData = result[fullFieldKey] || (result[fullFieldKey] = Object.defineProperties({}, {
-            __totalCount: { // 总记录数量
-              value: 0,
-              writable: true,
-            },
-            __validCount: { // 有效值数量
-              value: 0,
-              writable: true,
-            },
-          }));
-          fieldData.__totalCount += 1;
-          if (value || value === 0) {
-            fieldData.__validCount += 1;
-            if (fieldData[value]) {
-              fieldData[value] += 1;
-            } else {
-              fieldData[value] = 1;
-            }
-          }
-        }
-      });
-    },
-    // 更新下拉字段可选值信息
-    computeRetrieveDropdownData(listData) {
-      listData.forEach((dataItem) => {
-        this.recursiveIncreaseData(dataItem);
-      });
-    },
-    recursiveIncreaseData(dataItem, prefixFieldKey = '') {
-      dataItem && Object.entries(dataItem).forEach(([field, value]) => {
-        if (typeof value === 'object') {
-          this.recursiveIncreaseData(value, `${prefixFieldKey + field}.`);
-        } else {
-          const fullFieldKey = prefixFieldKey ? prefixFieldKey + field : field;
-          if (value || value === 0) {
-            let fieldData = this.retrieveDropdownData[fullFieldKey];
-            if (!fieldData) {
-              this.$set(this.retrieveDropdownData, fullFieldKey, Object.defineProperties({}, {
-                __fieldType: { // 该字段下的值的数据类型，可能是数值、字符串、布尔值
-                  value: typeof value,
-                },
-              }));
-              fieldData = this.retrieveDropdownData[fullFieldKey];
-            }
-            if (this.notTextTypeFields.includes(field) && !fieldData[value]) {
-              // 非 text 类型字段统计可选值，text 则由用户手动输入
-              fieldData[value] = 1;
-            }
-          }
-        }
-      });
-    },
-    // 图表
-    requestChart() {
-      this.formatTimeRange();
-      this.$store.commit('retrieve/updateChartKey');
-    },
-    // 图表款选或双击回正时请求相关数据
-    async retrieveWhenChartChange() {
-      this.$refs.resultHeader && this.$refs.resultHeader.pauseRefresh();
-      this.$refs.resultMainRef.reset();
-      this.isSetDefaultTableColumn = false;
-    },
-
-    // 重置搜索结果
-    resetResult() {
-      // 内容
-      this.tookTime = 0;
-      this.tableData = {};
-      // 字段过滤展开
-      this.totalFields.forEach((item) => {
-        item.filterExpand = false;
-      });
-      // 字段值统计数据
-      this.statisticalFieldsData = {};
-      this.logList = [];
-    },
-    // 控制页面布局宽度
-    dragBegin(e) {
-      this.isChangingWidth = true;
-      this.currentTreeBoxWidth = this.leftPanelWidth;
-      this.currentScreenX = e.screenX;
-      window.addEventListener('mousemove', this.dragMoving, { passive: true });
-      window.addEventListener('mouseup', this.dragStop, { passive: true });
-    },
-    dragMoving(e) {
-      const newTreeBoxWidth = this.currentTreeBoxWidth + e.screenX - this.currentScreenX;
-      if (newTreeBoxWidth < this.leftPanelMinWidth) {
-        this.leftPanelWidth = 0;
-        this.showRetrieveCondition = false;
-        this.dragStop();
-      } else if (newTreeBoxWidth >= this.leftPanelMaxWidth) {
-        this.leftPanelWidth = this.leftPanelMaxWidth;
-      } else {
-        this.leftPanelWidth = newTreeBoxWidth;
-      }
-      // window.bus.$emit('set-chart-width');
-    },
-    dragStop() {
-      this.isChangingWidth = false;
-      this.currentTreeBoxWidth = null;
-      this.currentScreenX = null;
-      window.removeEventListener('mousemove', this.dragMoving);
-      window.removeEventListener('mouseup', this.dragStop);
-    },
-    openRetrieveCondition() {
-      // window.bus.$emit('set-chart-width');
-      this.leftPanelWidth = this.leftPanelMinWidth;
-      this.showRetrieveCondition = true;
-    },
-    closeRetrieveCondition() {
-      this.leftPanelWidth = 0;
-      this.showRetrieveCondition = false;
-    },
-    updateCollectCondition(status) {
-      this.collectWidth = status ? 240 : 0;
-      localStorage.setItem('isAutoShowCollect', `${status}`);
-      this.isShowCollect = status;
-      if (!status) {
-        this.activeFavorite = {};
-        this.activeFavoriteID = -1;
-        this.isSqlSearchType = true;
-      }
-    },
-    // 获取全局数据和 判断是否可以保存 已有的日志聚类
-    getGlobalsData() {
-      if (Object.keys(this.globalsData).length) return;
-      this.$http.request('collect/globals').then((res) => {
-        this.$store.commit('globals/setGlobalsData', res.data);
-      })
-        .catch((e) => {
-          console.warn(e);
-        });
-    },
-    initToolTipsMessage(config) {
-      const { contextAndRealtime, bkmonitor } = config;
-      return {
-        monitorWeb: bkmonitor.is_active ? this.$t('监控告警') : bkmonitor?.extra.reason,
-        realTimeLog: contextAndRealtime.is_active ? this.$t('实时日志') : contextAndRealtime?.extra.reason,
-        contextLog: contextAndRealtime.is_active ? this.$t('上下文') : contextAndRealtime?.extra.reason,
-      };
-    },
-    // 检索头部点击编辑收藏
-    handleEditFavorite() {
-      if (this.basicLoading) return;
-      // 获取检索页面的数据替换当前收藏详情参数
-      this.replaceFavoriteData = this.getRetrieveFavoriteData();
-      this.isShowAddNewCollectDialog = true;
-    },
-    // 当前检索监听的收藏参数
-    getRetrieveFavoriteData() {
-      return {
-        params: {
-          ip_chooser: this.retrieveParams.ip_chooser,
-          addition: this.retrieveParams.addition,
-          keyword: this.retrieveParams.keyword,
-        },
-        display_fields: this.visibleFields.map(item => item?.field_name),
-      };
-    },
-
-    /** 获取收藏列表 */
-    async getFavoriteList() {
-      // 第一次显示收藏列表时因路由更变原因 在本页面第一次请求
-      try {
-        this.favoriteLoading = true;
-        const { data } = await this.$http.request('favorite/getFavoriteByGroupList', {
-          query: {
-            space_uid: this.spaceUid,
-            order_type: localStorage.getItem('favoriteSortType') || 'NAME_ASC',
-          },
-        });
-        const provideFavorite = data[0];
-        const publicFavorite = data[data.length - 1];
-        const sortFavoriteList = data.slice(1, data.length - 1)
-          .sort((a, b) => a.group_name.localeCompare(b.group_name));
-        const sortAfterList = [provideFavorite, ...sortFavoriteList, publicFavorite];
-        this.favoriteList = sortAfterList;
-      } catch (err) {
-        this.favoriteLoading = false;
-        this.favoriteList = [];
-      } finally {
-        // 获取收藏列表后 若当前不是新检索 则判断当前收藏是否已删除 若删除则变为新检索
-        if (this.activeFavoriteID !== -1) {
-          let isFindCheckValue = false; // 是否从列表中找到匹配当前收藏的id
-          for (const gItem of this.favoriteList) {
-            const findFavorites = gItem.favorites.find(item => item.id === this.activeFavoriteID);
-            if (!!findFavorites) {
-              isFindCheckValue = true; // 找到 中断循环
-              break;
-            }
-          }
-          if (!isFindCheckValue) this.handleClickFavoriteItem(undefined); // 未找到 清空当前收藏 变为新检索
-        }
-        this.favoriteLoading = false;
-      }
-    },
-    updateKeyWords(keyword) {
-      // 表单模式 更新keywords
-      Object.assign(this.retrieveParams, { keyword });
-      if (this.isAutoQuery) {
-        this.retrieveLog();
-      }
-    },
-    async handleSubmitFavorite({ isCreate, resValue }) {
-      await this.getFavoriteList(); // 编辑或新增刷新收藏列表
-      if (isCreate) { // 新建收藏 刷新收藏列表同时高亮显示新增的收藏
-        this.handleClickFavoriteItem(resValue);
-        if (!this.isShowCollect) this.collectWidth = 240;
-        this.isShowCollect = true;
-      } else {
-        this.initSearchList();
-      };
-    },
-    // 点击收藏列表的收藏
-    async handleClickFavoriteItem(value) {
-      if (value === undefined) { // 点击为新检索时 清空收藏
-        this.activeFavoriteID = -1;
-        this.activeFavorite = {};
-        this.isSqlSearchType = true;
-        this.isFavoriteSearch = false;
-        this.clearCondition('*');
-        this.$refs.searchCompRef.clearValue();
-        return;
-      }
-      const data = deepClone(value);
-      if (!Object.keys(data.params.ip_chooser || []).length) {
-        data.params.ip_chooser = {};
-      }
-      // 无host_scopes补充空的 host_scopes
-      // if (!value.params?.host_scopes?.target_node_type) {
-      //   value.params.host_scopes = { ...value.params?.host_scopes };
-      //   value.params.host_scopes.target_node_type = '';
-      //   value.params.host_scopes.target_nodes = [];
-      // }
-      this.addFavoriteData = {}; // 清空新建收藏的数据
-      this.isFavoriteSearch = true;
-      this.activeFavorite = deepClone(data);
-      this.activeFavoriteID = data.id;
-      this.retrieveFavorite(data);
-    },
-    // 收藏列表刷新, 判断当前是否有点击活跃的收藏 如有则进行数据更新
-    updateActiveFavoriteData(value) {
-      this.activeFavorite = value;
-      this.initSearchList();
-      this.isSqlSearchType = !this.isShowUiType;
-    },
-    // 当点击有表单模式的收藏时 初始化search列表
-    initSearchList() {
-      if (this.isShowUiType) {
-        this.favSearchList = this.activeFavorite.params?.search_fields || [];
-        this.$refs.searchCompRef.handleBlurSearchInput(this.activeFavorite.params?.keyword || '*');
-      }
-    },
-    // 表格tab切换或聚类参数回填
-    backFillClusterRouteParams(activeTableTab = 'origin', clusterParams) {
-      this.activeTableTab = activeTableTab;
-      const { query, params } = this.$route;
-      const newQuery = { ...query };
-      newQuery.activeTableTab = activeTableTab;
-      // 切换为日志聚类且数据指纹有操作时 url添加日志聚类的操作参数
-      if (clusterParams && activeTableTab === 'clustering') {
-        this.clusterRouteParams = clusterParams;
-        newQuery.clusterRouteParams = JSON.stringify(clusterParams);
-      } else { // 切换为原始日志时 清空日志聚类的数据指纹操作参数
-        this.clusterRouteParams = {};
-        delete newQuery.clusterRouteParams;
-      }
-      this.$router.push({
-        name: 'retrieve',
-        params,
-        query: newQuery,
-      });
-    },
-  },
-};
-</script>
-
-<style lang="scss" scoped>
-  @import '../../scss/mixins/scroller.scss';
-
-  .retrieve-container {
-    min-width: 1280px;
-    height: 100%;
-
-    .page-loading-wrap {
-      position: absolute;
-      top: 0;
-      width: 100%;
-      height: 4px;
-      z-index: 2400;
-      overflow: hidden;
-      background: pink;
-
-      @keyframes animate-loading-bar {
-        0% {
-          transform: translateX(0);
-          transform: translateX(0);
-        }
-
-        to {
-          transform: translateX(-50%);
-          transform: translateX(-50%);
-        }
-      }
-
-      .page-loading-bar {
-        top: 0;
-        left: 0;
-        right: 0;
-        bottom: 0;
-        position: absolute;
-        z-index: 10;
-        visibility: visible;
-        display: block;
-        animation: animate-loading-bar 2s linear infinite;
-        background-color: transparent;
-        background-image: linear-gradient(
-          to right,
-          #ff5656 0,
-          #ff5656 50%,
-          #ff9c01 50%,
-          #ff9c01 85%,
-          #2dcb56 85%,
-          #2dcb56 100%
-        );
-        background-repeat: repeat-x;
-        background-size: 50%;
-        width: 200%;
-      }
-    }
-
-    /*详情页*/
-    .retrieve-detail-container {
-      position: relative;
-      // display: flex;
-      height: 100%;
-
-      .result-content {
-        display: flex;
-        height: calc(100% - 52px);
-      }
-
-      .retrieve-condition {
-        display: flow-root;
-        width: 450px;
-        box-shadow: 0 1px 2px 0 rgba(0, 0, 0, .1);
-        background: #fff;
-
-        .bk-button-group {
-          display: flex;
-          width: 100%;
-          height: 52px;
-
-          .bk-button {
-            flex: 1;
-            height: 100%;
-            border-top: 0;
-            background: #fafbfd;
-            border-color: #dcdee5;
-            box-sizing: content-box;
-
-            &.is-selected {
-              background: #fff;
-              border-top: none;
-              border-bottom: none;
-            }
-
-            &.is-selected {
-              border-color: #dcdee5;
-              color: #3a84ff;
-            }
-
-            &:hover {
-              border-color: #dcdee5;
-            }
-          }
-        }
-
-        .biz-menu-box {
-          position: relative;
-          margin: 16px 16px 0;
-        }
-
-        .king-tab {
-          height: 100%;
-          padding-top: 10px;
-
-          .tab-content {
-            /* stylelint-disable-next-line declaration-no-important */
-            height: calc(100% - 52px) !important;
-            overflow-y: auto;
-            background-color: #fbfbfb;
-
-            @include scroller;
-          }
-
-          .tab-content-item {
-            padding: 0 24px;
-
-            &:first-child {
-              padding-bottom: 4px;
-              background-color: #fff;
-            }
-
-            &:last-child {
-              padding-top: 6px;
-              padding-bottom: 26px;
-            }
-          }
-
-          &.as-iframe {
-            height: calc(100% + 10px);
-          }
-
-          .tab-header {
-            display: flex;
-            justify-content: space-between;
-            align-items: center;
-            padding: 10px 24px 18px;
-            color: #313238;
-            font-size: 16px;
-
-            .tab-title {
-              font-size: 14px;
-            }
-
-            .icon-edit-line {
-              color: #979ba5;
-              cursor: pointer;
-            }
-
-            .icon-cog {
-              font-size: 18px;
-              color: #979ba5;
-              cursor: pointer;
-            }
-
-            .icon-angle-double-left-line {
-              margin-left: 8px;
-              color: #979ba5;
-              font-size: 16px;
-              cursor: pointer;
-            }
-          }
-
-          .tab-item-title {
-            display: flex;
-            align-items: center;
-            margin: 16px 0 6px;
-            line-height: 20px;
-            font-size: 12px;
-            color: #63656e;
-
-            &.ip-quick-title {
-              margin-top: 13px;
-            }
-
-            &:first-child {
-              margin-top: 0;
-            }
-          }
-
-          .field-filter-title {
-            margin-bottom: 0;
-            padding-top: 18px;
-            font-size: 14px;
-            font-weight: 500;
-            color: #313238;
-          }
-
-          .flex-item-title {
-            display: flex;
-            justify-content: space-between;
-
-            .filter-item {
-              display: flex;
-
-              span {
-                margin-left: 24px;
-                color: #3a84ff;
-                cursor: pointer;
-              }
-            }
-          }
-
-          .add-filter-condition-container {
-            display: flex;
-            flex-wrap: wrap;
-          }
-
-          .cut-line {
-            margin: 0 8px 0 4px;
-            width: 1px;
-            height: 32px;
-            opacity: 1;
-            background: #eceef5;
-          }
-        }
-      }
-
-      .retrieve-result {
-        position: relative;
-        width: calc(100% - 450px);
-        height: 100%;
-        background: #f5f6fa;
-        z-index: 1;
-      }
-
-      .drag-bar {
-        position: absolute;
-        left: 449px;
-        top: 52px;
-        width: 1px;
-        height: 100%;
-        background: #dcdee5;
-
-        .drag-icon {
-          position: absolute;
-          top: 50%;
-          left: -3px;
-          width: 7px;
-          cursor: col-resize;
-          transform: translateY(-50%);
-          z-index: 50;
-        }
-
-        &.dragging {
-          z-index: 100;
-        }
-      }
-    }
-  }
-</style>
-
-<style lang="scss">
-  .auto-query-popover-content {
-    display: flex;
-    align-items: center;
-    padding: 6px 0;
-    color: #63656e;
-
-    > span {
-      margin: 0 12px 0 4px;
-    }
-
-    .confirm-btn {
-      margin-left: 12px;
-      color: #3a84ff;
-      cursor: pointer;
-    }
-  }
-
-  .condition-filter-popper {
-    .tippy-tooltip {
-      padding: 0;
-    }
-  }
-</style>
->>>>>>> 28d715ac
+</style>