--- conflicted
+++ resolved
@@ -404,7 +404,10 @@
       finishPolling: false,
       catchUnionBeginList: [],
       timezone: dayjs.tz.guess(),
-<<<<<<< HEAD
+      /** 数据指纹是否请求布尔值 */
+      fingerSearchState: false,
+      /** 批量添加条件的请求定时器timer */
+      addFilterTimer: null,
       logSourceField: {
         description: null,
         es_doc_values: false,
@@ -421,12 +424,6 @@
         tag: 'union-source',
         width: 230,
       },
-=======
-      /** 数据指纹是否请求布尔值 */
-      fingerSearchState: false,
-      /** 批量添加条件的请求定时器timer */
-      addFilterTimer: null,
->>>>>>> ea4f6062
     };
   },
   computed: {
@@ -499,12 +496,6 @@
         this.localIframeQuery = val;
       },
     },
-<<<<<<< HEAD
-    'visibleFields.length'() {
-      if (this.isSetDefaultTableColumn) {
-        this.setDefaultTableColumn();
-      }
-    },
     unionIndexList: {
       deep: true,
       immediate: true,
@@ -513,8 +504,6 @@
         this.$store.commit('updateUnionIndexItemList', filterIndexSetList);
       },
     },
-=======
->>>>>>> ea4f6062
   },
   created() {
     this.getGlobalsData();
@@ -906,7 +895,6 @@
         this.additionLinkOpen(newAddition);
       }
     },
-
     additionLinkOpen(newAddition = {}) {
       const openUrl = this.$refs.searchCompRef.setRouteParams({}, false, newAddition);
       window.open(openUrl, '_blank');
@@ -918,9 +906,9 @@
     },
     /** 日志来源显隐操作 */
     showShowUnionSource(keepLastTime = false) {
+      // 非联合查询 或者清空了所有字段 不走逻辑
+      if (!this.isUnionSearch || !this.visibleFields.length) return;
       const isExist = this.visibleFields.some(item => item.tag === 'union-source');
-      // 非联合查询 不走逻辑
-      if (!this.isUnionSearch) return;
       // 保持之前的逻辑
       if (keepLastTime) {
         const isShowSourceField = this.operatorConfig.isShowSourceField;
@@ -1396,14 +1384,11 @@
           }
         }
       }).filter(Boolean);
-<<<<<<< HEAD
       this.showShowUnionSource(true);
-=======
       this.$store.commit('updateIsNotVisibleFieldsShow', !this.visibleFields.length);
       if (!this.isSetDefaultTableColumn) {
         this.setDefaultTableColumn();
       }
->>>>>>> ea4f6062
       this.isSetDefaultTableColumn = false;
     },
     sessionShowFieldObj() { // 显示字段缓存
