<!--
  - Tencent is pleased to support the open source community by making BK-LOG 蓝鲸日志平台 available.
  - Copyright (C) 2021 THL A29 Limited, a Tencent company.  All rights reserved.
  - BK-LOG 蓝鲸日志平台 is licensed under the MIT License.
  -
  - License for BK-LOG 蓝鲸日志平台:
  - -------------------------------------------------------------------
  -
  - Permission is hereby granted, free of charge, to any person obtaining a copy of this software and associated
  - documentation files (the "Software"), to deal in the Software without restriction, including without limitation
  - the rights to use, copy, modify, merge, publish, distribute, sublicense, and/or sell copies of the Software,
  - and to permit persons to whom the Software is furnished to do so, subject to the following conditions:
  - The above copyright notice and this permission notice shall be included in all copies or substantial
  - portions of the Software.
  -
  - THE SOFTWARE IS PROVIDED "AS IS", WITHOUT WARRANTY OF ANY KIND, EXPRESS OR IMPLIED, INCLUDING BUT NOT
  - LIMITED TO THE WARRANTIES OF MERCHANTABILITY, FITNESS FOR A PARTICULAR PURPOSE AND NONINFRINGEMENT. IN
  - NO EVENT SHALL THE AUTHORS OR COPYRIGHT HOLDERS BE LIABLE FOR ANY CLAIM, DAMAGES OR OTHER LIABILITY,
  - WHETHER IN AN ACTION OF CONTRACT, TORT OR OTHERWISE, ARISING FROM, OUT OF OR IN CONNECTION WITH THE
  - SOFTWARE OR THE USE OR OTHER DEALINGS IN THE SOFTWARE
  -->

<template>
  <div class="retrieve-container">
    <!-- 检索页详情页 -->
    <div class="retrieve-detail-container">
      <result-header
        ref="resultHeader"
        :is-as-iframe="isAsIframe"
        :show-retrieve-condition="showRetrieveCondition"
        :retrieve-params="retrieveParams"
        :date-picker-value="datePickerValue"
        :index-set-item="indexSetItem"
        :is-show-collect="isShowCollect"
        :timezone="timezone"
        @shouldRetrieve="retrieveLog"
        @open="openRetrieveCondition"
        @update:datePickerValue="handleDateChange"
        @datePickerChange="retrieveWhenDateChange"
        @timezoneChange="handleTimezoneChange"
        @settingMenuClick="handleSettingMenuClick"
        @closeRetrieveCondition="closeRetrieveCondition"
        @updateCollectCondition="updateCollectCondition"
      />
      <div
        v-if="basicLoading || tableLoading"
        class="page-loading-wrap"
      >
        <div class="page-loading-bar"></div>
      </div>
      <div class="result-content">
        <!-- 收藏列表 -->
        <collect-index
          :width.sync="collectWidth"
          :is-show.sync="isShowCollect"
          :favorite-loading="favoriteLoading"
          :favorite-list="favoriteList"
          :style="{ width: collectWidth + 'px' }"
          :active-favorite="activeFavorite"
          :active-favorite-i-d="activeFavoriteID"
          :visible-fields="visibleFields"
          @handleClick="handleClickFavoriteItem"
          @isRefreshFavorite="updateActiveFavoriteData"
          @favoriteDialogSubmit="handleSubmitFavorite"
          @requestFavoriteList="getFavoriteList"
        />
        <!-- 检索详情页左侧 -->
        <div
          v-show="showRetrieveCondition"
          class="retrieve-condition"
          :style="{ width: leftPanelWidth + 'px' }"
        >
          <!-- 监控显示的 tab 切换 -->
          <!-- <div v-if="isAsIframe" class="bk-button-group">
            <bk-button @click="handleCheckMonitor">{{ $t('指标检索') }}</bk-button>
            <bk-button class="is-selected">{{ $t('日志检索') }}</bk-button>
            <bk-button @click="handleCheckEvent">{{ $t('事件检索') }}</bk-button>
          </div> -->

          <div
            class="king-tab"
            :class="isAsIframe && 'as-iframe'"
          >
            <div class="tab-header">
              <span class="tab-title">
                <span>{{ isFavoriteNewSearch ? $t('新检索') : getFavoriteName }}</span>
                <span
                  v-show="!isFavoriteNewSearch"
                  class="bk-icon icon-edit-line"
                  @click="handleEditFavorite"
                >
                </span>
              </span>
            </div>
            <div
              class="tab-content"
              :style="`height:calc(100% - ${isAsIframe ? 60 : 108}px);`"
            >
              <div
                class="tab-content-item"
                data-test-id="retrieve_div_dataQueryBox"
              >
                <!-- 选择索引集 -->
                <div class="tab-item-title">{{ $t('索引集') }}</div>
                <select-index-set
                  :index-id="indexId"
                  :index-set-list="indexSetList"
                  :basic-loading.sync="basicLoading"
                  @selected="handleSelectIndex"
                  @updateIndexSetList="updateIndexSetList"
                />
                <search-comp
                  ref="searchCompRef"
                  :index-id="indexId"
                  :table-loading="tableLoading"
                  :is-auto-query="isAutoQuery"
                  :index-set-list="indexSetList"
                  :is-search-allowed="isSearchAllowed"
                  :active-favorite-i-d="activeFavoriteID"
                  :is-sql-search-type="isSqlSearchType"
                  :is-can-storage-favorite="isCanStorageFavorite"
                  :retrieve-params="retrieveParams"
                  :active-favorite="activeFavorite"
                  :visible-fields="visibleFields"
                  :is-show-ui-type="isShowUiType"
                  :total-fields="totalFields"
                  :retrieved-keyword="retrievedKeyword"
                  :history-records="statementSearchrecords"
                  :retrieve-dropdown-data="retrieveDropdownData"
                  :is-favorite-search="isFavoriteSearch"
                  :fav-search-list="favSearchList"
                  :field-alias-map="fieldAliasMap"
                  :catch-ip-chooser="catchIpChooser"
                  :date-picker-value="datePickerValue"
                  @openIpQuick="openIpQuick"
                  @ipSelectorValueClear="({ v, isChangeCatch }) => handleIpSelectorValueChange(v, isChangeCatch)"
                  @updateKeyWords="updateKeyWords"
                  @updateSearchParam="updateSearchParam"
                  @retrieveLog="retrieveLog"
                  @clearCondition="clearCondition"
                  @emitChangeValue="emitChangeValue"
                  @searchAddChange="searchAddChange"
                />
              </div>
              <div
                class="tab-content-item"
                data-test-id="retrieve_div_fieldFilterBox"
              >
                <!-- 字段过滤 -->
                <div
                  class="tab-item-title field-filter-title"
                  style="color: #313238"
                >
                  {{ $t('查询结果统计') }}
                </div>
                <field-filter
                  :retrieve-params="retrieveParams"
                  :total-fields="totalFields"
                  :visible-fields="visibleFields"
                  :sort-list="sortList"
                  :field-alias-map="fieldAliasMap"
                  :show-field-alias="showFieldAlias"
                  :statistical-fields-data="statisticalFieldsData"
                  :parent-loading="tableLoading"
                  @fieldsUpdated="handleFieldsUpdated"
                />
              </div>
            </div>
          </div>
        </div>
        <!-- 检索详情页右侧检索结果 -->
        <div
          class="retrieve-result"
          :style="{ width: 'calc(100% - ' + sumLeftWidth + 'px)' }"
        >
          <!-- 无权限页面 -->
          <auth-container-page
            v-if="showAuthInfo"
            :info="showAuthInfo"
          />
          <template v-else>
            <!-- 初始化加载时显示这个空的盒子 避免先显示内容 再显示无权限页面 -->
            <div
              v-if="!hasAuth && !showAuthInfo && !isNoIndexSet"
              style="height: 100%; background: #f4f7fa"
            ></div>
            <!-- 无索引集 申请索引集页面 -->
            <no-index-set v-if="isNoIndexSet" />
            <!-- 详情右侧 -->
            <result-main
              v-else
              ref="resultMainRef"
              :sort-list="sortList"
              :table-loading="tableLoading"
              :retrieve-params="retrieveParams"
              :took-time="tookTime"
              :index-set-list="indexSetList"
              :table-data="tableData"
              :visible-fields="visibleFields"
              :total-fields="totalFields"
              :field-alias-map="fieldAliasMap"
              :show-field-alias="showFieldAlias"
              :bk-monitor-url="bkmonitorUrl"
              :async-export-usable="asyncExportUsable"
              :async-export-usable-reason="asyncExportUsableReason"
              :statistical-fields-data="statisticalFieldsData"
              :time-field="timeField"
              :config-data="clusteringData"
              :apm-relation="apmRelationData"
              :clean-config="cleanConfig"
              :date-picker-value="datePickerValue"
              :index-set-item="indexSetItem"
              :operator-config="operatorConfig"
              :retrieve-search-number="retrieveSearchNumber"
              :active-table-tab="activeTableTab"
              :cluster-route-params="clusterRouteParams"
              :is-init-page="isInitPage"
              :is-thollte-field="isThollteField"
              :finger-search-state="fingerSearchState"
              :config-watch-bool="configWatchBool"
              @request-table-data="requestTableData"
              @fieldsUpdated="handleFieldsUpdated"
              @shouldRetrieve="retrieveLog"
              @addFilterCondition="addFilterCondition"
              @changeShowUnionSource="changeShowUnionSource"
              @backFillClusterRouteParams="backFillClusterRouteParams"
              @showSettingLog="handleSettingMenuClick('clustering')"
            />
          </template>
        </div>
      </div>
      <!-- 可拖拽页面布局宽度 -->
      <div
        v-show="showRetrieveCondition"
        :class="['drag-bar', isChangingWidth && 'dragging']"
        :style="{ left: sumLeftWidth - 1 + 'px' }"
      >
        <img
          src="../../images/icons/drag-icon.svg"
          alt=""
          draggable="false"
          class="drag-icon"
          @mousedown.left="dragBegin"
        />
      </div>
    </div>

    <!-- 目标选择器 -->
    <log-ip-selector
      :key="bkBizId"
      mode="dialog"
      :height="670"
      :show-dialog.sync="showIpSelectorDialog"
      :value="catchIpChooser"
      @change="handleIpSelectorValueChange"
    />
    <!-- 聚类设置全屏弹窗 -->
    <setting-modal
      :index-set-item="indexSetItem"
      :is-show-dialog="isShowSettingModal"
      :select-choice="clickSettingChoice"
      :total-fields="totalFields"
      :clean-config="cleanConfig"
      :config-data="clusteringData"
      :date-picker-value="datePickerValue"
      :retrieve-params="retrieveParams"
      @closeSetting="isShowSettingModal = false"
      @updateLogFields="requestFields"
    />
    <!-- 收藏更新弹窗 -->
    <add-collect-dialog
      v-model="isShowAddNewCollectDialog"
      is-click-favorite-edit
      :favorite-list="favoriteList"
      :add-favorite-data="addFavoriteData"
      :favorite-i-d="activeFavoriteID"
      :replace-data="replaceFavoriteData"
      :visible-fields="visibleFields"
      @submit="handleSubmitFavorite"
    />
  </div>
</template>

<script>
import { mapGetters, mapState } from 'vuex';
import SelectIndexSet from './condition-comp/select-index-set.tsx';
import LogIpSelector from '@/components/log-ip-selector/log-ip-selector';
// import IpSelectorDialog from '@/components/collection-access/ip-selector-dialog';
import FieldFilter from './condition-comp/field-filter';
import ResultHeader from './result-comp/result-header';
import NoIndexSet from './result-comp/no-index-set';
import ResultMain from './result-comp/result-main';
import AuthContainerPage from '@/components/common/auth-container-page';
import SettingModal from './setting-modal/index.vue';
import CollectIndex from './collect/collect-index';
import AddCollectDialog from './collect/add-collect-dialog';
import SearchComp from './search-comp';
import { readBlobRespToJson, parseBigNumberList, setDefaultTableWidth } from '@/common/util';
import { handleTransformToTimestamp } from '../../components/time-range/utils';
import indexSetSearchMixin from '@/mixins/indexSet-search-mixin';
import tableRowDeepViewMixin from '@/mixins/table-row-deep-view-mixin';
import axios from 'axios';
import * as authorityMap from '../../common/authority-map';
import { deepClone } from '../../components/monitor-echarts/utils';
import { updateTimezone } from '../../language/dayjs';
import dayjs from 'dayjs';

const CancelToken = axios.CancelToken;
const currentTime = Math.floor(new Date().getTime() / 1000);
const startTime = currentTime - 15 * 60;
const endTime = currentTime;
const DEFAULT_RETRIEVE_PARAMS = {
  keyword: '*', // 搜索关键字
  start_time: startTime, // 时间范围，格式 YYYY-MM-DDThh:mm[:ss[.uuuuuu]][+HH:MM|-HH:MM|Z]
  end_time: endTime, // 时间范围
  host_scopes: {
    // ip 快选，modules 和 ips 只能修改其一，另一个传默认值
    // 拓扑选择模块列表，单个模块格式 {bk_inst_id: 2000003580, bk_obj_id: 'module'}
    modules: [],
    // 手动输入 ip，多个 ip 用英文 , 分隔
    ips: '',
    // 目标节点
    target_nodes: [],
    // 目标节点类型
    target_node_type: ''
  },
  ip_chooser: {},
  addition: [],
  begin: 0,
  size: 500,
  interval: 'auto' // 聚合周期
};

export default {
  name: 'Retrieve',
  components: {
    SelectIndexSet,
    LogIpSelector,
    FieldFilter,
    ResultHeader,
    ResultMain,
    NoIndexSet,
    SettingModal,
    AuthContainerPage,
    CollectIndex,
    AddCollectDialog,
    SearchComp
  },
  mixins: [indexSetSearchMixin, tableRowDeepViewMixin],
  data() {
    return {
      hasAuth: false,
      isSearchAllowed: null, // true 有权限，false 无权限，null 未知权限
      basicLoading: false, // view loading
      tableLoading: false, // 表格 loading
      requesting: false,
      isNoIndexSet: false,
      showRetrieveCondition: true, // 详情页显示检索左侧条件
      isChangingWidth: false, // 拖拽
      leftPanelWidth: 400, // 左栏默认宽度
      leftPanelMinWidth: 350, // 左栏最小宽度
      leftPanelMaxWidth: 750, // 左栏最大宽度
      indexId: '', // 当前选择的索引ID
      indexSetItem: {}, // 当前索引集元素
      indexSetList: [], // 索引集列表,
      datePickerValue: ['now-15m', 'now'], // 日期选择器
      retrievedKeyword: '*', // 记录上一次检索的关键字，避免输入框失焦时重复检索
      retrieveParams: {
        bk_biz_id: this.$store.state.bkBizId,
        ...DEFAULT_RETRIEVE_PARAMS
      },
      catchIpChooser: {}, // 条件里的ip选择器数据
      isFavoriteSearch: false, // 是否是收藏检索
      isAfterRequestFavoriteList: false, // 是否在检索后更新收藏列表
      statisticalFieldsData: {}, // 字段可选值统计
      retrieveDropdownData: {}, // 检索下拉字段可选值统计
      statementSearchrecords: [], // 查询语句历史记录
      totalFields: [], // 表格字段
      visibleFields: [], // 显示的排序后的字段
      sortList: [], // 排序字段
      notTextTypeFields: [], // 字段类型不为 text 的字段
      fieldAliasMap: {},
      showFieldAlias: localStorage.getItem('showFieldAlias') === 'true',
      tookTime: 0, // 耗时
      tableData: {}, // 表格结果
      bkmonitorUrl: false, // 监控主机详情地址
      asyncExportUsable: true, // 是否支持异步导出
      asyncExportUsableReason: '', // 无法异步导出原因
      isInitPage: true, // 是否初始化页面
      isAutoQuery: localStorage.getItem('logAutoQuery') === 'true',
      isPollingStart: false,
      logList: [], // 当前搜索结果的日志
      isShowSettingModal: false,
      clickSettingChoice: '',
      timeField: '',
      isThollteField: false,
      globalsData: {},
      isCanStorageFavorite: true,
      cleanConfig: {},
      clusteringData: {
        // 日志聚类参数
        name: '',
        is_active: true,
        extra: {
          collector_config_id: null,
          signature_switch: false,
          clustering_field: ''
        }
      },
      apmRelationData: {},
      showIpSelectorDialog: false,
      isAsIframe: false,
      localIframeQuery: {},
      isFirstLoad: true,
      operatorConfig: {
        /** 当前日志来源是否展示  用于字段更新后还保持显示状态 */
        isShowSourceField: false
      }, // 当前table item操作的值
      authPageInfo: null,
      isShowAddNewCollectDialog: false, // 是否展示新建收藏弹窗
      collectWidth: localStorage.getItem('isAutoShowCollect') === 'true' ? 240 : 0, // 收藏默认栏宽度
      isShowCollect: localStorage.getItem('isAutoShowCollect') === 'true',
      isSqlSearchType: true, // 是否是sql模式
      activeFavorite: {}, // 当前点击的收藏参数
      activeFavoriteID: -1, // 当前点击就的收藏ID
      favoriteList: [],
      favoriteLoading: false,
      favSearchList: [], // 收藏的表单模式列表
      inputSearchList: [], // 鼠标失焦后的表单模式列表
      addFavoriteData: {}, // 新建收藏所需的参数
      replaceFavoriteData: {}, // 收藏判断不同后的替换参数
      retrieveSearchNumber: 0, // 切换采集项或初始进入页面时 检索次数初始化为0 检索一次次数+1;
      mappingKey: {
        // is is not 值映射
        is: '=',
        'is not': '!='
      },
      /** text类型字段类型的下钻映射 */
      textMappingKey: {
        is: 'contains match phrase',
        'is not': 'not contains match phrase'
      },
      monitorOperatorMappingKey: {
        // 监控告警跳转过来的操作符映射
        eq: '=',
        neq: '!='
      },
      activeTableTab: 'origin', // 当前活跃的table-tab 参数: origin clustering
      clusterRouteParams: {}, // 路由回填的数据指纹参数
      isSetDefaultTableColumn: false,
      /** 是否还需要分页 */
      finishPolling: false,
      catchUnionBeginList: [],
      timezone: dayjs.tz.guess(),
      /** 数据指纹是否请求布尔值 */
      fingerSearchState: false,
      logSourceField: {
        description: null,
        es_doc_values: false,
        field_alias: '',
        field_name: this.$t('日志来源'),
        field_operator: [],
        field_type: 'union',
        filterExpand: false,
        filterVisible: false,
        is_analyzed: false,
        is_display: false,
        is_editable: false,
        minWidth: 0,
        tag: 'union-source',
        width: 230
      },
      // 字段配置下拉框更新监听 因联合查询的字段设置列表需要先请求字段后才能返回
      configWatchBool: false
    };
  },
  computed: {
    ...mapState({
      bkBizId: state => state.bkBizId,
      spaceUid: state => state.spaceUid,
      currentMenu: state => state.currentMenu,
      storedIndexID: state => state.indexId, // 路由切换时缓存当前选择的索引
      isExternal: state => state.isExternal,
      externalMenu: state => state.externalMenu
    }),
    ...mapGetters(['asIframe', 'iframeQuery']),
    ...mapGetters({
      authMainPageInfo: 'globals/authContainerInfo',
      unionIndexList: 'unionIndexList',
      isUnionSearch: 'isUnionSearch'
    }),
    showAuthInfo() {
      // 无业务权限则展示store里的 然后判断是否有索引集权限
      return this.authMainPageInfo || this.authPageInfo;
    },
    sumLeftWidth() {
      // 收藏和检索左边的页面的合计宽度
      return this.collectWidth + this.leftPanelWidth;
    },
    isShowUiType() {
      // 判断当前点击的收藏是否展示表单字段
      // eslint-disable-next-line camelcase
      return Boolean(this.activeFavorite?.params?.search_fields?.length);
    },
    isFavoriteNewSearch() {
      // 是否是新检索
      return this.activeFavoriteID === -1;
    },
    getFavoriteName() {
      // 获取当前点击的收藏名
      return this.activeFavorite?.name || '--';
    }
  },
  provide() {
    return {
      addFilterCondition: this.addFilterCondition,
      changeShowUnionSource: this.changeShowUnionSource,
      batchAddCondition: this.batchAddCondition
    };
  },
  watch: {
    indexId(val) {
      // 切换索引集和初始化索引 id 时改变
      this.initIndexSetChangeFn(val);
    },
    spaceUid: {
      async handler() {
        this.indexId = '';
        this.indexSetList.splice(0);
        this.totalFields.splice(0);
        this.retrieveParams.bk_biz_id = this.bkBizId;
        // 外部版 无检索权限跳转后不更新页面数据
        if (!this.isExternal || (this.isExternal && this.externalMenu.includes('retrieve'))) {
          this.fetchPageData();
        }
        this.resetFavoriteValue();
        this.$store.commit('updateUnionIndexList', []);
        this.$refs.searchCompRef?.clearAllCondition();
      },
      immediate: true
    },
    asIframe: {
      immediate: true,
      handler(val) {
        this.isAsIframe = val;
      }
    },
    iframeQuery: {
      deep: true,
      handler(val) {
        this.localIframeQuery = val;
      }
    },
    unionIndexList: {
      deep: true,
      immediate: true,
      handler(val) {
        const filterIndexSetList = this.indexSetList.filter(item => val.includes(String(item.index_set_id)));
        this.$store.commit('updateUnionIndexItemList', filterIndexSetList);
      }
    }
  },
  created() {
    this.getGlobalsData();
  },
  mounted() {
    window.bus.$on('retrieveWhenChartChange', this.retrieveWhenChartChange);
  },
  beforeDestroy() {
    updateTimezone();
    this.$store.commit('updateUnionIndexList', []);
    window.bus.$off('retrieveWhenChartChange', this.retrieveWhenChartChange);
  },
  methods: {
<<<<<<< HEAD
    /** 检查初始化检索类型 根据路由 unionList、tags 参数 */
    checkIsUnionSearch() {
      // 首次通过url访问页面
      const { params, query } = this.$route;

      // 在路由不带indexId的情况下 检查 unionList 和 tags 参数 是否存在联合查询索引集参数
      if (!params?.indexId) {
        const unionArr = query?.unionList ? JSON.parse(decodeURIComponent(query.unionList)) : [];
        if (unionArr.length) {
          this.$store.commit('updateUnionIndexList', unionArr);
          return true;
        }

        const tagArr = query?.tags?.split(',') ?? [];
        const indexSetMatch = this.indexSetList
          .filter(item => item.tags.some(tag => tagArr.includes(tag.name)))
          .map(val => val.index_set_id);
        if (indexSetMatch.length) {
          this.$store.commit('updateUnionIndexList', indexSetMatch);
          return true;
        }

        return false;
      }

      return false;
    },
=======
>>>>>>> 507c0d5a
    /** 索引集更变时的数据初始化 */
    initIndexSetChangeFn(val) {
      const option = this.indexSetList.find(item => item.index_set_id === val);
      this.indexSetItem = option ? option : { index_set_name: '', indexName: '', scenario_name: '', scenario_id: '' };
      // eslint-disable-next-line camelcase
      this.isSearchAllowed = !!option?.permission?.[authorityMap.SEARCH_LOG_AUTH];
      if (this.isSearchAllowed) this.authPageInfo = null;
      this.resetRetrieveCondition();
      this.resetFavoriteValue();
      this.$store.commit('updateIndexId', val);
      this.clearCondition('*', false);
      this.$refs.searchCompRef?.clearAllCondition();
      this.isSetDefaultTableColumn = false;
    },
    /** 搜索取消请求方法 */
    searchCancelFn() {},
    /** 字段请求取消方法 */
    getFieldsCancelFn() {},
    // 子组件改父组件的值或调用方法;
    emitChangeValue({ type, value, isFunction }) {
      if (isFunction) {
        !!value ? this[type](...value) : this[type]();
        return;
      }
      this[type] = value;
    },
    // 切换到监控指标检索
    handleCheckMonitor() {
      window.parent.postMessage('datarieval-click', '*');
    },
    // 切换到监控事件检索
    handleCheckEvent() {
      window.parent.postMessage('event-click', '*');
    },
    async fetchPageData() {
      // 有spaceUid且有业务权限时 才去请求索引集列表
      if (!this.authMainPageInfo && this.spaceUid) {
        // 收藏侧边栏打开且 则先获取到收藏列表再获取索引集列表
        this.isShowCollect && (await this.getFavoriteList());
        this.requestIndexSetList();
      } else {
        this.isFirstLoad = false;
      }
    },
    updateIndexSetList() {
      this.$http
        .request('retrieve/getIndexSetList', {
          query: {
            space_uid: this.spaceUid
          }
        })
        .then(res => {
          if (res.data.length) {
            // 有索引集
            // 根据权限排序
            const s1 = [];
            const s2 = [];
            for (const item of res.data) {
              // eslint-disable-next-line camelcase
              if (item.permission?.[authorityMap.SEARCH_LOG_AUTH]) {
                s1.push(item);
              } else {
                s2.push(item);
              }
            }
            const indexSetList = s1.concat(s2);

            // 索引集数据加工
            indexSetList.forEach(item => {
              item.index_set_id = `${item.index_set_id}`;
              item.indexName = item.index_set_name;
              item.lightenName = ` (${item.indices.map(item => item.result_table_id).join(';')})`;
            });
            this.indexSetList = indexSetList;
          }
        });
    },
    // 初始化索引集
    requestIndexSetList() {
      const spaceUid = this.$route.query.spaceUid && this.isFirstLoad ? this.$route.query.spaceUid : this.spaceUid;
      this.basicLoading = true;
      this.$http
        .request('retrieve/getIndexSetList', {
          query: {
            space_uid: spaceUid
          }
        })
        .then(res => {
          if (res.data.length) {
            // 有索引集
            // 根据权限排序
            const s1 = [];
            const s2 = [];
            for (const item of res.data) {
              // eslint-disable-next-line camelcase
              if (item.permission?.[authorityMap.SEARCH_LOG_AUTH]) {
                s1.push(item);
              } else {
                s2.push(item);
              }
            }
            const indexSetList = s1.concat(s2);

            // 索引集数据加工
            indexSetList.forEach(item => {
              item.index_set_id = `${item.index_set_id}`;
              item.indexName = item.index_set_name;
              item.lightenName = ` (${item.indices.map(item => item.result_table_id).join(';')})`;
            });
            this.indexSetList = indexSetList;

            const indexId = this.$route.params.indexId?.toString();
            const routeIndexSet = indexSetList.find(item => item.index_set_id === indexId);
            const isRouteIndex = !!routeIndexSet && !routeIndexSet?.permission?.[authorityMap.SEARCH_LOG_AUTH];

            // 如果都没有权限或者路由带过来的索引集无权限则显示索引集无权限
            // eslint-disable-next-line camelcase
            if (!indexSetList[0]?.permission?.[authorityMap.SEARCH_LOG_AUTH] || isRouteIndex) {
              const authIndexID = indexId || indexSetList[0].index_set_id;
              this.$store
                .dispatch('getApplyData', {
                  action_ids: [authorityMap.SEARCH_LOG_AUTH],
                  resources: [
                    {
                      type: 'indices',
                      id: authIndexID
                    }
                  ]
                })
                .then(res => {
                  this.authPageInfo = res.data;
                  this.setRouteParams(
                    'retrieve',
                    {
                      indexId: null
                    },
                    {
                      spaceUid: this.$store.state.spaceUid,
                      bizId: this.$store.state.bkBizId
                    }
                  );
                })
                .catch(err => {
                  console.warn(err);
                })
                .finally(() => {
                  this.basicLoading = false;
                });
              return;
            }
            this.hasAuth = true;

            if (indexId) {
              // 1、初始进入页面带ID；2、检索ID时切换业务；
              const indexItem = indexSetList.find(item => item.index_set_id === indexId);
              this.indexId = indexItem ? indexItem.index_set_id : indexSetList[0].index_set_id;
              this.retrieveLog();
<<<<<<< HEAD
            } else if (this.isInitPage && this.checkIsUnionSearch()) {
              // 初始化联合查询
              this.retrieveLog();
=======
>>>>>>> 507c0d5a
            } else {
              // 直接进入检索页
              this.indexId = indexSetList.some(item => item.index_set_id === this.storedIndexID)
                ? this.storedIndexID
                : indexSetList[0].index_set_id;
              if (this.isAsIframe) {
                // 监控 iframe
                if (this.localIframeQuery.indexId) {
                  if (this.indexSetList.some(item => item.index_set_id === this.localIframeQuery.indexId)) {
                    this.indexId = this.localIframeQuery.indexId;
                  }
                }
                this.retrieveLog();
              } else {
                const queryObj = {
                  spaceUid: this.$store.state.spaceUid,
                  bizId: this.$store.state.bkBizId
                };
                if (this.$route.query.from) {
                  queryObj.from = this.$route.query.from;
                }
                this.setRouteParams(
                  'retrieve',
                  {
                    indexId: null
                  },
                  queryObj
                );
                this.retrieveLog();
              }
            }
            this.isNoIndexSet = false;
          } else {
            // 无索引集
            this.isNoIndexSet = true;
            const queryObj = {
              spaceUid: this.$store.state.spaceUid,
              bizId: this.$store.state.bkBizId
            };
            if (this.$route.query.from) {
              queryObj.from = this.$route.query.from;
            }
            this.setRouteParams(
              'retrieve',
              {
                indexId: null
              },
              queryObj
            );
            this.indexId = '';
            this.indexSetList.splice(0);
          }
        })
        .catch(e => {
          console.warn(e);
          this.isNoIndexSet = false;
          this.indexId = '';
          this.indexSetList.splice(0);
        })
        .finally(() => {
          this.basicLoading = false;
          this.isFirstLoad = false;
        });
    },
    // 获取检索历史
    requestSearchHistory(indexId) {
      const queryUrl = this.isUnionSearch ? 'unionSearch/unionSearchHistory' : 'retrieve/getSearchHistory';
      const params = this.isUnionSearch
        ? {
            index_set_ids: this.unionIndexList
          }
        : {
            index_set_id: indexId
          };
      this.$http
        .request(queryUrl, {
          params
        })
        .then(res => {
          this.statementSearchrecords = res.data;
        });
    },
    /**
     * @desc: 切换索引
     * @param {Object} val 切换索引集的数据
     * @param {Object} params 检索传参数据
     * @param {Boolean} isFavoriteSearch 是否是收藏
     * @returns {*}
     */
    handleSelectIndex(val, params = {}, isFavoriteSearch = false) {
      const { ids, selectIsUnionSearch } = val;
      // 关闭下拉框 判断是否是多选 如果是多选并且非缓存的则执行联合查询
      if (!isFavoriteSearch) {
        const favoriteIDs = this.activeFavorite.index_set_ids?.map(item => String(item)) ?? [];
        if (this.compareArrays(ids, favoriteIDs)) return;
        this.resetFavoriteValue();
      }
      if (selectIsUnionSearch) {
        if (!this.compareArrays(ids, this.unionIndexList) || isFavoriteSearch) {
          this.shouldUpdateFields = true;
          this.initIndexSetChangeFn(this.indexId);
          this.$store.commit('updateUnionIndexList', ids);
          this.catchUnionBeginList = [];
          this.retrieveLog(params);
        }
      } else {
        // 单选时弹窗关闭时 判断之前是否是多选 如果是多选 则直接检索
        const isChangeIndexId = this.indexId !== ids[0];
        if (this.isUnionSearch) {
          // 之前是多选
          if (isChangeIndexId) this.indexId = ids[0]; // 与缓存的id不同 更新
          if (!isChangeIndexId) this.initIndexSetChangeFn(ids[0]); // 多选切换到单选必初始化索引集的数据
          this.retrieveLog(params);
        } else {
          // 之前是单选
          this.indexId = ids[0];
          if (isChangeIndexId || isFavoriteSearch) this.retrieveLog(params);
        }
        this.$store.commit('updateUnionIndexList', []);
      }
    },
    /** 检查两个数组否相等 */
    compareArrays(arr1, arr2) {
      let allElementsEqual = true;
      // 检查两个数组的长度是否相等
      if (arr1.length !== arr2.length) return false;
      // 对比两个数组的每个元素
      const sortedArr1 = [...arr1].sort();
      const sortedArr2 = [...arr2].sort();

      // 逐一比较排序后数组的元素
      for (let i = 0; i < sortedArr1.length; i++) {
        if (sortedArr1[i] !== sortedArr2[i]) {
          allElementsEqual = false; // 发现不匹配元素
          break;
        }
      }
      return allElementsEqual;
    },
    // 切换索引时重置检索数据
    resetRetrieveCondition() {
      // 重置搜索条件，起始位置、日期相关字段不变
      // Object.assign(this.retrieveParams, {
      //     keyword: '*',
      //     host_scopes: {
      //         modules: [],
      //         ips: ''
      //     },
      //     addition: []
      // })
      // 过滤相关
      const tempList = handleTransformToTimestamp(this.datePickerValue);
      this.retrieveParams = {
        bk_biz_id: this.$store.state.bkBizId,
        ...DEFAULT_RETRIEVE_PARAMS,
        start_time: tempList[0],
        end_time: tempList[1]
      };
      this.statisticalFieldsData = {};
      this.retrieveDropdownData = {};
      this.logList = [];
      // 字段相关
      this.totalFields.splice(0);
    },
    resetFavoriteValue() {
      this.activeFavorite = {};
      this.activeFavoriteID = -1;
      this.retrieveSearchNumber = 0; // 切换业务 检索次数设置为0;
      this.isSqlSearchType = true;
    },
    // 检索参数：日期改变
    handleDateChange(val) {
      this.datePickerValue = val;
      this.formatTimeRange();
    },
    /**
     * @desc 时间选择组件返回时间戳格式转换
     */
    formatTimeRange() {
      const tempList = handleTransformToTimestamp(this.datePickerValue);
      Object.assign(this.retrieveParams, {
        start_time: tempList[0],
        end_time: tempList[1]
      });
    },
    updateSearchParam({ keyword, addition, host }) {
      this.retrieveParams.addition = addition;
      this.retrieveParams.keyword = keyword;
      this.retrieveParams.ip_chooser = host;
      this.catchIpChooser = host;
      this.$refs.searchCompRef.initConditionList(addition, host); // 点击历史记录 更新当前添加条件列表
    },
    // 日期选择器选择时间完毕，检索
    retrieveWhenDateChange() {
      this.shouldUpdateFields = true;
      this.retrieveLog();
    },
    handleTimezoneChange(timezone) {
      this.timezone = timezone;
      updateTimezone(timezone);
    },
    handleSettingMenuClick(val) {
      this.clickSettingChoice = val;
      this.isShowSettingModal = true;
    },
    // 由添加条件来修改的过滤条件
    searchAddChange(addObj) {
      const { addition, isQuery, isForceQuery } = addObj;
      this.retrieveParams.addition = addition;
      if ((isQuery && this.isAutoQuery) || isForceQuery) this.retrieveLog();
    },
    getFieldType(field) {
      const target = this.totalFields.find(item => item.field_name === field);
      return target ? target.field_type : '';
    },
    // 添加过滤条件
    addFilterCondition(field, operator, value, isLink = false) {
      const isExist = this.additionIsExist({ field, operator, value });
      // 已存在相同条件
      if (isExist) {
        if (isLink) this.additionLinkOpen();
        return;
      }
      const mapOperator = this.getAdditionMappingOperator({ field, operator });
      const startIndex = this.retrieveParams.addition.length;
      const newAddition = { field, operator: mapOperator, value };
      if (!isLink) {
        this.retrieveParams.addition.splice(startIndex, 0, newAddition);
        this.$refs.searchCompRef.pushCondition(field, mapOperator, value);
        this.$refs.searchCompRef.setRouteParams();
        this.retrieveLog();
      } else {
        this.additionLinkOpen([newAddition]);
      }
    },

    /** 条件新开页 */
    additionLinkOpen(newAdditionList = [], routerParams = {}) {
      const openUrl = this.$refs.searchCompRef.setRouteParams(routerParams, false, newAdditionList);
      window.open(openUrl, '_blank');
    },

    /** 批量添加条件 */
    batchAddCondition(additionList, isLink) {
      if (isLink) {
        const notExistAddition = additionList.filter(item => !this.additionIsExist(item));
        this.additionLinkOpen(notExistAddition, { activeTableTab: 'origin', clusterRouteParams: '{}' });
      } else {
        additionList.forEach(item => {
          const { field, operator, value } = item;
          const isExist = this.additionIsExist({ field, operator, value });
          if (isExist) return;
          const mapOperator = this.getAdditionMappingOperator(item);
          const newAddition = { field, operator: mapOperator, value };
          const startIndex = this.retrieveParams.addition.length;
          this.retrieveParams.addition.splice(startIndex, 0, newAddition);
          this.$refs.searchCompRef.pushCondition(field, mapOperator, value);
        });
        this.$refs.searchCompRef.setRouteParams();
        this.retrieveLog();
      }
    },

    /** 判断条件是否已经在检索内 */
    additionIsExist(additionItem) {
      const { field, value } = additionItem;
      const mapOperator = this.getAdditionMappingOperator(additionItem);
      const isExist = this.retrieveParams.addition.some(addition => {
        return (
          addition.field === field &&
          addition.operator === mapOperator &&
          addition.value.toString() === value.toString()
        );
      });
      return isExist;
    },

    /** 获取映射后的条件 */
    getAdditionMappingOperator(additionItem) {
      const { operator, field } = additionItem;
      let { mappingKey } = this;
      const textType = this.getFieldType(field);
      switch (textType) {
        case 'text':
          mappingKey = this.textMappingKey;
          break;
        default:
          break;
      }
      return mappingKey[operator] ?? operator; // is is not 值映射
    },
    /** 改变是否展示联合查询日志来源 */
    changeShowUnionSource() {
      this.operatorConfig.isShowSourceField = !this.operatorConfig.isShowSourceField;
      this.showShowUnionSource();
    },
    /** 日志来源显隐操作 */
    showShowUnionSource(keepLastTime = false) {
      // 非联合查询 或者清空了所有字段 不走逻辑
      if (!this.isUnionSearch || !this.visibleFields.length) return;
      const isExist = this.visibleFields.some(item => item.tag === 'union-source');
      // 保持之前的逻辑
      if (keepLastTime) {
        const isShowSourceField = this.operatorConfig.isShowSourceField;
        if (isExist) {
          !isShowSourceField && this.visibleFields.shift();
        } else {
          isShowSourceField && this.visibleFields.unshift(this.logSourceField);
        }
        return;
      }
      isExist ? this.visibleFields.shift() : this.visibleFields.unshift(this.logSourceField);
    },
    // 打开 ip 选择弹窗
    openIpQuick() {
      this.showIpSelectorDialog = true;
    },
    // IP 选择
    // handleSaveIpQuick(data) {
    //   const { target_node_type: targetNodeType, target_nodes: targetNodes } = data;
    //   this.retrieveParams.host_scopes.target_node_type = targetNodes.length ? targetNodeType : '';
    //   this.retrieveParams.host_scopes.target_nodes = targetNodes.map((node) => {
    //     const targets = ['TOPO', 'SERVICE_TEMPLATE', 'SET_TEMPLATE'].includes(targetNodeType)
    //       ? {
    //         node_path: node.node_path,
    //         bk_inst_name: node.bk_inst_name,
    //         bk_inst_id: node.bk_inst_id,
    //         bk_obj_id: node.bk_obj_id,
    //       }
    //       : targetNodeType === 'DYNAMIC_GROUP' ? { id: node.id, name: node.name, bk_obj_id: node.bk_obj_id }
    //         : { ip: node.ip, bk_cloud_id: node.bk_cloud_id, bk_supplier_id: node.bk_supplier_id };
    //     return targets;
    //   });
    //   this.showIpSelectorDialog = false;
    //   if (this.isAutoQuery) {
    //     this.retrieveLog();
    //   }
    // },
    /**
     * @desc: ip 选择器选中值发生变化
     * @param {Object} value ip选择器弹窗的值
     * @param {Boolean} isChangeCatch 是否改变缓存的ip选择器的值
     */
    handleIpSelectorValueChange(value, isChangeCatch = true) {
      const ipChooserValue = {}; // 新的ip选择的值
      const nodeType = Object.keys(value).find(item => value[item].length);
      if (nodeType) {
        ipChooserValue[nodeType] = value[nodeType];
      }
      const { ipChooserIsOpen } = this.$refs.searchCompRef; // 当前添加条件是否打开状态
      this.retrieveParams.ip_chooser = ipChooserIsOpen ? ipChooserValue : {}; // 判断条件开关来 赋值ip的值
      const catchValueStr = JSON.stringify(this.catchIpChooser);
      const chooserValueStr = JSON.stringify(ipChooserValue);
      let isQuery = false; // 是否检索
      if (isChangeCatch) {
        this.catchIpChooser = ipChooserValue; // 改变缓存的值
        isQuery = catchValueStr !== chooserValueStr && ipChooserIsOpen;
      } else {
        isQuery = Boolean(Object.keys(this.catchIpChooser).length);
      }
      if (isQuery) this.retrieveLog();
      this.$refs.searchCompRef.setIPChooserFilter(this.catchIpChooser); // 设置添加条件的ip选择器的值 并更新路由
    },
    /**
     * @desc: 清空条件
     * @param {String} clearStr 检索keywords
     * @param {Boolean} isRetrieveLog 是否检索表格
     */
    clearCondition(clearStr = '*', isRetrieveLog = true) {
      Object.assign(this.retrieveParams, {
        keyword: this.isSqlSearchType ? clearStr : this.retrieveParams.keyword, // 若是表单模式的清空则不删除keyword
        ip_chooser: {},
        addition: []
      });
      this.catchIpChooser = {};
      this.$refs.searchCompRef.clearValue();
      if (this.isSqlSearchType) this.$refs.searchCompRef.handleBlurSearchInput('*');
      if (isRetrieveLog) this.retrieveLog();
    },
    /**
     * @desc: 检索日志
     * @param {Any} historyParams 历史数据
     * @param {Boolean} isRequestChartsAndHistory 检索时是否请求历史记录和图表
     */
    async retrieveLog(historyParams, isRequestChartsAndHistory = true) {
      if (!this.indexId) return;
      await this.$nextTick();
      this.basicLoading = true;
      this.$refs.resultHeader && this.$refs.resultHeader.pauseRefresh();

      // 是否有检索的权限
      const paramData = {
        action_ids: [authorityMap.SEARCH_LOG_AUTH],
        resources: [
          {
            type: 'indices',
            id: this.indexId
          }
        ]
      };
      if (this.isSearchAllowed === null) {
        // 直接从 url 进入页面 checkAllowed && getApplyData
        try {
          this.resultLoading = true;
          const res = await this.$store.dispatch('checkAndGetData', paramData);
          if (res.isAllowed === false) {
            this.isSearchAllowed = false;
            this.$store.commit('updateAuthDialogData', res.data);
            return;
          }
        } catch (err) {
          console.warn(err);
          return;
        } finally {
          this.resultLoading = false;
        }
      } else if (this.isSearchAllowed === false) {
        // 已知当前选择索引无权限
        try {
          this.basicLoading = true;
          const res = await this.$store.dispatch('getApplyData', paramData);
          this.$store.commit('updateAuthDialogData', res.data);
        } catch (err) {
          console.warn(err);
        } finally {
          this.basicLoading = false;
        }
        return;
      }

      // 设置检索参数，历史记录或收藏的参数
      if (historyParams) {
        Object.assign(this.retrieveParams, historyParams);
        // 禁用 IP 快选时过滤历史记录或收藏中相关字段
        // if (!this.showIpQuick) {
        //   this.retrieveParams.host_scopes.ips = '';
        // }
      }
      // 通过 url 查询参数设置检索参数
      let queryParams = {};
      let queryParamsStr = {};
      const clusteringParams = {};
      const urlRetrieveParams = this.$route.query.retrieveParams;
      if (urlRetrieveParams) {
        // 兼容之前的语法
        try {
          queryParams = JSON.parse(decodeURIComponent(urlRetrieveParams));
          queryParamsStr = JSON.parse(decodeURIComponent(urlRetrieveParams));
          if (queryParams.start_time && queryParams.end_time) {
            this.datePickerValue = [queryParams.start_time, queryParams.end_time];
          }
        } catch (e) {
          console.warn('url 查询参数解析失败', e);
        }
      } else {
        const shouldCoverParamFields = [
          'keyword',
          'host_scopes',
          'ip_chooser',
          'addition',
          'start_time',
          'end_time',
          // 'time_range',
          'unionList',
          'tags',
          'activeTableTab', // 表格活跃的lab
          'clusterRouteParams', // 日志聚类参数
          'timezone'
        ];
        // 判断路由是否带有下载历史的检索的数据 如果有 则使用路由里的数据初始化
        const routerQuery = this.$route.query;
        const initRetrieveParams = routerQuery.routeParams
          ? JSON.parse(decodeURIComponent(routerQuery.routeParams))
          : routerQuery;
        for (const field of shouldCoverParamFields) {
          const param = initRetrieveParams[field]; // 指定查询参数
          if (this.isInitPage) {
            if (param) {
              switch (field) {
                case 'activeTableTab':
                case 'clusterRouteParams':
                  queryParamsStr[field] = param;
                  clusteringParams[field] = field === 'activeTableTab' ? param : JSON.parse(param);
                  break;
                case 'addition':
                  {
                    const additionParamsList = JSON.parse(decodeURIComponent(param));
                    queryParams[field] = additionParamsList
                      .filter(item => item.isInclude ?? true)
                      .map(item => {
                        const { field, operator, value } = item;
                        return {
                          field,
                          operator: this.monitorOperatorMappingKey[operator] ?? operator, // 监控跳转过来时的操作符映射
                          value
                        };
                      });
                    queryParamsStr.addition = JSON.stringify(
                      additionParamsList.map(item => ({
                        ...item,
                        operator: this.monitorOperatorMappingKey[item.operator] ?? item.operator, // 监控跳转过来时的操作符映射
                        isInclude: item?.isInclude ?? true
                      })) // 若没有启动开关参数则直接显示为开
                    );
                  }
                  break;
                case 'unionList':
                  {
                    this.catchUnionBeginList = [];
                    const unionParamsList = JSON.parse(decodeURIComponent(param));
                    const resetUnionList = this.isUnionSearch ? this.unionIndexList : unionParamsList;
                    this.$store.commit('updateUnionIndexList', resetUnionList);
                  }
                  break;
                case 'tags': // BCS索引集注入内置标签特殊检索
                  {
                    const tagList = param.split(',');
                    const indexSetMatch = this.indexSetList
                      .filter(item => item.tags.some(tag => tagList.includes(tag.name)))
                      .map(val => val.index_set_id);
                    if (indexSetMatch?.length) {
                      this.$store.commit('updateUnionIndexList', indexSetMatch);
                      queryParamsStr.unionList = encodeURIComponent(JSON.stringify(indexSetMatch));
                    }
                  }
                  break;
                case 'ip_chooser':
                  {
                    if (Object.keys(param).length) {
                      this.catchIpChooser = JSON.parse(param);
                      if (this.$route.query?.isIPChooserOpen !== 'false') queryParams.ip_chooser = JSON.parse(param);
                    }
                    queryParamsStr.ip_chooser = param;
                  }
                  break;
                default:
                  queryParams[field] = ['keyword', 'start_time', 'end_time', 'timezone', 'activeTableTab'].includes(
                    field
                  )
                    ? decodeURIComponent(param)
                    : decodeURIComponent(param)
                      ? JSON.parse(decodeURIComponent(param))
                      : param;
                  queryParamsStr[field] = param;
                  break;
              }
            }
            const defaultTime = localStorage.getItem('SEARCH_DEFAULT_TIME');
            if (queryParams.start_time && queryParams.end_time) {
              this.datePickerValue = [queryParams.start_time, queryParams.end_time];
            } else if (defaultTime) {
              this.datePickerValue = JSON.parse(defaultTime);
            }
          } else {
            switch (field) {
              case 'keyword':
                // case 'start_time':
                // case 'end_time':
                // case 'time_range':
                queryParamsStr[field] =
                  this.retrieveParams[field] === '' ? '*' : encodeURIComponent(this.retrieveParams[field]);
                break;
              case 'host_scopes':
                if (
                  this.retrieveParams[field].ips !== '' ||
                  this.retrieveParams[field].modules.length ||
                  this.retrieveParams[field].target_nodes.length
                ) {
                  queryParamsStr[field] = JSON.stringify(this.retrieveParams[field]);
                }
                break;
              case 'start_time':
                queryParamsStr[field] = this.datePickerValue?.[0] ?? undefined;
                break;
              case 'end_time':
                queryParamsStr[field] = this.datePickerValue?.[1] ?? undefined;
                break;
              case 'unionList':
                queryParamsStr[field] = this.isUnionSearch
                  ? encodeURIComponent(JSON.stringify(this.unionIndexList))
                  : undefined;
                break;
              case 'activeTableTab':
              case 'clusterRouteParams':
                if (param) {
                  queryParamsStr[field] = field === 'activeTableTab' ? this[field] : JSON.stringify(this[field]);
                }
                break;
              case 'timezone':
                queryParamsStr[field] = this.timezone;
                break;
              default:
                break;
            }
          }
        }
      }
      // 进入检索详情页
      const queryObj = {
        ...this.$route.query,
        spaceUid: this.$store.state.spaceUid,
        bizId: this.$store.state.bkBizId,
        ...queryParamsStr,
        keyword: queryParamsStr?.keyword
      };

      // tags 参数用于匹配转换为 unionList 不保留
      if (queryObj.tags) delete queryObj.tags;

      this.$router.push({
        name: 'retrieve',
        params: {
          indexId: this.indexId
        },
        query: queryObj
      });
      // 接口请求
      try {
        this.tableLoading = true;
        this.resetResult();
        // 表格loading处理
        this.$refs.resultMainRef.reset();
        if (!this.totalFields.length || this.shouldUpdateFields) {
          window.bus.$emit('openChartLoading');
          this.isThollteField = false;
          this.getFieldsCancelFn();
          await this.requestFields();
          this.shouldUpdateFields = false;
        }
        // 指纹请求监听放在这里是要等字段更新完后才会去请求数据指纹
        this.fingerSearchState = !this.fingerSearchState;

        if (this.isInitPage) {
          Object.assign(this.retrieveParams, queryParams); // 回填查询参数中的检索条件
          if (queryParams.start_time && queryParams.end_time) {
            this.handleDateChange([queryParams.start_time, queryParams.end_time]);
          }
          if (queryParams.timezone) {
            this.timezone = queryParams.timezone;
            updateTimezone(queryParams.timezone);
          }
          // 回填数据指纹的数据
          Object.entries(clusteringParams).forEach(([key, val]) => {
            this[key] = val;
          });
          await this.$nextTick();
          // 初始化 回填添加条件
          const addition = !!queryParamsStr.addition ? JSON.parse(queryParamsStr?.addition) : undefined;
          const chooserSwitch = Boolean(queryParams.ip_chooser);
          this.$refs.searchCompRef.initConditionList(addition, this.catchIpChooser, chooserSwitch); // 初始化 更新当前添加条件列表
          this.isInitPage = false;
        }

        this.retrieveParams.keyword = this.retrieveParams.keyword.trim();
        if (isRequestChartsAndHistory) {
          // 是否请求图表和历史记录
          this.requestChart();
          this.requestSearchHistory(this.indexId);
        }
        // this.searchCancelFn();
        await this.requestTable();
        if (this.isAfterRequestFavoriteList) await this.getFavoriteList();

        // 已检索 判断当前检索是否是初始化的收藏检索 添检索次数
        const beAddedNumber = !this.retrieveSearchNumber && this.isFavoriteSearch ? 2 : 1;
        this.retrieveSearchNumber += beAddedNumber;
      } catch (e) {
        console.warn(e);
        if (!e.message.includes('request canceled')) {
          // 接口出错、非重复请求被取消
          this.tableLoading = false;
        }
      } finally {
        // 如果是收藏检索并且开启检索显示, 合并当前字段和收藏字段 更新显示字段
        // eslint-disable-next-line camelcase
        if (this.isFavoriteSearch && this.activeFavorite?.is_enable_display_fields) {
          const { display_fields: favoriteDisplayFields } = this.activeFavorite;
          const sessionShownFieldList = this.sessionShowFieldObj()?.[this.indexId] ?? [];
          const displayFields = [...new Set([...sessionShownFieldList, ...favoriteDisplayFields])];
          this.handleFieldsUpdated(displayFields, undefined, false);
        }
        if (this.isFavoriteSearch) {
          this.initSearchList();
          this.isSqlSearchType = !this.isShowUiType; // 判断是否有表单模式的数组值 如果有 则切换为表单模式
          this.$refs.searchCompRef.initConditionList(); // 点击收藏 更新添加条件列表
          this.catchIpChooser = this.retrieveParams.ip_chooser; // 更新ip的条件显示
        }
        // 搜索完毕后，如果开启了自动刷新，会在 timeout 后自动刷新
        this.$refs.resultHeader && this.$refs.resultHeader.setRefreshTime();
        this.isFavoriteSearch = false;
        this.isAfterRequestFavoriteList = false;
        this.basicLoading = false;
      }
    },
    // 更新路由参数
    setRouteParams(name = 'retrieve', params, query) {
      this.$router.replace({
        name,
        params,
        query
      });
    },
    // 请求字段
    async requestFields() {
      if (this.isThollteField) return;
      this.isThollteField = true;
      try {
        const urlStr = this.isUnionSearch ? 'unionSearch/unionMapping' : 'retrieve/getLogTableHead';
        const queryData = {
          start_time: this.retrieveParams.start_time,
          end_time: this.retrieveParams.end_time,
          is_realtime: 'True'
        };
        if (this.isUnionSearch) {
          Object.assign(queryData, {
            index_set_ids: this.unionIndexList
          });
        }
        const res = await this.$http.request(
          urlStr,
          {
            params: { index_set_id: this.indexId },
            query: !this.isUnionSearch ? queryData : undefined,
            data: this.isUnionSearch ? queryData : undefined
          },
          {
            cancelToken: new CancelToken(c => {
              this.getFieldsCancelFn = c;
            })
          }
        );
        const notTextTypeFields = [];
        const { data } = res;
        const {
          fields,
          config,
          display_fields: displayFields,
          time_field: timeField,
          sort_list: sortList,
          config_id
        } = data;
        const localConfig = {};
        config.forEach(item => {
          localConfig[item.name] = { ...item };
        });
        const {
          bkmonitor,
          ip_topo_switch: ipTopoSwitch,
          context_and_realtime: contextAndRealtime,
          bcs_web_console: bcsWebConsole,
          async_export: asyncExport,
          clean_config: cleanConfig,
          clustering_config: clusteringConfig,
          apm_relation: apmRelation
        } = localConfig;
        // 字段设置的参数传到实时日志和上下文
        const indexSetValue = {
          scenarioID: this.indexSetItem.scenario_id,
          sortFields: this.indexSetItem.sort_fields ?? [],
          targetFields: this.indexSetItem.target_fields ?? []
        };

        Object.assign(this.operatorConfig, {
          // 操作按钮配置信息
          bkmonitor,
          bcsWebConsole,
          contextAndRealtime,
          timeField,
          indexSetValue
        });
        // 初始化操作按钮消息
        this.operatorConfig.toolMessage = this.initToolTipsMessage(this.operatorConfig);
        this.cleanConfig = cleanConfig;
        this.clusteringData = clusteringConfig;
        this.apmRelationData = apmRelation;

        fields.forEach(item => {
          item.minWidth = 0;
          item.filterExpand = false; // 字段过滤展开
          item.filterVisible = true; // 字段过滤搜索字段名是否显示
          if (item.field_type !== 'text') {
            notTextTypeFields.push(item.field_name);
          }
        });
        this.notTextTypeFields = notTextTypeFields;
        this.ipTopoSwitch = ipTopoSwitch.is_active;
        this.bkmonitorUrl = bkmonitor.is_active;
        this.asyncExportUsable = asyncExport.is_active;
        this.asyncExportUsableReason = !asyncExport.is_active ? asyncExport.extra?.usable_reason || '' : '';
        this.timeField = timeField;
        this.totalFields = fields;
        // 请求字段时 判断当前索引集是否有更改过字段 若更改过字段则使用session缓存的字段显示
        const sessionShownFieldList = this.sessionShowFieldObj()?.[this.indexId];
        // 后台给的 display_fields 可能有无效字段 所以进行过滤，获得排序后的字段
        this.initVisibleFields(sessionShownFieldList ?? displayFields);
        this.sortList = sortList;

        const fieldAliasMap = {};
        fields.forEach(item => {
          fieldAliasMap[item.field_name] = item.field_alias || item.field_name;
        });
        this.fieldAliasMap = fieldAliasMap;
        this.isThollteField = false;
        this.$store.commit('retrieve/updateFiledSettingConfigID', config_id); // 当前配置ID
        this.$nextTick(() => {
          this.$refs.searchCompRef?.initAdditionDefault();
          // 字段设置下拉列表更新
          this.configWatchBool = !this.configWatchBool;
        });
      } catch (e) {
        this.ipTopoSwitch = true;
        this.bkmonitorUrl = false;
        this.asyncExportUsable = true;
        this.asyncExportUsableReason = '';
        this.timeField = '';
        this.totalFields.splice(0);
        this.visibleFields.splice(0);
        this.isThollteField = false;
        this.isInitPage = false;
        throw e;
      }
    },
    /**
     * @desc: 初始化展示字段
     * @param {Array<str>} displayFieldNames 显示字段
     */
    initVisibleFields(displayFieldNames) {
      this.visibleFields = displayFieldNames
        .map(displayName => {
          for (const field of this.totalFields) {
            if (field.field_name === displayName) {
              return field;
            }
          }
        })
        .filter(Boolean);
      this.showShowUnionSource(true);
      this.$store.commit('updateIsNotVisibleFieldsShow', !this.visibleFields.length);
      this.setDefaultTableColumn();
    },
    sessionShowFieldObj() {
      // 显示字段缓存
      const showFieldStr = sessionStorage.getItem('showFieldSession');
      return !showFieldStr ? {} : JSON.parse(showFieldStr);
    },
    /**
     * @desc: 字段设置更新了
     * @param {Array} displayFieldNames 展示字段
     * @param {Boolean} showFieldAlias 是否别名
     * @param {Boolean} isRequestFields 是否请求字段
     */
    async handleFieldsUpdated(displayFieldNames, showFieldAlias, isRequestFields = true) {
      this.$store.commit('updateClearTableWidth', 1);
      // requestFields已经更新过一次了展示了 不需要再更新
      if (!isRequestFields) this.initVisibleFields(displayFieldNames);
      // 缓存展示字段
      const showFieldObj = this.sessionShowFieldObj();
      Object.assign(showFieldObj, { [this.indexId]: displayFieldNames });
      sessionStorage.setItem('showFieldSession', JSON.stringify(showFieldObj));
      if (showFieldAlias !== undefined) {
        this.showFieldAlias = showFieldAlias;
        window.localStorage.setItem('showFieldAlias', showFieldAlias);
      }
      await this.$nextTick();
      isRequestFields && this.requestFields();
    },
    requestTableData() {
      if (this.requesting) return;
      this.isTablePagination = true;
      this.requestTable();
    },
    // 表格
    async requestTable() {
      if (this.requesting) return;

      this.requesting = true;

      const { startTimeStamp, endTimeStamp } = this.getRealTimeRange();
      if (!this.isPollingStart) {
        // 获取坐标分片间隔
        this.handleIntervalSplit(startTimeStamp, endTimeStamp);
        this.isPollingStart = true;
      }

      const { currentPage, pageSize } = this.$refs.resultMainRef;
      this.formatTimeRange();
      try {
        const baseUrl = process.env.NODE_ENV === 'development' ? 'api/v1' : window.AJAX_URL_PREFIX;
        // 区分联合查询和单选查询
        const searchUrl = !this.isUnionSearch
          ? `/search/index_set/${this.indexId}/search/`
          : '/search/index_set/union_search/';
        const baseData = {
          ...this.retrieveParams,
          size: pageSize,
          interval: this.interval
        };
        // 更新联合查询的begin
        const unionConfigs = this.unionIndexList.map(item => ({
          begin: this.isTablePagination
            ? this.catchUnionBeginList.find(cItem => String(cItem?.index_set_id) === item)?.begin ?? 0
            : 0,
          index_set_id: item
        }));
        const queryData = Object.assign(
          baseData,
          !this.isUnionSearch
            ? {
                // 单选检索的begin
                begin: currentPage === 1 ? 0 : (currentPage - 1) * pageSize
              }
            : {
                union_configs: unionConfigs
              }
        );
        const params = {
          method: 'post',
          url: searchUrl,
          cancelToken: new CancelToken(c => {
            this.searchCancelFn = c;
          }),
          withCredentials: true,
          baseURL: baseUrl,
          responseType: 'blob',
          data: queryData
        };
        if (this.isExternal) {
          params.headers = {
            'X-Bk-Space-Uid': this.spaceUid
          };
        }
        const res = await axios(params).then(res => {
          return readBlobRespToJson(res.data);
        });

        if (!res.data && res.message) {
          // 接口报错提示
          this.messageError(res.message);
        }
        // 判断分页
        this.finishPolling = res.data?.list?.length < pageSize;
        this.catchUnionBeginList = parseBigNumberList(res.data?.union_configs || []);

        this.retrievedKeyword = this.retrieveParams.keyword;
        this.tookTime = this.tookTime + Number(res.data?.took) || 0;
        this.tableData = { ...(res.data || {}), finishPolling: this.finishPolling };
        if (!this.isSetDefaultTableColumn) {
          this.setDefaultTableColumn();
        }
        this.logList = this.logList.concat(parseBigNumberList(res.data?.list ?? []));
        this.statisticalFieldsData = this.getStatisticalFieldsData(this.logList);
        this.computeRetrieveDropdownData(this.logList);
      } catch (err) {
        this.$refs.resultMainRef.isPageOver = false;
        this.isCanStorageFavorite = false; // 不能收藏
      } finally {
        if (this.finishPolling) this.$refs.resultMainRef.isPageOver = false;
        this.requesting = false;
        this.tableLoading = false;
        this.isTablePagination = false;
      }
    },
    // 首次加载设置表格默认宽度自适应
    setDefaultTableColumn() {
      // 如果浏览器记录过当前索引集表格拖动过 则不需要重新计算
      const columnObj = JSON.parse(localStorage.getItem('table_column_width_obj'));
      const {
        params: { indexId },
        query: { bizId }
      } = this.$route;
      const catchFieldsWidthObj = columnObj?.[bizId]?.fields[indexId];
      const tableList = this.tableData?.list ?? [];
      this.isSetDefaultTableColumn = setDefaultTableWidth(this.visibleFields, tableList, catchFieldsWidthObj);
    },
    // 根据表格数据统计字段值及出现次数
    getStatisticalFieldsData(listData) {
      const result = {};
      listData.forEach(dataItem => {
        this.recursiveObjectData(result, dataItem);
      });
      return result;
    },
    recursiveObjectData(result, dataItem, prefixFieldKey = '') {
      dataItem &&
        Object.entries(dataItem).forEach(([field, value]) => {
          if (typeof value === 'object') {
            this.recursiveObjectData(result, value, `${prefixFieldKey + field}.`);
          } else {
            const fullFieldKey = prefixFieldKey ? prefixFieldKey + field : field;
            const fieldData =
              result[fullFieldKey] ||
              (result[fullFieldKey] = Object.defineProperties(
                {},
                {
                  __totalCount: {
                    // 总记录数量
                    value: 0,
                    writable: true
                  },
                  __validCount: {
                    // 有效值数量
                    value: 0,
                    writable: true
                  }
                }
              ));
            fieldData.__totalCount += 1;
            if (value || value === 0) {
              fieldData.__validCount += 1;
              if (fieldData[value]) {
                fieldData[value] += 1;
              } else {
                fieldData[value] = 1;
              }
            }
          }
        });
    },
    // 更新下拉字段可选值信息
    computeRetrieveDropdownData(listData) {
      listData.forEach(dataItem => {
        this.recursiveIncreaseData(dataItem);
      });
    },
    recursiveIncreaseData(dataItem, prefixFieldKey = '') {
      dataItem &&
        Object.entries(dataItem).forEach(([field, value]) => {
          if (typeof value === 'object') {
            this.recursiveIncreaseData(value, `${prefixFieldKey + field}.`);
          } else {
            const fullFieldKey = prefixFieldKey ? prefixFieldKey + field : field;
            if (value || value === 0) {
              let fieldData = this.retrieveDropdownData[fullFieldKey];
              if (!fieldData) {
                this.$set(
                  this.retrieveDropdownData,
                  fullFieldKey,
                  Object.defineProperties(
                    {},
                    {
                      __fieldType: {
                        // 该字段下的值的数据类型，可能是数值、字符串、布尔值
                        value: typeof value
                      }
                    }
                  )
                );
                fieldData = this.retrieveDropdownData[fullFieldKey];
              }
              if (this.notTextTypeFields.includes(field) && !fieldData[value]) {
                // 非 text 类型字段统计可选值，text 则由用户手动输入
                fieldData[value] = 1;
              }
            }
          }
        });
    },
    // 图表
    requestChart() {
      this.formatTimeRange();
      this.$store.commit('retrieve/updateChartKey');
    },
    // 图表款选或双击回正时请求相关数据
    async retrieveWhenChartChange() {
      this.$refs.resultHeader && this.$refs.resultHeader.pauseRefresh();
      this.$refs.resultMainRef.reset();
      this.isSetDefaultTableColumn = false;
    },

    // 重置搜索结果
    resetResult() {
      // 内容
      this.tookTime = 0;
      this.tableData = {};
      // 字段过滤展开
      this.totalFields.forEach(item => {
        item.filterExpand = false;
      });
      // 字段值统计数据
      this.statisticalFieldsData = {};
      this.logList = [];
    },
    // 控制页面布局宽度
    dragBegin(e) {
      this.isChangingWidth = true;
      this.currentTreeBoxWidth = this.leftPanelWidth;
      this.currentScreenX = e.screenX;
      window.addEventListener('mousemove', this.dragMoving, { passive: true });
      window.addEventListener('mouseup', this.dragStop, { passive: true });
    },
    dragMoving(e) {
      const newTreeBoxWidth = this.currentTreeBoxWidth + e.screenX - this.currentScreenX;
      if (newTreeBoxWidth < this.leftPanelMinWidth) {
        this.leftPanelWidth = 0;
        this.showRetrieveCondition = false;
        this.dragStop();
      } else if (newTreeBoxWidth >= this.leftPanelMaxWidth) {
        this.leftPanelWidth = this.leftPanelMaxWidth;
      } else {
        this.leftPanelWidth = newTreeBoxWidth;
      }
      // window.bus.$emit('set-chart-width');
    },
    dragStop() {
      this.isChangingWidth = false;
      this.currentTreeBoxWidth = null;
      this.currentScreenX = null;
      window.removeEventListener('mousemove', this.dragMoving);
      window.removeEventListener('mouseup', this.dragStop);
    },
    openRetrieveCondition() {
      // window.bus.$emit('set-chart-width');
      this.leftPanelWidth = this.leftPanelMinWidth;
      this.showRetrieveCondition = true;
    },
    closeRetrieveCondition() {
      this.leftPanelWidth = 0;
      this.showRetrieveCondition = false;
    },
    updateCollectCondition(status) {
      this.collectWidth = status ? 240 : 0;
      localStorage.setItem('isAutoShowCollect', `${status}`);
      this.isShowCollect = status;
      if (!status) {
        this.activeFavorite = {};
        this.activeFavoriteID = -1;
        this.isSqlSearchType = true;
      }
    },
    // 获取全局数据和 判断是否可以保存 已有的日志聚类
    getGlobalsData() {
      if (Object.keys(this.globalsData).length) return;
      this.$http
        .request('collect/globals')
        .then(res => {
          this.$store.commit('globals/setGlobalsData', res.data);
        })
        .catch(e => {
          console.warn(e);
        });
    },
    initToolTipsMessage(config) {
      const { contextAndRealtime, bcsWebConsole } = config;
      return {
        webConsole: bcsWebConsole.is_active ? 'WebConsole' : bcsWebConsole?.extra?.reason,
        realTimeLog: contextAndRealtime.is_active ? this.$t('实时日志') : contextAndRealtime?.extra?.reason,
        contextLog: contextAndRealtime.is_active ? this.$t('上下文') : contextAndRealtime?.extra?.reason
      };
    },
    // 检索头部点击编辑收藏
    handleEditFavorite() {
      if (this.basicLoading) return;
      // 获取检索页面的数据替换当前收藏详情参数
      this.replaceFavoriteData = this.getRetrieveFavoriteData();
      this.isShowAddNewCollectDialog = true;
    },
    // 当前检索监听的收藏参数
    getRetrieveFavoriteData() {
      return {
        params: {
          ip_chooser: this.retrieveParams.ip_chooser,
          addition: this.retrieveParams.addition,
          keyword: this.retrieveParams.keyword
        },
        display_fields: this.visibleFields.map(item => item?.field_name)
      };
    },

    /** 获取收藏列表 */
    async getFavoriteList() {
      // 第一次显示收藏列表时因路由更变原因 在本页面第一次请求
      try {
        this.favoriteLoading = true;
        const { data } = await this.$http.request('favorite/getFavoriteByGroupList', {
          query: {
            space_uid: this.spaceUid,
            order_type: localStorage.getItem('favoriteSortType') || 'NAME_ASC'
          }
        });
        const provideFavorite = data[0];
        const publicFavorite = data[data.length - 1];
        const sortFavoriteList = data
          .slice(1, data.length - 1)
          .sort((a, b) => a.group_name.localeCompare(b.group_name));
        const sortAfterList = [provideFavorite, ...sortFavoriteList, publicFavorite];
        this.favoriteList = sortAfterList;
      } catch (err) {
        this.favoriteLoading = false;
        this.favoriteList = [];
      } finally {
        // 获取收藏列表后 若当前不是新检索 则判断当前收藏是否已删除 若删除则变为新检索
        if (this.activeFavoriteID !== -1) {
          let isFindCheckValue = false; // 是否从列表中找到匹配当前收藏的id
          for (const gItem of this.favoriteList) {
            const findFavorites = gItem.favorites.find(item => item.id === this.activeFavoriteID);
            if (!!findFavorites) {
              isFindCheckValue = true; // 找到 中断循环
              break;
            }
          }
          if (!isFindCheckValue) this.handleClickFavoriteItem(undefined); // 未找到 清空当前收藏 变为新检索
        }
        this.favoriteLoading = false;
      }
    },
    updateKeyWords(keyword) {
      // 表单模式 更新keywords
      Object.assign(this.retrieveParams, { keyword });
      if (this.isAutoQuery) {
        this.retrieveLog();
      }
    },
    async handleSubmitFavorite({ isCreate, resValue }) {
      await this.getFavoriteList(); // 编辑或新增刷新收藏列表
      if (isCreate) {
        // 新建收藏 刷新收藏列表同时高亮显示新增的收藏
        this.handleClickFavoriteItem(resValue);
        if (!this.isShowCollect) this.collectWidth = 240;
        this.isShowCollect = true;
      } else {
        this.initSearchList();
      }
    },
    // 点击收藏列表的收藏
    async handleClickFavoriteItem(value) {
      if (value === undefined) {
        // 点击为新检索时 清空收藏
        this.activeFavoriteID = -1;
        this.activeFavorite = {};
        this.isSqlSearchType = true;
        this.isFavoriteSearch = false;
        this.clearCondition('*');
        this.$refs.searchCompRef.clearValue();
        return;
      }
      const data = deepClone(value);
      if (!Object.keys(data.params.ip_chooser || []).length) {
        data.params.ip_chooser = {};
      }
      this.addFavoriteData = {}; // 清空新建收藏的数据
      this.isFavoriteSearch = true;
      this.activeFavorite = deepClone(data);
      this.activeFavoriteID = data.id;
      const { index_set_id: indexSetID, params } = data;
      const selectIsUnionSearch = value.index_set_type === 'union';
      const ids = selectIsUnionSearch ? value.index_set_ids.map(item => String(item)) : [String(indexSetID)];
      const filterIDs = this.indexSetList
        .filter(item => ids.includes(item.index_set_id))
        .map(item => item.index_set_id);
      if (filterIDs.length) {
        const setChangeValue = {
          ids: filterIDs,
          selectIsUnionSearch
        };
        this.handleSelectIndex(setChangeValue, params, true);
      } else {
        this.messageError(this.$t('没有找到该记录下相关索引集'));
      }
    },
    // 收藏列表刷新, 判断当前是否有点击活跃的收藏 如有则进行数据更新
    updateActiveFavoriteData(value) {
      this.activeFavorite = value;
      this.initSearchList();
      this.isSqlSearchType = !this.isShowUiType;
    },
    // 当点击有表单模式的收藏时 初始化search列表
    initSearchList() {
      if (this.isShowUiType) {
        this.favSearchList = this.activeFavorite.params?.search_fields || [];
        this.$refs.searchCompRef.handleBlurSearchInput(this.activeFavorite.params?.keyword || '*');
      }
    },
    // 表格tab切换或聚类参数回填
    backFillClusterRouteParams(activeTableTab = 'origin', clusterParams) {
      this.activeTableTab = activeTableTab;
      // 如果初始化时是日志聚类，切换回原始日志时候需要重新计算表格宽度，不重新分配宽度会导致操作列表宽度太长，挡住kv列表里的交互
      if (activeTableTab === 'origin') this.setDefaultTableColumn();
      const { query, params } = this.$route;
      const newQuery = { ...query };
      newQuery.activeTableTab = activeTableTab;
      // 切换为日志聚类且数据指纹有操作时 url添加日志聚类的操作参数
      if (clusterParams && activeTableTab === 'clustering') {
        this.clusterRouteParams = clusterParams;
        newQuery.clusterRouteParams = JSON.stringify(clusterParams);
      } else {
        // 切换为原始日志时 清空日志聚类的数据指纹操作参数
        this.clusterRouteParams = {};
        delete newQuery.clusterRouteParams;
      }
      this.$router.push({
        name: 'retrieve',
        params,
        query: newQuery
      });
    }
  }
};
</script>

<style lang="scss" scoped>
@import '../../scss/mixins/scroller.scss';

.retrieve-container {
  height: 100%;
  min-width: 1280px;

  .page-loading-wrap {
    position: absolute;
    top: 0;
    z-index: 2400;
    width: 100%;
    height: 4px;
    overflow: hidden;
    background: pink;

    @keyframes animate-loading-bar {
      0% {
        transform: translateX(0);
      }

      to {
        transform: translateX(-50%);
      }
    }

    .page-loading-bar {
      position: absolute;
      top: 0;
      right: 0;
      bottom: 0;
      left: 0;
      z-index: 10;
      display: block;
      width: 200%;
      background-color: transparent;
      background-image: linear-gradient(
        to right,
        #ff5656 0,
        #ff5656 50%,
        #ff9c01 50%,
        #ff9c01 85%,
        #2dcb56 85%,
        #2dcb56 100%
      );
      background-repeat: repeat-x;
      background-size: 50%;
      visibility: visible;
      animation: animate-loading-bar 2s linear infinite;
    }
  }

  /*详情页*/
  .retrieve-detail-container {
    position: relative;
    // display: flex;
    height: 100%;

    .result-content {
      display: flex;
      height: calc(100% - 52px);
    }

    .retrieve-condition {
      display: flow-root;
      width: 450px;
      background: #fff;
      box-shadow: 0 1px 2px 0 rgba(0, 0, 0, 0.1);

      .bk-button-group {
        display: flex;
        width: 100%;
        height: 52px;

        .bk-button {
          height: 100%;
          background: #fafbfd;
          border-color: #dcdee5;
          border-top: 0;
          box-sizing: content-box;
          flex: 1;

          &.is-selected {
            color: #3a84ff;
            background: #fff;
            border-color: #dcdee5;
            border-top: none;
            border-bottom: none;
          }

          &:hover {
            border-color: #dcdee5;
          }
        }
      }

      .biz-menu-box {
        position: relative;
        margin: 16px 16px 0;
      }

      .king-tab {
        height: 100%;
        padding-top: 10px;

        .tab-content {
          /* stylelint-disable-next-line declaration-no-important */
          height: calc(100% - 52px) !important;
          overflow-y: auto;
          background-color: #fbfbfb;

          @include scroller;
        }

        .tab-content-item {
          padding: 0 24px;

          &:first-child {
            padding-bottom: 4px;
            background-color: #fff;
          }

          &:last-child {
            padding-top: 6px;
            padding-bottom: 26px;
          }
        }

        &.as-iframe {
          height: calc(100% + 10px);
        }

        .tab-header {
          display: flex;
          padding: 10px 24px 18px;
          font-size: 16px;
          color: #313238;
          justify-content: space-between;
          align-items: center;

          .tab-title {
            font-size: 14px;
          }

          .icon-edit-line {
            color: #979ba5;
            cursor: pointer;
          }

          .icon-cog {
            font-size: 18px;
            color: #979ba5;
            cursor: pointer;
          }

          .icon-angle-double-left-line {
            margin-left: 8px;
            font-size: 16px;
            color: #979ba5;
            cursor: pointer;
          }
        }

        .tab-item-title {
          display: flex;
          margin: 16px 0 6px;
          font-size: 12px;
          line-height: 20px;
          color: #63656e;
          align-items: center;

          &.ip-quick-title {
            margin-top: 13px;
          }

          &:first-child {
            margin-top: 0;
          }
        }

        .field-filter-title {
          padding-top: 18px;
          margin-bottom: 0;
          font-size: 14px;
          font-weight: 500;
          color: #313238;
        }

        .flex-item-title {
          display: flex;
          justify-content: space-between;

          .filter-item {
            display: flex;

            span {
              margin-left: 24px;
              color: #3a84ff;
              cursor: pointer;
            }
          }
        }

        .add-filter-condition-container {
          display: flex;
          flex-wrap: wrap;
        }

        .cut-line {
          width: 1px;
          height: 32px;
          margin: 0 8px 0 4px;
          background: #eceef5;
          opacity: 1;
        }
      }
    }

    .retrieve-result {
      position: relative;
      z-index: 1;
      width: calc(100% - 450px);
      height: 100%;
      background: #f5f6fa;
    }

    .drag-bar {
      position: absolute;
      top: 52px;
      left: 449px;
      width: 1px;
      height: 100%;
      background: #dcdee5;

      .drag-icon {
        position: absolute;
        top: 50%;
        left: -3px;
        z-index: 50;
        width: 7px;
        cursor: col-resize;
        transform: translateY(-50%);
      }

      &.dragging {
        z-index: 100;
      }
    }
  }
}
</style>

<style lang="scss">
.auto-query-popover-content {
  display: flex;
  align-items: center;
  padding: 6px 0;
  color: #63656e;

  > span {
    margin: 0 12px 0 4px;
  }

  .confirm-btn {
    margin-left: 12px;
    color: #3a84ff;
    cursor: pointer;
  }
}

.condition-filter-popper {
  .tippy-tooltip {
    padding: 0;
  }
}
</style><|MERGE_RESOLUTION|>--- conflicted
+++ resolved
@@ -572,7 +572,6 @@
     window.bus.$off('retrieveWhenChartChange', this.retrieveWhenChartChange);
   },
   methods: {
-<<<<<<< HEAD
     /** 检查初始化检索类型 根据路由 unionList、tags 参数 */
     checkIsUnionSearch() {
       // 首次通过url访问页面
@@ -600,14 +599,16 @@
 
       return false;
     },
-=======
->>>>>>> 507c0d5a
     /** 索引集更变时的数据初始化 */
-    initIndexSetChangeFn(val) {
-      const option = this.indexSetList.find(item => item.index_set_id === val);
-      this.indexSetItem = option ? option : { index_set_name: '', indexName: '', scenario_name: '', scenario_id: '' };
-      // eslint-disable-next-line camelcase
-      this.isSearchAllowed = !!option?.permission?.[authorityMap.SEARCH_LOG_AUTH];
+    initIndexSetChangeFn(val, isUnionSearch = false) {
+      this.isSearchAllowed = isUnionSearch
+        ? val?.every(
+            item =>
+              this.indexSetList.find(indexSet => indexSet.index_set_id === item)?.permission?.[
+                authorityMap.SEARCH_LOG_AUTH
+              ]
+          )
+        : !!this.indexSetList.find(item => item.index_set_id === val)?.permission?.[authorityMap.SEARCH_LOG_AUTH];
       if (this.isSearchAllowed) this.authPageInfo = null;
       this.resetRetrieveCondition();
       this.resetFavoriteValue();
@@ -759,12 +760,9 @@
               const indexItem = indexSetList.find(item => item.index_set_id === indexId);
               this.indexId = indexItem ? indexItem.index_set_id : indexSetList[0].index_set_id;
               this.retrieveLog();
-<<<<<<< HEAD
             } else if (this.isInitPage && this.checkIsUnionSearch()) {
               // 初始化联合查询
               this.retrieveLog();
-=======
->>>>>>> 507c0d5a
             } else {
               // 直接进入检索页
               this.indexId = indexSetList.some(item => item.index_set_id === this.storedIndexID)
@@ -865,7 +863,7 @@
       if (selectIsUnionSearch) {
         if (!this.compareArrays(ids, this.unionIndexList) || isFavoriteSearch) {
           this.shouldUpdateFields = true;
-          this.initIndexSetChangeFn(this.indexId);
+          this.initIndexSetChangeFn(ids, true);
           this.$store.commit('updateUnionIndexList', ids);
           this.catchUnionBeginList = [];
           this.retrieveLog(params);
@@ -1150,7 +1148,7 @@
      * @param {Boolean} isRequestChartsAndHistory 检索时是否请求历史记录和图表
      */
     async retrieveLog(historyParams, isRequestChartsAndHistory = true) {
-      if (!this.indexId) return;
+      if ((!this.isUnionSearch && !this.indexId) || (this.isUnionSearch && !this.unionIndexList.length)) return;
       await this.$nextTick();
       this.basicLoading = true;
       this.$refs.resultHeader && this.$refs.resultHeader.pauseRefresh();
@@ -1158,12 +1156,14 @@
       // 是否有检索的权限
       const paramData = {
         action_ids: [authorityMap.SEARCH_LOG_AUTH],
-        resources: [
-          {
-            type: 'indices',
-            id: this.indexId
-          }
-        ]
+        resources: this.isUnionSearch
+          ? this.unionIndexList.map(indexSet => ({ type: 'indices', id: indexSet }))
+          : [
+              {
+                type: 'indices',
+                id: this.indexId
+              }
+            ]
       };
       if (this.isSearchAllowed === null) {
         // 直接从 url 进入页面 checkAllowed && getApplyData
@@ -1376,9 +1376,12 @@
 
       this.$router.push({
         name: 'retrieve',
-        params: {
-          indexId: this.indexId
-        },
+        // 联合查询不需要路由索引集ID
+        params: this.isUnionSearch
+          ? undefined
+          : {
+              indexId: this.indexId
+            },
         query: queryObj
       });
       // 接口请求
