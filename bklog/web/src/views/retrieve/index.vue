<!--
* Tencent is pleased to support the open source community by making
* 蓝鲸智云PaaS平台 (BlueKing PaaS) available.
*
* Copyright (C) 2021 THL A29 Limited, a Tencent company.  All rights reserved.
*
* 蓝鲸智云PaaS平台 (BlueKing PaaS) is licensed under the MIT License.
*
* License for 蓝鲸智云PaaS平台 (BlueKing PaaS):
*
* ---------------------------------------------------
* Permission is hereby granted, free of charge, to any person obtaining a copy of this software and associated
* documentation files (the "Software"), to deal in the Software without restriction, including without limitation
* the rights to use, copy, modify, merge, publish, distribute, sublicense, and/or sell copies of the Software, and
* to permit persons to whom the Software is furnished to do so, subject to the following conditions:
*
* The above copyright notice and this permission notice shall be included in all copies or substantial portions of
* the Software.
*
* THE SOFTWARE IS PROVIDED "AS IS", WITHOUT WARRANTY OF ANY KIND, EXPRESS OR IMPLIED, INCLUDING BUT NOT LIMITED TO
* THE WARRANTIES OF MERCHANTABILITY, FITNESS FOR A PARTICULAR PURPOSE AND NONINFRINGEMENT. IN NO EVENT SHALL THE
* AUTHORS OR COPYRIGHT HOLDERS BE LIABLE FOR ANY CLAIM, DAMAGES OR OTHER LIABILITY, WHETHER IN AN ACTION OF
* CONTRACT, TORT OR OTHERWISE, ARISING FROM, OUT OF OR IN CONNECTION WITH THE SOFTWARE OR THE USE OR OTHER DEALINGS
* IN THE SOFTWARE.
-->

<template>
  <div class="retrieve-container">
    <!-- 检索页详情页 -->
    <div class="retrieve-detail-container">
      <result-header
        ref="resultHeader"
        :date-picker-value="datePickerValue"
        :index-set-item="indexSetItem"
        :is-as-iframe="isAsIframe"
        :is-show-collect="isShowCollect"
        :retrieve-params="retrieveParams"
        :show-retrieve-condition="showRetrieveCondition"
        :timezone="timezone"
        @close-retrieve-condition="closeRetrieveCondition"
        @date-picker-change="retrieveWhenDateChange"
        @open="openRetrieveCondition"
        @setting-menu-click="handleSettingMenuClick"
        @should-retrieve="retrieveLog"
        @timezone-change="handleTimezoneChange"
        @update:date-picker-value="handleDateChange"
        @update-collect-condition="updateCollectCondition"
      />
      <div
        v-if="basicLoading || tableLoading"
        class="page-loading-wrap"
      >
        <div class="page-loading-bar"></div>
      </div>
      <div class="result-content">
        <!-- 收藏列表 -->
        <collect-index
          :style="{ width: collectWidth + 'px' }"
          :active-favorite="activeFavorite"
          :active-favorite-i-d="activeFavoriteID"
          :favorite-list="favoriteList"
          :favorite-loading="favoriteLoading"
          :is-show.sync="isShowCollect"
          :visible-fields="visibleFields"
          :width.sync="collectWidth"
          @favorite-dialog-submit="handleSubmitFavorite"
          @handle-click="handleClickFavoriteItem"
          @is-refresh-favorite="updateActiveFavoriteData"
          @request-favorite-list="getFavoriteList"
        />
        <!-- 检索详情页左侧 -->
        <div
          :style="{ width: leftPanelWidth + 'px' }"
          class="retrieve-condition"
          v-show="showRetrieveCondition"
        >
          <!-- 监控显示的 tab 切换 -->
          <!-- <div v-if="isAsIframe" class="bk-button-group">
            <bk-button @click="handleCheckMonitor">{{ $t('指标检索') }}</bk-button>
            <bk-button class="is-selected">{{ $t('日志检索') }}</bk-button>
            <bk-button @click="handleCheckEvent">{{ $t('事件检索') }}</bk-button>
          </div> -->

          <div
            class="king-tab"
            :class="isAsIframe && 'as-iframe'"
          >
            <div class="tab-header">
              <span class="tab-title">
                <span>{{ isFavoriteNewSearch ? $t('新检索') : getFavoriteName }}</span>
                <span
                  class="bk-icon icon-edit-line"
                  v-show="!isFavoriteNewSearch"
                  @click="handleEditFavorite"
                >
                </span>
              </span>
            </div>
            <div
              :style="`height:calc(100% - ${isAsIframe ? 60 : 108}px);`"
              class="tab-content"
            >
              <div
                class="tab-content-item"
                data-test-id="retrieve_div_dataQueryBox"
              >
                <!-- 选择索引集 -->
                <div class="tab-item-title">{{ $t('索引集') }}</div>
                <select-index-set
                  :basic-loading.sync="basicLoading"
                  :index-id="indexId"
                  :index-set-list="indexSetList"
                  @selected="handleSelectIndex"
                  @update-index-set-list="updateIndexSetList"
                />
                <search-comp
                  ref="searchCompRef"
                  :active-favorite="activeFavorite"
                  :active-favorite-i-d="activeFavoriteID"
                  :catch-ip-chooser="catchIpChooser"
                  :date-picker-value="datePickerValue"
                  :fav-search-list="favSearchList"
                  :field-alias-map="fieldAliasMap"
                  :history-records="statementSearchrecords"
                  :index-id="indexId"
                  :index-set-list="indexSetList"
                  :is-auto-query="isAutoQuery"
                  :is-can-storage-favorite="isCanStorageFavorite"
                  :is-favorite-search="isFavoriteSearch"
                  :is-search-allowed="isSearchAllowed"
                  :is-show-ui-type="isShowUiType"
                  :is-sql-search-type="isSqlSearchType"
                  :retrieve-dropdown-data="retrieveDropdownData"
                  :retrieve-params="retrieveParams"
                  :retrieved-keyword="retrievedKeyword"
                  :table-loading="tableLoading"
                  :total-fields="totalFields"
                  :visible-fields="visibleFields"
                  @clear-condition="clearCondition"
                  @emit-change-value="emitChangeValue"
                  @ip-selector-value-clear="({ v, isChangeCatch }) => handleIpSelectorValueChange(v, isChangeCatch)"
                  @open-ip-quick="openIpQuick"
                  @retrieve-log="retrieveLog"
                  @search-add-change="searchAddChange"
                  @update-key-words="updateKeyWords"
                  @update-search-param="updateSearchParam"
                />
              </div>
              <div
                class="tab-content-item"
                data-test-id="retrieve_div_fieldFilterBox"
              >
                <!-- 字段过滤 -->
<<<<<<< HEAD
                <div class="tab-item-title field-filter-title">
                  {{ $t('查询结果统计') }}
                </div>
                <field-filter
                  ref="fieldFilterRef"
                  :retrieve-params="retrieveParams"
                  :total-fields="totalFields"
                  :visible-fields="visibleFields"
                  :sort-list="sortList"
=======
                <div
                  style="color: #313238"
                  class="tab-item-title field-filter-title"
                >
                  {{ $t('查询结果统计') }}
                </div>
                <field-filter
>>>>>>> 950047b8
                  :field-alias-map="fieldAliasMap"
                  :parent-loading="tableLoading"
                  :retrieve-params="retrieveParams"
                  :show-field-alias="showFieldAlias"
                  :sort-list="sortList"
                  :statistical-fields-data="statisticalFieldsData"
<<<<<<< HEAD
                  :parent-loading="tableLoading"
                  :date-picker-value="datePickerValue"
                  @fieldsUpdated="handleFieldsUpdated"
=======
                  :total-fields="totalFields"
                  :visible-fields="visibleFields"
                  @fields-updated="handleFieldsUpdated"
>>>>>>> 950047b8
                />
              </div>
            </div>
          </div>
        </div>
        <!-- 检索详情页右侧检索结果 -->
        <div
          :style="{ width: 'calc(100% - ' + sumLeftWidth + 'px)' }"
          class="retrieve-result"
        >
          <!-- 无权限页面 -->
          <auth-container-page
            v-if="showAuthInfo"
            :info="showAuthInfo"
          />
          <template v-else>
            <!-- 初始化加载时显示这个空的盒子 避免先显示内容 再显示无权限页面 -->
            <div
              v-if="!hasAuth && !showAuthInfo && !isNoIndexSet"
              style="height: 100%; background: #f4f7fa"
            ></div>
            <!-- 无索引集 申请索引集页面 -->
            <no-index-set v-if="isNoIndexSet" />
            <!-- 详情右侧 -->
            <result-main
              v-else
              ref="resultMainRef"
              :active-table-tab="activeTableTab"
              :apm-relation="apmRelationData"
              :async-export-usable="asyncExportUsable"
              :async-export-usable-reason="asyncExportUsableReason"
              :bk-monitor-url="bkmonitorUrl"
              :clean-config="cleanConfig"
              :cluster-route-params="clusterRouteParams"
              :config-data="clusteringData"
              :config-watch-bool="configWatchBool"
              :date-picker-value="datePickerValue"
              :field-alias-map="fieldAliasMap"
              :finger-search-state="fingerSearchState"
              :index-set-item="indexSetItem"
              :index-set-list="indexSetList"
              :is-init-page="isInitPage"
              :is-thollte-field="isThollteField"
              :operator-config="operatorConfig"
              :retrieve-params="retrieveParams"
              :retrieve-search-number="retrieveSearchNumber"
              :show-field-alias="showFieldAlias"
              :sort-list="sortList"
              :statistical-fields-data="statisticalFieldsData"
              :table-data="tableData"
              :table-loading="tableLoading"
              :time-field="timeField"
              :took-time="tookTime"
              :total-fields="totalFields"
              :visible-fields="visibleFields"
              @add-filter-condition="addFilterCondition"
              @back-fill-cluster-route-params="backFillClusterRouteParams"
              @change-show-union-source="changeShowUnionSource"
              @fields-updated="handleFieldsUpdated"
              @request-table-data="requestTableData"
              @should-retrieve="retrieveLog"
              @show-setting-log="handleSettingMenuClick('clustering')"
            />
          </template>
        </div>
      </div>
      <!-- 可拖拽页面布局宽度 -->
      <div
        :style="{ left: sumLeftWidth - 1 + 'px' }"
        v-show="showRetrieveCondition"
        :class="['drag-bar', isChangingWidth && 'dragging']"
      >
        <img
          class="drag-icon"
          alt=""
          draggable="false"
          src="../../images/icons/drag-icon.svg"
          @mousedown.left="dragBegin"
        />
      </div>
    </div>

    <!-- 目标选择器 -->
    <log-ip-selector
      :height="670"
      :key="bkBizId"
      :show-dialog.sync="showIpSelectorDialog"
      :value="catchIpChooser"
      mode="dialog"
      @change="handleIpSelectorValueChange"
    />
    <!-- 聚类设置全屏弹窗 -->
    <setting-modal
      :clean-config="cleanConfig"
      :config-data="clusteringData"
      :date-picker-value="datePickerValue"
      :index-set-item="indexSetItem"
      :is-show-dialog="isShowSettingModal"
      :retrieve-params="retrieveParams"
      :select-choice="clickSettingChoice"
      :total-fields="totalFields"
      @close-setting="isShowSettingModal = false"
      @update-log-fields="requestFields"
    />
    <!-- 收藏更新弹窗 -->
    <add-collect-dialog
      v-model="isShowAddNewCollectDialog"
      :add-favorite-data="addFavoriteData"
      :favorite-i-d="activeFavoriteID"
      :favorite-list="favoriteList"
      :replace-data="replaceFavoriteData"
      :visible-fields="visibleFields"
      is-click-favorite-edit
      @submit="handleSubmitFavorite"
    />
  </div>
</template>

<script>
<<<<<<< HEAD
import { mapGetters, mapState } from 'vuex';
import SelectIndexSet from './condition-comp/select-index-set.tsx';
import LogIpSelector from '@/components/log-ip-selector/log-ip-selector';
// import IpSelectorDialog from '@/components/collection-access/ip-selector-dialog';
import FieldFilter from './field-filter-comp';
import ResultHeader from './result-comp/result-header';
import NoIndexSet from './result-comp/no-index-set';
import ResultMain from './result-comp/result-main';
import AuthContainerPage from '@/components/common/auth-container-page';
import SettingModal from './setting-modal/index.vue';
import CollectIndex from './collect/collect-index';
import AddCollectDialog from './collect/add-collect-dialog';
import SearchComp from './search-comp';
import { readBlobRespToJson, parseBigNumberList, setDefaultTableWidth } from '@/common/util';
import { handleTransformToTimestamp } from '../../components/time-range/utils';
import indexSetSearchMixin from '@/mixins/indexSet-search-mixin';
import tableRowDeepViewMixin from '@/mixins/table-row-deep-view-mixin';
import axios from 'axios';
import * as authorityMap from '../../common/authority-map';
import { deepClone } from '../../components/monitor-echarts/utils';
import { updateTimezone } from '../../language/dayjs';
import dayjs from 'dayjs';

const CancelToken = axios.CancelToken;
const currentTime = Math.floor(new Date().getTime() / 1000);
const startTime = currentTime - 15 * 60;
const endTime = currentTime;
const DEFAULT_RETRIEVE_PARAMS = {
  keyword: '*', // 搜索关键字
  start_time: startTime, // 时间范围，格式 YYYY-MM-DDThh:mm[:ss[.uuuuuu]][+HH:MM|-HH:MM|Z]
  end_time: endTime, // 时间范围
  host_scopes: {
    // ip 快选，modules 和 ips 只能修改其一，另一个传默认值
    // 拓扑选择模块列表，单个模块格式 {bk_inst_id: 2000003580, bk_obj_id: 'module'}
    modules: [],
    // 手动输入 ip，多个 ip 用英文 , 分隔
    ips: '',
    // 目标节点
    target_nodes: [],
    // 目标节点类型
    target_node_type: ''
  },
  ip_chooser: {},
  addition: [],
  begin: 0,
  size: 500,
  interval: 'auto' // 聚合周期
};

export default {
  name: 'Retrieve',
  components: {
    SelectIndexSet,
    LogIpSelector,
    FieldFilter,
    ResultHeader,
    ResultMain,
    NoIndexSet,
    SettingModal,
    AuthContainerPage,
    CollectIndex,
    AddCollectDialog,
    SearchComp
  },
  mixins: [indexSetSearchMixin, tableRowDeepViewMixin],
  data() {
    return {
      hasAuth: false,
      isSearchAllowed: null, // true 有权限，false 无权限，null 未知权限
      basicLoading: false, // view loading
      tableLoading: false, // 表格 loading
      requesting: false,
      isNoIndexSet: false,
      showRetrieveCondition: true, // 详情页显示检索左侧条件
      isChangingWidth: false, // 拖拽
      leftPanelWidth: 400, // 左栏默认宽度
      leftPanelMinWidth: 350, // 左栏最小宽度
      leftPanelMaxWidth: 750, // 左栏最大宽度
      indexId: '', // 当前选择的索引ID
      indexSetItem: {}, // 当前索引集元素
      indexSetList: [], // 索引集列表,
      datePickerValue: ['now-15m', 'now'], // 日期选择器
      retrievedKeyword: '*', // 记录上一次检索的关键字，避免输入框失焦时重复检索
      retrieveParams: {
        bk_biz_id: this.$store.state.bkBizId,
        ...DEFAULT_RETRIEVE_PARAMS
      },
      catchIpChooser: {}, // 条件里的ip选择器数据
      isFavoriteSearch: false, // 是否是收藏检索
      isAfterRequestFavoriteList: false, // 是否在检索后更新收藏列表
      statisticalFieldsData: {}, // 字段可选值统计
      retrieveDropdownData: {}, // 检索下拉字段可选值统计
      statementSearchrecords: [], // 查询语句历史记录
      totalFields: [], // 表格字段
      visibleFields: [], // 显示的排序后的字段
      sortList: [], // 排序字段
      notTextTypeFields: [], // 字段类型不为 text 的字段
      fieldAliasMap: {},
      showFieldAlias: localStorage.getItem('showFieldAlias') === 'true',
      tookTime: 0, // 耗时
      tableData: {}, // 表格结果
      bkmonitorUrl: false, // 监控主机详情地址
      asyncExportUsable: true, // 是否支持异步导出
      asyncExportUsableReason: '', // 无法异步导出原因
      isInitPage: true, // 是否初始化页面
      isAutoQuery: localStorage.getItem('logAutoQuery') === 'true',
      isPollingStart: false,
      logList: [], // 当前搜索结果的日志
      isShowSettingModal: false,
      clickSettingChoice: '',
      timeField: '',
      isThollteField: false,
      globalsData: {},
      isCanStorageFavorite: true,
      cleanConfig: {},
      clusteringData: {
        // 日志聚类参数
        name: '',
        is_active: true,
        extra: {
          collector_config_id: null,
          signature_switch: false,
          clustering_field: ''
        }
      },
      apmRelationData: {},
      showIpSelectorDialog: false,
      isAsIframe: false,
      localIframeQuery: {},
      isFirstLoad: true,
      operatorConfig: {
        /** 当前日志来源是否展示  用于字段更新后还保持显示状态 */
        isShowSourceField: false
      }, // 当前table item操作的值
      authPageInfo: null,
      isShowAddNewCollectDialog: false, // 是否展示新建收藏弹窗
      collectWidth: localStorage.getItem('isAutoShowCollect') === 'true' ? 240 : 0, // 收藏默认栏宽度
      isShowCollect: localStorage.getItem('isAutoShowCollect') === 'true',
      isSqlSearchType: true, // 是否是sql模式
      activeFavorite: {}, // 当前点击的收藏参数
      activeFavoriteID: -1, // 当前点击就的收藏ID
      favoriteList: [],
      favoriteLoading: false,
      favSearchList: [], // 收藏的表单模式列表
      inputSearchList: [], // 鼠标失焦后的表单模式列表
      addFavoriteData: {}, // 新建收藏所需的参数
      replaceFavoriteData: {}, // 收藏判断不同后的替换参数
      retrieveSearchNumber: 0, // 切换采集项或初始进入页面时 检索次数初始化为0 检索一次次数+1;
      mappingKey: {
        // is is not 值映射
        is: '=',
        'is not': '!='
      },
      /** text类型字段类型的下钻映射 */
      textMappingKey: {
        is: 'contains match phrase',
        'is not': 'not contains match phrase'
      },
      monitorOperatorMappingKey: {
        // 监控告警跳转过来的操作符映射
        eq: '=',
        neq: '!='
      },
      activeTableTab: 'origin', // 当前活跃的table-tab 参数: origin clustering
      clusterRouteParams: {}, // 路由回填的数据指纹参数
      isSetDefaultTableColumn: false,
      /** 是否还需要分页 */
      finishPolling: false,
      catchUnionBeginList: [],
      timezone: dayjs.tz.guess(),
      /** 数据指纹是否请求布尔值 */
      fingerSearchState: false,
      /** 是否需要初始化过滤条件回显所需的参数 */
      isFilterInitPage: true,
      /** 首次初始化回显时需要的参数 */
      initFilterParams: {
        queryParams: {},
        initAddition: {}
      },
      logSourceField: {
        description: null,
        es_doc_values: false,
        field_alias: '',
        field_name: this.$t('日志来源'),
        field_operator: [],
        field_type: 'union',
        filterExpand: false,
        filterVisible: false,
        is_analyzed: false,
        is_display: false,
        is_editable: false,
        minWidth: 0,
        tag: 'union-source',
        width: 230
      },
      // 字段配置下拉框更新监听 因联合查询的字段设置列表需要先请求字段后才能返回
      configWatchBool: false
    };
  },
  computed: {
    ...mapState({
      bkBizId: state => state.bkBizId,
      spaceUid: state => state.spaceUid,
      currentMenu: state => state.currentMenu,
      storedIndexID: state => state.indexId, // 路由切换时缓存当前选择的索引
      isExternal: state => state.isExternal,
      externalMenu: state => state.externalMenu
    }),
    ...mapGetters(['asIframe', 'iframeQuery']),
    ...mapGetters({
      authMainPageInfo: 'globals/authContainerInfo',
      unionIndexList: 'unionIndexList',
      isUnionSearch: 'isUnionSearch'
    }),
    showAuthInfo() {
      // 无业务权限则展示store里的 然后判断是否有索引集权限
      return this.authMainPageInfo || this.authPageInfo;
    },
    sumLeftWidth() {
      // 收藏和检索左边的页面的合计宽度
      return this.collectWidth + this.leftPanelWidth;
=======
  import { readBlobRespToJson, parseBigNumberList, setDefaultTableWidth } from '@/common/util';
  import AuthContainerPage from '@/components/common/auth-container-page';
  import LogIpSelector from '@/components/log-ip-selector/log-ip-selector';
  import indexSetSearchMixin from '@/mixins/indexSet-search-mixin';
  import tableRowDeepViewMixin from '@/mixins/table-row-deep-view-mixin';
  import axios from 'axios';
  import dayjs from 'dayjs';
  import { mapGetters, mapState } from 'vuex';

  import * as authorityMap from '../../common/authority-map';
  import { deepClone } from '../../components/monitor-echarts/utils';
  import { handleTransformToTimestamp } from '../../components/time-range/utils';
  import { updateTimezone } from '../../language/dayjs';
  import AddCollectDialog from './collect/add-collect-dialog';
  import CollectIndex from './collect/collect-index';
  // import IpSelectorDialog from '@/components/collection-access/ip-selector-dialog';
  import FieldFilter from './condition-comp/field-filter';
  import SelectIndexSet from './condition-comp/select-index-set.tsx';
  import NoIndexSet from './result-comp/no-index-set';
  import ResultHeader from './result-comp/result-header';
  import ResultMain from './result-comp/result-main';
  import SearchComp from './search-comp';
  import SettingModal from './setting-modal/index.vue';

  const CancelToken = axios.CancelToken;
  const currentTime = Math.floor(new Date().getTime() / 1000);
  const startTime = currentTime - 15 * 60;
  const endTime = currentTime;
  const DEFAULT_RETRIEVE_PARAMS = {
    keyword: '*', // 搜索关键字
    start_time: startTime, // 时间范围，格式 YYYY-MM-DDThh:mm[:ss[.uuuuuu]][+HH:MM|-HH:MM|Z]
    end_time: endTime, // 时间范围
    host_scopes: {
      // ip 快选，modules 和 ips 只能修改其一，另一个传默认值
      // 拓扑选择模块列表，单个模块格式 {bk_inst_id: 2000003580, bk_obj_id: 'module'}
      modules: [],
      // 手动输入 ip，多个 ip 用英文 , 分隔
      ips: '',
      // 目标节点
      target_nodes: [],
      // 目标节点类型
      target_node_type: '',
    },
    ip_chooser: {},
    addition: [],
    begin: 0,
    size: 500,
    interval: 'auto', // 聚合周期
  };

  export default {
    name: 'Retrieve',
    components: {
      SelectIndexSet,
      LogIpSelector,
      FieldFilter,
      ResultHeader,
      ResultMain,
      NoIndexSet,
      SettingModal,
      AuthContainerPage,
      CollectIndex,
      AddCollectDialog,
      SearchComp,
    },
    mixins: [indexSetSearchMixin, tableRowDeepViewMixin],
    data() {
      return {
        hasAuth: false,
        isSearchAllowed: null, // true 有权限，false 无权限，null 未知权限
        basicLoading: false, // view loading
        tableLoading: false, // 表格 loading
        requesting: false,
        isNoIndexSet: false,
        showRetrieveCondition: true, // 详情页显示检索左侧条件
        isChangingWidth: false, // 拖拽
        leftPanelWidth: 400, // 左栏默认宽度
        leftPanelMinWidth: 350, // 左栏最小宽度
        leftPanelMaxWidth: 750, // 左栏最大宽度
        indexId: '', // 当前选择的索引ID
        indexSetItem: {}, // 当前索引集元素
        indexSetList: [], // 索引集列表,
        datePickerValue: ['now-15m', 'now'], // 日期选择器
        retrievedKeyword: '*', // 记录上一次检索的关键字，避免输入框失焦时重复检索
        retrieveParams: {
          bk_biz_id: this.$store.state.bkBizId,
          ...DEFAULT_RETRIEVE_PARAMS,
        },
        catchIpChooser: {}, // 条件里的ip选择器数据
        isFavoriteSearch: false, // 是否是收藏检索
        isAfterRequestFavoriteList: false, // 是否在检索后更新收藏列表
        statisticalFieldsData: {}, // 字段可选值统计
        retrieveDropdownData: {}, // 检索下拉字段可选值统计
        statementSearchrecords: [], // 查询语句历史记录
        totalFields: [], // 表格字段
        visibleFields: [], // 显示的排序后的字段
        sortList: [], // 排序字段
        notTextTypeFields: [], // 字段类型不为 text 的字段
        fieldAliasMap: {},
        showFieldAlias: localStorage.getItem('showFieldAlias') === 'true',
        tookTime: 0, // 耗时
        tableData: {}, // 表格结果
        bkmonitorUrl: false, // 监控主机详情地址
        asyncExportUsable: true, // 是否支持异步导出
        asyncExportUsableReason: '', // 无法异步导出原因
        isInitPage: true, // 是否初始化页面
        isAutoQuery: localStorage.getItem('logAutoQuery') === 'true',
        isPollingStart: false,
        logList: [], // 当前搜索结果的日志
        isShowSettingModal: false,
        clickSettingChoice: '',
        timeField: '',
        isThollteField: false,
        globalsData: {},
        isCanStorageFavorite: true,
        cleanConfig: {},
        clusteringData: {
          // 日志聚类参数
          name: '',
          is_active: true,
          extra: {
            collector_config_id: null,
            signature_switch: false,
            clustering_field: '',
          },
        },
        apmRelationData: {},
        showIpSelectorDialog: false,
        isAsIframe: false,
        localIframeQuery: {},
        isFirstLoad: true,
        operatorConfig: {
          /** 当前日志来源是否展示  用于字段更新后还保持显示状态 */
          isShowSourceField: false,
        }, // 当前table item操作的值
        authPageInfo: null,
        isShowAddNewCollectDialog: false, // 是否展示新建收藏弹窗
        collectWidth: localStorage.getItem('isAutoShowCollect') === 'true' ? 240 : 0, // 收藏默认栏宽度
        isShowCollect: localStorage.getItem('isAutoShowCollect') === 'true',
        isSqlSearchType: true, // 是否是sql模式
        activeFavorite: {}, // 当前点击的收藏参数
        activeFavoriteID: -1, // 当前点击就的收藏ID
        favoriteList: [],
        favoriteLoading: false,
        favSearchList: [], // 收藏的表单模式列表
        inputSearchList: [], // 鼠标失焦后的表单模式列表
        addFavoriteData: {}, // 新建收藏所需的参数
        replaceFavoriteData: {}, // 收藏判断不同后的替换参数
        retrieveSearchNumber: 0, // 切换采集项或初始进入页面时 检索次数初始化为0 检索一次次数+1;
        mappingKey: {
          // is is not 值映射
          is: '=',
          'is not': '!=',
        },
        /** text类型字段类型的下钻映射 */
        textMappingKey: {
          is: 'contains match phrase',
          'is not': 'not contains match phrase',
        },
        monitorOperatorMappingKey: {
          // 监控告警跳转过来的操作符映射
          eq: '=',
          neq: '!=',
        },
        activeTableTab: 'origin', // 当前活跃的table-tab 参数: origin clustering
        clusterRouteParams: {}, // 路由回填的数据指纹参数
        isSetDefaultTableColumn: false,
        /** 是否还需要分页 */
        finishPolling: false,
        catchUnionBeginList: [],
        timezone: dayjs.tz.guess(),
        /** 数据指纹是否请求布尔值 */
        fingerSearchState: false,
        /** 是否需要初始化过滤条件回显所需的参数 */
        isFilterInitPage: true,
        /** 首次初始化回显时需要的参数 */
        initFilterParams: {
          queryParams: {},
          initAddition: {},
        },
        logSourceField: {
          description: null,
          es_doc_values: false,
          field_alias: '',
          field_name: this.$t('日志来源'),
          field_operator: [],
          field_type: 'union',
          filterExpand: false,
          filterVisible: false,
          is_analyzed: false,
          is_display: false,
          is_editable: false,
          minWidth: 0,
          tag: 'union-source',
          width: 230,
        },
        // 字段配置下拉框更新监听 因联合查询的字段设置列表需要先请求字段后才能返回
        configWatchBool: false,
      };
>>>>>>> 950047b8
    },
    computed: {
      ...mapState({
        bkBizId: state => state.bkBizId,
        spaceUid: state => state.spaceUid,
        currentMenu: state => state.currentMenu,
        storedIndexID: state => state.indexId, // 路由切换时缓存当前选择的索引
        isExternal: state => state.isExternal,
        externalMenu: state => state.externalMenu,
      }),
      ...mapGetters(['asIframe', 'iframeQuery']),
      ...mapGetters({
        authMainPageInfo: 'globals/authContainerInfo',
        unionIndexList: 'unionIndexList',
        isUnionSearch: 'isUnionSearch',
      }),
      showAuthInfo() {
        // 无业务权限则展示store里的 然后判断是否有索引集权限
        return this.authMainPageInfo || this.authPageInfo;
      },
      sumLeftWidth() {
        // 收藏和检索左边的页面的合计宽度
        return this.collectWidth + this.leftPanelWidth;
      },
      isShowUiType() {
        // 判断当前点击的收藏是否展示表单字段

        return Boolean(this.activeFavorite?.params?.search_fields?.length);
      },
      isFavoriteNewSearch() {
        // 是否是新检索
        return this.activeFavoriteID === -1;
      },
      getFavoriteName() {
        // 获取当前点击的收藏名
        return this.activeFavorite?.name || '--';
      },
    },
    provide() {
      return {
        addFilterCondition: this.addFilterCondition,
        changeShowUnionSource: this.changeShowUnionSource,
        batchAddCondition: this.batchAddCondition,
      };
    },
    watch: {
      indexId(val) {
        // 切换索引集和初始化索引 id 时改变
        this.initIndexSetChangeFn(val);
      },
      spaceUid: {
        async handler() {
          this.indexId = '';
          this.indexSetList.splice(0);
          this.totalFields.splice(0);
          this.retrieveParams.bk_biz_id = this.bkBizId;
          // 外部版 无检索权限跳转后不更新页面数据
          if (!this.isExternal || (this.isExternal && this.externalMenu.includes('retrieve'))) {
            this.fetchPageData();
          }
          this.resetFavoriteValue();
          this.$store.commit('updateUnionIndexList', []);
          this.$refs.searchCompRef?.clearAllCondition();
        },
        immediate: true,
      },
      asIframe: {
        immediate: true,
        handler(val) {
          this.isAsIframe = val;
        },
      },
      iframeQuery: {
        deep: true,
        handler(val) {
          this.localIframeQuery = val;
        },
      },
      unionIndexList: {
        deep: true,
        immediate: true,
        handler(val) {
          const filterIndexSetList = this.indexSetList.filter(item => val.includes(String(item.index_set_id)));
          this.$store.commit('updateUnionIndexItemList', filterIndexSetList);
        },
      },
    },
    created() {
      this.getGlobalsData();
    },
    mounted() {
      window.bus.$on('retrieveWhenChartChange', this.retrieveWhenChartChange);
    },
    beforeUnmount() {
      updateTimezone();
      this.$store.commit('updateUnionIndexList', []);
      window.bus.$off('retrieveWhenChartChange', this.retrieveWhenChartChange);
    },
    methods: {
      /** 检查初始化检索类型 根据路由 unionList、tags 参数 */
      checkIsUnionSearch() {
        // 首次通过url访问页面
        const { params, query } = this.$route;

        // 在路由不带indexId的情况下 检查 unionList 和 tags 参数 是否存在联合查询索引集参数
        if (!params?.indexId) {
          const unionArr = query?.unionList ? JSON.parse(decodeURIComponent(query.unionList)) : [];
          if (unionArr.length) {
            this.$store.commit('updateUnionIndexList', unionArr);
            return true;
          }

          const tagArr = query?.tags?.split(',') ?? [];
          const indexSetMatch = this.indexSetList
            .filter(item => item.tags.some(tag => tagArr.includes(tag.name)))
            .map(val => val.index_set_id);
          if (indexSetMatch.length) {
            this.$store.commit('updateUnionIndexList', indexSetMatch);
            return true;
          }

          return false;
        }

        return false;
      },
      /** 索引集更变时的数据初始化 */
      initIndexSetChangeFn(val, isUnionSearch = false) {
        if (!isUnionSearch) {
          const aloneSetItem = this.indexSetList.find(item => item.index_set_id === val);
          this.indexSetItem = aloneSetItem ?? { index_set_name: '', indexName: '', scenario_name: '', scenario_id: '' };
          this.isSearchAllowed = !!aloneSetItem?.permission?.[authorityMap.SEARCH_LOG_AUTH];
        } else {
          this.isSearchAllowed = val?.every(
            item =>
              this.indexSetList.find(indexSet => indexSet.index_set_id === item)?.permission?.[
                authorityMap.SEARCH_LOG_AUTH
              ],
          );
        }
        if (this.isSearchAllowed) this.authPageInfo = null;
        this.resetRetrieveCondition();
        this.resetFavoriteValue();
        this.$store.commit('updateIndexId', val);
        this.clearCondition('*', false);
        this.$refs.searchCompRef?.clearAllCondition();
        this.isSetDefaultTableColumn = false;
      },
      /** 搜索取消请求方法 */
      searchCancelFn() {},
      /** 字段请求取消方法 */
      getFieldsCancelFn() {},
      // 子组件改父组件的值或调用方法;
      emitChangeValue({ type, value, isFunction }) {
        if (isFunction) {
          !!value ? this[type](...value) : this[type]();
          return;
        }
        this[type] = value;
      },
      // 切换到监控指标检索
      handleCheckMonitor() {
        window.parent.postMessage('datarieval-click', '*');
      },
      // 切换到监控事件检索
      handleCheckEvent() {
        window.parent.postMessage('event-click', '*');
      },
      async fetchPageData() {
        // 有spaceUid且有业务权限时 才去请求索引集列表
        if (!this.authMainPageInfo && this.spaceUid) {
          // 收藏侧边栏打开且 则先获取到收藏列表再获取索引集列表
          this.isShowCollect && (await this.getFavoriteList());
          this.requestIndexSetList();
        } else {
          this.isFirstLoad = false;
        }
      },
      updateIndexSetList() {
        this.$http
          .request('retrieve/getIndexSetList', {
            query: {
              space_uid: this.spaceUid,
            },
          })
          .then(res => {
            if (res.data.length) {
              // 有索引集
              // 根据权限排序
              const s1 = [];
              const s2 = [];
              for (const item of res.data) {
                if (item.permission?.[authorityMap.SEARCH_LOG_AUTH]) {
                  s1.push(item);
                } else {
                  s2.push(item);
                }
              }
              const indexSetList = s1.concat(s2);

              // 索引集数据加工
              indexSetList.forEach(item => {
                item.index_set_id = `${item.index_set_id}`;
                item.indexName = item.index_set_name;
                item.lightenName = ` (${item.indices.map(item => item.result_table_id).join(';')})`;
              });
              this.indexSetList = indexSetList;
            }
          });
      },
      // 初始化索引集
      requestIndexSetList() {
        const spaceUid = this.$route.query.spaceUid && this.isFirstLoad ? this.$route.query.spaceUid : this.spaceUid;
        this.basicLoading = true;
        this.$http
          .request('retrieve/getIndexSetList', {
            query: {
              space_uid: spaceUid,
            },
          })
          .then(res => {
            if (res.data.length) {
              // 有索引集
              // 根据权限排序
              const s1 = [];
              const s2 = [];
              for (const item of res.data) {
                if (item.permission?.[authorityMap.SEARCH_LOG_AUTH]) {
                  s1.push(item);
                } else {
                  s2.push(item);
                }
              }
              const indexSetList = s1.concat(s2);

              // 索引集数据加工
              indexSetList.forEach(item => {
                item.index_set_id = `${item.index_set_id}`;
                item.indexName = item.index_set_name;
                item.lightenName = ` (${item.indices.map(item => item.result_table_id).join(';')})`;
              });
              this.indexSetList = indexSetList;

              const indexId = this.$route.params.indexId?.toString();
              const routeIndexSet = indexSetList.find(item => item.index_set_id === indexId);
              const isRouteIndex = !!routeIndexSet && !routeIndexSet?.permission?.[authorityMap.SEARCH_LOG_AUTH];

              // 如果都没有权限或者路由带过来的索引集无权限则显示索引集无权限

              if (!indexSetList[0]?.permission?.[authorityMap.SEARCH_LOG_AUTH] || isRouteIndex) {
                const authIndexID = indexId || indexSetList[0].index_set_id;
                this.$store
                  .dispatch('getApplyData', {
                    action_ids: [authorityMap.SEARCH_LOG_AUTH],
                    resources: [
                      {
                        type: 'indices',
                        id: authIndexID,
                      },
                    ],
                  })
                  .then(res => {
                    this.authPageInfo = res.data;
                    this.setRouteParams(
                      'retrieve',
                      {
                        indexId: null,
                      },
                      {
                        spaceUid: this.$store.state.spaceUid,
                        bizId: this.$store.state.bkBizId,
                      },
                    );
                  })
                  .catch(err => {
                    console.warn(err);
                  })
                  .finally(() => {
                    this.basicLoading = false;
                  });
                return;
              }
              this.hasAuth = true;
              if (indexId) {
                // 1、初始进入页面带ID；2、检索ID时切换业务；
                const indexItem = indexSetList.find(item => item.index_set_id === indexId);
                this.indexId = indexItem ? indexItem.index_set_id : indexSetList[0].index_set_id;
                this.retrieveLog();
              } else if (this.isInitPage && this.checkIsUnionSearch()) {
                // 初始化联合查询
                this.retrieveLog();
              } else {
                // 直接进入检索页
                this.indexId = indexSetList.some(item => item.index_set_id === this.storedIndexID)
                  ? this.storedIndexID
                  : indexSetList[0].index_set_id;
                if (this.isAsIframe) {
                  // 监控 iframe
                  if (this.localIframeQuery.indexId) {
                    if (this.indexSetList.some(item => item.index_set_id === this.localIframeQuery.indexId)) {
                      this.indexId = this.localIframeQuery.indexId;
                    }
                  }
                  this.retrieveLog();
                } else {
                  const queryObj = {
                    spaceUid: this.$store.state.spaceUid,
                    bizId: this.$store.state.bkBizId,
                  };
                  if (this.$route.query.from) {
                    queryObj.from = this.$route.query.from;
                  }
                  this.setRouteParams(
                    'retrieve',
                    {
                      indexId: null,
                    },
                    queryObj,
                  );
                  this.retrieveLog();
                }
              }
              this.isNoIndexSet = false;
            } else {
              // 无索引集
              this.isNoIndexSet = true;
              const queryObj = {
                spaceUid: this.$store.state.spaceUid,
                bizId: this.$store.state.bkBizId,
              };
              if (this.$route.query.from) {
                queryObj.from = this.$route.query.from;
              }
              this.setRouteParams(
                'retrieve',
                {
                  indexId: null,
                },
                queryObj,
              );
              this.indexId = '';
              this.indexSetList.splice(0);
            }
          })
          .catch(e => {
            console.warn(e);
            this.isNoIndexSet = false;
            this.indexId = '';
            this.indexSetList.splice(0);
          })
          .finally(() => {
            this.basicLoading = false;
            this.isFirstLoad = false;
          });
      },
      // 获取检索历史
      requestSearchHistory(indexId) {
        const queryUrl = this.isUnionSearch ? 'unionSearch/unionSearchHistory' : 'retrieve/getSearchHistory';
        const params = this.isUnionSearch
          ? {
              index_set_ids: this.unionIndexList,
            }
          : {
              index_set_id: indexId,
            };
        this.$http
          .request(queryUrl, {
            params,
          })
          .then(res => {
            this.statementSearchrecords = res.data;
          });
      },
      /**
       * @desc: 切换索引
       * @param {Object} val 切换索引集的数据
       * @param {Object} params 检索传参数据
       * @param {Boolean} isFavoriteSearch 是否是收藏
       * @returns {*}
       */
      handleSelectIndex(val, params = {}, isFavoriteSearch = false) {
        const { ids, selectIsUnionSearch } = val;
        // 关闭下拉框 判断是否是多选 如果是多选并且非缓存的则执行联合查询
        if (!isFavoriteSearch) {
          const favoriteIDs = this.activeFavorite.index_set_ids?.map(item => String(item)) ?? [];
          if (this.compareArrays(ids, favoriteIDs)) return;
          this.resetFavoriteValue();
        }
        if (selectIsUnionSearch) {
          if (!this.compareArrays(ids, this.unionIndexList) || isFavoriteSearch) {
            this.shouldUpdateFields = true;
            this.initIndexSetChangeFn(ids, true);
            this.$store.commit('updateUnionIndexList', ids);
            this.catchUnionBeginList = [];
            this.retrieveLog(params);
          }
        } else {
          // 单选时弹窗关闭时 判断之前是否是多选 如果是多选 则直接检索
          const isChangeIndexId = this.indexId !== ids[0];
          if (this.isUnionSearch) {
            // 之前是多选
            if (isChangeIndexId) this.indexId = ids[0]; // 与缓存的id不同 更新
            if (!isChangeIndexId) this.initIndexSetChangeFn(ids[0]); // 多选切换到单选必初始化索引集的数据
            this.retrieveLog(params);
          } else {
            // 之前是单选
            this.indexId = ids[0];
            if (isChangeIndexId || isFavoriteSearch) this.retrieveLog(params);
          }
          this.$store.commit('updateUnionIndexList', []);
        }
      },
      /** 检查两个数组否相等 */
      compareArrays(arr1, arr2) {
        let allElementsEqual = true;
        // 检查两个数组的长度是否相等
        if (arr1.length !== arr2.length) return false;
        // 对比两个数组的每个元素
        const sortedArr1 = [...arr1].sort();
        const sortedArr2 = [...arr2].sort();

        // 逐一比较排序后数组的元素
        for (let i = 0; i < sortedArr1.length; i++) {
          if (sortedArr1[i] !== sortedArr2[i]) {
            allElementsEqual = false; // 发现不匹配元素
            break;
          }
        }
        return allElementsEqual;
      },
      // 切换索引时重置检索数据
      resetRetrieveCondition() {
        // 重置搜索条件，起始位置、日期相关字段不变
        // Object.assign(this.retrieveParams, {
        //     keyword: '*',
        //     host_scopes: {
        //         modules: [],
        //         ips: ''
        //     },
        //     addition: []
        // })
        // 过滤相关
        const tempList = handleTransformToTimestamp(this.datePickerValue);
        this.retrieveParams = {
          bk_biz_id: this.$store.state.bkBizId,
          ...DEFAULT_RETRIEVE_PARAMS,
          start_time: tempList[0],
          end_time: tempList[1],
        };
        this.statisticalFieldsData = {};
        this.retrieveDropdownData = {};
        this.logList = [];
        // 字段相关
        this.totalFields.splice(0);
      },
      resetFavoriteValue() {
        this.activeFavorite = {};
        this.activeFavoriteID = -1;
        this.retrieveSearchNumber = 0; // 切换业务 检索次数设置为0;
        this.isSqlSearchType = true;
      },
      // 检索参数：日期改变
      handleDateChange(val) {
        this.datePickerValue = val;
        this.formatTimeRange();
      },
      /**
       * @desc 时间选择组件返回时间戳格式转换
       */
      formatTimeRange() {
        const tempList = handleTransformToTimestamp(this.datePickerValue);
        Object.assign(this.retrieveParams, {
          start_time: tempList[0],
          end_time: tempList[1],
        });
      },
      updateSearchParam({ keyword, addition, host }) {
        this.retrieveParams.addition = addition;
        this.retrieveParams.keyword = keyword;
        this.retrieveParams.ip_chooser = host;
        this.catchIpChooser = host;
        this.$refs.searchCompRef.initConditionList(addition, host); // 点击历史记录 更新当前添加条件列表
      },
      // 日期选择器选择时间完毕，检索
      retrieveWhenDateChange() {
        this.shouldUpdateFields = true;
        this.retrieveLog();
      },
      handleTimezoneChange(timezone) {
        this.timezone = timezone;
        updateTimezone(timezone);
      },
      handleSettingMenuClick(val) {
        this.clickSettingChoice = val;
        this.isShowSettingModal = true;
      },
      // 由添加条件来修改的过滤条件
      searchAddChange(addObj) {
        const { addition, isQuery, isForceQuery } = addObj;
        this.retrieveParams.addition = addition;
        if ((isQuery && this.isAutoQuery) || isForceQuery) this.retrieveLog();
      },
      getFieldType(field) {
        const target = this.totalFields.find(item => item.field_name === field);
        return target ? target.field_type : '';
      },
      // 添加过滤条件
      addFilterCondition(field, operator, value, isLink = false) {
        const isExist = this.additionIsExist({ field, operator, value });
        // 已存在相同条件
        if (isExist) {
          if (isLink) this.additionLinkOpen();
          return;
        }
        const mapOperator = this.getAdditionMappingOperator({ field, operator });
        const startIndex = this.retrieveParams.addition.length;
        const newAddition = { field, operator: mapOperator, value };
        if (!isLink) {
          this.retrieveParams.addition.splice(startIndex, 0, newAddition);
          this.$refs.searchCompRef.pushCondition(field, mapOperator, value);
          this.$refs.searchCompRef.setRouteParams();
          this.retrieveLog();
        } else {
          this.additionLinkOpen([newAddition]);
        }
      },

      /** 条件新开页 */
      additionLinkOpen(newAdditionList = [], routerParams = {}) {
        const openUrl = this.$refs.searchCompRef.setRouteParams(routerParams, false, newAdditionList);
        window.open(openUrl, '_blank');
      },

      /** 批量添加条件 */
      batchAddCondition(additionList, isLink) {
        if (isLink) {
          const notExistAddition = additionList.filter(item => !this.additionIsExist(item));
          const changeOperatorAddition = notExistAddition.map(item => ({
            ...item,
            operator: this.getAdditionMappingOperator(item),
          }));
          this.additionLinkOpen(changeOperatorAddition, { activeTableTab: 'origin', clusterRouteParams: '{}' });
        } else {
          additionList.forEach(item => {
            const { field, operator, value } = item;
            const isExist = this.additionIsExist({ field, operator, value });
            if (isExist) return;
            const mapOperator = this.getAdditionMappingOperator(item);
            const newAddition = { field, operator: mapOperator, value };
            const startIndex = this.retrieveParams.addition.length;
            this.retrieveParams.addition.splice(startIndex, 0, newAddition);
            this.$refs.searchCompRef.pushCondition(field, mapOperator, value);
          });
          this.$refs.searchCompRef.setRouteParams();
          this.retrieveLog();
        }
      },

      /** 判断条件是否已经在检索内 */
      additionIsExist(additionItem) {
        const { field, value } = additionItem;
        const mapOperator = this.getAdditionMappingOperator(additionItem);
        const isExist = this.retrieveParams.addition.some(addition => {
          return (
            addition.field === field &&
            addition.operator === mapOperator &&
            addition.value.toString() === value.toString()
          );
        });
        return isExist;
      },

      /** 获取映射后的条件 */
      getAdditionMappingOperator(additionItem) {
        const { operator, field } = additionItem;
        let { mappingKey } = this;
        const textType = this.getFieldType(field);
        switch (textType) {
          case 'text':
            mappingKey = this.textMappingKey;
            break;
          default:
            break;
        }
        return mappingKey[operator] ?? operator; // is is not 值映射
      },
      /** 改变是否展示联合查询日志来源 */
      changeShowUnionSource() {
        this.operatorConfig.isShowSourceField = !this.operatorConfig.isShowSourceField;
        this.showShowUnionSource();
      },
      /** 日志来源显隐操作 */
      showShowUnionSource(keepLastTime = false) {
        // 非联合查询 或者清空了所有字段 不走逻辑
        if (!this.isUnionSearch || !this.visibleFields.length) return;
        const isExist = this.visibleFields.some(item => item.tag === 'union-source');
        // 保持之前的逻辑
        if (keepLastTime) {
          const isShowSourceField = this.operatorConfig.isShowSourceField;
          if (isExist) {
            !isShowSourceField && this.visibleFields.shift();
          } else {
            isShowSourceField && this.visibleFields.unshift(this.logSourceField);
          }
          return;
        }
        isExist ? this.visibleFields.shift() : this.visibleFields.unshift(this.logSourceField);
      },
      // 打开 ip 选择弹窗
      openIpQuick() {
        this.showIpSelectorDialog = true;
      },
      // IP 选择
      // handleSaveIpQuick(data) {
      //   const { target_node_type: targetNodeType, target_nodes: targetNodes } = data;
      //   this.retrieveParams.host_scopes.target_node_type = targetNodes.length ? targetNodeType : '';
      //   this.retrieveParams.host_scopes.target_nodes = targetNodes.map((node) => {
      //     const targets = ['TOPO', 'SERVICE_TEMPLATE', 'SET_TEMPLATE'].includes(targetNodeType)
      //       ? {
      //         node_path: node.node_path,
      //         bk_inst_name: node.bk_inst_name,
      //         bk_inst_id: node.bk_inst_id,
      //         bk_obj_id: node.bk_obj_id,
      //       }
      //       : targetNodeType === 'DYNAMIC_GROUP' ? { id: node.id, name: node.name, bk_obj_id: node.bk_obj_id }
      //         : { ip: node.ip, bk_cloud_id: node.bk_cloud_id, bk_supplier_id: node.bk_supplier_id };
      //     return targets;
      //   });
      //   this.showIpSelectorDialog = false;
      //   if (this.isAutoQuery) {
      //     this.retrieveLog();
      //   }
      // },
      /**
       * @desc: ip 选择器选中值发生变化
       * @param {Object} value ip选择器弹窗的值
       * @param {Boolean} isChangeCatch 是否改变缓存的ip选择器的值
       */
      handleIpSelectorValueChange(value, isChangeCatch = true) {
        const ipChooserValue = {}; // 新的ip选择的值
        const nodeType = Object.keys(value).find(item => value[item].length);
        if (nodeType) {
          ipChooserValue[nodeType] = value[nodeType];
        }
        const { ipChooserIsOpen } = this.$refs.searchCompRef; // 当前添加条件是否打开状态
        this.retrieveParams.ip_chooser = ipChooserIsOpen ? ipChooserValue : {}; // 判断条件开关来 赋值ip的值
        const catchValueStr = JSON.stringify(this.catchIpChooser);
        const chooserValueStr = JSON.stringify(ipChooserValue);
        let isQuery = false; // 是否检索
        if (isChangeCatch) {
          this.catchIpChooser = ipChooserValue; // 改变缓存的值
          isQuery = catchValueStr !== chooserValueStr && ipChooserIsOpen;
        } else {
          isQuery = Boolean(Object.keys(this.catchIpChooser).length);
        }
        if (isQuery) this.retrieveLog();
        this.$refs.searchCompRef.setIPChooserFilter(this.catchIpChooser); // 设置添加条件的ip选择器的值 并更新路由
      },
      /**
       * @desc: 清空条件
       * @param {String} clearStr 检索keywords
       * @param {Boolean} isRetrieveLog 是否检索表格
       */
      clearCondition(clearStr = '*', isRetrieveLog = true) {
        Object.assign(this.retrieveParams, {
          keyword: this.isSqlSearchType ? clearStr : this.retrieveParams.keyword, // 若是表单模式的清空则不删除keyword
          ip_chooser: {},
          addition: [],
        });
        this.catchIpChooser = {};
        this.$refs.searchCompRef.clearValue();
        if (this.isSqlSearchType) this.$refs.searchCompRef.handleBlurSearchInput('*');
        if (isRetrieveLog) this.retrieveLog();
      },
      /**
       * @desc: 检索日志
       * @param {Any} historyParams 历史数据
       * @param {Boolean} isRequestChartsAndHistory 检索时是否请求历史记录和图表
       */
      async retrieveLog(historyParams, isRequestChartsAndHistory = true) {
        if ((!this.isUnionSearch && !this.indexId) || (this.isUnionSearch && !this.unionIndexList.length)) return;
        await this.$nextTick();
        this.basicLoading = true;
        this.$refs.resultHeader?.pauseRefresh();

        // 是否有检索的权限
        const paramData = {
          action_ids: [authorityMap.SEARCH_LOG_AUTH],
          resources: this.isUnionSearch
            ? this.unionIndexList.map(indexSet => ({ type: 'indices', id: indexSet }))
            : [
                {
                  type: 'indices',
                  id: this.indexId,
                },
              ],
        };
        if (this.isSearchAllowed === null) {
          // 直接从 url 进入页面 checkAllowed && getApplyData
          try {
            this.resultLoading = true;
            const res = await this.$store.dispatch('checkAndGetData', paramData);
            if (res.isAllowed === false) {
              this.isSearchAllowed = false;
              this.$store.commit('updateAuthDialogData', res.data);
              return;
            }
          } catch (err) {
            console.warn(err);
            return;
          } finally {
            this.resultLoading = false;
          }
        } else if (this.isSearchAllowed === false) {
          // 已知当前选择索引无权限
          try {
            this.basicLoading = true;
            const res = await this.$store.dispatch('getApplyData', paramData);
            this.$store.commit('updateAuthDialogData', res.data);
          } catch (err) {
            console.warn(err);
          } finally {
            this.basicLoading = false;
          }
          return;
        }

        // 设置检索参数，历史记录或收藏的参数
        if (historyParams) {
          Object.assign(this.retrieveParams, historyParams);
          // 禁用 IP 快选时过滤历史记录或收藏中相关字段
          // if (!this.showIpQuick) {
          //   this.retrieveParams.host_scopes.ips = '';
          // }
        }
        // 通过 url 查询参数设置检索参数
        let queryParams = {};
        let queryParamsStr = {};
        const clusteringParams = {};
        const urlRetrieveParams = this.$route.query.retrieveParams;
        if (urlRetrieveParams) {
          // 兼容之前的语法
          try {
            queryParams = JSON.parse(decodeURIComponent(urlRetrieveParams));
            queryParamsStr = JSON.parse(decodeURIComponent(urlRetrieveParams));
            if (queryParams.start_time && queryParams.end_time) {
              this.datePickerValue = [queryParams.start_time, queryParams.end_time];
            }
          } catch (e) {
            console.warn('url 查询参数解析失败', e);
          }
        } else {
          const shouldCoverParamFields = [
            'keyword',
            'host_scopes',
            'ip_chooser',
            'addition',
            'start_time',
            'end_time',
            // 'time_range',
            'unionList',
            'tags',
            'activeTableTab', // 表格活跃的lab
            'clusterRouteParams', // 日志聚类参数
            'timezone',
          ];
          // 判断路由是否带有下载历史的检索的数据 如果有 则使用路由里的数据初始化
          const routerQuery = this.$route.query;
          const initRetrieveParams = routerQuery.routeParams
            ? JSON.parse(decodeURIComponent(routerQuery.routeParams))
            : routerQuery;
          for (const field of shouldCoverParamFields) {
            const param = initRetrieveParams[field]; // 指定查询参数
            if (this.isInitPage) {
              if (param) {
                switch (field) {
                  case 'activeTableTab':
                  case 'clusterRouteParams':
                    queryParamsStr[field] = param;
                    clusteringParams[field] = field === 'activeTableTab' ? param : JSON.parse(param);
                    break;
                  case 'addition':
                    {
                      const additionParamsList = JSON.parse(decodeURIComponent(param));
                      queryParams[field] = additionParamsList
                        .filter(item => item.isInclude ?? true)
                        .map(item => {
                          const { field, operator, value } = item;
                          return {
                            field,
                            operator: this.monitorOperatorMappingKey[operator] ?? operator, // 监控跳转过来时的操作符映射
                            value,
                          };
                        });
                      queryParamsStr.addition = JSON.stringify(
                        additionParamsList.map(item => ({
                          ...item,
                          operator: this.monitorOperatorMappingKey[item.operator] ?? item.operator, // 监控跳转过来时的操作符映射
                          isInclude: item?.isInclude ?? true,
                        })), // 若没有启动开关参数则直接显示为开
                      );
                    }
                    break;
                  case 'unionList':
                    {
                      this.catchUnionBeginList = [];
                      const unionParamsList = JSON.parse(decodeURIComponent(param));
                      const resetUnionList = this.isUnionSearch ? this.unionIndexList : unionParamsList;
                      this.$store.commit('updateUnionIndexList', resetUnionList);
                    }
                    break;
                  case 'tags': // BCS索引集注入内置标签特殊检索
                    {
                      const tagList = param.split(',');
                      const indexSetMatch = this.indexSetList
                        .filter(item => item.tags.some(tag => tagList.includes(tag.name)))
                        .map(val => val.index_set_id);
                      if (indexSetMatch?.length) {
                        this.$store.commit('updateUnionIndexList', indexSetMatch);
                        queryParamsStr.unionList = encodeURIComponent(JSON.stringify(indexSetMatch));
                      }
                    }
                    break;
                  case 'ip_chooser':
                    {
                      if (Object.keys(param).length) {
                        this.catchIpChooser = JSON.parse(param);
                        if (this.$route.query?.isIPChooserOpen !== 'false') queryParams.ip_chooser = JSON.parse(param);
                      }
                      queryParamsStr.ip_chooser = param;
                    }
                    break;
                  default:
                    queryParams[field] = ['keyword', 'start_time', 'end_time', 'timezone', 'activeTableTab'].includes(
                      field,
                    )
                      ? decodeURIComponent(param)
                      : decodeURIComponent(param)
                        ? JSON.parse(decodeURIComponent(param))
                        : param;
                    queryParamsStr[field] = param;
                    break;
                }
              }
              const defaultTime = localStorage.getItem('SEARCH_DEFAULT_TIME');
              if (queryParams.start_time && queryParams.end_time) {
                this.datePickerValue = [queryParams.start_time, queryParams.end_time];
              } else if (defaultTime) {
                this.datePickerValue = JSON.parse(defaultTime);
              }
            } else {
              switch (field) {
                case 'keyword':
                  // case 'start_time':
                  // case 'end_time':
                  // case 'time_range':
                  queryParamsStr[field] =
                    this.retrieveParams[field] === '' ? '*' : encodeURIComponent(this.retrieveParams[field]);
                  break;
                case 'host_scopes':
                  if (
                    this.retrieveParams[field].ips !== '' ||
                    this.retrieveParams[field].modules.length ||
                    this.retrieveParams[field].target_nodes.length
                  ) {
                    queryParamsStr[field] = JSON.stringify(this.retrieveParams[field]);
                  }
                  break;
                case 'start_time':
                  queryParamsStr[field] = this.datePickerValue?.[0] ?? undefined;
                  break;
                case 'end_time':
                  queryParamsStr[field] = this.datePickerValue?.[1] ?? undefined;
                  break;
                case 'unionList':
                  queryParamsStr[field] = this.isUnionSearch
                    ? encodeURIComponent(JSON.stringify(this.unionIndexList))
                    : undefined;
                  break;
                case 'activeTableTab':
                case 'clusterRouteParams':
                  if (param) {
                    queryParamsStr[field] = field === 'activeTableTab' ? this[field] : JSON.stringify(this[field]);
                  }
                  break;
                case 'timezone':
                  queryParamsStr[field] = this.timezone;
                  break;
                default:
                  break;
              }
            }
          }
        }
        // 进入检索详情页
        const queryObj = {
          ...this.$route.query,
          spaceUid: this.$store.state.spaceUid,
          bizId: this.$store.state.bkBizId,
          ...queryParamsStr,
          keyword: queryParamsStr?.keyword,
        };

        // tags 参数用于匹配转换为 unionList 不保留
        if (queryObj.tags) delete queryObj.tags;
        // 非收藏的点击删除检索参数内的from_favorite_id
        if (!this.isFavoriteSearch) delete this.retrieveParams.from_favorite_id;

        this.$router.push({
          name: 'retrieve',
          // 联合查询不需要路由索引集ID
          params: this.isUnionSearch
            ? undefined
            : {
                indexId: this.indexId,
              },
          query: queryObj,
        });
        // 接口请求
        try {
          this.tableLoading = true;
          this.resetResult();
          // 表格loading处理
          this.$refs.resultMainRef.reset();
          // 字段过滤初始化所需的参数
          if (this.isFilterInitPage) {
            this.initFilterParams.queryParams = queryParams;
            this.initFilterParams.initAddition = !!queryParamsStr?.addition
              ? JSON.parse(queryParamsStr.addition)
              : undefined;
          }
          if (!this.totalFields.length || this.shouldUpdateFields) {
            window.bus.$emit('openChartLoading');
            this.isThollteField = false;
            this.getFieldsCancelFn();
            this.requestFields();
          }
          // 指纹请求监听放在这里是要等字段更新完后才会去请求数据指纹
          this.fingerSearchState = !this.fingerSearchState;

          if (this.isInitPage) {
            Object.assign(this.retrieveParams, queryParams); // 回填查询参数中的检索条件
            if (queryParams.start_time && queryParams.end_time) {
              this.handleDateChange([queryParams.start_time, queryParams.end_time]);
            }
            if (queryParams.timezone) {
              this.timezone = queryParams.timezone;
              updateTimezone(queryParams.timezone);
            }
            // 回填数据指纹的数据
            Object.entries(clusteringParams).forEach(([key, val]) => {
              this[key] = val;
            });
            this.isInitPage = false;
          }

          this.retrieveParams.keyword = this.retrieveParams.keyword.trim();
          if (isRequestChartsAndHistory) {
            // 是否请求图表和历史记录
            this.requestChart();
            this.requestSearchHistory(this.indexId);
          }
          // this.searchCancelFn();
          await this.requestTable();
          if (this.isAfterRequestFavoriteList) await this.getFavoriteList();

          // 已检索 判断当前检索是否是初始化的收藏检索 添检索次数
          const beAddedNumber = !this.retrieveSearchNumber && this.isFavoriteSearch ? 2 : 1;
          this.retrieveSearchNumber += beAddedNumber;
        } catch (e) {
          console.warn(e);
          if (!e.message.includes('request canceled')) {
            // 接口出错、非重复请求被取消
            this.tableLoading = false;
          }
        } finally {
          // 如果是收藏检索并且开启检索显示, 合并当前字段和收藏字段 更新显示字段

          if (this.isFavoriteSearch && this.activeFavorite?.is_enable_display_fields) {
            const { display_fields: favoriteDisplayFields } = this.activeFavorite;
            const sessionShownFieldList = this.sessionShowFieldObj()?.[this.indexId] ?? [];
            const displayFields = [...new Set([...sessionShownFieldList, ...favoriteDisplayFields])];
            this.handleFieldsUpdated(displayFields, undefined, false);
          }
          if (this.isFavoriteSearch) {
            this.initSearchList();
            this.isSqlSearchType = !this.isShowUiType; // 判断是否有表单模式的数组值 如果有 则切换为表单模式
            this.$refs.searchCompRef.initConditionList(); // 点击收藏 更新添加条件列表
            this.catchIpChooser = this.retrieveParams.ip_chooser; // 更新ip的条件显示
          }
          // 搜索完毕后，如果开启了自动刷新，会在 timeout 后自动刷新
          this.$refs.resultHeader?.setRefreshTime();
          this.isFavoriteSearch = false;
          this.isAfterRequestFavoriteList = false;
          this.basicLoading = false;
          this.shouldUpdateFields = false;
        }
      },
      // 更新路由参数
      setRouteParams(name = 'retrieve', params, query) {
        this.$router.replace({
          name,
          params,
          query,
        });
      },
      // 请求字段
      async requestFields() {
        if (this.isThollteField) return;
        this.isThollteField = true;
        try {
          const urlStr = this.isUnionSearch ? 'unionSearch/unionMapping' : 'retrieve/getLogTableHead';
          const queryData = {
            start_time: this.retrieveParams.start_time,
            end_time: this.retrieveParams.end_time,
            is_realtime: 'True',
          };
          if (this.isUnionSearch) {
            Object.assign(queryData, {
              index_set_ids: this.unionIndexList,
            });
          }
          const res = await this.$http.request(
            urlStr,
            {
              params: { index_set_id: this.indexId },
              query: !this.isUnionSearch ? queryData : undefined,
              data: this.isUnionSearch ? queryData : undefined,
            },
            {
              cancelToken: new CancelToken(c => {
                this.getFieldsCancelFn = c;
              }),
            },
          );
          const notTextTypeFields = [];
          const { data } = res;
          const {
            fields,
            config,
            display_fields: displayFields,
            time_field: timeField,
            sort_list: sortList,
            config_id,
          } = data;
          const localConfig = {};
          config.forEach(item => {
            localConfig[item.name] = { ...item };
          });
          const {
            bkmonitor,
            ip_topo_switch: ipTopoSwitch,
            context_and_realtime: contextAndRealtime,
            bcs_web_console: bcsWebConsole,
            async_export: asyncExport,
            clean_config: cleanConfig,
            clustering_config: clusteringConfig,
            apm_relation: apmRelation,
          } = localConfig;
          // 字段设置的参数传到实时日志和上下文
          const indexSetValue = {
            scenarioID: this.indexSetItem.scenario_id,
            sortFields: this.indexSetItem.sort_fields ?? [],
            targetFields: this.indexSetItem.target_fields ?? [],
          };

          Object.assign(this.operatorConfig, {
            // 操作按钮配置信息
            bkmonitor,
            bcsWebConsole,
            contextAndRealtime,
            timeField,
            indexSetValue,
          });
          // 初始化操作按钮消息
          this.operatorConfig.toolMessage = this.initToolTipsMessage(this.operatorConfig);
          this.cleanConfig = cleanConfig;
          this.clusteringData = clusteringConfig;
          this.apmRelationData = apmRelation;

          fields.forEach(item => {
            item.minWidth = 0;
            item.filterExpand = false; // 字段过滤展开
            item.filterVisible = true; // 字段过滤搜索字段名是否显示
            if (item.field_type !== 'text') {
              notTextTypeFields.push(item.field_name);
            }
          });
          this.notTextTypeFields = notTextTypeFields;
          this.ipTopoSwitch = ipTopoSwitch.is_active;
          this.bkmonitorUrl = bkmonitor.is_active;
          this.asyncExportUsable = asyncExport.is_active;
          this.asyncExportUsableReason = !asyncExport.is_active ? asyncExport.extra?.usable_reason || '' : '';
          this.timeField = timeField;
          this.totalFields = fields;
          // 请求字段时 判断当前索引集是否有更改过字段 若更改过字段则使用session缓存的字段显示
          const sessionShownFieldList = this.sessionShowFieldObj()?.[this.indexId];
          // 后台给的 display_fields 可能有无效字段 所以进行过滤，获得排序后的字段
          this.initVisibleFields(sessionShownFieldList ?? displayFields);
          this.sortList = sortList;

          const fieldAliasMap = {};
          fields.forEach(item => {
            fieldAliasMap[item.field_name] = item.field_alias || item.field_name;
          });
          this.fieldAliasMap = fieldAliasMap;
          this.isThollteField = false;
          this.$store.commit('retrieve/updateFiledSettingConfigID', config_id); // 当前配置ID
          this.$nextTick(() => {
            if (this.isFilterInitPage) {
              const { queryParams, initAddition } = this.initFilterParams;
              // 初始化 回填添加条件
              const chooserSwitch = Boolean(queryParams.ip_chooser);
              // 初始化 更新当前添加条件列表
              this.$refs.searchCompRef.initConditionList(initAddition, this.catchIpChooser, chooserSwitch);
              this.initFilterParams = null;
              this.isFilterInitPage = false;
            } else {
              this.$refs.searchCompRef?.initAdditionDefault();
            }
            // 字段设置下拉列表更新
            this.configWatchBool = !this.configWatchBool;
          });
        } catch (e) {
          this.ipTopoSwitch = true;
          this.bkmonitorUrl = false;
          this.asyncExportUsable = true;
          this.asyncExportUsableReason = '';
          this.timeField = '';
          this.totalFields.splice(0);
          this.visibleFields.splice(0);
          this.isThollteField = false;
          this.isInitPage = false;
          throw e;
        }
      },
      /**
       * @desc: 初始化展示字段
       * @param {Array<str>} displayFieldNames 显示字段
       */
      initVisibleFields(displayFieldNames) {
        this.visibleFields = displayFieldNames
          .map(displayName => {
            for (const field of this.totalFields) {
              if (field.field_name === displayName) {
                return field;
              }
            }
          })
          .filter(Boolean);
        this.showShowUnionSource(true);
        this.$store.commit('updateIsNotVisibleFieldsShow', !this.visibleFields.length);
        // 初始化的时候不进行设置自适应宽度 当前dom还没挂在在页面 导致在第一次检索时isSetDefaultTableColumn参数为true 无法更新自适应宽度
        if (this.isSetDefaultTableColumn && !this.shouldUpdateFields) {
          this.setDefaultTableColumn();
        }
      },
      sessionShowFieldObj() {
        // 显示字段缓存
        const showFieldStr = sessionStorage.getItem('showFieldSession');
        return !showFieldStr ? {} : JSON.parse(showFieldStr);
      },
      /**
       * @desc: 字段设置更新了
       * @param {Array} displayFieldNames 展示字段
       * @param {Boolean} showFieldAlias 是否别名
       * @param {Boolean} isRequestFields 是否请求字段
       */
      async handleFieldsUpdated(displayFieldNames, showFieldAlias, isRequestFields = true) {
        this.$store.commit('updateClearTableWidth', 1);
        // 缓存展示字段
        const showFieldObj = this.sessionShowFieldObj();
        Object.assign(showFieldObj, { [this.indexId]: displayFieldNames });
        sessionStorage.setItem('showFieldSession', JSON.stringify(showFieldObj));
        if (showFieldAlias !== undefined) {
          this.showFieldAlias = showFieldAlias;
          window.localStorage.setItem('showFieldAlias', showFieldAlias);
        }
        await this.$nextTick();
        if (!isRequestFields) {
          this.initVisibleFields(displayFieldNames);
        } else {
          this.isSetDefaultTableColumn = false;
          this.requestFields();
        }
      },
      requestTableData() {
        if (this.requesting) return;
        this.isTablePagination = true;
        this.requestTable();
      },
      // 表格
      async requestTable() {
        if (this.requesting) return;

        this.requesting = true;

        const { startTimeStamp, endTimeStamp } = this.getRealTimeRange();
        if (!this.isPollingStart) {
          // 获取坐标分片间隔
          this.handleIntervalSplit(startTimeStamp, endTimeStamp);
          this.isPollingStart = true;
        }

        const { currentPage, pageSize } = this.$refs.resultMainRef;
        this.formatTimeRange();
        try {
          const baseUrl = process.env.NODE_ENV === 'development' ? 'api/v1' : window.AJAX_URL_PREFIX;
          // 区分联合查询和单选查询
          const searchUrl = !this.isUnionSearch
            ? `/search/index_set/${this.indexId}/search/`
            : '/search/index_set/union_search/';
          const baseData = {
            ...this.retrieveParams,
            size: pageSize,
            interval: this.interval,
          };
          // 更新联合查询的begin
          const unionConfigs = this.unionIndexList.map(item => ({
            begin: this.isTablePagination
              ? this.catchUnionBeginList.find(cItem => String(cItem?.index_set_id) === item)?.begin ?? 0
              : 0,
            index_set_id: item,
          }));
          const queryData = Object.assign(
            baseData,
            !this.isUnionSearch
              ? {
                  // 单选检索的begin
                  begin: currentPage === 1 ? 0 : (currentPage - 1) * pageSize,
                }
              : {
                  union_configs: unionConfigs,
                },
          );
          const params = {
            method: 'post',
            url: searchUrl,
            cancelToken: new CancelToken(c => {
              this.searchCancelFn = c;
            }),
            withCredentials: true,
            baseURL: baseUrl,
            responseType: 'blob',
            data: queryData,
          };
          if (this.isExternal) {
            params.headers = {
              'X-Bk-Space-Uid': this.spaceUid,
            };
          }
          const res = await axios(params).then(res => {
            return readBlobRespToJson(res.data);
          });

          if (!res.data && res.message) {
            // 接口报错提示
            this.messageError(res.message);
          }
          // 判断分页
          this.finishPolling = res.data?.list?.length < pageSize;
          this.catchUnionBeginList = parseBigNumberList(res.data?.union_configs || []);

          this.retrievedKeyword = this.retrieveParams.keyword;
          this.tookTime = this.tookTime + Number(res.data?.took) || 0;
          this.tableData = { ...(res.data || {}), finishPolling: this.finishPolling };
          if (!this.isSetDefaultTableColumn || this.shouldUpdateFields) {
            this.setDefaultTableColumn();
          }
          this.logList = this.logList.concat(parseBigNumberList(res.data?.list ?? []));
          this.statisticalFieldsData = this.getStatisticalFieldsData(this.logList);
          this.computeRetrieveDropdownData(this.logList);
        } catch (err) {
          this.$refs.resultMainRef.isPageOver = false;
          this.isCanStorageFavorite = false; // 不能收藏
        } finally {
          if (this.finishPolling) this.$refs.resultMainRef.isPageOver = false;
          this.requesting = false;
          this.tableLoading = false;
          this.isTablePagination = false;
        }
<<<<<<< HEAD
        this.logList = this.logList.concat(parseBigNumberList(res.data?.list ?? []));
        this.statisticalFieldsData = this.getStatisticalFieldsData(this.logList);
        this.computeRetrieveDropdownData(this.logList);
      } catch (err) {
        this.$refs.resultMainRef.isPageOver = false;
        this.isCanStorageFavorite = false; // 不能收藏
      } finally {
        if (this.finishPolling) this.$refs.resultMainRef.isPageOver = false;
        this.requesting = false;
        this.tableLoading = false;
        this.isTablePagination = false;
        this.$refs.fieldFilterRef.getFieldCount();
      }
    },
    // 首次加载设置表格默认宽度自适应
    setDefaultTableColumn() {
      // 如果浏览器记录过当前索引集表格拖动过 则不需要重新计算
      const storageKey = this.isUnionSearch ? 'TABLE_UNION_COLUMN_WIDTH' : 'table_column_width_obj';
      const columnWidth = JSON.parse(localStorage.getItem(storageKey));
      const indexKey = this.isUnionSearch ? this.unionIndexList.sort().join('-') : this.indexId;
      const catchFieldsWidthObj = columnWidth?.[this.bkBizId]?.fields[indexKey];
      const tableList = this.tableData?.list ?? [];
      this.isSetDefaultTableColumn = setDefaultTableWidth(this.visibleFields, tableList, catchFieldsWidthObj);
    },
    // 根据表格数据统计字段值及出现次数
    getStatisticalFieldsData(listData) {
      const result = {};
      listData.forEach(dataItem => {
        this.recursiveObjectData(result, dataItem);
      });
      return result;
    },
    recursiveObjectData(result, dataItem, prefixFieldKey = '') {
      dataItem &&
        Object.entries(dataItem).forEach(([field, value]) => {
          if (typeof value === 'object') {
            this.recursiveObjectData(result, value, `${prefixFieldKey + field}.`);
          } else {
            const fullFieldKey = prefixFieldKey ? prefixFieldKey + field : field;
            const fieldData =
              result[fullFieldKey] ||
              (result[fullFieldKey] = Object.defineProperties(
                {},
                {
                  __totalCount: {
                    // 总记录数量
                    value: 0,
                    writable: true
=======
      },
      // 首次加载设置表格默认宽度自适应
      setDefaultTableColumn() {
        // 如果浏览器记录过当前索引集表格拖动过 则不需要重新计算
        const storageKey = this.isUnionSearch ? 'TABLE_UNION_COLUMN_WIDTH' : 'table_column_width_obj';
        const columnWidth = JSON.parse(localStorage.getItem(storageKey));
        const indexKey = this.isUnionSearch ? this.unionIndexList.sort().join('-') : this.indexId;
        const catchFieldsWidthObj = columnWidth?.[this.bkBizId]?.fields[indexKey];
        const tableList = this.tableData?.list ?? [];
        this.isSetDefaultTableColumn = setDefaultTableWidth(this.visibleFields, tableList, catchFieldsWidthObj);
      },
      // 根据表格数据统计字段值及出现次数
      getStatisticalFieldsData(listData) {
        const result = {};
        listData.forEach(dataItem => {
          this.recursiveObjectData(result, dataItem);
        });
        return result;
      },
      recursiveObjectData(result, dataItem, prefixFieldKey = '') {
        dataItem &&
          Object.entries(dataItem).forEach(([field, value]) => {
            if (typeof value === 'object') {
              this.recursiveObjectData(result, value, `${prefixFieldKey + field}.`);
            } else {
              const fullFieldKey = prefixFieldKey ? prefixFieldKey + field : field;
              const fieldData =
                result[fullFieldKey] ||
                (result[fullFieldKey] = Object.defineProperties(
                  {},
                  {
                    __totalCount: {
                      // 总记录数量
                      value: 0,
                      writable: true,
                    },
                    __validCount: {
                      // 有效值数量
                      value: 0,
                      writable: true,
                    },
>>>>>>> 950047b8
                  },
                ));
              fieldData.__totalCount += 1;
              if (value || value === 0) {
                fieldData.__validCount += 1;
                if (fieldData[value]) {
                  fieldData[value] += 1;
                } else {
                  fieldData[value] = 1;
                }
              }
            }
          });
      },
      // 更新下拉字段可选值信息
      computeRetrieveDropdownData(listData) {
        listData.forEach(dataItem => {
          this.recursiveIncreaseData(dataItem);
        });
      },
      recursiveIncreaseData(dataItem, prefixFieldKey = '') {
        dataItem &&
          Object.entries(dataItem).forEach(([field, value]) => {
            if (typeof value === 'object') {
              this.recursiveIncreaseData(value, `${prefixFieldKey + field}.`);
            } else {
              const fullFieldKey = prefixFieldKey ? prefixFieldKey + field : field;
              if (value || value === 0) {
                let fieldData = this.retrieveDropdownData[fullFieldKey];
                if (!fieldData) {
                  this.$set(
                    this.retrieveDropdownData,
                    fullFieldKey,
                    Object.defineProperties(
                      {},
                      {
                        __fieldType: {
                          // 该字段下的值的数据类型，可能是数值、字符串、布尔值
                          value: typeof value,
                        },
                      },
                    ),
                  );
                  fieldData = this.retrieveDropdownData[fullFieldKey];
                }
                if (this.notTextTypeFields.includes(field) && !fieldData[value]) {
                  // 非 text 类型字段统计可选值，text 则由用户手动输入
                  fieldData[value] = 1;
                }
              }
            }
          });
      },
      // 图表
      requestChart() {
        this.formatTimeRange();
        this.$store.commit('retrieve/updateChartKey');
      },
      // 图表款选或双击回正时请求相关数据
      async retrieveWhenChartChange() {
        this.$refs.resultHeader?.pauseRefresh();
        this.$refs.resultMainRef.reset();
      },

      // 重置搜索结果
      resetResult() {
        // 内容
        this.tookTime = 0;
        this.tableData = {};
        // 字段过滤展开
        this.totalFields.forEach(item => {
          item.filterExpand = false;
        });
        // 字段值统计数据
        this.statisticalFieldsData = {};
        this.logList = [];
      },
      // 控制页面布局宽度
      dragBegin(e) {
        this.isChangingWidth = true;
        this.currentTreeBoxWidth = this.leftPanelWidth;
        this.currentScreenX = e.screenX;
        window.addEventListener('mousemove', this.dragMoving, { passive: true });
        window.addEventListener('mouseup', this.dragStop, { passive: true });
      },
      dragMoving(e) {
        const newTreeBoxWidth = this.currentTreeBoxWidth + e.screenX - this.currentScreenX;
        if (newTreeBoxWidth < this.leftPanelMinWidth) {
          this.leftPanelWidth = 0;
          this.showRetrieveCondition = false;
          this.dragStop();
        } else if (newTreeBoxWidth >= this.leftPanelMaxWidth) {
          this.leftPanelWidth = this.leftPanelMaxWidth;
        } else {
          this.leftPanelWidth = newTreeBoxWidth;
        }
        // window.bus.$emit('set-chart-width');
      },
      dragStop() {
        this.isChangingWidth = false;
        this.currentTreeBoxWidth = null;
        this.currentScreenX = null;
        window.removeEventListener('mousemove', this.dragMoving);
        window.removeEventListener('mouseup', this.dragStop);
      },
      openRetrieveCondition() {
        // window.bus.$emit('set-chart-width');
        this.leftPanelWidth = this.leftPanelMinWidth;
        this.showRetrieveCondition = true;
      },
      closeRetrieveCondition() {
        this.leftPanelWidth = 0;
        this.showRetrieveCondition = false;
      },
      updateCollectCondition(status) {
        this.collectWidth = status ? 240 : 0;
        localStorage.setItem('isAutoShowCollect', `${status}`);
        this.isShowCollect = status;
        if (!status) {
          this.activeFavorite = {};
          this.activeFavoriteID = -1;
          this.isSqlSearchType = true;
        }
      },
      // 获取全局数据和 判断是否可以保存 已有的日志聚类
      getGlobalsData() {
        if (Object.keys(this.globalsData).length) return;
        this.$http
          .request('collect/globals')
          .then(res => {
            this.$store.commit('globals/setGlobalsData', res.data);
          })
          .catch(e => {
            console.warn(e);
          });
      },
      initToolTipsMessage(config) {
        const { contextAndRealtime, bcsWebConsole } = config;
        return {
          webConsole: bcsWebConsole.is_active ? 'WebConsole' : bcsWebConsole?.extra?.reason,
          realTimeLog: contextAndRealtime.is_active ? this.$t('实时日志') : contextAndRealtime?.extra?.reason,
          contextLog: contextAndRealtime.is_active ? this.$t('上下文') : contextAndRealtime?.extra?.reason,
        };
      },
      // 检索头部点击编辑收藏
      handleEditFavorite() {
        if (this.basicLoading) return;
        // 获取检索页面的数据替换当前收藏详情参数
        this.replaceFavoriteData = this.getRetrieveFavoriteData();
        this.isShowAddNewCollectDialog = true;
      },
      // 当前检索监听的收藏参数
      getRetrieveFavoriteData() {
        return {
          params: {
            ip_chooser: this.retrieveParams.ip_chooser,
            addition: this.retrieveParams.addition,
            keyword: this.retrieveParams.keyword,
          },
          display_fields: this.visibleFields.map(item => item?.field_name),
        };
      },

      /** 获取收藏列表 */
      async getFavoriteList() {
        // 第一次显示收藏列表时因路由更变原因 在本页面第一次请求
        try {
          this.favoriteLoading = true;
          const { data } = await this.$http.request('favorite/getFavoriteByGroupList', {
            query: {
              space_uid: this.spaceUid,
              order_type: localStorage.getItem('favoriteSortType') || 'NAME_ASC',
            },
          });
          const provideFavorite = data[0];
          const publicFavorite = data[data.length - 1];
          const sortFavoriteList = data
            .slice(1, data.length - 1)
            .sort((a, b) => a.group_name.localeCompare(b.group_name));
          const sortAfterList = [provideFavorite, ...sortFavoriteList, publicFavorite];
          this.favoriteList = sortAfterList;
        } catch (err) {
          this.favoriteLoading = false;
          this.favoriteList = [];
        } finally {
          // 获取收藏列表后 若当前不是新检索 则判断当前收藏是否已删除 若删除则变为新检索
          if (this.activeFavoriteID !== -1) {
            let isFindCheckValue = false; // 是否从列表中找到匹配当前收藏的id
            for (const gItem of this.favoriteList) {
              const findFavorites = gItem.favorites.find(item => item.id === this.activeFavoriteID);
              if (!!findFavorites) {
                isFindCheckValue = true; // 找到 中断循环
                break;
              }
            }
            if (!isFindCheckValue) this.handleClickFavoriteItem(undefined); // 未找到 清空当前收藏 变为新检索
          }
          this.favoriteLoading = false;
        }
      },
      updateKeyWords(keyword) {
        // 表单模式 更新keywords
        Object.assign(this.retrieveParams, { keyword });
        if (this.isAutoQuery) {
          this.retrieveLog();
        }
      },
      async handleSubmitFavorite({ isCreate, resValue }) {
        await this.getFavoriteList(); // 编辑或新增刷新收藏列表
        if (isCreate) {
          // 新建收藏 刷新收藏列表同时高亮显示新增的收藏
          this.handleClickFavoriteItem(resValue);
          if (!this.isShowCollect) this.collectWidth = 240;
          this.isShowCollect = true;
        } else {
          this.initSearchList();
        }
      },
      // 点击收藏列表的收藏
      async handleClickFavoriteItem(value) {
        if (value === undefined) {
          // 点击为新检索时 清空收藏
          this.activeFavoriteID = -1;
          this.activeFavorite = {};
          this.isSqlSearchType = true;
          this.isFavoriteSearch = false;
          this.clearCondition('*');
          this.$refs.searchCompRef.clearValue();
          return;
        }
        const data = deepClone(value);
        if (!Object.keys(data.params.ip_chooser || []).length) {
          data.params.ip_chooser = {};
        }
        this.addFavoriteData = {}; // 清空新建收藏的数据
        this.isFavoriteSearch = true;
        this.activeFavorite = deepClone(data);
        this.activeFavoriteID = data.id;
        const { index_set_id: indexSetID, params } = data;
        const selectIsUnionSearch = value.index_set_type === 'union';
        const ids = selectIsUnionSearch ? value.index_set_ids.map(item => String(item)) : [String(indexSetID)];
        const filterIDs = this.indexSetList
          .filter(item => ids.includes(item.index_set_id))
          .map(item => item.index_set_id);
        if (filterIDs.length) {
          const setChangeValue = {
            ids: filterIDs,
            selectIsUnionSearch,
          };
          const favoriteParams = { ...params, from_favorite_id: this.activeFavoriteID };
          this.handleSelectIndex(setChangeValue, favoriteParams, true);
        } else {
          this.messageError(this.$t('没有找到该记录下相关索引集'));
        }
      },
      // 收藏列表刷新, 判断当前是否有点击活跃的收藏 如有则进行数据更新
      updateActiveFavoriteData(value) {
        this.activeFavorite = value;
        this.initSearchList();
        this.isSqlSearchType = !this.isShowUiType;
      },
      // 当点击有表单模式的收藏时 初始化search列表
      initSearchList() {
        if (this.isShowUiType) {
          this.favSearchList = this.activeFavorite.params?.search_fields || [];
          this.$refs.searchCompRef.handleBlurSearchInput(this.activeFavorite.params?.keyword || '*');
        }
      },
      // 表格tab切换或聚类参数回填
      backFillClusterRouteParams(activeTableTab = 'origin', clusterParams) {
        this.activeTableTab = activeTableTab;
        // 如果初始化时是日志聚类，切换回原始日志时候需要重新计算表格宽度，不重新分配宽度会导致操作列表宽度太长，挡住kv列表里的交互
        if (activeTableTab === 'origin') this.setDefaultTableColumn();
        const { query, params } = this.$route;
        const newQuery = { ...query };
        newQuery.activeTableTab = activeTableTab;
        // 切换为日志聚类且数据指纹有操作时 url添加日志聚类的操作参数
        if (clusterParams && activeTableTab === 'clustering') {
          this.clusterRouteParams = clusterParams;
          newQuery.clusterRouteParams = JSON.stringify(clusterParams);
        } else {
          // 切换为原始日志时 清空日志聚类的数据指纹操作参数
          this.clusterRouteParams = {};
          delete newQuery.clusterRouteParams;
        }
        this.$router.push({
          name: 'retrieve',
          params,
          query: newQuery,
        });
      },
    },
  };
</script>

<style lang="scss" scoped>
  @import '../../scss/mixins/scroller.scss';

  .retrieve-container {
    min-width: 1280px;
    height: 100%;

    .page-loading-wrap {
      position: absolute;
      top: 0;
      z-index: 2400;
      width: 100%;
      height: 4px;
      overflow: hidden;
      background: pink;

      @keyframes animate-loading-bar {
        0% {
          transform: translateX(0);
        }

        to {
          transform: translateX(-50%);
        }
      }

      .page-loading-bar {
        position: absolute;
        top: 0;
        right: 0;
        bottom: 0;
        left: 0;
        z-index: 10;
        display: block;
        width: 200%;
        visibility: visible;
        background-color: transparent;
        background-image: linear-gradient(
          to right,
          #ff5656 0,
          #ff5656 50%,
          #ff9c01 50%,
          #ff9c01 85%,
          #2dcb56 85%,
          #2dcb56 100%
        );
        background-repeat: repeat-x;
        background-size: 50%;
        animation: animate-loading-bar 2s linear infinite;
      }
    }

    /*详情页*/
    .retrieve-detail-container {
      position: relative;
      // display: flex;
      height: 100%;

      .result-content {
        display: flex;
        height: calc(100% - 52px);
      }

      .retrieve-condition {
        display: flow-root;
        width: 450px;
        background: #fff;
        box-shadow: 0 1px 2px 0 rgba(0, 0, 0, 0.1);

        .bk-button-group {
          display: flex;
          width: 100%;
          height: 52px;

          .bk-button {
            box-sizing: content-box;
            flex: 1;
            height: 100%;
            background: #fafbfd;
            border-color: #dcdee5;
            border-top: 0;

            &.is-selected {
              color: #3a84ff;
              background: #fff;
              border-color: #dcdee5;
              border-top: none;
              border-bottom: none;
            }

            &:hover {
              border-color: #dcdee5;
            }
          }
        }

        .biz-menu-box {
          position: relative;
          margin: 16px 16px 0;
        }

        .king-tab {
          height: 100%;
          padding-top: 10px;

          .tab-content {
            /* stylelint-disable-next-line declaration-no-important */
            height: calc(100% - 52px) !important;
            overflow-y: auto;
            background-color: #fbfbfb;

            @include scroller;
          }

          .tab-content-item {
            padding: 0 24px;

            &:first-child {
              padding-bottom: 4px;
              background-color: #fff;
            }

            &:last-child {
              padding-top: 6px;
              padding-bottom: 26px;
            }
          }

          &.as-iframe {
            height: calc(100% + 10px);
          }

          .tab-header {
            display: flex;
            align-items: center;
            justify-content: space-between;
            padding: 10px 24px 18px;
            font-size: 16px;
            color: #313238;

            .tab-title {
              font-size: 14px;
            }

            .icon-edit-line {
              color: #979ba5;
              cursor: pointer;
            }

            .icon-cog {
              font-size: 18px;
              color: #979ba5;
              cursor: pointer;
            }

            .icon-angle-double-left-line {
              margin-left: 8px;
              font-size: 16px;
              color: #979ba5;
              cursor: pointer;
            }
          }

          .tab-item-title {
            display: flex;
            align-items: center;
            margin: 16px 0 6px;
            font-size: 12px;
            line-height: 20px;
            color: #63656e;

            &.ip-quick-title {
              margin-top: 13px;
            }

<<<<<<< HEAD
        .tab-item-title {
          display: flex;
          margin: 16px 0 6px;
          font-size: 12px;
          line-height: 20px;
          color: #63656e;
          align-items: center;

          &:first-child {
            margin-top: 0;
=======
            &:first-child {
              margin-top: 0;
            }
          }

          .field-filter-title {
            padding-top: 18px;
            margin-bottom: 0;
            font-size: 14px;
            font-weight: 500;
            color: #313238;
>>>>>>> 950047b8
          }

          .flex-item-title {
            display: flex;
            justify-content: space-between;

            .filter-item {
              display: flex;

              span {
                margin-left: 24px;
                color: #3a84ff;
                cursor: pointer;
              }
            }
          }

          .add-filter-condition-container {
            display: flex;
            flex-wrap: wrap;
          }

          .cut-line {
            width: 1px;
            height: 32px;
            margin: 0 8px 0 4px;
            background: #eceef5;
            opacity: 1;
          }
        }
      }

      .retrieve-result {
        position: relative;
        z-index: 1;
        width: calc(100% - 450px);
        height: 100%;
        background: #f5f6fa;
      }

      .drag-bar {
        position: absolute;
        top: 52px;
        left: 449px;
        width: 1px;
        height: 100%;
        background: #dcdee5;

        .drag-icon {
          position: absolute;
          top: 50%;
          left: -3px;
          z-index: 50;
          width: 7px;
          cursor: col-resize;
          transform: translateY(-50%);
        }

        &.dragging {
          z-index: 100;
        }
      }
    }
  }
</style>

<style lang="scss">
  .auto-query-popover-content {
    display: flex;
    align-items: center;
    padding: 6px 0;
    color: #63656e;

    > span {
      margin: 0 12px 0 4px;
    }

    .confirm-btn {
      margin-left: 12px;
      color: #3a84ff;
      cursor: pointer;
    }
  }

  .condition-filter-popper {
    .tippy-tooltip {
      padding: 0;
    }
  }
</style><|MERGE_RESOLUTION|>--- conflicted
+++ resolved
@@ -151,40 +151,21 @@
                 data-test-id="retrieve_div_fieldFilterBox"
               >
                 <!-- 字段过滤 -->
-<<<<<<< HEAD
                 <div class="tab-item-title field-filter-title">
                   {{ $t('查询结果统计') }}
                 </div>
                 <field-filter
                   ref="fieldFilterRef"
                   :retrieve-params="retrieveParams"
+                  :sort-list="sortList"
+                  :field-alias-map="fieldAliasMap"
+                  :parent-loading="tableLoading"
+                  :show-field-alias="showFieldAlias"
+                  :statistical-fields-data="statisticalFieldsData"
                   :total-fields="totalFields"
                   :visible-fields="visibleFields"
-                  :sort-list="sortList"
-=======
-                <div
-                  style="color: #313238"
-                  class="tab-item-title field-filter-title"
-                >
-                  {{ $t('查询结果统计') }}
-                </div>
-                <field-filter
->>>>>>> 950047b8
-                  :field-alias-map="fieldAliasMap"
-                  :parent-loading="tableLoading"
-                  :retrieve-params="retrieveParams"
-                  :show-field-alias="showFieldAlias"
-                  :sort-list="sortList"
-                  :statistical-fields-data="statisticalFieldsData"
-<<<<<<< HEAD
-                  :parent-loading="tableLoading"
                   :date-picker-value="datePickerValue"
-                  @fieldsUpdated="handleFieldsUpdated"
-=======
-                  :total-fields="totalFields"
-                  :visible-fields="visibleFields"
                   @fields-updated="handleFieldsUpdated"
->>>>>>> 950047b8
                 />
               </div>
             </div>
@@ -304,229 +285,6 @@
 </template>
 
 <script>
-<<<<<<< HEAD
-import { mapGetters, mapState } from 'vuex';
-import SelectIndexSet from './condition-comp/select-index-set.tsx';
-import LogIpSelector from '@/components/log-ip-selector/log-ip-selector';
-// import IpSelectorDialog from '@/components/collection-access/ip-selector-dialog';
-import FieldFilter from './field-filter-comp';
-import ResultHeader from './result-comp/result-header';
-import NoIndexSet from './result-comp/no-index-set';
-import ResultMain from './result-comp/result-main';
-import AuthContainerPage from '@/components/common/auth-container-page';
-import SettingModal from './setting-modal/index.vue';
-import CollectIndex from './collect/collect-index';
-import AddCollectDialog from './collect/add-collect-dialog';
-import SearchComp from './search-comp';
-import { readBlobRespToJson, parseBigNumberList, setDefaultTableWidth } from '@/common/util';
-import { handleTransformToTimestamp } from '../../components/time-range/utils';
-import indexSetSearchMixin from '@/mixins/indexSet-search-mixin';
-import tableRowDeepViewMixin from '@/mixins/table-row-deep-view-mixin';
-import axios from 'axios';
-import * as authorityMap from '../../common/authority-map';
-import { deepClone } from '../../components/monitor-echarts/utils';
-import { updateTimezone } from '../../language/dayjs';
-import dayjs from 'dayjs';
-
-const CancelToken = axios.CancelToken;
-const currentTime = Math.floor(new Date().getTime() / 1000);
-const startTime = currentTime - 15 * 60;
-const endTime = currentTime;
-const DEFAULT_RETRIEVE_PARAMS = {
-  keyword: '*', // 搜索关键字
-  start_time: startTime, // 时间范围，格式 YYYY-MM-DDThh:mm[:ss[.uuuuuu]][+HH:MM|-HH:MM|Z]
-  end_time: endTime, // 时间范围
-  host_scopes: {
-    // ip 快选，modules 和 ips 只能修改其一，另一个传默认值
-    // 拓扑选择模块列表，单个模块格式 {bk_inst_id: 2000003580, bk_obj_id: 'module'}
-    modules: [],
-    // 手动输入 ip，多个 ip 用英文 , 分隔
-    ips: '',
-    // 目标节点
-    target_nodes: [],
-    // 目标节点类型
-    target_node_type: ''
-  },
-  ip_chooser: {},
-  addition: [],
-  begin: 0,
-  size: 500,
-  interval: 'auto' // 聚合周期
-};
-
-export default {
-  name: 'Retrieve',
-  components: {
-    SelectIndexSet,
-    LogIpSelector,
-    FieldFilter,
-    ResultHeader,
-    ResultMain,
-    NoIndexSet,
-    SettingModal,
-    AuthContainerPage,
-    CollectIndex,
-    AddCollectDialog,
-    SearchComp
-  },
-  mixins: [indexSetSearchMixin, tableRowDeepViewMixin],
-  data() {
-    return {
-      hasAuth: false,
-      isSearchAllowed: null, // true 有权限，false 无权限，null 未知权限
-      basicLoading: false, // view loading
-      tableLoading: false, // 表格 loading
-      requesting: false,
-      isNoIndexSet: false,
-      showRetrieveCondition: true, // 详情页显示检索左侧条件
-      isChangingWidth: false, // 拖拽
-      leftPanelWidth: 400, // 左栏默认宽度
-      leftPanelMinWidth: 350, // 左栏最小宽度
-      leftPanelMaxWidth: 750, // 左栏最大宽度
-      indexId: '', // 当前选择的索引ID
-      indexSetItem: {}, // 当前索引集元素
-      indexSetList: [], // 索引集列表,
-      datePickerValue: ['now-15m', 'now'], // 日期选择器
-      retrievedKeyword: '*', // 记录上一次检索的关键字，避免输入框失焦时重复检索
-      retrieveParams: {
-        bk_biz_id: this.$store.state.bkBizId,
-        ...DEFAULT_RETRIEVE_PARAMS
-      },
-      catchIpChooser: {}, // 条件里的ip选择器数据
-      isFavoriteSearch: false, // 是否是收藏检索
-      isAfterRequestFavoriteList: false, // 是否在检索后更新收藏列表
-      statisticalFieldsData: {}, // 字段可选值统计
-      retrieveDropdownData: {}, // 检索下拉字段可选值统计
-      statementSearchrecords: [], // 查询语句历史记录
-      totalFields: [], // 表格字段
-      visibleFields: [], // 显示的排序后的字段
-      sortList: [], // 排序字段
-      notTextTypeFields: [], // 字段类型不为 text 的字段
-      fieldAliasMap: {},
-      showFieldAlias: localStorage.getItem('showFieldAlias') === 'true',
-      tookTime: 0, // 耗时
-      tableData: {}, // 表格结果
-      bkmonitorUrl: false, // 监控主机详情地址
-      asyncExportUsable: true, // 是否支持异步导出
-      asyncExportUsableReason: '', // 无法异步导出原因
-      isInitPage: true, // 是否初始化页面
-      isAutoQuery: localStorage.getItem('logAutoQuery') === 'true',
-      isPollingStart: false,
-      logList: [], // 当前搜索结果的日志
-      isShowSettingModal: false,
-      clickSettingChoice: '',
-      timeField: '',
-      isThollteField: false,
-      globalsData: {},
-      isCanStorageFavorite: true,
-      cleanConfig: {},
-      clusteringData: {
-        // 日志聚类参数
-        name: '',
-        is_active: true,
-        extra: {
-          collector_config_id: null,
-          signature_switch: false,
-          clustering_field: ''
-        }
-      },
-      apmRelationData: {},
-      showIpSelectorDialog: false,
-      isAsIframe: false,
-      localIframeQuery: {},
-      isFirstLoad: true,
-      operatorConfig: {
-        /** 当前日志来源是否展示  用于字段更新后还保持显示状态 */
-        isShowSourceField: false
-      }, // 当前table item操作的值
-      authPageInfo: null,
-      isShowAddNewCollectDialog: false, // 是否展示新建收藏弹窗
-      collectWidth: localStorage.getItem('isAutoShowCollect') === 'true' ? 240 : 0, // 收藏默认栏宽度
-      isShowCollect: localStorage.getItem('isAutoShowCollect') === 'true',
-      isSqlSearchType: true, // 是否是sql模式
-      activeFavorite: {}, // 当前点击的收藏参数
-      activeFavoriteID: -1, // 当前点击就的收藏ID
-      favoriteList: [],
-      favoriteLoading: false,
-      favSearchList: [], // 收藏的表单模式列表
-      inputSearchList: [], // 鼠标失焦后的表单模式列表
-      addFavoriteData: {}, // 新建收藏所需的参数
-      replaceFavoriteData: {}, // 收藏判断不同后的替换参数
-      retrieveSearchNumber: 0, // 切换采集项或初始进入页面时 检索次数初始化为0 检索一次次数+1;
-      mappingKey: {
-        // is is not 值映射
-        is: '=',
-        'is not': '!='
-      },
-      /** text类型字段类型的下钻映射 */
-      textMappingKey: {
-        is: 'contains match phrase',
-        'is not': 'not contains match phrase'
-      },
-      monitorOperatorMappingKey: {
-        // 监控告警跳转过来的操作符映射
-        eq: '=',
-        neq: '!='
-      },
-      activeTableTab: 'origin', // 当前活跃的table-tab 参数: origin clustering
-      clusterRouteParams: {}, // 路由回填的数据指纹参数
-      isSetDefaultTableColumn: false,
-      /** 是否还需要分页 */
-      finishPolling: false,
-      catchUnionBeginList: [],
-      timezone: dayjs.tz.guess(),
-      /** 数据指纹是否请求布尔值 */
-      fingerSearchState: false,
-      /** 是否需要初始化过滤条件回显所需的参数 */
-      isFilterInitPage: true,
-      /** 首次初始化回显时需要的参数 */
-      initFilterParams: {
-        queryParams: {},
-        initAddition: {}
-      },
-      logSourceField: {
-        description: null,
-        es_doc_values: false,
-        field_alias: '',
-        field_name: this.$t('日志来源'),
-        field_operator: [],
-        field_type: 'union',
-        filterExpand: false,
-        filterVisible: false,
-        is_analyzed: false,
-        is_display: false,
-        is_editable: false,
-        minWidth: 0,
-        tag: 'union-source',
-        width: 230
-      },
-      // 字段配置下拉框更新监听 因联合查询的字段设置列表需要先请求字段后才能返回
-      configWatchBool: false
-    };
-  },
-  computed: {
-    ...mapState({
-      bkBizId: state => state.bkBizId,
-      spaceUid: state => state.spaceUid,
-      currentMenu: state => state.currentMenu,
-      storedIndexID: state => state.indexId, // 路由切换时缓存当前选择的索引
-      isExternal: state => state.isExternal,
-      externalMenu: state => state.externalMenu
-    }),
-    ...mapGetters(['asIframe', 'iframeQuery']),
-    ...mapGetters({
-      authMainPageInfo: 'globals/authContainerInfo',
-      unionIndexList: 'unionIndexList',
-      isUnionSearch: 'isUnionSearch'
-    }),
-    showAuthInfo() {
-      // 无业务权限则展示store里的 然后判断是否有索引集权限
-      return this.authMainPageInfo || this.authPageInfo;
-    },
-    sumLeftWidth() {
-      // 收藏和检索左边的页面的合计宽度
-      return this.collectWidth + this.leftPanelWidth;
-=======
   import { readBlobRespToJson, parseBigNumberList, setDefaultTableWidth } from '@/common/util';
   import AuthContainerPage from '@/components/common/auth-container-page';
   import LogIpSelector from '@/components/log-ip-selector/log-ip-selector';
@@ -543,13 +301,13 @@
   import AddCollectDialog from './collect/add-collect-dialog';
   import CollectIndex from './collect/collect-index';
   // import IpSelectorDialog from '@/components/collection-access/ip-selector-dialog';
-  import FieldFilter from './condition-comp/field-filter';
   import SelectIndexSet from './condition-comp/select-index-set.tsx';
   import NoIndexSet from './result-comp/no-index-set';
   import ResultHeader from './result-comp/result-header';
   import ResultMain from './result-comp/result-main';
   import SearchComp from './search-comp';
   import SettingModal from './setting-modal/index.vue';
+  import FieldFilter from './field-filter-comp';
 
   const CancelToken = axios.CancelToken;
   const currentTime = Math.floor(new Date().getTime() / 1000);
@@ -726,7 +484,6 @@
         // 字段配置下拉框更新监听 因联合查询的字段设置列表需要先请求字段后才能返回
         configWatchBool: false,
       };
->>>>>>> 950047b8
     },
     computed: {
       ...mapState({
@@ -2007,57 +1764,8 @@
           this.requesting = false;
           this.tableLoading = false;
           this.isTablePagination = false;
-        }
-<<<<<<< HEAD
-        this.logList = this.logList.concat(parseBigNumberList(res.data?.list ?? []));
-        this.statisticalFieldsData = this.getStatisticalFieldsData(this.logList);
-        this.computeRetrieveDropdownData(this.logList);
-      } catch (err) {
-        this.$refs.resultMainRef.isPageOver = false;
-        this.isCanStorageFavorite = false; // 不能收藏
-      } finally {
-        if (this.finishPolling) this.$refs.resultMainRef.isPageOver = false;
-        this.requesting = false;
-        this.tableLoading = false;
-        this.isTablePagination = false;
-        this.$refs.fieldFilterRef.getFieldCount();
-      }
-    },
-    // 首次加载设置表格默认宽度自适应
-    setDefaultTableColumn() {
-      // 如果浏览器记录过当前索引集表格拖动过 则不需要重新计算
-      const storageKey = this.isUnionSearch ? 'TABLE_UNION_COLUMN_WIDTH' : 'table_column_width_obj';
-      const columnWidth = JSON.parse(localStorage.getItem(storageKey));
-      const indexKey = this.isUnionSearch ? this.unionIndexList.sort().join('-') : this.indexId;
-      const catchFieldsWidthObj = columnWidth?.[this.bkBizId]?.fields[indexKey];
-      const tableList = this.tableData?.list ?? [];
-      this.isSetDefaultTableColumn = setDefaultTableWidth(this.visibleFields, tableList, catchFieldsWidthObj);
-    },
-    // 根据表格数据统计字段值及出现次数
-    getStatisticalFieldsData(listData) {
-      const result = {};
-      listData.forEach(dataItem => {
-        this.recursiveObjectData(result, dataItem);
-      });
-      return result;
-    },
-    recursiveObjectData(result, dataItem, prefixFieldKey = '') {
-      dataItem &&
-        Object.entries(dataItem).forEach(([field, value]) => {
-          if (typeof value === 'object') {
-            this.recursiveObjectData(result, value, `${prefixFieldKey + field}.`);
-          } else {
-            const fullFieldKey = prefixFieldKey ? prefixFieldKey + field : field;
-            const fieldData =
-              result[fullFieldKey] ||
-              (result[fullFieldKey] = Object.defineProperties(
-                {},
-                {
-                  __totalCount: {
-                    // 总记录数量
-                    value: 0,
-                    writable: true
-=======
+          this.$refs.fieldFilterRef.getFieldCount();
+        }
       },
       // 首次加载设置表格默认宽度自适应
       setDefaultTableColumn() {
@@ -2099,7 +1807,6 @@
                       value: 0,
                       writable: true,
                     },
->>>>>>> 950047b8
                   },
                 ));
               fieldData.__totalCount += 1;
@@ -2570,18 +2277,6 @@
               margin-top: 13px;
             }
 
-<<<<<<< HEAD
-        .tab-item-title {
-          display: flex;
-          margin: 16px 0 6px;
-          font-size: 12px;
-          line-height: 20px;
-          color: #63656e;
-          align-items: center;
-
-          &:first-child {
-            margin-top: 0;
-=======
             &:first-child {
               margin-top: 0;
             }
@@ -2593,7 +2288,6 @@
             font-size: 14px;
             font-weight: 500;
             color: #313238;
->>>>>>> 950047b8
           }
 
           .flex-item-title {
