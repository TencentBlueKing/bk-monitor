--- conflicted
+++ resolved
@@ -452,10 +452,7 @@
       catchUnionBeginList: [],
       timezone: dayjs.tz.guess(),
       /** 数据指纹是否请求布尔值 */
-<<<<<<< HEAD
       fingerSearchState: false,
-      /** 批量添加条件的请求定时器timer */
-      addFilterTimer: null,
       logSourceField: {
         description: null,
         es_doc_values: false,
@@ -472,9 +469,6 @@
         tag: 'union-source',
         width: 230
       }
-=======
-      fingerSearchState: false
->>>>>>> 42177a5c
     };
   },
   computed: {
@@ -517,11 +511,8 @@
   provide() {
     return {
       addFilterCondition: this.addFilterCondition,
-<<<<<<< HEAD
-      changeShowUnionSource: this.changeShowUnionSource
-=======
+      changeShowUnionSource: this.changeShowUnionSource,
       batchAddCondition: this.batchAddCondition
->>>>>>> 42177a5c
     };
   },
   watch: {
@@ -950,28 +941,7 @@
     },
     // 添加过滤条件
     addFilterCondition(field, operator, value, isLink = false) {
-<<<<<<< HEAD
-      clearTimeout(this.addFilterTimer);
-      let mappingKey = this.mappingKey;
-      const textType = this.getFieldType(field);
-      switch (textType) {
-        case 'text':
-          mappingKey = this.textMappingKey;
-          break;
-        default:
-          break;
-      }
-      const mapOperator = mappingKey[operator] ?? operator; // is is not 值映射
-      const isExist = this.retrieveParams.addition.some(addition => {
-        return (
-          addition.field === field &&
-          addition.operator === mapOperator &&
-          addition.value.toString() === value.toString()
-        );
-      });
-=======
       const isExist = this.additionIsExist({ field, operator, value });
->>>>>>> 42177a5c
       // 已存在相同条件
       if (isExist) {
         if (isLink) this.additionLinkOpen();
@@ -989,34 +959,6 @@
         this.additionLinkOpen([newAddition]);
       }
     },
-<<<<<<< HEAD
-    additionLinkOpen(newAddition = {}) {
-      const openUrl = this.$refs.searchCompRef.setRouteParams({}, false, newAddition);
-      window.open(openUrl, '_blank');
-    },
-    /** 改变是否展示联合查询日志来源 */
-    changeShowUnionSource() {
-      this.operatorConfig.isShowSourceField = !this.operatorConfig.isShowSourceField;
-      this.showShowUnionSource();
-    },
-    /** 日志来源显隐操作 */
-    showShowUnionSource(keepLastTime = false) {
-      // 非联合查询 或者清空了所有字段 不走逻辑
-      if (!this.isUnionSearch || !this.visibleFields.length) return;
-      const isExist = this.visibleFields.some(item => item.tag === 'union-source');
-      // 保持之前的逻辑
-      if (keepLastTime) {
-        const isShowSourceField = this.operatorConfig.isShowSourceField;
-        if (isExist) {
-          !isShowSourceField && this.visibleFields.shift();
-        } else {
-          isShowSourceField && this.visibleFields.unshift(this.logSourceField);
-        }
-        return;
-      }
-      isExist ? this.visibleFields.shift() : this.visibleFields.unshift(this.logSourceField);
-    },
-=======
 
     /** 条件新开页 */
     additionLinkOpen(newAdditionList = [], routerParams = {}) {
@@ -1073,8 +1015,28 @@
       }
       return mappingKey[operator] ?? operator; // is is not 值映射
     },
-
->>>>>>> 42177a5c
+    /** 改变是否展示联合查询日志来源 */
+    changeShowUnionSource() {
+      this.operatorConfig.isShowSourceField = !this.operatorConfig.isShowSourceField;
+      this.showShowUnionSource();
+    },
+    /** 日志来源显隐操作 */
+    showShowUnionSource(keepLastTime = false) {
+      // 非联合查询 或者清空了所有字段 不走逻辑
+      if (!this.isUnionSearch || !this.visibleFields.length) return;
+      const isExist = this.visibleFields.some(item => item.tag === 'union-source');
+      // 保持之前的逻辑
+      if (keepLastTime) {
+        const isShowSourceField = this.operatorConfig.isShowSourceField;
+        if (isExist) {
+          !isShowSourceField && this.visibleFields.shift();
+        } else {
+          isShowSourceField && this.visibleFields.unshift(this.logSourceField);
+        }
+        return;
+      }
+      isExist ? this.visibleFields.shift() : this.visibleFields.unshift(this.logSourceField);
+    },
     // 打开 ip 选择弹窗
     openIpQuick() {
       this.showIpSelectorDialog = true;
@@ -1500,14 +1462,9 @@
           bkmonitor,
           bcsWebConsole,
           contextAndRealtime,
-<<<<<<< HEAD
-          timeField
-        });
-=======
           timeField,
           indexSetValue
-        };
->>>>>>> 42177a5c
+        });
         // 初始化操作按钮消息
         this.operatorConfig.toolMessage = this.initToolTipsMessage(this.operatorConfig);
         this.cleanConfig = cleanConfig;
