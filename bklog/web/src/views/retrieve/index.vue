<!--
  - Tencent is pleased to support the open source community by making BK-LOG 蓝鲸日志平台 available.
  - Copyright (C) 2021 THL A29 Limited, a Tencent company.  All rights reserved.
  - BK-LOG 蓝鲸日志平台 is licensed under the MIT License.
  -
  - License for BK-LOG 蓝鲸日志平台:
  - -------------------------------------------------------------------
  -
  - Permission is hereby granted, free of charge, to any person obtaining a copy of this software and associated
  - documentation files (the "Software"), to deal in the Software without restriction, including without limitation
  - the rights to use, copy, modify, merge, publish, distribute, sublicense, and/or sell copies of the Software,
  - and to permit persons to whom the Software is furnished to do so, subject to the following conditions:
  - The above copyright notice and this permission notice shall be included in all copies or substantial
  - portions of the Software.
  -
  - THE SOFTWARE IS PROVIDED "AS IS", WITHOUT WARRANTY OF ANY KIND, EXPRESS OR IMPLIED, INCLUDING BUT NOT
  - LIMITED TO THE WARRANTIES OF MERCHANTABILITY, FITNESS FOR A PARTICULAR PURPOSE AND NONINFRINGEMENT. IN
  - NO EVENT SHALL THE AUTHORS OR COPYRIGHT HOLDERS BE LIABLE FOR ANY CLAIM, DAMAGES OR OTHER LIABILITY,
  - WHETHER IN AN ACTION OF CONTRACT, TORT OR OTHERWISE, ARISING FROM, OUT OF OR IN CONNECTION WITH THE
  - SOFTWARE OR THE USE OR OTHER DEALINGS IN THE SOFTWARE
  -->

<template>
  <div class="retrieve-container">
    <!-- 检索页详情页 -->
    <div class="retrieve-detail-container">
      <result-header
        ref="resultHeader"
        :is-as-iframe="isAsIframe"
        :show-retrieve-condition="showRetrieveCondition"
        :retrieve-params="retrieveParams"
        :date-picker-value="datePickerValue"
        :index-set-item="indexSetItem"
        :is-show-collect="isShowCollect"
        :timezone="timezone"
        @shouldRetrieve="retrieveLog"
        @open="openRetrieveCondition"
        @update:datePickerValue="handleDateChange"
        @datePickerChange="retrieveWhenDateChange"
        @timezoneChange="handleTimezoneChange"
        @settingMenuClick="handleSettingMenuClick"
        @closeRetrieveCondition="closeRetrieveCondition"
        @updateCollectCondition="updateCollectCondition" />
      <div class="page-loading-wrap" v-if="basicLoading || tableLoading">
        <div class="page-loading-bar"></div>
      </div>
      <div class="result-content">
        <!-- 收藏列表 -->
        <collect-index
          :width.sync="collectWidth"
          :is-show.sync="isShowCollect"
          :favorite-loading="favoriteLoading"
          :favorite-list="favoriteList"
          :style="{ width: collectWidth + 'px' }"
          :active-favorite="activeFavorite"
          :active-favorite-i-d="activeFavoriteID"
          :visible-fields="visibleFields"
          @handleClick="handleClickFavoriteItem"
          @isRefreshFavorite="updateActiveFavoriteData"
          @favoriteDialogSubmit="handleSubmitFavorite"
          @requestFavoriteList="getFavoriteList" />
        <!-- 检索详情页左侧 -->
        <div v-show="showRetrieveCondition" class="retrieve-condition" :style="{ width: leftPanelWidth + 'px' }">
          <!-- 监控显示的 tab 切换 -->
          <!-- <div v-if="isAsIframe" class="bk-button-group">
          <bk-button @click="handleCheckMonitor">{{ $t('指标检索') }}</bk-button>
          <bk-button class="is-selected">{{ $t('日志检索') }}</bk-button>
          <bk-button @click="handleCheckEvent">{{ $t('事件检索') }}</bk-button>
        </div> -->

          <div class="king-tab" :class="isAsIframe && 'as-iframe'">
            <div class="tab-header">
              <span class="tab-title">
                <span>{{ isFavoriteNewSearch ? $t('新检索') : getFavoriteName }}</span>
                <span
                  v-show="!isFavoriteNewSearch"
                  class="bk-icon icon-edit-line"
                  @click="handleEditFavorite">
                </span>
              </span>
            </div>
            <div class="tab-content" :style="`height:calc(100% - ${isAsIframe ? 60 : 108}px);`">
              <div class="tab-content-item" data-test-id="retrieve_div_dataQueryBox">
                <!-- 选择索引集 -->
                <div class="tab-item-title">{{ $t('索引集') }}</div>
                <select-indexSet
                  :index-id="indexId"
                  :index-set-list="indexSetList"
                  :basic-loading.sync="basicLoading"
                  @selected="handleSelectIndex"
                  @updateIndexSetList="updateIndexSetList" />
                <search-comp
                  ref="searchCompRef"
                  :index-id="indexId"
                  :table-loading="tableLoading"
                  :is-auto-query="isAutoQuery"
                  :index-set-list="indexSetList"
                  :is-search-allowed="isSearchAllowed"
                  :active-favorite-i-d="activeFavoriteID"
                  :is-sql-search-type="isSqlSearchType"
                  :is-can-storage-favorite="isCanStorageFavorite"
                  :retrieve-params="retrieveParams"
                  :active-favorite="activeFavorite"
                  :visible-fields="visibleFields"
                  :is-show-ui-type="isShowUiType"
                  :total-fields="totalFields"
                  :retrieved-keyword="retrievedKeyword"
                  :history-records="statementSearchrecords"
                  :retrieve-dropdown-data="retrieveDropdownData"
                  :is-favorite-search="isFavoriteSearch"
                  :fav-search-list="favSearchList"
                  :field-alias-map="fieldAliasMap"
                  :catch-ip-chooser="catchIpChooser"
                  :date-picker-value="datePickerValue"
                  @openIpQuick="openIpQuick"
                  @ipSelectorValueClear="({ v, isChangeCatch }) => handleIpSelectorValueChange(v, isChangeCatch)"
                  @updateKeyWords="updateKeyWords"
                  @updateSearchParam="updateSearchParam"
                  @retrieveLog="retrieveLog"
                  @clearCondition="clearCondition"
                  @emitChangeValue="emitChangeValue"
                  @searchAddChange="searchAddChange"
                />
              </div>
              <div class="tab-content-item" data-test-id="retrieve_div_fieldFilterBox">
                <!-- 字段过滤 -->
                <div class="tab-item-title field-filter-title" style="color: #313238;">{{ $t('查询结果统计') }}</div>
                <field-filter
                  :retrieve-params="retrieveParams"
                  :total-fields="totalFields"
                  :visible-fields="visibleFields"
                  :sort-list="sortList"
                  :field-alias-map="fieldAliasMap"
                  :show-field-alias="showFieldAlias"
                  :statistical-fields-data="statisticalFieldsData"
                  :parent-loading="tableLoading"
                  @fieldsUpdated="handleFieldsUpdated" />
              </div>
            </div>
          </div>
        </div>
        <!-- 检索详情页右侧检索结果 -->
        <div class="retrieve-result" :style="{ width: 'calc(100% - ' + sumLeftWidth + 'px)' }">
          <!-- 无权限页面 -->
          <auth-container-page v-if="showAuthInfo" :info="showAuthInfo" />
          <template v-else>
            <!-- 初始化加载时显示这个空的盒子 避免先显示内容 再显示无权限页面 -->
            <div v-if="!hasAuth && !showAuthInfo && !isNoIndexSet" style="height: 100%;background: #f4f7fa;"></div>
            <!-- 无索引集 申请索引集页面 -->
            <no-index-set v-if="isNoIndexSet" />
            <!-- 详情右侧 -->
            <result-main
              ref="resultMainRef"
              v-else
              :sort-list="sortList"
              :table-loading="tableLoading"
              :retrieve-params="retrieveParams"
              :took-time="tookTime"
              :index-set-list="indexSetList"
              :table-data="tableData"
              :visible-fields="visibleFields"
              :total-fields="totalFields"
              :field-alias-map="fieldAliasMap"
              :show-field-alias="showFieldAlias"
              :bk-monitor-url="bkmonitorUrl"
              :async-export-usable="asyncExportUsable"
              :async-export-usable-reason="asyncExportUsableReason"
              :statistical-fields-data="statisticalFieldsData"
              :time-field="timeField"
              :config-data="clusteringData"
              :apm-relation="apmRelationData"
              :clean-config="cleanConfig"
              :date-picker-value="datePickerValue"
              :index-set-item="indexSetItem"
              :operator-config="operatorConfig"
              :retrieve-search-number="retrieveSearchNumber"
              :active-table-tab="activeTableTab"
              :cluster-route-params="clusterRouteParams"
              :is-init-page="isInitPage"
              @request-table-data="requestTableData"
              @fieldsUpdated="handleFieldsUpdated"
              @shouldRetrieve="retrieveLog"
              @addFilterCondition="addFilterCondition"
              @backFillClusterRouteParams="backFillClusterRouteParams"
              @showSettingLog="handleSettingMenuClick('clustering')" />
          </template>
        </div>
      </div>
      <!-- 可拖拽页面布局宽度 -->
      <div
        v-show="showRetrieveCondition"
        :class="['drag-bar', isChangingWidth && 'dragging']"
        :style="{ left: sumLeftWidth - 1 + 'px' }">
        <img
          src="../../images/icons/drag-icon.svg"
          alt=""
          draggable="false"
          class="drag-icon"
          @mousedown.left="dragBegin">
      </div>
    </div>

    <!-- 目标选择器 -->
    <log-ip-selector
      mode="dialog"
      :key="bkBizId"
      :height="670"
      :show-dialog.sync="showIpSelectorDialog"
      :value="catchIpChooser"
      @change="handleIpSelectorValueChange"
    />
    <!-- 聚类设置全屏弹窗 -->
    <setting-modal
      :index-set-item="indexSetItem"
      :is-show-dialog="isShowSettingModal"
      :select-choice="clickSettingChoice"
      :total-fields="totalFields"
      :clean-config="cleanConfig"
      :config-data="clusteringData"
      :statistical-fields-data="statisticalFieldsData"
      @closeSetting="isShowSettingModal = false;"
      @updateLogFields="requestFields" />
    <!-- 收藏更新弹窗 -->
    <add-collect-dialog
      is-click-favorite-edit
      v-model="isShowAddNewCollectDialog"
      :favorite-list="favoriteList"
      :add-favorite-data="addFavoriteData"
      :favorite-i-d="activeFavoriteID"
      :replace-data="replaceFavoriteData"
      :visible-fields="visibleFields"
      @submit="handleSubmitFavorite" />
  </div>
</template>

<script>
import { mapGetters, mapState } from 'vuex';
import SelectIndexSet from './condition-comp/select-indexSet';
import LogIpSelector from '@/components/log-ip-selector/log-ip-selector';
// import IpSelectorDialog from '@/components/collection-access/ip-selector-dialog';
import FieldFilter from './condition-comp/field-filter';
import ResultHeader from './result-comp/result-header';
import NoIndexSet from './result-comp/no-index-set';
import ResultMain from './result-comp/result-main';
import AuthContainerPage from '@/components/common/auth-container-page';
import SettingModal from './setting-modal/index.vue';
import CollectIndex from './collect/collect-index';
import AddCollectDialog from './collect/add-collect-dialog';
import SearchComp from './search-comp';
import { readBlobRespToJson, parseBigNumberList, calculateTableColsWidth } from '@/common/util';
import { handleTransformToTimestamp } from '../../components/time-range/utils';
import indexSetSearchMixin from '@/mixins/indexSet-search-mixin';
import tableRowDeepViewMixin from '@/mixins/table-row-deep-view-mixin';
import axios from 'axios';
import * as authorityMap from '../../common/authority-map';
import { deepClone } from '../../components/monitor-echarts/utils';
import CancelToken from 'axios/lib/cancel/CancelToken';
import { updateTimezone } from '../../language/dayjs';
import dayjs from 'dayjs';

export default {
  name: 'Retrieve',
  components: {
    SelectIndexSet,
    LogIpSelector,
    FieldFilter,
    ResultHeader,
    ResultMain,
    NoIndexSet,
    SettingModal,
    AuthContainerPage,
    CollectIndex,
    AddCollectDialog,
    SearchComp,
  },
  mixins: [indexSetSearchMixin, tableRowDeepViewMixin],
  data() {
    const currentTime = Math.floor(new Date().getTime() / 1000);
    const startTime = (currentTime - 15 * 60);
    const endTime = currentTime;
    return {
      hasAuth: false,
      isSearchAllowed: null, // true 有权限，false 无权限，null 未知权限
      basicLoading: false, // view loading
      tableLoading: false, // 表格 loading
      requesting: false,
      isNoIndexSet: false,
      showRetrieveCondition: true, // 详情页显示检索左侧条件
      isChangingWidth: false, // 拖拽
      leftPanelWidth: 400, // 左栏默认宽度
      leftPanelMinWidth: 350, // 左栏最小宽度
      leftPanelMaxWidth: 750, // 左栏最大宽度
      indexId: '', // 当前选择的索引ID
      indexSetItem: {}, // 当前索引集元素
      indexSetList: [], // 索引集列表,
      datePickerValue: ['now-15m', 'now'], // 日期选择器
      retrievedKeyword: '*', // 记录上一次检索的关键字，避免输入框失焦时重复检索
      retrieveParams: { // 检索参数
        bk_biz_id: this.$store.state.bkBizId,
        keyword: '*', // 搜索关键字
        start_time: startTime, // 时间范围，格式 YYYY-MM-DDThh:mm[:ss[.uuuuuu]][+HH:MM|-HH:MM|Z]
        end_time: endTime, // 时间范围
        // ip 快选，modules 和 ips 只能修改其一，另一个传默认值
        host_scopes: {
          // 拓扑选择模块列表，单个模块格式 {bk_inst_id: 2000003580, bk_obj_id: 'module'}
          modules: [],
          // 手动输入 ip，多个 ip 用英文 , 分隔
          ips: '',
          // 目标节点
          target_nodes: [],
          // 目标节点类型
          target_node_type: '',
        },
        // 新版ip-selector选值
        ip_chooser: {},
        // 过滤条件，可添加多个，每个过滤条件格式 {field: 'time', operator: 'is', value: 'xxx'}
        // field 为过滤的字段
        // operator 从接口获取，默认为 'is'
        // value 为过滤字段对应的值，如果为多个用英文 , 分隔
        addition: [],
        // begin 和 size 类似分页，两者相加不能超过 10000
        begin: 0,
        size: 500,
        // 聚合周期
        interval: 'auto',
      },
      catchIpChooser: {}, // 条件里的ip选择器数据
      isFavoriteSearch: false, // 是否是收藏检索
      isAfterRequestFavoriteList: false, // 是否在检索后更新收藏列表
      statisticalFieldsData: {}, // 字段可选值统计
      retrieveDropdownData: {}, // 检索下拉字段可选值统计
      statementSearchrecords: [], // 查询语句历史记录
      totalFields: [], // 表格字段
      visibleFields: [], // 显示的排序后的字段
      sortList: [], // 排序字段
      notTextTypeFields: [], // 字段类型不为 text 的字段
      fieldAliasMap: {},
      showFieldAlias: localStorage.getItem('showFieldAlias') === 'true',
      tookTime: 0, // 耗时
      tableData: {}, // 表格结果
      bkmonitorUrl: false, // 监控主机详情地址
      asyncExportUsable: true, // 是否支持异步导出
      asyncExportUsableReason: '', // 无法异步导出原因
      isInitPage: true, // 是否初始化页面
      isAutoQuery: localStorage.getItem('logAutoQuery') === 'true',
      isPollingStart: false,
      logList: [], // 当前搜索结果的日志
      isShowSettingModal: false,
      clickSettingChoice: '',
      timeField: '',
      isThollteField: false,
      globalsData: {},
      isCanStorageFavorite: true,
      cleanConfig: {},
      clusteringData: { // 日志聚类参数
        name: '',
        is_active: true,
        extra: {
          collector_config_id: null,
          signature_switch: false,
          clustering_field: '',
        },
      },
      apmRelationData: {},
      showIpSelectorDialog: false,
      isAsIframe: false,
      localIframeQuery: {},
      isFirstLoad: true,
      operatorConfig: {}, // 当前table item操作的值
      authPageInfo: null,
      isShowAddNewCollectDialog: false, // 是否展示新建收藏弹窗
      collectWidth: localStorage.getItem('isAutoShowCollect') === 'true' ? 240 : 0, // 收藏默认栏宽度
      isShowCollect: localStorage.getItem('isAutoShowCollect') === 'true',
      isSqlSearchType: true, // 是否是sql模式
      activeFavorite: {}, // 当前点击的收藏参数
      activeFavoriteID: -1, // 当前点击就的收藏ID
      favoriteList: [],
      favoriteLoading: false,
      favSearchList: [], // 收藏的表单模式列表
      inputSearchList: [], // 鼠标失焦后的表单模式列表
      addFavoriteData: {}, // 新建收藏所需的参数
      replaceFavoriteData: {}, // 收藏判断不同后的替换参数
      retrieveSearchNumber: 0, // 切换采集项或初始进入页面时 检索次数初始化为0 检索一次次数+1;
      mappingKey: { // is is not 值映射
        is: '=',
        'is not': '!=',
      },
      /** text类型字段类型的下钻映射 */
      textMappingKey: {
        is: 'contains match phrase',
        'is not': 'not contains match phrase',
      },
      monitorOperatorMappingKey: { // 监控告警跳转过来的操作符映射
        eq: '=',
        neq: '!=',
      },
      activeTableTab: 'origin', // 当前活跃的table-tab 参数: origin clustering
      clusterRouteParams: {}, // 路由回填的数据指纹参数
      isSetDefaultTableColumn: false,
      /** 是否还需要分页 */
      finishPolling: false,
      timezone: dayjs.tz.guess(),
    };
  },
  computed: {
    ...mapState({
      bkBizId: state => state.bkBizId,
      spaceUid: state => state.spaceUid,
      currentMenu: state => state.currentMenu,
      storedIndexID: state => state.indexId, // 路由切换时缓存当前选择的索引
      isExternal: state => state.isExternal,
      externalMenu: state => state.externalMenu,
    }),
    ...mapGetters(['asIframe', 'iframeQuery']),
    ...mapGetters({
      authMainPageInfo: 'globals/authContainerInfo',
    }),
    showAuthInfo() { // 无业务权限则展示store里的 然后判断是否有索引集权限
      return this.authMainPageInfo || this.authPageInfo;
    },
    sumLeftWidth() { // 收藏和检索左边的页面的合计宽度
      return this.collectWidth + this.leftPanelWidth;
    },
    isShowUiType() { // 判断当前点击的收藏是否展示表单字段
      // eslint-disable-next-line camelcase
      return Boolean(this.activeFavorite?.params?.search_fields?.length);
    },
    isFavoriteNewSearch() { // 是否是新检索
      return this.activeFavoriteID === -1;
    },
    getFavoriteName() { // 获取当前点击的收藏名
      return this.activeFavorite?.name || '--';
    },
  },
  provide() {
    return {
      addFilterCondition: this.addFilterCondition,
    };
  },
  watch: {
    indexId(val) { // 切换索引集和初始化索引 id 时改变
      const option = this.indexSetList.find(item => item.index_set_id === val);
      this.indexSetItem = option ? option : { index_set_name: '', indexName: '', scenario_name: '', scenario_id: '' };
      // eslint-disable-next-line camelcase
      this.isSearchAllowed = !!option?.permission?.[authorityMap.SEARCH_LOG_AUTH];
      if (this.isSearchAllowed) this.authPageInfo = null;
      this.resetRetrieveCondition();
      this.resetFavoriteValue();
      this.$store.commit('updateIndexId', val);
      val && this.requestSearchHistory(val);
      this.clearCondition('*', false);
      this.$refs.searchCompRef?.clearAllCondition();
      this.isSetDefaultTableColumn = false;
    },
    spaceUid: {
      async handler() {
        this.indexId = '';
        this.indexSetList.splice(0);
        this.totalFields.splice(0);
        this.retrieveParams.bk_biz_id = this.bkBizId;
        // 外部版 无检索权限跳转后不更新页面数据
        if (!this.isExternal || (this.isExternal && this.externalMenu.includes('retrieve'))) {
          this.fetchPageData();
        }
        this.resetFavoriteValue();
        this.$refs.searchCompRef?.clearAllCondition();
      },
      immediate: true,
    },
    asIframe: {
      immediate: true,
      handler(val) {
        this.isAsIframe = val;
      },
    },
    iframeQuery: {
      deep: true,
      handler(val) {
        this.localIframeQuery = val;
      },
    },
    'visibleFields.length'() {
      if (this.isSetDefaultTableColumn) {
        this.setDefaultTableColumn();
      }
    },
  },
  created() {
    this.getGlobalsData();
  },
  mounted() {
    window.bus.$on('retrieveWhenChartChange', this.retrieveWhenChartChange);
  },
  beforeDestroy() {
    updateTimezone();
    window.bus.$off('retrieveWhenChartChange', this.retrieveWhenChartChange);
  },
  methods: {
    /** 搜索取消请求方法 */
    searchCancelFn() {
    },
    // 子组件改父组件的值或调用方法;
    emitChangeValue({ type, value, isFunction }) {
      if (isFunction) {
        !!value ? this[type](...value) : this[type]();
        return;
      }
      this[type] = value;
    },
    // 切换到监控指标检索
    handleCheckMonitor() {
      window.parent.postMessage('datarieval-click', '*');
    },
    // 切换到监控事件检索
    handleCheckEvent() {
      window.parent.postMessage('event-click', '*');
    },
    async fetchPageData() {
      // 有spaceUid且有业务权限时 才去请求索引集列表
      if (!this.authMainPageInfo && this.spaceUid) {
        // 收藏侧边栏打开且 则先获取到收藏列表再获取索引集列表
        this.isShowCollect && await this.getFavoriteList();
        this.requestIndexSetList();
      } else {
        this.isFirstLoad = false;
      }
    },
    updateIndexSetList() {
      this.$http.request('retrieve/getIndexSetList', {
        query: {
          space_uid: this.spaceUid,
        },
      }).then((res) => {
        if (res.data.length) { // 有索引集
          // 根据权限排序
          const s1 = [];
          const s2 = [];
          for (const item of res.data) {
            // eslint-disable-next-line camelcase
            if (item.permission?.[authorityMap.SEARCH_LOG_AUTH]) {
              s1.push(item);
            } else {
              s2.push(item);
            }
          }
          const indexSetList = s1.concat(s2);

          // 索引集数据加工
          indexSetList.forEach((item) => {
            item.index_set_id = `${item.index_set_id}`;
            item.indexName = item.index_set_name;
            item.lightenName = ` (${item.indices.map(item => item.result_table_id).join(';')})`;
          });
          this.indexSetList = indexSetList;
        }
      });
    },
    // 初始化索引集
    requestIndexSetList() {
      const spaceUid = (this.$route.query.spaceUid && this.isFirstLoad)
        ? this.$route.query.spaceUid : this.spaceUid;
      this.basicLoading = true;
      this.$http.request('retrieve/getIndexSetList', {
        query: {
          space_uid: spaceUid,
        },
      }).then((res) => {
        if (res.data.length) { // 有索引集
          // 根据权限排序
          const s1 = [];
          const s2 = [];
          for (const item of res.data) {
            // eslint-disable-next-line camelcase
            if (item.permission?.[authorityMap.SEARCH_LOG_AUTH]) {
              s1.push(item);
            } else {
              s2.push(item);
            }
          }
          const indexSetList = s1.concat(s2);

          // 索引集数据加工
          indexSetList.forEach((item) => {
            item.index_set_id = `${item.index_set_id}`;
            item.indexName = item.index_set_name;
            item.lightenName = ` (${item.indices.map(item => item.result_table_id).join(';')})`;
          });
          this.indexSetList = indexSetList;

          const indexId = this.$route.params.indexId?.toString();
          const routeIndexSet = indexSetList.find(item => item.index_set_id === indexId);
          const isRouteIndex = !!routeIndexSet && !routeIndexSet?.permission?.[authorityMap.SEARCH_LOG_AUTH];

          // 如果都没有权限或者路由带过来的索引集无权限则显示索引集无权限
          // eslint-disable-next-line camelcase
          if (!indexSetList[0]?.permission?.[authorityMap.SEARCH_LOG_AUTH] || isRouteIndex) {
            const authIndexID = indexId || indexSetList[0].index_set_id;
            this.$store.dispatch('getApplyData', {
              action_ids: [authorityMap.SEARCH_LOG_AUTH],
              resources: [{
                type: 'indices',
                id: authIndexID,
              }],
            }).then((res) => {
              this.authPageInfo = res.data;
              this.setRouteParams('retrieve', {
                indexId: null,
              }, {
                spaceUid: this.$store.state.spaceUid,
                bizId: this.$store.state.bkBizId,
              });
            })
              .catch((err) => {
                console.warn(err);
              })
              .finally(() => {
                this.basicLoading = false;
              });
            return;
          }
          this.hasAuth = true;


          if (indexId) { // 1、初始进入页面带ID；2、检索ID时切换业务；
            const indexItem = indexSetList.find(item => item.index_set_id === indexId);
            this.indexId = indexItem ? indexItem.index_set_id : indexSetList[0].index_set_id;
            this.retrieveLog();
          } else { // 直接进入检索页
            this.indexId = indexSetList.some(item => item.index_set_id === this.storedIndexID)
              ? this.storedIndexID
              : indexSetList[0].index_set_id;
            if (this.isAsIframe) { // 监控 iframe
              if (this.localIframeQuery.indexId) {
                if (this.indexSetList.some(item => item.index_set_id === this.localIframeQuery.indexId)) {
                  this.indexId = this.localIframeQuery.indexId;
                }
              }
              this.retrieveLog();
            } else {
              const queryObj = {
                spaceUid: this.$store.state.spaceUid,
                bizId: this.$store.state.bkBizId,
              };
              if (this.$route.query.from) {
                queryObj.from = this.$route.query.from;
              }
              this.setRouteParams('retrieve', {
                indexId: null,
              }, queryObj);
              this.retrieveLog();
            }
          }
          this.isNoIndexSet = false;
        } else { // 无索引集
          this.isNoIndexSet = true;
          const queryObj = {
            spaceUid: this.$store.state.spaceUid,
            bizId: this.$store.state.bkBizId,
          };
          if (this.$route.query.from) {
            queryObj.from = this.$route.query.from;
          }
          this.setRouteParams('retrieve', {
            indexId: null,
          }, queryObj);
          this.indexId = '';
          this.indexSetList.splice(0);
        }
      })
        .catch((e) => {
          console.warn(e);
          this.isNoIndexSet = false;
          this.indexId = '';
          this.indexSetList.splice(0);
        })
        .finally(() => {
          this.basicLoading = false;
          this.isFirstLoad = false;
        });
    },
    // 获取检索历史
    requestSearchHistory(indexId) {
      this.$http.request('retrieve/getSearchHistory', {
        params: {
          index_set_id: indexId,
        },
      }).then((res) => {
        this.statementSearchrecords = res.data;
      });
    },
    // 切换索引
    handleSelectIndex(val) {
      this.indexId = val;
      this.activeFavoriteID = -1;
      this.activeFavorite = {};
      this.retrieveLog();
    },
    // 切换索引时重置检索数据
    resetRetrieveCondition() {
      // 重置搜索条件，起始位置、日期相关字段不变
      // Object.assign(this.retrieveParams, {
      //     keyword: '*',
      //     host_scopes: {
      //         modules: [],
      //         ips: ''
      //     },
      //     addition: []
      // })
      // 过滤相关
      this.statisticalFieldsData = {};
      this.retrieveDropdownData = {};
      this.logList = [];
      // 字段相关
      this.totalFields.splice(0);
    },
    resetFavoriteValue() {
      this.activeFavorite = {};
      this.activeFavoriteID = -1;
      this.retrieveSearchNumber = 0; // 切换业务 检索次数设置为0;
      this.isSqlSearchType = true;
    },
    // 检索参数：日期改变
    handleDateChange(val) {
      this.datePickerValue = val;
      this.formatTimeRange();
    },
    /**
     * @desc 时间选择组件返回时间戳格式转换
     */
    formatTimeRange() {
      const tempList = handleTransformToTimestamp(this.datePickerValue);
      Object.assign(this.retrieveParams, {
        start_time: tempList[0],
        end_time: tempList[1],
      });
    },
    updateSearchParam({ keyword, addition, host }) {
      this.retrieveParams.addition = addition;
      this.retrieveParams.keyword = keyword;
      this.retrieveParams.ip_chooser = host;
      this.catchIpChooser = host;
      this.$refs.searchCompRef.initConditionList(addition, host); // 点击历史记录 更新当前添加条件列表
    },
    // 日期选择器选择时间完毕，检索
    retrieveWhenDateChange() {
      this.shouldUpdateFields = true;
      this.retrieveLog();
    },
    handleTimezoneChange(timezone) {
      this.timezone = timezone;
      updateTimezone(timezone);
    },
    handleSettingMenuClick(val) {
      this.clickSettingChoice = val;
      this.isShowSettingModal = true;
    },
    // 由添加条件来修改的过滤条件
    searchAddChange(addObj) {
      const { addition, isQuery } = addObj;
      this.retrieveParams.addition = addition;
      if (isQuery) this.retrieveLog();
    },
    getFieldType(field) {
      const target = this.totalFields.find(item => item.field_name === field);
      return target ? target.field_type : '';
    },
    // 添加过滤条件
    addFilterCondition(field, operator, value, index) {
      let mappingKey = this.mappingKey;
      const textType = this.getFieldType(field);
      switch (textType) {
        case 'text':
          mappingKey = this.textMappingKey;
          break;
        default:
          break;
      }
      const mapOperator = mappingKey[operator] ?? operator; // is is not 值映射
      const isExist = this.retrieveParams.addition.some((addition) => {
        return addition.field === field
        && addition.operator === mapOperator
        && addition.value.toString() === value.toString();
      });
      // 已存在相同条件
      if (isExist) return;

      const startIndex = index > -1 ? index : this.retrieveParams.addition.length;
      const deleteCount = index > -1 ? 1 : 0;
      this.retrieveParams.addition.splice(startIndex, deleteCount, { field, operator: mapOperator, value });
      this.retrieveLog();
      this.$refs.searchCompRef.pushCondition(field, mapOperator, value);
      this.$refs.searchCompRef.setRouteParams();
    },

    // 打开 ip 选择弹窗
    openIpQuick() {
      this.showIpSelectorDialog = true;
    },
    // IP 选择
    // handleSaveIpQuick(data) {
    //   const { target_node_type: targetNodeType, target_nodes: targetNodes } = data;
    //   this.retrieveParams.host_scopes.target_node_type = targetNodes.length ? targetNodeType : '';
    //   this.retrieveParams.host_scopes.target_nodes = targetNodes.map((node) => {
    //     const targets = ['TOPO', 'SERVICE_TEMPLATE', 'SET_TEMPLATE'].includes(targetNodeType)
    //       ? {
    //         node_path: node.node_path,
    //         bk_inst_name: node.bk_inst_name,
    //         bk_inst_id: node.bk_inst_id,
    //         bk_obj_id: node.bk_obj_id,
    //       }
    //       : targetNodeType === 'DYNAMIC_GROUP' ? { id: node.id, name: node.name, bk_obj_id: node.bk_obj_id }
    //         : { ip: node.ip, bk_cloud_id: node.bk_cloud_id, bk_supplier_id: node.bk_supplier_id };
    //     return targets;
    //   });
    //   this.showIpSelectorDialog = false;
    //   if (this.isAutoQuery) {
    //     this.retrieveLog();
    //   }
    // },
    /**
     * @desc: ip 选择器选中值发生变化
     * @param {Object} value ip选择器弹窗的值
     * @param {Boolean} isChangeCatch 是否改变缓存的ip选择器的值
     */
    handleIpSelectorValueChange(value, isChangeCatch = true) {
      const ipChooserValue = {}; // 新的ip选择的值
      const nodeType = Object.keys(value).find(item => value[item].length);
      if (nodeType) {
        ipChooserValue[nodeType] = value[nodeType];
      }
      const ipChooserIsOpen = this.$refs.searchCompRef.ipChooserIsOpen; // 当前添加条件是否打开状态
      this.retrieveParams.ip_chooser = ipChooserIsOpen ? ipChooserValue : {}; // 判断条件开关来 赋值ip的值
      const catchValueStr = JSON.stringify(this.catchIpChooser);
      const chooserValueStr = JSON.stringify(ipChooserValue);
      let isQuery = false; // 是否检索
      if (isChangeCatch) {
        this.catchIpChooser = ipChooserValue; // 改变缓存的值
        isQuery = (catchValueStr !== chooserValueStr) && ipChooserIsOpen;
      } else {
        isQuery = Boolean(Object.keys(this.catchIpChooser).length);
      }
      if (isQuery) this.retrieveLog();
      this.$refs.searchCompRef.setIPChooserFilter(this.catchIpChooser); // 设置添加条件的ip选择器的值 并更新路由
    },
    /**
     * @desc: 清空条件
     * @param {String} clearStr 检索keywords
     * @param {Boolean} isRetrieveLog 是否检索表格
     */
    clearCondition(clearStr = '*', isRetrieveLog = true) {
      Object.assign(this.retrieveParams, {
        keyword: this.isSqlSearchType ? clearStr : this.retrieveParams.keyword, // 若是表单模式的清空则不删除keyword
        ip_chooser: {},
        addition: [],
      });
      this.catchIpChooser = {};
      this.$refs.searchCompRef.clearValue();
      if (this.isSqlSearchType) this.$refs.searchCompRef.handleBlurSearchInput('*');
      if (isRetrieveLog) this.retrieveLog();
    },
    // 搜索记录
    retrieveFavorite({ index_set_id: indexSetID, params }) {
      if (this.indexSetList.find(item => item.index_set_id === String(indexSetID))) {
        this.isFavoriteSearch = true;
        this.indexId = String(indexSetID);
        const { search_fields, ...reset } = params;
        this.retrieveLog(reset);
      } else {
        this.messageError(this.$t('没有找到该记录下相关索引集'));
      }
    },
    /**
     * @desc: 检索日志
     * @param {Any} historyParams 历史数据
     * @param {Boolean} isRequestChartsAndHistory 检索时是否请求历史记录和图表
     */
    async retrieveLog(historyParams, isRequestChartsAndHistory = true) {
      if (!this.indexId) return;
      await this.$nextTick();
      this.basicLoading = true;
      this.$refs.resultHeader && this.$refs.resultHeader.pauseRefresh();

      // 是否有检索的权限
      const paramData = {
        action_ids: [authorityMap.SEARCH_LOG_AUTH],
        resources: [{
          type: 'indices',
          id: this.indexId,
        }],
      };
      if (this.isSearchAllowed === null) { // 直接从 url 进入页面 checkAllowed && getApplyData
        try {
          this.resultLoading = true;
          const res = await this.$store.dispatch('checkAndGetData', paramData);
          if (res.isAllowed === false) {
            this.isSearchAllowed = false;
            this.$store.commit('updateAuthDialogData', res.data);
            return;
          }
        } catch (err) {
          console.warn(err);
          return;
        } finally {
          this.resultLoading = false;
        }
      } else if (this.isSearchAllowed === false) { // 已知当前选择索引无权限
        try {
          this.basicLoading = true;
          const res = await this.$store.dispatch('getApplyData', paramData);
          this.$store.commit('updateAuthDialogData', res.data);
        } catch (err) {
          console.warn(err);
        } finally {
          this.basicLoading = false;
        }
        return;
      }

      // 设置检索参数，历史记录或收藏的参数
      if (historyParams) {
        Object.assign(this.retrieveParams, historyParams);
        // 禁用 IP 快选时过滤历史记录或收藏中相关字段
        // if (!this.showIpQuick) {
        //   this.retrieveParams.host_scopes.ips = '';
        // }
      }
      // 通过 url 查询参数设置检索参数
      let queryParams = {};
      let queryParamsStr = {};
      const clusteringParams = {};
      const urlRetrieveParams = this.$route.query.retrieveParams;
      if (urlRetrieveParams) { // 兼容之前的语法
        try {
          queryParams = JSON.parse(decodeURIComponent(urlRetrieveParams));
          queryParamsStr = JSON.parse(decodeURIComponent(urlRetrieveParams));
          if (queryParams.start_time && queryParams.end_time) {
            this.datePickerValue = [queryParams.start_time, queryParams.end_time];
          }
        } catch (e) {
          console.warn('url 查询参数解析失败', e);
        }
      } else {
        const shouldCoverParamFields = [
          'keyword',
          'host_scopes',
          'ip_chooser',
          'addition',
          'start_time',
          'end_time',
          // 'time_range',
          'activeTableTab', // 表格活跃的lab
          'clusterRouteParams', // 日志聚类参数
          'timezone',
        ];
        // 判断路由是否带有下载历史的检索的数据 如果有 则使用路由里的数据初始化
        const routerQuery = this.$route.query;
        const initRetrieveParams = routerQuery.routeParams
          ? JSON.parse(decodeURIComponent(routerQuery.routeParams))
          : routerQuery;
        for (const field of shouldCoverParamFields) {
          const param = initRetrieveParams[field]; // 指定查询参数
          if (this.isInitPage) {
            if (param) {
              switch (field) {
                case 'activeTableTab':
                case 'clusterRouteParams':
                  queryParamsStr[field] = param;
                  clusteringParams[field] = (field === 'activeTableTab' ? param : JSON.parse(param));
                  break;
                case 'addition': {
                  const additionParamsList = JSON.parse(decodeURIComponent(param));
                  queryParams[field] = additionParamsList
                    .filter(item => (item.isInclude ?? true))
                    .map((item) => {
                      const { field, operator, value } = item;
                      return {
                        field,
                        operator: this.monitorOperatorMappingKey[operator] ?? operator, // 监控跳转过来时的操作符映射
                        value,
                      };
                    });
                  queryParamsStr.addition = JSON.stringify(
                    additionParamsList.map(item => ({
                      ...item,
                      operator: this.monitorOperatorMappingKey[item.operator] ?? item.operator, // 监控跳转过来时的操作符映射
                      isInclude: item?.isInclude ?? true })), // 若没有启动开关参数则直接显示为开
                  );
                }
                  break;
                case 'ip_chooser': {
                  if (Object.keys(param).length) {
                    this.catchIpChooser = JSON.parse(param);
                    if (this.$route.query?.isIPChooserOpen !== 'false') queryParams.ip_chooser = JSON.parse(param);
                  }
                  queryParamsStr.ip_chooser = param;
                }
                  break;
                default:
                  queryParams[field] = ['keyword', 'start_time', 'end_time', 'timezone', 'activeTableTab'].includes(field)
                    ? decodeURIComponent(param)
                    : decodeURIComponent(param) ? JSON.parse(decodeURIComponent(param)) : param;
                  queryParamsStr[field] = param;
                  break;
              }
            }
            if (queryParams.start_time && queryParams.end_time) {
              this.datePickerValue = [queryParams.start_time, queryParams.end_time];
            }
          } else {
            switch (field) {
              case 'keyword':
              // case 'start_time':
              // case 'end_time':
              // case 'time_range':
                if (this.retrieveParams[field] !== '') {
                  queryParamsStr[field] = encodeURIComponent(this.retrieveParams[field]);
                }
                break;
              case 'host_scopes':
                if (this.retrieveParams[field].ips !== ''
                || this.retrieveParams[field].modules.length
                || this.retrieveParams[field].target_nodes.length) {
                  queryParamsStr[field] = (JSON.stringify(this.retrieveParams[field]));
                }
                break;
              case 'start_time':
                queryParamsStr[field] = this.datePickerValue?.[0] ?? undefined;
                break;
              case 'end_time':
                queryParamsStr[field] = this.datePickerValue?.[1] ?? undefined;
                break;
              case 'activeTableTab':
              case 'clusterRouteParams':
                if (param) {
                  queryParamsStr[field] = (field === 'activeTableTab' ? this[field] : JSON.stringify(this[field]));
                }
                break;
              case 'timezone':
                queryParamsStr[field] = this.timezone;
                break;
              default:
                break;
            }
          }
        }
      }
      // 进入检索详情页
      const queryObj = {
        ...this.$route.query,
        ...queryParamsStr,
        spaceUid: this.$store.state.spaceUid,
        bizId: this.$store.state.bkBizId,
        // 由于要缓存过滤条件 解构route的query时会把缓存的pickerTimeRange参数携带上，故重新更新pickerTimeRange参数
        // pickerTimeRange: queryParamsStr?.pickerTimeRange,
<<<<<<< HEAD
        keyword: queryParamsStr?.keyword,
=======
>>>>>>> cff7114d
      };
      this.$router.push({
        name: 'retrieve',
        params: {
          indexId: this.indexId,
        },
        query: queryObj,
      });
      // 接口请求
      try {
        this.tableLoading = true;
        this.resetResult();
        // 表格loading处理
        this.$refs.resultMainRef.reset();
        if (!this.totalFields.length || this.shouldUpdateFields) {
          window.bus.$emit('openChartLoading');
          await this.requestFields();
          this.shouldUpdateFields = false;
        }

        if (this.isInitPage) {
          Object.assign(this.retrieveParams, queryParams); // 回填查询参数中的检索条件
          if (queryParams.start_time && queryParams.end_time) {
            this.handleDateChange([queryParams.start_time, queryParams.end_time]);
          }
          if (queryParams.timezone) {
            this.timezone = queryParams.timezone;
            updateTimezone(queryParams.timezone);
          }
          // 回填数据指纹的数据
          Object.entries(clusteringParams).forEach(([key, val]) => {
            this[key] = val;
          });
          await this.$nextTick();
          // 初始化 回填添加条件
          const addition = !!queryParamsStr.addition ? JSON.parse(queryParamsStr?.addition) : undefined;
          const chooserSwitch = Boolean(queryParams.ip_chooser);
          this.$refs.searchCompRef.initConditionList(addition, this.catchIpChooser, chooserSwitch); // 初始化 更新当前添加条件列表
          this.isInitPage = false;
        }

        this.retrieveParams.keyword = this.retrieveParams.keyword.trim();
        if (isRequestChartsAndHistory) { // 是否请求图表和历史记录
          this.requestChart();
          this.requestSearchHistory(this.indexId);
        }
        // this.searchCancelFn();
        await this.requestTable();
        if (this.isAfterRequestFavoriteList) await this.getFavoriteList();

        // 已检索 判断当前检索是否是初始化的收藏检索 添检索次数
        const beAddedNumber = (!this.retrieveSearchNumber && this.isFavoriteSearch) ? 2 : 1;
        this.retrieveSearchNumber += beAddedNumber;
      } catch (e) {
        console.warn(e);
        if (!e.message.includes('request canceled')) { // 接口出错、非重复请求被取消
          this.tableLoading = false;
        }
      } finally {
        // 如果是收藏检索并且开启检索显示, 合并当前字段和收藏字段 更新显示字段
        // eslint-disable-next-line camelcase
        if (this.isFavoriteSearch && this.activeFavorite?.is_enable_display_fields) {
          const { display_fields: favoriteDisplayFields } = this.activeFavorite;
          const sessionShownFieldList = this.sessionShowFieldObj()?.[this.indexId] ?? [];
          const displayFields = [...new Set([...sessionShownFieldList, ...favoriteDisplayFields])];
          this.handleFieldsUpdated(displayFields, undefined, false);
        };
        if (this.isFavoriteSearch) {
          this.initSearchList();
          this.isSqlSearchType = !this.isShowUiType; // 判断是否有表单模式的数组值 如果有 则切换为表单模式
          this.$refs.searchCompRef.initConditionList(); // 点击收藏 更新添加条件列表
          this.catchIpChooser = this.retrieveParams.ip_chooser; // 更新ip的条件显示
        }
        // 搜索完毕后，如果开启了自动刷新，会在 timeout 后自动刷新
        this.$refs.resultHeader && this.$refs.resultHeader.setRefreshTime();
        this.isFavoriteSearch = false;
        this.isAfterRequestFavoriteList = false;
        this.basicLoading = false;
      }
    },
    // 更新路由参数
    setRouteParams(name = 'retrieve', params, query) {
      this.$router.replace({
        name,
        params,
        query,
      });
    },
    // 请求字段
    async requestFields() {
      if (this.isThollteField) return;
      this.isThollteField = true;
      try {
        const res = await this.$http.request('retrieve/getLogTableHead', {
          params: { index_set_id: this.indexId },
          query: {
            start_time: this.retrieveParams.start_time,
            end_time: this.retrieveParams.end_time,
            is_realtime: 'True',
          },
        });
        const notTextTypeFields = [];
        const { data } = res;
        const {
          fields,
          config,
          display_fields: displayFields,
          time_field: timeField,
          sort_list: sortList,
          config_id,
        } = data;
        const localConfig = {};
        config.forEach((item) => {
          localConfig[item.name] = { ...item };
        });
        const {
          bkmonitor,
          ip_topo_switch: ipTopoSwitch,
          context_and_realtime: contextAndRealtime,
          bcs_web_console: bcsWebConsole,
          async_export: asyncExport,
          clean_config: cleanConfig,
          clustering_config: clusteringConfig,
          apm_relation: apmRelation,
        } = localConfig;

        this.operatorConfig = { // 操作按钮配置信息
          bkmonitor,
          bcsWebConsole,
          contextAndRealtime,
          timeField,
        };
        // 初始化操作按钮消息
        this.operatorConfig.toolMessage = this.initToolTipsMessage(this.operatorConfig);
        this.cleanConfig = cleanConfig;
        this.clusteringData = clusteringConfig;
        this.apmRelationData = apmRelation;

        fields.forEach((item) => {
          item.minWidth = 0;
          item.filterExpand = false; // 字段过滤展开
          item.filterVisible = true; // 字段过滤搜索字段名是否显示
          if (item.field_type !== 'text') {
            notTextTypeFields.push(item.field_name);
          }
        });
        this.notTextTypeFields = notTextTypeFields;
        this.ipTopoSwitch = ipTopoSwitch.is_active;
        this.bkmonitorUrl = bkmonitor.is_active;
        this.asyncExportUsable = asyncExport.is_active;
        this.asyncExportUsableReason = !asyncExport.is_active ? asyncExport.extra.usable_reason : '';
        this.timeField = timeField;
        this.totalFields = fields;
        // 请求字段时 判断当前索引集是否有更改过字段 若更改过字段则使用session缓存的字段显示
        const sessionShownFieldList = this.sessionShowFieldObj()?.[this.indexId];
        // 后台给的 display_fields 可能有无效字段 所以进行过滤，获得排序后的字段
        this.initVisibleFields(sessionShownFieldList ?? displayFields);
        this.sortList = sortList;

        const fieldAliasMap = {};
        fields.forEach((item) => {
          fieldAliasMap[item.field_name] = item.field_alias || item.field_name;
        });
        this.fieldAliasMap = fieldAliasMap;
        this.isThollteField = false;
        this.$store.commit('retrieve/updateFiledSettingConfigID', config_id); // 当前配置ID
      } catch (e) {
        this.ipTopoSwitch = true;
        this.bkmonitorUrl = false;
        this.asyncExportUsable = true;
        this.asyncExportUsableReason = '';
        this.timeField = '';
        this.totalFields.splice(0);
        this.visibleFields.splice(0);
        this.isThollteField = false;
        throw e;
      }
    },
    /**
     * @desc: 初始化展示字段
     * @param {Array<str>} displayFieldNames 显示字段
     */
    initVisibleFields(displayFieldNames) {
      this.visibleFields = displayFieldNames.map((displayName) => {
        for (const field of this.totalFields) {
          if (field.field_name === displayName) {
            return field;
          }
        }
      }).filter(Boolean);
      this.isSetDefaultTableColumn = false;
      this.setDefaultTableColumn();
    },
    sessionShowFieldObj() { // 显示字段缓存
      const showFieldStr = sessionStorage.getItem('showFieldSession');
      return !showFieldStr ? {} : JSON.parse(showFieldStr);
    },
    /**
     * @desc: 字段设置更新了
     * @param {Array} displayFieldNames 展示字段
     * @param {Boolean} showFieldAlias 是否别名
     * @param {Boolean} isRequestFields 是否请求字段
     */
    async handleFieldsUpdated(displayFieldNames, showFieldAlias, isRequestFields = true) {
      this.$store.commit('updateClearTableWidth', 1);
      // requestFields已经更新过一次了展示了 不需要再更新
      if (!isRequestFields) this.initVisibleFields(displayFieldNames);
      // 缓存展示字段
      const showFieldObj = this.sessionShowFieldObj();
      Object.assign(showFieldObj, { [this.indexId]: displayFieldNames });
      sessionStorage.setItem('showFieldSession', JSON.stringify(showFieldObj));
      if (showFieldAlias !== undefined) {
        this.showFieldAlias = showFieldAlias;
        window.localStorage.setItem('showFieldAlias', showFieldAlias);
      }
      await this.$nextTick();
      isRequestFields && this.requestFields();
    },
    requestTableData() {
      if (this.requesting) return;

      this.requestTable();
    },
    // 表格
    async requestTable() {
      if (this.requesting) return;

      this.requesting = true;

      const { startTimeStamp, endTimeStamp } = this.getRealTimeRange();
      if (!this.isPollingStart) {
        // 获取坐标分片间隔
        this.handleIntervalSplit(startTimeStamp, endTimeStamp);
        this.isPollingStart = true;
      }

      const { currentPage, pageSize } = this.$refs.resultMainRef;
      const begin = currentPage === 1 ? 0 : (currentPage - 1) * pageSize;
      this.formatTimeRange();
      try {
        const baseUrl = process.env.NODE_ENV === 'development' ? 'api/v1' : window.AJAX_URL_PREFIX;
        const params = {
          method: 'post',
          url: `/search/index_set/${this.indexId}/search/`,
          cancelToken: new CancelToken((c) => {
            this.searchCancelFn = c;
          }),
          withCredentials: true,
          baseURL: baseUrl,
          responseType: 'blob',
          data: {
            ...this.retrieveParams,
            begin,
            size: pageSize,
            interval: this.interval,
          },
        };
        if (this.isExternal) {
          params.headers = {
            'X-Bk-Space-Uid': this.spaceUid,
          };
        }
        const res = await axios(params).then((res) => {
          return readBlobRespToJson(res.data);
        });

        if (!res.data && res.message) { // 接口报错提示
          this.messageError(res.message);
        }
        // 判断分页
        this.finishPolling = res.data?.list?.length < pageSize;

        this.retrievedKeyword = this.retrieveParams.keyword;
        this.tookTime = this.tookTime + Number(res.data?.took) || 0;
        this.tableData = { ...(res.data || {}), finishPolling: this.finishPolling };
        if (!this.isSetDefaultTableColumn) {
          this.setDefaultTableColumn();
        }
        this.logList = this.logList.concat(parseBigNumberList(res.data?.list ?? []));
        this.statisticalFieldsData = this.getStatisticalFieldsData(this.logList);
        this.computeRetrieveDropdownData(this.logList);
      } catch (err) {
        this.$refs.resultMainRef.isPageOver = false;
        this.isCanStorageFavorite = false; // 不能收藏
      } finally {
        if (this.finishPolling) this.$refs.resultMainRef.isPageOver = false;
        this.requesting = false;
        this.tableLoading = false;
      }
    },
    // 首次加载设置表格默认宽度自适应
    setDefaultTableColumn() {
      try {
        const columnObj = JSON.parse(localStorage.getItem('table_column_width_obj'));
        const { params: { indexId }, query: { bizId } } = this.$route;
        // 如果浏览器记录过当前索引集表格拖动过 则不需要重新计算
        if (columnObj?.[bizId] && columnObj[bizId].indexsetIds?.includes(indexId)) return;

        if (this.tableData.list.length && this.visibleFields.length) {
          this.visibleFields.forEach((field) => {
            field.width = calculateTableColsWidth(field, this.tableData.list);
          });
          const columnsWidth = this.visibleFields.reduce((prev, next) => prev + next.width, 0);
          const tableElem = document.querySelector('.original-log-panel');
          // 如果当前表格所有列总和小于表格实际宽度 则对小于600（最大宽度）的列赋值 defalut 使其自适应
          if (tableElem && columnsWidth && (columnsWidth < tableElem.clientWidth - 115)) {
            this.visibleFields.forEach((field) => {
              field.width = field.width < 300 ? 'default' : field.width;
            });
          }
        }

        this.isSetDefaultTableColumn = true;
      } catch (error) {
        this.isSetDefaultTableColumn = false;
      }
    },
    // 首次加载设置表格默认宽度自适应
    setDefaultTableColumn() {
      const columnObj = JSON.parse(localStorage.getItem('table_column_width_obj'));
      const { params: { indexId }, query: { bizId } } = this.$route;
      // 如果浏览器记录过当前索引集表格拖动过 则不需要重新计算
      if (columnObj[bizId] && columnObj[bizId].indexsetIds.includes(indexId)) return;

      if (this.tableData.list.length && this.visibleFields.length) {
        this.visibleFields.forEach((field) => {
          field.width = calculateTableColsWidth(field, this.tableData.list);
        });
        const columnsWidth = this.visibleFields.reduce((prev, next) => prev + next.width, 0);
        const tableElem = document.querySelector('.original-log-panel');
        // 如果当前表格所有列总和小于表格实际宽度 则对小于600（最大宽度）的列赋值 defalut 使其自适应
        if (tableElem && columnsWidth && (columnsWidth < tableElem.clientWidth - 115)) {
          this.visibleFields.forEach((field) => {
            field.width = field.width < 300 ? 'default' : field.width;
          });
        }
      }

      this.isSetDefaultTableColumn = true;
    },
    // 根据表格数据统计字段值及出现次数
    getStatisticalFieldsData(listData) {
      const result = {};
      listData.forEach((dataItem) => {
        this.recursiveObjectData(result, dataItem);
      });
      return result;
    },
    recursiveObjectData(result, dataItem, prefixFieldKey = '') {
      dataItem && Object.entries(dataItem).forEach(([field, value]) => {
        if (typeof value === 'object') {
          this.recursiveObjectData(result, value, `${prefixFieldKey + field}.`);
        } else {
          const fullFieldKey = prefixFieldKey ? prefixFieldKey + field : field;
          const fieldData = result[fullFieldKey] || (result[fullFieldKey] = Object.defineProperties({}, {
            __totalCount: { // 总记录数量
              value: 0,
              writable: true,
            },
            __validCount: { // 有效值数量
              value: 0,
              writable: true,
            },
          }));
          fieldData.__totalCount += 1;
          if (value || value === 0) {
            fieldData.__validCount += 1;
            if (fieldData[value]) {
              fieldData[value] += 1;
            } else {
              fieldData[value] = 1;
            }
          }
        }
      });
    },
    // 更新下拉字段可选值信息
    computeRetrieveDropdownData(listData) {
      listData.forEach((dataItem) => {
        this.recursiveIncreaseData(dataItem);
      });
    },
    recursiveIncreaseData(dataItem, prefixFieldKey = '') {
      dataItem && Object.entries(dataItem).forEach(([field, value]) => {
        if (typeof value === 'object') {
          this.recursiveIncreaseData(value, `${prefixFieldKey + field}.`);
        } else {
          const fullFieldKey = prefixFieldKey ? prefixFieldKey + field : field;
          if (value || value === 0) {
            let fieldData = this.retrieveDropdownData[fullFieldKey];
            if (!fieldData) {
              this.$set(this.retrieveDropdownData, fullFieldKey, Object.defineProperties({}, {
                __fieldType: { // 该字段下的值的数据类型，可能是数值、字符串、布尔值
                  value: typeof value,
                },
              }));
              fieldData = this.retrieveDropdownData[fullFieldKey];
            }
            if (this.notTextTypeFields.includes(field) && !fieldData[value]) {
              // 非 text 类型字段统计可选值，text 则由用户手动输入
              fieldData[value] = 1;
            }
          }
        }
      });
    },
    // 图表
    requestChart() {
      this.formatTimeRange();
      this.$store.commit('retrieve/updateChartKey');
    },
    // 图表款选或双击回正时请求相关数据
    async retrieveWhenChartChange() {
      this.$refs.resultHeader && this.$refs.resultHeader.pauseRefresh();
      this.$refs.resultMainRef.reset();
      this.isSetDefaultTableColumn = false;
    },

    // 重置搜索结果
    resetResult() {
      // 内容
      this.tookTime = 0;
      this.tableData = {};
      // 字段过滤展开
      this.totalFields.forEach((item) => {
        item.filterExpand = false;
      });
      // 字段值统计数据
      this.statisticalFieldsData = {};
      this.logList = [];
    },
    // 控制页面布局宽度
    dragBegin(e) {
      this.isChangingWidth = true;
      this.currentTreeBoxWidth = this.leftPanelWidth;
      this.currentScreenX = e.screenX;
      window.addEventListener('mousemove', this.dragMoving, { passive: true });
      window.addEventListener('mouseup', this.dragStop, { passive: true });
    },
    dragMoving(e) {
      const newTreeBoxWidth = this.currentTreeBoxWidth + e.screenX - this.currentScreenX;
      if (newTreeBoxWidth < this.leftPanelMinWidth) {
        this.leftPanelWidth = 0;
        this.showRetrieveCondition = false;
        this.dragStop();
      } else if (newTreeBoxWidth >= this.leftPanelMaxWidth) {
        this.leftPanelWidth = this.leftPanelMaxWidth;
      } else {
        this.leftPanelWidth = newTreeBoxWidth;
      }
      // window.bus.$emit('set-chart-width');
    },
    dragStop() {
      this.isChangingWidth = false;
      this.currentTreeBoxWidth = null;
      this.currentScreenX = null;
      window.removeEventListener('mousemove', this.dragMoving);
      window.removeEventListener('mouseup', this.dragStop);
    },
    openRetrieveCondition() {
      // window.bus.$emit('set-chart-width');
      this.leftPanelWidth = this.leftPanelMinWidth;
      this.showRetrieveCondition = true;
    },
    closeRetrieveCondition() {
      this.leftPanelWidth = 0;
      this.showRetrieveCondition = false;
    },
    updateCollectCondition(status) {
      this.collectWidth = status ? 240 : 0;
      localStorage.setItem('isAutoShowCollect', `${status}`);
      this.isShowCollect = status;
      if (!status) {
        this.activeFavorite = {};
        this.activeFavoriteID = -1;
        this.isSqlSearchType = true;
      }
    },
    // 获取全局数据和 判断是否可以保存 已有的日志聚类
    getGlobalsData() {
      if (Object.keys(this.globalsData).length) return;
      this.$http.request('collect/globals').then((res) => {
        this.$store.commit('globals/setGlobalsData', res.data);
      })
        .catch((e) => {
          console.warn(e);
        });
    },
    initToolTipsMessage(config) {
      const { contextAndRealtime, bkmonitor } = config;
      return {
        monitorWeb: bkmonitor.is_active ? this.$t('监控告警') : bkmonitor?.extra.reason,
        realTimeLog: contextAndRealtime.is_active ? this.$t('实时日志') : contextAndRealtime?.extra.reason,
        contextLog: contextAndRealtime.is_active ? this.$t('上下文') : contextAndRealtime?.extra.reason,
      };
    },
    // 检索头部点击编辑收藏
    handleEditFavorite() {
      if (this.basicLoading) return;
      // 获取检索页面的数据替换当前收藏详情参数
      this.replaceFavoriteData = this.getRetrieveFavoriteData();
      this.isShowAddNewCollectDialog = true;
    },
    // 当前检索监听的收藏参数
    getRetrieveFavoriteData() {
      return {
        params: {
          ip_chooser: this.retrieveParams.ip_chooser,
          addition: this.retrieveParams.addition,
          keyword: this.retrieveParams.keyword,
        },
        display_fields: this.visibleFields.map(item => item?.field_name),
      };
    },

    /** 获取收藏列表 */
    async getFavoriteList() {
      // 第一次显示收藏列表时因路由更变原因 在本页面第一次请求
      try {
        this.favoriteLoading = true;
        const { data } = await this.$http.request('favorite/getFavoriteByGroupList', {
          query: {
            space_uid: this.spaceUid,
            order_type: localStorage.getItem('favoriteSortType') || 'NAME_ASC',
          },
        });
        const provideFavorite = data[0];
        const publicFavorite = data[data.length - 1];
        const sortFavoriteList = data.slice(1, data.length - 1)
          .sort((a, b) => a.group_name.localeCompare(b.group_name));
        const sortAfterList = [provideFavorite, ...sortFavoriteList, publicFavorite];
        this.favoriteList = sortAfterList;
      } catch (err) {
        this.favoriteLoading = false;
        this.favoriteList = [];
      } finally {
        // 获取收藏列表后 若当前不是新检索 则判断当前收藏是否已删除 若删除则变为新检索
        if (this.activeFavoriteID !== -1) {
          let isFindCheckValue = false; // 是否从列表中找到匹配当前收藏的id
          for (const gItem of this.favoriteList) {
            const findFavorites = gItem.favorites.find(item => item.id === this.activeFavoriteID);
            if (!!findFavorites) {
              isFindCheckValue = true; // 找到 中断循环
              break;
            }
          }
          if (!isFindCheckValue) this.handleClickFavoriteItem(undefined); // 未找到 清空当前收藏 变为新检索
        }
        this.favoriteLoading = false;
      }
    },
    updateKeyWords(keyword) {
      // 表单模式 更新keywords
      Object.assign(this.retrieveParams, { keyword });
      if (this.isAutoQuery) {
        this.retrieveLog();
      }
    },
    async handleSubmitFavorite({ isCreate, resValue }) {
      await this.getFavoriteList(); // 编辑或新增刷新收藏列表
      if (isCreate) { // 新建收藏 刷新收藏列表同时高亮显示新增的收藏
        this.handleClickFavoriteItem(resValue);
        if (!this.isShowCollect) this.collectWidth = 240;
        this.isShowCollect = true;
      } else {
        this.initSearchList();
      };
    },
    // 点击收藏列表的收藏
    async handleClickFavoriteItem(value) {
      if (value === undefined) { // 点击为新检索时 清空收藏
        this.activeFavoriteID = -1;
        this.activeFavorite = {};
        this.isSqlSearchType = true;
        this.isFavoriteSearch = false;
        this.clearCondition('*');
        this.$refs.searchCompRef.clearValue();
        return;
      }
      const data = deepClone(value);
      if (!Object.keys(data.params.ip_chooser || []).length) {
        data.params.ip_chooser = {};
      }
      // 无host_scopes补充空的 host_scopes
      // if (!value.params?.host_scopes?.target_node_type) {
      //   value.params.host_scopes = { ...value.params?.host_scopes };
      //   value.params.host_scopes.target_node_type = '';
      //   value.params.host_scopes.target_nodes = [];
      // }
      this.addFavoriteData = {}; // 清空新建收藏的数据
      this.isFavoriteSearch = true;
      this.activeFavorite = deepClone(data);
      this.activeFavoriteID = data.id;
      this.retrieveFavorite(data);
    },
    // 收藏列表刷新, 判断当前是否有点击活跃的收藏 如有则进行数据更新
    updateActiveFavoriteData(value) {
      this.activeFavorite = value;
      this.initSearchList();
      this.isSqlSearchType = !this.isShowUiType;
    },
    // 当点击有表单模式的收藏时 初始化search列表
    initSearchList() {
      if (this.isShowUiType) {
        this.favSearchList = this.activeFavorite.params?.search_fields || [];
        this.$refs.searchCompRef.handleBlurSearchInput(this.activeFavorite.params?.keyword || '*');
      }
    },
    // 表格tab切换或聚类参数回填
    backFillClusterRouteParams(activeTableTab = 'origin', clusterParams) {
      this.activeTableTab = activeTableTab;
      const { query, params } = this.$route;
      const newQuery = { ...query };
      newQuery.activeTableTab = activeTableTab;
      // 切换为日志聚类且数据指纹有操作时 url添加日志聚类的操作参数
      if (clusterParams && activeTableTab === 'clustering') {
        this.clusterRouteParams = clusterParams;
        newQuery.clusterRouteParams = JSON.stringify(clusterParams);
      } else { // 切换为原始日志时 清空日志聚类的数据指纹操作参数
        this.clusterRouteParams = {};
        delete newQuery.clusterRouteParams;
      }
      this.$router.push({
        name: 'retrieve',
        params,
        query: newQuery,
      });
    },
  },
};
</script>

<style lang="scss" scoped>
  @import '../../scss/mixins/scroller.scss';

  .retrieve-container {
    min-width: 1280px;
    height: 100%;

    .page-loading-wrap {
      position: absolute;
      top: 0;
      width: 100%;
      height: 4px;
      z-index: 2400;
      overflow: hidden;
      background: pink;

      @keyframes animate-loading-bar {
        0% {
          transform: translateX(0);
          transform: translateX(0);
        }

        to {
          transform: translateX(-50%);
          transform: translateX(-50%);
        }
      }

      .page-loading-bar {
        top: 0;
        left: 0;
        right: 0;
        bottom: 0;
        position: absolute;
        z-index: 10;
        visibility: visible;
        display: block;
        animation: animate-loading-bar 2s linear infinite;
        background-color: transparent;
        background-image: linear-gradient(
          to right,
          #ff5656 0,
          #ff5656 50%,
          #ff9c01 50%,
          #ff9c01 85%,
          #2dcb56 85%,
          #2dcb56 100%
        );
        background-repeat: repeat-x;
        background-size: 50%;
        width: 200%;
      }
    }

    /*详情页*/
    .retrieve-detail-container {
      position: relative;
      // display: flex;
      height: 100%;

      .result-content {
        display: flex;
        height: calc(100% - 52px);
      }

      .retrieve-condition {
        display: flow-root;
        width: 450px;
        box-shadow: 0 1px 2px 0 rgba(0, 0, 0, .1);
        background: #fff;

        .bk-button-group {
          display: flex;
          width: 100%;
          height: 52px;

          .bk-button {
            flex: 1;
            height: 100%;
            border-top: 0;
            background: #fafbfd;
            border-color: #dcdee5;
            box-sizing: content-box;

            &.is-selected {
              background: #fff;
              border-top: none;
              border-bottom: none;
            }

            &.is-selected {
              border-color: #dcdee5;
              color: #3a84ff;
            }

            &:hover {
              border-color: #dcdee5;
            }
          }
        }

        .biz-menu-box {
          position: relative;
          margin: 16px 16px 0;
        }

        .king-tab {
          height: 100%;
          padding-top: 10px;

          .tab-content {
            /* stylelint-disable-next-line declaration-no-important */
            height: calc(100% - 52px) !important;
            overflow-y: auto;
            background-color: #fbfbfb;

            @include scroller;
          }

          .tab-content-item {
            padding: 0 24px;

            &:first-child {
              padding-bottom: 4px;
              background-color: #fff;
            }

            &:last-child {
              padding-top: 6px;
              padding-bottom: 26px;
            }
          }

          &.as-iframe {
            height: calc(100% + 10px);
          }

          .tab-header {
            display: flex;
            justify-content: space-between;
            align-items: center;
            padding: 10px 24px 18px;
            color: #313238;
            font-size: 16px;

            .tab-title {
              font-size: 14px;
            }

            .icon-edit-line {
              color: #979ba5;
              cursor: pointer;
            }

            .icon-cog {
              font-size: 18px;
              color: #979ba5;
              cursor: pointer;
            }

            .icon-angle-double-left-line {
              margin-left: 8px;
              color: #979ba5;
              font-size: 16px;
              cursor: pointer;
            }
          }

          .tab-item-title {
            display: flex;
            align-items: center;
            margin: 16px 0 6px;
            line-height: 20px;
            font-size: 12px;
            color: #63656e;

            &.ip-quick-title {
              margin-top: 13px;
            }

            &:first-child {
              margin-top: 0;
            }
          }

          .field-filter-title {
            margin-bottom: 0;
            padding-top: 18px;
            font-size: 14px;
            font-weight: 500;
            color: #313238;
          }

          .flex-item-title {
            display: flex;
            justify-content: space-between;

            .filter-item {
              display: flex;

              span {
                margin-left: 24px;
                color: #3a84ff;
                cursor: pointer;
              }
            }
          }

          .add-filter-condition-container {
            display: flex;
            flex-wrap: wrap;
          }

          .cut-line {
            margin: 0 8px 0 4px;
            width: 1px;
            height: 32px;
            opacity: 1;
            background: #eceef5;
          }
        }
      }

      .retrieve-result {
        position: relative;
        width: calc(100% - 450px);
        height: 100%;
        background: #f5f6fa;
        z-index: 1;
      }

      .drag-bar {
        position: absolute;
        left: 449px;
        top: 52px;
        width: 1px;
        height: 100%;
        background: #dcdee5;

        .drag-icon {
          position: absolute;
          top: 50%;
          left: -3px;
          width: 7px;
          cursor: col-resize;
          transform: translateY(-50%);
          z-index: 50;
        }

        &.dragging {
          z-index: 100;
        }
      }
    }
  }
</style>

<style lang="scss">
  .auto-query-popover-content {
    display: flex;
    align-items: center;
    padding: 6px 0;
    color: #63656e;

    > span {
      margin: 0 12px 0 4px;
    }

    .confirm-btn {
      margin-left: 12px;
      color: #3a84ff;
      cursor: pointer;
    }
  }

  .condition-filter-popper {
    .tippy-tooltip {
      padding: 0;
    }
  }
</style><|MERGE_RESOLUTION|>--- conflicted
+++ resolved
@@ -1047,15 +1047,10 @@
       // 进入检索详情页
       const queryObj = {
         ...this.$route.query,
-        ...queryParamsStr,
         spaceUid: this.$store.state.spaceUid,
         bizId: this.$store.state.bkBizId,
-        // 由于要缓存过滤条件 解构route的query时会把缓存的pickerTimeRange参数携带上，故重新更新pickerTimeRange参数
-        // pickerTimeRange: queryParamsStr?.pickerTimeRange,
-<<<<<<< HEAD
         keyword: queryParamsStr?.keyword,
-=======
->>>>>>> cff7114d
+        ...queryParamsStr,
       };
       this.$router.push({
         name: 'retrieve',
@@ -1373,29 +1368,6 @@
         this.isSetDefaultTableColumn = false;
       }
     },
-    // 首次加载设置表格默认宽度自适应
-    setDefaultTableColumn() {
-      const columnObj = JSON.parse(localStorage.getItem('table_column_width_obj'));
-      const { params: { indexId }, query: { bizId } } = this.$route;
-      // 如果浏览器记录过当前索引集表格拖动过 则不需要重新计算
-      if (columnObj[bizId] && columnObj[bizId].indexsetIds.includes(indexId)) return;
-
-      if (this.tableData.list.length && this.visibleFields.length) {
-        this.visibleFields.forEach((field) => {
-          field.width = calculateTableColsWidth(field, this.tableData.list);
-        });
-        const columnsWidth = this.visibleFields.reduce((prev, next) => prev + next.width, 0);
-        const tableElem = document.querySelector('.original-log-panel');
-        // 如果当前表格所有列总和小于表格实际宽度 则对小于600（最大宽度）的列赋值 defalut 使其自适应
-        if (tableElem && columnsWidth && (columnsWidth < tableElem.clientWidth - 115)) {
-          this.visibleFields.forEach((field) => {
-            field.width = field.width < 300 ? 'default' : field.width;
-          });
-        }
-      }
-
-      this.isSetDefaultTableColumn = true;
-    },
     // 根据表格数据统计字段值及出现次数
     getStatisticalFieldsData(listData) {
       const result = {};
