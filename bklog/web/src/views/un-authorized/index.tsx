--- conflicted
+++ resolved
@@ -23,25 +23,18 @@
  * CONTRACT, TORT OR OTHERWISE, ARISING FROM, OUT OF OR IN CONNECTION WITH THE SOFTWARE OR THE USE OR OTHER DEALINGS
  * IN THE SOFTWARE.
  */
-import { defineComponent } from 'vue';
 import useRoute from '@/hooks/use-route';
-<<<<<<< HEAD
-=======
 import useRouter from '@/hooks/use-router';
 import useStore from '@/hooks/use-store';
 import { BK_LOG_STORAGE } from '@/store/store.type';
->>>>>>> 02546ef5
+import { defineComponent } from 'vue';
 
 export default defineComponent({
   name: 'UnAuthorized',
   setup() {
     const route = useRoute();
-<<<<<<< HEAD
-
-=======
     const router = useRouter();
     const store = useStore();
->>>>>>> 02546ef5
     /**
      * 打开接入指引
      */
@@ -51,10 +44,6 @@
       url && window.open(`${url}/${docPath}`);
     };
 
-<<<<<<< HEAD
-    const exceptionMap = {
-      space: () => '当前无可用业务信息，请联系管理员申请',
-=======
     /**
      * 移除业务参数重试
      * @returns
@@ -89,7 +78,6 @@
         <span>或者移除业务参数重试</span>,
         <span style={{ color: '#3a84ff', cursor: 'pointer' }} onClick={handleRetry}>重试</span>,
       ],
->>>>>>> 02546ef5
       indexset: () => [
         <span>业务下无采集项，请按照指引完成接入，或联系管理员申请</span>,
         <span
