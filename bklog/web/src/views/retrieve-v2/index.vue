<!--
* Tencent is pleased to support the open source community by making
* 蓝鲸智云PaaS平台 (BlueKing PaaS) available.
*
* Copyright (C) 2021 THL A29 Limited, a Tencent company.  All rights reserved.
*
* 蓝鲸智云PaaS平台 (BlueKing PaaS) is licensed under the MIT License.
*
* License for 蓝鲸智云PaaS平台 (BlueKing PaaS):
*
* ---------------------------------------------------
* Permission is hereby granted, free of charge, to any person obtaining a copy of this software and associated
* documentation files (the "Software"), to deal in the Software without restriction, including without limitation
* the rights to use, copy, modify, merge, publish, distribute, sublicense, and/or sell copies of the Software, and
* to permit persons to whom the Software is furnished to do so, subject to the following conditions:
*
* The above copyright notice and this permission notice shall be included in all copies or substantial portions of
* the Software.
*
* THE SOFTWARE IS PROVIDED "AS IS", WITHOUT WARRANTY OF ANY KIND, EXPRESS OR IMPLIED, INCLUDING BUT NOT LIMITED TO
* THE WARRANTIES OF MERCHANTABILITY, FITNESS FOR A PARTICULAR PURPOSE AND NONINFRINGEMENT. IN NO EVENT SHALL THE
* AUTHORS OR COPYRIGHT HOLDERS BE LIABLE FOR ANY CLAIM, DAMAGES OR OTHER LIABILITY, WHETHER IN AN ACTION OF
* CONTRACT, TORT OR OTHERWISE, ARISING FROM, OUT OF OR IN CONNECTION WITH THE SOFTWARE OR THE USE OR OTHER DEALINGS
* IN THE SOFTWARE.
-->

<script setup>
  import { computed, onMounted, ref, watch } from 'vue';

  import useStore from '@/hooks/use-store';
  import RouteUrlResolver, { RetrieveUrlResolver } from '@/store/url-resolver';
  import { isEqual, debounce } from 'lodash';
  import { useRoute, useRouter } from 'vue-router/composables';

  import CollectFavorites from './collect/collect-index';
  import SearchBar from './search-bar/index.vue';
  import SearchResultPanel from './search-result-panel/index.vue';
  import SearchResultTab from './search-result-tab/index.vue';

  import GraphAnalysis from './search-result-panel/graph-analysis';
  import SubBar from './sub-bar/index.vue';
  import useScroll from '../../hooks/use-scroll';

  import { GLOBAL_SCROLL_SELECTOR } from './search-result-panel/log-result/log-row-attributes';
  import useResizeObserve from '../../hooks/use-resize-observe';

  const store = useStore();
  const router = useRouter();
  const route = useRoute();

  const showFavorites = ref(false);
  const favoriteRef = ref(null);
  const favoriteWidth = ref(240);

  const spaceUid = computed(() => store.state.spaceUid);
  const bkBizId = computed(() => store.state.bkBizId);

  const routeQueryParams = computed(() => {
    const { ids, isUnionIndex, search_mode } = store.state.indexItem;
    const unionList = store.state.unionIndexList;
    const clusterParams = store.state.clusterParams;
    return {
      ...(store.getters.retrieveParams ?? {}),
      search_mode,
      ids,
      isUnionIndex,
      unionList,
      clusterParams,
    };
  });

  /**
   * 拉取索引集列表
   */
  const getIndexSetList = () => {
    store.dispatch('retrieve/getIndexSetList', { spaceUid: spaceUid.value, bkBizId: bkBizId.value }).then(resp => {
      // 拉取完毕根据当前路由参数回填默认选中索引集
      store.dispatch('updateIndexItemByRoute', { route, list: resp[1] }).then(() => {
        store.dispatch('requestIndexSetFieldInfo').then(() => {
          store.dispatch('requestIndexSetQuery');
        });
      });
    });
  };

  const setRouteParams = () => {
    const { ids, isUnionIndex } = routeQueryParams.value;
    const params = isUnionIndex
      ? { ...route.params, indexId: undefined }
      : { ...route.params, indexId: ids?.[0] ?? route.params?.indexId };

    const query = { ...route.query };
    const resolver = new RetrieveUrlResolver({
      ...routeQueryParams.value,
      datePickerValue: store.state.indexItem.datePickerValue,
    });

    Object.assign(query, resolver.resolveParamsToUrl());
    if (!isEqual(params, route.params) || !isEqual(query, route.query)) {
      router.replace({
        params,
        query,
      });
    }
  };

  const handleSpaceIdChange = () => {
    store.commit('resetIndexsetItemParams');
    store.commit('updateIndexId', '');
    store.commit('updateUnionIndexList', []);
    getIndexSetList();
    store.dispatch('requestFavoriteList');
  };

  handleSpaceIdChange();

  watch(
    routeQueryParams,
    () => {
      setRouteParams();
    },
    { deep: true },
  );

  watch(spaceUid, () => {
    handleSpaceIdChange();
    const routeQuery = route.query ?? {};

    if (routeQuery.spaceUid !== spaceUid.value) {
      const resolver = new RouteUrlResolver({ route });

      router.replace({
        params: {
          indexId: undefined,
        },
        query: {
          ...resolver.getDefUrlQuery(),
          spaceUid: spaceUid.value,
          bizId: bkBizId.value,
        },
      });
    }
  });

  const handleFavoritesClick = () => {
    if (showFavorites.value) return;
    showFavorites.value = true;
  };

  const handleFavoritesClose = e => {
    e.stopPropagation();
    showFavorites.value = false;
  };

  const handleEditFavoriteGroup = e => {
    e.stopPropagation();
    favoriteRef.value.isShowManageDialog = true;
  };

  const activeTab = ref('origin');
  const isRefreshList = ref(false);
  const searchBarHeight = ref(0);
  /** 刷新收藏夹列表 */
  const handleRefresh = v => {
    isRefreshList.value = v;
  };
  const handleHeightChange = height => {
    searchBarHeight.value = height;
  };

  const initIsShowClusterWatch = watch(
    () => store.state.clusterParams,
    () => {
      if (!!store.state.clusterParams) {
        activeTab.value = 'clustering';
        initIsShowClusterWatch();
      }
    },
    { deep: true },
  );

  watch(
    () => store.state.indexItem.isUnionIndex,
    () => {
      if (store.state.indexItem.isUnionIndex && activeTab.value === 'clustering') {
        activeTab.value = 'origin';
      }
    },
  );

<<<<<<< HEAD
  const stickyStyle = computed(() => {
    return {
      '--offset-search-bar': `${searchBarHeight.value}px`,
    };
  });

  const contentStyle = computed(() => {
    return {
      '--left-width': `${showFavorites.value ? favoriteWidth.value : 0}px`,
    };
  });
=======
  const debounceUpdateTabValue = debounce(() => {
    router.replace({
      params: { ...(route.params ?? {}) },
      query: {
        ...(route.query ?? {}),
        tab: activeTab.value,
      },
    });
  }, 60);

  watch(
    () => activeTab.value,
    () => {
      debounceUpdateTabValue();
    },
    { immediate: true },
  );
>>>>>>> 38883e10

  const showAnalysisTab = computed(() => activeTab.value === 'graphAnalysis');
  const activeFavorite = ref();
  const updateActiveFavorite = value => {
    activeFavorite.value = value;
  };

  /** 开始处理滚动容器滚动时，收藏夹高度 */

  // 顶部二级导航高度，这个高度是固定的
  const subBarHeight = ref(64);
  const paddingTop = ref(0);
  // 滚动容器高度
  const scrollContainerHeight = ref(0);

  useScroll(GLOBAL_SCROLL_SELECTOR, event => {
    const scrollTop = event.target.scrollTop;
    paddingTop.value = scrollTop > subBarHeight.value ? subBarHeight.value : scrollTop;
  });

  useResizeObserve(GLOBAL_SCROLL_SELECTOR, entry => {
    scrollContainerHeight.value = entry.target.offsetHeight;
  });

  const favoritesStlye = computed(() => {
    const height = scrollContainerHeight.value - subBarHeight.value;
    if (showFavorites.value) {
      return {
        height: `${height + paddingTop.value}px`,
      };
    }

    return {};
  });

  /*** 结束计算 ***/
</script>
<template>
  <div
    :class="['retrieve-v2-index', { 'show-favorites': showFavorites, 'scroll-y': true }]"
    :style="stickyStyle"
  >
    <div class="sub-head">
      <div
        :style="{ width: `${showFavorites ? favoriteWidth : 94}px` }"
        class="box-favorites"
        @click="handleFavoritesClick"
      >
        <div
          v-if="showFavorites"
          class="collet-label"
        >
          <div class="left-info">
            <span class="collect-title">{{ $t('收藏夹') }}</span>
            <span class="collect-count">{{ favoriteRef?.allFavoriteNumber }}</span>
            <span
              class="collect-edit bklog-icon bklog-wholesale-editor"
              @click="handleEditFavoriteGroup"
            ></span>
          </div>
          <span
            class="bklog-icon bklog-collapse-small"
            @click="handleFavoritesClose"
          ></span>
        </div>
        <template v-else>
          <span :class="['bklog-icon bklog-collapse-small', { active: showFavorites }]"></span>{{ $t('收藏夹') }}
        </template>
      </div>
      <SubBar
        :style="{ width: `calc(100% - ${showFavorites ? favoriteWidth : 92}px` }"
        show-favorites
      />
    </div>
    <div
      :class="['retrieve-v2-body']"
      :style="contentStyle"
    >
      <CollectFavorites
        ref="favoriteRef"
        class="collect-favorites"
        :is-refresh.sync="isRefreshList"
        :is-show.sync="showFavorites"
        :width.sync="favoriteWidth"
        :style="favoritesStlye"
        @update-active-favorite="updateActiveFavorite"
      ></CollectFavorites>
      <div class="retrieve-v2-content">
        <SearchBar
          :active-favorite="activeFavorite"
          @height-change="handleHeightChange"
          @refresh="handleRefresh"
        ></SearchBar>
        <SearchResultTab v-model="activeTab"></SearchResultTab>
        <template v-if="showAnalysisTab">
          <GraphAnalysis></GraphAnalysis>
        </template>
        <template v-else>
          <SearchResultPanel :active-tab.sync="activeTab"></SearchResultPanel>
        </template>
      </div>
    </div>
  </div>
</template>
<style lang="scss">
  @import './index.scss';
</style>
<style lang="scss">
  @import './segment-pop.scss';
</style><|MERGE_RESOLUTION|>--- conflicted
+++ resolved
@@ -188,7 +188,6 @@
     },
   );
 
-<<<<<<< HEAD
   const stickyStyle = computed(() => {
     return {
       '--offset-search-bar': `${searchBarHeight.value}px`,
@@ -200,7 +199,7 @@
       '--left-width': `${showFavorites.value ? favoriteWidth.value : 0}px`,
     };
   });
-=======
+
   const debounceUpdateTabValue = debounce(() => {
     router.replace({
       params: { ...(route.params ?? {}) },
@@ -218,7 +217,6 @@
     },
     { immediate: true },
   );
->>>>>>> 38883e10
 
   const showAnalysisTab = computed(() => activeTab.value === 'graphAnalysis');
   const activeFavorite = ref();
