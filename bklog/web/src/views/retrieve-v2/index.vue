--- conflicted
+++ resolved
@@ -36,10 +36,7 @@
   import SearchBar from './search-bar/index.vue';
   import SearchResultPanel from './search-result-panel/index.vue';
   import SearchResultTab from './search-result-tab/index.vue';
-<<<<<<< HEAD
   import GraphAnalysis from './search-result-panel/graph-analysis';
-=======
->>>>>>> db19681b
   import SubBar from './sub-bar/index.vue';
   const store = useStore();
   const router = useRouter();
@@ -185,15 +182,12 @@
       }
     },
   );
-<<<<<<< HEAD
 
   const showAnalysisTab = computed(() => activeTab.value === 'graphAnalysis');
-=======
   const activeFavorite = ref();
   const updateActiveFavorite = value => {
     activeFavorite.value = value;
   };
->>>>>>> db19681b
 </script>
 <template>
   <div :class="['retrieve-v2-index', { 'show-favorites': showFavorites }]">
