<!--
* Tencent is pleased to support the open source community by making
* 蓝鲸智云PaaS平台 (BlueKing PaaS) available.
*
* Copyright (C) 2021 THL A29 Limited, a Tencent company.  All rights reserved.
*
* 蓝鲸智云PaaS平台 (BlueKing PaaS) is licensed under the MIT License.
*
* License for 蓝鲸智云PaaS平台 (BlueKing PaaS):
*
* ---------------------------------------------------
* Permission is hereby granted, free of charge, to any person obtaining a copy of this software and associated
* documentation files (the "Software"), to deal in the Software without restriction, including without limitation
* the rights to use, copy, modify, merge, publish, distribute, sublicense, and/or sell copies of the Software, and
* to permit persons to whom the Software is furnished to do so, subject to the following conditions:
*
* The above copyright notice and this permission notice shall be included in all copies or substantial portions of
* the Software.
*
* THE SOFTWARE IS PROVIDED "AS IS", WITHOUT WARRANTY OF ANY KIND, EXPRESS OR IMPLIED, INCLUDING BUT NOT LIMITED TO
* THE WARRANTIES OF MERCHANTABILITY, FITNESS FOR A PARTICULAR PURPOSE AND NONINFRINGEMENT. IN NO EVENT SHALL THE
* AUTHORS OR COPYRIGHT HOLDERS BE LIABLE FOR ANY CLAIM, DAMAGES OR OTHER LIABILITY, WHETHER IN AN ACTION OF
* CONTRACT, TORT OR OTHERWISE, ARISING FROM, OUT OF OR IN CONNECTION WITH THE SOFTWARE OR THE USE OR OTHER DEALINGS
* IN THE SOFTWARE.
-->

<script setup>
  import { computed, onMounted, ref, watch } from 'vue';

  // import * as authorityMap from '@/common/authority-map';
  import useStore from '@/hooks/use-store';
  import { useRoute, useRouter } from 'vue-router/composables';

  import CollectFavorites from './collect/collect-index';
  // import { getDefaultRetrieveParams } from './const';
  import SearchBar from './search-bar/index.vue';
  import SubBar from './sub-bar/index.vue';
  // import http from '@/api';

  const store = useStore();
  const router = useRouter();
  const route = useRoute();

  const showFavorites = ref(false);
  const favoriteRef = ref(null);
  const favoriteWidth = ref(240);

  // const retrieveParams = ref({
  //   bk_biz_id: store.state.bkBizId,
  //   ...getDefaultRetrieveParams(),
  // });

  const spaceUid = computed(() => store.state.spaceUid);
  const bkBizId = computed(() => store.state.bkBizId);
  const indexItem = computed(() => store.state.indexItem);
  const indexSetItem = computed(() => indexItem.value.items?.[0]);

  const setRouteParams = (name = 'retrieve', params, query) => {
    router.replace({
      name,
      params,
      query,
    });
  };

<<<<<<< HEAD
=======
  const getIndexSetList = () => {
    console.log('spaceUid', spaceUid.value);
    store.dispatch('retrieve/getIndexSetList', { spaceUid: spaceUid.value, bkBizId: bkBizId.value });
  };

>>>>>>> a0c84793
  watch(
    indexItem,
    () => {
      const { ids } = indexItem.value;
      const indexId = ids?.[0];
      if (indexId) {
        router.push({
          params: {
            ...route.params,
            indexId,
          },
          query: route.query,
        });
      }
    },
    { immediate: true, deep: true },
  );

  watch(
    spaceUid,
    () => {
      const name = route.name;
      const spaceId = route.query.spaceUid;
      const bizId = route.query.bizId;

      if (name !== 'retrieve' || spaceId !== spaceUid.value || bizId !== bkBizId.value) {
        setRouteParams(
          'retrieve',
          {},
          {
            spaceUid: spaceUid.value,
            bizId: bkBizId.value,
          },
        );
      }
      getIndexSetList();
    },
    { immediate: true },
  );
  const initFavoriteState = () => {
    const isOpen = localStorage.getItem('isAutoShowCollect') === 'true';
    if (!isOpen) {
      showFavorites.value = true;
      favoriteWidth.value = 240;
    }
  };

  const handleFavoritesClick = () => {
    if (showFavorites.value) return;
    showFavorites.value = true;
  };
  const handleFavoritesClose = e => {
    e.stopPropagation();
    showFavorites.value = false;
  };
  const handleEditFavoriteGroup = e => {
    e.stopPropagation();
    favoriteRef.value.isShowManageDialog = true;
  };
  const handleClickFavorite = v => {};

  onMounted(() => {
    initFavoriteState();
  });
</script>
<template>
  <div :class="['retrieve-v2-index', { 'show-favorites': showFavorites }]">
    <div class="sub-head">
      <div
        class="box-favorites"
        :style="{ width: `${showFavorites ? favoriteWidth : 110}px` }"
        @click="handleFavoritesClick"
      >
        <div
          v-if="showFavorites"
          class="collet-label"
        >
          <div class="left-info">
            <span class="collect-title">{{ $t('收藏夹') }}</span>
            <span class="collect-count">{{ favoriteRef?.allFavoriteNumber }}</span>
            <span
              class="collect-edit log-icon icon-wholesale-editor"
              @click="handleEditFavoriteGroup"
            ></span>
          </div>
          <span
            class="log-icon icon-collapse-small"
            @click="handleFavoritesClose"
          ></span>
        </div>
        <template v-else>
          <span :class="['log-icon icon-collapse-small', { active: showFavorites }]"></span>{{ $t('收藏夹') }}
        </template>
      </div>
<<<<<<< HEAD
      <SubBar
        :style="{ width: `calc(100% - ${showFavorites ? favoriteWidth : 110}px` }"
        :indexSetItem="indexSetItem"
      />
=======
      <SubBar :index-set-item="indexSetItem" />
>>>>>>> a0c84793
    </div>
    <div class="retrieve-body">
      <CollectFavorites
        class="collect-favorites"
        ref="favoriteRef"
        :is-show.sync="showFavorites"
        :width.sync="favoriteWidth"
        @handle-click-favorite="handleClickFavorite"
      ></CollectFavorites>
      <div :style="{ paddingLeft: `${showFavorites ? favoriteWidth : 0}px` }">
        <SearchBar></SearchBar>
        <div class="result-row"></div>
        <div class="result-row"></div>
      </div>
    </div>
  </div>
</template>
<style scoped>
  @import './index.scss';
</style><|MERGE_RESOLUTION|>--- conflicted
+++ resolved
@@ -63,14 +63,11 @@
     });
   };
 
-<<<<<<< HEAD
-=======
   const getIndexSetList = () => {
     console.log('spaceUid', spaceUid.value);
     store.dispatch('retrieve/getIndexSetList', { spaceUid: spaceUid.value, bkBizId: bkBizId.value });
   };
 
->>>>>>> a0c84793
   watch(
     indexItem,
     () => {
@@ -165,14 +162,10 @@
           <span :class="['log-icon icon-collapse-small', { active: showFavorites }]"></span>{{ $t('收藏夹') }}
         </template>
       </div>
-<<<<<<< HEAD
       <SubBar
         :style="{ width: `calc(100% - ${showFavorites ? favoriteWidth : 110}px` }"
         :indexSetItem="indexSetItem"
       />
-=======
-      <SubBar :index-set-item="indexSetItem" />
->>>>>>> a0c84793
     </div>
     <div class="retrieve-body">
       <CollectFavorites
