--- conflicted
+++ resolved
@@ -39,14 +39,10 @@
 
   import GraphAnalysis from './search-result-panel/graph-analysis';
   import SubBar from './sub-bar/index.vue';
-<<<<<<< HEAD
   import useScroll from '../../hooks/use-scroll';
 
   import { GLOBAL_SCROLL_SELECTOR } from './search-result-panel/log-result/log-row-attributes';
   import useResizeObserve from '../../hooks/use-resize-observe';
-=======
-  import { bus } from '@/common/bus';
->>>>>>> d6939aea
 
   const store = useStore();
   const router = useRouter();
