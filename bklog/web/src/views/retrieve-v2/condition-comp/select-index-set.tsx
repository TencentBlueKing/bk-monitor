--- conflicted
+++ resolved
@@ -366,20 +366,13 @@
   @Emit('selected')
   emitSelected() {
     const ids = this.isAloneType ? this.selectAloneVal : this.selectedItemIDlist;
-<<<<<<< HEAD
-    const { start_time, end_time, timezone, keyword, search_mode } = this.indexItem;
-=======
     const { start_time, end_time, timezone, keyword, search_mode, addition } = this.indexItem;
->>>>>>> 56b0dea6
     const payload = {
       start_time,
       end_time,
       timezone,
       ids,
-<<<<<<< HEAD
-=======
       addition: addition || [],
->>>>>>> 56b0dea6
       keyword: keyword || '',
       search_mode,
       selectIsUnionSearch: !this.isAloneType,
@@ -387,11 +380,6 @@
       isUnionIndex: !this.isAloneType,
       sort_list: [],
     };
-<<<<<<< HEAD
-    if (!payload.keyword && payload.items.length === 1 && payload.items[0].query_string) {
-      payload.keyword = payload.items[0].query_string;
-      payload.search_mode = 'sql';
-=======
     if (payload.items.length === 1 && !payload.addition.length && !payload.keyword) {
       if (payload.items[0].query_string) {
         payload.keyword = payload.items[0].query_string;
@@ -402,7 +390,6 @@
         payload.search_mode = 'ui';
         payload.keyword = '';
       }
->>>>>>> 56b0dea6
     }
     return payload;
   }
