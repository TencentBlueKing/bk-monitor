/* eslint-disable @typescript-eslint/naming-convention */
/*
 * Tencent is pleased to support the open source community by making
 * 蓝鲸智云PaaS平台 (BlueKing PaaS) available.
 *
 * Copyright (C) 2021 THL A29 Limited, a Tencent company.  All rights reserved.
 *
 * 蓝鲸智云PaaS平台 (BlueKing PaaS) is licensed under the MIT License.
 *
 * License for 蓝鲸智云PaaS平台 (BlueKing PaaS):
 *
 * ---------------------------------------------------
 * Permission is hereby granted, free of charge, to any person obtaining a copy of this software and associated
 * documentation files (the "Software"), to deal in the Software without restriction, including without limitation
 * the rights to use, copy, modify, merge, publish, distribute, sublicense, and/or sell copies of the Software, and
 * to permit persons to whom the Software is furnished to do so, subject to the following conditions:
 *
 * The above copyright notice and this permission notice shall be included in all copies or substantial portions of
 * the Software.
 *
 * THE SOFTWARE IS PROVIDED "AS IS", WITHOUT WARRANTY OF ANY KIND, EXPRESS OR IMPLIED, INCLUDING BUT NOT LIMITED TO
 * THE WARRANTIES OF MERCHANTABILITY, FITNESS FOR A PARTICULAR PURPOSE AND NONINFRINGEMENT. IN NO EVENT SHALL THE
 * AUTHORS OR COPYRIGHT HOLDERS BE LIABLE FOR ANY CLAIM, DAMAGES OR OTHER LIABILITY, WHETHER IN AN ACTION OF
 * CONTRACT, TORT OR OTHERWISE, ARISING FROM, OUT OF OR IN CONNECTION WITH THE SOFTWARE OR THE USE OR OTHER DEALINGS
 * IN THE SOFTWARE.
 */

import { Component, Emit, Prop, PropSync, Watch, Ref } from 'vue-property-decorator';
import { Component as tsc } from 'vue-tsx-support';

import { RetrieveUrlResolver } from '@/store/url-resolver';
import { Input, Popover, Radio, RadioGroup, Form, FormItem } from 'bk-magic-vue';

import $http from '../../../api';
import { copyMessage, deepClone } from '../../../common/util';
import RetrieveHelper from '../../retrieve-helper';
import AddCollectDialog from './add-collect-dialog';
import CollectContainer from './collect-container';
import FavoriteManageDialog from './favorite-manage-dialog.vue';
// import ManageGroupDialog from './manage-group-dialog';

import './collect-index.scss';
<<<<<<< HEAD
=======
import { nextTick } from 'vue';
import { BK_LOG_STORAGE } from '../../../store/store.type';
>>>>>>> cd5f88eb

interface IProps {
  collectWidth: number;
  isShowCollect: boolean;
  visibleFields: Array<any>;
}

export interface IGroupItem {
  group_id: number;
  group_name: string;
  group_type?: visibleType;
  favorites?: IFavoriteItem[];
}

export interface IFavoriteItem {
  id: number;
  created_by: string;
  space_uid: number;
  index_set_id: number;
  name: string;
  group_id: number;
  visible_type: visibleType;
  params: object;
  is_active: boolean;
  is_actives?: boolean[];
  index_set_names?: string[];
  index_set_ids?: string[];
  display_fields: string[];
}

type visibleType = 'private' | 'public' | 'unknown';

@Component
export default class CollectIndex extends tsc<IProps> {
  @PropSync('width', { type: Number }) collectWidth: number;
  @PropSync('isShow', { type: Boolean }) isShowCollect: boolean;
  @PropSync('isRefresh', { type: Boolean }) isRefreshCollect: boolean;

  @Prop({ type: Array, default: () => [] }) visibleFields: Array<any>;

  collectMinWidth = 160; // 收藏最小栏宽度
  collectMaxWidth = 400; // 收藏栏最大宽度
  currentTreeBoxWidth = null; // 当前收藏容器的宽度
  currentScreenX = null;
  isChangingWidth = false; // 是否正在拖拽
  isShowManageDialog = false; // 是否展示管理弹窗
  isShowAddNewFavoriteDialog = false; // 是否展示编辑收藏弹窗
  collectLoading = false; // 分组容器loading
  searchVal = ''; // 搜索
  // groupName = ''; // 新增组
  privateGroupID = 0; // 私人组ID
  unknownGroupID = 0; // 公开组ID
  baseSortType = 'NAME_ASC'; // 排序参数
  sortType = 'NAME_ASC'; // 展示的排序参数
  editFavoriteID = -1; // 点击编辑时的收藏ID
  activeFavorite: IFavoriteItem = null;
  favoriteLoading = false;
  groupNameMap = {
    unknown: window.mainComponent.$t('未分组'),
    private: window.mainComponent.$t('个人收藏'),
  };
  verifyData = {
    groupName: '',
  };
  groupSortList = [
    // 排序展示列表
    {
      name: window.mainComponent.$t('按名称 {n} 排序', { n: 'A - Z' }),
      id: 'NAME_ASC',
    },
    {
      name: window.mainComponent.$t('按名称 {n} 排序', { n: 'Z - A' }),
      id: 'NAME_DESC',
    },
    {
      name: window.mainComponent.$t('按更新时间排序'),
      id: 'UPDATED_AT_DESC',
    },
  ];
  public rules = {
    groupName: [
      {
        validator: this.checkName,
        message: window.mainComponent.$t('{n}不规范, 包含特殊符号', { n: window.mainComponent.$t('组名') }),
        trigger: 'blur',
      },
      {
        validator: this.checkExistName,
        message: window.mainComponent.$t('组名重复'),
        trigger: 'blur',
      },
      {
        required: true,
        message: window.mainComponent.$t('必填项'),
        trigger: 'blur',
      },
      {
        max: 30,
        message: window.mainComponent.$t('不能多于{n}个字符', { n: 30 }),
        trigger: 'blur',
      },
    ],
  };
  tippyOption = {
    trigger: 'click',
    interactive: true,
    theme: 'light',
  };

  // 收藏夹的二种类型选择
  currentCollectionType = 'origin';

  // 勾选是否查看当前索引集
  isShowCurrentIndexList = RetrieveHelper.isViewCurrentIndex;

  // 是否隐藏收藏
  isHidden = false;

  @Ref('popoverGroup') popoverGroupRef: Popover;
  @Ref('popoverSort') popoverSortRef: Popover;
  @Ref('collectContainer') collectContainerRef: CollectContainer;
  @Ref('checkInputForm') private readonly checkInputFormRef: Form; // 移动到分组实例

  /** 是否搜索过滤 */
  get isSearchFilter() {
    return !!this.searchVal?.length;
  }

  get spaceUid() {
    return this.$store.state.spaceUid;
  }

  get bkBizId() {
    return this.$store.state.bkBizId;
  }

  get activeFavoriteID() {
    return this.activeFavorite?.id || -1;
  }

  get indexSetId() {
    return `${this.$store.getters.indexId}`;
  }

  get favoriteList() {
    let data = this.$store.state.favoriteList ?? [];
    if (this.isShowCurrentIndexList) {
      data = (this.$store.state.favoriteList ?? []).map(({ group_id, group_name, group_type, favorites }) => {
        return {
          group_id,
          group_name,
          group_type,
          favorites: favorites.filter(item => {
            // 当前索引集为联合索引
            if (this.isUnionSearch) {
              // 收藏为联合索引
              return (
                item.index_set_type === 'union' &&
                (item.index_set_ids ?? []).every(id => this.unionIndexList.includes(`${id}`))
              );
            }

            return item.index_set_type === 'single' && `${item.index_set_id}` === this.indexSetId;
          }),
        };
      });
    }

    const provideFavorite = data[0];
    const publicFavorite = data[data.length - 1];
    const sortFavoriteList = data.slice(1, data.length - 1).sort((a, b) => a.group_name.localeCompare(b.group_name));
    const sortAfterList = [provideFavorite, ...sortFavoriteList, publicFavorite];
    return sortAfterList.filter(item => item !== undefined);
  }

  get originFavoriteList() {
    return this.favoriteList.map(({ group_id, group_name, group_type, favorites }) => {
      return {
        group_id,
        group_name,
        group_type,
        favorites: favorites.filter(item => item.favorite_type !== 'chart'),
      };
    });
  }

  get chartFavoriteList() {
    return this.favoriteList.map(({ group_id, group_name, group_type, favorites }) => {
      return {
        group_id,
        group_name,
        group_type,
        favorites: favorites.filter(item => item.favorite_type === 'chart'),
      };
    });
  }

  get filterCollectList() {
    const mapFn = ({ group_id, group_name, group_type, favorites }) => {
      return {
        group_id,
        group_name,
        group_type,
        favorites: favorites.filter(
          fItem => fItem.created_by.includes(this.searchVal) || fItem.name.includes(this.searchVal),
        ),
      };
    };
    if (this.currentCollectionType === 'origin') {
      return this.originFavoriteList.map(mapFn).filter(item => !this.isShowCurrentIndexList || item.favorites.length);
    }

    return this.chartFavoriteList.map(mapFn).filter(item => !this.isShowCurrentIndexList || item.favorites.length);
  }

  get groupList() {
    return this.filterCollectList;
  }

  get originFavoriteCount() {
    return this.originFavoriteList.reduce((pre: number, cur) => ((pre += cur.favorites.length), pre), 0);
  }

  get chartFavoriteCount() {
    return this.chartFavoriteList.reduce((pre: number, cur) => ((pre += cur.favorites.length), pre), 0);
  }

  get allFavoriteNumber() {
    return this.favoriteList.reduce((pre: number, cur) => ((pre += cur.favorites.length), pre), 0);
  }

  get isUnionSearch() {
    return this.$store.getters.isUnionSearch;
  }

  get unionIndexList() {
    return this.$store.state.unionIndexList;
  }

  get indexSetList() {
    return this.$store.state.retrieve.indexSetList ?? [];
  }

  @Watch('isShowCollect')
  handleShowCollect(value) {
    if (value) {
      this.baseSortType = localStorage.getItem('favoriteSortType') || 'NAME_ASC';
      this.sortType = this.baseSortType;
      this.getFavoriteList();
    } else {
      this.activeFavorite = null;
      this.searchVal = '';
    }
  }
  @Watch('isRefreshCollect')
  handleRefreshList(val) {
    val && this.getFavoriteList();
    this.isRefreshCollect = false;
  }

  @Watch('bkBizId')
  watchIndexSetIDChange() {
    this.isShowCollect && this.getFavoriteList();
  }

  @Watch('activeFavorite', { deep: true })
  changeActiveFavorite(val) {
    this.updateActiveFavorite(val);
  }
  @Emit('is-refresh-favorite')
  handleUpdateActiveFavoriteData(value) {
    return value;
  }
  @Emit('update-active-favorite')
  updateActiveFavorite(value) {
    return value;
  }
  /** 获取收藏列表 */
  async getFavoriteList() {
    // 第一次显示收藏列表时因路由更变原因 在本页面第一次请求
    try {
      this.favoriteLoading = true;
      // 收藏列表更新时默认是展开的
      this.isHidden = false;
      await this.$store.dispatch('requestFavoriteList');
    } catch (err) {
      this.favoriteLoading = false;
    } finally {
      // 获取收藏列表后 若当前不是新检索 则判断当前收藏是否已删除 若删除则变为新检索
      if (this.activeFavoriteID !== -1) {
        let isFindCheckValue = false; // 是否从列表中找到匹配当前收藏的id
        for (const gItem of this.favoriteList) {
          const findFavorites = gItem.favorites.find(item => item.id === this.activeFavoriteID);
          if (!!findFavorites) {
            isFindCheckValue = true; // 找到 中断循环
            break;
          }
        }
        if (!isFindCheckValue) this.handleClickFavoriteItem(); // 未找到 清空当前收藏 变为新检索
      }
      this.favoriteLoading = false;
    }
  }

  setRouteParams(favoriteItem) {
    const getRouteQueryParams = () => {
      const { ids, isUnionIndex, search_mode } = this.$store.state.indexItem;
      const unionList = this.$store.state.unionIndexList;
      const clusterParams = this.$store.state.clusterParams;
      const { start_time, end_time, addition, begin, size, ip_chooser, host_scopes, interval, sort_list } =
        this.$store.getters.retrieveParams;

      return {
        addition,
        start_time,
        end_time,
        begin,
        size,
        ip_chooser,
        host_scopes,
        interval,
        bk_biz_id: this.$store.state.bkBizId,
        search_mode,
        sort_list,
        ids,
        isUnionIndex,
        unionList,
        clusterParams,
      };
    };
    const routeParams = getRouteQueryParams();
    const { ids, isUnionIndex } = routeParams;
    const params = isUnionIndex
      ? { ...this.$route.params, indexId: undefined }
      : { ...this.$route.params, indexId: ids?.[0] ? `${ids?.[0]}` : this.$route.params?.indexId };

    const query = { ...this.$route.query };
    const resolver = new RetrieveUrlResolver({
      ...routeParams,
      datePickerValue: this.$store.state.indexItem.datePickerValue,
    });

    Object.assign(query, resolver.resolveParamsToUrl(), {
      tab: favoriteItem?.favorite_type === 'chart' ? 'graphAnalysis' : 'origin',
    });

    this.$router.replace({
      params,
      query,
    });
  }

  // 点击收藏列表的收藏
  handleClickFavoriteItem(value?) {
    if (!value) {
      this.activeFavorite = null;
      let clearSearchValueNum = this.$store.state.clearSearchValueNum;
      // 清空当前检索条件
      this.$store.commit('updateClearSearchValueNum', (clearSearchValueNum += 1));
      this.setRouteParams(value);
      setTimeout(() => {
        RetrieveHelper.setFavoriteActive(this.activeFavorite);
      });
      return;
    }
    const cloneValue = deepClone(value);
    this.activeFavorite = deepClone(value);
    this.$store.commit('resetIndexsetItemParams');
    this.$store.commit('updateIndexId', cloneValue.index_set_id);
    this.$store.commit('updateIsSetDefaultTableColumn', false);
    this.$store.commit('updateStorage', {
      [BK_LOG_STORAGE.INDEX_SET_ACTIVE_TAB]: value.index_set_type,
      [BK_LOG_STORAGE.SEARCH_TYPE]: ['ui', 'sql'].indexOf(value.search_mode ?? 'ui'),
    });

    const isUnionIndex = cloneValue.index_set_ids.length > 0;
    const keyword = cloneValue.params.keyword;
    const addition = cloneValue.params.addition ?? [];

    const ip_chooser = Object.assign({}, cloneValue.params.ip_chooser ?? {});
    if (isUnionIndex) {
      this.$store.commit(
        'updateUnionIndexList',
        cloneValue.index_set_ids.map(item => String(item)),
      );
    }
    if (JSON.stringify(ip_chooser) !== '{}') {
      addition.push({
        field: '_ip-select_',
        operator: '',
        value: [ip_chooser],
      });
    }
    const ids = isUnionIndex ? cloneValue.index_set_ids : [cloneValue.index_set_id];
    this.$store.commit('updateIndexItem', {
      keyword,
      addition,
      ip_chooser,
      index_set_id: cloneValue.index_set_id,
      ids,
      items: ids.map(id => this.indexSetList.find(item => item.index_set_id === `${id}`)),
      isUnionIndex,
      search_mode: cloneValue.search_mode,
    });

    this.setRouteParams(value);
    this.$store.commit('updateChartParams', { ...cloneValue.params.chart_params, fromCollectionActiveTab: 'unused' });

    this.$store.commit('updateIndexSetQueryResult', {
      origin_log_list: [],
      list: [],
    });
    this.$store.dispatch('requestIndexSetFieldInfo').then(() => {
      RetrieveHelper.setFavoriteActive(this.activeFavorite);
      this.$store.dispatch('requestIndexSetQuery');
    });
  }

  /**
   * @desc: 切换索引
   * @param {Object} val 切换索引集的数据
   * @param {Object} params 检索传参数据
   * @param {Boolean} isFavoriteSearch 是否是收藏
   * @returns {*}
   */
  handleSelectIndex(val, isFavoriteSearch = false) {
    const { ids, selectIsUnionSearch } = val;
    // 关闭下拉框 判断是否是多选 如果是多选并且非缓存的则执行联合查询
    if (!isFavoriteSearch) {
      const favoriteIDs = this.activeFavorite.index_set_ids?.map(item => String(item)) ?? [];
      if (this.compareArrays(ids, favoriteIDs)) return;
      // this.resetFavoriteValue();
    }
    if (selectIsUnionSearch) {
      if (!this.compareArrays(ids, this.unionIndexList) || isFavoriteSearch) {
        this.$store.commit('updateUnionIndexList', ids ?? []);
      }
    } else {
      // 单选时弹窗关闭时 判断之前是否是多选 如果是多选 则直接检索
      if (this.isUnionSearch) {
      } else {
      }
      this.$store.commit('updateUnionIndexList', []);
    }
  }

  /** 检查两个数组否相等 */
  compareArrays(arr1, arr2) {
    let allElementsEqual = true;
    // 检查两个数组的长度是否相等
    if (arr1.length !== arr2.length) return false;
    // 对比两个数组的每个元素
    const sortedArr1 = [...arr1].sort();
    const sortedArr2 = [...arr2].sort();

    // 逐一比较排序后数组的元素
    for (let i = 0; i < sortedArr1.length; i++) {
      if (sortedArr1[i] !== sortedArr2[i]) {
        allElementsEqual = false; // 发现不匹配元素
        break;
      }
    }
    return allElementsEqual;
  }

  async handleUserOperate(obj) {
    const { type, value } = obj;
    switch (type) {
      case 'click-favorite': // 点击收藏
        this.handleClickFavoriteItem(value);
        break;
      case 'add-group': // 新增组
        await this.handleUpdateGroupName({ group_new_name: value });
        this.getFavoriteList();
        break;
      case 'reset-group-name': // 重命名
        await this.handleUpdateGroupName(value, false);
        this.getFavoriteList();
        break;
      case 'move-favorite': // 移动收藏
        const visible_type = value.group_id === this.privateGroupID ? 'private' : 'public';
        Object.assign(value, { visible_type });
        await this.handleUpdateFavorite(value);
        this.getFavoriteList();
        break;
      case 'remove-group': // 从组中移除收藏（移动至未分组）
        Object.assign(value, {
          visible_type: 'public',
          group_id: this.unknownGroupID,
        });
        await this.handleUpdateFavorite(value);
        this.getFavoriteList();
        break;
      case 'edit-favorite': // 编辑收藏
        this.editFavoriteID = value.id;
        this.isShowAddNewFavoriteDialog = true;
        break;
      case 'delete-favorite': // 删除收藏
        this.$bkInfo({
          subTitle: this.$t('当前收藏名为 {n}，确认是否删除？', { n: value.name }),
          type: 'warning',
          confirmFn: async () => {
            await this.deleteFavorite(value.id);
            this.getFavoriteList();
          },
        });
        break;
      case 'dismiss-group': // 解散分组
        this.$bkInfo({
          title: this.$t('当前分组名为 {n}，确认是否解散？', { n: value.group_name }),
          subTitle: `${this.$t('解散分组后，原分组内的收藏将移至未分组中。')}`,
          type: 'warning',
          confirmFn: async () => {
            await this.deleteGroup(value.group_id);
            this.getFavoriteList();
          },
        });
        break;
      case 'share':
      case 'new-link':
        {
          const params = { indexId: value.index_set_id };
          const resolver = new RetrieveUrlResolver({
            ...value.params,
            addition: value.params.addition,
            search_mode: value.search_mode,
            spaceUid: value.space_uid,
            unionList: value.index_set_ids.map((item: number) => String(item)),
            isUnionIndex: value.index_set_type === 'union',
          });

          const routeData = {
            name: 'retrieve',
            params,
            query: resolver.resolveParamsToUrl(),
          };

          let shareUrl = window.SITE_URL;
          if (!shareUrl.startsWith('/')) shareUrl = `/${shareUrl}`;
          if (!shareUrl.endsWith('/')) shareUrl += '/';

          shareUrl = `${window.location.origin + shareUrl}${this.$router.resolve(routeData).href}`;
          if (type === 'new-link') {
            window.open(shareUrl, '_blank');
          } else {
            console.log('routeData', `${shareUrl}`);
            copyMessage(shareUrl, this.$t('复制分享链接成功，通过链接，可直接查询对应收藏日志。'));
          }
        }
        break;
      case 'drag-move-end':
        // $http.request('favorite/groupUpdateOrder', {
        //   data: {
        //     space_uid: this.spaceUid,
        //     group_order: value,
        //   },
        // });
        break;
      case 'create-copy':
        {
          const { index_set_id, params, name, group_id, display_fields, visible_type, is_enable_display_fields } =
            value;
          const { host_scopes, addition, keyword, search_fields } = params;
          const data = {
            name: `${name} ${this.$t('副本')}`,
            group_id,
            display_fields,
            visible_type,
            host_scopes,
            addition,
            keyword,
            search_fields,
            is_enable_display_fields,
            index_set_id,
            space_uid: this.spaceUid,
          };
          if (this.isUnionSearch) {
            Object.assign(data, {
              index_set_ids: this.unionIndexList,
              index_set_type: 'union',
            });
          }
          $http.request('favorite/createFavorite', { data }).then(() => {
            this.showMessagePop(this.$t('创建成功'));
            this.getFavoriteList();
          });
        }
        break;
      default:
    }
  }
  checkName() {
    if (this.verifyData.groupName.trim() === '') return true;
    return /^[\u4e00-\u9fa5_a-zA-Z0-9`~!@#$%^&*()_\-+=<>?:"\s{}|,.\/;'\\[\]·~！@#￥%……&*（）——\-+={}|《》？：“”【】、；‘'，。、]+$/im.test(
      this.verifyData.groupName.trim(),
    );
  }
  checkExistName() {
    return !this.groupList.some(item => item.group_name === this.verifyData.groupName);
  }
  /** 新增组 */
  handleClickGroupBtn(clickType: string) {
    if (clickType === 'add') {
      this.checkInputFormRef.validate().then(async () => {
        if (!this.verifyData.groupName.trim()) return;
        await this.handleUpdateGroupName({ group_new_name: this.verifyData.groupName });
        this.getFavoriteList();
        this.popoverGroupRef.hideHandler();
        setTimeout(() => {
          this.verifyData.groupName = '';
        }, 500);
      });
    }
    if (clickType === 'cancel') {
      this.popoverGroupRef.hideHandler();
      this.checkInputFormRef.clearError();
    }
  }

  /** 排序 */
  handleClickSortBtn(clickType: string) {
    if (clickType === 'sort') {
      this.baseSortType = this.sortType;
      localStorage.setItem('favoriteSortType', this.sortType);
      this.getFavoriteList();
    } else {
      setTimeout(() => {
        this.sortType = this.baseSortType;
      }, 500);
    }
    this.popoverSortRef.hideHandler();
  }

  /** 新增或更新组名 */
  async handleUpdateGroupName(groupObj, isCreate = true) {
    const { group_id, group_new_name } = groupObj;
    const params = { group_id };
    const data = { name: group_new_name, space_uid: this.spaceUid };
    const requestStr = isCreate ? 'createGroup' : 'updateGroupName';
    await $http
      .request(`favorite/${requestStr}`, {
        params,
        data,
      })
      .then(() => {
        this.showMessagePop(this.$t('操作成功'));
      });
  }

  /** 解散分组 */
  async deleteGroup(group_id) {
    await $http
      .request('favorite/deleteGroup', {
        params: { group_id },
      })
      .then(() => {
        this.showMessagePop(this.$t('操作成功'));
      });
  }

  /** 删除收藏 */
  async deleteFavorite(favorite_id) {
    await $http
      .request('favorite/deleteFavorite', {
        params: { favorite_id },
      })
      .then(() => {
        this.showMessagePop(this.$t('删除成功'));
      });
  }

  showMessagePop(message, theme = 'success') {
    this.$bkMessage({
      message,
      theme,
    });
  }

  /** 更新收藏 */
  async handleUpdateFavorite(favoriteData) {
    const { params, name, group_id, display_fields, visible_type, id, index_set_id, index_set_ids, index_set_type } =
      favoriteData;
    const { ip_chooser, addition, keyword, search_fields } = params;
    const data = {
      name,
      group_id,
      display_fields,
      visible_type,
      ip_chooser,
      addition,
      keyword,
      search_fields,
      index_set_type,
    };
    if (index_set_type === 'union') {
      Object.assign(data, {
        index_set_ids,
      });
    } else {
      Object.assign(data, {
        index_set_id,
      });
    }
    await $http
      .request('favorite/updateFavorite', {
        params: { id },
        data,
      })
      .then(() => {
        this.showMessagePop(this.$t('操作成功'));
      });
  }
  handleGroupKeyDown(value: string, event) {
    if (event.code === 'Tab' && !!value) {
      this.handleUserOperate({
        type: 'add-group',
        value,
      });
      this.popoverGroupRef.hideHandler();
      setTimeout(() => {
        this.verifyData.groupName = '';
      }, 500);
    }
  }

  /** 控制页面布局宽度 */
  dragBegin(e) {
    this.isChangingWidth = true;
    this.currentTreeBoxWidth = this.collectWidth;
    this.currentScreenX = e.screenX;
    window.addEventListener('mousemove', this.dragMoving, { passive: true });
    window.addEventListener('mouseup', this.dragStop, { passive: true });
  }
  dragMoving(e) {
    const newTreeBoxWidth = this.currentTreeBoxWidth + e.screenX - this.currentScreenX;
    if (newTreeBoxWidth < this.collectMinWidth) {
      this.collectWidth = 240;
      this.isShowCollect = false;
      this.dragStop();
      localStorage.setItem('isAutoShowCollect', 'false');
    } else if (newTreeBoxWidth >= this.collectMaxWidth) {
      this.collectWidth = this.collectMaxWidth;
    } else {
      this.collectWidth = newTreeBoxWidth;
    }
  }
  dragStop() {
    this.isChangingWidth = false;
    this.currentTreeBoxWidth = null;
    this.currentScreenX = null;
    window.removeEventListener('mousemove', this.dragMoving);
    window.removeEventListener('mouseup', this.dragStop);
  }

  handleRadioGroup(val: string) {
    this.currentCollectionType = val;
  }

  handleCollapse() {
    this.isShowCollect = !this.isShowCollect;
  }
  // 折叠收藏夹文件全部收起或全部展开
  handleGroupIsHidden() {
    this.isHidden = !this.isHidden;
    this.collectContainerRef.handleGroupIsHidden(this.isHidden);
  }

  handleFavoriteSetttingClick() {
    this.isShowManageDialog = true;
  }
  handleShowCurrentChange() {
    RetrieveHelper.setViewCurrentIndexn(this.isShowCurrentIndexList);
  }
  closeShowManageDialog(){
    this.isShowManageDialog = false
    this.getFavoriteList();
  }
  render() {
    return (
      <div
        style={{
          width: this.isShowCollect ? `${this.collectWidth}px` : 0,
          display: this.isShowCollect ? 'block' : 'none',
        }}
        class='retrieve-collect-index'
      >
        <CollectContainer
          ref='collectContainer'
          activeFavoriteID={this.activeFavoriteID}
          collectLoading={this.collectLoading || this.favoriteLoading}
          dataList={this.filterCollectList}
          groupList={this.groupList}
          isSearchFilter={this.isSearchFilter}
          on-change={this.handleUserOperate}
        >
          <div class='search-container-new'>
            <div class='search-container-new-title'>
              <div>
                <span style={{ fontSize: '14px', color: '#313238' }}>收藏夹</span>
                <span class='search-container-new-title-num'>{this.allFavoriteNumber}</span>
              </div>
              <div
                style={{ fontSize: '16px', cursor: 'pointer' }}
                class='search-container-new-title-right'
              >
                <span
                  class='bklog-icon bklog-shezhi'
                  onClick={this.handleFavoriteSetttingClick}
                ></span>
                <span
                  class='bklog-icon bklog-collapse'
                  onClick={this.handleCollapse}
                ></span>
              </div>
            </div>
            <div class='search-box fl-jcsb'>
              <Input
                class='search-input'
                vModel={this.searchVal}
                behavior='normal'
                placeholder={this.$t('请输入')}
                right-icon='bk-icon icon-search'
              ></Input>
            </div>
            <div class='search-category'>
              <div class='selector-container'>
                {['origin', 'chart'].map(type => (
                  <span
                    key={type}
                    class={`option ${this.currentCollectionType === type ? 'selected' : ''}`}
                    onClick={() => this.handleRadioGroup(type)}
                  >
                    <span
                      style={{ marginRight: '4px' }}
                      class={`bklog-icon ${type === 'origin' ? 'bklog-table-2' : 'bklog-chart-2'}`}
                    ></span>
                    <span style={{ marginRight: '4px' }}>{type === 'origin' ? '原始日志' : '图表分析'}</span>
                    <span class='search-category-num'>
                      {type === 'origin' ? this.originFavoriteCount : this.chartFavoriteCount}
                    </span>
                  </span>
                ))}
              </div>
            </div>
            <div class='search-tool'>
              <span>
                <bk-checkbox
                  v-model={this.isShowCurrentIndexList}
                  false-value={false}
                  true-value={true}
                  onChange={this.handleShowCurrentChange}
                >
                  仅查看当前索引集
                </bk-checkbox>
              </span>
              <div
                style={{ marginTop: '1px', cursor: 'pointer', marginLeft: '0px', width: '72px' }}
                class='fl-jcsb '
              >
                <Popover
                  ref='popoverGroup'
                  ext-cls='new-group-popover'
                  placement='bottom-start'
                  tippy-options={this.tippyOption}
                >
                  <span
                    style={{ fontSize: '16px' }}
                    class='bklog-icon bklog-xinjianwenjianjia'
                    v-bk-tooltips={this.$t('新建收藏分组')}
                  ></span>
                  <div slot='content'>
                    <Form
                      ref='checkInputForm'
                      style={{ width: '100%', padding: '0px 2px' }}
                      form-type='vertical'
                      {...{
                        props: {
                          model: this.verifyData,
                          rules: this.rules,
                        },
                      }}
                    >
                      <FormItem
                        icon-offset={34}
                        label='分组名称'
                        property='groupName'
                        required
                      >
                        <Input
                          style={{ marginTop: '4px' }}
                          vModel={this.verifyData.groupName}
                          placeholder={this.$t('请输入')}
                          clearable
                          onEnter={() => this.handleClickGroupBtn('add')}
                          onKeydown={this.handleGroupKeyDown}
                        ></Input>
                      </FormItem>
                    </Form>
                    <div class='operate-button'>
                      <span
                        class='operate-button-custom button-first'
                        onClick={() => this.handleClickGroupBtn('add')}
                      >
                        {this.$t('确定')}
                      </span>
                      <span
                        class='operate-button-custom button-second'
                        onClick={() => this.handleClickGroupBtn('cancel')}
                      >
                        {this.$t('取消')}
                      </span>
                    </div>
                  </div>
                </Popover>
                <span
                  style={{ fontSize: '16px' }}
                  class={`bklog-icon ${!this.isHidden ? 'bklog-zhankai-2' : 'bklog-shouqi'}`}
                  v-bk-tooltips={this.$t(`${!this.isHidden ? '全部收起' : '全部展开'}`)}
                  onClick={() => this.handleGroupIsHidden()}
                ></span>
                <Popover
                  ref='popoverSort'
                  ext-cls='sort-group-popover'
                  placement='bottom-start'
                  tippy-options={this.tippyOption}
                >
                  <div
                    class='icon-box'
                    v-bk-tooltips={this.$t('调整排序')}
                  >
                    <span
                      style={{ fontSize: '16px' }}
                      class='bklog-icon bklog-paixu'
                    ></span>
                  </div>
                  <div slot='content'>
                    <div style={{ padding: '0px 2px' }}>
                      <span style={{ fontSize: '14px', marginTop: '8px' }}>{this.$t('收藏名排序')}</span>
                      <RadioGroup
                        class='sort-group-container'
                        vModel={this.sortType}
                      >
                        {this.groupSortList.map(item => (
                          <Radio value={item.id}>{item.name}</Radio>
                        ))}
                      </RadioGroup>
                      <div class='operate-button'>
                        <span
                          class='operate-button-custom button-first'
                          onClick={() => this.handleClickSortBtn('sort')}
                        >
                          {this.$t('确定')}
                        </span>
                        <span
                          class='operate-button-custom button-second'
                          onClick={() => this.handleClickSortBtn('cancel')}
                        >
                          {this.$t('取消')}
                        </span>
                      </div>
                    </div>
                  </div>
                </Popover>
              </div>
            </div>
          </div>
          {/* <div
            class={`new-search ${this.activeFavoriteID === -1 && 'active'}`}
            onClick={() => this.handleClickFavoriteItem()}
          >
            <span class='bk-icon icon-enlarge-line'></span>
            <span>{this.$t('新检索')}</span>
          </div>*/}
          <div
            class={['drag-border', { 'drag-ing': this.isChangingWidth }]}
            onMousedown={this.dragBegin}
          ></div>
        </CollectContainer>
        {/* <ManageGroupDialog
          vModel={this.isShowManageDialog}
          onSubmit={value => value && this.getFavoriteList()}
        /> */}
        <FavoriteManageDialog
          modelValue={this.isShowManageDialog}
          onClose={this.closeShowManageDialog }

        >

        </FavoriteManageDialog>
        <AddCollectDialog
          vModel={this.isShowAddNewFavoriteDialog}
          activeFavoriteID={this.activeFavoriteID}
          favoriteID={this.editFavoriteID}
          favoriteList={this.favoriteList}
          visibleFields={this.visibleFields}
          on-change-favorite={async value => {
            await this.getFavoriteList();
            this.handleClickFavoriteItem(value);
          }}
        />
      </div>
    );
  }
}<|MERGE_RESOLUTION|>--- conflicted
+++ resolved
@@ -40,11 +40,8 @@
 // import ManageGroupDialog from './manage-group-dialog';
 
 import './collect-index.scss';
-<<<<<<< HEAD
-=======
 import { nextTick } from 'vue';
 import { BK_LOG_STORAGE } from '../../../store/store.type';
->>>>>>> cd5f88eb
 
 interface IProps {
   collectWidth: number;
