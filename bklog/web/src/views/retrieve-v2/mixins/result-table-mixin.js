--- conflicted
+++ resolved
@@ -297,11 +297,7 @@
       const field = this.getShowTableVisibleFields[fieldIndex];
       const isShowSwitcher = ['date', 'date_nanos'].includes(field?.field_type);
       if (field) {
-<<<<<<< HEAD
-        const fieldName = this.showFieldAlias ? this.fieldAliasMap[field.field_name] : field.field_name;
-=======
         const fieldName = this.showFieldAlias === 'alias_name' ? field.query_alias || field.field_name : field.field_name;
->>>>>>> 8b0174c9
         const fieldType = field.field_type;
         const isUnionSource = field?.tag === 'union-source';
         const fieldIcon = this.getFieldIcon(field.field_type);
