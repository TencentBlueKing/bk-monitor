--- conflicted
+++ resolved
@@ -4,11 +4,8 @@
   import VersionSwitch from '@/global/version-switch.vue';
   import useStore from '@/hooks/use-store';
   import { ConditionOperator } from '@/store/condition-operator';
-<<<<<<< HEAD
   import VersionSwitch from '@/global/version-switch.vue';
   import FieldSetting from '@/global/field-setting.vue';
-=======
->>>>>>> bc091e51
   import { isEqual } from 'lodash';
 
   import SelectIndexSet from '../condition-comp/select-index-set.tsx';
