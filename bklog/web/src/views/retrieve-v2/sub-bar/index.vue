--- conflicted
+++ resolved
@@ -54,11 +54,7 @@
   <div class="subbar-container">
     <div class="box-biz-select">
       <SelectIndexSet
-<<<<<<< HEAD
-        style="width: 500px; margin: 0 12px 0 0"
-=======
-        style="min-width: 300px;"
->>>>>>> b8ab62fa
+        style="min-width: 300px"
         @selected="handleIndexSetSelected"
         :popoverOptions="{ offset: '-6,10' }"
       ></SelectIndexSet>
