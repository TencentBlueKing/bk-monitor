--- conflicted
+++ resolved
@@ -16,10 +16,6 @@
       display: flex;
       align-items: center;
       height: 100%;
-<<<<<<< HEAD
-      border: none;
-      border-right: solid 1px #dcdee5;
-=======
       cursor: pointer;
       border: none;
 
@@ -30,7 +26,6 @@
           padding: 0 6px;
         }
       }
->>>>>>> b8ab62fa
 
       &:last-child {
         padding-left: 16px;
