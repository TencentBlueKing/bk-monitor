/*
 * Tencent is pleased to support the open source community by making
 * 蓝鲸智云PaaS平台 (BlueKing PaaS) available.
 *
 * Copyright (C) 2021 THL A29 Limited, a Tencent company.  All rights reserved.
 *
 * 蓝鲸智云PaaS平台 (BlueKing PaaS) is licensed under the MIT License.
 *
 * License for 蓝鲸智云PaaS平台 (BlueKing PaaS):
 *
 * ---------------------------------------------------
 * Permission is hereby granted, free of charge, to any person obtaining a copy of this software and associated
 * documentation files (the "Software"), to deal in the Software without restriction, including without limitation
 * the rights to use, copy, modify, merge, publish, distribute, sublicense, and/or sell copies of the Software, and
 * to permit persons to whom the Software is furnished to do so, subject to the following conditions:
 *
 * The above copyright notice and this permission notice shall be included in all copies or substantial portions of
 * the Software.
 *
 * THE SOFTWARE IS PROVIDED "AS IS", WITHOUT WARRANTY OF ANY KIND, EXPRESS OR IMPLIED, INCLUDING BUT NOT LIMITED TO
 * THE WARRANTIES OF MERCHANTABILITY, FITNESS FOR A PARTICULAR PURPOSE AND NONINFRINGEMENT. IN NO EVENT SHALL THE
 * AUTHORS OR COPYRIGHT HOLDERS BE LIABLE FOR ANY CLAIM, DAMAGES OR OTHER LIABILITY, WHETHER IN AN ACTION OF
 * CONTRACT, TORT OR OTHERWISE, ARISING FROM, OUT OF OR IN CONNECTION WITH THE SOFTWARE OR THE USE OR OTHER DEALINGS
 * IN THE SOFTWARE.
 */

import BklogPopover from '@/components/bklog-popover';
<<<<<<< HEAD
import { computed, ComputedRef, defineComponent, Ref, ref } from 'vue';
=======
import { computed, defineComponent, Ref, ref } from 'vue';
>>>>>>> 36b7a378
import useStore from '@/hooks/use-store';
import { handleTransformToTimestamp } from '@/components/time-range/utils';
import dayjs from 'dayjs';
import { useRoute } from 'vue-router/composables';
import useLocale from '@/hooks/use-locale';
import { copyMessage } from '@/common/util';
import { messageError } from '@/common/bkmagic';
import http from '@/api/index';
import { TimeRangeType } from '@/components/time-range/time-range';

export default defineComponent({
  setup() {
    const store = useStore();
    const route = useRoute();
    const { t } = useLocale();

    const timezone = computed(() => store.state.indexItem.timezone);
    const timeRange = computed(() => store.state.indexItem.datePickerValue);
    const format = computed(() => store.getters.retrieveParams.format);
    const startTime = computed(() => store.getters.retrieveParams.start_time);
    const endTime = computed(() => store.getters.retrieveParams.end_time);

    const expireTime = ref('1d');
    const expireTimeList = ref([
      { id: '1d', name: '1天' },
      { id: '1w', name: '1周' },
      { id: '1m', name: '1月' },
    ]);
    const link = ref('');

    const formatTimeRange: Ref<TimeRangeType> = ref([
      store.getters.retrieveParams.start_time,
      store.getters.retrieveParams.end_time,
    ]);
<<<<<<< HEAD

=======
    const format = ref(store.getters.retrieveParams.format);
>>>>>>> 36b7a378
    const timeValueType = ref('static');
    let isDatePickerChange = false;

    const handleTimeValueTypeChange = (value: string) => {
      timeValueType.value = value;

      if (value === 'static') {
<<<<<<< HEAD
        formatTimeRange.value = [startTime.value, endTime.value];
=======
        formatTimeRange.value = [store.getters.retrieveParams.start_time, store.getters.retrieveParams.end_time];
>>>>>>> 36b7a378
      }

      if (value === 'dynamic') {
        formatTimeRange.value = [timeRange.value[0], timeRange.value[1]];
      }
    };

    handleTimeValueTypeChange(timeValueType.value);

    const placeholder = computed(() => {
      if (timeValueType.value === 'static') {
        return `"?start_time=${dayjs(formatTimeRange.value[0]).format(format.value)}&end_time=${dayjs(formatTimeRange.value[1]).format(format.value)}"`;
      }

      return `"?start_time=${formatTimeRange.value[0]}&end_time=${formatTimeRange.value[1]}"`;
    });

    const getExpireEndTime = (expire: string) => {
      // expire = '1d' | '1w' | '1m' | '\d+(d|w|m)'
      const match = expire.match(/^(\d+)([dw]|m)$/);
      if (!match) return dayjs().add(1, 'day').unix();

      const num = parseInt(match[1], 10);
      const unit = match[2];

      let duration;
      switch (unit) {
        case 'd':
          duration = num * 24 * 60 * 60 * 1000; // days to milliseconds
          break;
        case 'w':
          duration = num * 7 * 24 * 60 * 60 * 1000; // weeks to milliseconds
          break;
        case 'm':
          duration = num * 30 * 24 * 60 * 60 * 1000; // months to milliseconds
          break;
        default:
          return num * 24 * 60 * 60 * 1000;
      }

      return dayjs().add(duration, 'millisecond').unix();
    };

    const handleShareLinkClick = () => {
      const result = handleTransformToTimestamp(formatTimeRange.value, format.value);
      const params = {
        route: {
          name: route.name,
          path: route.path,
          params: { ...route.params },
          query: {
            ...route.query,
            start_time: formatTimeRange.value[0],
            end_time: formatTimeRange.value[1],
            timezone: timezone.value,
            format: format.value,
          },
        },
        store: {
          storage: store.state.storage,
          indexItem: {
            ...store.state.indexItem,
            datePickerValue: formatTimeRange.value,
          },

          catchFieldCustomConfig: store.state.retrieve.catchFieldCustomConfig,
        },
      };

      http
        .request('retrieve/createOrUpdateToken', {
          data: {
            type: 'search',
            expire_time: getExpireEndTime(expireTime.value), // 默认1天
            expire_period: expireTime.value,
            lock_search: false,
            start_time: result[0],
            end_time: result[1],
            timezone: timezone.value,
            default_time_range: timeRange.value,
            space_uid: store.state.spaceUid,
            data: params,
          },
        })
        .then(resp => {
          if (resp.result) {
            link.value = `${window.location.origin}/#/share/${resp.data.token}`;
            copyMessage(link.value, '复制成功！');
            return;
          }

          messageError(resp.message || t('生成链接失败，请稍后重试'));
        })
        .catch(err => {
          messageError(err.message || t('生成链接失败，请稍后重试'));
          console.error(err);
        });
    };

    const beforePopoverHide = (e: MouseEvent) => {
      if (isDatePickerChange) {
        isDatePickerChange = false;
        return false;
      }

      return !(e.target as HTMLElement).closest('.bklog-v3-select-popover');
    };

    const beforeShow = () => {
      handleTimeValueTypeChange(timeValueType.value);
      return true;
    };

    /**
     * 处理链接有效期变化
     * @param val 链接有效期
     */
    const handleExpireTimeChange = (val: string) => {
      // val = '1d' | '1w' | '1m' | '\d+(d|w|m)'
      expireTime.value = val;
    };

    const handleCutomExpireTimeChange = (val: string) => {
      // 处理自定义链接有效期变化
      // val = '\d+(d|w|m)'
      if (/^\d+(d|w|m)$/.test(val)) {
        expireTime.value = val;
        const customNum = parseInt(val.slice(0, -1), 10);
        const customUnit = val.slice(-1);
        const validUnits = {
          d: 1,
          w: 7,
          m: 30,
        };
        const count = validUnits[customUnit] * customNum;
        if (count > 90) {
          messageError(t('链接有效期不能超过90天，请重新输入'));
          return;
        }

        expireTime.value = val;
        expireTimeList.value.push({ id: val, name: val });
      } else {
        messageError(t('链接有效期格式错误，请输入数字和单位[{number}d|w|m]'));
      }
    };

    const getContentView = () => {
      return (
        <div style='width: 600px; padding: 20px; display: flex; flex-direction: column; font-size: 12px;'>
          <div style='font-size: 20px; margin-bottom: 30px;'>
            <span class='bklog-icon bklog-share'></span>
            <span style='margin-left: 6px;'>{t('临时分享')}</span>
          </div>
          {/* <div style='display: flex; align-items: center; margin-bottom: 10px;'>
            <span>{t('时间设置')}：</span>
            <TimeRange
              timezone={timezone.value}
              value={timeRange.value}
              on-change={handleTimeRangeChange}
              on-timezone-change={handleTimezoneChange}
              on-format-change={handleFormatChange}
            ></TimeRange>
          </div> */}
          <div style='display: flex; align-items: flex-start; margin-bottom: 10px;'>
            <span style='display: inline-block; min-width: fit-content;'>{t('时间格式')}：</span>
            <div>
              <div style='margin-bottom: 6px;'>
                <bk-radio
                  checked={timeValueType.value === 'static'}
                  on-change={val => val && handleTimeValueTypeChange('static')}
                  style='font-size: 12px;'
                >
                  {t('静态时间')}
                </bk-radio>
                <span style='margin-left: 8px; font-size: 10px; color: #979BA5;'>
                  {t('会将时间转换为时间戳，按照访问人的时间进行载入')}
                </span>
              </div>
              <div>
                <bk-radio
                  checked={timeValueType.value === 'dynamic'}
                  on-change={val => val && handleTimeValueTypeChange('dynamic')}
                  style='font-size: 12px;'
                >
                  {t('动态时间')}
                </bk-radio>
                <span style='margin-left: 8px; font-size: 10px; color: #979BA5;'>
                  {t('会将近 xxx 这种时间保留，按照访问人的近 xxx 时间进行载入')}
                </span>
              </div>
            </div>
          </div>
          <div style='margin-bottom: 20px'>
            <span>{t('时间示例')}：</span>
            <span style='color: #979BA5;'>{placeholder.value}</span>
          </div>

          <div style='display: flex; align-items: center; margin-bottom: 12px;'>
            <span>{t('链接有效期')}:</span>
            <bk-select
              style='width: 200px; margin-left: 10px;'
              ext-popover-cls='bklog-v3-select-popover'
              value={expireTime.value}
              on-change={handleExpireTimeChange}
            >
              {expireTimeList.value.map(item => (
                <bk-option
                  key={item.id}
                  id={item.id}
                  name={item.name}
                >
                  {item.name}
                </bk-option>
              ))}

              <div
                class='bklog-v3-select-popover'
                style='display: flex; align-items: center; padding: 10px;'
              >
                <span style='display: inline-block; min-width: fit-content;'>{t('自定义')}:</span>
                <bk-input
                  style='width: 100%; height: 28px; margin-left: 4px;'
                  placeholder='{number}d|w|m'
                  on-enter={val => handleCutomExpireTimeChange(val)}
                ></bk-input>
              </div>
            </bk-select>
          </div>

          <div style='display: flex; width: 100%; margin-top: 12px;'>
            <bk-input
              readonly={true}
              placeholder={`{SITE_URL}/share/{LINK_ID}`}
              value={link.value}
            ></bk-input>
            <bk-button
              theme='primary'
              style='margin-left: -2px; border-radius: 0 2px 2px 0; min-width: fit-content;'
              on-click={handleShareLinkClick}
            >
              {t('生成并复制链接')}
            </bk-button>
          </div>
        </div>
      );
    };
    return () => {
      return (
        <BklogPopover
          trigger='click'
          beforeHide={beforePopoverHide}
          options={{ hideOnClick: false, onShow: beforeShow } as any}
          style='height: 100%;border-right: solid 1px #eaebf0; align-items: center; display: flex; justify-content: center; cursor: pointer; padding: 0 20px;'
          {...{
            scopedSlots: { content: getContentView },
          }}
        >
          <span class='bklog-icon bklog-share'></span>
          <span style='margin-left: 6px;'>{t('分享')}</span>
        </BklogPopover>
      );
    };
  },
});<|MERGE_RESOLUTION|>--- conflicted
+++ resolved
@@ -25,11 +25,7 @@
  */
 
 import BklogPopover from '@/components/bklog-popover';
-<<<<<<< HEAD
-import { computed, ComputedRef, defineComponent, Ref, ref } from 'vue';
-=======
 import { computed, defineComponent, Ref, ref } from 'vue';
->>>>>>> 36b7a378
 import useStore from '@/hooks/use-store';
 import { handleTransformToTimestamp } from '@/components/time-range/utils';
 import dayjs from 'dayjs';
@@ -64,11 +60,6 @@
       store.getters.retrieveParams.start_time,
       store.getters.retrieveParams.end_time,
     ]);
-<<<<<<< HEAD
-
-=======
-    const format = ref(store.getters.retrieveParams.format);
->>>>>>> 36b7a378
     const timeValueType = ref('static');
     let isDatePickerChange = false;
 
@@ -76,11 +67,7 @@
       timeValueType.value = value;
 
       if (value === 'static') {
-<<<<<<< HEAD
         formatTimeRange.value = [startTime.value, endTime.value];
-=======
-        formatTimeRange.value = [store.getters.retrieveParams.start_time, store.getters.retrieveParams.end_time];
->>>>>>> 36b7a378
       }
 
       if (value === 'dynamic') {
