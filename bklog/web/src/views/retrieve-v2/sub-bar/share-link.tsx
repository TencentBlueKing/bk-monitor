--- conflicted
+++ resolved
@@ -210,19 +210,11 @@
     const getContentView = () => {
       return (
         <div style='width: 600px; padding: 20px; display: flex; flex-direction: column; font-size: 12px;'>
-<<<<<<< HEAD
           <div style='font-size: 20px; margin-bottom: 30px;'>
             <span class='bklog-icon bklog-share'></span>
             <span style='margin-left: 6px;'>{t('临时分享')}</span>
           </div>
           {/* <div style='display: flex; align-items: center; margin-bottom: 10px;'>
-=======
-          <div style='font-size: 20px; margin-bottom: 10px;'>
-            <span class='bklog-icon bklog-share'></span>
-            <span style='margin-left: 6px;'>{t('临时分享')}</span>
-          </div>
-          <div style='display: flex; align-items: center; margin-bottom: 10px;'>
->>>>>>> 5a379499
             <span>{t('时间设置')}：</span>
             <TimeRange
               timezone={timezone.value}
