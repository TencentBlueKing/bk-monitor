<template>
  <div
    class="warn-table-wrap"
    @click="isShowList"
  >
    <span
      :style="{ color: badgeCount !== 0 ? 'red' : '' }"
      :class="`bklog-icon bklog-${badgeCount !== 0 ? 'gaojing-filled' : 'gaojing-line'}`"
    ></span
    >{{ t('告警') }}
    <bk-badge
      v-if="badgeCount !== 0"
      style="margin-top: -12px; margin-left: -3px"
      :count="badgeCount"
      theme="danger"
    />

    <div v-show="false">
      <div
        ref="refWarningSettingElement"
        class="bklog-warning-wrapper"
      >
        <bk-tab
          style="width: 560px; min-height: 200px; background-color: #fff"
          :active.sync="active"
          :active-bar="activeBar"
          type="card"
          @tab-change="handleTabChange"
        >
          <template #setting>
            <div style="display: flex; align-items: center; justify-content: center; background-color: #f0f1f5">
              <div
                v-if="active === 'mission'"
                class="selector-container"
              >
                <span
                  v-for="type in ['all', 'unHandle']"
                  class="option"
                  :class="{ selected: currentType === type }"
                  :key="type"
                  @click="handleRadioGroup(type)"
                >
                  {{ type === 'all' ? '全部' : '未处理' }}
                </span>
              </div>
              <div
                style="margin: 0 12px; color: #3a84ff; cursor: pointer"
                @click="handleJumpMonitor()"
              >
                {{ t('更多')
                }}<span
                  style="margin-left: 4px"
                  class="bklog-icon bklog-jump"
                ></span>
              </div>
            </div>
          </template>

          <bk-tab-panel
            v-for="(item, index) in panels"
            :key="item.name"
            :label="item.label"
            :name="item.name"
          >
            <template #label>
              <span class="panel-name">{{ $t(item.label) }}（{{ item.count }}）</span>
              <div
                v-if="item.name === active"
                class="active-box"
              ></div>
            </template>
            <bk-alert type="info">
              <template #title>
                <span
                  style="cursor: pointer"
                  @click="handleJumpMonitor"
                  >{{ alertText }}</span
                >
              </template>
            </bk-alert>
            <bk-table
              v-if="active === 'mission'"
              v-bkloading="{ isLoading: loading }"
              :data="recordList"
              :empty-text="$t('暂无内容')"
              :key="tableKey"
              :max-height="200"
              :min-height="120"
              :outer-border="false"
              :row-border="false"
              @sort-change="handleSortChange"
            >
              <bk-table-column
                :label="$t('告警名称')"
                min-width="100"
              >
                <template #default="{ row }">
                  <div
                    style="color: #3a84ff; cursor: pointer"
                    @click="handleViewWarningDetail(row)"
                  >
                    {{ t(row.alert_name) }}
                  </div>
                </template>
              </bk-table-column>
              <bk-table-column
                :label="$t('首次发生时间')"
                min-width="115"
                sortable="true"
              >
                <template #default="{ row }">
                  <div>
                    {{ formatDate(row.first_anomaly_time) }}
                  </div>
                </template>
              </bk-table-column>
              <bk-table-column
                :label="$t('持续时间')"
                align="right"
                prop="duration"
              >
              </bk-table-column>
              <bk-table-column
                :label="$t('状态')"
                min-width="90"
              >
                <template #default="{ row }">
                  <div>
                    <span
                      :style="{ color: getColor(row.status), fontSize: '14px' }"
                      :class="getClass(row.status)"
                    />
                    {{ t(STATUS_NAME_MAP[row.status]) }}
                  </div>
                </template>
              </bk-table-column>
              <bk-table-column
                :label="$t('告警级别')"
                min-width="90"
              >
                <template #default="{ row }">
                  <div :style="{ color: getLevelColor(row.severity), fontSize: '14px' }">
                    <span :class="getLevelClass(row.severity)" />
                    {{ t(LEVEL_NAME_MAP[row.severity]) }}
                  </div>
                </template>
              </bk-table-column>
              <bk-table-column :label="$t('操作')">
                <template #default="{ row }">
                  <div
                    style="color: #3a84ff; cursor: pointer"
                    @click="() => handleViewLogInfo(row)"
                  >
                    {{ $t('查看日志') }}
                  </div>
                </template>
              </bk-table-column>
            </bk-table>
            <bk-table
              v-if="active === 'config'"
              v-bkloading="{ isLoading: loading }"
              :border="false"
              :data="strategyList"
              :empty-text="$t('暂无内容')"
              :key="tableKey"
              :max-height="200"
              :outer-border="false"
              :row-border="false"
            >
              <bk-table-column :label="$t('策略')">
                <template #default="{ row }">
                  <div
                    style="color: #3a84ff; cursor: pointer"
                    @click="handleStrategyInfoClick(row)"
                  >
                    {{ t(row.name) }}
                  </div>
                </template>
              </bk-table-column>
              <bk-table-column
                :label="$t('最近告警时间')"
                prop="latest_time_format"
              >
              </bk-table-column>
            </bk-table>
          </bk-tab-panel>
        </bk-tab>
      </div>
    </div>
  </div>
</template>
<script setup lang="ts">
  import { computed, onMounted, ref, watch } from 'vue';

  import { formatDate } from '@/common/util';
  import useLocale from '@/hooks/use-locale';
  import useStore from '@/hooks/use-store';
<<<<<<< HEAD
=======
  import PopInstanceUtil from '@/global/pop-instance-util';
>>>>>>> 962c5828
  import { bkMessage } from 'bk-magic-vue';

  import PopInstanceUtil from '../../../global/pop-instance-util';
  import { ConditionOperator } from '../../../store/condition-operator';
  import useRetrieveHook from '../use-retrieve-hook';
  import $http from '@/api';
  const { t } = useLocale();
  const store = useStore();

  const { resolveQueryParams, resolveCommonParams } = useRetrieveHook();

  const refWarningSettingElement = ref(null);

  const PopInstanceUtilInstance = new PopInstanceUtil({
    refContent: refWarningSettingElement,
    arrow: false,
    newInstance: false,
    tippyOptions: {
      arrow: false,
      placement: 'bottom-end',
      hideOnClick: true,
      offset: [0, 0],
      appendTo: document.body,
    },
  });

  const panels = ref([
    { name: 'mission', label: '最近告警记录', count: 0 },
    { name: 'config', label: '策略', count: 0 },
  ]);
  const indexId = computed(() => store.state.indexId);
  const alertText = computed(() => {
    if (active.value === 'mission') {
      return t('最多展示近10条告警，点击查看更多');
    }

    return t('最多展示近10条策略，点击查看更多');
  });

  const badgeCount = ref(0);
  const activeBar = {
    position: 'top',
    height: '6px',
  };
  const loading = ref(false);
  const active = ref('mission');
  const typeMap = {
    all: 'ALL',
    unHandle: 'NOT_SHIELDED_ABNORMAL',
  };
  const currentType = ref('all');
  const handleRadioGroup = (val: string) => {
    currentType.value = val;
    const type = typeMap[currentType.value];
    getAlertListData(type);
  };

  const tableKey = ref(1);
  const recordList = ref([]);
  const originRecordList = ref([]);
  const strategyList = ref([]);

  const pageSize = 10;

  // 未恢复：ABNORMAL
  // 已恢复：RECOVERED
  // 已失效：CLOSED
  const STATUS_COLOR_MAP = {
    CLOSED: '#979BA5',
    RECOVERED: '#2CAF5E',
    ABNORMAL: '#EA3636',
    DEFAULT: '#000000',
  };

  const STATUS_CLASS_MAP = {
    CLOSED: 'bklog-icon bklog-shixiao',
    RECOVERED: 'bklog-icon bklog-circle-correct-filled',
    ABNORMAL: 'bklog-icon bklog-circle-alert-filled',
    DEFAULT: 'bklog-icon bklog-circle-alert-filled',
  };

  const STATUS_NAME_MAP = {
    ABNORMAL: '未恢复',
    RECOVERED: '已恢复',
    CLOSED: '已失效',
  };

  const LEVEL_COLOR_MAP = {
    1: '#E71818',
    2: '#F59500',
    3: '#3A84FF',
    DEFAULT: '#000000',
  };

  const LEVEL_CLASS_MAP = {
    1: 'bklog-icon bklog-weixian',
    2: 'bklog-icon bklog-circle-alert-filled',
    3: 'bklog-icon bklog-info-fill',
    DEFAULT: 'bklog-icon bklog-info-fill',
  };

  const LEVEL_NAME_MAP = {
    1: '致命',
    2: '预警',
    3: '提醒',
  };
  // 函数优化
  const getColor = (status: string) => STATUS_COLOR_MAP[status] || STATUS_COLOR_MAP.DEFAULT;
  const getClass = (status: string) => STATUS_CLASS_MAP[status] || STATUS_CLASS_MAP.DEFAULT;
  const getLevelColor = (severity: number) => LEVEL_COLOR_MAP[severity] || LEVEL_COLOR_MAP.DEFAULT;
  const getLevelClass = (severity: number) => LEVEL_CLASS_MAP[severity] || LEVEL_CLASS_MAP.DEFAULT;

  const handleTabChange = () => {
    tableKey.value += 1;
  };

  const handleSortChange = ({ column }: { column }) => {
    if (!column.order) {
      recordList.value = originRecordList.value;
    }
    // 对数组进行排序
    recordList.value.sort((a, b) => {
      // 将字符串转换为 Date 对象
      // 返回比较结果
      return column.order === 'ascending'
        ? a.first_anomaly_time - b.first_anomaly_time
        : b.first_anomaly_time - a.first_anomaly_time;
    });
  };
  const isShowList = e => {
    if (!PopInstanceUtilInstance.isShown()) {
      PopInstanceUtilInstance.show(e.target);
    }
  };

  const handleJumpMonitor = () => {
    const addressMap = {
      mission: 'event-center',
      config: 'strategy-config',
    };
    window.open(`${window.MONITOR_URL}/?bizId=${store.state.bkBizId}#/${addressMap[active.value]}`, '_blank');
  };

  const handleViewWarningDetail = row => {
    window.open(`${window.MONITOR_URL}/?bizId=${store.state.bkBizId}#/event-center/detail/${row.id}`, '_blank');
  };

  const handleStrategyInfoClick = row => {
    window.open(
      `${window.MONITOR_URL}/?bizId=${store.state.bkBizId}#/strategy-config/detail/${row.strategy_id}`,
      '_blank',
    );
  };

  /**
   * 获取告警列表
   * @param val
   * ALL - 表示查询全部告警记录;
   * NOT_SHIELDED_ABNORMAL - 表示查询未处理的告警记录;
   * MY_ASSIGNEE - 表示我收到的告警记录
   */
  const getAlertListData = async (val: string) => {
    try {
      loading.value = true;
      const res = await $http.request('alertStrategy/alertList', {
        params: {
          index_set_id: indexId.value,
        },
        data: {
          status: val,
          page_size: pageSize,
        },
      });

      if (val === 'NOT_SHIELDED_ABNORMAL') {
        badgeCount.value = res?.data.length;
      }

      recordList.value = res?.data || [];
      originRecordList.value = recordList.value;
      panels.value[0].count = res?.data.length || 0;
      tableKey.value += 1;
    } catch (e) {
      console.warn(e);
    } finally {
      loading.value = false;
    }
  };

  /**
   * 获取策略列表
   */
  const getStrategyDate = async () => {
    try {
      loading.value = true;
      strategyList.value.length = 0;
      strategyList.value = [];
      const res = await $http.request('alertStrategy/strategyList', {
        params: {
          index_set_id: indexId.value,
        },
        data: {
          page_size: pageSize,
        },
      });

      (res?.data || []).forEach(element => {
        strategyList.value.push(
          Object.assign({}, element, {
            latest_time_format: element.latest_time ? formatDate(element.latest_time) : '--',
          }),
        );
      });

      panels.value[1].count = res?.data.length || 0;
      tableKey.value += 1;
    } catch (e) {
      console.warn(e);
    } finally {
      loading.value = false;
    }
  };

  const handleViewLogInfo = row => {
    loading.value = true;
    $http
      .request('alertStrategy/getLogRelatedInfo', {
        params: {
          index_set_id: indexId.value,
        },
        query: {
          alert_id: row.id,
        },
      })
      .then(resp => {
        if (resp.result) {
          const { query_string, agg_condition } = resp.data;

          const params = {
            search_mode: null,
            addition: agg_condition.map(item => {
              const instance = new ConditionOperator({
                field: item.key,
                operator: item.method,
                value: item.value,
                relation: item.condition,
              });
              return instance.formatApiOperatorToFront();
            }),
            keyword: query_string,
          };
          resolveCommonParams(params);
          resolveQueryParams(params).then(res => {
            if (res) {
              store.dispatch('requestIndexSetQuery', { isPagination: false });
              PopInstanceUtilInstance.hide();
            }
          });
          return;
        }

        bkMessage({
          theme: 'error',
          message: resp.message,
        });
      })
      .catch(err => {
        bkMessage({
          theme: 'error',
          message: err.message,
        });
      })
      .finally(() => {
        loading.value = false;
      });
  };

  const setMounted = async () => {
    await getAlertListData('NOT_SHIELDED_ABNORMAL');

    const type = typeMap[currentType.value];
    getAlertListData(type);

    getStrategyDate();
  };

  onMounted(async () => {
    await setMounted();
  });

  // 索引集ID改变时，获取告警数量
  // 逻辑和第一次加载时一样
  watch(
    () => [indexId.value],
    () => {
      badgeCount.value = 0;
      setMounted();
    },
  );
</script>
<style lang="scss">
  .warn-table-wrap {
    position: relative;
    display: flex;
    align-items: center;
    justify-content: center;
    width: 70px;
    height: 32px;
    margin-left: 10px;
    font-size: 14px;
    color: #63656e;
    cursor: pointer;

    .bklog-icon {
      margin: 3px 6px 0 0;
    }
  }

  .bklog-warning-wrapper {
    .bk-tab-card {
      background-color: #fafbfd;

      .bk-tab-section {
        padding: 0px;
      }

      .bk-tab-header {
        /* stylelint-disable-next-line declaration-no-important */
        height: 42px !important;

        .bk-tab-header-setting {
          /* stylelint-disable-next-line declaration-no-important */
          height: 42px !important;

          /* stylelint-disable-next-line declaration-no-important */
          line-height: 42px !important;
        }

        .bk-tab-label-wrapper {
          color: #313238;
          background-color: #f0f1f5;

          .bk-tab-label-list {
            /* stylelint-disable-next-line declaration-no-important */
            height: 42px !important;
          }

          .bk-tab-label-item {
            font-size: 13px;

            /* stylelint-disable-next-line declaration-no-important */
            line-height: 42px !important;
          }

          .active-box {
            position: absolute;
            top: 0px;
            left: 0px;
            width: 100%;
            height: 5px;
            background-color: #3a84ff;
          }
        }
      }

      .bk-table-header-wrapper {
        th,
        .cell {
          height: 32px;
        }
      }

      .bk-table-body-wrapper {
        td {
          height: 32px;
          border-bottom: none;
        }
      }
    }
  }

  .selector-container {
    display: flex;
    align-items: center;
    justify-content: center;
    width: 112px;
    height: 32px;
    padding: 4px 4px;
    font-size: 12px;
    background-color: #dcdee5;
    border: 1px solid #dcdcdc;
    border-radius: 4px;
  }

  .option {
    display: flex; /* 使用 flex 布局 */
    flex: 1;
    align-items: center; /* 垂直居中 */
    justify-content: center; /* 水平居中 */
    width: 100%;
    height: 100%;
    color: #4d4f56;
    cursor: pointer;
    transition: background-color 0.3s;
  }

  .option.selected {
    color: #3a84ff; /* 蓝色 */
    background-color: #ffffff;
  }
</style><|MERGE_RESOLUTION|>--- conflicted
+++ resolved
@@ -193,15 +193,11 @@
   import { computed, onMounted, ref, watch } from 'vue';
 
   import { formatDate } from '@/common/util';
+  import PopInstanceUtil from '@/global/pop-instance-util';
   import useLocale from '@/hooks/use-locale';
   import useStore from '@/hooks/use-store';
-<<<<<<< HEAD
-=======
-  import PopInstanceUtil from '@/global/pop-instance-util';
->>>>>>> 962c5828
   import { bkMessage } from 'bk-magic-vue';
 
-  import PopInstanceUtil from '../../../global/pop-instance-util';
   import { ConditionOperator } from '../../../store/condition-operator';
   import useRetrieveHook from '../use-retrieve-hook';
   import $http from '@/api';
