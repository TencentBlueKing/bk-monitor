--- conflicted
+++ resolved
@@ -864,16 +864,11 @@
           <span class="value">{{ $t('确认结果') }}</span>
         </div>
         <div class="ui-shortcut-item">
-<<<<<<< HEAD
-          <span class="label">{{ getOsCommandLabel() }} + Enter</span>
-          <span class="value">{{ $t('AI搜索') }}</span>
-=======
           <span class="label">
             <i :class="shortCutClsName" />
             <i class="bklog-icon bklog-plus" />
             <i class="bklog-icon bklog-enter-3" /></span>
-          <span class="value">{{ $t('AI 搜索') }}</span>
->>>>>>> 9d1b6d26
+          <span class="value">{{ $t('AI搜索') }}</span>
         </div>
       </div>
     </div>
