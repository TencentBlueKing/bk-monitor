<script lang="ts" setup>
  import { computed, ref, watch, nextTick, Ref } from 'vue';

  // @ts-ignore
  import useLocale from '@/hooks/use-locale';
  // @ts-ignore
  import useStore from '@/hooks/use-store';
<<<<<<< HEAD
  import imgEnterKey from '@/images/icons/enter-key.svg';
  import imgUpDownKey from '@/images/icons/up-down-key.svg';
  // @ts-ignore
  import { debounce } from 'lodash';
=======
  // @ts-ignore
  import { debounce } from 'lodash';

  import FavoriteList from './favorite-list';

>>>>>>> 9642b9ab
  const props = defineProps({
    value: {
      type: String,
      default: '',
      required: true,
    },
  });

  const emits = defineEmits(['change', 'cancel', 'retrieve']);

  const store = useStore();
  const { $t } = useLocale();

  enum OptionItemType {
    Colon = 'Colon',
    Continue = 'Continue',
    Fields = 'Fields',
    Operator = 'Operator',
    Value = 'Value',
  }

  // 定义一个类型来表示生成对象的类型
  type ShowOptionValueType = {
    [K in keyof typeof OptionItemType as `show${(typeof OptionItemType)[K]}`]: boolean;
  };

  const defShowOptionValueType: Partial<ShowOptionValueType> = {};
  const showOption = computed(() => {
    return Object.values(OptionItemType).reduce(
      (output, key) => ({
        ...output,
        [`show${key}`]: activeType.value.includes(key),
      }),
      defShowOptionValueType,
    );
  });

  const retrieveDropdownData = computed(() => store.state.retrieveDropdownData);
  const totalFields = computed(() => store.state.indexFieldInfo.fields ?? []);

  /** 获取数字类型的字段name */
  const getNumTypeFieldList = computed(() => {
    return totalFields.value
      .filter((item: { field_type: string }) => ['long', 'integer', 'float'].includes(item.field_type))
      .map((item: { field_name: any }) => item.field_name);
  });

  /** 所有字段的字段名 */
  const totalFieldsNameList = computed(() => {
    return totalFields.value.map((item: { field_name: any }) => item.field_name);
  });

  // 检索后的日志数据如果字段在字段接口找不到则不展示联想的key
  const originFieldList = () =>
    Object.keys(retrieveDropdownData.value).filter(v => totalFieldsNameList.value.includes(v));

  const activeType: Ref<string[]> = ref([]);
  const separator = /\s(AND|OR)\s/i; // 区分查询语句条件
  const fieldList: Ref<string[]> = ref([]);
  const valueList: Ref<string[]> = ref([]);

  const refDropdownEl: Ref<HTMLElement | null> = ref(null);
  const activeIndex = ref(0);

  const handleRetrieve = debounce(() => emits('retrieve'));

  const operatorSelectList = ref([
    {
      operator: '>',
      label: $t('大于'),
    },
    {
      operator: '<',
      label: $t('小于'),
    },
    {
      operator: '>=',
      label: $t('大于或等于'),
    },
    {
      operator: '<=',
      label: $t('小于或等于'),
    },
  ]);

  const setOptionActive = () => {
    const dropdownList = refDropdownEl?.value?.querySelectorAll('.list-item');
    refDropdownEl?.value?.querySelector('.list-item.active')?.classList.remove('active');
    dropdownList?.[activeIndex.value]?.classList.add('active');
  };

  /**
   * 显示哪个下拉列表
   * @param {String} [param]
   */
  const showWhichDropdown = (param?: OptionItemType[] | string) => {
    activeType.value.length = 0;
    activeType.value = [];
    if (typeof param === 'string') {
      activeType.value.push(param);
    }

    if (Array.isArray(param)) {
      activeType.value.push(...param);
    }
    activeIndex.value = 0;
  };

  /**
   * 获取某个字段可选的值列表
   * @param {Object} valueMap
   * @return {string[]}
   */
  const getValueList = (valueMap: { __fieldType?: any }) => {
    let valueMapList = Object.keys(valueMap);
    if (valueMap.__fieldType === 'string') {
      valueMapList = valueMapList // 清除mark标签
        .map(item => `"${item.replace(/<mark>/g, '').replace(/<\/mark>/g, '')}"`);
    }
    return [...new Set(valueMapList)]; // 清除重复的字段
  };

  /**
   * @desc: 当前是否是数字类型字段
   * @param {string} fieldStr 字段名
   * @returns {boolean}
   */
  const isNumTypeField = (fieldStr = '') => {
    return getNumTypeFieldList.value.includes(fieldStr);
  };

  const showColonOperator = (inputField: string) => {
    const showVal = [OptionItemType.Colon];

    if (isNumTypeField(inputField?.trim())) {
      showVal.push(OptionItemType.Operator);
    }
    // 完全匹配字段同时和 : :* 选项
    showWhichDropdown(showVal);
  };

  // 根据当前输入关键字计算提示内容
  const calculateDropdown = () => {
    if (!originFieldList().length) {
      return;
    }

    fieldList.value.length = 0;
    fieldList.value = [];

    const value = props.value;
    const trimValue = value.trim();
    const lastFragments = value.split(separator);
    const lastFragment = lastFragments[lastFragments.length - 1];
    // 以 name:"arman" OR age:18 为例，还没开始输入字段
    if (
      !trimValue ||
      trimValue === '*' ||
      /\s+AND\s+$/.test(value) ||
      /\s+OR\s+$/.test(value) ||
      /\s+and\s+$/.test(value) ||
      /\s+or\s+$/.test(value)
    ) {
      showWhichDropdown('Fields');
      fieldList.value.push(...originFieldList());
      return;
    }
    // 开始输入字段【nam】
    const inputField = /^\s*(?<field>[\w.]+)$/.exec(lastFragment)?.groups?.field;
    if (inputField) {
      fieldList.value = originFieldList().filter(item => {
        if (item.includes(inputField)) {
          if (item === inputField) {
            showColonOperator(inputField);
          }
          return true;
        }
      });
      showWhichDropdown(fieldList.value.length ? OptionItemType.Fields : undefined);
      return;
    }
    // 字段输入完毕【name 】
    if (/^\s*(?<field>[\w.]+)\s*$/.test(lastFragment)) {
      showColonOperator(inputField);
      return;
    }
    // 准备输入值【name:】
    const confirmField = /^\s*(?<field>[\w.]+)\s*(:|>=|<=|>|<)\s*$/.exec(lastFragment)?.groups?.field;
    if (confirmField) {
      const valueMap = retrieveDropdownData.value[confirmField];
      if (valueMap) {
        showWhichDropdown(OptionItemType.Value);
        valueList.value = getValueList(valueMap);
      } else {
        showWhichDropdown();
        valueList.value.splice(0);
      }
      return;
    }
    // 正在输入值【age:1】注意后面没有空格，匹配字段对应值
    const valueResult = /^\s*(?<field>[\w.]+)\s*(:|>=|<=|>|<)\s*(?<value>[\S]+)$/.exec(lastFragment);
    if (valueResult) {
      const confirmField = valueResult.groups?.field;
      const valueMap = retrieveDropdownData.value[confirmField];
      if (valueMap) {
        const inputValue = valueResult.groups?.value ?? '';
        valueList.value = getValueList(valueMap).filter(item => item.includes(inputValue));
        showWhichDropdown(valueList.value.length ? OptionItemType.Value : undefined);
      } else {
        showWhichDropdown();
        valueList.value.splice(0);
      }
      return;
    }
    // 一组条件输入完毕【age:18 】提示继续增加条件 AND OR
    if (/^\s*(?<field>[\w.]+)\s*(:|>=|<=|>|<)\s*(?<value>[\S]+)\s+$/.test(lastFragment)) {
      showWhichDropdown(OptionItemType.Continue);
      return;
    }

    showWhichDropdown();
  };

  /**
   * 选择某个可选字段
   * @param {string} field
   */
  const handleClickField = (field: number | string) => {
    valueList.value = getValueList(retrieveDropdownData.value[field]);

    const currentValue = props.value;

    const trimValue = currentValue.trim();
    if (!trimValue || trimValue === '*') {
      emits('change', `${field} `);
    } else {
      const fragments = currentValue.split(separator);
      if (!fragments[fragments.length - 1].trim()) {
        // 可能的情况 【name:"arman" AND \s】
        emits('change', `${currentValue}${field} `);
      } else {
        // 可能的情况【name:"arman" AND ag】【name】
        emits('change', currentValue.replace(/\s*[\w.]+$/, ` ${field} `));
      }
    }
    showColonOperator(field as string);
    nextTick(() => {
      activeIndex.value = 0;
      setOptionActive();
    });
  };

  /**
   * 选择 : 或者 :*
   * @param {string} type
   */
  const handleClickColon = (type: string) => {
    emits('change', `${props.value + type} `);
    calculateDropdown();
    nextTick(() => {
      activeIndex.value = 0;
      setOptionActive();
    });
  };

  /**
   * 选择某个字段可选值
   * @param {string} value
   */
  const handleClickValue = (value: any) => {
    // 当前输入值可能的情况 【name:"a】【age:】
    emits(
      'change',
      props.value.replace(/(:|>=|<=|>|<)\s*[\S]*$/, (match1, matchOperator) => {
        return `${matchOperator} ${value} `;
      }),
    );
    showWhichDropdown(OptionItemType.Continue);
    nextTick(() => {
      activeIndex.value = 0;
      setOptionActive();
    });
  };

  /**
   * 选择 AND 或者 OR
   * @param {string} type
   */
  const handleClickContinue = (type: string) => {
    emits('change', `${props.value + type} `);
    showWhichDropdown(OptionItemType.Fields);
    fieldList.value = [...originFieldList()];
    nextTick(() => {
      activeIndex.value = 0;
      setOptionActive();
    });
  };

  const scrollActiveItemIntoView = () => {
    if (activeIndex.value >= 0) {
      const target = refDropdownEl.value?.querySelector('.list-item.active');
      target?.scrollIntoView({ block: 'nearest' });
    }
  };

  const handleKeydown = (e: { preventDefault?: any; code?: any }) => {
    const { code } = e;
    if (code === 'Escape') {
      emits('cancel');
      return;
    }

    const dropdownEl = refDropdownEl.value;
    if (!dropdownEl) {
      return;
    }

    const dropdownList = dropdownEl.querySelectorAll('.list-item');
    if (code === 'NumpadEnter' || code === 'Enter') {
      e.preventDefault();
      if (activeIndex.value !== null && dropdownList[activeIndex.value] !== undefined) {
        // enter 选中下拉选项
        (dropdownList[activeIndex.value] as HTMLElement).click();
      } else {
        emits('change', props.value);
        nextTick(() => {
          handleRetrieve();
        });
      }
    }

    if (code === 'ArrowUp') {
      if (activeIndex.value) {
        activeIndex.value -= 1;
      } else {
        activeIndex.value = dropdownList.length - 1;
      }
    }

    if (code === 'ArrowDown') {
      if (activeIndex.value === null || activeIndex.value === dropdownList.length - 1) {
        activeIndex.value = 0;
      } else {
        activeIndex.value += 1;
      }
    }

    setOptionActive();
    scrollActiveItemIntoView();
  };

  const beforeShowndFn = () => {
    document.addEventListener('keydown', handleKeydown);

    calculateDropdown();
    nextTick(() => {
      setOptionActive();
    });
  };

  const beforeHideFn = () => {
    document.removeEventListener('keydown', handleKeydown);
  };

  // 查询语法按钮部分
  const isRetractShow = ref(false);
  const handleRetract = () => {
    isRetractShow.value = !isRetractShow.value;
  };
  const matchList = ref([
    {
      name: $t('精确匹配(支持AND、OR):'),
      value: 'author:"John Smith" AND age:20',
    },
    {
      name: $t('字段名匹配(*代表通配符):'),
      value: `status:active \n title:(quick brown)`,
    },
    {
      name: $t('字段名模糊匹配:'),
      value: 'vers\*on:(quick brown)',
    },
    {
      name: $t('通配符匹配:'),
      value: `qu?ck bro*`,
    },
    {
      name: $t('正则匹配:'),
      value: `name:/joh?n(ath[oa]n)/`,
    },
    {
      name: $t('范围匹配:'),
      value: `count:[1 TO 5] \n  count:[1 TO 5} \n count:[10 TO *]`,
    },
  ]);

  const handleFavoriteClick = item => {
    emits('change', item.keyword);
  }

  defineExpose({
    beforeShowndFn,
    beforeHideFn,
  });

  watch(
    props,
    () => {
      calculateDropdown();
      nextTick(() => {
        setOptionActive();
      });
    },
    { immediate: true, deep: true },
  );
</script>
<template>
  <div class="sql-query-container">
    <div class="sql-field-list">
      <!-- 搜索提示 -->
      <ul
        ref="refDropdownEl"
        class="sql-query-options"
      >
        <!-- 字段列表 -->
        <template v-if="showOption.showFields">
          <div class="control-list">
            <li
              v-for="item in fieldList"
              class="list-item field-list-item"
              :key="item"
              @click="handleClickField(item)"
            >
              <div class="item-type-icon">
                <span class="bklog-icon bklog-field"></span>
              </div>
              <div
                class="item-text text-overflow-hidden"
                v-bk-overflow-tips="{ placement: 'right' }"
              >
                {{ item }}
              </div>
            </li>
          </div>
        </template>

        <!-- 字段对应值 -->
        <template v-if="showOption.showValue">
          <div class="control-list">
            <li
              v-for="item in valueList"
              class="list-item value-list-item"
              :key="item"
              @click="handleClickValue(item)"
            >
              <div class="item-type-icon">
                <span class="bklog-icon bklog-value"></span>
              </div>
              <div
                class="item-text text-overflow-hidden"
                v-bk-overflow-tips="{ placement: 'right' }"
              >
                {{ item }}
              </div>
            </li>
          </div>
        </template>
        <!-- : :* -->
        <template v-if="showOption.showColon">
          <div class="control-list">
            <li
              class="list-item colon-list-item"
              @click="handleClickColon(':')"
            >
              <div class="item-type-icon">
                <span class="bklog-icon bklog-equal"></span>
              </div>
              <div class="item-text">:</div>
              <div
                class="item-description text-overflow-hidden"
                v-bk-overflow-tips="{ placement: 'right' }"
              >
                <i18n path="{0}某一值">
                  <span class="item-callout">{{ $t('等于') }}</span>
                </i18n>
              </div>
            </li>
            <li
              class="list-item colon-list-item"
              @click="handleClickColon(': *')"
            >
              <div class="item-type-icon">
                <span class="bklog-icon bklog-equal"></span>
              </div>
              <div class="item-text">:*</div>
              <div
                class="item-description text-overflow-hidden"
                v-bk-overflow-tips="{ placement: 'right' }"
              >
                <i18n path="{0}任意形式">
                  <span class="item-callout">{{ $t('存在') }}</span>
                </i18n>
              </div>
            </li>
          </div>
          <template
            v-if="showOption.showOperator"
            class="control-list"
          >
            <li
              v-for="(item, key) in operatorSelectList"
              class="list-item continue-list-item"
              :key="key"
              @click="handleClickColon(item.operator)"
            >
              <div class="item-type-icon">
                <span class="bklog-icon bklog-equal"></span>
              </div>
              <div class="item-text">{{ item.operator }}</div>
              <div
                class="item-description text-overflow-hidden"
                v-bk-overflow-tips="{ placement: 'right' }"
              >
                <i18n path="{0}某一值">
                  <span class="item-callout">{{ item.label }}</span>
                </i18n>
              </div>
            </li>
          </template>
        </template>
        <!-- AND OR -->
        <template v-if="showOption.showContinue">
          <div class="control-list">
            <li
              class="list-item continue-list-item"
              @click="handleClickContinue('AND')"
            >
              <div class="item-type-icon">
                <span class="bklog-icon bklog-and"></span>
              </div>
              <div class="item-text">AND</div>
              <div
                class="item-description text-overflow-hidden"
                v-bk-overflow-tips="{ placement: 'right' }"
              >
                <i18n path="需要{0}为真">
                  <span class="item-callout">{{ $t('两个参数都') }}</span>
                </i18n>
              </div>
            </li>
            <li
              class="list-item continue-list-item"
              @click="handleClickContinue('OR')"
            >
              <div class="item-type-icon">
                <span class="bklog-icon bklog-and"></span>
              </div>
              <div class="item-text">OR</div>
              <div
                class="item-description text-overflow-hidden"
                v-bk-overflow-tips="{ placement: 'right' }"
              >
                <i18n path="需要{0}为真">
                  <span class="item-callout">{{ $t('一个或多个参数') }}</span>
                </i18n>
              </div>
            </li>
          </div>
        </template>
      </ul>
<<<<<<< HEAD
      <div class="favorite-footer">
        <!-- 收藏查询列表 -->
        <div class="favorite-query-list">
          <div class="query-list-title">{{ $t('收藏查询') }} ({{ favoriteList.length || 0 }})</div>
          <div class="favorite-list">
            <template v-if="favoriteList.length">
              <div
                v-for="item in favoriteList"
                class="list-item"
                @click="handleClickFavorite(item)"
              >
                <div><span class="active bklog-icon bklog-lc-star-shape"></span></div>
                <div class="list-item-type">检索语句</div>
                <div class="list-item-information">错误日志排查</div>
                <div class="list-item-text">time:2024.10.24 15:15:15 AND k8s.container.name:1234</div>
              </div>
            </template>
            <template v-else>
              <bk-exception
                class="exception-wrap-item exception-part exception-gray"
                scene="part"
                type="empty"
              >
              </bk-exception>
            </template>
          </div>
        </div>
        <!-- 移动光标and确认结果提示 -->
        <div class="ui-shortcut-key">
          <span><img :src="svgImg.imgUpDownKey" />{{ $t('移动光标') }}</span>
          <span><img :src="svgImg.imgEnterKey" />{{ $t('确认结果') }}</span>
        </div>
      </div>
=======
      <FavoriteList @change="handleFavoriteClick"></FavoriteList>
>>>>>>> 9642b9ab
    </div>
    <div :class="['sql-syntax-tips', { 'is-show': isRetractShow }]">
      <span
        class="sql-query-retract"
        @click="handleRetract"
      >
        <span>{{ isRetractShow ? $t('收起') : $t('查询语法') }}</span>
        <span
          :class="['angle-icon bk-icon', { 'icon-angle-left': !isRetractShow, 'icon-angle-right': isRetractShow }]"
        ></span>
      </span>
      <div class="sql-query-fold">
        <div>
          <div class="sql-query-fold-title">
            <div>{{ $t('如何查询') }}?</div>
            <div class="fold-title-right">
              <span>{{ $t('查询语法') }}</span>
              <span class="fold-title-icon bklog-icon bklog-jump"></span>
            </div>
          </div>
          <div
            v-for="item in matchList"
            class="sql-query-list"
          >
            <div style="font-weight: 700; line-height: 19px">{{ item.name }}</div>
            <div>{{ item.value }}</div>
          </div>
        </div>
      </div>
    </div>
  </div>
</template>
<style lang="scss" scoped>
  @import './sql-query-options.scss';

  .sql-query-container {
    display: flex;
    border: 1px solid #dcdee5;
    border-radius: 2px;

    .sql-field-list {
      width: 100%;
    }

    .sql-syntax-tips {
      position: relative;
      width: 240px;
      background: #fafbfd;
      border: 1px solid #dcdee5;
      border-radius: 0 2px 2px 0;

      .sql-query-retract {
        position: absolute;
        top: 50%;
        left: 0;
        display: inline-block;
        width: 20px;
        padding: 4px 2px;

        font-size: 12px;
        color: #63656e;
        cursor: pointer;
        background: #f0f1f5;
        border: 1px solid #dcdee5;
        border-radius: 4px 0 0 4px;
        transform: translate(-100%, -50%);
      }

      /*   收起内容 样式*/
      .sql-query-fold {
        width: 100%;
        height: 100%;
        padding: 12px;
        background: #fafbfd;
        border: 1px solid #dcdee5;
        border-radius: 0 2px 2px 0;

        .sql-query-fold-title {
          display: flex;
          justify-content: space-between;
          margin-bottom: 8px;
          font-size: 12px;

          .fold-title-right {
            display: flex;
            align-items: center;
            height: 100%;
            color: #3a84ff;
            cursor: pointer;

            .fold-title-icon {
              margin-left: 5px;
              font-size: 16px;
            }
          }
        }

        .sql-query-list {
          overflow-y: auto;
          font-size: 12px;
          white-space: pre-line;
        }
      }

      &:not(.is-show) {
        width: 1px;
        border: none;

        .sql-query-fold {
          display: none;
        }
      }
    }
  }
</style><|MERGE_RESOLUTION|>--- conflicted
+++ resolved
@@ -5,18 +5,13 @@
   import useLocale from '@/hooks/use-locale';
   // @ts-ignore
   import useStore from '@/hooks/use-store';
-<<<<<<< HEAD
   import imgEnterKey from '@/images/icons/enter-key.svg';
   import imgUpDownKey from '@/images/icons/up-down-key.svg';
   // @ts-ignore
   import { debounce } from 'lodash';
-=======
-  // @ts-ignore
-  import { debounce } from 'lodash';
 
   import FavoriteList from './favorite-list';
 
->>>>>>> 9642b9ab
   const props = defineProps({
     value: {
       type: String,
@@ -415,7 +410,7 @@
 
   const handleFavoriteClick = item => {
     emits('change', item.keyword);
-  }
+  };
 
   defineExpose({
     beforeShowndFn,
@@ -587,7 +582,7 @@
           </div>
         </template>
       </ul>
-<<<<<<< HEAD
+      <<<<<<< HEAD
       <div class="favorite-footer">
         <!-- 收藏查询列表 -->
         <div class="favorite-query-list">
@@ -621,9 +616,9 @@
           <span><img :src="svgImg.imgEnterKey" />{{ $t('确认结果') }}</span>
         </div>
       </div>
-=======
+      =======
       <FavoriteList @change="handleFavoriteClick"></FavoriteList>
->>>>>>> 9642b9ab
+      >>>>>>> upstream/feat/search
     </div>
     <div :class="['sql-syntax-tips', { 'is-show': isRetractShow }]">
       <span
