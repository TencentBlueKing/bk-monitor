<script lang="ts" setup>
  import { computed, ref, watch, nextTick, Ref } from 'vue';
  import useFieldNameHook from '@/hooks/use-field-name';
  // @ts-ignore
  import useLocale from '@/hooks/use-locale';
  // @ts-ignore
  import useStore from '@/hooks/use-store';
  // @ts-ignore
  import { debounce } from 'lodash';
  // @ts-ignore
  import FavoriteList from './favorite-list';

  import { excludesFields } from './const.common';
  import jsCookie from 'js-cookie';

  import useFieldEgges from './use-field-egges';

  const props = defineProps({
    value: {
      type: String,
      default: '',
      required: true,
    },
  });

  const emits = defineEmits(['change', 'cancel', 'retrieve', 'active-change']);

  const store = useStore();
  const { $t } = useLocale();

  enum OptionItemType {
    Colon = 'Colon',
    Continue = 'Continue',
    Fields = 'Fields',
    Operator = 'Operator',
    Value = 'Value',
  }

  // 定义一个类型来表示生成对象的类型
  type ShowOptionValueType = {
    [K in keyof typeof OptionItemType as `show${(typeof OptionItemType)[K]}`]: boolean;
  };

  const defShowOptionValueType: Partial<ShowOptionValueType> = {};
  const showOption = computed(() => {
    return Object.values(OptionItemType).reduce(
      (output, key) => ({
        ...output,
        [`show${key}`]: activeType.value.includes(key),
      }),
      defShowOptionValueType,
    );
  });

  const retrieveDropdownData = computed(() => store.state.retrieveDropdownData);
  const totalFields = computed(() => store.state.indexFieldInfo.fields ?? []);
  const { isRequesting, requestFieldEgges, isValidateEgges } = useFieldEgges();

  /** 获取数字类型的字段name */
  const getNumTypeFieldList = computed(() => {
    return totalFields.value
      .filter((item: { field_type: string }) => ['long', 'integer', 'float'].includes(item.field_type))
      .map((item: { field_name: any }) => item.field_name);
  });

  /** 所有字段的字段名 */
  const totalFieldsNameList = computed(() => {
    const filterFn = field => field.field_type !== '__virtual__' && !excludesFields.includes(field.field_name);
    const { getFieldNames } = useFieldNameHook({ store });
    return getFieldNames(totalFields.value.filter(filterFn));

  });

  // 检索后的日志数据如果字段在字段接口找不到则不展示联想的key
  const originFieldList = () => totalFieldsNameList.value;

  const activeType: Ref<string[]> = ref([]);
  const separator = /\s(AND|OR)\s/i; // 区分查询语句条件
  const fieldList: Ref<string[]> = ref([]);
  const valueList: Ref<string[]> = ref([]);

  const refDropdownEl: Ref<HTMLElement | null> = ref(null);
  const activeIndex = ref(0);

  const handleRetrieve = debounce(() => emits('retrieve'));

  const operatorSelectList = ref([
    {
      operator: '>',
      label: $t('大于'),
    },
    {
      operator: '<',
      label: $t('小于'),
    },
    {
      operator: '>=',
      label: $t('大于或等于'),
    },
    {
      operator: '<=',
      label: $t('小于或等于'),
    },
  ]);

  const setOptionActive = () => {
    if (activeIndex.value === null) {
      return;
    }

    const dropdownList = refDropdownEl?.value?.querySelectorAll('.list-item');
    refDropdownEl?.value?.querySelector('.list-item.active')?.classList.remove('active');
    dropdownList?.[activeIndex.value]?.classList.add('active');
  };

  /**
   * 显示哪个下拉列表
   * @param {String} [param]
   */
  const showWhichDropdown = (param?: OptionItemType[] | string) => {
    activeType.value.length = 0;
    activeType.value = [];
    if (typeof param === 'string') {
      activeType.value.push(param);
    }

    if (Array.isArray(param)) {
      activeType.value.push(...param);
    }
    activeIndex.value = null;
  };

  /**
   * 获取某个字段可选的值列表
   * @param {Object} valueMap
   * @return {string[]}
   */
  const getValueList = (valueMap: { __fieldType?: any }) => {
    const resolveValueMap = valueMap ?? {};
    let valueMapList = Object.keys(resolveValueMap);
    if (resolveValueMap.__fieldType === 'string') {
      valueMapList = valueMapList // 清除mark标签
        .map(item => `"${item.replace(/<mark>/g, '').replace(/<\/mark>/g, '')}"`);
    }
    return [...new Set(valueMapList)]; // 清除重复的字段
  };

  const setValueList = (fieldName: string, value: string) => {
    const fieldInfo = store.state.indexFieldInfo.fields.find(item => item.field_name === fieldName);
    if (fieldInfo && isValidateEgges(fieldInfo)) {
      requestFieldEgges(fieldInfo, value, resp => {
        if (typeof resp === 'boolean') {
          valueList.value = getValueList(retrieveDropdownData.value[fieldName] ?? {});
          return;
        }

        valueList.value = store.state.indexFieldInfo.aggs_items[fieldName] ?? [];
      });
      return;
    }

    valueList.value = getValueList(retrieveDropdownData.value[fieldName] ?? {});
  };

  /**
   * @desc: 当前是否是数字类型字段
   * @param {string} fieldStr 字段名
   * @returns {boolean}
   */
  const isNumTypeField = (fieldStr = '') => {
    return getNumTypeFieldList.value.includes(fieldStr);
  };

  const showColonOperator = (inputField: string) => {
    const showVal = [OptionItemType.Colon];

    if (isNumTypeField(inputField?.trim())) {
      showVal.push(OptionItemType.Operator);
    }
    // 完全匹配字段同时和 : :* 选项
    showWhichDropdown(showVal);
  };

  // 根据当前输入关键字计算提示内容
  const calculateDropdown = () => {
    if (!originFieldList().length) {
      return;
    }

    fieldList.value.length = 0;
    fieldList.value = [];

    const value = props.value;
    const trimValue = value.trim();
    const lastFragments = value.split(separator);
    const lastFragment = lastFragments[lastFragments.length - 1];
    // 以 name:"arman" OR age:18 为例，还没开始输入字段
    if (
      !trimValue ||
      trimValue === '*' ||
      /\s+AND\s+$/.test(value) ||
      /\s+OR\s+$/.test(value) ||
      /\s+and\s+$/.test(value) ||
      /\s+or\s+$/.test(value)
    ) {
      showWhichDropdown('Fields');
      fieldList.value.push(...originFieldList());
      return;
    }
    // 开始输入字段【nam】
    const inputField = /^\s*(?<field>[\w.]+)$/.exec(lastFragment)?.groups?.field;
    if (inputField) {
      fieldList.value = originFieldList().filter(item => {
        if (item.includes(inputField)) {
          if (item === inputField) {
            showColonOperator(inputField);
          }
          return true;
        }
      });
      showWhichDropdown(fieldList.value.length ? OptionItemType.Fields : undefined);
      return;
    }
    // 字段输入完毕【name 】
    if (/^\s*(?<field>[\w.]+)\s*$/.test(lastFragment)) {
      showColonOperator(lastFragment);
      return;
    }

    // 准备输入值【name:】
    const confirmField = /^\s*(?<field>[\w.]+)\s*(:|>=|<=|>|<)\s*$/.exec(lastFragment)?.groups?.field;
    if (confirmField) {
      const valueMap = retrieveDropdownData.value[confirmField];
      if (valueMap) {
        showWhichDropdown(OptionItemType.Value);
        setValueList(confirmField, '');
        // valueList.value = getValueList(valueMap);
      } else {
        showWhichDropdown();
        valueList.value.splice(0);
      }
      return;
    }
    // 正在输入值【age:1】注意后面没有空格，匹配字段对应值
    const valueResult = /^\s*(?<field>[\w.]+)\s*(:|>=|<=|>|<)\s*(?<value>[\S]+)$/.exec(lastFragment);
    if (valueResult) {
      const confirmField = valueResult.groups?.field;
      const valueMap = retrieveDropdownData.value[confirmField];
      if (valueMap) {
        const inputValue = valueResult.groups?.value ?? '';
        setValueList(confirmField, inputValue);
        // valueList.value = getValueList(valueMap).filter(item => item.includes(inputValue));
        showWhichDropdown(valueList.value.length ? OptionItemType.Value : undefined);
      } else {
        showWhichDropdown();
        valueList.value.splice(0);
      }
      return;
    }

    // 一组条件输入完毕【age:18 】提示继续增加条件 AND OR
    if (/^\s*(?<field>[\w.]+)\s*(:|>=|<=|>|<)\s*(?<value>["']?.*["']?)$/.test(lastFragment)) {
      showWhichDropdown(OptionItemType.Continue);
      return;
    }

    showWhichDropdown();
  };

  /**
   * 选择某个可选字段
   * @param {string} field
   */
  const handleClickField = (field: string) => {
    // valueList.value = getValueList(retrieveDropdownData.value[field]);
    // setValueList(field, '');
    const currentValue = props.value;

    const trimValue = currentValue.trim();
    if (!trimValue || trimValue === '*') {
      emits('change', `${field} `);
    } else {
      const fragments = currentValue.split(separator);
      if (!fragments[fragments.length - 1].trim()) {
        // 可能的情况 【name:"arman" AND \s】
        emits('change', `${currentValue}${field} `);
      } else {
        // 可能的情况【name:"arman" AND ag】【name】
        emits('change', currentValue.replace(/\s*[\w.]+$/, ` ${field} `));
      }
    }
    showColonOperator(field as string);
    nextTick(() => {
      activeIndex.value = null;
      setOptionActive();
    });
  };

  /**
   * 选择 : 或者 :*
   * @param {string} type
   */
  const handleClickColon = (type: string) => {
    emits('change', `${props.value + type} `);
    calculateDropdown();
    nextTick(() => {
      activeIndex.value = null;
      setOptionActive();
    });
  };

  /**
   * 选择某个字段可选值
   * @param {string} value
   */
  const handleClickValue = (value: any) => {
    // 当前输入值可能的情况 【name:"a】【age:】
    emits(
      'change',
      props.value.replace(/(:|>=|<=|>|<)\s*[\S]*$/, (match1, matchOperator) => {
        return `${matchOperator} ${value} `;
      }),
    );
    showWhichDropdown(OptionItemType.Continue);
    nextTick(() => {
      activeIndex.value = null;
      setOptionActive();
    });
  };

  /**
   * 选择 AND 或者 OR
   * @param {string} type
   */
  const handleClickContinue = (type: string) => {
    emits('change', `${props.value + type} `);
    showWhichDropdown(OptionItemType.Fields);
    fieldList.value = [...originFieldList()];
    nextTick(() => {
      activeIndex.value = null;
      setOptionActive();
    });
  };

  const scrollActiveItemIntoView = () => {
    if (activeIndex.value >= 0) {
      const target = refDropdownEl.value?.querySelector('.list-item.active');
      target?.scrollIntoView({ block: 'nearest' });
    }
  };

  const handleKeydown = (e: { preventDefault?: any; code?: any }) => {
    const { code } = e;
    if (code === 'Escape') {
      emits('cancel');
      return;
    }

    const dropdownEl = refDropdownEl.value;
    if (!dropdownEl) {
      return;
    }

    const dropdownList = dropdownEl.querySelectorAll('.list-item');
    if (code === 'NumpadEnter' || code === 'Enter') {
      e.preventDefault();
      if (activeIndex.value !== null && dropdownList[activeIndex.value] !== undefined) {
        // enter 选中下拉选项
        (dropdownList[activeIndex.value] as HTMLElement).click();
      } else {
        emits('change', props.value);
        nextTick(() => {
          handleRetrieve();
        });
      }
    }

    if (code === 'ArrowUp') {
      if (activeIndex.value) {
        activeIndex.value -= 1;
      } else {
        activeIndex.value = dropdownList.length - 1;
      }
    }

    if (code === 'ArrowDown') {
      if (activeIndex.value === null || activeIndex.value === dropdownList.length - 1) {
        activeIndex.value = 0;
      } else {
        activeIndex.value += 1;
      }
    }

    setOptionActive();
    scrollActiveItemIntoView();
  };

  const beforeShowndFn = () => {
    activeIndex.value = null;
    document.addEventListener('keydown', handleKeydown);

    calculateDropdown();
    nextTick(() => {
      setOptionActive();
    });

    return (
      (showOption.value.showFields && fieldList.value.length) ||
      (showOption.value.showValue && valueList.value.length) ||
      showOption.value.showColon ||
      showOption.value.showContinue ||
      (showOption.value.showOperator && operatorSelectList.value.length)
    );
  };

  const beforeHideFn = () => {
    document.removeEventListener('keydown', handleKeydown);
  };

  // 查询语法按钮部分
  const isRetractShow = ref(true);
  const handleRetract = () => {
    isRetractShow.value = !isRetractShow.value;
  };
  const matchList = ref([
    {
      name: $t('精确匹配(支持AND、OR):'),
      value: 'author:"John Smith" AND age:20',
    },
    {
      name: $t('字段名匹配(*代表通配符):'),
      value: `status:active \n title:(quick brown)`,
    },
    {
      name: $t('字段名模糊匹配:'),
      value: 'vers\*on:(quick brown)',
    },
    {
      name: $t('通配符匹配:'),
      value: `qu?ck bro*`,
    },
    {
      name: $t('正则匹配:'),
      value: `name:/joh?n(ath[oa]n)/`,
    },
    {
      name: $t('范围匹配:'),
      value: `count:[1 TO 5] \n  count:[1 TO 5} \n count:[10 TO *]`,
    },
  ]);

  const handleFavoriteClick = item => {
    emits('change', item.params?.keyword, true);
  };

  const handleSQLReadmeClick = () => {
    const lang = /^en/.test(jsCookie.get('blueking_language')) ? 'EN' : 'ZH';
    window.open(
      `${(window as any).BK_DOC_URL}/markdown/${lang}/LogSearch/4.6/UserGuide/ProductFeatures/data-visualization/query_string.md`,
      '_blank',
    );
  };

  defineExpose({
    beforeShowndFn,
    beforeHideFn,
  });

  watch(
    props,
    () => {
      calculateDropdown();
      nextTick(() => {
        setOptionActive();
      });
    },
    { immediate: true, deep: true },
  );

  watch(activeIndex, () => {
    emits('active-change', activeIndex.value);
  });
</script>
<template>
  <div class="sql-query-container">
    <div class="sql-field-list">
      <!-- 搜索提示 -->
      <ul ref="refDropdownEl" class="sql-query-options" v-bkloading="{ isLoading: isRequesting, size: 'mini' }">
        <!-- 字段列表 -->
        <template v-if="showOption.showFields">
          <div class="control-list">
            <li v-for="item in fieldList" class="list-item field-list-item" :key="item" @click="handleClickField(item)">
              <div class="item-type-icon">
                <span class="bklog-icon bklog-field"></span>
              </div>
              <div class="item-text text-overflow-hidden" v-bk-overflow-tips="{ placement: 'right' }">
                {{ item }}
              </div>
            </li>
          </div>
        </template>

        <!-- 字段对应值 -->
        <template v-if="showOption.showValue">
          <div class="control-list">
            <li v-for="item in valueList" class="list-item value-list-item" :key="item" @click="handleClickValue(item)">
              <div class="item-type-icon">
                <span class="bklog-icon bklog-value"></span>
              </div>
              <div class="item-text text-overflow-hidden" v-bk-overflow-tips="{ placement: 'right' }">
                {{ item }}
              </div>
            </li>
          </div>
        </template>
        <!-- : :* -->
        <template v-if="showOption.showColon">
          <div class="control-list">
            <li class="list-item colon-list-item" @click="handleClickColon(':')">
              <div class="item-type-icon">
                <span class="bklog-icon bklog-equal"></span>
              </div>
              <div class="item-text">:</div>
              <div class="item-description text-overflow-hidden" v-bk-overflow-tips="{ placement: 'right' }">
                <i18n path="{0}某一值">
                  <span class="item-callout">{{ $t('等于') }}</span>
                </i18n>
              </div>
            </li>
            <li class="list-item colon-list-item" @click="handleClickColon(': *')">
              <div class="item-type-icon">
                <span class="bklog-icon bklog-equal"></span>
              </div>
              <div class="item-text">:*</div>
              <div class="item-description text-overflow-hidden" v-bk-overflow-tips="{ placement: 'right' }">
                <i18n path="{0}任意形式">
                  <span class="item-callout">{{ $t('存在') }}</span>
                </i18n>
              </div>
            </li>
          </div>
          <template v-if="showOption.showOperator" class="control-list">
            <li v-for="(item, key) in operatorSelectList" class="list-item continue-list-item" :key="key"
              @click="handleClickColon(item.operator)">
              <div class="item-type-icon">
                <span class="bklog-icon bklog-equal"></span>
              </div>
              <div class="item-text">{{ item.operator }}</div>
              <div class="item-description text-overflow-hidden" v-bk-overflow-tips="{ placement: 'right' }">
                <i18n path="{0}某一值">
                  <span class="item-callout">{{ item.label }}</span>
                </i18n>
              </div>
            </li>
          </template>
        </template>
        <!-- AND OR -->
        <template v-if="showOption.showContinue">
          <div class="control-list">
            <li class="list-item continue-list-item" @click="handleClickContinue('AND')">
              <div class="item-type-icon">
                <span class="bklog-icon bklog-and"></span>
              </div>
              <div class="item-text">AND</div>
              <div class="item-description text-overflow-hidden" v-bk-overflow-tips="{ placement: 'right' }">
                <i18n path="需要{0}为真">
                  <span class="item-callout">{{ $t('两个参数都') }}</span>
                </i18n>
              </div>
            </li>
            <li class="list-item continue-list-item" @click="handleClickContinue('OR')">
              <div class="item-type-icon">
                <span class="bklog-icon bklog-and"></span>
              </div>
              <div class="item-text">OR</div>
              <div class="item-description text-overflow-hidden" v-bk-overflow-tips="{ placement: 'right' }">
                <i18n path="需要{0}为真">
                  <span class="item-callout">{{ $t('一个或多个参数') }}</span>
                </i18n>
              </div>
            </li>
          </div>
        </template>
<<<<<<< HEAD
        <template
          v-if="!showOption.showFields && !showOption.showValue && !showOption.showColon && !showOption.showContinue">
          <bk-exception style="height: 40px" type="search-empty" scene="part">
=======
        <!-- <template
          v-if="!showOption.showFields && !showOption.showValue && !showOption.showColon && !showOption.showContinue"
        >
          <bk-exception
            style="height: 40px"
            type="search-empty"
            scene="part"
          >
>>>>>>> efdbdf88
            当前页面未获取到该字段信息，无法获取联想内容，请手动输入查询内容
          </bk-exception>
        </template> -->
      </ul>
      <FavoriteList @change="handleFavoriteClick" :searchValue="value"></FavoriteList>
    </div>
    <div :class="['sql-syntax-tips', { 'is-show': isRetractShow }]">
      <span class="sql-query-retract" @click="handleRetract">
        <span>{{ isRetractShow ? $t('收起') : $t('查询语法') }}</span>
        <span
          :class="['angle-icon bk-icon', { 'icon-angle-left': !isRetractShow, 'icon-angle-right': isRetractShow }]"></span>
      </span>
      <div class="sql-query-fold">
        <div>
          <div class="sql-query-fold-title">
            <div>{{ $t('如何查询') }}?</div>
            <div class="fold-title-right" @click="handleSQLReadmeClick">
              <span>{{ $t('查询语法') }}</span>
              <span class="fold-title-icon bklog-icon bklog-jump"></span>
            </div>
          </div>
          <div v-for="item in matchList" class="sql-query-list">
            <div style="font-weight: 700; line-height: 19px">{{ item.name }}</div>
            <div>{{ item.value }}</div>
          </div>
        </div>
      </div>
    </div>
  </div>
</template>
<style lang="scss" scoped>
  @import './sql-query-options.scss';

  .sql-query-container {
    display: flex;
    border: 1px solid #dcdee5;
    border-radius: 2px;

    .sql-field-list {
      width: 100%;
    }

    .sql-syntax-tips {
      position: relative;
      width: 240px;
      background: #fafbfd;
      border-radius: 0 2px 2px 0;

      .sql-query-retract {
        position: absolute;
        top: 50%;
        left: 0;
        display: inline-block;
        width: 20px;
        padding: 4px 2px;

        font-size: 12px;
        color: #63656e;
        cursor: pointer;
        background: #f0f1f5;
        border: 1px solid #dcdee5;
        border-radius: 4px 0 0 4px;
        transform: translate(-100%, -50%);
      }

      /*   收起内容 样式*/
      .sql-query-fold {
        width: 100%;
        height: 100%;
        padding: 12px;
        background: #fafbfd;
        border-radius: 0 2px 2px 0;
        outline: 1px solid #dcdee5;

        .sql-query-fold-title {
          display: flex;
          justify-content: space-between;
          margin-bottom: 8px;
          font-size: 12px;

          .fold-title-right {
            display: flex;
            align-items: center;
            height: 100%;
            color: #3a84ff;
            cursor: pointer;

            .fold-title-icon {
              margin-left: 5px;
              font-size: 16px;
            }
          }
        }

        .sql-query-list {
          overflow-y: auto;
          font-size: 12px;
          white-space: pre-line;
        }
      }

      &:not(.is-show) {
        width: 1px;
        border: none;

        .sql-query-fold {
          display: none;
        }
      }
    }
  }
</style><|MERGE_RESOLUTION|>--- conflicted
+++ resolved
@@ -68,7 +68,6 @@
     const filterFn = field => field.field_type !== '__virtual__' && !excludesFields.includes(field.field_name);
     const { getFieldNames } = useFieldNameHook({ store });
     return getFieldNames(totalFields.value.filter(filterFn));
-
   });
 
   // 检索后的日志数据如果字段在字段接口找不到则不展示联想的key
@@ -485,15 +484,27 @@
   <div class="sql-query-container">
     <div class="sql-field-list">
       <!-- 搜索提示 -->
-      <ul ref="refDropdownEl" class="sql-query-options" v-bkloading="{ isLoading: isRequesting, size: 'mini' }">
+      <ul
+        ref="refDropdownEl"
+        class="sql-query-options"
+        v-bkloading="{ isLoading: isRequesting, size: 'mini' }"
+      >
         <!-- 字段列表 -->
         <template v-if="showOption.showFields">
           <div class="control-list">
-            <li v-for="item in fieldList" class="list-item field-list-item" :key="item" @click="handleClickField(item)">
+            <li
+              v-for="item in fieldList"
+              class="list-item field-list-item"
+              :key="item"
+              @click="handleClickField(item)"
+            >
               <div class="item-type-icon">
                 <span class="bklog-icon bklog-field"></span>
               </div>
-              <div class="item-text text-overflow-hidden" v-bk-overflow-tips="{ placement: 'right' }">
+              <div
+                class="item-text text-overflow-hidden"
+                v-bk-overflow-tips="{ placement: 'right' }"
+              >
                 {{ item }}
               </div>
             </li>
@@ -503,11 +514,19 @@
         <!-- 字段对应值 -->
         <template v-if="showOption.showValue">
           <div class="control-list">
-            <li v-for="item in valueList" class="list-item value-list-item" :key="item" @click="handleClickValue(item)">
+            <li
+              v-for="item in valueList"
+              class="list-item value-list-item"
+              :key="item"
+              @click="handleClickValue(item)"
+            >
               <div class="item-type-icon">
                 <span class="bklog-icon bklog-value"></span>
               </div>
-              <div class="item-text text-overflow-hidden" v-bk-overflow-tips="{ placement: 'right' }">
+              <div
+                class="item-text text-overflow-hidden"
+                v-bk-overflow-tips="{ placement: 'right' }"
+              >
                 {{ item }}
               </div>
             </li>
@@ -516,37 +535,59 @@
         <!-- : :* -->
         <template v-if="showOption.showColon">
           <div class="control-list">
-            <li class="list-item colon-list-item" @click="handleClickColon(':')">
+            <li
+              class="list-item colon-list-item"
+              @click="handleClickColon(':')"
+            >
               <div class="item-type-icon">
                 <span class="bklog-icon bklog-equal"></span>
               </div>
               <div class="item-text">:</div>
-              <div class="item-description text-overflow-hidden" v-bk-overflow-tips="{ placement: 'right' }">
+              <div
+                class="item-description text-overflow-hidden"
+                v-bk-overflow-tips="{ placement: 'right' }"
+              >
                 <i18n path="{0}某一值">
                   <span class="item-callout">{{ $t('等于') }}</span>
                 </i18n>
               </div>
             </li>
-            <li class="list-item colon-list-item" @click="handleClickColon(': *')">
+            <li
+              class="list-item colon-list-item"
+              @click="handleClickColon(': *')"
+            >
               <div class="item-type-icon">
                 <span class="bklog-icon bklog-equal"></span>
               </div>
               <div class="item-text">:*</div>
-              <div class="item-description text-overflow-hidden" v-bk-overflow-tips="{ placement: 'right' }">
+              <div
+                class="item-description text-overflow-hidden"
+                v-bk-overflow-tips="{ placement: 'right' }"
+              >
                 <i18n path="{0}任意形式">
                   <span class="item-callout">{{ $t('存在') }}</span>
                 </i18n>
               </div>
             </li>
           </div>
-          <template v-if="showOption.showOperator" class="control-list">
-            <li v-for="(item, key) in operatorSelectList" class="list-item continue-list-item" :key="key"
-              @click="handleClickColon(item.operator)">
+          <template
+            v-if="showOption.showOperator"
+            class="control-list"
+          >
+            <li
+              v-for="(item, key) in operatorSelectList"
+              class="list-item continue-list-item"
+              :key="key"
+              @click="handleClickColon(item.operator)"
+            >
               <div class="item-type-icon">
                 <span class="bklog-icon bklog-equal"></span>
               </div>
               <div class="item-text">{{ item.operator }}</div>
-              <div class="item-description text-overflow-hidden" v-bk-overflow-tips="{ placement: 'right' }">
+              <div
+                class="item-description text-overflow-hidden"
+                v-bk-overflow-tips="{ placement: 'right' }"
+              >
                 <i18n path="{0}某一值">
                   <span class="item-callout">{{ item.label }}</span>
                 </i18n>
@@ -557,23 +598,35 @@
         <!-- AND OR -->
         <template v-if="showOption.showContinue">
           <div class="control-list">
-            <li class="list-item continue-list-item" @click="handleClickContinue('AND')">
+            <li
+              class="list-item continue-list-item"
+              @click="handleClickContinue('AND')"
+            >
               <div class="item-type-icon">
                 <span class="bklog-icon bklog-and"></span>
               </div>
               <div class="item-text">AND</div>
-              <div class="item-description text-overflow-hidden" v-bk-overflow-tips="{ placement: 'right' }">
+              <div
+                class="item-description text-overflow-hidden"
+                v-bk-overflow-tips="{ placement: 'right' }"
+              >
                 <i18n path="需要{0}为真">
                   <span class="item-callout">{{ $t('两个参数都') }}</span>
                 </i18n>
               </div>
             </li>
-            <li class="list-item continue-list-item" @click="handleClickContinue('OR')">
+            <li
+              class="list-item continue-list-item"
+              @click="handleClickContinue('OR')"
+            >
               <div class="item-type-icon">
                 <span class="bklog-icon bklog-and"></span>
               </div>
               <div class="item-text">OR</div>
-              <div class="item-description text-overflow-hidden" v-bk-overflow-tips="{ placement: 'right' }">
+              <div
+                class="item-description text-overflow-hidden"
+                v-bk-overflow-tips="{ placement: 'right' }"
+              >
                 <i18n path="需要{0}为真">
                   <span class="item-callout">{{ $t('一个或多个参数') }}</span>
                 </i18n>
@@ -581,11 +634,6 @@
             </li>
           </div>
         </template>
-<<<<<<< HEAD
-        <template
-          v-if="!showOption.showFields && !showOption.showValue && !showOption.showColon && !showOption.showContinue">
-          <bk-exception style="height: 40px" type="search-empty" scene="part">
-=======
         <!-- <template
           v-if="!showOption.showFields && !showOption.showValue && !showOption.showColon && !showOption.showContinue"
         >
@@ -594,29 +642,41 @@
             type="search-empty"
             scene="part"
           >
->>>>>>> efdbdf88
             当前页面未获取到该字段信息，无法获取联想内容，请手动输入查询内容
           </bk-exception>
         </template> -->
       </ul>
-      <FavoriteList @change="handleFavoriteClick" :searchValue="value"></FavoriteList>
+      <FavoriteList
+        @change="handleFavoriteClick"
+        :searchValue="value"
+      ></FavoriteList>
     </div>
     <div :class="['sql-syntax-tips', { 'is-show': isRetractShow }]">
-      <span class="sql-query-retract" @click="handleRetract">
+      <span
+        class="sql-query-retract"
+        @click="handleRetract"
+      >
         <span>{{ isRetractShow ? $t('收起') : $t('查询语法') }}</span>
         <span
-          :class="['angle-icon bk-icon', { 'icon-angle-left': !isRetractShow, 'icon-angle-right': isRetractShow }]"></span>
+          :class="['angle-icon bk-icon', { 'icon-angle-left': !isRetractShow, 'icon-angle-right': isRetractShow }]"
+        ></span>
       </span>
       <div class="sql-query-fold">
         <div>
           <div class="sql-query-fold-title">
             <div>{{ $t('如何查询') }}?</div>
-            <div class="fold-title-right" @click="handleSQLReadmeClick">
+            <div
+              class="fold-title-right"
+              @click="handleSQLReadmeClick"
+            >
               <span>{{ $t('查询语法') }}</span>
               <span class="fold-title-icon bklog-icon bklog-jump"></span>
             </div>
           </div>
-          <div v-for="item in matchList" class="sql-query-list">
+          <div
+            v-for="item in matchList"
+            class="sql-query-list"
+          >
             <div style="font-weight: 700; line-height: 19px">{{ item.name }}</div>
             <div>{{ item.value }}</div>
           </div>
