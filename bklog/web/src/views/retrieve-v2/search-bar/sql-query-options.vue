--- conflicted
+++ resolved
@@ -573,7 +573,7 @@
               </div>
             </li>
           </div>
-          <template
+          <div
             v-if="showOption.showOperator"
             class="control-list"
           >
@@ -596,7 +596,7 @@
                 </i18n>
               </div>
             </li>
-          </template>
+          </div>
         </template>
         <!-- AND OR -->
         <template v-if="showOption.showContinue">
@@ -708,6 +708,7 @@
           <div
             v-for="item in matchList"
             class="sql-query-list"
+            :key="item.value"
           >
             <div class="sql-query-name">{{ item.name }}</div>
             <div class="sql-query-value">{{ item.value }}</div>
@@ -721,7 +722,6 @@
   @import './sql-query-options.scss';
 
   div.sql-query-container {
-
     position: relative;
     display: flex;
     line-height: 1;
@@ -735,21 +735,8 @@
 
       /* 移动光标and确认结果提示 样式 */
       .ui-shortcut-key {
-<<<<<<< HEAD
         padding: 0 16px;
         height: 48px;
-        line-height: 48px;
-        background-color: #fafbfd;
-        border: 1px solid #dcdee5;
-        border-radius: 0 0 0 2px;
-=======
->>>>>>> e595e077
-        position: absolute;
-        bottom: 0;
-        left: 0;
-        width: 100%;
-        height: 48px;
-        padding: 0 16px;
         line-height: 48px;
         background-color: #fafbfd;
         border: 1px solid #dcdee5;
@@ -861,12 +848,7 @@
           }
 
           .sql-query-value {
-            /* stylelint-disable-next-line font-family-no-missing-generic-family-keyword */
             font-family: RobotoMono-Regular;
-<<<<<<< HEAD
-            color: #4d4f56;
-=======
->>>>>>> e595e077
             line-height: 20px;
             color: #4d4f56;
           }
