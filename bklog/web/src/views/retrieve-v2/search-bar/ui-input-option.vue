<script setup lang="ts">
  import { computed, ref, watch, onBeforeUnmount, nextTick } from 'vue';

  // @ts-ignore
  import { getCharLength, getRegExp, formatDateTimeField } from '@/common/util';
  import useLocale from '@/hooks/use-locale';
  import useStore from '@/hooks/use-store';
  import imgEnterKey from '@/images/icons/enter-key.svg';
  import imgUpDownKey from '@/images/icons/up-down-key.svg';
  import { translateKeys } from './const-values';
  import { excludesFields } from './const.common';
  import { ConditionOperator } from '@/store/condition-operator';
  import { getInputQueryDefaultItem, getFieldConditonItem, FulltextOperator } from './const.common';
  import PopInstanceUtil from './pop-instance-util';
  const INPUT_MIN_WIDTH = 12;

  const props = defineProps({
    value: {
      type: [String, Object],
      default: '',
      required: true,
    },
    isInputFocus: {
      type: Boolean,
      default: false,
    },
  });

  const emit = defineEmits(['save', 'cancel']);

  const indexFieldInfo = computed(() => store.state.indexFieldInfo);
  const fieldTypeMap = computed(() => store.state.globals.fieldTypeMap);
  const isNotIpSelectShow = computed(() =>
    indexFieldInfo.value.fields?.some(item => item.field_name === '__ext.container_id'),
  );

  const svgImg = ref({ imgUpDownKey, imgEnterKey });

  const store = useStore();
  const { t } = useLocale();
  const searchValue = ref('');
  const refConditionInput = ref(null);
  const refUiValueOperator = ref(null);
  const refUiValueOperatorList = ref(null);
  const activeIndex = ref(0);
  const refSearchResultList = ref(null);
  const refFilterInput = ref(null);
  // 条件Value选择列表
  const refValueTagInputOptionList = ref(null);

  // 操作符下拉当前激活Index
  const operatorActiveIndex = ref(0);

  const tippyOptions = {
    flip: false,
    placement: 'bottom',
    popperOptions: {
      placement: 'bottom', // 或者其他你想要的位置
      modifiers: [
        {
          name: 'preventOverflow',
          options: {
            boundary: document.body,
          },
        },
        {
          name: 'flip',
          options: {
            boundary: document.body,
          },
        },
      ],
    },
  };

  const filedValueMapping = {};

  const getOperatorLable = operator => {
    if (translateKeys.includes(operator)) {
      return t(operator);
    }

    return operator;
  };

  // 操作符下拉实例
  const operatorInstance = new PopInstanceUtil({
    refContent: refUiValueOperatorList,
    arrow: false,
    newInstance: true,
    onHiddenFn: () => {
      operatorActiveIndex.value = 0;
      return true;
    },
    tippyOptions,
  });

  // 条件Value弹出下拉实例
  const conditionValueInstance = new PopInstanceUtil({
    refContent: refValueTagInputOptionList,
    arrow: false,
    newInstance: true,
    watchElement: refConditionInput,
    onHiddenFn: () => {
      refValueTagInputOptionList.value?.querySelector('li.is-hover')?.classList.remove('is-hover');
      return true;
    },
    tippyOptions,
  });

  const fullTextField = ref({
    field_name: '*',
    is_full_text: true,
    field_alias: t('全文检索'),
    field_type: '',
    field_operator: [
      {
        operator: FulltextOperator,
        label: t('包含'),
        placeholder: t('请选择或直接输入，Enter分隔'),
      },
    ],
  });

  const activeFieldItem = ref(getFieldConditonItem());
  const condition = ref(getInputQueryDefaultItem());
  const hasConditionValueTip = computed(() => {
    return !['_ip-select_', '*'].includes(activeFieldItem.value.field_name);
  });

  let requestTimer = null;
  const isRequesting = ref(false);
  const rquestFieldEgges = (() => {
    return (field, operator?, value?, callback?) => {
      const getConditionValue = () => {
        if (['keyword'].includes(field.field_type)) {
          return [`*${value}*`];
        }

        return [];
      };

      if (value !== undefined && value !== null && !['keyword', 'text'].includes(field.field_type)) {
        return;
      }

      const size = ['keyword'].includes(field.field_type) && value?.length > 0 ? 10 : 100;
      isRequesting.value = true;

      requestTimer && clearTimeout(requestTimer);
      requestTimer = setTimeout(() => {
        const addition = value
          ? [{ field: field.field_name, operator: '=~', value: getConditionValue() }].map(val => {
              const instance = new ConditionOperator(val);
              return instance.getRequestParam();
            })
          : [];

        store
          .dispatch('requestIndexSetValueList', { fields: [field], addition, force: true, size })
          .then(() => {
            callback?.();
          })
          .finally(() => {
            isRequesting.value = false;
          });
      }, 300);
    };
  })();

  const getFieldWeight = field => {
    if (field.field_name === '*') {
      return 101;
    }

    if (field.field_name === 'log') {
      return 100;
    }

    if (['text'].includes(field.field_type)) {
      return 50;
    }

    return 0;
  };

  const fieldList = computed(() => {
    let list = [fullTextField.value];
    list = list.concat(indexFieldInfo.value.fields);
    if (!isNotIpSelectShow.value) {
      list.push({
        field_name: '_ip-select_',
        field_type: '',
        is_full_text: true,
        field_alias: t('IP目标'),
        field_operator: [],
      });
    }
    return list.map(field => ({ ...field, weight: getFieldWeight(field) })).sort((a, b) => b.weight - a.weight);
  });

  // 无需配置值（Value）的条件列表
  const withoutValueConditionList = ['does not exists', 'exists', 'is false', 'is true'];

  // 判定当前选中条件是否需要设置Value
  const isShowConditonValueSetting = computed(() => !withoutValueConditionList.includes(condition.value.operator));

  /**
   * 是否有检验错误
   */
  const isExitErrorTag = computed(() => {
    if (['long', 'integer', 'float'].includes(activeFieldItem.value.field_type)) {
      let regex = new RegExp(/^-?\d+\.?\d*$/);
      const result = condition.value.value.map(val => regex.test(val));
      return result.some(val => !val);
    }

    return false;
  });

  /**
   * 确定按钮是否激活
   */
  const isSaveBtnActive = computed(() => {
    if ((typeof props.value === 'string' && props.value.length) || activeFieldItem.value.field_name === '_ip-select_') {
      return true;
    }

    if (isShowConditonValueSetting.value) {
      return condition.value.value.length > 0 && !isExitErrorTag.value;
    }

    return condition.value.operator.length > 0;
  });

  const filterFieldList = computed(() => {
    const regExp = getRegExp(searchValue.value);
    const filterFn = field =>
      field.field_type !== '__virtual__' &&
      !excludesFields.includes(field.field_name) &&
      (regExp.test(field.field_alias) || regExp.test(field.field_name));
    return fieldList.value.filter(filterFn);
  });

  const tagValidateFun = item => {
    // 如果是数值类型， 返回一个检验的函数
    if (['long', 'integer', 'float'].includes(activeFieldItem.value.field_type)) {
      return /^-?\d+\.?\d*$/.test(item);
    }

    return true;
  };

  const activeOperator = computed(
    () =>
      activeFieldItem.value.field_operator.find(op => op.operator === condition.value.operator) ?? {
        label: condition.value.operator,
        operator: condition.value.operator,
      },
  );

  const scrollActiveItemIntoView = () => {
    if (activeIndex.value >= 0) {
      const target = refSearchResultList.value?.querySelector(`[data-tab-index="${activeIndex.value}"]`);
      target?.scrollIntoView({ block: 'nearest' });
    }
  };

  const installOperatorSelect = () => {
    operatorInstance.initInistance(refUiValueOperator.value);
  };

  const unInstallOperatorSelect = () => {
    operatorInstance.uninstallInstance();
  };

  const restoreFieldAndCondition = () => {
    const matchedField = fieldList.value.find(field => field.field_name === (props.value as any).field);
    Object.assign(activeFieldItem.value, matchedField ?? {});
    const { operator, relation = 'OR', isInclude, value = [] } = (props.value ?? {}) as Record<string, any>;
    Object.assign(condition.value, { operator, relation, isInclude, value: [...value] });

    let filterIndex = filterFieldList.value.findIndex(
      (field: any) =>
        field.field_type === activeFieldItem.value.field_type && field.field_name === activeFieldItem.value.field_name,
    );

    if (filterIndex === -1) {
      Object.assign(activeFieldItem.value, filterFieldList.value[0]);
      Object.assign(condition.value, { operator: activeFieldItem.value.field_operator?.[0]?.operator });
      filterIndex = 0;
    }

    activeIndex.value = filterIndex;
  };

  /**
   * 接口返回结果是否为空
   */
  const isFieldListEmpty = computed(() => !indexFieldInfo.value.fields.length);
  const isSearchEmpty = computed(() => !isFieldListEmpty.value && !filterFieldList.value.length);
  const exceptionType = computed(() => (isFieldListEmpty.value ? 'empty' : 'search-empty'));

  /**
   * 全文检索输入是否为空值
   */
  const isFulltextInput = computed(() => typeof props.value === 'string' && props.value.length > 0);

  /**
   * 是否显示全文检索文本 & 快捷键使用说明
   * 如果当前是光标在input输入框之内 & 当前激活字段索引为0时，说明当前选中的是全文检索
   * 如果当前激活条目为IP目标，此时判定也为生效，用于展示IP选择器使用说明
   */
  const showFulltextMsg = computed(() => {
    return (
      activeFieldItem.value.field_name === '_ip-select_' ||
      (props.isInputFocus && activeFieldItem.value.field_name === '*')
    );
  });

  const setDefaultActiveIndex = () => {
    activeIndex.value = searchValue.value.length ? null : 0;
  };

  watch(
    activeIndex,
    () => {
      if (activeIndex.value > 0) {
        nextTick(() => {
          installOperatorSelect();
        });
        return;
      }

      unInstallOperatorSelect();
    },
    { immediate: true },
  );

  watch(
    searchValue,
    () => {
      nextTick(() => {
        setDefaultActiveIndex();
      });
    },
    { immediate: true },
  );

  const getFieldIcon = fieldType => {
    return fieldTypeMap.value?.[fieldType] ? fieldTypeMap.value?.[fieldType]?.icon : 'bklog-icon bklog-unkown';
  };

  const getFieldIconColor = type => {
    return fieldTypeMap.value?.[type] ? fieldTypeMap.value?.[type]?.color : '#EAEBF0';
  };

  const resetActiveFieldItem = () => {
    activeFieldItem.value = getFieldConditonItem();
    condition.value = getInputQueryDefaultItem();
    activeIndex.value = null;
  };

  const resetParams = () => {
    resetActiveFieldItem();
    searchValue.value = '';
    activeIndex.value = null;
    isConditionValueInputFocus.value = false;
  };

  const handleFieldItemClick = (item, index) => {
    // 避免重复提交设置
    if (!item || activeFieldItem.value.field_name === item?.field_name) {
      return;
    }

    conditionValueInputVal.value = '';
    resetActiveFieldItem();
    Object.assign(activeFieldItem.value, item);
    activeIndex.value = index;
    condition.value.operator = activeFieldItem.value.field_operator?.[0]?.operator;
    condition.value.relation = 'OR';
    condition.value.isInclude = ['text', 'string'].includes(activeFieldItem.value.field_type) ? false : null;

    if ((props.value as any).field === item.field_name) {
      restoreFieldAndCondition();
    }

<<<<<<< HEAD
    rquestFieldEgges(item, null, null, () => {
      if (!conditionValueInstance.repositionTippyInstance()) {
        if (!isOperatorInstanceActive()) {
          const target = refConditionInput.value?.parentNode;
          if (target) {
            conditionValueInstance.show(target);
=======
    if (isShowConditonValueSetting.value && hasConditionValueTip.value) {
      rquestFieldEgges(item, null, null, () => {
        if (!conditionValueInstance.repositionTippyInstance()) {
          if (!isOperatorInstanceActive()) {
            const target = refConditionInput.value?.parentNode;
            if (target) {
              conditionValueInstance.show(target);
            }
>>>>>>> 5516d955
          }
        }
      });
    } else {
      conditionValueInstance.hide();
    }
  };

  const handleCancelBtnClick = () => {
    resetParams();
    emit('cancel');
  };

  const handelSaveBtnClick = () => {
    const isIpSelect = activeFieldItem.value.field_name === '_ip-select_';
    if (isIpSelect) {
      resetParams();
      emit('save', 'ip-select-show');
      return;
    }
    // 如果条件值为空 并且当前条件需要条件值
    // 禁止提交
    if (
      isShowConditonValueSetting.value &&
      !condition.value.value.length &&
      !showFulltextMsg.value &&
      !isFieldListEmpty.value &&
      !isFulltextInput.value &&
      !isSearchEmpty.value
    ) {
      return;
    }

    const isFulltextValue = activeFieldItem.value.field_name === '*';
    let result = {
      ...condition.value,
      field: activeFieldItem.value.field_name,
    };

    // 如果是全文检索 | 字段列表为空 | 搜索结果为空
    if (isFulltextValue || isFieldListEmpty.value || isSearchEmpty.value || isFulltextInput.value) {
      // 全文检索值为空，说明是是新增全文检索
      // 此时，检索值还在Input输入框内，这里result设置为 undefined；
      if (!condition.value.value.length) {
        result = undefined;
      }
    }

    // 如果是空操作符禁止提交
    // 或者当前校验不通过禁止提交
    if (
      (result && (!result.operator || (isShowConditonValueSetting.value && result.value.length === 0))) ||
      isExitErrorTag.value
    ) {
      return;
    }

    // 如果是不需要条件值，清理掉缓存的条件值
    if (!isShowConditonValueSetting.value) {
      result.value = [];
    }

    resetParams();
    emit('save', result);
  };

  const refValueTagInput = ref(null);
  const isConditionValueInputFocus = ref(false);
  const conditionValueActiveIndex = ref(-1);
  const conditionValueInputVal = ref('');

  const activeItemMatchList = computed(() => {
    const regExp = getRegExp(conditionValueInputVal.value);
    return (store.state.indexFieldInfo.aggs_items[activeFieldItem.value.field_name] ?? []).filter(val =>
      regExp.test(val),
    );
  });

  /**
   * 判定当前如果展示空状态
   * 判定是搜索为空还是数据为空
   */
  const conditionValueEmptyType = computed(() => {
    if (!(store.state.indexFieldInfo.aggs_items[activeFieldItem.value.field_name] ?? []).length) {
      return 'empty';
    }

    if (conditionValueInputVal.value.length) {
      return 'search-empty';
    }

    return 'empty';
  });

  const currentEditTagIndex = ref(null);

  const handleEditTagDBClick = (e, tagContent, tagIndex) => {
    const parent = e.target.parentNode;

    currentEditTagIndex.value = tagIndex;
    setTimeout(() => {
      parent.querySelector('.tag-item-input').focus();
    }, 500);
  };

  const handleConditionValueClick = (e = null) => {
    if (e?.target !== refConditionInput.value || !e) {
      return;
    }

    refValueTagInput.value.focus();
    conditionValueActiveIndex.value = null;

    if (activeItemMatchList.value.length > 0) {
      if (!conditionValueInstance.isShown()) {
        const target = refConditionInput.value.parentNode;
        conditionValueInstance.show(target);
      }
    }
  };
  const handleTagInputBlur = () => {
    currentEditTagIndex.value = '';
  };

  const handleTagInputEnter = () => {
    currentEditTagIndex.value = '';
  };
  /**
   * 当前快捷键操作是否命中条件相关弹出
   */
  const isConditionValueFocus = () => {
    const instance = conditionValueInstance.getTippyInstance();
    return isConditionValueInputFocus.value && instance?.state.isShown;
  };

  /**
   * 条件值下拉选择设置当前hover项
   */
  const activeConditionValueOption = () => {
    const instance = conditionValueInstance.getTippyInstance();
    if (instance?.state.isShown) {
      instance.popper?.querySelector('li.is-hover')?.classList.remove('is-hover');
      instance.popper?.querySelectorAll('li')[conditionValueActiveIndex.value]?.classList.add('is-hover');
      instance.popper?.querySelector('li.is-hover')?.scrollIntoView({ block: 'nearest' });
    }
  };

  const handleInputVlaueChange = e => {
    const input = e.target;
    if (input !== undefined && input.value.length) {
      const value = input.value;
      const charLen = getCharLength(value);
      input.style.setProperty('width', `${charLen * INPUT_MIN_WIDTH}px`);
      conditionValueInputVal.value = input.value;
      rquestFieldEgges(activeFieldItem.value, activeOperator.value.operator, conditionValueInputVal.value, () => {
        if (!operatorInstance.isShown()) {
          conditionValueInstance.repositionTippyInstance();
<<<<<<< HEAD
=======

          if (!conditionValueInstance.isShown() && !conditionValueInstance.isInstanceShowing()) {
            const target = refConditionInput.value?.parentNode;
            if (target) {
              conditionValueInstance.show(target);
            }
          }
>>>>>>> 5516d955
        }
      });
    }
  };

  const handleConditionValueInputFocus = () => {
    isConditionValueInputFocus.value = true;
  };

  const hanleDeleteTagItem = index => {
    condition.value.value.splice(index, 1);
  };

  const handleOperatorBtnClick = () => {
    operatorInstance.show(refUiValueOperator.value);
    setTimeout(() => {
      conditionValueInstance.hide();
    });
  };

  const appendConditionValue = value => {
    if (!condition.value.value.includes(value)) {
      condition.value.value.push(value);
      return true;
    }

    return false;
  };

  /**
   * 点击条件值下拉选项
   * 如果条件列表已有此值，取消选中
   * @param {*} value
   * @param {*} index
   */
  const handleTagItemClick = (value, index) => {
    refValueTagInput.value.value = '';
    conditionValueInputVal.value = '';

    if (!appendConditionValue(value)) {
      condition.value.value.splice(index, 1);
    }
  };

  /**
   * 通用方法：根据键盘上下键操作，设置对应参数当前激活Index的值
   */
  const setActiveObjectIndex = (objIndex, matchList, isIncrease = true) => {
    const maxIndex = matchList.length - 1;
    if (objIndex.value === null) {
      objIndex.value = -1;
    }

    if (isIncrease) {
      if (objIndex.value < maxIndex) {
        objIndex.value++;
        return;
      }

      objIndex.value = 0;
      return;
    }

    if (objIndex.value > 0) {
      objIndex.value--;
      return;
    }

    objIndex.value = maxIndex;
  };

  /**
   * 设置当前条件值激活Index
   */
  const setConditionValueActiveIndex = (isIncrease = true) => {
    setActiveObjectIndex(conditionValueActiveIndex, activeItemMatchList.value, isIncrease);
  };

  /**
   * 判断当前操作符选择下拉是否激活
   */
  const isOperatorInstanceActive = () => {
    return (
      operatorInstance.isInstanceShowing() ||
      (operatorInstance.isShown() && activeFieldItem.value.field_operator?.length)
    );
  };

  /**
   * 手动选择操作符值改变之后
   * 判定是否已有值，如果条件值为空
   * 自动弹出选择值
   */
  const afterOperatorValueEnter = () => {
    if (isShowConditonValueSetting.value && !condition.value.value.length) {
      nextTick(() => {
        handleConditionValueClick();
      });
    }
  };

  /**
   * 键盘enter键事件处理
   */
  const resolveConditonValueInputEnter = () => {
    // 判断当前操作符选择下拉是否激活
    if (isOperatorInstanceActive()) {
      operatorInstance?.hide();
      afterOperatorValueEnter();
      return;
    }

    // 如果需要设置条件
    // 条件选择或者输入框已经渲染出来
    if (
      refValueTagInput.value &&
      !isSearchEmpty.value &&
      !isFieldListEmpty.value &&
      activeIndex.value !== null &&
      activeIndex.value >= 0
    ) {
      const instance = conditionValueInstance.getTippyInstance();

      // 如果是条件选择下拉已经展开，查询当前选中项
      if (instance?.state.isShown) {
        const val = activeItemMatchList.value[conditionValueActiveIndex.value];
        if (val !== undefined) {
          handleTagItemClick(val, conditionValueActiveIndex.value);
          refValueTagInput.value.value = '';

          // 自动选中条件值列表的下一步个匹配项
          setConditionValueActiveIndex(true);

          // 设置当前行样式，避免Vue实例渲染，这里直接操作DOM进行class赋值
          activeConditionValueOption();
          return;
        }
      }

      // 如果当前没有自动focus条件选择
      if (!isConditionValueInputFocus.value) {
        handleConditionValueClick({ target: refConditionInput.value });
        return;
      }

      // 如果有可以自动联想的内容 & 没有自动展开下拉提示
      // 此时，自动展开下拉提示
      if (!instance?.state.isShown && activeItemMatchList.value.length) {
        handleConditionValueClick({ target: refConditionInput.value });
      }

      // 如果是条件输入框内有数据执行数据填入操作
      // 清空输入框
      if (refValueTagInput.value.value) {
        appendConditionValue(refValueTagInput.value.value);
        refValueTagInput.value.value = '';
        return;
      }

      if (condition.value.value.length) {
        handelSaveBtnClick();
      }

      return;
    }

    handelSaveBtnClick();
  };

  /**
   * 设置当前条件激活Index
   */
  const setOperatorActiveIndex = (isIncrease = true) => {
    setActiveObjectIndex(operatorActiveIndex, activeFieldItem.value.field_operator, isIncrease);
    const operator = activeFieldItem.value.field_operator[operatorActiveIndex.value]?.operator;
    if (condition.value.operator !== operator) {
      condition.value.operator = operator;
      nextTick(() => {
        const target = refUiValueOperatorList.value?.querySelector('.ui-value-option.active');
        target?.scrollIntoView({ block: 'nearest' });
      });
    }
  };

  /**
   * 设置待选择字段列表条件激活Index
   */
  const setFieldListActiveIndex = (isIncrease = true) => {
    setActiveObjectIndex(activeIndex, filterFieldList.value, isIncrease);
  };

  /**
   * 字段列表键盘上下键响应事件
   */
  const handleFieldListKeyupAndKeydown = () => {
    if (filterFieldList.value.length && !isConditionValueFocus() && !isOperatorInstanceActive()) {
      if (activeIndex.value < filterFieldList.value.length && activeIndex.value >= 0) {
        handleFieldItemClick(filterFieldList.value[activeIndex.value], activeIndex.value);
        scrollActiveItemIntoView();
        return;
      }
    }
  };

  const handleArrowUpKeyEvent = () => {
    if (isConditionValueFocus()) {
      setConditionValueActiveIndex(false);
      activeConditionValueOption();
      return;
    }

    if (isOperatorInstanceActive()) {
      setOperatorActiveIndex(false);
      return;
    }

    setFieldListActiveIndex(false);
    handleFieldListKeyupAndKeydown();
    return;
  };

  const handleArrowDownKeyEvent = () => {
    if (isConditionValueFocus()) {
      setConditionValueActiveIndex(true);
      activeConditionValueOption();
      return;
    }

    if (isOperatorInstanceActive()) {
      setOperatorActiveIndex(true);
      return;
    }

    setFieldListActiveIndex(true);
    handleFieldListKeyupAndKeydown();
  };

  const handleEscKeyEvent = () => {
    if (isConditionValueFocus()) {
      conditionValueInstance.hide();
      return;
    }

    if (isOperatorInstanceActive()) {
      operatorInstance?.hide();
      return;
    }

    emit('cancel');
    return;
  };

  const stopEventPreventDefault = e => {
    e.stopPropagation();
    e.preventDefault();
    e.stopImmediatePropagation();
  };

  const handleKeydownClick = e => {
    // key arrow-up
    if (e.keyCode === 38) {
      stopEventPreventDefault(e);
      handleArrowUpKeyEvent();
      return;
    }

    // key arrow-down
    if (e.keyCode === 40) {
      stopEventPreventDefault(e);
      handleArrowDownKeyEvent();
      return;
    }

    // key enter
    if (e.keyCode === 13 || e.code === 'NumpadEnter') {
      stopEventPreventDefault(e);
      resolveConditonValueInputEnter();
      return;
    }

    // key esc
    if (e.keyCode === 27) {
      stopEventPreventDefault(e);
      handleEscKeyEvent();
      return;
    }
  };

  const handleUiValueOptionClick = option => {
    if (condition.value.operator !== option.operator) {
      condition.value.operator = option.operator;
    }

    operatorInstance.hide();
    afterOperatorValueEnter();
  };

  const beforeShowndFn = () => {
    setDefaultActiveIndex();
    document.addEventListener('keydown', handleKeydownClick);

    restoreFieldAndCondition();
    scrollActiveItemIntoView();

    nextTick(() => {
      // 如果是外层检索输入，这里不能自动focus到搜索
      if (!props.isInputFocus) {
        refFilterInput.value?.focus();
      }
    });
  };

  const afterHideFn = () => {
    document.removeEventListener('keydown', handleKeydownClick);
    handleFieldItemClick(filterFieldList.value[0], 0);
    resetParams();
  };

  const handleValueInputEnter = e => {
    stopEventPreventDefault(e);

    if (e.target.value) {
      const value = e.target.value;
      e.target.value = '';
      appendConditionValue(value);
    }
  };

  const handleConditionValueInputBlur = e => {
    if (conditionValueInstance.isShown() || conditionValueInstance.isInstanceShowing()) {
      return;
    }

    isConditionValueInputFocus.value = false;
    conditionValueInputVal.value = '';

    if (e.target.value) {
      const value = e.target.value;
      e.target.value = '';
      appendConditionValue(value);
    }
  };

  let needDeleteItem = false;
  const handleDeleteInputValue = e => {
    stopEventPreventDefault(e);

    if (e.target.value) {
      needDeleteItem = false;
    }

    if (!e.target.value) {
      if (needDeleteItem) {
        if (condition.value.value.length >= 1) {
          condition.value.value.splice(-1, 1);
        }
      }

      needDeleteItem = true;
    }
  };
  const getValueLabelShow = fieldName => {
    return filedValueMapping[fieldName] ?? t('检索内容');
  };

  onBeforeUnmount(() => {
    afterHideFn();
  });

  defineExpose({
    beforeShowndFn,
    afterHideFn,
  });
</script>
<template>
  <div class="ui-query-options">
    <div class="ui-query-option-content">
      <div class="field-list">
        <div class="ui-search-input">
          <bk-input
            ref="refFilterInput"
            style="width: 100%"
            v-model="searchValue"
            :placeholder="$t('请输入关键字')"
            behavior="simplicity"
            left-icon="bk-icon icon-search"
          >
          </bk-input>
        </div>
        <div
          ref="refSearchResultList"
          class="ui-search-result"
        >
          <div
            v-for="(item, index) in filterFieldList"
            :class="['ui-search-result-row', { active: activeIndex === index }]"
            :data-tab-index="index"
            :key="item.field_name"
            @click="() => handleFieldItemClick(item, index)"
          >
            <span
              :style="{ backgroundColor: item.is_full_text ? false : getFieldIconColor(item.field_type) }"
              :class="[item.is_full_text ? 'full-text' : getFieldIcon(item.field_type), 'field-type-icon']"
            >
            </span>
            <span class="field-alias">{{ item.field_alias || item.field_name }}</span>
            <span
              v-if="!item.is_full_text"
              class="field-name"
              >({{ item.field_name }})</span
            >
          </div>
          <template v-if="isFieldListEmpty || isSearchEmpty">
            <bk-exception
              style="justify-content: center; height: 260px"
              :type="exceptionType"
              scene="part"
            >
            </bk-exception>
          </template>
        </div>
      </div>
      <div :class="['value-list', { 'is-full-text': showFulltextMsg }]">
        <template v-if="isSearchEmpty">
          <bk-exception
            style="justify-content: center; height: 260px"
            scene="part"
            type="500"
          >
            搜索为空，无需条件设置
          </bk-exception>
        </template>
        <template v-else-if="showFulltextMsg">
          <template v-if="activeIndex === 0 || activeIndex === null">
            <div class="full-text-title">{{ $t('全文检索') }}</div>
            <div class="full-text-sub-title">
              <img :src="svgImg.imgEnterKey" /><span>{{ $t('Enter 键') }}</span>
            </div>
            <div class="full-text-content">{{ $t('输入文本后按 [Enter] 键进行检索') }}</div>
            <div class="full-text-sub-title">
              <img :src="svgImg.imgUpDownKey" /><span>{{ $t('上下键') }}</span>
            </div>
            <div class="full-text-content">{{ $t('可通过上下键快速切换选择字段值') }}</div>
          </template>
          <template v-if="activeIndex === filterFieldList.length - 1 && !isNotIpSelectShow">
            <div class="full-text-title">{{ $t('IP目标') }}</div>
            <div class="full-text-content">
              {{ $t('平台获取蓝鲸 CMDB 主机信息，您可通过 IP 选择器选择主机，快速过滤日志') }}
            </div>
            <div class="full-text-sub-title">
              <img :src="svgImg.imgEnterKey" /><span>{{ $t('Enter 键') }}</span>
            </div>
            <div class="full-text-content">{{ $t('【Enter】唤起IP选择器，点击取消关闭窗口') }}</div>
          </template>
        </template>
        <template v-else>
          <div
            v-if="activeFieldItem.field_name !== '*'"
            class="ui-value-row"
          >
            <div class="ui-value-label">{{ $t('条件') }}</div>
            <div class="ui-value-component">
              <div
                ref="refUiValueOperator"
                class="ui-value-operator"
                @click.stop="handleOperatorBtnClick"
              >
                {{ getOperatorLable(activeOperator.label) }}
              </div>
              <div style="display: none">
                <div
                  ref="refUiValueOperatorList"
                  class="ui-value-select"
                >
                  <div
                    v-if="!activeFieldItem.field_operator.length"
                    class="empty-section"
                  >
                    <bk-exception
                      style="height: 100px"
                      :type="conditionValueEmptyType"
                      scene="part"
                    >
                    </bk-exception>
                  </div>
                  <template v-else>
                    <div
                      v-for="option in activeFieldItem.field_operator"
                      :class="['ui-value-option', { active: condition.operator === option.operator }]"
                      :key="option.operator"
                      @click="() => handleUiValueOptionClick(option)"
                    >
                      {{ $t(option.label) }}
                    </div>
                  </template>
                </div>
              </div>
            </div>
          </div>
          <div
            v-if="isShowConditonValueSetting"
            class="ui-value-row"
          >
            <div class="ui-value-label">
              <span>{{ getValueLabelShow(activeFieldItem.field_name) }}</span>
              <span v-show="['text', 'string'].includes(activeFieldItem.field_type)">
                <bk-checkbox v-model="condition.isInclude">{{ $t('使用通配符') }}</bk-checkbox>
              </span>
            </div>
            <template v-if="activeFieldItem.field_name === '*'">
              <bk-input
                v-model="condition.value[0]"
                :rows="12"
                type="textarea"
              ></bk-input>
            </template>
            <div
              v-else
              :class="['condition-value-container', { 'is-focus': isConditionValueInputFocus }]"
            >
              <ul
                ref="refConditionInput"
                class="condition-value-input"
                @click.stop="handleConditionValueClick"
              >
                <li
                  v-for="(item, index) in condition.value"
                  class="tag-item"
                  :class="!tagValidateFun(item) ? 'tag-validate-error' : ''"
                  :key="`-${index}`"
                >
                  <template v-if="currentEditTagIndex === index">
                    <textarea
                      class="tag-item-input"
                      v-model="condition.value[index]"
                      type="text"
                      @blur.stop="handleTagInputBlur"
                      @keyup.enter="handleTagInputEnter"
                    />
                  </template>
                  <template>
                    <span
                      class="tag-item-text"
                      @dblclick.stop="e => handleEditTagDBClick(e, item, index)"
                      >{{ formatDateTimeField(item, activeFieldItem.field_type) }}</span
                    >
                    <span
                      class="tag-item-del bk-icon icon-close"
                      @click.stop="e => hanleDeleteTagItem(index)"
                    ></span>
                  </template>
                </li>
                <li>
                  <input
                    ref="refValueTagInput"
                    class="tag-option-focus-input"
                    type="text"
                    @blur.stop="handleConditionValueInputBlur"
                    @focus.stop="handleConditionValueInputFocus"
                    @input.stop="handleInputVlaueChange"
                    @keyup.delete="handleDeleteInputValue"
                    @keyup.enter="handleValueInputEnter"
                  />
                </li>
                <div style="display: none">
                  <ul
                    ref="refValueTagInputOptionList"
                    class="condition-value-options"
                    v-bkloading="{ isLoading: isRequesting }"
                  >
                    <li
                      v-if="!activeItemMatchList.length"
                      class="empty-section"
                    >
                      <bk-exception
                        style="height: 100px"
                        :type="conditionValueEmptyType"
                        scene="part"
                      >
                      </bk-exception>
                    </li>
                    <li
                      v-for="(item, index) in activeItemMatchList"
                      :class="{ active: (condition.value ?? []).includes(item) }"
                      :key="`${item}-${index}`"
                      :title="formatDateTimeField(item, activeFieldItem.field_type)"
                      @click.stop="() => handleTagItemClick(item, index)"
                    >
                      <div>{{ formatDateTimeField(item, activeFieldItem.field_type) }}</div>
                    </li>
                  </ul>
                </div>
              </ul>
            </div>
          </div>
          <div
            v-if="isExitErrorTag"
            class="tag-error-text"
          >
            {{ $t('仅支持输入数值类型') }}
          </div>
          <div
            class="ui-value-row"
            v-show="condition.value.length > 1 && activeFieldItem.field_type === 'text'"
          >
            <div class="ui-value-label">{{ $t('组间关系') }}</div>
            <div>
              <bk-radio-group v-model="condition.relation">
                <bk-radio
                  style="margin-right: 12px"
                  value="AND"
                  >AND
                </bk-radio>
                <bk-radio value="OR">OR </bk-radio>
              </bk-radio-group>
            </div>
          </div>
        </template>
      </div>
    </div>
    <div class="ui-query-option-footer">
      <div class="ui-shortcut-key">
        <span><img :src="svgImg.imgUpDownKey" />{{ $t('移动光标') }}</span>
        <span><img :src="svgImg.imgEnterKey" />{{ $t('选中/检索') }}</span>
        <span><span class="key-esc">Esc</span>{{ $t('收起查询/弹出选项') }}</span>
      </div>
      <div class="ui-btn-opts">
        <bk-button
          :disabled="!isSaveBtnActive"
          style="width: 64px; margin-right: 8px"
          theme="primary"
          @click.stop="handelSaveBtnClick"
          >{{ $t('确定') }}</bk-button
        >
        <bk-button
          style="width: 64px"
          @click.stop="handleCancelBtnClick"
          >{{ $t('取消') }}</bk-button
        >
      </div>
    </div>
  </div>
</template>
<style scoped lang="scss">
  @import './ui-input-option.scss';
</style>
<style lang="scss">
  @import './theme-light.scss';
</style><|MERGE_RESOLUTION|>--- conflicted
+++ resolved
@@ -386,14 +386,6 @@
       restoreFieldAndCondition();
     }
 
-<<<<<<< HEAD
-    rquestFieldEgges(item, null, null, () => {
-      if (!conditionValueInstance.repositionTippyInstance()) {
-        if (!isOperatorInstanceActive()) {
-          const target = refConditionInput.value?.parentNode;
-          if (target) {
-            conditionValueInstance.show(target);
-=======
     if (isShowConditonValueSetting.value && hasConditionValueTip.value) {
       rquestFieldEgges(item, null, null, () => {
         if (!conditionValueInstance.repositionTippyInstance()) {
@@ -402,7 +394,6 @@
             if (target) {
               conditionValueInstance.show(target);
             }
->>>>>>> 5516d955
           }
         }
       });
@@ -560,8 +551,6 @@
       rquestFieldEgges(activeFieldItem.value, activeOperator.value.operator, conditionValueInputVal.value, () => {
         if (!operatorInstance.isShown()) {
           conditionValueInstance.repositionTippyInstance();
-<<<<<<< HEAD
-=======
 
           if (!conditionValueInstance.isShown() && !conditionValueInstance.isInstanceShowing()) {
             const target = refConditionInput.value?.parentNode;
@@ -569,7 +558,6 @@
               conditionValueInstance.show(target);
             }
           }
->>>>>>> 5516d955
         }
       });
     }
