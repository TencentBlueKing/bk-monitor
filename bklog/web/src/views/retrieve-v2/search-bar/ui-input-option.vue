<script setup lang="ts">
  import { computed, ref, watch, onBeforeUnmount, nextTick, Ref } from 'vue';

  // @ts-ignore
  import { getCharLength, getRegExp, formatDateTimeField, getOsCommandLabel } from '@/common/util';
  import useLocale from '@/hooks/use-locale';
  import useStore from '@/hooks/use-store';
  import imgEnterKey from '@/images/icons/enter-key.svg';
  import imgUpDownKey from '@/images/icons/up-down-key.svg';
  import { bkIcon } from 'bk-magic-vue';
  import { Props } from 'tippy.js';

  import PopInstanceUtil from '../../../global/pop-instance-util';
  import { excludesFields, withoutValueConditionList } from './const.common';
  import { getInputQueryDefaultItem, getFieldConditonItem, FulltextOperator } from './const.common';
  import { translateKeys } from './const-values';
<<<<<<< HEAD
  import useFieldEgges from './use-field-egges';
  import { BK_LOG_STORAGE } from '../../../store/store.type';
=======
  import useFieldEgges from '@/hooks/use-field-egges';
  import { BK_LOG_STORAGE, FieldInfoItem } from '../../../store/store.type';
>>>>>>> 957c9c18
  import BatchInput from '../components/batch-input';
  const INPUT_MIN_WIDTH = 12;

  const props = defineProps({
    value: {
      type: [String, Object],
      default: '',
      required: true,
    },
    isInputFocus: {
      type: Boolean,
      default: false,
    },
  });

  const emit = defineEmits(['save', 'cancel', 'batch-input-change']);

  const indexFieldInfo = computed(() => store.state.indexFieldInfo);
  const fieldTypeMap = computed(() => store.state.globals.fieldTypeMap);
  const isNotIpSelectShow = computed(() =>
    indexFieldInfo.value.fields?.some(item => item.field_name === '__ext.container_id'),
  );

  const svgImg = ref({ imgUpDownKey, imgEnterKey });
  const isArrowDown = ref(true);

  const store = useStore();
  const { t } = useLocale();
  const searchValue = ref('');
  const refConditionInput: Ref<HTMLInputElement | null> = ref(null);
  const refFullTexarea: Ref<HTMLElement | null> = ref(null);
  const refUiValueOperator: Ref<HTMLElement | null> = ref(null);
  const refUiValueOperatorList: Ref<HTMLElement | null> = ref(null);
  const activeIndex: Ref<number> = ref(0);
  const refSearchResultList: Ref<HTMLElement | null> = ref(null);
  const refFilterInput: Ref<HTMLElement | null> = ref(null);
  // 条件Value选择列表
  const refValueTagInputOptionList: Ref<HTMLElement | null> = ref(null);

  // 操作符下拉当前激活Index
  const operatorActiveIndex = ref(0);

  const tippyOptions: Partial<Props> = {
    // flip: false,
    placement: 'bottom',
    delay: [0, 300],
    popperOptions: {
      placement: 'bottom', // 或者其他你想要的位置
      modifiers: [
        {
          name: 'preventOverflow',
          options: {
            boundary: document.body,
          },
        },
        {
          name: 'flip',
          options: {
            boundary: document.body,
          },
        },
      ],
    },
  };


  const getOperatorLable = operator => {
    if (translateKeys.includes(operator)) {
      if (/[\u4e00-\u9fff]/.test(operator)) {
        return t(operator);
      }

      return operator;
    }

    return operator;
  };

  const fieldOptionListInstance = new PopInstanceUtil({
    refContent: '',
    arrow: true,
    newInstance: true,
    tippyOptions: {
      placement: 'auto',
      theme: 'log-dark',
      delay: [0, 300],
    },
  });

  // 操作符下拉实例
  const operatorInstance = new PopInstanceUtil({
    refContent: refUiValueOperatorList,
    arrow: false,
    newInstance: true,
    onHiddenFn: () => {
      isArrowDown.value = true;
      operatorActiveIndex.value = 0;
      return true;
    },
    tippyOptions,
  });

  let conditionBlurTimer = null;

  // 条件Value弹出下拉实例
  const conditionValueInstance = new PopInstanceUtil({
    refContent: refValueTagInputOptionList,
    arrow: false,
    newInstance: true,
    watchElement: refConditionInput,
    onShowFn: () => {
      conditionBlurTimer && clearTimeout(conditionBlurTimer);
      conditionBlurTimer = null;
      return true;
    },
    onHiddenFn: () => {
      refValueTagInputOptionList.value?.querySelector('li.is-hover')?.classList.remove('is-hover');
      return true;
    },
    tippyOptions: {
      ...tippyOptions,
      hideOnClick: false,
    },
  });

  const fullTextField = ref({
    field_name: '*',
    is_full_text: true,
    field_alias: t('全文检索'),
    query_alias: t('全文检索'),
    field_type: '',
    field_operator: [
      {
        operator: FulltextOperator,
        label: t('包含'),
        placeholder: t('请选择或直接输入，Enter分隔'),
      },
    ],
  });

  const activeFieldItem = ref(getFieldConditonItem());
  const condition = ref(getInputQueryDefaultItem());
  const hasConditionValueTip = computed(() => {
    return !['_ip-select_', '*'].includes(activeFieldItem.value.field_name);
  });

  const { requestFieldEgges, isRequesting, setIsRequesting, isValidateEgges } = useFieldEgges();

  const getFieldWeight = (field: FieldInfoItem) => {
    if (field.is_virtual_alias_field) {
      return 102;
    }

    if (field.field_name === '*') {
      return 101;
    }

    if (field.field_name === 'log') {
      return 100;
    }

    if (['text'].includes(field.field_type)) {
      return 50;
    }

    return 0;
  };

  const fieldList = computed(() => {
    let list = [fullTextField.value];
    list = list.concat(indexFieldInfo.value.fields, indexFieldInfo.value.alias_field_list ?? []);
    if (!isNotIpSelectShow.value) {
      list.push({
        field_name: '_ip-select_',
        field_type: '',
        query_alias: '',
        is_full_text: true,
        field_alias: t('IP目标'),
        field_operator: [],
      });
    }
    return list.map((field: any) => ({ ...field, weight: getFieldWeight(field) })).sort((a, b) => b.weight - a.weight);
  });

  const textDir = computed(() => {
    const textEllipsisDir = store.state.storage[BK_LOG_STORAGE.TEXT_ELLIPSIS_DIR];
    return textEllipsisDir === 'start' ? 'rtl' : 'ltr';
  });

  // 判定当前选中条件是否需要设置Value
  const isShowConditonValueSetting = computed(() => !withoutValueConditionList.includes(condition.value.operator));

  /**
   * 是否有检验错误
   */
  const isExitErrorTag = computed(() => {
    if (['long', 'integer', 'float'].includes(activeFieldItem.value.field_type)) {
      let regex = new RegExp(/^-?\d+\.?\d*$/);
      const result = condition.value.value.map(val => regex.test(val));
      return result.some(val => !val);
    }

    return false;
  });

  /**
   * 确定按钮是否激活
   */
  const isSaveBtnActive = computed(() => {
    if ((typeof props.value === 'string' && props.value.length) || activeFieldItem.value.field_name === '_ip-select_') {
      return true;
    }

    if (isShowConditonValueSetting.value) {
      return condition.value.value.length > 0 && !isExitErrorTag.value;
    }

    return condition.value.operator.length > 0;
  });

  const filterFieldList = computed(() => {
    const searchText = searchValue.value.trim().toLowerCase();
    const regExp = getRegExp(searchText, 'i');
    const filterFn = field =>
      field.field_type !== '__virtual__' &&
      !excludesFields.includes(field.field_name) &&
      regExp.test(`${field.query_alias || ''}${field.field_name}`) 

     
    const mapFn = item =>
      {
        const fullText =`${item.query_alias|| ''}${item.field_name}`.toLowerCase()
        return Object.assign({}, item, {
          first_name: item.query_alias || item.field_name,
          last_name: item.field_name,
          matchIndex: item.field_name === '*' ? 0 : fullText.indexOf(searchText),
          matchType: item.field_name === '*' ? 2 : fullText === searchText ? 2 : 1,
        });
      }
     
      const sortByMatch = (a, b) => {
        if (a.matchType !== b.matchType) {
          return b.matchType - a.matchType;
        }
        if (a.matchIndex !== b.matchIndex) {
          return a.matchIndex - b.matchIndex;
        }
        return a.matchIndex - b.matchIndex;
      };
    
    return fieldList.value.filter(filterFn).map(mapFn).sort(sortByMatch);
  });

  const handleBatchShowChange = val => {
    emit('batch-input-change', val);
  }

  const handleBatchInputChange = (selectData) => {
    condition.value.value = [...new Set([
      ...(condition.value.value || []), 
      ...selectData                    
    ])];
  };
  const tagValidateFun = item => {
    // 如果是数值类型， 返回一个检验的函数
    if (['long', 'integer', 'float'].includes(activeFieldItem.value.field_type)) {
      return /^-?\d+\.?\d*$/.test(item);
    }

    return true;
  };

  const activeOperator = computed(
    () =>
      activeFieldItem.value.field_operator.find(op => op.operator === condition.value.operator) ?? {
        label: condition.value.operator,
        operator: condition.value.operator,
      },
  );

  const scrollActiveItemIntoView = () => {
    if (activeIndex.value >= 0) {
      const target = refSearchResultList.value?.querySelector(`[data-tab-index="${activeIndex.value}"]`);
      target?.scrollIntoView({ block: 'nearest' });
    }
  };

  const installOperatorSelect = () => {
    operatorInstance.initInistance(refUiValueOperator.value);
  };

  const unInstallOperatorSelect = () => {
    operatorInstance.uninstallInstance();
  };

  const restoreFieldAndCondition = () => {
    const matchedField = fieldList.value.find(field => field.field_name === (props.value as any).field);
    Object.assign(activeFieldItem.value, matchedField ?? {});
    const { operator, relation = 'OR', isInclude, value = [] } = (props.value ?? {}) as Record<string, any>;
    Object.assign(condition.value, { operator, relation, isInclude, value: [...value] });

    let filterIndex = filterFieldList.value.findIndex(
      (field: any) =>
        field.field_type === activeFieldItem.value.field_type && field.field_name === activeFieldItem.value.field_name,
    );

    if (filterIndex === -1) {
      Object.assign(activeFieldItem.value, filterFieldList.value[0]);
      Object.assign(condition.value, { operator: activeFieldItem.value.field_operator?.[0]?.operator });
      filterIndex = 0;
    }

    activeIndex.value = filterIndex;
  };

  /**
   * 接口返回结果是否为空
   */
  const isFieldListEmpty = computed(() => !indexFieldInfo.value.fields.length);
  const isSearchEmpty = computed(() => !isFieldListEmpty.value && !filterFieldList.value.length);
  const exceptionType = computed(() => (isFieldListEmpty.value ? 'empty' : 'search-empty'));

  /**
   * 全文检索输入是否为空值
   */
  const isFulltextInput = computed(() => typeof props.value === 'string' && props.value.length > 0);

  /**
   * 是否显示全文检索文本 & 快捷键使用说明
   * 如果当前是光标在input输入框之内 & 当前激活字段索引为0时，说明当前选中的是全文检索
   * 如果当前激活条目为IP目标，此时判定也为生效，用于展示IP选择器使用说明
   */
  const showFulltextMsg = computed(() => {
    return (
      activeFieldItem.value.field_name === '_ip-select_' ||
      (props.isInputFocus && activeFieldItem.value.field_name === '*')
    );
  });

  const setDefaultActiveIndex = () => {
    activeIndex.value = searchValue.value.length ? null : 0;
  };

  watch(
    activeIndex,
    () => {
      if (activeIndex.value > 0) {
        nextTick(() => {
          installOperatorSelect();
        });
        return;
      }

      unInstallOperatorSelect();
    },
    { immediate: true },
  );

  watch(
    searchValue,
    () => {
      nextTick(() => {
        setDefaultActiveIndex();
      });
    },
    { immediate: true },
  );

  const getFieldIcon = fieldType => {
    return fieldTypeMap.value?.[fieldType] ? fieldTypeMap.value?.[fieldType]?.icon : 'bklog-icon bklog-unkown';
  };

  const getFieldIconColor = type => {
    return fieldTypeMap.value?.[type] ? fieldTypeMap.value?.[type]?.color : '#EAEBF0';
  };

  const getFieldIconTextColor = type => {
    return fieldTypeMap.value?.[type]?.textColor;
  };

  const resetActiveFieldItem = () => {
    activeFieldItem.value = getFieldConditonItem();
    condition.value = getInputQueryDefaultItem();
    activeIndex.value = null;
  };

  const resetParams = () => {
    resetActiveFieldItem();
    searchValue.value = '';
    activeIndex.value = null;
    isConditionValueInputFocus.value = false;
  };

  const setFullTextFocus = () => {
    if (activeFieldItem.value.field_name === '*' && !isConditionValueInputFocus.value) {
      refFullTexarea?.value?.focus();
    }
  };

  /**
   * 字段列表点击事件
   * @param item 当前字段信息
   * @param index 当前字段索引信息
   * @param activeCondition 是否自动激活匹配值
   */
  const handleFieldItemClick = (item, index, activeCondition = true) => {
    conditionValueInputVal.value = '';

    // 避免重复提交设置
    if (!item || activeFieldItem.value.field_name === item?.field_name) {
      return;
    }

    resetActiveFieldItem();
    Object.assign(activeFieldItem.value, item);
    activeIndex.value = index;
    condition.value.operator = activeFieldItem.value.field_operator?.[0]?.operator;
    condition.value.relation = 'OR';
    condition.value.isInclude = ['text', 'string'].includes(activeFieldItem.value.field_type) ? false : null;

    if ((props.value as any).field === item.field_name) {
      restoreFieldAndCondition();
    }

    if (activeCondition) {
      handleConditionValueClick({ target: refConditionInput.value } as any, true);

      if (isValidateEgges(item)) {
        setIsRequesting(true);

        nextTick(() => {
          if (!conditionValueInstance.isShown()) {
            const target = refConditionInput.value?.parentNode;
            target && conditionValueInstance.show(target, true);
          }
        });

        if (isShowConditonValueSetting.value && hasConditionValueTip.value) {
          requestFieldEgges(item, null, () => {
            if (!conditionValueInstance.repositionTippyInstance()) {
              if (!isOperatorInstanceActive()) {
                if (!conditionValueInstance.isShown()) {
                  const target = refConditionInput.value?.parentNode;
                  target && conditionValueInstance.show(target, true);
                }
              }
            }
          });
        } else {
          conditionValueInstance.hide(100);
          setIsRequesting(false);
        }
      }
    }

    if (!isValidateEgges(item)) {
      conditionValueInstance.hide(100);
    }

    setFullTextFocus();
  };

  const handleCancelBtnClick = () => {
    resetParams();
    emit('cancel');
  };

  const handelSaveBtnClick = () => {
    if (!isSaveBtnActive.value) {
      return;
    }

    const isIpSelect = activeFieldItem.value.field_name === '_ip-select_';
    if (isIpSelect) {
      resetParams();
      emit('save', 'ip-select-show');
      return;
    }
    // 如果条件值为空 并且当前条件需要条件值
    // 禁止提交
    if (
      isShowConditonValueSetting.value &&
      !condition.value.value.length &&
      !showFulltextMsg.value &&
      !isFieldListEmpty.value &&
      !isFulltextInput.value &&
      !isSearchEmpty.value
    ) {
      return;
    }

    const isFulltextValue = activeFieldItem.value.field_name === '*';
    let result: any = {
      ...condition.value,
      field: activeFieldItem.value.field_name,
    };

    // 如果是全文检索 | 字段列表为空 | 搜索结果为空
    if (isFulltextValue || isFieldListEmpty.value || isSearchEmpty.value || isFulltextInput.value) {
      // 全文检索值为空，说明是是新增全文检索
      // 此时，检索值还在Input输入框内，这里result设置为 undefined；
      if (!condition.value.value.length) {
        result = undefined;
      }
    }

    // 如果是空操作符禁止提交
    // 或者当前校验不通过禁止提交
    if (
      (result && (!result.operator || (isShowConditonValueSetting.value && result.value.length === 0))) ||
      isExitErrorTag.value
    ) {
      return;
    }

    // 如果是不需要条件值，清理掉缓存的条件值
    if (!isShowConditonValueSetting.value) {
      result.value = [];
    }

    resetParams();
    emit('save', result);
  };

  const refValueTagInput: Ref<HTMLInputElement | null> = ref(null);
  const isConditionValueInputFocus = ref(false);
  const conditionValueActiveIndex: Ref<number | null> = ref(-1);
  const conditionValueInputVal = ref('');

  /**
   * 获取当前选中字段的匹配列表
   */
  const activeItemMatchList = computed(() => {
    return (store.state.indexFieldInfo.aggs_items[activeFieldItem.value.field_name] ?? []).filter(
      item => !(condition.value.value ?? []).includes(item),
    );
  });

  /**
   * 判定当前如果展示空状态
   * 判定是搜索为空还是数据为空
   */
  const conditionValueEmptyType = computed(() => {
    if (!(store.state.indexFieldInfo.aggs_items[activeFieldItem.value.field_name] ?? []).length) {
      return 'empty';
    }

    if (conditionValueInputVal.value.length) {
      return 'search-empty';
    }

    return 'empty';
  });

  const currentEditTagIndex: Ref<number | null> = ref(null);

  const handleConditonValueTagItemClick = () => {
    isConditionValueInputFocus.value = true;

    tagInputTimer && clearTimeout(tagInputTimer);
    tagInputTimer = null;
  };

  const handleEditTagDBClick = (e, tagContent, tagIndex) => {
    const parent = e.target.parentNode;
    tagInputTimer && clearTimeout(tagInputTimer);
    tagInputTimer = null;

    currentEditTagIndex.value = tagIndex;
    setTimeout(() => {
      parent.querySelector('.tag-item-input').focus();
    }, 500);
  };

  const handleConditionValueClick = (e?: MouseEvent, autoFocus = false) => {
    conditionValueInstance.cancelHide();
    conditionBlurTimer && clearTimeout(conditionBlurTimer);
    conditionBlurTimer = null;

    // tag-item-input edit-input
    if (!e || (e.target as HTMLElement)?.classList?.contains('edit-input')) {
      return;
    }

    conditionValueActiveIndex.value = null;

    if (autoFocus) {
      refValueTagInput?.value?.focus();
      conditionValueActiveIndex.value = 0;
    }

    if (activeItemMatchList.value.length > 0) {
      if (!conditionValueInstance.isShown()) {
        const target = refConditionInput.value?.parentNode;
        conditionValueInstance.show(target, true);
      }
    }
  };

  let tagInputTimer: NodeJS.Timeout | null = null;

  const handleTagInputBlur = () => {
    currentEditTagIndex.value = null;

    tagInputTimer = setTimeout(() => {
      isConditionValueInputFocus.value = false;
    }, 300);
  };

  const handleTagInputEnter = () => {
    currentEditTagIndex.value = null;
  };
  /**
   * 当前快捷键操作是否命中条件相关弹出
   */
  const isConditionValueFocus = () => {
    const instance = conditionValueInstance.getTippyInstance();
    return isConditionValueInputFocus.value && instance?.state.isShown;
  };

  const handleInputValueChange = e => {
    const input = e.target;
    const value = input.value;
    const charLen = Math.max(getCharLength(value), 1);

    input.style.setProperty('width', `${charLen * INPUT_MIN_WIDTH}px`);
    conditionValueInputVal.value = input.value;

    // 如果当前输入框有值，此时设置当前Active Index为null
    // 避免Enter时校验 conditionValueActiveIndex 所对应的值
    if (conditionValueInputVal.value.length) {
      conditionValueActiveIndex.value = null;
    }

    // 如果当前输入框没有值，此时设置当前Active Index为0， 默认选中第一个
    if (conditionValueActiveIndex.value === null && conditionValueInputVal.value.length === 0) {
      conditionValueActiveIndex.value = 0;
    }

    if (!isValidateEgges(activeFieldItem.value)) {
      if (conditionValueInputVal.value.length) {
        const target = refConditionInput.value?.parentNode;
        if (target) {
          conditionValueInstance.show(target, true);
        }
        return;
      }

      conditionValueInstance.hide(100);
      return;
    }

    setIsRequesting(true);

    const target = refConditionInput.value?.parentNode;
    if (!operatorInstance.isShown() && target) {
      nextTick(() => {
        conditionValueInstance.show(target, true);
      });
    }

    requestFieldEgges(activeFieldItem.value, conditionValueInputVal.value, () => {
      if (!operatorInstance.isShown()) {
        conditionValueInstance.repositionTippyInstance();

        if (!conditionValueInstance.isShown() && !conditionValueInstance.isInstanceShowing()) {
          if (target) {
            conditionValueInstance.show(target, true);
          }
        }
      }
    });
  };

  const handleConditionValueInputFocus = e => {
    isConditionValueInputFocus.value = true;
    conditionBlurTimer && clearTimeout(conditionBlurTimer);
    conditionBlurTimer = null;

    // handleConditionValueClick(e);
  };

  const handleDeleteTagItem = index => {
    condition.value.value.splice(index, 1);
  };

  const handleOperatorBtnClick = () => {
    operatorInstance.show(refUiValueOperator.value);
    setTimeout(() => {
      conditionValueInstance.hide(100);
    });
  };

  const appendConditionValue = value => {
    if (!condition.value.value.includes(value)) {
      condition.value.value.push(value);
      return true;
    }

    return false;
  };

  /**
   * 点击条件值下拉选项
   * 如果条件列表已有此值，取消选中
   * @param {*} value
   * @param {*} index
   */
  const handleTagItemClick = (value, index) => {
    refValueTagInput.value.value = '';
    conditionValueInputVal.value = '';
    conditionBlurTimer && clearTimeout(conditionBlurTimer);
    conditionBlurTimer = null;

    if (!appendConditionValue(value)) {
      condition.value.value.splice(index, 1);
    }
  };

  /**
   * 通用方法：根据键盘上下键操作，设置对应参数当前激活Index的值
   */
  const setActiveObjectIndex = (objIndex, matchList, isIncrease = true) => {
    const maxIndex = matchList.length - 1;
    if (objIndex.value === null) {
      objIndex.value = -1;
    }

    if (isIncrease) {
      if (objIndex.value < maxIndex) {
        objIndex.value++;
        return;
      }

      objIndex.value = 0;
      return;
    }

    if (objIndex.value > 0) {
      objIndex.value--;
      return;
    }

    objIndex.value = maxIndex;
  };

  /**
   * 设置当前条件值激活Index
   */
  const setConditionValueActiveIndex = (isIncrease = true) => {
    setActiveObjectIndex(conditionValueActiveIndex, activeItemMatchList.value, isIncrease);
  };

  /**
   * 判断当前操作符选择下拉是否激活
   */
  const isOperatorInstanceActive = () => {
    return (
      operatorInstance.isInstanceShowing() ||
      (operatorInstance.isShown() && activeFieldItem.value.field_operator?.length)
    );
  };

  /**
   * 手动选择操作符值改变之后
   * 判定是否已有值，如果条件值为空
   * 自动弹出选择值
   */
  const afterOperatorValueEnter = () => {
    if (isShowConditonValueSetting.value && !condition.value.value.length) {
      nextTick(() => {
        handleConditionValueClick();
      });
    }
  };

  /**
   * 键盘enter键事件处理
   */
  const resolveConditonValueInputEnter = () => {
    // 判断当前操作符选择下拉是否激活
    if (isOperatorInstanceActive()) {
      operatorInstance?.hide();
      afterOperatorValueEnter();
      return;
    }

    // 如果需要设置条件
    // 条件选择或者输入框已经渲染出来
    if (
      refValueTagInput.value &&
      !isSearchEmpty.value &&
      !isFieldListEmpty.value &&
      activeIndex.value !== null &&
      activeIndex.value >= 0
    ) {
      const instance = conditionValueInstance.getTippyInstance();

      // 如果当前没有自动focus条件选择
      if (!isConditionValueInputFocus.value) {
        handleConditionValueClick({ target: refConditionInput.value } as any, true);
        return;
      }

      // 如果是条件选择下拉已经展开，查询当前选中项
      if (instance?.state.isShown && conditionValueActiveIndex.value >= 0) {
        const val = activeItemMatchList.value[conditionValueActiveIndex.value];
        if (val !== undefined) {
          handleTagItemClick(val, conditionValueActiveIndex.value);
          refValueTagInput.value.value = '';

          // 自动选中条件值列表的下一步个匹配项
          setConditionValueActiveIndex(true);

          // 设置当前行样式，避免Vue实例渲染，这里直接操作DOM进行class赋值
          // activeConditionValueOption();
          return;
        }
      }

      // 如果有可以自动联想的内容 & 没有自动展开下拉提示
      // 此时，自动展开下拉提示
      if (!instance?.state.isShown && activeItemMatchList.value.length) {
        handleConditionValueClick({ target: refConditionInput.value } as any);
      }

      // 如果是条件输入框内有数据执行数据填入操作
      // 清空输入框
      if (refValueTagInput.value.value) {
        appendConditionValue(refValueTagInput.value.value);
        refValueTagInput.value.value = '';
        return;
      }
      return;
    }

    setFullTextFocus();
  };

  /**
   * 设置当前条件激活Index
   */
  const setOperatorActiveIndex = (isIncrease = true) => {
    setActiveObjectIndex(operatorActiveIndex, activeFieldItem.value.field_operator, isIncrease);
    const operator = activeFieldItem.value.field_operator[operatorActiveIndex.value]?.operator;
    if (condition.value.operator !== operator) {
      condition.value.operator = operator;
      nextTick(() => {
        const target = refUiValueOperatorList.value?.querySelector('.ui-value-option.active');
        target?.scrollIntoView({ block: 'nearest' });
      });
    }
  };

  /**
   * 设置待选择字段列表条件激活Index
   */
  const setFieldListActiveIndex = (isIncrease = true) => {
    setActiveObjectIndex(activeIndex, filterFieldList.value, isIncrease);
  };

  /**
   * 字段列表键盘上下键响应事件
   */
  const handleFieldListKeyupAndKeydown = () => {
    if (filterFieldList.value.length && !isConditionValueFocus() && !isOperatorInstanceActive()) {
      if (activeIndex.value < filterFieldList.value.length && activeIndex.value >= 0) {
        handleFieldItemClick(filterFieldList.value[activeIndex.value], activeIndex.value, false);
        scrollActiveItemIntoView();
        return;
      }
    }
  };

  const handleArrowUpKeyEvent = () => {
    if (isConditionValueFocus()) {
      setConditionValueActiveIndex(false);
      return;
    }

    if (isOperatorInstanceActive()) {
      setOperatorActiveIndex(false);
      return;
    }

    setFieldListActiveIndex(false);
    handleFieldListKeyupAndKeydown();
    return;
  };

  const handleArrowDownKeyEvent = () => {
    if (isConditionValueFocus()) {
      setConditionValueActiveIndex(true);
      return;
    }

    if (isOperatorInstanceActive()) {
      setOperatorActiveIndex(true);
      return;
    }

    setFieldListActiveIndex(true);
    handleFieldListKeyupAndKeydown();
  };

  const handleEscKeyEvent = e => {
    if (isConditionValueFocus()) {
      stopEventPreventDefault(e);
      refValueTagInput?.value.blur();
      conditionValueInstance.hide(100);
      return;
    }

    if (isOperatorInstanceActive()) {
      stopEventPreventDefault(e);
      operatorInstance?.hide();
      return;
    }

    return;
  };

  const stopEventPreventDefault = e => {
    e.stopPropagation?.();
    e.preventDefault?.();
    e.stopImmediatePropagation?.();
  };

  const handleKeydownClick = e => {
    // key arrow-up
    if (e.keyCode === 38) {
      stopEventPreventDefault(e);
      handleArrowUpKeyEvent();
      return;
    }

    // key arrow-down
    if (e.keyCode === 40) {
      stopEventPreventDefault(e);
      handleArrowDownKeyEvent();
      return;
    }

    // ctrl + enter  e.ctrlKey || e.metaKey兼容Mac的Command键‌
    if ((e.ctrlKey || e.metaKey) && e.keyCode === 13) {
      stopEventPreventDefault(e);
      handelSaveBtnClick();
      return;
    }

    // key enter
    if (e.keyCode === 13 || e.code === 'NumpadEnter') {
      stopEventPreventDefault(e);
      resolveConditonValueInputEnter();
      return;
    }

    // key esc
    if (e.keyCode === 27) {
      handleEscKeyEvent(e);
      return;
    }
  };

  const handleUiValueOptionClick = option => {
    if (condition.value.operator !== option.operator) {
      condition.value.operator = option.operator;
    }
    operatorInstance.hide();
    afterOperatorValueEnter();
  };

  let isMountedEventAdded = false;

  const beforeShowndFn = () => {
    if (!isMountedEventAdded) {
      isMountedEventAdded = true;
      setDefaultActiveIndex();
      document.addEventListener('keydown', handleKeydownClick, { capture: true });
      document.addEventListener('click', handleDocumentClick);

      restoreFieldAndCondition();
      scrollActiveItemIntoView();

      nextTick(() => {
        // 如果是外层检索输入，这里不能自动focus到搜索
        if (!props.isInputFocus) {
          refFilterInput.value?.focus();
        }
      });
    }

    return true;
  };

  const afterHideFn = () => {
    document.removeEventListener('keydown', handleKeydownClick, { capture: true });
    document.removeEventListener('click', handleDocumentClick);
    isMountedEventAdded = false;
    resetParams();
  };

  const handleValueInputEnter = e => {
    stopEventPreventDefault(e);
    conditionValueInputVal.value = '';

    if (e.target.value) {
      const value = e.target.value;
      e.target.value = '';
      appendConditionValue(value);
    }

    handleInputValueChange(e);
  };

  const handleConditionValueInputBlur = e => {
    conditionBlurTimer && clearTimeout(conditionBlurTimer);
    conditionBlurTimer = setTimeout(() => {
      isConditionValueInputFocus.value = false;
      conditionValueInputVal.value = '';
      e.target.value = '';
      conditionValueInstance.hide();
    }, 180);
  };

  let needDeleteItem = false;
  const handleDeleteInputValue = e => {
    stopEventPreventDefault(e);

    if (e.target.value) {
      needDeleteItem = false;
    }

    if (!e.target.value) {
      if (needDeleteItem) {
        if (condition.value.value.length >= 1) {
          condition.value.value.splice(-1, 1);
        }
      }

      needDeleteItem = true;
    }
  };

  const handleOptionListMouseEnter = (e, item) => {
    const { offsetWidth, scrollWidth } = e.target.lastElementChild;
    if (offsetWidth < scrollWidth) {
      fieldOptionListInstance.setContent(
        `${item.query_alias || item.field_alias || item.field_name}(${item.field_name})`,
      );
      fieldOptionListInstance.show(e.target);
    }
  };
  const handleOptionListMouseLeave = () => {
    fieldOptionListInstance.uninstallInstance();
  };

  const handleCustomTagItemClick = () => {
    conditionBlurTimer && clearTimeout(conditionBlurTimer);
    handleValueInputEnter({ target: refValueTagInput.value });
  };

  const handleDocumentClick = e => {
    if (
      refSearchResultList?.value?.contains(e.target) ||
      refConditionInput?.value?.contains(e.target) ||
      refValueTagInputOptionList?.value?.contains(e.target) ||
      refValueTagInputOptionList?.value?.contains(e.target)
    ) {
      return;
    }

    if (conditionValueInstance?.isShown()) {
      conditionValueInstance?.hide(100);
    }
  };

  onBeforeUnmount(() => {
    afterHideFn();
    fieldOptionListInstance.uninstallInstance();
    operatorInstance.uninstallInstance();
    conditionValueInstance.uninstallInstance();
  });

  defineExpose({
    beforeShowndFn,
    afterHideFn,
  });
</script>
<template>
  <div class="ui-query-options">
    <div class="ui-query-option-content">
      <div class="field-list">
        <div class="ui-search-input">
          <bk-input
            ref="refFilterInput"
            style="width: 100%"
            v-model="searchValue"
            :placeholder="$t('请输入关键字')"
            behavior="simplicity"
            left-icon="bk-icon icon-search"
          >
          </bk-input>
        </div>
        <div
          ref="refSearchResultList"
          class="ui-search-result bklog-v3-popover-tag"
        >
          <div
            v-for="(item, index) in filterFieldList"
            :class="['ui-search-result-row', { active: activeIndex === index }]"
            :data-tab-index="index"
            :key="item.field_name"
            @click="() => handleFieldItemClick(item, index, true)"
            @mouseenter="e => handleOptionListMouseEnter(e, item)"
            @mouseleave="handleOptionListMouseLeave"
          >
            <span
              :style="{
                backgroundColor: item.is_full_text ? false : getFieldIconColor(item.field_type),
                color: item.is_full_text ? false : getFieldIconTextColor(item.field_type),
              }"
              :class="[item.is_full_text ? 'full-text' : getFieldIcon(item.field_type), 'field-type-icon']"
            >
            </span>
            <div
              class="display-container rtl-text"
              :dir="textDir"
            >
              <bdi>
                <span class="field-alias">
                  {{ item.first_name }}
                </span>
                <span
                  v-if="!item.is_full_text && item.first_name !== item.last_name"
                  class="field-name"
                >
                  ({{ item.last_name }})
                </span>
              </bdi>
            </div>
          </div>
          <template v-if="isFieldListEmpty || isSearchEmpty">
            <bk-exception
              style="justify-content: center; height: 260px"
              :type="exceptionType"
              scene="part"
            >
            </bk-exception>
          </template>
        </div>
      </div>
      <div :class="['value-list', { 'is-full-text': showFulltextMsg }]">
        <template v-if="isSearchEmpty">
          <bk-exception
            style="justify-content: center; height: 260px"
            scene="part"
            type="500"
          >
            搜索为空，无需条件设置
          </bk-exception>
        </template>
        <template v-else-if="showFulltextMsg">
          <template v-if="activeIndex === 0 || activeIndex === null">
            <div class="full-text-title">{{ $t('全文检索') }}</div>
            <div class="full-text-sub-title">
              <img :src="svgImg.imgEnterKey" /><span>{{ getOsCommandLabel() }}+ Enter</span>
            </div>
            <div class="full-text-content">
              {{ $t('输入文本后按') }} [{{ getOsCommandLabel() }}+ Enter] {{ $t('键进行检索') }}
            </div>
            <div class="full-text-sub-title">
              <img :src="svgImg.imgUpDownKey" /><span>{{ $t('上下键') }}</span>
            </div>
            <div class="full-text-content">{{ $t('可通过上下键快速切换选择字段值') }}</div>
          </template>
          <template v-if="activeIndex === filterFieldList.length - 1 && !isNotIpSelectShow">
            <div class="full-text-title">{{ $t('IP目标') }}</div>
            <div class="full-text-content">
              {{ $t('平台获取蓝鲸 CMDB 主机信息，您可通过 IP 选择器选择主机，快速过滤日志') }}
            </div>
            <div class="full-text-sub-title">
              <img :src="svgImg.imgEnterKey" /><span>{{ $t('Enter 键') }}</span>
            </div>
            <div class="full-text-content">{{ $t('【Enter】唤起IP选择器，点击取消关闭窗口') }}</div>
          </template>
        </template>
        <template v-else>
          <div
            v-if="activeFieldItem.field_name !== '*'"
            class="ui-value-row"
          >
            <div class="ui-value-label">{{ $t('条件') }}</div>
            <div class="ui-value-component">
              <div
                ref="refUiValueOperator"
                class="ui-value-operator"
                @click.stop="handleOperatorBtnClick"
              >
                <span class="operator-content">
                  {{ getOperatorLable(activeOperator.label) }}
                </span>
                <bk-icon :type="isArrowDown ? 'angle-down' : 'angle-up'" />
              </div>
              <div style="display: none">
                <div
                  ref="refUiValueOperatorList"
                  class="ui-value-select"
                >
                  <div
                    v-if="!activeFieldItem.field_operator.length"
                    class="empty-section"
                  >
                    <bk-exception
                      style="height: 94px"
                      :type="conditionValueEmptyType"
                      scene="part"
                    >
                    </bk-exception>
                  </div>
                  <template v-else>
                    <div
                      v-for="option in activeFieldItem.field_operator"
                      :class="['ui-value-option', { active: condition.operator === option.operator }]"
                      :key="option.operator"
                      @click="() => handleUiValueOptionClick(option)"
                    >
                      {{ getOperatorLable(option.label) }}
                    </div>
                  </template>
                </div>
              </div>
            </div>
          </div>
          <div
            v-if="isShowConditonValueSetting"
            class="ui-value-row"
          >
            <div class="ui-value-label">
              <span>
                {{ $t('检索内容') }}
                <BatchInput  v-if="activeFieldItem.field_name !== '*'" @value-change="handleBatchInputChange" @show-change="handleBatchShowChange"/>
              </span>
              <span v-show="['text', 'string'].includes(activeFieldItem.field_type)">
                <bk-checkbox v-model="condition.isInclude">{{ $t('使用通配符') }}</bk-checkbox>
              </span>
            </div>
            <template v-if="activeFieldItem.field_name === '*'">
              <bk-input
                ref="refFullTexarea"
                class="ui-value-search-textarea"
                v-model="condition.value[0]"
                :rows="12"
                maxlength="100"
                type="textarea"
              ></bk-input>
            </template>
            <div
              v-else
              :class="['condition-value-container', { 'is-focus': isConditionValueInputFocus }]"
            >
              <ul
                ref="refConditionInput"
                :style="{ maxHeight: isConditionValueInputFocus ? '300px' : '90px' }"
                class="condition-value-input"
                @click.stop="e => handleConditionValueClick(e, true)"
              >
                <li
                  v-for="(item, index) in condition.value"
                  class="tag-item"
                  :class="!tagValidateFun(item) ? 'tag-validate-error' : ''"
                  :key="`-${index}`"
                >
                  <template v-if="currentEditTagIndex === index">
                    <textarea
                      class="tag-item-input edit-input"
                      v-model="condition.value[index]"
                      type="text"
                      @focus.stop="handleConditionValueInputFocus"
                      @blur.stop="handleTagInputBlur"
                      @input="handleInputValueChange"
                      @keyup.enter="handleTagInputEnter"
                    />
                  </template>
                  <template>
                    <span
                      class="tag-item-text"
                      @click.stop="handleConditonValueTagItemClick"
                      @dblclick.stop="e => handleEditTagDBClick(e, item, index)"
                      >{{ formatDateTimeField(item, activeFieldItem.field_type) }}</span
                    >
                    <span
                      class="tag-item-del bk-icon icon-close"
                      @click.stop="e => handleDeleteTagItem(index)"
                    ></span>
                  </template>
                </li>
                <li class="tag-item no-selected-tag-item">
                  <input
                    ref="refValueTagInput"
                    class="tag-option-focus-input"
                    type="text"
                    @input="handleInputValueChange"
                    @keyup.delete="handleDeleteInputValue"
                    @keyup.enter="handleValueInputEnter"
                    @blur.stop="handleConditionValueInputBlur"
                    @focus.stop="handleConditionValueInputFocus"
                  />
                </li>
                <div style="display: none">
                  <ul
                    ref="refValueTagInputOptionList"
                    class="condition-value-options"
                  >
                    <li
                      v-show="conditionValueInputVal.length > 0"
                      :class="{ active: conditionValueInputVal.length > 0, 'is-custom-tag': true }"
                      @click.stop="handleCustomTagItemClick"
                    >
                      {{ $t('生成“{n}”标签', { n: conditionValueInputVal }) }}
                    </li>
                    <li
                      v-show="isRequesting || activeItemMatchList.length === 0"
                      v-bkloading="{ isLoading: isRequesting, size: 'small' }"
                      style="min-height: 32px"
                    >
                      {{ $t('暂无数据') }}
                    </li>

                    <template v-if="!isRequesting && activeItemMatchList.length > 0">
                      <li
                        v-for="(item, index) in activeItemMatchList"
                        :class="{
                          active: (condition.value ?? []).includes(item),
                          'is-system-tag': true,
                          'is-hover': index === conditionValueActiveIndex && isConditionValueInputFocus,
                        }"
                        :key="`${item}-${index}`"
                        :title="formatDateTimeField(item, activeFieldItem.field_type)"
                        @click.stop="() => handleTagItemClick(item, index)"
                      >
                        <div>{{ formatDateTimeField(item, activeFieldItem.field_type) }}</div>
                      </li>
                    </template>
                  </ul>
                </div>
              </ul>
            </div>
          </div>
          <div
            v-if="isExitErrorTag"
            class="tag-error-text"
          >
            {{ $t('仅支持输入数值类型') }}
          </div>
          <div
            class="ui-value-row"
            v-show="condition.value.length > 1 && activeFieldItem.field_type === 'text'"
          >
            <div class="ui-value-label">{{ $t('组间关系') }}</div>
            <div>
              <bk-radio-group v-model="condition.relation">
                <bk-radio
                  style="margin-right: 12px"
                  value="AND"
                  >AND
                </bk-radio>
                <bk-radio value="OR">OR </bk-radio>
              </bk-radio-group>
            </div>
          </div>
        </template>
      </div>
    </div>
    <div class="ui-query-option-footer">
      <div class="ui-shortcut-key">
        <div class="ui-shortcut-item">
          <span class="bklog-icon bklog-arrow-down-filled label up" />
          <span class="bklog-icon bklog-arrow-down-filled label" />
          <span class="value">{{ $t('移动光标') }}</span>
        </div>
        <div class="ui-shortcut-item">
          <span class="label">Enter</span>
          <span class="value">{{ $t('选中') }}</span>
        </div>
        <div class="ui-shortcut-item">
          <span class="label">Esc</span>
          <span class="value">{{ $t('收起查询') }}</span>
        </div>
        <div class="ui-shortcut-item">
          <span class="label">{{ getOsCommandLabel() }} +Enter</span>
          <span class="value">{{ $t('提交查询') }}</span>
        </div>
      </div>
      <div class="ui-btn-opts">
        <bk-button
          style="padding: 0 4px; margin-right: 8px"
          class="save-btn"
          :disabled="!isSaveBtnActive"
          theme="primary"
          @click.stop="handelSaveBtnClick"
        >
          {{ $t('确定') }} {{ getOsCommandLabel() }} + Enter
        </bk-button>
        <bk-button
          class="cancel-btn"
          @click="handleCancelBtnClick"
          >{{ $t('取消') }}</bk-button
        >
      </div>
    </div>
  </div>
</template>
<style scoped lang="scss">
  @import './ui-input-option.scss';
</style><|MERGE_RESOLUTION|>--- conflicted
+++ resolved
@@ -14,13 +14,8 @@
   import { excludesFields, withoutValueConditionList } from './const.common';
   import { getInputQueryDefaultItem, getFieldConditonItem, FulltextOperator } from './const.common';
   import { translateKeys } from './const-values';
-<<<<<<< HEAD
-  import useFieldEgges from './use-field-egges';
-  import { BK_LOG_STORAGE } from '../../../store/store.type';
-=======
   import useFieldEgges from '@/hooks/use-field-egges';
   import { BK_LOG_STORAGE, FieldInfoItem } from '../../../store/store.type';
->>>>>>> 957c9c18
   import BatchInput from '../components/batch-input';
   const INPUT_MIN_WIDTH = 12;
 
