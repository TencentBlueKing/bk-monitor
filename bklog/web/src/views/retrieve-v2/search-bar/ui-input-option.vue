<script setup lang="ts">
  import { computed, ref, watch, onBeforeUnmount, nextTick } from 'vue';

  // @ts-ignore
  import { getCharLength, getRegExp } from '@/common/util';
  import useLocale from '@/hooks/use-locale';
  import useStore from '@/hooks/use-store';
  import imgEnterKey from '@/images/icons/enter-key.svg';
  import imgUpDownKey from '@/images/icons/up-down-key.svg';

  import { getInputQueryDefaultItem, getFieldConditonItem, FulltextOperator } from './const.common';
  import PopInstanceUtil from './pop-instance-util';
  const INPUT_MIN_WIDTH = 12;

  const props = defineProps({
    value: {
      type: [String, Object],
      default: '',
      required: true,
    },
    isInputFocus: {
      type: Boolean,
      default: false,
    },
  });

  const emit = defineEmits(['save', 'cancel']);

  const indexFieldInfo = computed(() => store.state.indexFieldInfo);
  const fieldTypeMap = computed(() => store.state.globals.fieldTypeMap);
  const isNotIpSelectShow = computed(() =>
    indexFieldInfo.value.fields?.some(item => item.field_name === '__ext.container_id'),
  );

  const svgImg = ref({ imgUpDownKey, imgEnterKey });

  const store = useStore();
  const { t } = useLocale();
  const searchValue = ref('');
  const refConditionInput = ref(null);
  const refUiValueOperator = ref(null);
  const refUiValueOperatorList = ref(null);
  const activeIndex = ref(0);
  const refSearchResultList = ref(null);
  const refFilterInput = ref(null);
  // 条件Value选择列表
  const refValueTagInputOptionList = ref(null);

  // 操作符下拉当前激活Index
  const operatorActiveIndex = ref(0);

  const tippyOptions = {
    flip: false,
    placement: 'bottom',
    popperOptions: {
      placement: 'bottom', // 或者其他你想要的位置
      modifiers: [
        {
          name: 'preventOverflow',
          options: {
            boundary: document.body,
          },
        },
        {
          name: 'flip',
          options: {
            boundary: document.body,
          },
        },
      ],
    },
  };

  const filedValueMapping = {};

  // 操作符下拉实例
  const operatorInstance = new PopInstanceUtil({
    refContent: refUiValueOperatorList,
    arrow: false,
    newInstance: true,
    onHiddenFn: () => {
      operatorActiveIndex.value = 0;
      return true;
    },
    tippyOptions,
  });

  // 条件Value弹出下拉实例
  const conditionValueInstance = new PopInstanceUtil({
    refContent: refValueTagInputOptionList,
    arrow: false,
    newInstance: true,
    watchElement: refConditionInput,
    onHiddenFn: () => {
      refValueTagInputOptionList.value?.querySelector('li.is-hover')?.classList.remove('is-hover');
      return true;
    },
    tippyOptions,
  });

  const fullTextField = ref({
    field_name: '*',
    is_full_text: true,
    field_alias: t('全文检索'),
    field_operator: [
      {
        operator: FulltextOperator,
        label: t('包含'),
        placeholder: t('请选择或直接输入，Enter分隔'),
      },
    ],
  });

  const activeFieldItem = ref(getFieldConditonItem());
  const condition = ref(getInputQueryDefaultItem());

  const fieldList = computed(() => {
    let list = [fullTextField.value];
    list = list.concat(indexFieldInfo.value.fields);
    if (!isNotIpSelectShow.value) {
      list.push({
        field_name: '_ip-select_',
        is_full_text: true,
        field_alias: t('IP目标'),
      });
    }
    return list;
  });

  // 需要排除的字段
  const excludesFields = ['__ext', '__module__', ' __set__', '__ipv6__'];

  // 无需配置值（Value）的条件列表
  const withoutValueConditionList = ['does not exists', 'exists'];

  // 判定当前选中条件是否需要设置Value
  const isShowConditonValueSetting = computed(() => !withoutValueConditionList.includes(condition.value.operator));

  const compSearchValue = computed(() => {
    if (searchValue.value.length) {
      return searchValue.value;
    }

    if (typeof props.value === 'string') {
      return props.value;
    }

    return '';
  });

  const filterFieldList = computed(() => {
    const regExp = getRegExp(compSearchValue.value);
    const filterFn = field =>
      field.field_type !== '__virtual__' &&
      !excludesFields.includes(field.field_name) &&
      (regExp.test(field.field_alias) || regExp.test(field.field_name));
    return fieldList.value.filter(filterFn);
  });

  const isExitErrorTag = ref(false);

  const tagValidateFun = index => {
    // 如果是数值类型， 返回一个检验的函数
    if (['long', 'integer', 'float'].includes(activeFieldItem.value.field_type)) {
      let regex = new RegExp(/^-?\d+\.?\d*$/);
      const result = condition.value.value.map(val => regex.test(val));
      isExitErrorTag.value = result.some(val => !val);
      return result[index];
    }
    return true;
  };

  const activeOperator = computed(
    () =>
      activeFieldItem.value.field_operator.find(op => op.operator === condition.value.operator) ?? {
        label: condition.value.operator,
        operator: condition.value.operator,
      },
  );

  const scrollActiveItemIntoView = () => {
    if (activeIndex.value >= 0) {
      const target = refSearchResultList.value?.querySelector(`[data-tab-index="${activeIndex.value}"]`);
      target?.scrollIntoView({ block: 'nearest' });
    }
  };

  const installOperatorSelect = () => {
    operatorInstance.initInistance(refUiValueOperator.value);
  };

  const unInstallOperatorSelect = () => {
    operatorInstance.uninstallInstance();
  };

  const restoreFieldAndCondition = () => {
    const matchedField = fieldList.value.find(field => field.field_name === props.value.field);
    Object.assign(activeFieldItem.value, matchedField ?? {});
    const { operator, relation = 'OR', isInclude, value = [] } = (props.value ?? {}) as Record<string, any>;
    Object.assign(condition.value, { operator, relation, isInclude, value: [...value] });

    let filterIndex = filterFieldList.value.findIndex(
      field =>
        field.field_type === activeFieldItem.value.field_type && field.field_name === activeFieldItem.value.field_name,
    );

    if (filterIndex === -1) {
      Object.assign(activeFieldItem.value, filterFieldList.value[0]);
      Object.assign(condition.value, { operator: activeFieldItem.value.field_operator?.[0]?.operator });
      filterIndex = 0;
    }

    activeIndex.value = filterIndex;
  };

  /**
   * 接口返回结果是否为空
   */
  const isFieldListEmpty = computed(() => !indexFieldInfo.value.fields.length);
  const isSearchEmpty = computed(() => !isFieldListEmpty.value && !filterFieldList.value.length);
  const exceptionType = computed(() => (isFieldListEmpty.value ? 'empty' : 'search-empty'));

  /**
   * 全文检索输入是否为空值
   */
  const isFulltextInput = computed(() => typeof props.value === 'string' && props.value.length > 0);

  /**
   * 是否显示全文检索文本 & 快捷键使用说明
   * 如果当前是光标在input输入框之内 & 当前激活字段索引为0时，说明当前选中的是全文检索
   * 如果当前激活条目为IP目标，此时判定也为生效，用于展示IP选择器使用说明
   */
  const showFulltextMsg = computed(() => {
    return (
      activeFieldItem.value.field_name === '_ip-select_' ||
      (props.isInputFocus && activeFieldItem.value.field_name === '*')
    );
  });

  const setDefaultActiveIndex = () => {
    activeIndex.value = compSearchValue.value.length ? null : 0;
  };

  watch(
    activeIndex,
    () => {
      if (activeIndex.value > 0) {
        nextTick(() => {
          installOperatorSelect();
        });
        return;
      }

      unInstallOperatorSelect();
    },
    { immediate: true },
  );

  watch(
    compSearchValue,
    () => {
      nextTick(() => {
        setDefaultActiveIndex();
      });
    },
    { immediate: true },
  );

  const getFieldIcon = fieldType => {
    return fieldTypeMap.value?.[fieldType] ? fieldTypeMap.value?.[fieldType]?.icon : 'bklog-icon bklog-unkown';
  };

  const getFieldIconColor = type => {
    return fieldTypeMap.value?.[type] ? fieldTypeMap.value?.[type]?.color : '#EAEBF0';
  };

  const resetActiveFieldItem = () => {
    activeFieldItem.value = getFieldConditonItem();
    condition.value = getInputQueryDefaultItem();
    activeIndex.value = null;
  };

  const resetParams = () => {
    resetActiveFieldItem();
    searchValue.value = '';
    activeIndex.value = null;
    isConditionValueInputFocus.value = false;
  };

  const handleFieldItemClick = (item, index) => {
    // 避免重复提交设置
    if (!item || activeFieldItem.value.field_name === item?.field_name) {
      return;
    }

    resetActiveFieldItem();
    Object.assign(activeFieldItem.value, item);
    activeIndex.value = index;
    condition.value.operator = activeFieldItem.value.field_operator?.[0]?.operator;
    condition.value.relation = 'OR';
    condition.value.isInclude = ['text', 'string'].includes(activeFieldItem.value.field_type) ? false : null;

    if (props.value.field === item.field_name) {
      restoreFieldAndCondition();
    }
  };

  const handleCancelBtnClick = () => {
    resetParams();
    emit('cancel');
  };

  const handelSaveBtnClick = () => {
    const isIpSelect = activeFieldItem.value.field_name === '_ip-select_';
    if (isIpSelect) {
      resetParams();
      emit('save', 'ip-select-show');
      return;
    }
    // 如果条件值为空 并且当前条件需要条件值
    // 禁止提交
    if (
      isShowConditonValueSetting.value &&
      !condition.value.value.length &&
      !showFulltextMsg.value &&
      !isFieldListEmpty.value &&
      !isFulltextInput.value &&
      !isSearchEmpty.value
    ) {
      return;
    }

    const isFulltextValue = activeFieldItem.value.field_name === '*';
    let result = {
      ...condition.value,
      field: activeFieldItem.value.field_name,
    };

    // 如果是全文检索 | 字段列表为空 | 搜索结果为空
    if (isFulltextValue || isFieldListEmpty.value || isSearchEmpty.value || isFulltextInput.value) {
      // 全文检索值为空，说明是是新增全文检索
      // 此时，检索值还在Input输入框内，这里result设置为 undefined；
      if (!condition.value.value.length) {
        result = undefined;
      }
    }

    // 如果是空操作符禁止提交
    if (result && (!result.operator || (isShowConditonValueSetting.value && result.value.length === 0))) {
      return;
    }

    resetParams();
    emit('save', result);
  };

  const refValueTagInput = ref(null);
  const isConditionValueInputFocus = ref(false);
  const conditionValueActiveIndex = ref(-1);
  const conditionValueInputVal = ref('');

  const activeItemMatchList = computed(() => {
    const regExp = getRegExp(conditionValueInputVal.value);
    return (store.state.indexFieldInfo.aggs_items[activeFieldItem.value.field_name] ?? []).filter(val =>
      regExp.test(val),
    );
  });

  /**
   * 判定当前如果展示空状态
   * 判定是搜索为空还是数据为空
   */
  const conditionValueEmptyType = computed(() => {
    if (!(store.state.indexFieldInfo.aggs_items[activeFieldItem.value.field_name] ?? []).length) {
      return 'empty';
    }

    if (conditionValueInputVal.value.length) {
      return 'search-empty';
    }

    return 'empty';
  });

  const currentEditTagIndex = ref(null);

  const handleEditTagDBClick = (e, tagContent, tagIndex) => {
    const parent = e.target.parentNode;

    currentEditTagIndex.value = tagIndex;
    setTimeout(() => {
      parent.querySelector('input').focus();
    }, 300);
  };

<<<<<<< HEAD
  // const handleEditTagClick = (e, tagContent, tagIndex) => {
  //   const parent = e.target.parentNode;

  //   setTimeout(() => {
  //     const value = parent.querySelector('input').value;
  //     const charLen = getCharLength(value);
  //     parent.querySelector('input').style.setProperty('width', `${charLen * INPUT_MIN_WIDTH}px`);
  //   }, 300);
  // };

  const handleConditionValueClick = e => {
=======
  const handleConditionValueClick = (e = null) => {
>>>>>>> 61cc01dc
    if (e?.target !== refConditionInput.value || !e) {
      return;
    }

    refValueTagInput.value.focus();
    conditionValueActiveIndex.value = null;

    if (activeItemMatchList.value.length > 0) {
      if (!conditionValueInstance.isShown()) {
        const target = refConditionInput.value.parentNode;
        conditionValueInstance.show(target);
      }
    }
  };

  const handleTagInputBlur = () => {
    currentEditTagIndex.value = '';
  };

  const handleTagInputEnter = () => {
    currentEditTagIndex.value = '';
  };
  /**
   * 当前快捷键操作是否命中条件相关弹出
   */
  const isConditionValueFocus = () => {
    const instance = conditionValueInstance.getTippyInstance();
    return isConditionValueInputFocus.value && instance?.state.isShown;
  };

  /**
   * 条件值下拉选择设置当前hover项
   */
  const activeConditionValueOption = () => {
    const instance = conditionValueInstance.getTippyInstance();
    if (instance?.state.isShown) {
      instance.popper?.querySelector('li.is-hover')?.classList.remove('is-hover');
      instance.popper?.querySelectorAll('li')[conditionValueActiveIndex.value]?.classList.add('is-hover');
      instance.popper?.querySelector('li.is-hover')?.scrollIntoView({ block: 'nearest' });
    }
  };

  const handleInputVlaueChange = e => {
    const input = e.target;
    if (input !== undefined) {
      const value = input.value;
      const charLen = getCharLength(value);
      input.style.setProperty('width', `${charLen * INPUT_MIN_WIDTH}px`);
      conditionValueInputVal.value = input.value;
    }
  };

  const handleConditionValueInputFocus = () => {
    isConditionValueInputFocus.value = true;
  };

  const hanleDeleteTagItem = index => {
    condition.value.value.splice(index, 1);
  };

  const handleOperatorBtnClick = () => {
    operatorInstance.show(refUiValueOperator.value);
  };

  const appendConditionValue = value => {
    if (!condition.value.value.includes(value)) {
      condition.value.value.push(value);
      return true;
    }

    return false;
  };

  /**
   * 点击条件值下拉选项
   * 如果条件列表已有此值，取消选中
   * @param {*} value
   * @param {*} index
   */
  const handleTagItemClick = (value, index) => {
    refValueTagInput.value.value = '';
    conditionValueInputVal.value = '';

    if (!appendConditionValue(value)) {
      condition.value.value.splice(index, 1);
    }
  };

  /**
   * 通用方法：根据键盘上下键操作，设置对应参数当前激活Index的值
   */
  const setActiveObjectIndex = (objIndex, matchList, isIncrease = true) => {
    const maxIndex = matchList.length - 1;
    if (objIndex.value === null) {
      objIndex.value = -1;
    }

    if (isIncrease) {
      if (objIndex.value < maxIndex) {
        objIndex.value++;
        return;
      }

      objIndex.value = 0;
      return;
    }

    if (objIndex.value > 0) {
      objIndex.value--;
      return;
    }

    objIndex.value = maxIndex;
  };

  /**
   * 设置当前条件值激活Index
   */
  const setConditionValueActiveIndex = (isIncrease = true) => {
    setActiveObjectIndex(conditionValueActiveIndex, activeItemMatchList.value, isIncrease);
  };

  /**
   * 判断当前操作符选择下拉是否激活
   */
  const isOperatorInstanceActive = () => {
    return operatorInstance.isShown() && activeFieldItem.value.field_operator?.length;
  };

  /**
   * 手动选择操作符值改变之后
   * 判定是否已有值，如果条件值为空
   * 自动弹出选择值
   */
  const afterOperatorValueEnter = () => {
    if (isShowConditonValueSetting.value && !condition.value.value.length) {
      nextTick(() => {
        handleConditionValueClick();
      });
    }
  };

  /**
   * 键盘enter键事件处理
   */
  const resolveConditonValueInputEnter = () => {
    // 判断当前操作符选择下拉是否激活
    if (isOperatorInstanceActive()) {
      operatorInstance?.hide();
      afterOperatorValueEnter();
      return;
    }

    // 如果需要设置条件
    // 条件选择或者输入框已经渲染出来
    if (
      refValueTagInput.value &&
      !isSearchEmpty.value &&
      !isFieldListEmpty.value &&
      activeIndex.value !== null &&
      activeIndex.value >= 0
    ) {
      const instance = conditionValueInstance.getTippyInstance();

      // 如果是条件选择下拉已经展开，查询当前选中项
      if (instance?.state.isShown) {
        const val = activeItemMatchList.value[conditionValueActiveIndex.value];
        if (val !== undefined) {
          handleTagItemClick(val, conditionValueActiveIndex.value);
          refValueTagInput.value.value = '';

          // 自动选中条件值列表的下一步个匹配项
          setConditionValueActiveIndex(true);

          // 设置当前行样式，避免Vue实例渲染，这里直接操作DOM进行class赋值
          activeConditionValueOption();
          return;
        }
      }

      // 如果当前没有自动focus条件选择
      if (!isConditionValueInputFocus.value) {
        handleConditionValueClick({ target: refConditionInput.value });
        return;
      }

      // 如果有可以自动联想的内容 & 没有自动展开下拉提示
      // 此时，自动展开下拉提示
      if (!instance?.state.isShown && activeItemMatchList.value.length) {
        handleConditionValueClick({ target: refConditionInput.value });
      }

      // 如果是条件输入框内有数据执行数据填入操作
      // 清空输入框
      if (refValueTagInput.value.value) {
        appendConditionValue(refValueTagInput.value.value);
        refValueTagInput.value.value = '';
        return;
      }

      if (condition.value.value.length) {
        handelSaveBtnClick();
      }

      return;
    }

    handelSaveBtnClick();
  };

  /**
   * 设置当前条件激活Index
   */
  const setOperatorActiveIndex = (isIncrease = true) => {
    setActiveObjectIndex(operatorActiveIndex, activeFieldItem.value.field_operator, isIncrease);
    const operator = activeFieldItem.value.field_operator[operatorActiveIndex.value]?.operator;
    if (condition.value.operator !== operator) {
      condition.value.operator = operator;
      nextTick(() => {
        const target = refUiValueOperatorList.value?.querySelector('.ui-value-option.active');
        target?.scrollIntoView({ block: 'nearest' });
      });
    }
  };

  /**
   * 设置待选择字段列表条件激活Index
   */
  const setFieldListActiveIndex = (isIncrease = true) => {
    setActiveObjectIndex(activeIndex, filterFieldList.value, isIncrease);
  };

  /**
   * 字段列表键盘上下键响应事件
   */
  const handleFieldListKeyupAndKeydown = () => {
    if (filterFieldList.value.length && !isConditionValueFocus() && !isOperatorInstanceActive()) {
      if (activeIndex.value < filterFieldList.value.length && activeIndex.value >= 0) {
        handleFieldItemClick(filterFieldList.value[activeIndex.value], activeIndex.value);
        scrollActiveItemIntoView();
        return;
      }
    }
  };

  const handleArrowUpKeyEvent = () => {
    if (isConditionValueFocus()) {
      setConditionValueActiveIndex(false);
      activeConditionValueOption();
      return;
    }

    if (isOperatorInstanceActive()) {
      setOperatorActiveIndex(false);
      return;
    }

    setFieldListActiveIndex(false);
    handleFieldListKeyupAndKeydown();
    return;
  };

  const handleArrowDownKeyEvent = () => {
    if (isConditionValueFocus()) {
      setConditionValueActiveIndex(true);
      activeConditionValueOption();
      return;
    }

    if (isOperatorInstanceActive()) {
      setOperatorActiveIndex(true);
      return;
    }

    setFieldListActiveIndex(true);
    handleFieldListKeyupAndKeydown();
  };

  const handleEscKeyEvent = () => {
    if (isConditionValueFocus()) {
      conditionValueInstance.hide();
      return;
    }

    if (isOperatorInstanceActive()) {
      operatorInstance?.hide();
      return;
    }

    emit('cancel');
    return;
  };

  const stopEventPreventDefault = e => {
    e.stopPropagation();
    e.preventDefault();
    e.stopImmediatePropagation();
  };

  const handleKeydownClick = e => {
    // key arrow-up
    if (e.keyCode === 38) {
      stopEventPreventDefault(e);
      handleArrowUpKeyEvent();
      return;
    }

    // key arrow-down
    if (e.keyCode === 40) {
      stopEventPreventDefault(e);
      handleArrowDownKeyEvent();
      return;
    }

    // key enter
    if (e.keyCode === 13 || e.code === 'NumpadEnter') {
      stopEventPreventDefault(e);
      resolveConditonValueInputEnter();
      return;
    }

    // key esc
    if (e.keyCode === 27) {
      stopEventPreventDefault(e);
      handleEscKeyEvent();
      return;
    }
  };

  const handleUiValueOptionClick = option => {
    if (condition.value.operator !== option.operator) {
      condition.value.operator = option.operator;
      // condition.value.value.length = 0;
      // condition.value.value = [];
    }

    operatorInstance.hide();
    afterOperatorValueEnter();
  };

  const beforeShowndFn = () => {
    setDefaultActiveIndex();
    document.addEventListener('keydown', handleKeydownClick);

    restoreFieldAndCondition();
    scrollActiveItemIntoView();

    nextTick(() => {
      // 如果是外层检索输入，这里不能自动focus到搜索
      if (!props.isInputFocus) {
        refFilterInput.value?.focus();
      }
    });
  };

  const afterHideFn = () => {
    document.removeEventListener('keydown', handleKeydownClick);
    handleFieldItemClick(filterFieldList.value[0], 0);
    resetParams();
  };

  const handleValueInputEnter = e => {
    stopEventPreventDefault(e);

    if (e.target.value) {
      const value = e.target.value;
      e.target.value = '';
      appendConditionValue(value);
    }
  };

  const handleConditionValueInputBlur = e => {
    if (conditionValueInstance.isShown()) {
      return;
    }

    isConditionValueInputFocus.value = false;

    if (e.target.value) {
      const value = e.target.value;
      e.target.value = '';
      appendConditionValue(value);
    }
  };

  let needDeleteItem = false;
  const handleDeleteInputValue = e => {
    stopEventPreventDefault(e);

    if (e.target.value) {
      needDeleteItem = false;
    }

    if (!e.target.value) {
      if (needDeleteItem) {
        if (condition.value.value.length >= 1) {
          condition.value.value.splice(-1, 1);
        }
      }

      needDeleteItem = true;
    }
  };
  const getValueLabelShow = fieldName => {
    return filedValueMapping[fieldName] ?? t('检索内容');
  };

  onBeforeUnmount(() => {
    afterHideFn();
  });

  defineExpose({
    beforeShowndFn,
    afterHideFn,
  });
</script>
<template>
  <div class="ui-query-options">
    <div class="ui-query-option-content">
      <div class="field-list">
        <div class="ui-search-input">
          <bk-input
            ref="refFilterInput"
            style="width: 100%"
            v-model="searchValue"
            :placeholder="$t('请输入关键字')"
            behavior="simplicity"
            left-icon="bk-icon icon-search"
          >
          </bk-input>
        </div>
        <div
          ref="refSearchResultList"
          class="ui-search-result"
        >
          <div
            v-for="(item, index) in filterFieldList"
            :class="['ui-search-result-row', { active: activeIndex === index }]"
            :data-tab-index="index"
            :key="item.field_name"
            @click="() => handleFieldItemClick(item, index)"
          >
            <span
              :style="{ backgroundColor: item.is_full_text ? false : getFieldIconColor(item.field_type) }"
              :class="[item.is_full_text ? 'full-text' : getFieldIcon(item.field_type), 'field-type-icon']"
            >
            </span>
            <span class="field-alias">{{ item.field_alias || item.field_name }}</span>
            <span
              v-if="!item.is_full_text"
              class="field-name"
              >({{ item.field_name }})</span
            >
          </div>
          <template v-if="isFieldListEmpty || isSearchEmpty">
            <bk-exception
              style="justify-content: center; height: 260px"
              :type="exceptionType"
              scene="part"
            >
            </bk-exception>
          </template>
        </div>
      </div>
      <div :class="['value-list', { 'is-full-text': showFulltextMsg }]">
        <template v-if="isSearchEmpty">
          <bk-exception
            style="justify-content: center; height: 260px"
            scene="part"
            type="500"
          >
            搜索为空，无需条件设置
          </bk-exception>
        </template>
        <template v-else-if="showFulltextMsg">
          <template v-if="activeIndex === 0">
            <div class="full-text-title">{{ $t('全文检索') }}</div>
            <div class="full-text-sub-title">
              <img :src="svgImg.imgEnterKey" /><span>{{ $t('Enter 键') }}</span>
            </div>
            <div class="full-text-content">{{ $t('输入文本后按 [Enter] 键进行检索') }}</div>
            <div class="full-text-sub-title">
              <img :src="svgImg.imgUpDownKey" /><span>{{ $t('上下键') }}</span>
            </div>
            <div class="full-text-content">{{ $t('可通过上下键快速切换选择字段值') }}</div>
          </template>
          <template v-if="activeIndex === filterFieldList.length - 1 && !isNotIpSelectShow">
            <div class="full-text-title">{{ $t('IP目标') }}</div>
            <div class="full-text-content">
              {{ $t('平台获取蓝鲸 CMDB 主机信息，您可通过 IP 选择器选择主机，快速过滤日志') }}
            </div>
            <div class="full-text-sub-title">
              <img :src="svgImg.imgEnterKey" /><span>{{ $t('Enter 键') }}</span>
            </div>
            <div class="full-text-content">{{ $t('按【Enter】或点击【确定】，唤起IP选择器点击取消，关闭窗口') }}</div>
          </template>
        </template>
        <template v-else>
          <div
            v-if="activeFieldItem.field_name !== '*'"
            class="ui-value-row"
          >
            <div class="ui-value-label">{{ $t('条件') }}</div>
            <div class="ui-value-component">
              <div
                ref="refUiValueOperator"
                class="ui-value-operator"
                @click.stop="handleOperatorBtnClick"
              >
                {{ $t(activeOperator.label) }}
              </div>
              <div style="display: none">
                <div
                  ref="refUiValueOperatorList"
                  class="ui-value-select"
                >
                  <div
                    v-if="!activeFieldItem.field_operator.length"
                    class="empty-section"
                  >
                    <bk-exception
                      style="height: 100px"
                      :type="conditionValueEmptyType"
                      scene="part"
                    >
                    </bk-exception>
                  </div>
                  <template v-else>
                    <div
                      v-for="option in activeFieldItem.field_operator"
                      :class="['ui-value-option', { active: condition.operator === option.operator }]"
                      :key="option.operator"
                      @click="() => handleUiValueOptionClick(option)"
                    >
                      {{ option.label }}
                    </div>
                  </template>
                </div>
              </div>
            </div>
          </div>
          <div
            v-if="isShowConditonValueSetting"
            class="ui-value-row"
          >
            <div class="ui-value-label">
              <span>{{ getValueLabelShow(activeFieldItem.field_name) }}</span>
              <span v-show="['text', 'string'].includes(activeFieldItem.field_type)">
                <bk-checkbox v-model="condition.isInclude">{{ $t('使用通配符') }}</bk-checkbox>
              </span>
            </div>
            <template v-if="activeFieldItem.field_name === '*'">
              <bk-input
                v-model="condition.value[0]"
                :rows="12"
                type="textarea"
              ></bk-input>
            </template>
            <div
              v-else
              :class="['condition-value-container', { 'is-focus': isConditionValueInputFocus }]"
            >
              <ul
                ref="refConditionInput"
                class="condition-value-input"
                @click.stop="handleConditionValueClick"
              >
                <li
                  v-for="(item, index) in condition.value"
                  class="tag-item"
                  :class="!tagValidateFun(index) ? 'tag-validate-error' : ''"
                  :key="`-${index}`"
                >
                  <template v-if="currentEditTagIndex === index">
                    <input
                      class="tag-item-input"
                      v-model="condition.value[index]"
                      type="text"
                      @blur.stop="handleTagInputBlur"
                      @keyup.enter="handleTagInputEnter"
                    />
                  </template>
                  <template v-else>
                    <span
                      class="tag-item-text"
                      @dblclick.stop="e => handleEditTagDBClick(e, item, index)"
                      >{{ item }}</span
                    >
                    <span
                      class="tag-item-del bk-icon icon-close"
                      @click.stop="e => hanleDeleteTagItem(index)"
                    ></span>
                  </template>
                </li>
                <li>
                  <input
                    ref="refValueTagInput"
                    class="tag-option-focus-input"
                    type="text"
                    @blur.stop="handleConditionValueInputBlur"
                    @focus.stop="handleConditionValueInputFocus"
                    @input.stop="handleInputVlaueChange"
                    @keyup.delete="handleDeleteInputValue"
                    @keyup.enter="handleValueInputEnter"
                  />
                </li>
                <div style="display: none">
                  <ul
                    ref="refValueTagInputOptionList"
                    class="condition-value-options"
                  >
                    <li
                      v-if="!activeItemMatchList.length"
                      class="empty-section"
                    >
                      <bk-exception
                        style="height: 100px"
                        :type="conditionValueEmptyType"
                        scene="part"
                      >
                      </bk-exception>
                    </li>
                    <li
                      v-for="(item, index) in activeItemMatchList"
                      :class="{ active: (condition.value ?? []).includes(item) }"
                      :key="`${item}-${index}`"
                      @click.stop="() => handleTagItemClick(item, index)"
                    >
                      <div>{{ item }}</div>
                    </li>
                  </ul>
                </div>
              </ul>
            </div>
          </div>
          <div
            v-if="isExitErrorTag"
            class="tag-error-text"
          >
            当前搜索条件输入校验有误
          </div>
          <div
            class="ui-value-row"
            v-show="condition.value.length > 1 && activeFieldItem.field_type === 'text'"
          >
            <div class="ui-value-label">{{ $t('组间关系') }}</div>
            <div>
              <bk-radio-group v-model="condition.relation">
                <bk-radio
                  style="margin-right: 12px"
                  value="AND"
                  >AND
                </bk-radio>
                <bk-radio value="OR">OR </bk-radio>
              </bk-radio-group>
            </div>
          </div>
        </template>
      </div>
    </div>
    <div class="ui-query-option-footer">
      <div class="ui-shortcut-key">
        <span><img :src="svgImg.imgUpDownKey" />{{ $t('移动光标') }}</span>
        <span><img :src="svgImg.imgEnterKey" />{{ $t('选中/检索') }}</span>
      </div>
      <div class="ui-btn-opts">
        <bk-button
          style="width: 64px; margin-right: 8px"
          theme="primary"
          @click.stop="handelSaveBtnClick"
          >{{ $t('确定') }}</bk-button
        >
        <bk-button
          style="width: 64px"
          @click.stop="handleCancelBtnClick"
          >{{ $t('取消') }}</bk-button
        >
      </div>
    </div>
  </div>
</template>
<style scoped lang="scss">
  @import './ui-input-option.scss';

  .condition-value-container {
    width: 100%;
    min-height: 32px;
    background: #ffffff;
    border: 1px solid #c4c6cc;
    border-radius: 2px;

    &.is-focus {
      border-color: #2c77f4;
    }

    ul.condition-value-input {
      display: inline-flex;
      flex-wrap: wrap;
      width: 100%;
      max-height: 110px;
      padding: 0 5px;
      margin: 0;
      overflow: auto;

      > li {
        display: inline-flex;
        align-items: center;
        height: 22px;
        margin: 4px 5px 4px 0;
        overflow: hidden;
        font-size: 12px;
        border: solid 1px transparent;
        border-radius: 2px;

        &.tag-item {
          background: #f0f1f5;
          border-color: #f0f1f5;

          .tag-item-text {
            max-width: 100%;
            padding: 0 4px;
            overflow: hidden;
            text-overflow: ellipsis;
            white-space: nowrap;

            &:hover {
              background-color: #dcdee5;
            }
          }

          .tag-item-del {
            font-size: 16px;
            cursor: pointer;
          }
        }

        &.tag-validate-error {
          border-color: red;
          border-style: dashed;
        }

        input.tag-option-focus-input {
          width: 8px;
          height: 38px;
          font-size: 12px;
          color: #63656e;
          border: none;
        }

        input.tag-item-input {
          max-width: 100%;
          border: 1px solid #c4c6cc;
        }
      }
    }
  }

  .tag-error-text {
    margin: -20px 0 6px 0px;
    font-size: 12px;
    color: red;
  }
</style>
<style lang="scss">
  [data-theme='log-light'] {
    .ui-value-select {
      width: 338px;
      max-height: 200px;
      overflow: auto;

      .ui-value-option {
        display: flex;
        align-items: center;
        width: 100%;
        height: 32px;
        padding: 0 12px;
        cursor: pointer;
        background: #ffffff;

        &:not(.active) {
          &:hover {
            background: #f5f7fa;
          }
        }

        &.active {
          color: #3a84ff;
          background: #e1ecff;
        }
      }
    }

    .condition-value-options {
      display: inline-flex;
      flex-direction: column;
      width: 338px;
      max-height: 300px;
      overflow: auto;
      border: 1px solid #dcdee5;
      box-shadow: 0 2px 6px 0 #0000001a;

      > li {
        display: inline-block;
        width: 100%;
        max-width: 100%;
        height: 32px;
        padding: 6px 8px;
        font-size: 12px;
        color: #63656e;
        cursor: pointer;
        background: #ffffff;

        > div {
          overflow: hidden;
          text-overflow: ellipsis;
          white-space: nowrap;
        }

        &.empty-section {
          height: 100px;

          img {
            width: 120px;
            height: 60px;
          }

          .bk-exception {
            .bk-exception-text {
              display: flex;
              justify-content: center;
            }
          }
        }

        &:not(.empty-section) {
          &.active {
            background: #f5f7fa;
          }

          &.is-hover,
          &:hover {
            background: #e1ecff;
          }
        }
      }
    }
  }
</style><|MERGE_RESOLUTION|>--- conflicted
+++ resolved
@@ -393,21 +393,7 @@
     }, 300);
   };
 
-<<<<<<< HEAD
-  // const handleEditTagClick = (e, tagContent, tagIndex) => {
-  //   const parent = e.target.parentNode;
-
-  //   setTimeout(() => {
-  //     const value = parent.querySelector('input').value;
-  //     const charLen = getCharLength(value);
-  //     parent.querySelector('input').style.setProperty('width', `${charLen * INPUT_MIN_WIDTH}px`);
-  //   }, 300);
-  // };
-
-  const handleConditionValueClick = e => {
-=======
   const handleConditionValueClick = (e = null) => {
->>>>>>> 61cc01dc
     if (e?.target !== refConditionInput.value || !e) {
       return;
     }
