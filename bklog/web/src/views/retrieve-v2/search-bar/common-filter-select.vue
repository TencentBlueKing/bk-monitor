--- conflicted
+++ resolved
@@ -208,12 +208,7 @@
             display-tag
             multiple
             searchable
-<<<<<<< HEAD
-            @change="handleChange"
-=======
-            :fix-height="true"
             @change="debouncedHandleChange"
->>>>>>> 3b892967
             @toggle="visible => handleToggle(visible, item, index)"
           >
             <template #search>
