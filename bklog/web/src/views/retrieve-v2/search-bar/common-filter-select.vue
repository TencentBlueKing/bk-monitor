<script setup lang="ts">
  import { ref, computed } from 'vue';
  import useStore from '@/hooks/use-store';
  import { ConditionOperator } from '@/store/condition-operator';
  import useLocale from '@/hooks/use-locale';
  import CommonFilterSetting from './common-filter-setting.vue';
<<<<<<< HEAD
  import { withoutValueConditionList } from './const.common';
  import { getRegExp } from '@/common/util';
=======
  import { FulltextOperator, FulltextOperatorKey, withoutValueConditionList } from './const.common';
  import { getOperatorKey } from '@/common/util';
  import { operatorMapping, translateKeys } from './const-values';

>>>>>>> a50d7e7c
  const { $t } = useLocale();
  const store = useStore();

  const filterFieldsList = computed(() => {
    if (Array.isArray(store.state.retrieve.catchFieldCustomConfig?.filterSetting)) {
      return store.state.retrieve.catchFieldCustomConfig?.filterSetting ?? [];
    }

    return [];
  });

  // 判定当前选中条件是否需要设置Value
  const isShowConditonValueSetting = operator => !withoutValueConditionList.includes(operator);

  const commonFilterAddition = computed({
    get() {
<<<<<<< HEAD
      // 如果 filterAddition 存在且长度等于 filterSetting 的长度，直接返回 filterAddition。
      // 如果 filterAddition 存在但长度不等于 filterSetting 的长度，返回 filterAddition，并为缺少的字段补充空结构。
      const filterAddition = store.getters.retrieveParams.common_filter_addition?.length;
      if (filterAddition &&  filterAddition == filterFieldsList.value.length) {
        return store.getters.retrieveParams.common_filter_addition;
=======
      if (store.getters.common_filter_addition?.length) {
        return store.getters.common_filter_addition;
>>>>>>> a50d7e7c
      }
      
      const existingFields = new Set(store.getters.retrieveParams.common_filter_addition?.map(item => item.field) || []);
      const additionalFields = filterFieldsList.value
        .filter(item => !existingFields.has(item?.field_name || ''))
        .map(item => ({
          field: item?.field_name || '',
          operator: '=',
          value: [],
          list: [],
        }));

      return [
        ...(store.getters.retrieveParams.common_filter_addition || []),
        ...additionalFields
      ];
    },
    set(val) {
      const target = val.map(item => {
        if (!isShowConditonValueSetting(item.operator)) {
          item.value = [];
        }

        return item;
      });

      store.commit('retrieve/updateCatchFieldCustomConfig', {
        filterAddition: target,
      });
    },
  });

  const activeIndex = ref(-1);
  const filterKeyword = ref('');
  let requestTimer = null;
  const isRequesting = ref(false);

  const operatorDictionary = computed(() => {
    const defVal = {
      [getOperatorKey(FulltextOperatorKey)]: { label: $t('包含'), operator: FulltextOperator },
    };
    return {
      ...defVal,
      ...store.state.operatorDictionary,
    };
  });

  /**
   * 获取操作符展示文本
   * @param {*} item
   */
  const getOperatorLabel = item => {
    if (item.field === '_ip-select_') {
      return '';
    }

    const key = item.field === '*' ? getOperatorKey(`*${item.operator}`) : getOperatorKey(item.operator);
    if (translateKeys.includes(operatorMapping[item.operator])) {
      return $t(operatorMapping[item.operator] ?? item.operator);
    }

    return operatorMapping[item.operator] ?? operatorDictionary.value[key]?.label ?? item.operator;
  };

  const rquestFieldEgges = (() => {
    return (field, index, operator?, value?, callback?) => {
      const getConditionValue = () => {
        if (['keyword'].includes(field.field_type)) {
          return [`*${value}*`];
        }

        return [];
      };
      commonFilterAddition.value[index].list.splice(0, commonFilterAddition.value[index].list.length);

      if (value !== undefined && value !== null && !['keyword', 'text'].includes(field.field_type)) {
        return;
      }

      const size = ['keyword'].includes(field.field_type) && value?.length > 0 ? 10 : 100;
      isRequesting.value = true;

      requestTimer && clearTimeout(requestTimer);
      requestTimer = setTimeout(() => {
        const targetAddition = value
          ? [{ field: field.field_name, operator: '=~', value: getConditionValue() }].map(val => {
              const instance = new ConditionOperator(val);
              return instance.getRequestParam();
            })
          : [];
        store
          .dispatch('requestIndexSetValueList', { fields: [field], targetAddition, force: true, size })
          .then(res => {
            const arr = res.data?.aggs_items?.[field.field_name] || [];
            commonFilterAddition.value[index].list = arr.filter(item => item);
          })
          .finally(() => {
            isRequesting.value = false;
          });
      }, 300);
    };
  })();

  const handleToggle = (visable, item, index) => {
    if (visable) {
      activeIndex.value = index;
      rquestFieldEgges(item, index, null, null, () => {});
    }
  };

  const handleInputVlaueChange = (value, item, index) => {
    filterKeyword.value = value;
    // rquestFieldEgges(item, index, commonFilterAddition.value[index].operator, value);
  };

  // 新建提交逻辑
  const updateCommonFilterAddition = () => {
    const target = commonFilterAddition.value.map(item => {
      if (!isShowConditonValueSetting(item.operator)) {
        item.value = [];
      }

      return item;
    });

    const param = {
      filterAddition: target,
    };

    store.dispatch('userFieldConfigChange', param);
  };

  const handleChange = () => {
    updateCommonFilterAddition();
    store.dispatch('requestIndexSetQuery');
  };

  const focusIndex = ref(null);
  const handleRowFocus = (index, e) => {
    if (document.activeElement === e.target) {
      focusIndex.value = index;
    }
  };

  const handleRowBlur = () => {
    focusIndex.value = null;
  };
  const filterOption = ( index )=>{
    const regExp = getRegExp(filterKeyword.value.trim());
    return  commonFilterAddition.value[index].list.filter(item => regExp.test(item));
  }
</script>

<template>
  <div class="filter-container-wrap">
    <div class="filter-setting-btn">
      <CommonFilterSetting></CommonFilterSetting>
    </div>
    <div
      v-if="commonFilterAddition.length"
      class="filter-container"
    >
      <div
        v-for="(item, index) in filterFieldsList"
        :class="['filter-select-wrap', { 'is-focus': focusIndex === index }]"
        @focus.capture="e => handleRowFocus(index, e)"
        @blur.capture="handleRowBlur"
      >
        <div class="title" v-bk-overflow-tips>
          {{ item?.field_alias || item?.field_name || '' }}
        </div>
        <bk-select
          class="operator-select"
          v-model="commonFilterAddition[index].operator"
          :input-search="false"
          :popover-min-width="100"
          filterable
          @change="handleChange"
        >
          <template #trigger>
            <span class="operator-label">{{ getOperatorLabel(commonFilterAddition[index]) }}</span>
          </template>
          <bk-option
            v-for="(child, childIndex) in item?.field_operator"
            :id="child.operator"
            :key="childIndex"
            :name="child.label"
          />
        </bk-select>
        <template v-if="isShowConditonValueSetting(commonFilterAddition[index].operator)">
          <bk-select
            class="value-select"
            v-bkloading="{ isLoading: index === activeIndex ? isRequesting : false, size: 'mini' }"
            v-model="commonFilterAddition[index].value"
            allow-create
            display-tag
            multiple
            searchable
            :fix-height="true"
            @change="handleChange"
            @toggle="visible => handleToggle(visible, item, index)"
          >
            <template #search>
              <bk-input
                behavior="simplicity"
                :clearable="true"
                :left-icon="'bk-icon icon-search'"
                @input="e => handleInputVlaueChange(e, item, index)"
              ></bk-input>
            </template>
            <bk-option
              v-for="option in filterOption(index)"
              :id="option"
              :key="option"
              :name="option"
            />
          </bk-select>
        </template>
      </div>
    </div>
    <div
      v-else
      class="empty-tips"
    >
      （{{ $t('暂未设置常驻筛选，请点击左侧设置按钮') }}）
    </div>
  </div>
</template>
<style lang="scss" scoped>
  .filter-container-wrap {
    display: flex;
    align-items: center;
    max-height: 95px;
    padding: 0 10px 0px 10px;
    overflow: auto;
    background: #ffffff;
    box-shadow:
      0 2px 8px 0 rgba(0, 0, 0, 0.1490196078),
      0 1px 0 0 #eaebf0;

    .filter-setting-btn {
      width: 83px;
      height: 40px;
      font-size: 13px;
      line-height: 40px;
      color: #3880f8;
      cursor: pointer;
    }

    .empty-tips {
      font-size: 12px;
      line-height: 40px;
      color: #a1a5ae;
    }
  }

  .filter-container {
    display: flex;
    flex-wrap: wrap;
    width: calc(100% - 80px);
  }

  .filter-select-wrap {
    display: flex;
    align-items: center;
    min-width: 120px;
    max-width: 560px;
    margin: 4px 0;
    margin-right: 8px;
    border: 1px solid #dbdde1;
    border-radius: 3px;

    &.is-focus {
      border-color: #3a84ff;
    }

    .title {
      max-width: 120px;
      margin-left: 8px;
      overflow: hidden;
      font-size: 12px;
      color: #313238;
      text-overflow: ellipsis;
    }

    .operator-select {
      border: none;

      .operator-label {
        padding: 4px;
        color: #3a84ff;
        display: inline-block;
        width: 100%;
        white-space: nowrap;
      }

      &.bk-select.is-focus {
        box-shadow: none;
      }
    }

    .value-select {
      min-width: 200px;
      max-width: 460px;

      :deep(.bk-select-dropdown .bk-select-tag-container) {
        .bk-select-tag {
          &.width-limit-tag {
            max-width: 200px;

            > span {
              max-width: 180px;
            }
          }
        }
      }

      &.bk-select {
        border: none;

        &.is-focus {
          box-shadow: none;
        }

        .bk-select-name {
          padding: 0 25px 0 0px;
        }
      }

      .bk-loading .bk-loading1 {
        margin-top: 10px;
        margin-left: -20px;
      }
    }

    .bk-select-angle {
      font-size: 22px;
      color: #979ba5;
    }
  }
</style><|MERGE_RESOLUTION|>--- conflicted
+++ resolved
@@ -4,15 +4,9 @@
   import { ConditionOperator } from '@/store/condition-operator';
   import useLocale from '@/hooks/use-locale';
   import CommonFilterSetting from './common-filter-setting.vue';
-<<<<<<< HEAD
-  import { withoutValueConditionList } from './const.common';
-  import { getRegExp } from '@/common/util';
-=======
   import { FulltextOperator, FulltextOperatorKey, withoutValueConditionList } from './const.common';
-  import { getOperatorKey } from '@/common/util';
+  import { getOperatorKey, getRegExp } from '@/common/util';
   import { operatorMapping, translateKeys } from './const-values';
-
->>>>>>> a50d7e7c
   const { $t } = useLocale();
   const store = useStore();
 
@@ -29,18 +23,12 @@
 
   const commonFilterAddition = computed({
     get() {
-<<<<<<< HEAD
       // 如果 filterAddition 存在且长度等于 filterSetting 的长度，直接返回 filterAddition。
       // 如果 filterAddition 存在但长度不等于 filterSetting 的长度，返回 filterAddition，并为缺少的字段补充空结构。
-      const filterAddition = store.getters.retrieveParams.common_filter_addition?.length;
+      const filterAddition = store.getters.common_filter_addition?.length;
       if (filterAddition &&  filterAddition == filterFieldsList.value.length) {
-        return store.getters.retrieveParams.common_filter_addition;
-=======
-      if (store.getters.common_filter_addition?.length) {
         return store.getters.common_filter_addition;
->>>>>>> a50d7e7c
-      }
-      
+      }
       const existingFields = new Set(store.getters.retrieveParams.common_filter_addition?.map(item => item.field) || []);
       const additionalFields = filterFieldsList.value
         .filter(item => !existingFields.has(item?.field_name || ''))
