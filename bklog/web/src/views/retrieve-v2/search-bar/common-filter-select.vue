<script setup lang="ts">
<<<<<<< HEAD
  import { ref, computed } from 'vue';

=======
  import { ref, computed, watch } from 'vue';
  import useStore from '@/hooks/use-store';
  import { ConditionOperator } from '@/store/condition-operator';
>>>>>>> 6ef57345
  import useLocale from '@/hooks/use-locale';
  import useStore from '@/hooks/use-store';

  import CommonFilterSetting from './common-filter-setting.vue';
  import { FulltextOperator, FulltextOperatorKey, withoutValueConditionList } from './const.common';
  import { getOperatorKey, deepClone } from '@/common/util';
  import { operatorMapping, translateKeys } from './const-values';
  import useFieldEgges from './use-field-egges';
  import { debounce } from 'lodash';
  const { $t } = useLocale();
  const store = useStore();
  const debouncedHandleChange = debounce(() => handleChange(), 300);
  const filterFieldsList = computed(() => {
    if (Array.isArray(store.state.retrieve.catchFieldCustomConfig?.filterSetting)) {
      return store.state.retrieve.catchFieldCustomConfig?.filterSetting ?? [];
    }

    return [];
  });

  // 判定当前选中条件是否需要设置Value
  const isShowConditonValueSetting = operator => !withoutValueConditionList.includes(operator);

  const commonFilterAddition = computed({
    get() {
      const additionValue =  JSON.parse(localStorage.getItem('commonFilterAddition'));
      // 将本地存储的JSON字符串解析为对象并创建映射
      const parsedValueMap = additionValue
        ? additionValue.value.reduce((acc, item) => {
            acc[item.field] = item.value;
            return acc;
          }, {})
        : {};
      // 如果本地存储的字段列表不为空，则将本地存储的字段列表与当前字段列表合并
      const filterAddition = (store.getters.common_filter_addition || []).map(commonItem => ({
        ...commonItem,
        value: parsedValueMap[commonItem.field] || commonItem.value,
      }));
      return filterFieldsList.value.map(item => {
        const matchingItem = filterAddition.find(addition => addition.field === item.field_name);
        return (
          matchingItem ?? {
            field: item.field_name || '',
            operator: '=',
            value: [],
            list: [],
          }
        );
      });
    },
    set(val) {
      const target = val.map(item => {
        if (!isShowConditonValueSetting(item.operator)) {
          item.value = [];
        }

        return item;
      });

      store.commit('retrieve/updateCatchFieldCustomConfig', {
        filterAddition: target,
      });
    },
  });
  watch(
    () => store.state.indexId,
    () => {
      const additionValue =  JSON.parse(localStorage.getItem('commonFilterAddition'));
      if(additionValue?.indexId !== store.state.indexId){
        localStorage.removeItem('commonFilterAddition');
      }
      else{
        const currentConfig = store.state.retrieve.catchFieldCustomConfig;
        const updatedConfig = { ...currentConfig, filterAddition: additionValue.value };
        store.commit('retrieve/updateCatchFieldCustomConfig', updatedConfig)
      }
    },
    { immediate: true }
  );
  const activeIndex = ref(-1);
  let requestTimer = null;
  const isRequesting = ref(false);

  const operatorDictionary = computed(() => {
    const defVal = {
      [getOperatorKey(FulltextOperatorKey)]: { label: $t('包含'), operator: FulltextOperator },
    };
    return {
      ...defVal,
      ...store.state.operatorDictionary,
    };
  });

  /**
   * 获取操作符展示文本
   * @param {*} item
   */
  const getOperatorLabel = item => {
    if (item.field === '_ip-select_') {
      return '';
    }

    const key = item.field === '*' ? getOperatorKey(`*${item.operator}`) : getOperatorKey(item.operator);
    if (translateKeys.includes(operatorMapping[item.operator])) {
      return $t(operatorMapping[item.operator] ?? item.operator);
    }

    return operatorMapping[item.operator] ?? operatorDictionary.value[key]?.label ?? item.operator;
  };

  const { requestFieldEgges } = useFieldEgges();
  const handleToggle = (visable, item, index) => {
    if (visable) {
      activeIndex.value = index;
      isRequesting.value = true;
      requestFieldEgges(
        item,
        null,
        resp => {
          if (typeof resp === 'boolean') {
            return;
          }
          commonFilterAddition.value[index].list = store.state.indexFieldInfo.aggs_items[item.field_name] ?? [];
        },
        () => {
          isRequesting.value = false;
        },
      );
    }
  };

  const handleInputVlaueChange = (value, item, index) => {
    activeIndex.value = index;
    isRequesting.value = true;
    requestFieldEgges(
      item,
      value,
      resp => {
        if (typeof resp === 'boolean') {
          return;
        }
        commonFilterAddition.value[index].list = store.state.indexFieldInfo.aggs_items[item.field_name] ?? [];
      },
      () => {
        isRequesting.value = false;
      },
    );
  };

  // 新建提交逻辑
  const updateCommonFilterAddition = async() => {
    try {
      const Additionvalue = deepClone(commonFilterAddition.value);
      const target = Additionvalue.map(item => {
        if (!isShowConditonValueSetting(item.operator)) {
          item.value = [];
        }
        item.value = [];
<<<<<<< HEAD
      }
      item.value = [];
      return item;
    });

    const param = {
      filterAddition: target,
      isUpdate: true,
    };
=======
        return item;
      });
>>>>>>> 6ef57345

      const param = {
        filterAddition: target,
        isUpdate: true
      };
      const res = await store.dispatch('userFieldConfigChange', param);
      const { data: { index_set_config } } = res;
      index_set_config.filterAddition = commonFilterAddition.value;
      store.commit('retrieve/updateCatchFieldCustomConfig', index_set_config);
    } catch (error) {
      console.error('Failed to change user field config:', error);
    }
  };

  const handleChange = () => {
    localStorage.setItem('commonFilterAddition', JSON.stringify({
      indexId: store.state.indexId,
      value: commonFilterAddition.value
    }));
    updateCommonFilterAddition();
    store.dispatch('requestIndexSetQuery');
  };

  const focusIndex = ref(null);
  const handleRowFocus = (index, e) => {
    if (document.activeElement === e.target) {
      focusIndex.value = index;
    }
  };

  const handleRowBlur = () => {
    focusIndex.value = null;
  };
</script>

<template>
  <div class="filter-container-wrap">
    <div class="filter-setting-btn">
      <CommonFilterSetting></CommonFilterSetting>
    </div>
    <div
      v-if="commonFilterAddition.length"
      class="filter-container"
    >
      <div
        v-for="(item, index) in filterFieldsList"
        :class="['filter-select-wrap', { 'is-focus': focusIndex === index }]"
        @blur.capture="handleRowBlur"
        @focus.capture="e => handleRowFocus(index, e)"
      >
        <div
          class="title"
          v-bk-overflow-tips
        >
          {{ item?.field_alias || item?.field_name || '' }}
        </div>
        <bk-select
          class="operator-select"
          v-model="commonFilterAddition[index].operator"
          :input-search="false"
          :popover-min-width="100"
          filterable
          @change="debouncedHandleChange"
        >
          <template #trigger>
            <span class="operator-label">{{ getOperatorLabel(commonFilterAddition[index]) }}</span>
          </template>
          <bk-option
            v-for="(child, childIndex) in item?.field_operator"
            :id="child.operator"
            :key="childIndex"
            :name="child.label"
          />
        </bk-select>
        <template v-if="isShowConditonValueSetting(commonFilterAddition[index].operator)">
          <bk-select
            class="value-select"
            v-model="commonFilterAddition[index].value"
            v-bkloading="{ isLoading: index === activeIndex ? isRequesting : false, size: 'mini' }"
            :fix-height="true"
            allow-create
            display-tag
            multiple
            searchable
            @change="debouncedHandleChange"
            @toggle="visible => handleToggle(visible, item, index)"
          >
            <template #search>
              <bk-input
                :clearable="true"
                :left-icon="'bk-icon icon-search'"
                behavior="simplicity"
                @input="e => handleInputVlaueChange(e, item, index)"
              ></bk-input>
            </template>
            <bk-option
              v-for="option in commonFilterAddition[index].list"
              :id="option"
              :key="option"
              :name="option"
            />
          </bk-select>
        </template>
      </div>
    </div>
    <div
      v-else
      class="empty-tips"
    >
      （{{ $t('暂未设置常驻筛选，请点击左侧设置按钮') }}）
    </div>
  </div>
</template>
<style lang="scss" scoped>
  .filter-container-wrap {
    display: flex;
    align-items: center;
    max-height: 95px;
    padding: 0 10px 0px 10px;
    overflow: auto;
    background: #ffffff;
    box-shadow:
      0 2px 8px 0 rgba(0, 0, 0, 0.1490196078),
      0 1px 0 0 #eaebf0;

    .filter-setting-btn {
      min-width: 83px;
      height: 40px;
      font-size: 12px;
      line-height: 40px;
      color: #3880f8;
      cursor: pointer;
    }

    .empty-tips {
      font-size: 12px;
      color: #979ba5;
    }
  }

  .filter-container {
    display: flex;
    flex-wrap: wrap;
    width: calc(100% - 80px);
    margin-top: 4px;
  }

  .filter-select-wrap {
    display: flex;
    align-items: center;
    min-width: 180px;
    max-width: 560px;
    margin-right: 4px;
    margin-bottom: 4px;
    border: 1px solid #dbdde1;
    border-radius: 3px;

    &.is-focus {
      border-color: #3a84ff;
    }

    .title {
      max-width: 120px;
      margin-left: 8px;
      overflow: hidden;
      font-size: 12px;
      color: #313238;
      text-overflow: ellipsis;
    }

    .operator-select {
      border: none;

      .operator-label {
        display: inline-block;
        width: 100%;
        // padding: 4px;
        padding-left: 2px;
        color: #3a84ff;
        white-space: nowrap;
      }

      &.bk-select.is-focus {
        box-shadow: none;
      }
    }

    .value-select {
      min-width: 120px;
      max-width: 460px;

      :deep(.bk-select-dropdown .bk-select-tag-container) {
        padding-left: 4px;

        .bk-select-tag {
          &.width-limit-tag {
            max-width: 200px;

            > span {
              max-width: 180px;
            }
          }
        }
      }

      :deep(.bk-select-tag-input) {
        min-width: 0;
      }

      &.bk-select {
        border: none;

        &.is-focus {
          box-shadow: none;
        }

        .bk-select-name {
          padding: 0 25px 0 0px;
        }
      }

      .bk-loading .bk-loading1 {
        margin-top: 10px;
        margin-left: -20px;
      }
    }

    .bk-select-angle {
      font-size: 22px;
      color: #979ba5;
    }
  }
</style><|MERGE_RESOLUTION|>--- conflicted
+++ resolved
@@ -1,21 +1,16 @@
 <script setup lang="ts">
-<<<<<<< HEAD
-  import { ref, computed } from 'vue';
-
-=======
   import { ref, computed, watch } from 'vue';
+
+  import { getOperatorKey, deepClone } from '@/common/util';
+  import useLocale from '@/hooks/use-locale';
   import useStore from '@/hooks/use-store';
   import { ConditionOperator } from '@/store/condition-operator';
->>>>>>> 6ef57345
-  import useLocale from '@/hooks/use-locale';
-  import useStore from '@/hooks/use-store';
+  import { debounce } from 'lodash';
 
   import CommonFilterSetting from './common-filter-setting.vue';
   import { FulltextOperator, FulltextOperatorKey, withoutValueConditionList } from './const.common';
-  import { getOperatorKey, deepClone } from '@/common/util';
   import { operatorMapping, translateKeys } from './const-values';
   import useFieldEgges from './use-field-egges';
-  import { debounce } from 'lodash';
   const { $t } = useLocale();
   const store = useStore();
   const debouncedHandleChange = debounce(() => handleChange(), 300);
@@ -32,7 +27,7 @@
 
   const commonFilterAddition = computed({
     get() {
-      const additionValue =  JSON.parse(localStorage.getItem('commonFilterAddition'));
+      const additionValue = JSON.parse(localStorage.getItem('commonFilterAddition'));
       // 将本地存储的JSON字符串解析为对象并创建映射
       const parsedValueMap = additionValue
         ? additionValue.value.reduce((acc, item) => {
@@ -74,17 +69,16 @@
   watch(
     () => store.state.indexId,
     () => {
-      const additionValue =  JSON.parse(localStorage.getItem('commonFilterAddition'));
-      if(additionValue?.indexId !== store.state.indexId){
+      const additionValue = JSON.parse(localStorage.getItem('commonFilterAddition'));
+      if (additionValue?.indexId !== store.state.indexId) {
         localStorage.removeItem('commonFilterAddition');
-      }
-      else{
+      } else {
         const currentConfig = store.state.retrieve.catchFieldCustomConfig;
         const updatedConfig = { ...currentConfig, filterAddition: additionValue.value };
-        store.commit('retrieve/updateCatchFieldCustomConfig', updatedConfig)
+        store.commit('retrieve/updateCatchFieldCustomConfig', updatedConfig);
       }
     },
-    { immediate: true }
+    { immediate: true },
   );
   const activeIndex = ref(-1);
   let requestTimer = null;
@@ -157,7 +151,7 @@
   };
 
   // 新建提交逻辑
-  const updateCommonFilterAddition = async() => {
+  const updateCommonFilterAddition = async () => {
     try {
       const Additionvalue = deepClone(commonFilterAddition.value);
       const target = Additionvalue.map(item => {
@@ -165,27 +159,17 @@
           item.value = [];
         }
         item.value = [];
-<<<<<<< HEAD
-      }
-      item.value = [];
-      return item;
-    });
-
-    const param = {
-      filterAddition: target,
-      isUpdate: true,
-    };
-=======
         return item;
       });
->>>>>>> 6ef57345
 
       const param = {
         filterAddition: target,
-        isUpdate: true
+        isUpdate: true,
       };
       const res = await store.dispatch('userFieldConfigChange', param);
-      const { data: { index_set_config } } = res;
+      const {
+        data: { index_set_config },
+      } = res;
       index_set_config.filterAddition = commonFilterAddition.value;
       store.commit('retrieve/updateCatchFieldCustomConfig', index_set_config);
     } catch (error) {
@@ -194,10 +178,13 @@
   };
 
   const handleChange = () => {
-    localStorage.setItem('commonFilterAddition', JSON.stringify({
-      indexId: store.state.indexId,
-      value: commonFilterAddition.value
-    }));
+    localStorage.setItem(
+      'commonFilterAddition',
+      JSON.stringify({
+        indexId: store.state.indexId,
+        value: commonFilterAddition.value,
+      }),
+    );
     updateCommonFilterAddition();
     store.dispatch('requestIndexSetQuery');
   };
