--- conflicted
+++ resolved
@@ -283,9 +283,9 @@
       searchMode === 'sql'
         ? { keyword: sqlQueryValue.value, addition: [] }
         : {
-          addition: reqFormatAddition.filter(v => v.field !== '_ip-select_'),
-          keyword: '*',
-        };
+            addition: reqFormatAddition.filter(v => v.field !== '_ip-select_'),
+            keyword: '*',
+          };
 
     const data = {
       name,
@@ -312,7 +312,7 @@
         initSourceSQLStr(res.data.params, res.data.search_mode);
         handleRefresh(true);
       }
-    } catch (error) { }
+    } catch (error) {}
   };
 
   const handleCopyQueryValue = async () => {
@@ -396,13 +396,18 @@
   });
 </script>
 <template>
-  <div ref="refRootElement" :class="['search-bar-wrapper', { readonly: isChartMode }]">
+  <div
+    ref="refRootElement"
+    :class="['search-bar-wrapper', { readonly: isChartMode }]"
+  >
     <div :class="['search-bar-container', { readonly: isChartMode }]">
-      <div class="search-options" @click="handleQueryTypeChange">
+      <div
+        class="search-options"
+        @click="handleQueryTypeChange"
+      >
         <span class="mode-text">{{ queryText }}</span>
         <span class="bklog-icon bklog-double-arrow"></span>
       </div>
-<<<<<<< HEAD
       <div
         class="search-input"
         :class="{ disabled: isInputLoading }"
@@ -432,11 +437,7 @@
             :class="['bklog-icon bklog-brush', { disabled: isInputLoading }]"
             @click.stop="handleClearBtnClick"
           ></div>
-          <div
-            v-bk-tooltips="$t('常用查询设置')"
-            :class="['bklog-icon bklog-setting', { disabled: isInputLoading, 'is-focused': isFilterSecFocused }]"
-            @click="handleFilterSecClick"
-          ></div>
+
           <BookmarkPop
             v-if="!props.activeFavorite"
             v-bk-tooltips="$t('收藏当前查询')"
@@ -446,33 +447,38 @@
             :sql="sqlQueryValue"
             @refresh="handleRefresh"
           ></BookmarkPop>
-=======
-      <div class="search-input" :class="{ disabled: isInputLoading }">
-        <UiInput v-if="activeIndex === 0" v-model="uiQueryValue" @change="handleQueryChange"></UiInput>
-        <SqlQuery v-if="activeIndex === 1" v-model="sqlQueryValue" @retrieve="handleSqlRetrieve"></SqlQuery>
-        <div class="search-tool items">
-          <div v-bk-tooltips="$t('复制当前查询')" :class="['bklog-icon bklog-data-copy', , { disabled: isInputLoading }]"
-            @click.stop="handleCopyQueryValue"></div>
-          <div v-bk-tooltips="$t('清理当前查询')" :class="['bklog-icon bklog-brush', { disabled: isInputLoading }]"
-            @click.stop="handleClearBtnClick"></div>
-          <BookmarkPop v-if="!props.activeFavorite" v-bk-tooltips="$t('收藏当前查询')" :addition="uiQueryValue"
-            :class="{ disabled: isInputLoading }" :search-mode="queryParams[activeIndex]" :sql="sqlQueryValue"
-            @refresh="handleRefresh"></BookmarkPop>
->>>>>>> efdbdf88
           <template v-else>
-            <div v-if="matchSQLStr" class="bklog-icon bklog-star-line disabled" v-bk-tooltips="$t('已收藏')"
-              :data-boolean="matchSQLStr"></div>
-            <div v-else style="color: #63656e" v-bk-tooltips="$t('收藏')" class="icon bk-icon icon-save"
-              @click="saveCurrentActiveFavorite"></div>
+            <div
+              v-if="matchSQLStr"
+              class="bklog-icon bklog-star-line disabled"
+              v-bk-tooltips="$t('已收藏')"
+              :data-boolean="matchSQLStr"
+            ></div>
+            <div
+              v-else
+              style="color: #63656e"
+              v-bk-tooltips="$t('收藏')"
+              class="icon bk-icon icon-save"
+              @click="saveCurrentActiveFavorite"
+            ></div>
           </template>
-          <!-- <CommonFilterSettingPop v-bk-tooltips="$t('常用查询设置')" :class="{ disabled: isInputLoading }"
-            :filter-list="uiQueryValue">
-          </CommonFilterSettingPop> -->
+          <div
+            v-bk-tooltips="$t('常用查询设置')"
+            :class="['bklog-icon bklog-setting', { disabled: isInputLoading, 'is-focused': isFilterSecFocused }]"
+            @click="handleFilterSecClick"
+          ></div>
         </div>
-        <div class="search-tool search-btn" @click.stop="handleBtnQueryClick">
-          <bk-button style="width: 100%; height: 100%" :loading="isInputLoading" size="large" theme="primary">{{
-            btnQuery
-          }}</bk-button>
+        <div
+          class="search-tool search-btn"
+          @click.stop="handleBtnQueryClick"
+        >
+          <bk-button
+            style="width: 100%; height: 100%"
+            :loading="isInputLoading"
+            size="large"
+            theme="primary"
+            >{{ btnQuery }}</bk-button
+          >
         </div>
       </div>
       <!-- <div style="display: none">
