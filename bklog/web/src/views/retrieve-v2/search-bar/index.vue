<script setup>
  import { ref, computed, watch, nextTick, onBeforeUnmount } from 'vue';

  import useLocale from '@/hooks/use-locale';
  import useStore from '@/hooks/use-store';
  import { RetrieveUrlResolver } from '@/store/url-resolver';
  import { useRoute, useRouter } from 'vue-router/composables';
  import PopInstanceUtil from '../../../global/pop-instance-util';

  // #if MONITOR_APP !== 'apm' && MONITOR_APP !== 'trace'
  import BookmarkPop from './bookmark-pop';
  // #else
  // #code const BookmarkPop = () => null;
  // #endif

  import { ConditionOperator } from '@/store/condition-operator';
  import { bkMessage } from 'bk-magic-vue';

  import $http from '../../../api';
  import { deepClone, copyMessage } from '../../../common/util';
  import useResizeObserve from '../../../hooks/use-resize-observe';
  import CommonFilterSelect from './common-filter-select.vue';
  import { withoutValueConditionList } from './const.common';
  import SqlQuery from './sql-query';
  import UiInput from './ui-input';

  const props = defineProps({
    activeFavorite: {
      default: null,
      type: Object,
    },
    showFavorites: {
      type: Boolean,
      default: false,
    },
  });

  const emit = defineEmits(['refresh', 'height-change']);
  const store = useStore();
  const { $t } = useLocale();
  const queryTypeList = ref([$t('UI 模式'), $t('语句模式')]);
  const refRootElement = ref(null);
  const queryParams = ['ui', 'sql'];
  const route = useRoute();
  const router = useRouter();

  const getDefaultActiveIndex = () => {
    if (route.query.search_mode) {
      return queryParams.findIndex(m => m === route.query.search_mode);
    }

    if (route.query.keyword?.length) {
      return 1;
    }

    // addition 是一个json字符串，解析出来之后至少为 [{'field': ''}], 所以这里判定长度至少 包含 '[{}]'
    if (route.query.addition?.length > 4) {
      return 0;
    }

    return Number(localStorage.getItem('bkLogQueryType') ?? 0);
  };

  const activeIndex = ref(getDefaultActiveIndex());

  const uiQueryValue = ref([]);
  const sqlQueryValue = ref('');

  const refPopContent = ref(null);
  const refPopTraget = ref(null);

  const popToolInstance = new PopInstanceUtil({
    refContent: refPopContent,
    tippyOptions: {
      placement: 'bottom-end',
      zIndex: 200,
      appendTo: document.body,
      interactive: true,
      theme: 'log-light transparent',
      arrow: false,
      offset: [60, 0],
    },
  });

  const isFilterSecFocused = computed(() => store.state.retrieve.catchFieldCustomConfig.fixedFilterAddition);

  const indexItem = computed(() => store.state.indexItem);

  const keyword = computed(() => indexItem.value.keyword);
  const addition = computed(() => indexItem.value.addition);
  const searchMode = computed(() => indexItem.value.search_mode);
  const clearSearchValueNum = computed(() => store.state.clearSearchValueNum);
  const queryText = computed(() => queryTypeList.value[activeIndex.value]);

  const indexFieldInfo = computed(() => store.state.indexFieldInfo);
  const isInputLoading = computed(() => {
    return indexFieldInfo.value.is_loading;
  });

  const isCopyBtnActive = computed(() => {
    if (activeIndex.value === 0) {
      return addition.value.length > 0;
    }

    return sqlQueryValue.value.length > 0;
  });

  const isIndexFieldLoading = computed(() => store.state.indexFieldInfo.is_loading);

  watch(
    () => isIndexFieldLoading.value,
    () => {
      nextTick(() => {
        uiQueryValue.value.forEach(
          v => (v.field_type = (indexFieldInfo.value.fields ?? []).find(f => f.field_name === v.field)?.field_type),
        );
      });
    },
  );

  watch(
    keyword,
    () => {
      sqlQueryValue.value = keyword.value;
    },
    { immediate: true },
  );

  watch(clearSearchValueNum, () => {
    handleClearBtnClick();
  });

  const formatAddition = addition => {
    return addition.map(v => {
      const value = {
        ...v,
        field_type: (indexFieldInfo.value.fields ?? []).find(f => f.field_name === v.field)?.field_type,
      };

      const instance = new ConditionOperator(value);
      return { ...value, ...instance.getShowCondition() };
    });
  };
  watch(
    addition,
    () => {
      uiQueryValue.value.splice(0);
      uiQueryValue.value.push(...formatAddition(addition.value));
    },
    { immediate: true, deep: true },
  );

  watch(searchMode, () => {
    const idex = queryParams.findIndex(m => m === searchMode.value);
    if (idex >= 0) {
      activeIndex.value = idex;
    }
  });

  watch(
    activeIndex,
    () => {
      store.commit('updateIndexItemParams', {
        search_mode: queryParams[activeIndex.value],
      });

      router.replace({
        params: { ...route.params },
        query: {
          ...(route.query ?? {}),
          search_mode: queryParams[activeIndex.value],
        },
      });
    },
    { immediate: true },
  );

  const setRouteParams = () => {
    const query = { ...route.query };

    const resolver = new RetrieveUrlResolver({
      keyword: keyword.value,
      addition: store.getters.retrieveParams.addition,
    });

    Object.assign(query, resolver.resolveParamsToUrl());

    router.replace({
      query,
    });
  };

  const handleBtnQueryClick = () => {
    if (!isInputLoading.value) {
      store.commit('updateIndexItemParams', {
        addition: uiQueryValue.value.filter(val => !val.is_focus_input),
        keyword: sqlQueryValue.value ?? '',
        ip_chooser: uiQueryValue.value.find(item => item.field === '_ip-select_')?.value?.[0] ?? {},
      });

      if (route.query.tab !== 'graphAnalysis') {
        store.dispatch('requestIndexSetQuery');
      }

      setRouteParams();
    }
  };

  const handleSqlRetrieve = value => {
    store.commit('updateIndexItemParams', {
      keyword: value,
    });

    store.dispatch('requestIndexSetQuery');
    setRouteParams();
  };

  const handleSqlQueryChange = value => {
    store.commit('updateIndexItemParams', {
      keyword: value,
    });

    setRouteParams();
  };

  const handleClearBtnClick = () => {
    sqlQueryValue.value = '';
    uiQueryValue.value.splice(0);
    store.commit('updateIndexItemParams', {
      ip_chooser: {},
    });
    handleBtnQueryClick();
  };

  const handleQueryChange = () => {
    handleBtnQueryClick();
  };

  const handleRefresh = isRefresh => {
    // #if MONITOR_APP !== 'apm' && MONITOR_APP !== 'trace'
    emit('refresh', isRefresh);
    // #endif
  };

  const handleHeightChange = height => {
    emit('height-change', height);
  };

  const handleQueryTypeChange = () => {
    activeIndex.value = activeIndex.value === 0 ? 1 : 0;
    localStorage.setItem('bkLogQueryType', activeIndex.value);
    popToolInstance?.uninstallInstance();
  };
  const sourceSQLStr = ref('');
  const sourceUISQLAddition = ref([]);
  const initSourceSQLStr = (params, search_mode) => {
    if (search_mode === 'ui') {
      sourceUISQLAddition.value = formatAddition(deepClone(params.addition));
    } else {
      sourceSQLStr.value = params.keyword;
    }
  };
  watch(
    () => props.activeFavorite?.id,
    () => {
      if (!props.activeFavorite) return;
      initSourceSQLStr(props.activeFavorite.params, props.activeFavorite.search_mode);
    },
    { immediate: true },
  );

  const matchSQLStr = computed(() => {
    if (props.activeFavorite?.index_set_id !== store.state.indexId) {
      return false;
    }
    if (activeIndex.value === 0) {
      if (sourceUISQLAddition.value.length !== uiQueryValue.value.length) {
        return false;
      }
      const differerntUISQL = sourceUISQLAddition.value.find((item, index) => {
        return (
          item.field + item.operator + item.value !==
          uiQueryValue.value[index].field + uiQueryValue.value[index].operator + uiQueryValue.value[index].value
        );
      });
      return !differerntUISQL;
    } else {
      return sqlQueryValue.value === sourceSQLStr.value;
    }
  });
  const indexSetItem = computed(() => store.state.indexItem);

  const saveCurrentActiveFavorite = async () => {
    if (matchSQLStr.value) {
      return;
    }
    const { name, group_id, display_fields, visible_type, is_enable_display_fields, index_set_type } =
      props.activeFavorite;
    const searchMode = activeIndex.value === 0 ? 'ui' : 'sql';
    const reqFormatAddition = uiQueryValue.value.map(item => new ConditionOperator(item).getRequestParam());
    const searchParams =
      searchMode === 'sql'
        ? { keyword: sqlQueryValue.value, addition: [] }
        : {
            addition: reqFormatAddition.filter(v => v.field !== '_ip-select_'),
            keyword: '*',
          };

    const data = {
      name,
      group_id,
      display_fields,
      visible_type,
      is_enable_display_fields,
      search_mode: searchMode,
      ip_chooser: reqFormatAddition.find(item => item.field === '_ip-select_')?.value?.[0] ?? {},
      index_set_type,
      ...searchParams,
    };
    if (indexSetItem.value.isUnionIndex) {
      Object.assign(data, {
        index_set_ids: indexSetItem.value.ids,
        index_set_type: 'union',
      });
    } else {
      Object.assign(data, {
        index_set_id: store.state.indexId,
        index_set_type: 'single',
      });
    }
    try {
      const res = await $http.request('favorite/updateFavorite', {
        params: { id: props.activeFavorite?.id },
        data,
      });
      if (res.result) {
        window.mainComponent.messageSuccess($t('保存成功'));
        initSourceSQLStr(res.data.params, res.data.search_mode);
        handleRefresh(true);
      }
    } catch (error) {}
  };

  const handleCopyQueryValue = async () => {
    if (!isCopyBtnActive.value) {
      return;
    }

    if (activeIndex.value === 0) {
      if (addition.value.length > 0) {
        $http
          .request('retrieve/generateQueryString', {
            data: {
              addition: addition.value,
            },
          })
          .then(res => {
            if (res.result) {
              copyMessage(res.data?.querystring || '', $t('复制成功'));
            } else {
              bkMessage({
                theme: 'error',
                message: $t('复制失败'),
              });
            }
          })
          .catch(err => {
            console.log(err);
          });
      }
    } else {
      const target = sqlQueryValue.value.replace(/^\s+|\s+$/, '');
      if (target.length) {
        copyMessage(target, $t('复制成功'));
      }
    }
  };

<<<<<<< HEAD
  const getTargetElement = () => {
    if (activeIndex.value === 0) {
      return refRootElement.value?.querySelector('.search-item-focus.hidden-pointer');
    }

    return refRootElement.value?.querySelector('.search-sql-editor .cm-editor .cm-scroller .cm-line')?.lastElementChild;
  };

  const setPopProps = () => {
    if (activeIndex.value === 0) {
      popToolInstance?.setProps({
        offset: [60, 0],
      });
      return;
    }

    popToolInstance?.setProps({
      offset: [60, 20],
    });
  };

  let isPopupShow = false;
  const handlePopupChange = ({ isShow }) => {
    isPopupShow = isShow;
  };

  const handleMouseenterInputSection = () => {
    if (isPopupShow) {
      return;
    }

    const target = getTargetElement();
    setPopProps();

    if (target) {
      popToolInstance.cancelHide();
      popToolInstance.show(target);
    }
  };

  const handleMouseleaveInputSection = () => {
    popToolInstance?.hide(300);
  };

=======
>>>>>>> f9ee53da
  useResizeObserve(refRootElement, () => {
    if (refRootElement.value) {
      handleHeightChange(refRootElement.value.offsetHeight);
    }
  });

  const additionFilter = addition => {
    return withoutValueConditionList.includes(addition.operator) || addition.value?.length > 0;
  };

  const handleFilterSecClick = () => {
    if (isFilterSecFocused.value) {
      if (activeIndex.value === 0) {
        const { common_filter_addition } = store.getters;
        if (common_filter_addition.length) {
          window.mainComponent.messageSuccess($t('常驻筛选”面板被折叠，过滤条件已填充到上方搜索框。'));
          uiQueryValue.value.push(
            ...formatAddition(common_filter_addition.filter(additionFilter)).map(item => ({
              ...item,
              isCommonFixed: true,
            })),
          );

          store.commit('updateIndexItemParams', {
            addition: uiQueryValue.value.filter(val => !val.is_focus_input),
            keyword: sqlQueryValue.value ?? '',
            ip_chooser: uiQueryValue.value.find(item => item.field === '_ip-select_')?.value?.[0] ?? {},
          });

          setRouteParams();
        }
      }
    }

    if (activeIndex.value === 1) {
      store.dispatch('userFieldConfigChange', {
        fixedFilterAddition: !isFilterSecFocused.value,
      });

      return;
    }

    store.dispatch('userFieldConfigChange', {
      fixedFilterAddition: !isFilterSecFocused.value,
      filterAddition: [],
    });
  };

  const handleMouseenterPopContent = () => {
    popToolInstance.cancelHide();
  };

  const handleMouseleavePopContent = () => {
    popToolInstance.hide(300);
  };

  onBeforeUnmount(() => {
    popToolInstance.onBeforeUnmount();
    popToolInstance.uninstallInstance();
  });
</script>
<template>
  <div
    ref="refRootElement"
    :class="['search-bar-wrapper']"
  >
    <div :class="['search-bar-container', { 'set-border': isFilterSecFocused }]">
      <div
        class="search-options"
        @click="handleQueryTypeChange"
      >
        <span class="mode-text">{{ queryText }}</span>
        <span class="bklog-icon bklog-qiehuan-2" />
      </div>
      <div
        class="search-input"
        :class="{ disabled: isInputLoading }"
        @mouseenter="handleMouseenterInputSection"
        @mouseleave="handleMouseleaveInputSection"
      >
        <UiInput
          v-if="activeIndex === 0"
          v-model="uiQueryValue"
          @change="handleQueryChange"
          @popup-change="handlePopupChange"
        ></UiInput>
        <SqlQuery
          v-if="activeIndex === 1"
          v-model="sqlQueryValue"
          @retrieve="handleSqlRetrieve"
<<<<<<< HEAD
          @popup-change="handlePopupChange"
=======
          @change="handleSqlQueryChange"
>>>>>>> f9ee53da
        ></SqlQuery>
        <div
          ref="refPopTraget"
          class="hidden-focus-pointer"
        ></div>
        <div class="search-tool items">
          <div
            v-bk-tooltips="$t('常用查询设置')"
            :class="['bklog-icon bklog-setting', { disabled: isInputLoading, 'is-focused': isFilterSecFocused }]"
            @click="handleFilterSecClick"
          />
          <BookmarkPop
            :active-favorite="!props.activeFavorite"
            :addition="uiQueryValue"
            :class="{ disabled: isInputLoading }"
            :match-s-q-l-str="matchSQLStr"
            :search-mode="queryParams[activeIndex]"
            :sql="sqlQueryValue"
            @refresh="handleRefresh"
            @save-current-active-favorite="saveCurrentActiveFavorite"
          />
        </div>
        <div
          class="search-tool search-btn"
          @click.stop="handleBtnQueryClick"
        >
          <bk-button
            :loading="isInputLoading"
            icon="search"
            size="small"
            theme="primary"
          />
        </div>
      </div>
      <div style="display: none">
        <div
          ref="refPopContent"
          class="bklog-search-input-poptool"
          @mouseenter="handleMouseenterPopContent"
          @mouseleave="handleMouseleavePopContent"
        >
          <div
            v-bk-tooltips="$t('复制当前查询')"
            :class="['bklog-icon bklog-data-copy', , { disabled: isInputLoading }]"
            @click.stop="handleCopyQueryValue"
          ></div>
          <div
            v-bk-tooltips="$t('清理当前查询')"
            :class="['bklog-icon bklog-brush', { disabled: isInputLoading }]"
            @click.stop="handleClearBtnClick"
          ></div>
        </div>
      </div>
    </div>
    <template v-if="isFilterSecFocused">
      <CommonFilterSelect></CommonFilterSelect>
    </template>
  </div>
</template>
<style scoped lang="scss">
  @import './index.scss';
</style>
<style lang="scss">
  .bklog-sql-input-loading {
    .bk-loading-wrapper {
      left: 30px;
    }
  }

  [data-tippy-root] .tippy-box {
    &[data-theme*='transparent'] {
      background-color: transparent;
      border: none;
    }
  }

  .bklog-search-input-poptool {
    display: flex;
    align-items: center;
    justify-content: center;
    background: transparent;

    .bklog-icon {
      display: flex;
      align-items: center;
      justify-content: center;
      width: 28px;
      height: 28px;
      margin-right: 4px;
      color: #4d4f56;
      cursor: pointer;
      background: #fafbfd;
      border: 1px solid #dcdee5;
      border-radius: 2px;
      box-shadow: 0 1px 3px 1px #0000001f;

      &:hover {
        color: #3a84ff;
      }
    }
  }
</style><|MERGE_RESOLUTION|>--- conflicted
+++ resolved
@@ -376,7 +376,6 @@
     }
   };
 
-<<<<<<< HEAD
   const getTargetElement = () => {
     if (activeIndex.value === 0) {
       return refRootElement.value?.querySelector('.search-item-focus.hidden-pointer');
@@ -421,8 +420,6 @@
     popToolInstance?.hide(300);
   };
 
-=======
->>>>>>> f9ee53da
   useResizeObserve(refRootElement, () => {
     if (refRootElement.value) {
       handleHeightChange(refRootElement.value.offsetHeight);
@@ -513,11 +510,8 @@
           v-if="activeIndex === 1"
           v-model="sqlQueryValue"
           @retrieve="handleSqlRetrieve"
-<<<<<<< HEAD
           @popup-change="handlePopupChange"
-=======
           @change="handleSqlQueryChange"
->>>>>>> f9ee53da
         ></SqlQuery>
         <div
           ref="refPopTraget"
