--- conflicted
+++ resolved
@@ -14,19 +14,12 @@
 
   import { ConditionOperator } from '@/store/condition-operator';
 
-<<<<<<< HEAD
-  import $http from '@/api';
-  import { deepClone } from '@/common/util';
-  import SqlQuery from './sql-query';
-  import UiInput from './ui-input';
-=======
   import $http from '../../../api';
   import { deepClone, copyMessage } from '../../../common/util';
   import SqlQuery from './sql-query';
   import UiInput from './ui-input';
   import { bkMessage } from 'bk-magic-vue';
 
->>>>>>> 014cb162
   const props = defineProps({
     activeFavorite: {
       default: null,
