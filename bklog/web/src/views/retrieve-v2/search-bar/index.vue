--- conflicted
+++ resolved
@@ -12,11 +12,7 @@
   import TimeSetting from './time-setting';
   import UiInput from './ui-input';
 
-<<<<<<< HEAD
   const emit = defineEmits(['refresh', 'height-change']);
-=======
-  const emit = defineEmits(['refresh']);
->>>>>>> 0fe56165
   const store = useStore();
   const { $t } = useLocale();
   const queryTypeList = ref([$t('UI查询'), $t('语句查询')]);
