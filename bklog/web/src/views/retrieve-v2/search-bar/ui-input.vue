--- conflicted
+++ resolved
@@ -268,10 +268,7 @@
       handleSaveQueryClick(undefined);
     }
   };
-<<<<<<< HEAD
-
-=======
->>>>>>> bb0a388a
+
   const handleFullTextInputBlur = e => {
     console.log('handleFullTextInputBlur')
     if (!getTippyInstance()?.state?.isShown) {
