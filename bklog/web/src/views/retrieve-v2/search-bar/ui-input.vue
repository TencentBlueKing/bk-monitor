--- conflicted
+++ resolved
@@ -5,10 +5,6 @@
   import useFieldNameHook from '@/hooks/use-field-name';
   import useLocale from '@/hooks/use-locale';
   import useStore from '@/hooks/use-store';
-<<<<<<< HEAD
-  import { cloneDeep } from 'lodash-es';
-=======
->>>>>>> 5b628f14
 
   import {
     getInputQueryDefaultItem,
