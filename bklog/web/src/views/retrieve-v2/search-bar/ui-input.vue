<script setup>
  import { ref, computed, set } from 'vue';

  import { getOperatorKey, formatDateTimeField, getOsCommandLabel } from '@/common/util';
  import useFieldNameHook from '@/hooks/use-field-name';
  import useLocale from '@/hooks/use-locale';
  import useStore from '@/hooks/use-store';

  import {
    getInputQueryDefaultItem,
    getInputQueryIpSelectItem,
    FulltextOperatorKey,
    FulltextOperator,
  } from './const.common';
  import { operatorMapping, translateKeys } from './const-values';
  import IPSelector from './ip-selector';
  import UiInputOptions from './ui-input-option.vue';
  import useFocusInput from './use-focus-input';
  const props = defineProps({
    value: {
      type: Array,
      required: true,
      default: () => [],
    },
  });

  const emit = defineEmits(['input', 'change', 'height-change', 'popup-change']);
  const store = useStore();
  const { $t } = useLocale();
  const popoverRefs = ref(new Map())
  const morePopoverRefs = ref([]);
  const setPopoverRef = (el, parentIndex, childIndex) => {
    const key = `${parentIndex}-${childIndex}`
    if (el) {
      popoverRefs.value.set(key, el)
    } else {
      popoverRefs.value.delete(key)
    }
  }
  const setMorePopoverRef = (el, index) => {
    if (el) {
      morePopoverRefs.value[index] = el;
    }
  }
  const inputValueLength = ref(0);
  // 动态设置placeHolder
  const inputPlaceholder = computed(() => {
    if (inputValueLength.value === 0) {
      return `${$t('快捷键')} /，${$t('请输入')}...`;
    }

    return '';
  });

  const bkBizId = computed(() => store.state.bkBizId);

  /**
   * 格式化搜索标签渲染格式
   * @param {*} item
   */
  const formatModelValueItem = item => {
    if (typeof item?.value === 'string') {
      item.value = item.value.split(',');
    }

    item.showAll = item?.value?.length < 3;
    if (!item?.relation) item.relation = 'OR';
    return { disabled: item.disabled ?? false, ...(item ?? {}) };
  };

  const handleHeightChange = height => {
    emit('height-change', height);
  };

  const operatorDictionary = computed(() => {
    const defVal = {
      [getOperatorKey(FulltextOperatorKey)]: { label: $t('包含'), operator: FulltextOperator },
    };
    return {
      ...defVal,
      ...store.state.operatorDictionary,
    };
  });

  /**
   * 获取操作符展示文本
   * @param {*} item
   */
  const getOperatorLabel = item => {
    if (item.field === '_ip-select_') {
      return '';
    }

    const key = item.field === '*' ? getOperatorKey(`*${item.operator}`) : getOperatorKey(item.operator);
    if (translateKeys.includes(operatorMapping[item.operator])) {
      const operator = operatorMapping[item.operator] ?? item.operator;
      if (/[\u4e00-\u9fff]/.test(operator)) {
        return $t(operator);
      }

      return operator;
    }

    return operatorMapping[item.operator] ?? operatorDictionary.value[key]?.label ?? item.operator;
  };

  const refPopInstance = ref(null);
  const refUlRoot = ref(null);
  const refSearchInput = ref(null);
  const refHiddenFocus = ref(null);
  const queryItem = ref('');
  const activeIndex = ref(null);

  const showIpSelector = ref(false);

  const getSearchInputValue = () => {
    return refSearchInput.value?.value ?? '';
  };

  const setSearchInputValue = val => {
    refSearchInput.value.value = val ?? '';
    inputValueLength.value = refSearchInput.value?.value?.length ?? 0;
  };

  const handleWrapperClickCapture = (e, { getTippyInstance }) => {
    const instance = getTippyInstance();
    const reference = instance?.reference;

    const target = refSearchInput.value?.closest('.search-item');
    if (reference) {
      // 如果当前是input focus激活的弹出提示
      // 判定当前是否为点击 ui 搜索框
      if (reference === target) {
        return e.target === refUlRoot.value;
      }

      // 判定当前点击是否为某一个条件选项
      return reference.contains(e.target);
    }

    return false;
  };

  const { getFieldName } = useFieldNameHook({ store });
  const {
    modelValue,
    isInputTextFocus,
    setIsInputTextFocus,
    setIsDocumentMousedown,
    isInstanceShown,
    delayShowInstance,
    repositionTippyInstance,
    hideTippyInstance,
    getTippyUtil
  } = useFocusInput(props, {
    refContent: refPopInstance,
    refTarget: refHiddenFocus,
    refWrapper: refUlRoot,
    onHeightChange: handleHeightChange,
    formatModelValueItem,

    onShowFn: () => {
      setIsDocumentMousedown(true);
      refPopInstance.value?.beforeShowndFn?.();
      emit('popup-change', { isShow: true });
    },
    onHiddenFn: () => {
      emit('popup-change', { isShow: false });
      refPopInstance.value?.afterHideFn?.();
      return true;
    },
    handleWrapperClick: handleWrapperClickCapture,
    onInputFocus: () => {
      queryItem.value = '';
      activeIndex.value = null;
    },
    tippyOptions: {
      hideOnClick: true
    }
  });

  const debounceShowInstance = () => {
    const target = refSearchInput.value?.closest('.search-item');
    if (target) {
      delayShowInstance(target);
    }
  };

  const closeTippyInstance = () => {
    setIsDocumentMousedown(false);
    hideTippyInstance();
  };

  /**
   * 执行点击弹出操作项方法
   * @param {*} target 目标元素
   */
  const showTagListItems = target => {
    if (isInstanceShown()) {
      repositionTippyInstance();
      return;
    }

    delayShowInstance(target);
  };

  const getMatchName = field => {
    if (field === '*') return $t('全文');
    if (field === '_ip-select_') return $t('IP目标');

    return getFieldName(field);
  };

  const emitChange = value => {
    emit('input', value);
    emit('change', value);
  };

  const handleAddItem = e => {
    setIsInputTextFocus(false);
    const target = e.target.closest('.search-item');
    queryItem.value = '';
    activeIndex.value = null;
    showTagListItems(target);
  };

  const handleTagItemClick = (e, item, index) => {
    if (item.field === '_ip-select_') {
      showIpSelector.value = true;
      return;
    }
    const { changeFieldName } = useFieldNameHook({ store });
    const itemCopy = structuredClone(item);
    itemCopy.field = changeFieldName(itemCopy.field);
    queryItem.value = {};
    setIsInputTextFocus(false);

    if (!Array.isArray(item.value)) item.value = item.value.split(',');
    if (!item.relation) item.relation = 'OR';
    Object.assign(queryItem.value, itemCopy);
    const target = e.target.closest('.search-item');
    activeIndex.value = index;
    showTagListItems(target);
  };

  const handleDisabledTagItem = item => {
    set(item, 'disabled', !item.disabled);
    set(item, 'hidden_values', []);
    if (item.disabled) {
      set(item, 'hidden_values', [...item.value]);
    }

    emitChange(modelValue.value);
  };

  const handleDeleteTagItem = (index, item) => {
    modelValue.value.splice(index, 1);
    emitChange(modelValue.value);
  };

  /**
   * 点击查询
   * @param payload
   */
  const handleSaveQueryClick = payload => {
    if (payload === 'ip-select-show') {
      const copyValue = getInputQueryIpSelectItem();
      if (!modelValue.value.some(f => f.field === copyValue.field)) {
        modelValue.value.push({ ...copyValue, disabled: false });
      }

      repositionTippyInstance();
      setTimeout(() => {
        showIpSelector.value = true;
      }, 100);

      refSearchInput.value?.focus();
      return;
    }

    const isPayloadValueEmpty = !(payload?.value?.length ?? 0);
    const isFulltextEnterVlaue = isInputTextFocus.value && isPayloadValueEmpty && !payload?.field;

    const inputVal = getSearchInputValue();
    // 如果是全文检索，未输入任何内容就点击回车
    // 此时提交无任何意义，禁止后续逻辑
    if (isFulltextEnterVlaue && !inputVal.length) {
      refSearchInput.value?.focus();
      return;
    }

    let targetValue = formatModelValueItem(isFulltextEnterVlaue ? getInputQueryDefaultItem(inputVal) : payload);

    if (isInputTextFocus.value) {
      setSearchInputValue('');
    }

    if (activeIndex.value !== null && activeIndex.value >= 0) {
      Object.assign(modelValue.value[activeIndex.value], targetValue);
      emitChange(modelValue.value);
      hideTippyInstance();
      activeIndex.value = null;

      return;
    }

    modelValue.value.push({ ...targetValue, disabled: false });
    emitChange(modelValue.value);
    repositionTippyInstance();
    refSearchInput.value?.focus();
  };

  // 用于判定当前 key.enter 是全局绑定触发还是 input.key.enter触发
  const isGlobalKeyEnter = ref(false);
  const handleGlobalSaveQueryClick = payload => {
    isGlobalKeyEnter.value = true;
    handleSaveQueryClick(payload);
    refSearchInput.value.style.setProperty('width', '12px');
  };

  /**
   * input key enter
   * @param e
   */
  const handleInputValueEnter = e => {
    if (!isGlobalKeyEnter.value) {
      handleSaveQueryClick(undefined);
      repositionTippyInstance();
      e.target.style.setProperty('width', '12px');
    }

    isGlobalKeyEnter.value = false;
  };

  const handleCancelClick = () => {
    setSearchInputValue('');
    closeTippyInstance();
  };

  const handleInputTextClick = () => {
    if (isInstanceShown() || isInputTextFocus.value) {
      return;
    }

    debounceShowInstance();
  };

  const handleFullTextInputBlur = e => {
    setIsInputTextFocus(false);
    inputValueLength.value = 0;
    e.target.style.setProperty('width', '12px');
    e.target.value = '';
    queryItem.value = '';
  };

  const handleInputValueChange = e => {
    if (inputValueLength.value === 0 && e.target.value.length > 0) {
      inputValueLength.value = e.target.value.length;
      debounceShowInstance();
    }

    queryItem.value = e.target.value;
  };

  // 键盘删除键
  const needDeleteItem = ref(false);
  const handleDeleteItem = e => {
    if (e.target.value) {
      needDeleteItem.value = false;
    }

    if (!e.target.value) {
      if (needDeleteItem.value) {
        if (modelValue.value.length >= 1) {
          modelValue.value.splice(-1, 1);
          emitChange(modelValue.value);
          repositionTippyInstance();
        }
      }

      needDeleteItem.value = true;
    }
  };

  const handleIPChange = () => {
    emitChange(modelValue.value);
  };
  const handlePopoverShow = (parentIndex, childIndex)=>{
    const popover = popoverRefs.value.get(`${parentIndex}-${childIndex}`)
    popover?.showHandler()
  }
  const changeOptionShow = (item, child, parentIndex, childIndex)=>{
    if (!item.hidden_values) {
      item.hidden_values = [];
    }

    if (item.hidden_values.includes(child)) {
      const index = item.hidden_values.indexOf(child);
      item.hidden_values.splice(index, 1);
      item.disabled = false;
    } else {
      item.hidden_values.push(child);
    }

    emitChange(structuredClone(modelValue.value));
    const popover = popoverRefs.value.get(`${parentIndex}-${childIndex}`)
    popover?.hideHandler()
  }
  const onlyOptionShow =  (item, child, parentIndex, childIndex)=>{
   item.hidden_values.length = 0;
   item.hidden_values = [];
   item.disabled = false;

   item.value.forEach(v => {
    if (v !== child) {
      item.hidden_values.push(v);
    }
   });

<<<<<<< HEAD
    emitChange(cloneDeep(modelValue.value));
=======
    emitChange(structuredClone(modelValue.value));
>>>>>>> 957c9c18
    const popover = popoverRefs.value.get(`${parentIndex}-${childIndex}`)
    popover?.hideHandler()
  }
  const moreOption = (index) => {
    morePopoverRefs.value[index].showHandler()
  }

  /**
   * 根据 hidden_values 动态获取当前展示文本
   * @param item 
   * @param child 
   */
  const getItemActionShowText = (item, child) => {
    if (item.hidden_values?.includes(child)) {
      return '恢复这个选项';
    }

    return '隐藏这个选项';
  }

  /**
   * 批量添加分词弹出事件
   * @param isShow 
   */
  const handleBatchInputChange = isShow => {
    const instance = getTippyUtil();
    if (instance) {
      instance.setProps({ hideOnClick: !isShow });
    }
  }
</script>

<template>
  <ul
    ref="refUlRoot"
    class="search-items"
  >
    <li
      class="search-item btn-add"
      @click.stop="handleAddItem"
    >
      <div class="tag-add">+</div>
      <div class="tag-text">{{ $t('添加条件') }}</div>
    </li>
    <li
      v-for="(item, index) in modelValue"
      :class="['search-item', 'tag-item', {'is-common-fixed': item.isCommonFixed }]"
      :key="`${item.field}-${index}`"
      @click.stop="e => handleTagItemClick(e, item, index)"
    >
      <div class="tag-row match-name">
        <span class="match-name-label">{{ getMatchName(item.field) }}</span>
        <span
          class="symbol"
          :data-operator="item.operator"
          >{{ getOperatorLabel(item) }}</span
        >
      </div>
      <div class="tag-row match-value">
        <template v-if="item.field === '_ip-select_'">
          <span :class="['match-value-text', { 'is-show-tooltip': item.value.length > 20 }]">
            <IPSelector
              v-model="item.value[0]"
              :bk-biz-id="bkBizId"
              :is-show.sync="showIpSelector"
              @change="handleIPChange"
            ></IPSelector>
          </span>
        </template>
        <template v-else-if="Array.isArray(item.value)">
          <span
            v-for="(child, childIndex) in item.value"
            :key="childIndex"
          >
            <template v-if="item.showAll ? true : childIndex < 3">
              <bk-popover 
                :ref="(el) => setPopoverRef(el, index, childIndex)"
                placement="bottom" 
                theme="light" 
                trigger="click"
              >
                <span
                  v-bk-tooltips="{ content: item.value, disabled: item.value.length < 21 }"
                  :class="['match-value-text', { 'has-ellipsis': item.value.length > 20 },{'delete-line': item.hidden_values?.includes(child)}]"
                  @click.stop="() => handlePopoverShow(index,childIndex)"
                >
                  {{ formatDateTimeField(child, item.field_type) }}
                </span>
                <div slot="content">
                  <div class="match-value-select" @click="changeOptionShow(item, child, index, childIndex)">{{ getItemActionShowText(item, child) }}</div>
                  <div class="match-value-select" @click="onlyOptionShow(item, child, index, childIndex)">只看这个选项</div>
                </div>
              </bk-popover>
              <span
                v-if="childIndex < item.value.length - 1 && (childIndex < 2 || item.showAll)"
                class="match-value-relation"
              >
                {{ item.relation }}
              </span>
            </template>
          </span>
          <bk-popover 
            :ref="(el) => setMorePopoverRef(el, index)"
            placement="bottom" 
            theme="light" 
            trigger="click"
          >
            <span
              v-if="item.value.length > 3 && !item.showAll"
              style="color: #f59500"
              @click.stop="moreOption(index)"
              class="match-value-more"
            >
              +{{ item.value.length - 3 }}
            </span>
            <div slot="content">
              <div class="match-value-content">
              <bk-popover 
                v-for="(child, childIndex) in item.value.slice(3)"
                :ref="(el) => setPopoverRef(el, index, childIndex+3)"
                :key="childIndex"
                placement="right" 
                theme="light" 
                trigger="click"
                extCls="match-value-popover"
              >
                <div class="match-value-child"  :class="[{'delete-line':item.hidden_values?.includes(child) }]">{{ child }}</div>
                <div slot="content">
                  <div class="match-value-select" @click="changeOptionShow(item, child, index, childIndex)">{{ getItemActionShowText(item, child) }}</div>
                  <div class="match-value-select" @click="onlyOptionShow(item, child, index, childIndex)">只看这个选项</div>
                </div>
              </bk-popover>
            </div>
            </div>
          </bk-popover>
        </template>
        <template v-else>
          <span>{{ item.value }}</span>
        </template>
      </div>
      <div class="tag-options">
        <span
          :class="[
            'bklog-icon',
            { 'bklog-eye': !item.disabled, disabled: item.disabled, 'bklog-eye-slash': item.disabled },
          ]"
          @click.stop="handleDisabledTagItem(item)"
        />
        <span
          class="bklog-icon bklog-shanchu tag-options-close"
          @click.stop="handleDeleteTagItem(index, item)"
        />
      </div>
    </li>
    <li
      ref="refHiddenFocus"
      class="search-item-focus hidden-pointer"
    ></li>
    <li
      class="search-item is-focus-input"
      :data-attr-txt="inputPlaceholder"
    >
      <input
        ref="refSearchInput"
        class="tag-option-focus-input"
        type="text"
        @blur.stop="handleFullTextInputBlur"
        @click.stop="handleInputTextClick"
        @input="handleInputValueChange"
        @keyup.delete="handleDeleteItem"
        @keyup.enter.stop="handleInputValueEnter"
      />
    </li>
    <div style="display: none">
      <UiInputOptions
        ref="refPopInstance"
        :is-input-focus="isInputTextFocus"
        :value="queryItem"
        @cancel="handleCancelClick"
        @save="handleGlobalSaveQueryClick"
        @batch-input-change="handleBatchInputChange"
      ></UiInputOptions>
    </div>
  </ul>
</template>
<style lang="scss">
  @import './ui-input.scss';
  @import 'tippy.js/dist/tippy.css';
</style>
<style lang="scss">
  [data-tippy-root] .tippy-box {
    &[data-theme='log-light'] {
      color: #4d4f56;
      background-color: #ffffff;
      border-radius: 2px;
      box-shadow: 0 2px 15px 0 rgba(0, 0, 0, 0.16);
      transform: translateY(-2px);

      .tippy-content {
        padding: 0;
      }

      .tippy-arrow {
        color: #fff;

        &::after {
          background-color: #fff;
          box-shadow: 0 2px 6px 0 #0000001a;
        }

        &::before {
          top: -9px;
        }
      }

      .ui-query-options {
        border-radius: 2px;

        .ui-query-option-footer {
          border-radius: 0 0 2px 2px;
        }
      }
    }

    &[data-theme='log-dark'] {
      color: #fff;
      background-color: #4d4f56;
      border-radius: 2px;
      box-shadow: 0 2px 6px 0 #fff;
      transform: translateY(-2px);

      .tippy-content {
        padding: 4px 8px;
      }

      .tippy-arrow {
        color: #4d4f56;

        &::after {
          background-color: #4d4f56;
          box-shadow: 0 2px 6px 0 #fff;
        }

        &::before {
          top: -9px;
        }
      }
    }
  }

  .bk-tooltip-content{
    .match-value-select{
      display: flex;
      align-items: center;
      font-size: 12px;
      line-height: 32px;
      cursor: pointer;
      background-color: #fff;
    }

    .delete-line{
      color: #979ba5;
      text-decoration: line-through;
    }
  }

  .match-value-content{
    display: flex;
    flex-direction: column;

    .bk-tooltip-ref{
      width: 100%;
      cursor: pointer;
    }

    .match-value-child{
      font-size: 12px;
      line-height: 32px;
    }
  }

  .match-value-popover{
    // eslint-disable-next-line
    left: 15px;
  }
</style><|MERGE_RESOLUTION|>--- conflicted
+++ resolved
@@ -417,11 +417,7 @@
     }
    });
 
-<<<<<<< HEAD
-    emitChange(cloneDeep(modelValue.value));
-=======
     emitChange(structuredClone(modelValue.value));
->>>>>>> 957c9c18
     const popover = popoverRefs.value.get(`${parentIndex}-${childIndex}`)
     popover?.hideHandler()
   }
