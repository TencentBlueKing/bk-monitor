--- conflicted
+++ resolved
@@ -223,15 +223,12 @@
 
           .cm-line {
             width: fit-content;
-<<<<<<< HEAD
-            /* stylelint-disable-next-line declaration-no-important */
-            color: #b17313 !important;
-=======
             color: #b17313;
->>>>>>> 6ac2fc11
+
             .ͼb {
               color: #7c609e;
             }
+
             .ͼi,
             .ͼf {
               color: #02776e;
