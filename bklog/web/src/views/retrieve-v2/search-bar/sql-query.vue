--- conflicted
+++ resolved
@@ -147,27 +147,7 @@
         return;
       }
 
-<<<<<<< HEAD
       setEditorContext(value);
-=======
-      const range = getSelectionRange(editorFocusPosition.value, replace);
-      const { from, to, insertSpace } = range;
-
-      // 如果需要插入空格，在值后面添加空格
-      const finalValue = insertSpace ? `${value} ` : value;
-      setEditorContext(finalValue, from, to);
-      const resolvedValue = editorInstance.getValue();
-
-      inputState.value = {
-        focusPos: resolvedValue.length,
-        newContent: '',
-        hasNewInput: false,
-        hasSpace: false,
-        lastSpacePos: null,
-        isSelecting: false,
-      };
-
->>>>>>> d6ad5ed1
       // 更新光标位置
       nextTick(() => {
         if (editorInstance) {
@@ -240,31 +220,11 @@
           if (!(getTippyInstance()?.state?.isShown ?? false)) {
             delayShowInstance(refEditorParent.value);
           }
-<<<<<<< HEAD
-=======
-
-          // 标记为选择填充状态
-          startSelecting();
-
-          inputState.value.focusPos = state.selection.main.to;
->>>>>>> d6ad5ed1
         }
       },
       onFocusPosChange: state => {
         editorFocusPosition.value = state.selection.main.to;
-        console.log('state.selection.main.to', state.selection.main.to);
         isSelectedText = state.selection.main.to > state.selection.main.from;
-<<<<<<< HEAD
-=======
-        const currentValue = state.doc.toString();
-
-        if (currentValue !== inputState.value.currentValue) {
-          // 重置选择状态
-          endSelecting();
-        }
-
-        updateInputState(state);
->>>>>>> d6ad5ed1
       },
     });
   };
