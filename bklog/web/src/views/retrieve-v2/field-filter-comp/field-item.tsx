--- conflicted
+++ resolved
@@ -37,7 +37,7 @@
   @Prop({ type: String, default: 'visible', validator: v => ['visible', 'hidden'].includes(v as string) }) type: string;
   @Prop({ type: Object, default: () => ({}) }) fieldItem: any;
   @Prop({ type: Object, default: () => ({}) }) fieldAliasMap: object;
-  @Prop({ type: String, default: false }) showFieldAlias: String;
+  @Prop({ type: Boolean, default: false }) showFieldAlias: Boolean;
   @Prop({ type: Array, default: () => [] }) datePickerValue: Array<any>;
   @Prop({ type: Number, default: 0 }) retrieveSearchNumber: number;
   @Prop({ type: Object, required: true }) retrieveParams: object;
@@ -52,10 +52,7 @@
   fieldAnalysisInstance = null;
   ifShowMore = false;
   fieldData = null;
-<<<<<<< HEAD
-=======
   distinctCount = 0
->>>>>>> 2f0931f1
   get fieldTypeMap() {
     return this.$store.state.globals.fieldTypeMap;
   }
@@ -226,12 +223,9 @@
       
       });
   }
-<<<<<<< HEAD
-=======
   getdistinctCount(val){
     this.distinctCount = val
   }
->>>>>>> 2f0931f1
   render() {
     return (
       <li class='filed-item'>
@@ -261,16 +255,9 @@
             </div>
 
             {/* 字段名 */}
-<<<<<<< HEAD
             <span >
                <span class='field-name'>
                 {this.showFieldAlias ? this.fieldItem.field_name || this.fieldItem.field_alias : this.fieldItem.query_alias || this.fieldItem.field_alias  || this.fieldItem.alias_name || this.fieldItem.field_name}
-=======
-            <span class='field-name'>
-              <span>
-                {/* {this.showFieldAlias ? this.fieldAliasMap[this.fieldItem.field_name] : this.fieldItem.field_name} */}
-                {this.fieldAliasMap[this.fieldItem.field_name]}
->>>>>>> 2f0931f1
               </span>
               <span
                 class='field-count'
@@ -341,7 +328,7 @@
             </div>
           </div>
         </div>
-        {/* 显示聚合字段图表信息 */}
+        {/* 显示聚合字段图表信息
         {/* {!!this.showFieldsChart && this.isExpand && (
           <AggChart
             field-name={this.fieldItem.field_name}
@@ -351,36 +338,21 @@
             retrieve-params={this.retrieveParams}
             statistical-field-data={this.statisticalFieldData}
           />
-<<<<<<< HEAD
         )} */}
         <bk-sideslider
           width={600}
           is-show={this.ifShowMore}
-          quick-close={false}
-=======
-        )}
-        <bk-sideslider
-          width={600}
-          is-show={this.ifShowMore}
           quick-close={true}
->>>>>>> 2f0931f1
           // transfer
           show-mask={false}
           onAnimation-end={this.closeSlider}
           class='sideslider'
         >
           <template slot='header'>
-<<<<<<< HEAD
-            <div class='aggSidesHeader'>
-              <div class='distinctNum'>
-                <span>去重后字段统计</span>
-                <span class='distinct-count-num'>{this.fieldData?.distinct_count}</span>
-=======
             <div class='agg-sides-header'>
               <div class='distinct-num'>
                 <span>{this.$t('去重后字段统计')}</span>
                 <span class='distinct-count-num'>{ this.distinctCount}</span>
->>>>>>> 2f0931f1
               </div>
               <div class='fnBtn'>
                 <bk-button
@@ -391,24 +363,14 @@
                     this.downloadFieldStatistics();
                   }}
                 >
-<<<<<<< HEAD
-                  下载
-                </bk-button>
-                <bk-button size='small'>查看仪表盘</bk-button>
-=======
                 {this.$t('下载')}
                 </bk-button>
                 {/* <bk-button size='small'>查看仪表盘</bk-button> */}
->>>>>>> 2f0931f1
               </div>
             </div>
           </template>
           <template slot='content'>
-<<<<<<< HEAD
-            <div class='aggSidesContent'>
-=======
             <div class='agg-sides-content'>
->>>>>>> 2f0931f1
               <AggChart
                 field-name={this.fieldItem.field_name}
                 field-type={this.fieldItem.field_type}
@@ -416,11 +378,8 @@
                 parent-expand={this.isExpand}
                 retrieve-params={this.retrieveParams}
                 statistical-field-data={this.statisticalFieldData}
-<<<<<<< HEAD
-=======
                 limit={this.fieldData?.distinct_count}
                 onDistinctCount={ val => this.getdistinctCount(val)}
->>>>>>> 2f0931f1
               />
             </div>
           </template>
