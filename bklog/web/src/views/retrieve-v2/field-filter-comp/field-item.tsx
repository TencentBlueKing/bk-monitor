/*
 * Tencent is pleased to support the open source community by making
 * 蓝鲸智云PaaS平台 (BlueKing PaaS) available.
 *
 * Copyright (C) 2021 THL A29 Limited, a Tencent company.  All rights reserved.
 *
 * 蓝鲸智云PaaS平台 (BlueKing PaaS) is licensed under the MIT License.
 *
 * License for 蓝鲸智云PaaS平台 (BlueKing PaaS):
 *
 * ---------------------------------------------------
 * Permission is hereby granted, free of charge, to any person obtaining a copy of this software and associated
 * documentation files (the "Software"), to deal in the Software without restriction, including without limitation
 * the rights to use, copy, modify, merge, publish, distribute, sublicense, and/or sell copies of the Software, and
 * to permit persons to whom the Software is furnished to do so, subject to the following conditions:
 *
 * The above copyright notice and this permission notice shall be included in all copies or substantial portions of
 * the Software.
 *
 * THE SOFTWARE IS PROVIDED "AS IS", WITHOUT WARRANTY OF ANY KIND, EXPRESS OR IMPLIED, INCLUDING BUT NOT LIMITED TO
 * THE WARRANTIES OF MERCHANTABILITY, FITNESS FOR A PARTICULAR PURPOSE AND NONINFRINGEMENT. IN NO EVENT SHALL THE
 * AUTHORS OR COPYRIGHT HOLDERS BE LIABLE FOR ANY CLAIM, DAMAGES OR OTHER LIABILITY, WHETHER IN AN ACTION OF
 * CONTRACT, TORT OR OTHERWISE, ARISING FROM, OUT OF OR IN CONNECTION WITH THE SOFTWARE OR THE USE OR OTHER DEALINGS
 * IN THE SOFTWARE.
 */

import { Component, Prop, Emit, Watch } from 'vue-property-decorator';
import { Component as tsc } from 'vue-tsx-support';

import { blobDownload } from '@/common/util';

import AggChart from './agg-chart';
import FieldAnalysis from './field-analysis';
import { axiosInstance } from '@/api';

import './field-item.scss';
@Component
export default class FieldItem extends tsc<object> {
  @Prop({ type: String, default: 'visible', validator: v => ['visible', 'hidden'].includes(v as string) }) type: string;
  @Prop({ type: Object, default: () => ({}) }) fieldItem: any;
  @Prop({ type: Object, default: () => ({}) }) fieldAliasMap: object;
  @Prop({ type: Boolean, default: false }) showFieldAlias: Boolean;
  @Prop({ type: Array, default: () => [] }) datePickerValue: Array<any>;
  @Prop({ type: Number, default: 0 }) retrieveSearchNumber: number;
  @Prop({ type: Object, required: true }) retrieveParams: object;
  @Prop({ type: Array, default: () => [] }) visibleFields: Array<any>;
  @Prop({ type: Object, default: () => ({}) }) statisticalFieldData: object;
  @Prop({ type: Boolean, required: true }) isFrontStatistics: boolean;
  @Prop({ type: Boolean, default: false }) isFieldObject: boolean;

  isExpand = false;
  analysisActive = false;
  operationInstance = null;
  fieldAnalysisInstance = null;
  ifShowMore = false;
  fieldData = null;
  distinctCount = 0;
  get fieldTypeMap() {
    return this.$store.state.globals.fieldTypeMap;
  }
  get unionIndexList() {
    return this.$store.getters.unionIndexList;
  }
  get isUnionSearch() {
    return this.$store.getters.isUnionSearch;
  }
  get unionIndexItemList() {
    return this.$store.getters.unionIndexItemList;
  }
  get indexSetList() {
    return this.$store.state.retrieve?.indexSetList ?? [];
  }
  get gatherFieldsCount() {
    if (this.isFrontStatistics) return Object.keys(this.statisticalFieldData).length;
    return 0;
  }
  // 显示融合字段统计比例图表
  get showFieldsChart() {
    if (this.fieldItem.field_type === 'text') return false;
    return this.isFrontStatistics ? !!this.gatherFieldsCount : this.isShowFieldsAnalysis;
  }
  get isShowFieldsCount() {
    return !['object', 'nested', 'text'].includes(this.fieldItem.field_type) && this.isFrontStatistics;
  }
  get isShowFieldsAnalysis() {
    return (
      ['keyword', 'integer', 'long', 'double', 'bool', 'conflict'].includes(this.fieldItem.field_type) &&
      this.fieldItem.es_doc_values &&
      !/^__dist_/.test(this.fieldItem.field_name)
    );
  }
  /** 冲突字段索引集名称*/
  get unionConflictFieldsName() {
    return this.unionIndexItemList
      .filter(item => this.unionIndexList.includes(item.index_set_id))
      .map(item => item.indexName);
  }

  beforeDestroy() {
    this.instanceDestroy();
  }
  // 数据变化后关闭图表分析
  @Watch('statisticalFieldData')
  statisticalFieldDataChange() {
    this.instanceDestroy();
  }
  @Emit('toggleItem')
  emitToggleItem(v) {
    return v;
  }

  getFieldIcon(fieldType: string) {
    return this.fieldTypeMap[fieldType] ? this.fieldTypeMap[fieldType].icon : 'bklog-icon bklog-unkown';
  }

  // 显示或隐藏字段
  handleShowOrHiddenItem() {
    this.instanceDestroy();
    this.emitToggleItem({
      type: this.type,
      fieldItem: this.fieldItem,
    });
  }
  showMore(fieldData, show: boolean) {
    this.ifShowMore = show;
    this.fieldData = fieldData;
  }
  closeSlider() {
    this.ifShowMore = false;
  }
  handleClickAnalysisItem() {
    this.instanceDestroy();
    this.analysisActive = true;
    this.fieldAnalysisInstance = new FieldAnalysis();
    const indexSetIDs = this.isUnionSearch
      ? this.unionIndexList
      : [window.__IS_MONITOR_COMPONENT__ ? this.$route.query.indexId : this.$route.params.indexId];
    this.fieldAnalysisInstance.$props.queryParams = {
      ...this.retrieveParams,
      index_set_ids: indexSetIDs,
      field_type: this.fieldItem.field_type,
      agg_field: this.fieldItem.field_name,
      statisticalFieldData: this.statisticalFieldData,
      isFrontStatisticsL: this.isFrontStatistics,
    };
    this.fieldAnalysisInstance.$mount();
    /** 当小窗位置过于靠近底部时会显示不全chart图表，需要等接口更新完后更新Popper位置 */
    this.fieldAnalysisInstance?.$on('statisticsInfoFinish', this.updatePopperInstance);
    /** 字段下载功能 */
    this.fieldAnalysisInstance?.$on('downloadFieldStatistics', this.downloadFieldStatistics);
    this.fieldAnalysisInstance?.$on('showMore', this.showMore);
    this.operationInstance = this.$bkPopover(this.$refs.operationRef, {
      content: this.fieldAnalysisInstance.$el,
      arrow: true,
      placement: 'right-start',
      boundary: 'viewport',
      trigger: 'click',
      theme: 'light',
      interactive: true,
      appendTo: document.body,
      onHidden: () => {
        this.instanceDestroy();
      },
    });
    this.operationInstance.show(100);
  }
  /** 更新Popper位置 */
  updatePopperInstance() {
    setTimeout(() => {
      this.operationInstance.popperInstance.update();
    }, 100);
  }
  instanceDestroy() {
    this.fieldAnalysisInstance?.$off('statisticsInfoFinish', this.updatePopperInstance);
    this.fieldAnalysisInstance?.$off('downloadFieldStatistics', this.downloadFieldStatistics);
    this.operationInstance?.destroy();
    this.fieldAnalysisInstance?.$destroy();
    this.operationInstance = null;
    this.fieldAnalysisInstance = null;
    this.analysisActive = false;
  }
  /** 联合查询并且有冲突字段 */
  isUnionConflictFields(fieldType: string) {
    return this.isUnionSearch && fieldType === 'conflict';
  }

  getFieldIconColor = type => {
    return this.fieldTypeMap?.[type] ? this.fieldTypeMap?.[type]?.color : '#EAEBF0';
  };

  downloadFieldStatistics() {
    console.log(this.retrieveParams);
    const indexSetIDs = this.isUnionSearch
      ? this.unionIndexList
      : [window.__IS_MONITOR_COMPONENT__ ? this.$route.query.indexId : this.$route.params.indexId];
    const downRequestUrl = '/field/index_set/fetch_value_list/';
    const data = {
      ...this.retrieveParams,
      index_set_ids: indexSetIDs,
      field_type: this.fieldItem.field_type,
      agg_field: this.fieldItem.field_name,
      limit: this.fieldData?.distinct_count,
    };
    axiosInstance
      .post(downRequestUrl, data)
      .then(res => {
        if (typeof res !== 'string') {
          this.$bkMessage({
            theme: 'error',
            message: this.$t('下载失败'),
          });
          return;
        }
        const routerIndexSet = window.__IS_MONITOR_COMPONENT__ ? this.$route.query.indexId : this.$route.params.indexId;
        const lightName = this.indexSetList.find(item => item.index_set_id === routerIndexSet)?.lightenName;
        const downloadName = `bk_log_search__${lightName.substring(2, lightName.length - 1)}_${this.fieldItem.field_name}.txt`;
        blobDownload(res, downloadName);
      })
      .finally(() => {});
  }
  getdistinctCount(val){
    this.distinctCount = val
  }
  retuanFieldName(){
    let name = this.showFieldAlias ? this.fieldItem.field_name || this.fieldItem.field_alias : this.fieldItem.query_alias  || this.fieldItem.alias_name || this.fieldItem.field_name
    if(this.isFieldObject){
      const objectName = name.split('.')
      name = objectName[objectName.length - 1] || objectName[0]
    }
    return  name
  }
  retuanFieldName(){
    let name = this.showFieldAlias ? this.fieldItem.field_name || this.fieldItem.field_alias : this.fieldItem.query_alias  || this.fieldItem.alias_name || this.fieldItem.field_name
    if(this.isFieldObject){
      const objectName = name.split('.')
      name = objectName[objectName.length - 1] || objectName[0]
    }
    return  name
  }
  render() {
    return (
      <li class='filed-item'>
        <div
          class={{ 'filed-title': true, expanded: this.isExpand }}
        >
          <div>
            {/* 三角符号 */}
<<<<<<< HEAD
            <div  class={ this.isFieldObject? 'filed-item-object': 'filed-item-triangle' }>
=======
            <div  class={ this.isFieldObject? 'filed-item-object': 'filed-item-triangle' }> 
>>>>>>> 1761d36c
            </div>

            {/* 字段类型对应的图标 */}
            <div>
              <span
                style={{
                  backgroundColor: this.fieldItem.is_full_text
                    ? false
                    : this.getFieldIconColor(this.fieldItem.field_type),
                }}
                class={[this.getFieldIcon(this.fieldItem.field_type) || 'bklog-icon bklog-unkown', 'field-type-icon']}
                v-bk-tooltips={{
                  content: this.fieldTypeMap[this.fieldItem.field_type]?.name,
                  disabled: !this.fieldTypeMap[this.fieldItem.field_type],
                }}
              />
            </div>

            {/* 字段名 */}
            <span >
               <span class='field-name'>
                {this.retuanFieldName()}
              </span>
              <span
                class='field-count'
                v-show={this.isShowFieldsCount}
              >
                ({this.gatherFieldsCount})
              </span>
              {this.isUnionConflictFields(this.fieldItem.field_type) && (
                <bk-popover
                  ext-cls='conflict-popover'
                  theme='light'
                >
                  <i class='conflict-icon bk-icon icon-exclamation-triangle-shape' />
                  <div slot='content'>
                    <p>{this.$t('该字段在以下索引集存在冲突')}</p>
                    {this.unionConflictFieldsName.map(item => (
                      <bk-tag>{item}</bk-tag>
                    ))}
                  </div>
                </bk-popover>
              )}
            </span>
          </div>
          <div
            ref='operationRef'
            class={['operation-text', { 'analysis-active': this.analysisActive }]}
          >
            {this.isShowFieldsAnalysis && (
              <div
                class={{
                  'operation-icon-box': true,
                  'analysis-disabled': this.isUnionSearch || this.isFrontStatistics,
                }}
                v-bk-tooltips={{
                  content: this.isUnionSearch || this.isFrontStatistics ? this.$t('暂不支持') : this.$t('图表分析'),
                }}
                onClick={e => {
                  e.stopPropagation();
                  // 联合查询 或 非白名单业务和索引集类型 时不能点击字段分析
                  if (this.isUnionSearch || this.isFrontStatistics) return;
                  this.handleClickAnalysisItem();
                }}
              >
                <i class='bklog-icon bklog-log-trend' />
              </div>
            )}
            {/* 设置字段显示或隐藏 */}
            {
              this.fieldItem.field_type !== 'object' && (
                <div
                class='operation-icon-box'
                v-bk-tooltips={{
                  content: this.type === 'visible' ? this.$t('点击隐藏') : this.$t('点击显示'),
                }}
                onClick={e => {
                  e.stopPropagation();
                  this.handleShowOrHiddenItem();
                }}
              >
                <i class={['bk-icon include-icon', `${this.type === 'visible' ? 'icon-eye' : 'icon-eye-slash'}`]}></i>
              </div>
              )
            }
<<<<<<< HEAD

=======
          
>>>>>>> 1761d36c
            {/* 拖动字段位置按钮 */}
            <div>
              <span class={['icon bklog-icon bklog-drag-dots', { 'hidden-icon': this.type === 'hidden' }]} />
            </div>
          </div>
        </div>
        {/* 显示聚合字段图表信息
        {/* {!!this.showFieldsChart && this.isExpand && (
          <AggChart
            field-name={this.fieldItem.field_name}
            field-type={this.fieldItem.field_type}
            is-front-statistics={this.isFrontStatistics}
            parent-expand={this.isExpand}
            retrieve-params={this.retrieveParams}
            statistical-field-data={this.statisticalFieldData}
          />
        )} */}
        <bk-sideslider
          width={600}
          class='sideslider'
          is-show={this.ifShowMore}
          quick-close={true}
          show-mask={false}
          transfer
          onAnimation-end={this.closeSlider}
        >
          <template slot='header'>
            <div class='agg-sides-header'>
              <div class='distinct-num'>
                <span>{this.$t('去重后字段统计')}</span>
                <span class='distinct-count-num'>{this.distinctCount}</span>
              </div>
              <div class='fnBtn'>
                <bk-button
                  style='margin-right:8px'
                  size='small'
                  onClick={e => {
                    e.stopPropagation();
                    this.downloadFieldStatistics();
                  }}
                >
                  {this.$t('下载')}
                </bk-button>
                {/* <bk-button size='small'>查看仪表盘</bk-button> */}
              </div>
            </div>
          </template>
          <template slot='content'>
            <div class='agg-sides-content'>
              <AggChart
                field-name={this.fieldItem.field_name}
                field-type={this.fieldItem.field_type}
                is-front-statistics={this.isFrontStatistics}
                limit={this.fieldData?.distinct_count}
                parent-expand={this.isExpand}
                retrieve-params={this.retrieveParams}
                statistical-field-data={this.statisticalFieldData}
                onDistinctCount={val => this.getdistinctCount(val)}
              />
            </div>
          </template>
        </bk-sideslider>
      </li>
    );
  }
}<|MERGE_RESOLUTION|>--- conflicted
+++ resolved
@@ -218,24 +218,8 @@
       })
       .finally(() => {});
   }
-  getdistinctCount(val){
-    this.distinctCount = val
-  }
-  retuanFieldName(){
-    let name = this.showFieldAlias ? this.fieldItem.field_name || this.fieldItem.field_alias : this.fieldItem.query_alias  || this.fieldItem.alias_name || this.fieldItem.field_name
-    if(this.isFieldObject){
-      const objectName = name.split('.')
-      name = objectName[objectName.length - 1] || objectName[0]
-    }
-    return  name
-  }
-  retuanFieldName(){
-    let name = this.showFieldAlias ? this.fieldItem.field_name || this.fieldItem.field_alias : this.fieldItem.query_alias  || this.fieldItem.alias_name || this.fieldItem.field_name
-    if(this.isFieldObject){
-      const objectName = name.split('.')
-      name = objectName[objectName.length - 1] || objectName[0]
-    }
-    return  name
+  getdistinctCount(val) {
+    this.distinctCount = val;
   }
   render() {
     return (
@@ -245,11 +229,7 @@
         >
           <div>
             {/* 三角符号 */}
-<<<<<<< HEAD
-            <div  class={ this.isFieldObject? 'filed-item-object': 'filed-item-triangle' }>
-=======
             <div  class={ this.isFieldObject? 'filed-item-object': 'filed-item-triangle' }> 
->>>>>>> 1761d36c
             </div>
 
             {/* 字段类型对应的图标 */}
@@ -335,11 +315,7 @@
               </div>
               )
             }
-<<<<<<< HEAD
-
-=======
           
->>>>>>> 1761d36c
             {/* 拖动字段位置按钮 */}
             <div>
               <span class={['icon bklog-icon bklog-drag-dots', { 'hidden-icon': this.type === 'hidden' }]} />
