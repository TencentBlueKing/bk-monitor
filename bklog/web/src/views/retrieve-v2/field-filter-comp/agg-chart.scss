--- conflicted
+++ resolved
@@ -110,33 +110,19 @@
 
 }
 
-<<<<<<< HEAD
-.aggSidesHeader{
-  display: flex;
-  justify-content: space-between;
-  
-  .distinctNum{
-=======
 .agg-sides-header{
   display: flex;
   justify-content: space-between;
   
   .distinct-num{
->>>>>>> 2f0931f1
     display: flex;
     align-items: center;
   }
 
   .distinct-count-num{
-<<<<<<< HEAD
-    width: 24px;
-    height: 16px;
-    margin: 0 4px;
-=======
     min-width: 24px;
     height: 16px;
     padding: 0 4px;
->>>>>>> 2f0931f1
     font-size: 12px;
     line-height: 16px;
     text-align: center;
