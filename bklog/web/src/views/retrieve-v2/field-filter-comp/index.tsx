--- conflicted
+++ resolved
@@ -33,11 +33,6 @@
 import EmptyStatus from '../../../components/empty-status/index.vue';
 import FieldSelectConfig from './components/field-select-config.vue';
 import FieldItem from './field-item';
-<<<<<<< HEAD
-=======
-import $http from '@/api/index.js';
-import { cloneDeep } from 'lodash';
->>>>>>> bc376f99
 import './index.scss';
 
 @Component
@@ -81,10 +76,6 @@
   fieldContainerHeight = 400;
 
   isShowErrInfo = false;
-<<<<<<< HEAD
-=======
-  objectField = []
->>>>>>> bc376f99
   get errInfo() {
     const key = 'retrieve/getLogTableHead';
     return this.$store.state.apiErrorInfo[key] || '';
@@ -154,16 +145,10 @@
     );
     let arr = [...headerList, ...this.sortHiddenList([filterHeaderBuiltFields])]
     let result = this.objectHierarchy(arr)
-<<<<<<< HEAD
-=======
-    console.log(result);
-    
->>>>>>> bc376f99
     return result
     // return [...headerList, ...this.sortHiddenList([filterHeaderBuiltFields])];
   }
   /** object格式字段的层级展示 */
-<<<<<<< HEAD
   objectHierarchy(arrData) {
     const [objArr, otherArr] = arrData.reduce(([objArr, otherArr], item) => {
       item.field_name.includes('.') ? objArr.push(item) : otherArr.push(item);
@@ -199,56 +184,6 @@
       currentLevel = existingPart.children;
     });
   }
-=======
-   objectHierarchy(arrData) {
-    if(!this.objectField.length){
-      return arrData
-    }
-    const arr = cloneDeep(arrData);
-    let filterArr = arr.filter(field => {
-      let isNotMatched = true; // 如果没有匹配到，默认为 true
-      this.objectField.forEach(objectField => {
-        objectField.filterVisible = true
-        const regex = new RegExp(`${objectField.field_name}\\.`);
-        if (regex.test(field.field_name)) {
-          field.field_name = field.field_name.split('.')[1]
-          const exists = objectField.children && objectField.children.some(child => child.field_name === field.field_name);
-          if (!exists) {
-            objectField.children = [...(objectField.children || []), field];
-          }
-          isNotMatched = false;
-        }
-      });
-      return isNotMatched; // 返回是否没有匹配到
-    });
-    console.log(this.objectField);
-    
-    return [...filterArr,...this.objectField]
-  }
-
-  async initFieldData () {
-    const indexSetList = this.$store.state.retrieve.indexSetList;
-    const indexSetId = this.$route.params?.indexId;
-    const currentIndexSet = indexSetList.find(item => item.index_set_id === `${indexSetId}`);
-    if (!currentIndexSet?.collector_config_id) {
-      const retryInterval = 200;
-      setTimeout(() => {
-        this.initFieldData();
-      }, retryInterval);
-      return;
-    }
-    try {
-      const res = await $http.request('collect/details', {
-        params: {
-          collector_config_id: currentIndexSet.collector_config_id,
-        },
-      });
-      this.objectField = res.data.fields.filter(item => item.field_type === 'object');
-    } catch (error) {
-      console.error('Error fetching data:', error);
-    }
-  };
->>>>>>> bc376f99
 
   /** 内置字段展示对象 */
   builtInFieldsShowObj() {
@@ -429,21 +364,12 @@
     this.isShowErrInfo = false;
     this.$store.dispatch('requestIndexSetFieldInfo');
   }
-<<<<<<< HEAD
   bigTreeRender(field){
     // console.log(field);
     const scopedSlots = {
       default: ({ data }) => (
         <FieldItem
           key={data.field_name}
-=======
-  bigTreeRender(item){
-    console.log(item);
-    
-    const scopedSlots = {
-      default: ({ data }) => (
-        <FieldItem
->>>>>>> bc376f99
           v-show={data.filterVisible}
           date-picker-value={this.datePickerValue}
           field-alias-map={this.fieldAliasMap}
@@ -460,7 +386,6 @@
     };
     return(
       <bk-big-tree
-<<<<<<< HEAD
         key={field.field_name}
         ref='bigTreeRef'
         data={[field]}
@@ -468,25 +393,10 @@
         class='bk-big-tree'
         expand-on-click={true}
         options={{ nameKey: 'field_name', idKey: 'field_name', childrenKey: 'children' }}
-=======
-        ref='bigTreeRef'
-        data={[item]}
-        scopedSlots={scopedSlots}
-        class='bk-big-tree'
-        expand-on-click={true}
-        expand-change={this.treeChange}
->>>>>>> bc376f99
       >
       </bk-big-tree>
     )
   }
-<<<<<<< HEAD
-=======
-  treeChange(val){
-    console.log(val,'233');
-    
-  }
->>>>>>> bc376f99
   render() {
     return (
       <div class='field-filter-box'>
