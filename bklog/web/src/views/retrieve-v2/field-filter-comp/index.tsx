/*
 * Tencent is pleased to support the open source community by making
 * 蓝鲸智云PaaS平台 (BlueKing PaaS) available.
 *
 * Copyright (C) 2021 THL A29 Limited, a Tencent company.  All rights reserved.
 *
 * 蓝鲸智云PaaS平台 (BlueKing PaaS) is licensed under the MIT License.
 *
 * License for 蓝鲸智云PaaS平台 (BlueKing PaaS):
 *
 * ---------------------------------------------------
 * Permission is hereby granted, free of charge, to any person obtaining a copy of this software and associated
 * documentation files (the "Software"), to deal in the Software without restriction, including without limitation
 * the rights to use, copy, modify, merge, publish, distribute, sublicense, and/or sell copies of the Software, and
 * to permit persons to whom the Software is furnished to do so, subject to the following conditions:
 *
 * The above copyright notice and this permission notice shall be included in all copies or substantial portions of
 * the Software.
 *
 * THE SOFTWARE IS PROVIDED "AS IS", WITHOUT WARRANTY OF ANY KIND, EXPRESS OR IMPLIED, INCLUDING BUT NOT LIMITED TO
 * THE WARRANTIES OF MERCHANTABILITY, FITNESS FOR A PARTICULAR PURPOSE AND NONINFRINGEMENT. IN NO EVENT SHALL THE
 * AUTHORS OR COPYRIGHT HOLDERS BE LIABLE FOR ANY CLAIM, DAMAGES OR OTHER LIABILITY, WHETHER IN AN ACTION OF
 * CONTRACT, TORT OR OTHERWISE, ARISING FROM, OUT OF OR IN CONNECTION WITH THE SOFTWARE OR THE USE OR OTHER DEALINGS
 * IN THE SOFTWARE.
 */

import { Component, Prop, Watch, Ref } from 'vue-property-decorator';
import { Component as tsc } from 'vue-tsx-support';

import { TABLE_LOG_FIELDS_SORT_REGULAR, getRegExp } from '@/common/util';
import VueDraggable from 'vuedraggable';

import EmptyStatus from '../../../components/empty-status/index.vue';
import FieldSelectConfig from './components/field-select-config.vue';
import FieldItem from './field-item';

import './index.scss';

@Component
export default class FieldFilterComp extends tsc<object> {
  @Prop({ type: Array, default: () => [] }) totalFields: Array<any>;
  @Prop({ type: Array, default: () => [] }) visibleFields: Array<any>;
  @Prop({ type: Array, default: () => [] }) sortList: Array<any>;
  @Prop({ type: Object, default: () => ({}) }) fieldAliasMap: object;
  @Prop({ type: Boolean, default: false }) showFieldAlias: object;
  @Prop({ type: Object, default: () => ({}) }) retrieveParams: object;
  @Prop({ type: Array, default: () => [] }) datePickerValue: Array<any>;
  @Prop({ type: Object, default: () => ({}) }) indexSetItem: any;
  @Ref('filterPopover') readonly filterPopoverRef!: HTMLDivElement;
  @Ref('fieldFilter') readonly fieldFilterRef!: HTMLDivElement;

  searchKeyword = '';
  polymerizable = '0'; // 聚合
  fieldType = 'any'; // 字段类型
  dragOptions = {
    animation: '150',
    tag: 'ul',
    handle: '.bklog-drag-dots',
    'ghost-class': 'sortable-ghost-class',
  };
  dragVisibleFields = [];
  expandedNodes = {}; // 用于存储展开节点的 key
  builtInHeaderList = ['log', 'ip', 'utctime', 'path'];
  builtInInitHiddenList = [
    'gseIndex',
    'iterationIndex',
    '__dist_01',
    '__dist_03',
    '__dist_05',
    '__dist_07',
    '__dist_09',
    '__ipv6__',
  ];
  isShowAllBuiltIn = false;
  isShowAllIndexSet = false;

  isShowErrInfo = false;
  get errInfo() {
    const key = 'retrieve/getLogTableHead';
    return this.$store.state.apiErrorInfo[key] || '';
  }
  /** 可选字段 */
  get hiddenFields() {
    return this.totalFields.filter(item => !this.visibleFields.some(visibleItem => item === visibleItem));
  }
  /** 显示字段 */
  get showFields() {
    return this.objectHierarchy(this.visibleFields);
  }
  get statisticalFieldsData() {
    // 这里避免初始化的时候数据已经更新，但视图却未更新，加入请求完毕的loading进行监听
    // this.$store.state.indexSetQueryResult.is_loading;
    return this.$store.state.retrieveDropdownData;
  }

  /** 内置字段 */
  indexSetFields() {
    const underlineFieldList = []; // 下划线的字段
    const otherList = []; // 其他字段
    const { indexHiddenFields } = this.hiddenFilterFields();
    // 类似__xxx__的字段放最后展示
    indexHiddenFields.forEach(fieldItem => {
      if (/^[_]{1,2}/g.test(fieldItem.field_name)) {
        underlineFieldList.push(fieldItem);
        return;
      }
      otherList.push(fieldItem);
    });
    return this.sortHiddenList([otherList, underlineFieldList]);
  }
  /** 非已选字段 分别生成内置字段和索引字段 */
  hiddenFilterFields() {
    const builtInHiddenFields = [];
    const indexHiddenFields = [];
    this.hiddenFields.forEach(item => {
      if (item.field_type === '__virtual__' || item.is_built_in) {
        builtInHiddenFields.push(item);
        return;
      }
      indexHiddenFields.push(item);
    });
    return {
      builtInHiddenFields,
      indexHiddenFields,
    };
  }
  /** 排序后的内置字段 */
  builtInFields() {
    const { builtInHiddenFields } = this.hiddenFilterFields();
    const { headerList, filterHeaderBuiltFields } = builtInHiddenFields.reduce(
      (acc, cur) => {
        // 判断内置字段需要排在前面几个字段
        let isHeaderItem = false;
        for (const headerItem of this.builtInHeaderList) {
          if (cur.field_name === headerItem) {
            isHeaderItem = true;
            acc.headerList.push(cur);
            break;
          }
        }
        if (!isHeaderItem) acc.filterHeaderBuiltFields.push(cur);
        return acc;
      },
      {
        headerList: [],
        filterHeaderBuiltFields: [],
      },
    );
    let arr = [...headerList, ...this.sortHiddenList([filterHeaderBuiltFields])];
    let result = this.objectHierarchy(arr);
    return result;
    // return [...headerList, ...this.sortHiddenList([filterHeaderBuiltFields])];
  }
  /** object格式字段的层级展示 */
  objectHierarchy(arrData) {
    const [objArr, otherArr] = arrData.reduce(
      ([objArr, otherArr], item) => {
        item.field_name.includes('.') ? objArr.push(item) : otherArr.push(item);
        return [objArr, otherArr];
      },
      [[], []],
    );
    if (!objArr.length) {
      return arrData;
    }
    let objectField = [];
    objArr.forEach(item => {
      this.addToNestedStructure(objectField, item);
    });
    return [
      ...objectField,
      ...otherArr.filter(item => {
        return !objectField.map(field => field.field_name).includes(item.field_name);
      }),
    ];
  }
  /** 递归将数组变成tree */
  addToNestedStructure(targetArray, originalObject) {
    const parts = originalObject.field_name.split('.');
<<<<<<< HEAD
    let currentLevel = targetArray; 
=======
    let currentLevel = targetArray;
>>>>>>> fb0be12b
    let parentFieldName = null; // 用于存储父节点的名称
    parts.forEach((part, index) => {
      let existingPart = currentLevel.find(item => item.field_name === part);
      if (!existingPart) {
        existingPart = { field_name: part, filterVisible: true, field_type: 'object' };
        if (parentFieldName !== null) {
          existingPart.parentFieldName = parentFieldName;
        }
<<<<<<< HEAD
=======
        existingPart.fullName = parentFieldName
          ? `${parentFieldName}.${existingPart.field_name}`
          : existingPart.field_name;
>>>>>>> fb0be12b
        if (index < parts.length - 1) {
          existingPart.children = [];
        }
        currentLevel.push(existingPart);
      }
      parentFieldName = parentFieldName ? `${parentFieldName}.${part}` : part;
      if (index === parts.length - 1) {
        Object.assign(existingPart, originalObject);
      }
      currentLevel = existingPart.children;
    });
  }
  /** 递归将tree变回数组 */
  convertNestedStructureToArray(nestedArray) {
    const flatten = nodes => {
      let result = [];
      for (const node of nodes) {
        const currentPath = node.field_name;
        const { children, ...restProps } = node;
        if (node.field_type !== 'object') {
          result.push({
            ...restProps,
            field_name: currentPath,
          });
        }
        if (children && children.length > 0) {
          result.push(...flatten(children));
        }
      }
      return result;
    };
    return flatten(nestedArray);
  }
  /** 内置字段展示对象 */
  builtInFieldsShowObj() {
    const builtInFieldsValue = this.builtInFields();
    const { initHiddenList, otherList } = builtInFieldsValue.reduce(
      (acc, cur) => {
        if (this.builtInInitHiddenList.includes(cur.field_name)) {
          acc.initHiddenList.push(cur);
        } else {
          acc.otherList.push(cur);
        }
        return acc;
      },
      {
        initHiddenList: [],
        otherList: [],
      },
    );

    const visibleBuiltLength = builtInFieldsValue.filter(item => item.filterVisible).length;
    const hiddenFieldVisible =
      !!initHiddenList.filter(item => item.filterVisible).length && visibleBuiltLength === builtInFieldsValue.length;
    return {
      // 若没找到初始隐藏的内置字段且内置字段不足10条则不展示展开按钮
      isShowBuiltExpandBtn: visibleBuiltLength > 10 || hiddenFieldVisible,
      // 非初始隐藏的字段展示小于10条的 并且不把初始隐藏的字段带上
      builtInShowFields:
        this.isShowAllBuiltIn || this.searchKeyword ? [...otherList, ...initHiddenList] : otherList.slice(0, 9),
    };
  }
  getIsShowIndexSetExpand() {
    return this.indexSetFields().filter(item => item.filterVisible).length > 10;
  }
  /** 展示的内置字段 */
  get showIndexSetFields() {
    if (this.searchKeyword) return this.objectHierarchy(this.indexSetFields());
    const result = this.objectHierarchy(
      this.isShowAllIndexSet ? this.indexSetFields() : this.sliceFields(this.indexSetFields()),
    );
    return result;
  }
  get filterTypeCount() {
    // 过滤的条件数量
    let count = 0;
    if (this.polymerizable !== '0') {
      count = count + 1;
    }
    if (this.fieldType !== 'any') {
      count = count + 1;
    }
    return count;
  }
  get filedSettingConfigID() {
    // 当前索引集的显示字段ID
    return this.$store.state.retrieve.filedSettingConfigID;
  }
  get unionIndexList() {
    return this.$store.getters.unionIndexList;
  }
  get isUnionSearch() {
    return this.$store.getters.isUnionSearch;
  }
  get bkBizId() {
    return this.$store.state.bkBizId;
  }
  /** 未开启白名单时 是否由前端来统计总数 */
  get isFrontStatistics() {
    let isFront = true;
    const { field_analysis_config: fieldAnalysisToggle } = (window as any).FEATURE_TOGGLE;
    switch (fieldAnalysisToggle) {
      case 'on':
        isFront = false;
        break;
      case 'off':
        isFront = true;
        break;
      default:
        const { scenario_id_white_list: scenarioIdWhiteList } = (window as any).FIELD_ANALYSIS_CONFIG;
        const { field_analysis_config: fieldAnalysisConfig } = (window as any).FEATURE_TOGGLE_WHITE_LIST;
        const scenarioID = this.indexSetItem.items?.[0]?.scenario_id;
        isFront = !(scenarioIdWhiteList?.includes(scenarioID) && fieldAnalysisConfig?.includes(Number(this.bkBizId)));
        break;
    }
    return isFront;
  }

  get indexSetId() {
    return window.__IS_MONITOR_COMPONENT__ ? this.$route.query.indexId : this.$route.params.indexId;
  }

  @Watch('indexSetId')
  watchRouteIndexID() {
    // 切换索引集重置状态
    this.polymerizable = '0';
    this.fieldType = 'any';
    this.isShowAllBuiltIn = false;
    this.isShowAllIndexSet = false;
  }

  @Watch('showFieldAlias')
  watchShowFieldAlias() {
    // 过滤关键字
    this.filterListByCondition();
  }

  @Watch('visibleFields', { immediate: true, deep: true })
  watchVisibleFields() {
    this.dragVisibleFields = this.visibleFields.map(item => item.field_name);
  }

  // 字段类型过滤：可聚合、字段类型
  handleFilter({ polymerizable, fieldType }) {
    this.polymerizable = polymerizable;
    this.fieldType = fieldType;
    this.filterListByCondition();
    this.isShowAllBuiltIn = false;
    this.isShowAllIndexSet = false;
  }
  // 按过滤条件对字段进行过滤
  filterListByCondition() {
    const { searchKeyword } = this;
    const regExp = getRegExp(searchKeyword.trim());
    [this.visibleFields, this.hiddenFields].forEach(fieldList => {
      fieldList.forEach(fieldItem => {
        regExp.lastIndex = 0; // 重置lastIndex,这个正则有全局标志
        fieldItem.filterVisible =
          regExp.test(fieldItem.field_name) ||
          regExp.test(fieldItem.field_alias) ||
          regExp.test(fieldItem.query_alias || '');
      });
    });
    this.$nextTick(() => {
      Object.keys(this.$refs).forEach(refName => {
        if (refName.startsWith('bigTreeRef-')) {
          const bigTreeRef = this.$refs[refName];
          bigTreeRef.filter(searchKeyword);
        }
      });
    });
  }
  filterMethod(keyword, node) {
    const fieldItem = node.data;
    const regExp = getRegExp(keyword.trim());
    return regExp.test(fieldItem.field_name) || regExp.test(fieldItem.query_alias || '');
  }
  handleVisibleMoveEnd() {
    this.$emit('fields-updated', this.dragVisibleFields);
  }
  // 字段显示或隐藏
  async handleToggleItem(type: string, fieldItem) {
    const displayFieldNames = this.visibleFields.map(item => item.field_name);
    // object格式单独处理
    if (fieldItem.field_type === 'object') {
<<<<<<< HEAD
      const fieldName = fieldItem.parentFieldName 
      ? `${fieldItem.parentFieldName}.${fieldItem.field_name}` 
      : fieldItem.field_name;
     
=======
      const fieldName = fieldItem.parentFieldName
        ? `${fieldItem.parentFieldName}.${fieldItem.field_name}`
        : fieldItem.field_name;

>>>>>>> fb0be12b
      if (type === 'visible') {
        // 需要隐藏字段
        const index = this.visibleFields.findIndex(item => fieldName === item.field_name);
        displayFieldNames.splice(index, 1);
      } else {
        // 需要显示字段 如果已存在不进行操作
        if (this.visibleFields.some(item => item.field_name === fieldName)) {
          return;
        }
        displayFieldNames.push(fieldName);
      }
    } else {
      if (type === 'visible') {
        // 需要隐藏字段
        const index = this.visibleFields.findIndex(item => fieldItem.field_name === item.field_name);
        displayFieldNames.splice(index, 1);
      } else {
        // 需要显示字段
        displayFieldNames.push(fieldItem.field_name);
      }
    }
    this.$emit('fields-updated', displayFieldNames);
  }
  /**
   * @desc: 字段名排序
   * @param {Array} list
   * @returns {Array}
   */
  sortHiddenList(list) {
    const sortList = [];
    list.forEach(item => {
      const sortItem = item.sort((a, b) => {
        const sortA = a.field_name.replace(TABLE_LOG_FIELDS_SORT_REGULAR, 'z');
        const sortB = b.field_name.replace(TABLE_LOG_FIELDS_SORT_REGULAR, 'z');
        return sortA.localeCompare(sortB);
      });
      sortList.push(...sortItem);
    });
    return sortList;
  }
  /**
   * @desc: 分割展示字段名（排除object字段名）
   * @param {Array} list
   * @returns {Array}
   */
  sliceFields(Fields) {
    const { withDot, withoutDot } = Fields.reduce(
      (acc, str) => {
        if (str.field_name.includes('.')) {
          acc.withDot.push(str);
        } else {
          acc.withoutDot.push(str);
        }
        return acc;
      },
      { withDot: [], withoutDot: [] },
    );
    return [...withDot, ...withoutDot.slice(0, 9)];
  }
  handleSearchException(type: string) {
    if (type === 'clear-filter') {
      this.searchKeyword = '';
      this.filterListByCondition();
    }
    this.isShowErrInfo = false;
    this.$store.dispatch('requestIndexSetFieldInfo');
  }
  // 记录bigTree展开节点
  expandChange(TreeNode, ref) {
    this.expandedNodes[ref] = this.expandedNodes[ref] || [];
    if (TreeNode.expanded) {
      if (!this.expandedNodes[ref].includes(TreeNode.id)) {
        this.expandedNodes[ref].push(TreeNode.id);
      }
    } else {
      this.expandedNodes[ref] = this.expandedNodes[ref].filter(id => id !== TreeNode.id);
    }
  }
  bigTreeRender(field, index) {
    const defaultExpandedNodes = this.expandedNodes[`bigTreeRef-${index}`];
    const scopedSlots = {
      default: ({ data }) => (
        <FieldItem
          key={data.field_name}
          v-show={data.filterVisible}
          date-picker-value={this.datePickerValue}
          field-alias-map={this.fieldAliasMap}
          field-item={data}
          is-front-statistics={this.isFrontStatistics}
          isFieldObject={true}
          retrieve-params={this.retrieveParams}
          show-field-alias={this.showFieldAlias}
          statistical-field-data={this.statisticalFieldsData[data.field_name]}
          type={index.includes('show') ? 'visible' : 'hidden'}
          onToggleItem={({ type, fieldItem }) => this.handleToggleItem(type, fieldItem)}
        />
      ),
    };
    return (
      <bk-big-tree
        key={field.field_name}
        ref={`bigTreeRef-${index}`}
        class='big-tree'
        data={[field]}
        default-expanded-nodes={defaultExpandedNodes}
        expand-on-click={true}
        filter-method={(keyword, node) => this.filterMethod(keyword, node)}
        options={{ nameKey: 'fullName', idKey: 'fullName', childrenKey: 'children' }}
        scopedSlots={scopedSlots}
        on-expand-change={node => this.expandChange(node, `bigTreeRef-${index}`)}
      ></bk-big-tree>
    );
  }
  render() {
    return (
      <div class='field-filter-box'>
        <div class='form-container'>
          <bk-input
            class='king-input'
            v-model={this.searchKeyword}
            data-test-id='fieldFilter_input_searchFieldName'
            placeholder={this.$t('搜索字段名')}
            right-icon='icon-search'
            clearable
            onChange={() => this.filterListByCondition()}
            // onClear={() => this.handleSearchException('clear-filter')}
          />
        </div>
        <div
          ref='fieldFilter'
          class='field-filter-container-new'
        >
          {!this.totalFields.length && (
            <EmptyStatus
              style={{ marginTop: '20%' }}
              emptyType={this.searchKeyword ? 'search-empty' : '500'}
              showText={!!this.searchKeyword}
              onOperation={this.handleSearchException}
            >
              {!this.searchKeyword && (
                <div class='error-empty'>
                  <p>
                    {this.$t('获取字段列表失败')}
                    <i
                      class='bklog-icon bklog-log-refresh'
                      v-bk-tooltips={{ content: this.$t('刷新') }}
                      onClick={() => this.handleSearchException('refresh')}
                    />
                    <i
                      class={`bklog-icon bklog-${this.isShowErrInfo ? 'collapse-small' : 'expand-small'}`}
                      v-bk-tooltips={{ content: this.$t('详情') }}
                      onClick={() => (this.isShowErrInfo = !this.isShowErrInfo)}
                    />
                  </p>
                  {this.isShowErrInfo && <div class='error-info'>{this.errInfo}</div>}
                </div>
              )}
            </EmptyStatus>
          )}
          {!!this.totalFields.length && (
            <div class='fields-container is-selected'>
              <div class='title'>
                <span>{this.$t('显示字段')}</span>
                <FieldSelectConfig />
              </div>
              {!!this.visibleFields.length ? (
                <VueDraggable
                  class='filed-list'
                  v-model={this.dragVisibleFields}
                  {...{ props: this.dragOptions }}
                  animation='150'
                  on-end={this.handleVisibleMoveEnd}
                >
                  <transition-group>
<<<<<<< HEAD
                    {this.visibleFields.map((item, index) => (
=======
                    {this.visibleFields.map(item => (
>>>>>>> fb0be12b
                      // item.children?.length ? this.bigTreeRender(item, index+'show') :
                      <FieldItem
                        key={item.field_name}
                        v-show={item.filterVisible}
                        date-picker-value={this.datePickerValue}
                        field-alias-map={this.fieldAliasMap}
                        field-item={item}
                        is-front-statistics={this.isFrontStatistics}
                        retrieve-params={this.retrieveParams}
                        show-field-alias={this.showFieldAlias}
                        statistical-field-data={this.statisticalFieldsData[item.field_name]}
                        type='visible'
                        visible-fields={this.visibleFields}
                        onToggleItem={({ type, fieldItem }) => this.handleToggleItem(type, fieldItem)}
                      />
                    ))}
                  </transition-group>
                </VueDraggable>
              ) : (
                <span class='all-field-item'>{this.$t('当前显示全部字段')}</span>
              )}
            </div>
          )}
          <div class='field-filter-roll'>
            {!!this.indexSetFields().length && (
              <div class='fields-container not-selected'>
                <div class='title'>{this.$t('可选字段')}</div>
                <ul class='filed-list'>
                  {this.showIndexSetFields.map((item, index) =>
                    item.children?.length ? (
                      this.bigTreeRender(item, index + 'select')
                    ) : (
                      <FieldItem
                        v-show={item.filterVisible}
                        date-picker-value={this.datePickerValue}
                        field-alias-map={this.fieldAliasMap}
                        field-item={item}
                        is-front-statistics={this.isFrontStatistics}
                        retrieve-params={this.retrieveParams}
                        show-field-alias={this.showFieldAlias}
                        statistical-field-data={this.statisticalFieldsData[item.field_name]}
                        type='hidden'
                        onToggleItem={({ type, fieldItem }) => this.handleToggleItem(type, fieldItem)}
                      />
                    ),
                  )}
                  {this.getIsShowIndexSetExpand() && (
                    <div
                      class='expand-all'
                      onClick={() => (this.isShowAllIndexSet = !this.isShowAllIndexSet)}
                    >
                      {!this.isShowAllIndexSet ? this.$t('展开全部') : this.$t('收起')}
                    </div>
                  )}
                </ul>
              </div>
            )}

            {!!this.builtInFields().length && (
              <div class='fields-container not-selected'>
                <div class='title'>{(this.$t('label-内置字段') as string).replace('label-', '')}</div>
                <ul class='filed-list'>
                  {this.builtInFieldsShowObj().builtInShowFields.map((item, index) =>
                    item.children?.length ? (
                      this.bigTreeRender(item, index + 'built')
                    ) : (
                      <FieldItem
                        v-show={item.filterVisible}
                        date-picker-value={this.datePickerValue}
                        field-alias-map={this.fieldAliasMap}
                        field-item={item}
                        is-front-statistics={this.isFrontStatistics}
                        retrieve-params={this.retrieveParams}
                        show-field-alias={this.showFieldAlias}
                        statistical-field-data={this.statisticalFieldsData[item.field_name]}
                        type='hidden'
                        onToggleItem={({ type, fieldItem }) => this.handleToggleItem(type, fieldItem)}
                      />
                    ),
                  )}
                  {this.builtInFieldsShowObj().isShowBuiltExpandBtn && (
                    <div
                      class='expand-all'
                      onClick={() => (this.isShowAllBuiltIn = !this.isShowAllBuiltIn)}
                    >
                      {!this.isShowAllBuiltIn ? this.$t('展开全部') : this.$t('收起')}
                    </div>
                  )}
                </ul>
              </div>
            )}
          </div>
        </div>
      </div>
    );
  }
}<|MERGE_RESOLUTION|>--- conflicted
+++ resolved
@@ -177,11 +177,7 @@
   /** 递归将数组变成tree */
   addToNestedStructure(targetArray, originalObject) {
     const parts = originalObject.field_name.split('.');
-<<<<<<< HEAD
-    let currentLevel = targetArray; 
-=======
     let currentLevel = targetArray;
->>>>>>> fb0be12b
     let parentFieldName = null; // 用于存储父节点的名称
     parts.forEach((part, index) => {
       let existingPart = currentLevel.find(item => item.field_name === part);
@@ -190,12 +186,9 @@
         if (parentFieldName !== null) {
           existingPart.parentFieldName = parentFieldName;
         }
-<<<<<<< HEAD
-=======
         existingPart.fullName = parentFieldName
           ? `${parentFieldName}.${existingPart.field_name}`
           : existingPart.field_name;
->>>>>>> fb0be12b
         if (index < parts.length - 1) {
           existingPart.children = [];
         }
@@ -381,17 +374,10 @@
     const displayFieldNames = this.visibleFields.map(item => item.field_name);
     // object格式单独处理
     if (fieldItem.field_type === 'object') {
-<<<<<<< HEAD
-      const fieldName = fieldItem.parentFieldName 
-      ? `${fieldItem.parentFieldName}.${fieldItem.field_name}` 
-      : fieldItem.field_name;
-     
-=======
       const fieldName = fieldItem.parentFieldName
         ? `${fieldItem.parentFieldName}.${fieldItem.field_name}`
         : fieldItem.field_name;
 
->>>>>>> fb0be12b
       if (type === 'visible') {
         // 需要隐藏字段
         const index = this.visibleFields.findIndex(item => fieldName === item.field_name);
@@ -566,11 +552,7 @@
                   on-end={this.handleVisibleMoveEnd}
                 >
                   <transition-group>
-<<<<<<< HEAD
-                    {this.visibleFields.map((item, index) => (
-=======
                     {this.visibleFields.map(item => (
->>>>>>> fb0be12b
                       // item.children?.length ? this.bigTreeRender(item, index+'show') :
                       <FieldItem
                         key={item.field_name}
