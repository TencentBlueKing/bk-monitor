--- conflicted
+++ resolved
@@ -159,18 +159,10 @@
     objArr.forEach(item => {
       this.addToNestedStructure(objectField, item);
     })
-<<<<<<< HEAD
-    otherArr = otherArr.filter(item => {
-      return !objectField.map(field => field.field_name).includes(item.field_name)
-    })
-    return [...objectField, ...otherArr]
-=======
    
-    console.log(objectField);
     return [...objectField, ...otherArr.filter(item => {
       return !objectField.map(field => field.field_name).includes(item.field_name)
     })]
->>>>>>> 4566487f
   }
   /** 递归将数组变成tree */
   addToNestedStructure(targetArray, originalObject) {
@@ -356,7 +348,6 @@
     this.$store.dispatch('requestIndexSetFieldInfo');
   }
   bigTreeRender(field){
-    // console.log(field);
     const scopedSlots = {
       default: ({ data }) => (
         <FieldItem
