--- conflicted
+++ resolved
@@ -117,7 +117,6 @@
   }
   addCondition(operator, value) {
     if (this.fieldType === '__virtual__') return;
-<<<<<<< HEAD
 
     const router = this.$router;
     const route = this.$route;
@@ -137,9 +136,6 @@
         query,
       });
     });
-=======
-    store.dispatch('setQueryCondition', { field: this.fieldName, operator, value: [value] });
->>>>>>> 1120019d
   }
   getIconPopover(operator, value) {
     if (this.fieldType === '__virtual__') return this.t('该字段为平台补充 不可检索');
