--- conflicted
+++ resolved
@@ -57,13 +57,9 @@
     try {
       const res = await $http.request('retrieve/getFieldsListConfig', {
         data: {
-<<<<<<< HEAD
-          ...(isUnionSearch.value ? { index_set_ids: unionIndexList.value } : { index_set_id: window.__IS_MONITOR_APM__ ? route.query.indexId : route.params.indexId }),
-=======
           ...(isUnionSearch.value
             ? { index_set_ids: unionIndexList.value }
             : { index_set_id: window.__IS_MONITOR_APM__ ? route.query.indexId : route.params.indexId }),
->>>>>>> 06e81e64
           scope: 'default',
           index_set_type: isUnionSearch.value ? 'union' : 'single',
         },
