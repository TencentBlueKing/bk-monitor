/*
 * Tencent is pleased to support the open source community by making
 * 蓝鲸智云PaaS平台 (BlueKing PaaS) available.
 *
 * Copyright (C) 2021 THL A29 Limited, a Tencent company.  All rights reserved.
 *
 * 蓝鲸智云PaaS平台 (BlueKing PaaS) is licensed under the MIT License.
 *
 * License for 蓝鲸智云PaaS平台 (BlueKing PaaS):
 *
 * ---------------------------------------------------
 * Permission is hereby granted, free of charge, to any person obtaining a copy of this software and associated
 * documentation files (the "Software"), to deal in the Software without restriction, including without limitation
 * the rights to use, copy, modify, merge, publish, distribute, sublicense, and/or sell copies of the Software, and
 * to permit persons to whom the Software is furnished to do so, subject to the following conditions:
 *
 * The above copyright notice and this permission notice shall be included in all copies or substantial portions of
 * the Software.
 *
 * THE SOFTWARE IS PROVIDED "AS IS", WITHOUT WARRANTY OF ANY KIND, EXPRESS OR IMPLIED, INCLUDING BUT NOT LIMITED TO
 * THE WARRANTIES OF MERCHANTABILITY, FITNESS FOR A PARTICULAR PURPOSE AND NONINFRINGEMENT. IN NO EVENT SHALL THE
 * AUTHORS OR COPYRIGHT HOLDERS BE LIABLE FOR ANY CLAIM, DAMAGES OR OTHER LIABILITY, WHETHER IN AN ACTION OF
 * CONTRACT, TORT OR OTHERWISE, ARISING FROM, OUT OF OR IN CONNECTION WITH THE SOFTWARE OR THE USE OR OTHER DEALINGS
 * IN THE SOFTWARE.
 */

import { Component, Prop, Ref, Vue, Emit, Watch } from 'vue-property-decorator';

import axios from 'axios';
import dayjs from 'dayjs';

import $http from '../../../api';
import { deepClone, formatNumberWithRegex } from '../../../common/util';
import { lineOrBarOptions, pillarChartOption } from '../../../components/monitor-echarts/options/echart-options-config';
import { lineColor } from '../../../store/constant';
import AggChart from './agg-chart';
import store from '@/store';
import './field-analysis.scss';

const CancelToken = axios.CancelToken;

const timeSeriesBase = {
  lineStyle: {
    width: 1,
  },
  transitionDuration: 750, // 动画响应毫秒数
  type: 'line',
  symbol: 'circle', // 设置数据点的形状
  symbolSize: 1, // 设置数据点的初始大小
  itemStyle: {
    borderWidth: 2,
    enabled: true,
    shadowBlur: 0,
    opacity: 1,
  },
};

/** 柱状图基础高度 */
const PILLAR_CHART_BASE_HEIGHT = 140;
/** 柱状图英文情况下的基础高度 */
const PILLAR_CHART_EN_BASE_HEIGHT = 130;
/** 折线图图基础高度 */
const LINE_CHART_BASE_HEIGHT = 140;
/** 柱状图图高度盒子 保证图表出来后popover总高度不变 */
const PILLAR_CHART_BOX_HEIGHT = 264;
/** 折线图高度盒子 保证图表出来后popover总高度不变 */
const LINE_CHART_BOX_HEIGHT = 460;
/** 折线图分页的高度 */
const LEGEND_BOX_HEIGHT = 40;
let formatStr = 'HH:mm';
type LegendActionType = 'click' | 'shift-click';

@Component
export default class FieldAnalysis extends Vue {
  @Prop({ type: Object, default: () => ({}) }) readonly queryParams: any;
  @Ref('fieldChart') readonly chartRef!: HTMLDivElement;
  @Ref('commonLegend') readonly commonLegendRef!: HTMLDivElement;

  chart = null;
  /** 图表高度 */
  height = 0;
  /** 图例数据 */
  legendData = [];
  /** 所有的分组数据 */
  seriesData = [];
  /** 当前页 */
  currentPageNum = 1;
  /** 所有页 */
  legendMaxPageNum = 1;
  infoLoading = false;
  chartLoading = false;
  /** 是否无数据 展示空数据 */
  isShowEmpty = false;
  /** 是否展示分页ICON */
  isShowPageIcon = false;
  /** 错误提示字符串 */
  emptyTipsStr = '';
  emptyStr = window.mainComponent.$t('暂无数据');
  lineOptions = {};
  pillarOption = {};

  /** 基础信息数据 */
  fieldData = {
    total_count: 0,
    field_count: 0,
    distinct_count: 0,
    field_percent: 0,
    value_analysis: {
      avg: 0,
      max: 0,
      median: 0,
      min: 0,
    },
  };
  route = window.mainComponent.$route;
  /** 是否显示柱状图 是否是数字类型字段 */
  get isPillarChart() {
    return ['integer', 'long', 'double'].includes(this.queryParams?.field_type);
  }
  ifShowMore = false;
  /** 获取数值类型查询时间段 */
  get getPillarQueryTime() {
    const { start_time: startTime, end_time: endTime } = this.queryParams;
    if (startTime && endTime && this.isPillarChart) {
      const pillarFormatStr = 'YYYY-MM-DD HH:mm:ss';
      return `${window.mainComponent.$t('查询时段')}: ${dayjs.unix(startTime).format(pillarFormatStr)} - ${dayjs.unix(endTime).format(pillarFormatStr)}`;
    }
    return '';
  }

  get pillarChartHeight() {
    return store.getters.isEnLanguage ? PILLAR_CHART_EN_BASE_HEIGHT : PILLAR_CHART_BASE_HEIGHT;
  }

  @Watch('currentPageNum')
  watchPageNum(v: number) {
    this.commonLegendRef.scrollTo({
      top: (v - 1) * LEGEND_BOX_HEIGHT,
    });
  }

  @Emit('statisticsInfoFinish')
  statisticsInfoFinish() {
    return true;
  }

  @Emit('downloadFieldStatistics')
  downloadFieldStatistics() {
    return true;
  }
  mounted() {
    this.$nextTick(async () => {
      if (!this.isPillarChart) {
        const { start_time: startTime, end_time: endTime } = this.queryParams;
        this.setFormatStr(startTime, endTime);
      }
      await this.queryStatisticsInfo();
      await this.queryStatisticsGraph();
      this.initFieldChart();
      this.showMore(false)
    });
  }

  beforeDestroy() {
    this.getInfoCancelFn();
    this.getChartsCancelFn();
    this.commonLegendRef?.removeEventListener('wheel', this.legendWheel);
  }

  async queryStatisticsInfo() {
    try {
      this.infoLoading = true;
      this.chartLoading = true;
      const res = await $http.request(
        'retrieve/fieldStatisticsInfo',
        {
          data: {
            ...this.queryParams,
          },
        },
        {
          cancelToken: new CancelToken(c => {
            this.getInfoCancelFn = c;
          }),
        },
      );
      Object.assign(this.fieldData, res.data);
    } catch (error) {
    } finally {
      this.infoLoading = false;
    }
  }
  /** 图表请求 */
  async queryStatisticsGraph() {
    try {
      const data = {
        ...this.queryParams,
      };
      if (this.isPillarChart) {
        Object.assign(data, {
          distinct_count: this.fieldData.distinct_count,
          max: this.fieldData.value_analysis.max,
          min: this.fieldData.value_analysis.min,
        });
      }
      const res = await $http.request(
        'retrieve/fieldStatisticsGraph',
        {
          data,
        },
        {
          catchIsShowMessage: false,
          cancelToken: new CancelToken(c => {
            this.getChartsCancelFn = c;
          }),
        },
      );
      this.isShowEmpty = false;
      // 分折线图和柱状图显示
      if (this.isPillarChart) {
        this.height = this.pillarChartHeight;
        const resData = res.data;
        if (!resData.length) {
          this.isShowEmpty = true;
          return;
        }
        const xAxisData = resData.map((item, index) => {
          // 去重小于10 直接展示单个
          if (this.fieldData.distinct_count < 10) {
            return item[0];
          }
          // 去重大于10 所有的值都是范围 最大的数字范围是info的max
          if (index === resData.length - 1) {
            return `${item[0]} - ${this.fieldData.value_analysis.max}`;
          }
          return `${item[0]} - ${resData[index + 1][0]}`;
        });
        const pillarInterval = Math.round(xAxisData.length / 2) - 1;
        this.pillarOption = deepClone(pillarChartOption);
        // 柱状图初始化
        Object.assign(this.pillarOption, {
          tooltip: {
            trigger: 'axis',
            appendToBody: true,
            transitionDuration: 0,
            axisPointer: {
              type: 'line',
              lineStyle: {
                type: 'dashed',
              },
            },
            backgroundColor: 'rgba(0,0,0,0.8)',
            formatter: p => this.handleSetPillarTooltip(p),
            position: this.handleSetPosition,
          },
          xAxis: {
            ...pillarChartOption.xAxis,
            axisLabel: {
              color: '#979BA5',
              interval: pillarInterval,
              showMaxLabel: true,
              formatter: value => {
                if (value.length > 18) return `${value.slice(0, 18)}...`; // 只显示前18个字符
                return value;
              },
            },
            data: xAxisData,
          },
          series: [
            {
              data: res.data.map(item => item[1]),
              type: 'bar',
              itemStyle: {
                color: '#689DF3',
              },
            },
          ],
        });
      } else {
        const seriesData = res.data.series;
        if (!seriesData.length) {
          this.isShowEmpty = true;
          return;
        }
        this.height = LINE_CHART_BASE_HEIGHT;
        const series = [];
        const echarts = require('echarts');
        seriesData.forEach((el, index) => {
          series.push({
            ...timeSeriesBase,
            smooth: true,
            areaStyle: {
              // 透明度 80是0.5  00是0
              color: new echarts.graphic.LinearGradient(0, 0, 0, 1, [
                { offset: 0, color: `${lineColor[index]}80` }, // 顶部颜色
                { offset: 1, color: `${lineColor[index]}00` }, // 底部颜色
              ]),
            },
            name: el.group_values[0],
            data: el.values,
            z: 999,
          });
        });
        this.seriesData = series;
        this.legendData = series.map((item, index) => ({
          color: lineColor[index],
          name: item.name,
          show: true,
        }));
        // 收集所有时间戳
        const allTimestamps = series.reduce((acc, series) => {
          return acc.concat(series.data.map(item => item[0]));
        }, []);

        // 找到最小和最大时间戳
        const minTimestamp = Math.min.apply(null, allTimestamps);
        const maxTimestamp = Math.max.apply(null, allTimestamps);
        const {
          xAxis: { minInterval, splitNumber, ...resetxAxis },
        } = lineOrBarOptions;
        this.lineOptions = deepClone(lineOrBarOptions);
        Object.assign(this.lineOptions, {
          useUTC: false,
          tooltip: {
            trigger: 'axis',
            appendToBody: true,
            axisPointer: {
              type: 'line',
              lineStyle: {
                type: 'dashed',
              },
            },
            backgroundColor: 'rgba(0,0,0,0.8)',
            transitionDuration: 0,
            appendTo: () => document.body,
            formatter: p => this.handleSetTimeTooltip(p),
            position: this.handleSetPosition,
          },
          color: lineColor,
          xAxis: {
            ...resetxAxis,
            axisLabel: {
              color: '#979BA5',
              boundaryGap: false,
              // showMinLabel: false,
              // showMaxLabel: false,
              fontSize: 12,
              formatter: value => {
                return dayjs.tz(value).format(formatStr);
              },
              interval: index => {
                // 控制显示的刻度数量
                return index % 2 === 0; // 每两个刻度点显示一个
              },
            },
            scale: false,
            min: minTimestamp,
            max: maxTimestamp,
          },
          yAxis: {
            ...lineOrBarOptions.yAxis,
            axisLine: {
              show: false,
            },
          },
          legend: [],
          series,
        });

        this.$nextTick(() => {
          const comLegRef = this.commonLegendRef;
          this.isShowPageIcon = comLegRef.scrollHeight > comLegRef.clientHeight;
          if (this.isShowPageIcon) {
            comLegRef.addEventListener('wheel', this.legendWheel);
            this.legendMaxPageNum = Math.ceil(comLegRef.scrollHeight / LEGEND_BOX_HEIGHT);
          }
        });
      }
    } catch (error) {
      this.isShowEmpty = true;
      this.emptyTipsStr = error.message;
      this.emptyStr = window.mainComponent.$t('查询异常');
    } finally {
      this.statisticsInfoFinish();
      this.chartLoading = false;
    }
  }

  /** 设置时间戳时间显示格式 与检索趋势图保持一致 */
  setFormatStr(start: number, end: number) {
    if (!start || !end) return;
    const differenceInHours = Math.abs(start - end) / (60 * 60);
    if (differenceInHours <= 48) {
      formatStr = 'HH:mm';
    } else if (differenceInHours > 48 && differenceInHours <= 168) {
      formatStr = 'MM-DD HH:mm';
    } else if (differenceInHours > 168) {
      formatStr = 'MM-DD';
    }
  }

  initFieldChart() {
    if (this.isShowEmpty) return;
    const echarts = require('echarts');
    const chart: any = echarts.init(this.chartRef, null, {
      height: `${this.height}px`,
    });
    const getInitChartOption = this.isPillarChart ? this.pillarOption : this.lineOptions;
    chart?.setOption(getInitChartOption);
    this.chart = chart;
    this.chart.resize();
  }

  /** 设置时间戳类型Tooltips */
  handleSetTimeTooltip(params) {
    const liHtmls = params
      .sort((a, b) => b.value[1] - a.value[1])
      .map(item => {
        /** 折线图tooltips不能使用纯CSS来处理换行 会有宽度贴图表边缘变小问题 字符串添加换行倍数为85 */
        return `<li class="tooltips-content-item">
                  <span class="item-series" style="background-color:${item.color};"></span>
                  <span class="item-name is-warp">${item.seriesName.replace(/(.{85})(?=.{85})/g, '$1\n')}:</span>
                  <div class="item-value-box is-warp">
                    <span class="item-value">${formatNumberWithRegex(item.value[1])}</span>
                  </div>
                </li>`;
      });
    const pointTime = dayjs.tz(params[0].axisValue).format('YYYY-MM-DD HH:mm:ss');
    return `<div id="monitor-chart-tooltips">
        <p class="tooltips-header">
            ${pointTime}
        </p>
        <ul class="tooltips-content">
            ${liHtmls?.join('')}
        </ul>
      </div>`;
  }

  /** 设置柱状图类型Tooltips */
  handleSetPillarTooltip(params) {
    return `<div id="monitor-chart-tooltips">
      <ul class="tooltips-content">
        <li class="tooltips-content-item" style="align-items: center;">
          <span class="item-name" style="color: #fff;font-weight: bold;">${params[0].axisValue}:</span>
          <div class="item-value-box">
            <span class="item-value"  style="color: #fff;font-weight: bold;">${params[0].value}</span>
          </div>
        </li>
      </ul>
    </div>`;
  }
  /** 设置定位 */
  handleSetPosition(pos: number[], params: any, dom: any, rect: any, size: any) {
    const { contentSize } = size;
    const chartRect = this.chartRef.getBoundingClientRect();
    const posRect = {
      x: chartRect.x + +pos[0],
      y: chartRect.y + +pos[1],
    };
    const position = {
      left: 0,
      top: 0,
    };
    const canSetBottom = window.innerHeight - posRect.y - contentSize[1];
    if (canSetBottom > 0) {
      position.top = +pos[1] - Math.min(20, canSetBottom);
    } else {
      position.top = +pos[1] + canSetBottom - 20;
    }
    const canSetLeft = window.innerWidth - posRect.x - contentSize[0];

    position.left = +pos[0] + Math.min(20, canSetLeft);

    return position;
  }

  /** 点击分组 */
  handleLegendEvent(e: MouseEvent, actionType: LegendActionType, item) {
    if (this.legendData.length < 2) {
      return;
    }
    let eventType = actionType;
    if (e.shiftKey && actionType === 'click') {
      eventType = 'shift-click';
    }
    if (eventType === 'shift-click') {
      item.show = !item.show;
    } else if (eventType === 'click') {
      const hasOtherShow = this.legendData.some(set => set.name !== item.name && set.show);
      this.legendData.forEach(legend => {
        legend.show = legend.name === item.name || !hasOtherShow;
      });
    }
    const showSeriesName = this.legendData.filter(legend => legend.show).map(item => item.name);
    const showSeries = this.seriesData.filter(item => showSeriesName.includes(item.name));
    const options = this.chart.getOption();
    const showColor = this.legendData.filter(legend => legend.show).map(item => item.color);

    this.chart.setOption(
      {
        ...options,
        color: showColor,
        series: showSeries,
      },
      {
        notMerge: true,
        lazyUpdate: false,
        silent: true,
      },
    );
    setTimeout(() => {
      this.chart.resize();
    }, 100);
  }

  getChartsCancelFn() {}
  getInfoCancelFn() {}

  legendWheel(event: WheelEvent) {
    event.preventDefault();
    // 根据 event.deltaY 判断滚动方向
    if (event.deltaY < 0) {
      // 向上滚动
      if (this.currentPageNum > 1) this.currentPageNum -= 1;
    } else {
      // 向下滚动
      if (this.currentPageNum < this.legendMaxPageNum) this.currentPageNum += 1;
    }
  }

  showMore(show) {
    this.ifShowMore = !!show;
    this.$emit('showMore', this.fieldData, !!show);
  }
  render() {
    return (
      <div class='retrieve-v2 field-analysis-container'>
        <div v-bkloading={{ isLoading: this.infoLoading }}>
          <div class='total-num-container'>
            <span class='total-num'>
              {window.mainComponent.$t('总行数')} : {formatNumberWithRegex(this.fieldData.total_count)}
            </span>
            <span
              class='appear-num'
              v-bk-tooltips={{ content: window.mainComponent.$t('字段在该事件范围内有数据的日志条数') }}
            >
              {window.mainComponent.$t('出现行数')} : {formatNumberWithRegex(this.fieldData.field_count)}
            </span>
            <span
              class='appear-num'
              v-bk-tooltips={{ content: window.mainComponent.$t('字段在该事件范围内有数据的日志条数') }}
            >
              {window.mainComponent.$t('日志条数')} : {this.fieldData.field_percent * 100}
              <span class='log-unit'>%</span>
            </span>
          </div>
          {/* <div class='log-num-container'>
            <div
              class='num-box'
              v-bk-tooltips={{
                content: window.mainComponent.$t('计算规则：出现行数/总行数。若该值不为100%，该字段存在空值。'),
              }}
            >
              <span class='num-val'>
                <span class='log-num'>{this.fieldData.field_percent * 100}</span>
                <span class='log-unit'>%</span>
              </span>
              <span class='log-str'>{window.mainComponent.$t('日志条数')}</span>
            </div>
            <div class='num-box'>
              <span class='num-val'>
                <span class='log-num'>{formatNumberWithRegex(this.fieldData.distinct_count)}</span>
                <span class='log-unit'>{window.mainComponent.$t('条')}</span>
              </span>
              <span class='log-str'>{window.mainComponent.$t('去重后条数')}</span>
            </div>
          </div> */}
          {this.isPillarChart && (
            <div class='number-num-container'>
              <div class='num-box'>
                <span class='num-key'>{window.mainComponent.$t('最大值')}</span>
                <span class='num-val'>{formatNumberWithRegex(this.fieldData.value_analysis.max)}</span>
              </div>
              <div class='num-box'>
                <span class='num-key'>{window.mainComponent.$t('最小值')}</span>
                <span class='num-val'>{formatNumberWithRegex(this.fieldData.value_analysis.min)}</span>
              </div>
              <div class='num-box'>
                <span class='num-key'>{window.mainComponent.$t('平均值')}</span>
                <span class='num-val'>{formatNumberWithRegex(this.fieldData.value_analysis.avg)}</span>
              </div>
              <div class='num-box'>
                <span class='num-key'>{window.mainComponent.$t('中位数')}</span>
                <span class='num-val'>{formatNumberWithRegex(this.fieldData.value_analysis.median)}</span>
              </div>
            </div>
          )}
        </div>
        <div
          style={{
            'max-height': this.isPillarChart ? `${PILLAR_CHART_BOX_HEIGHT}px` : `${LINE_CHART_BOX_HEIGHT}px`,
            alignItems: 'center',
          }}
          v-bkloading={{ isLoading: this.chartLoading }}
        >
          {!this.isShowEmpty ? (
            <div>
              <div class='chart-title'>
                <span>
                  {!this.isPillarChart
                    ? `TOP 5 ${window.mainComponent.$t('时序图')}`
                    : window.mainComponent.$t('数值分布直方图')}
                </span>
                <span>{this.getPillarQueryTime}</span>
              </div>
              <div
                ref='fieldChart'
                style={{ width: '100%', height: `${this.height}px` }}
              ></div>
              {!this.isPillarChart && (
                <div
                  style={{ height: `${LEGEND_BOX_HEIGHT}px` }}
                  class='legend-box'
                >
                  <div
                    ref='commonLegend'
                    class='common-legend'
                  >
                    {this.legendData.map((legend, index) => {
                      return (
                        <div
                          key={index}
                          class='common-legend-item'
                          title={legend.name}
                          onClick={e => this.handleLegendEvent(e, 'click', legend)}
                        >
                          <span
                            style={{ backgroundColor: legend.show ? legend.color : '#ccc' }}
                            class='legend-icon'
                          ></span>
                          <div
                            style={{ color: legend.show ? '#63656e' : '#ccc' }}
                            class='legend-name title-overflow'
                          >
                            {legend.name}
                          </div>
                        </div>
                      );
                    })}
                  </div>
                  {this.isShowPageIcon && (
                    <div class='legend-icon-box'>
                      <i
                        class={{
                          'bk-select-angle bk-icon icon-angle-up-fill last-page-up': true,
                          disabled: this.currentPageNum === 1,
                        }}
                        onClick={() => {
                          if (this.currentPageNum > 1) this.currentPageNum -= 1;
                        }}
                      ></i>
                      <i
                        class={{
                          'bk-select-angle bk-icon icon-angle-up-fill': true,
                          disabled: this.currentPageNum === this.legendMaxPageNum,
                        }}
                        onClick={() => {
                          if (this.currentPageNum < this.legendMaxPageNum) this.currentPageNum += 1;
                        }}
                      ></i>
                    </div>
                  )}
                </div>
              )}
<<<<<<< HEAD
              <div class='distinctCountNum'>
                <div class='countNum'>
                  <span>去重后字段统计</span>
                  <span class='distinct-count-num'>{formatNumberWithRegex(this.fieldData.distinct_count)}</span>
                  <span
                    class='moreDistinct'
                    onClick={this.showMore.bind(this)}
                  >
                    更多
                  </span>
                </div>
                <div class='moreFn'>
                  <span
                    class='fnBtn bk-icon icon-upload'
                    v-bk-tooltips='下载'
                    onClick={this.downloadFieldStatistics.bind(this)}
                  ></span>

                  <span
                    class='fnBtn bk-icon icon-apps'
                    v-bk-tooltips='查看仪表盘'
                  ></span>
=======
              <div class='distinct-count-num-box'>
                <div class='count-num'>
                  <span class='count-num-title'>{window.mainComponent.$t('去重后字段统计')}</span>
                  <span class='distinct-count-num'>{formatNumberWithRegex(this.fieldData.distinct_count)}</span>
                 {
                  this.fieldData.distinct_count >5? ( <span
                    class='moreDistinct'
                    onClick={this.showMore.bind(this)}
                  >
                    {window.mainComponent.$t('更多')}
                  </span>):null
                 }
                </div>
                <div class='moreFn'>
                  <span
                    class='fnBtn bk-icon icon-download'
                    v-bk-tooltips={window.mainComponent.$t('下载')}
                    onClick={this.downloadFieldStatistics.bind(this)}
                  ></span>

                  {/* <span
                    class='fnBtn bk-icon icon-apps'
                    v-bk-tooltips='查看仪表盘'
                  ></span> */}
>>>>>>> 2f0931f1
                </div>
              </div>
              {this.queryParams.agg_field && (
                <AggChart
                  field-name={this.queryParams.agg_field}
                  field-type={this.queryParams.field_type}
                  is-front-statistics={this.queryParams.isFrontStatistics}
                  parent-expand={true}
                  retrieve-params={this.queryParams}
                  statistical-field-data={this.queryParams.statisticalFieldData}
                />
              )}
            </div>
          ) : (
            <div class='not-data-empty'>
              <bk-exception
                scene='part'
                type={!!this.emptyTipsStr ? '500' : 'empty'}
              >
                <div style={{ marginTop: '10px' }}>
                  <span>{this.emptyStr}</span>
                  {!!this.emptyTipsStr && (
                    <i
                      class='bk-icon icon-exclamation-circle'
                      v-bk-tooltips={{
                        content: this.emptyTipsStr,
                      }}
                    ></i>
                  )}
                </div>
              </bk-exception>
            </div>
          )}
        </div>
      </div>
    );
  }
}<|MERGE_RESOLUTION|>--- conflicted
+++ resolved
@@ -672,30 +672,6 @@
                   )}
                 </div>
               )}
-<<<<<<< HEAD
-              <div class='distinctCountNum'>
-                <div class='countNum'>
-                  <span>去重后字段统计</span>
-                  <span class='distinct-count-num'>{formatNumberWithRegex(this.fieldData.distinct_count)}</span>
-                  <span
-                    class='moreDistinct'
-                    onClick={this.showMore.bind(this)}
-                  >
-                    更多
-                  </span>
-                </div>
-                <div class='moreFn'>
-                  <span
-                    class='fnBtn bk-icon icon-upload'
-                    v-bk-tooltips='下载'
-                    onClick={this.downloadFieldStatistics.bind(this)}
-                  ></span>
-
-                  <span
-                    class='fnBtn bk-icon icon-apps'
-                    v-bk-tooltips='查看仪表盘'
-                  ></span>
-=======
               <div class='distinct-count-num-box'>
                 <div class='count-num'>
                   <span class='count-num-title'>{window.mainComponent.$t('去重后字段统计')}</span>
@@ -720,7 +696,6 @@
                     class='fnBtn bk-icon icon-apps'
                     v-bk-tooltips='查看仪表盘'
                   ></span> */}
->>>>>>> 2f0931f1
                 </div>
               </div>
               {this.queryParams.agg_field && (
