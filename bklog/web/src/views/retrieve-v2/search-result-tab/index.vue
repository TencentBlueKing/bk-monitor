<script setup>
  import { defineEmits, defineProps, computed, watch, ref } from 'vue';
  import useStore from '@/hooks/use-store';
  import useLocale from '@/hooks/use-locale';
  const { $t } = useLocale();
  const store = useStore();
  const props = defineProps({
    value: {
      type: String,
      required: true,
    },
  });
  const emit = defineEmits(['input']);
  const isUserAction = ref(false);

  const indexSetId = computed(() => store.state.indexId);

  const indexSetItem = computed(() =>
    store.state.retrieve.indexSetList?.find(item => `${item.index_set_id}` === `${indexSetId.value}`),
  );

  const retrieveParams = computed(() => store.getters.retrieveParams);

  const chartParams = computed(() => store.state.indexItem.chart_params);

  const isAiopsToggle = computed(() => {
    return (
      (indexSetItem.value?.scenario_id === 'log' && indexSetItem.value.collector_config_id !== null) ||
      indexSetItem.value?.scenario_id === 'bkdata'
    );
  });

  const isChartEnable = computed(() => indexSetItem.value?.support_doris && !store.getters.isUnionSearch);

  // 可切换Tab数组
  const panelList = computed(() => {
    return [
      { name: 'origin', label: $t('原始日志'), disabled: false },
      { name: 'clustering', label: $t('日志聚类'), disabled: !isAiopsToggle.value },
      { name: 'graphAnalysis', label: $t('图表分析'), disabled: !isChartEnable.value },
    ];
  });

  const renderPanelList = computed(() => panelList.value.filter(item => !item.disabled));

  watch(
    () => indexSetId,
    () => {
      isUserAction.value = false;
    },
  );

  watch(
    () => isAiopsToggle.value,
    () => {
      if (!isAiopsToggle.value && props.value === 'clustering') {
        emit('input', 'origin');
      }
    },
    { immediate: true },
  );

  watch(
    () => isChartEnable.value,
    () => {
      if (!isChartEnable.value && props.value === 'graphAnalysis') {
        emit('input', 'origin');
      }
    },
    {
      immediate: true,
    },
  );

  watch(
    () => chartParams.value,
    () => {
      if (chartParams.value.fromCollectionActiveTab === 'unused') {
        isUserAction.value = false;
        store.commit('updateChartParams', { fromCollectionActiveTab: 'used' });
      }

      if (
        // isUserAction 判定用于避免图表分析页面延迟更新 chartParams 导致触发这里的Tab切换
        !isUserAction.value &&
        isChartEnable.value &&
        props.value !== 'graphAnalysis' &&
        chartParams.value.sql?.length > 0
      ) {
        emit('input', 'graphAnalysis');
      }
    },
    { deep: true, immediate: true },
  );

  const tabClassList = computed(() => {
    return renderPanelList.value.map((item, index) => {
      const isActive = props.value === item.name;
      const isPreItemActive = renderPanelList.value[index - 1]?.name === props.value;

      if (isActive || index === 0 || isPreItemActive) {
        return [];
      }

      return ['border-left'];
    });
  });

  const handleAddAlertPolicy = () => {
    const params = {
      bizId: store.state.bkBizId,
      indexSetId: indexSetId.value,
      scenarioId: '',
      indexStatement: retrieveParams.value.keyword, // 查询语句
      dimension: [], // 监控维度
      condition: [], // 监控条件
    };
    const indexSet = (store.state.retrieve.indexSetList ?? []).find(item => item.index_set_id === indexSetId);
    if (indexSet) {
      params.scenarioId = indexSet.category_id;
    }
    retrieveParams.value.addition.forEach(item => {
      params.condition.push({
        condition: 'and',
        key: item.field,
        method: item.operator === 'eq' ? 'is' : item.operator,
        value: item.value,
      });
    });
    const urlArr = [];
    for (const key in params) {
      if (key === 'dimension' || key === 'condition') {
        urlArr.push(`${key}=${encodeURI(JSON.stringify(params[key]))}`);
      } else {
        urlArr.push(`${key}=${params[key]}`);
      }
    }
    window.open(`${window.MONITOR_URL}/?${urlArr.join('&')}#/strategy-config/add`, '_blank');
  };

  const handleActive = panel => {
    isUserAction.value = true;
    emit('input', panel);
  };
</script>
<template>
<<<<<<< HEAD
  <div class="retrieve2-tab">
=======
  <div
    class="retrieve-tab"
    style="position: relative"
  >
>>>>>>> 49f577d3
    <span
      v-for="(item, index) in renderPanelList"
      :key="item.label"
      :class="['retrieve-panel', { active: value === item.name }, ...tabClassList[index]]"
      @click="handleActive(item.name)"
      >{{ item.label }}</span
    >
    <div
      class="btn-alert-policy"
      @click="handleAddAlertPolicy"
    >
      <span
        class="bklog-icon bklog--celve"
        style="font-size: 16px"
      ></span>
      <span>{{ $t('添加告警策略') }}</span>
    </div>
  </div>
</template>
<style lang="scss">
  @import './index.scss';
</style><|MERGE_RESOLUTION|>--- conflicted
+++ resolved
@@ -144,14 +144,7 @@
   };
 </script>
 <template>
-<<<<<<< HEAD
   <div class="retrieve2-tab">
-=======
-  <div
-    class="retrieve-tab"
-    style="position: relative"
-  >
->>>>>>> 49f577d3
     <span
       v-for="(item, index) in renderPanelList"
       :key="item.label"
