<script setup>
  import { computed, ref } from 'vue';
  import useStore from '@/hooks/use-store';

  import FieldFilter from './field-filter';
  import SearchResultChart from '../search-result-chart/index.vue';

  import LogClustering from './log-clustering/index';
  import OriginalLog from './original-log/index';

  const props = defineProps({
    activeTab: { type: String, default: '' },
  });

  const store = useStore();
  const isFilterLoading = computed(() => store.state.indexFieldInfo.is_loading);
  const retrieveParams = computed(() => store.getters.retrieveParams);

  const totalCount = ref(0);
  const queueStatus = ref(false);
  const isTrendChartShow = ref(true);

  const changeTotalCount = count => {
    totalCount.value = count;
  };
  const changeQueueRes = status => {
    queueStatus.value = status;
  };
<<<<<<< HEAD
  const isOpen = ref(true);
  const changeState = val => {
    console.log(val);
    isOpen.value = val;
=======

  const handleToggleChange = isShow => {
    isTrendChartShow.value = isShow;
>>>>>>> 2eb7f070
  };
</script>

<template>
  <div class="search-result-panel">
    <FieldFilter
      v-if="isOpen"
      v-bkloading="{ isLoading: isFilterLoading }"
      @isOpen-change="changeState"
    ></FieldFilter>
    <div :class="['search-result-content', { 'is-trend-chart-show': isTrendChartShow }]" :style="{width:isOpen?'calc(100% - 330px)':'100%'}">
      <SearchResultChart
        :isOpen="isOpen"
        @change-queue-res="changeQueueRes"
        @change-total-count="changeTotalCount"
        @isOpen-change="changeState"
      ></SearchResultChart>
      <div class="split-line"></div>
      <keep-alive>
        <OriginalLog
          v-if="activeTab === 'origin'"
          :retrieveParams="retrieveParams"
          :totalCount="totalCount"
          :queueStatus="queueStatus"
        />
        <LogClustering
          v-if="activeTab === 'clustering'"
          :retrieveParams="retrieveParams"
          ref="logClusteringRef"
        />
      </keep-alive>
    </div>
  </div>
</template>

<style scoped>
  @import './index.scss';
</style><|MERGE_RESOLUTION|>--- conflicted
+++ resolved
@@ -26,16 +26,11 @@
   const changeQueueRes = status => {
     queueStatus.value = status;
   };
-<<<<<<< HEAD
+  
   const isOpen = ref(true);
   const changeState = val => {
     console.log(val);
     isOpen.value = val;
-=======
-
-  const handleToggleChange = isShow => {
-    isTrendChartShow.value = isShow;
->>>>>>> 2eb7f070
   };
 </script>
 
