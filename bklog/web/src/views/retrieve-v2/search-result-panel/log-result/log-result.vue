<!--
* Tencent is pleased to support the open source community by making
* 蓝鲸智云PaaS平台 (BlueKing PaaS) available.
*
* Copyright (C) 2021 THL A29 Limited, a Tencent company.  All rights reserved.
*
* 蓝鲸智云PaaS平台 (BlueKing PaaS) is licensed under the MIT License.
*
* License for 蓝鲸智云PaaS平台 (BlueKing PaaS):
*
* ---------------------------------------------------
* Permission is hereby granted, free of charge, to any person obtaining a copy of this software and associated
* documentation files (the "Software"), to deal in the Software without restriction, including without limitation
* the rights to use, copy, modify, merge, publish, distribute, sublicense, and/or sell copies of the Software, and
* to permit persons to whom the Software is furnished to do so, subject to the following conditions:
*
* The above copyright notice and this permission notice shall be included in all copies or substantial portions of
* the Software.
*
* THE SOFTWARE IS PROVIDED "AS IS", WITHOUT WARRANTY OF ANY KIND, EXPRESS OR IMPLIED, INCLUDING BUT NOT LIMITED TO
* THE WARRANTIES OF MERCHANTABILITY, FITNESS FOR A PARTICULAR PURPOSE AND NONINFRINGEMENT. IN NO EVENT SHALL THE
* AUTHORS OR COPYRIGHT HOLDERS BE LIABLE FOR ANY CLAIM, DAMAGES OR OTHER LIABILITY, WHETHER IN AN ACTION OF
* CONTRACT, TORT OR OTHERWISE, ARISING FROM, OUT OF OR IN CONNECTION WITH THE SOFTWARE OR THE USE OR OTHER DEALINGS
* IN THE SOFTWARE.
-->
<template>
  <div class="bklog-result-box">
    <LogRows
      :content-type="contentType"
      :handle-click-tools="handleClickTools"
    ></LogRows>
    <RealTimeLog
      :is-show="isShowRealTimeLog"
      :log-params="logDialog.data"
      :retrieve-params="retrieveParams"
      :target-fields="targetFields"
      :indexSetId="logDialog.indexSetId"
      :row-index="currentIndex"
      @close-dialog="hideDialog"
    />
    <ContextLog
      :is-show="isShowContextLog"
      :log-params="logDialog.data"
      :retrieve-params="retrieveParams"
      :target-fields="targetFields"
      :indexSetId="logDialog.indexSetId"
      :row-index="currentIndex"
      @close-dialog="hideDialog"
    />
<<<<<<< HEAD
    <!-- <AiAssitant ref="refAiAssitant" @close="handleAiClose"></AiAssitant> -->
=======
    <AiAssitant ref="refAiAssitant" :is-external="isExternal" @close="handleAiClose"></AiAssitant>
>>>>>>> 4b76d47a
  </div>
</template>

<script>
import { parseTableRowData } from "@/common/util";
import RetrieveLoader from "@/skeleton/retrieve-loader";

import ContextLog from "@/views/retrieve-v3/search-result/original-log/context-log/index.tsx";
import RealTimeLog from "@/views/retrieve-v3/search-result/original-log/real-time-log";
import LogRows from "./log-rows.tsx";
import RetrieveHelper from "@/views/retrieve-helper";
export default {
  components: {
    RetrieveLoader,
    ContextLog,
    RealTimeLog,
    LogRows,
  },
  props: {
    contentType: {
      type: String,
      default: "table",
    },
    retrieveParams: {
      type: Object,
      default: () => ({}),
    },
  },
  data() {
    return {
      targetFields: [],
      isShowRealTimeLog: false,
      isShowContextLog: false,
      logDialog: {
        type: "",
        data: {},
        indexSetId: 0,
      },
      currentIndex: 0,
    };
  },
  computed: {
    isExternal() {
      return this.$store.state.isExternal;
    },
  },
  methods: {
    // handleAiClose() {
    //   this.$el.querySelector(".ai-active")?.classList.remove("ai-active");
    // },
    // 打开实时日志或上下文弹窗
    openLogDialog(row, type, indexSetId) {
      this.logDialog.data = row;
      this.logDialog.type = type;
      this.logDialog.indexSetId = indexSetId;
      if (type === "realTimeLog") {
        this.isShowRealTimeLog = true;
      } else {
        this.isShowContextLog = true;
      }
    },
    openWebConsole(row) {
      // (('cluster', 'container_id'),
      // ('__ext.io_tencent_bcs_cluster', '__ext.container_id'),
      // ('__ext.bk_bcs_cluster_id', '__ext.container_id')) 不能同时为空
      const { cluster, container_id: containerID, __ext } = row;
      let queryData = {};
      if (cluster && containerID) {
        queryData = {
          cluster_id: encodeURIComponent(cluster),
          container_id: containerID,
        };
      } else {
        if (!__ext) return;
        if (!__ext.container_id) return;
        queryData = { container_id: __ext.container_id };
        if (__ext.io_tencent_bcs_cluster) {
          Object.assign(queryData, {
            cluster_id: encodeURIComponent(__ext.io_tencent_bcs_cluster),
          });
        } else if (__ext.bk_bcs_cluster_id) {
          Object.assign(queryData, {
            cluster_id: encodeURIComponent(__ext.bk_bcs_cluster_id),
          });
        }
      }
      if (!queryData.cluster_id || !queryData.container_id) return;
      this.$http
        .request("retrieve/getWebConsoleUrl", {
          params: {
            index_set_id: this.$route.params.indexId,
          },
          query: queryData,
        })
        .then((res) => {
          window.open(res.data);
        })
        .catch((e) => {
          console.warn(e);
        });
    },
    handleClickTools(event, row, config, index) {
      if (event === 'ai') {
        RetrieveHelper.aiAssitantHelper.openAiAssitant(true, {
            space_uid: this.$store.getters.spaceUid,
            index_set_id: this.$store.getters.indexId,
            log: row,
            index,
          });
          return;
        }

        if (event === 'add-to-ai') {
          RetrieveHelper.aiAssitantHelper.setCiteText(row);
          return;
        }
      if (["realTimeLog", "contextLog"].includes(event)) {
        this.currentIndex = index - 1;
        const contextFields = config.contextAndRealtime.extra?.context_fields;
        const timeField = this.$store.state.indexFieldInfo.time_field;
        const dialogNewParams = {};
        const { targetFields = [], sortFields = [] } = config.indexSetValue;

        // const fieldParamsKey = [...new Set([...targetFields, ...sortFields])];
        this.targetFields = targetFields ?? [];

        Object.assign(dialogNewParams, {
          dtEventTimeStamp: row.dtEventTimeStamp,
        });
        // 非日志采集的情况下判断是否设置过字段设置 设置了的话传已设置过的参数
        // if (config.indexSetValue.scenarioID !== 'log' && fieldParamsKey.length) {
        //   fieldParamsKey.forEach(field => {
        //     dialogNewParams[field] = parseTableRowData(row, field, '', this.$store.state.isFormatDate, '');
        //   });
        // } else
        if (Array.isArray(contextFields) && contextFields.length) {
          // 传参配置指定字段
          contextFields.push(timeField);
          contextFields.forEach((field) => {
            if (field === "bk_host_id") {
              if (row[field]) dialogNewParams[field] = row[field];
            } else {
              dialogNewParams[field] = parseTableRowData(
                row,
                field,
                "",
                this.$store.state.isFormatDate,
                ""
              );
            }
          });
        } else {
          Object.assign(dialogNewParams, row);
        }
        this.openLogDialog(dialogNewParams, event, row.__index_set_id__);
      } else if (event === "webConsole") this.openWebConsole(row);
      else if (event === "logSource")
        this.$store.dispatch("changeShowUnionSource");
    },
    // 关闭实时日志或上下文弹窗后的回调
    hideDialog() {
      this.logDialog.type = "";
      this.targetFields = [];
      this.isShowContextLog = false;
      this.isShowRealTimeLog = false;
    },
  },
};
</script>
<style lang="scss">
.bklog-result-box {
  position: relative;

  .bklog-skeleton-loading {
    position: absolute;
    top: 0;
    z-index: 10;
  }
}
</style><|MERGE_RESOLUTION|>--- conflicted
+++ resolved
@@ -47,11 +47,7 @@
       :row-index="currentIndex"
       @close-dialog="hideDialog"
     />
-<<<<<<< HEAD
     <!-- <AiAssitant ref="refAiAssitant" @close="handleAiClose"></AiAssitant> -->
-=======
-    <AiAssitant ref="refAiAssitant" :is-external="isExternal" @close="handleAiClose"></AiAssitant>
->>>>>>> 4b76d47a
   </div>
 </template>
 
