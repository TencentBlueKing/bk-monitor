--- conflicted
+++ resolved
@@ -160,11 +160,8 @@
           const dialogNewParams = {};
           const { targetFields, sortFields } = config.indexSetValue;
           const fieldParamsKey = [...new Set([...targetFields, ...sortFields])];
-<<<<<<< HEAD
           this.targetFields = targetFields ?? [];
-=======
-          this.targetFields = targetFields;
->>>>>>> 2e8c8c95
+
           // 非日志采集的情况下判断是否设置过字段设置 设置了的话传已设置过的参数
           if (config.indexSetValue.scenarioID !== 'log' && fieldParamsKey.length) {
             fieldParamsKey.forEach(field => {
