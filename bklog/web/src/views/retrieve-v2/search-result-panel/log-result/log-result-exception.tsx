--- conflicted
+++ resolved
@@ -131,11 +131,7 @@
                 <h3>3.{$t('一键反馈')}</h3>
                 <div>
                   {$t('若您仍无法确认问题原因，请点击下方反馈按钮与我们联系，平台将第一时间响应处理。')}
-<<<<<<< HEAD
-                  <br></br>
-=======
-                  <br />
->>>>>>> 957c9c18
+                  <br />
                   {/* <span class='segment-span-tag'>问题反馈</span> */}
                   <a
                     class='segment-span-tag'
