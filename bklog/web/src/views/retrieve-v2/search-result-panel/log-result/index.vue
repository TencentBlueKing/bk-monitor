--- conflicted
+++ resolved
@@ -68,14 +68,10 @@
       </div>
     </div>
 
-<<<<<<< HEAD
     <TableLog
       :content-type="contentType"
       :retrieve-params="retrieveParams"
     />
-=======
-    <table-log :content-type="contentType" :retrieve-params="retrieveParams" />
->>>>>>> 251ffab8
   </div>
 </template>
 
