// roboto-Mono
.bklog-result-container {
  position: relative;
  display: inline-flex;
  flex-direction: column;
  // width: fit-content;
  width: 100%;
  min-width: 100%;
  min-height: 400px;
  margin-top: 6px;

  .bklog-requsting-loading {
    text-align: center;
    pointer-events: none;

    > div {
      height: 40px;
      line-height: 40px;
      color: #3a84ff; //var(--table-fount-color);
    }
  }

  .bklog-scroll-x {
    position: fixed;
    right: 0;
    bottom: 0;
    z-index: 4;
    height: 14px;
    overflow-x: auto;
    background-color: transparent;

    > div {
      height: 1px;
      background-color: transparent;
    }
  }

  .bklog-row-box {
    z-index: 1;
    display: flex;
    flex-direction: column;
    width: fit-content;
    min-width: 100%;
    transform: translate3d(var(--scroll-left), 0, 0);

    &::before {
      position: absolute;
      top: 0;
      right: 0;
      bottom: 0;
      left: 0;
      width: 100%;
      content: '';
      background: repeating-linear-gradient(#f8f8f8, #f8f8f8 40px, #fff 40px, #fff 48px),
        linear-gradient(90deg, rgba(240, 240, 240, 0), rgba(224, 224, 224, 0.5), rgba(240, 240, 240, 0));
      background-repeat: no-repeat;
      background-size:
        100% 100%,
        50% 100%;
      // animation: loading-animation 1.5s infinite;
    }
  }

  .fixed-right-shadown {
    position: absolute;
    top: 0;
    right: var(--padding-right);
    bottom: 0;
    z-index: 2;
    width: 10px;
    pointer-events: none;

    background: linear-gradient(to left, rgba(200, 200, 200, 0.5), transparent);
  }

  .bklog-row-container {
    position: relative;
    z-index: 2;
    box-sizing: border-box;
    width: fit-content;
    min-width: 100%;
    min-height: 34px;
    background-color: #fff;
    border-bottom: 1px solid #dfe0e5;
<<<<<<< HEAD

=======
>>>>>>> 080dc7cb
    .bklog-row-observe {
      width: fit-content;
      min-width: 100%;
      height: 100%;

      &.is-pending {
        position: relative;
      }
    }

    .bklog-list-row {
      position: relative;
      box-sizing: border-box;
      display: inline-flex;
      align-items: flex-start;
      width: var(--scroll-width);
      min-width: fit-content;
      min-height: 32px;
      font-family: var(--table-fount-family);
      font-size: var(--table-fount-size);
      line-height: 32px;
      color: var(--table-fount-color);
      padding: 4px 0;

      .bklog-row-cell {
        padding: 0px 12px;
        line-height: 22px;

        .bklog-expand-icon {
          position: relative;
          display: flex;
          align-items: center;
          justify-content: center;
          height: 20px;
          margin-top: 6px;
          font-size: 12px;
          color: #c4c6cc;
          cursor: pointer;

          > i {
            position: absolute;
          }

          &.is-expaned {
            > i {
              transition: transform 0.2s ease-in-out;
              transform: rotate(90deg);
            }
          }
        }

        &.right {
          position: absolute;
          right: 0;
          display: flex;
          align-items: flex-start;
          height: 100%;
          min-height: var(--row-min-height);
          padding: 4px;
          background-color: #fff;

          .handle-content {
            position: relative;
            display: flex;
            justify-content: space-around;

            .handle-card {
              margin-left: 0;
            }
          }

          &::before {
            position: absolute;
            content: '';
          }
        }

        &.header-cell {
          position: relative;
          display: inline;
          height: 32px;

          font-family: var(--table-fount-family);
          font-size: var(--table-fount-size);
          line-height: 32px;
          color: var(--table-fount-color);
          text-align: left;
          text-overflow: ellipsis;
          vertical-align: middle;
          cursor: pointer;
          background-color: #fafbfd;

          &.right {
            position: absolute;
            display: flex;
            align-items: center;
            justify-content: center;
            min-height: var(--row-min-height);
            padding: 12px;
          }

          .bklog-header-cell {
            display: flex;
            align-items: center;
            line-height: 32px;
            color: #313238;

            .bk-table-caret-wrapper {
              position: relative;
              display: inline-flex;
              flex: 20px 0 0;
              flex-direction: column;
              align-items: center;
              height: 20px;

              .bk-table-sort-caret {
                position: absolute;
                width: 0;
                height: 0;
                border: 5px solid transparent;

                &.ascending {
                  top: -1px;
                  border-bottom-color: #c0c4cc;

                  &.active {
                    border-bottom-color: #3a84ff;
                  }
                }

                &.descending {
                  bottom: -1px;
                  border-top-color: #c0c4cc;

                  &.active {
                    border-top-color: #3a84ff;
                  }
                }
              }
            }
          }

          .field-type-icon {
            display: inline-flex;
            align-items: center;
            justify-content: center;
            min-width: 16px;
            height: 16px;
            margin: 0 5px 0 0;
            font-size: 14px;
            color: #63656e;
            background: #dcdee5;
            border-radius: 2px;
          }

          .bklog-ext {
            min-width: 22px;
            height: 22px;
            transform: translateX(-3px) scale(0.7);
          }

          .toggle-display {
            position: absolute;
            top: 12px;
            right: 12px;
            display: none;
            color: #c4c6cc;
            cursor: pointer;

            &:hover {
              color: #ea3636;
            }

            &.is-hidden {
              visibility: hidden;
            }
          }

          .timer-formatter {
            transform: translateY(-1px);
          }

          .lack-index-filed {
            padding-bottom: 2px;
            border-bottom: 1px dashed #63656e;
          }

          &.is-hidden {
            display: none;
          }

          &:hover {
            background-color: #f0f1f5;

            .toggle-display {
              display: inline-block;
            }
          }
        }

        &.is-hidden {
          display: none;
        }

        &.hidden-field {
          visibility: hidden;
        }
      }
    }

    .expand-view-wrapper {
      width: 100%;
      padding-right: var(--padding-right);
      border-top: 1px solid #dfe0e5;

      .view-content {
        &.kv-view-content {
          .kv-list-wrapper {
            .kv-content {
              width: 100%;

              .log-item {
                .field-value {
                  width: 100%;

                  .bklog-text-segment {
                    &.is-text-show {
                      width: fit-content;
                    }
                  }
                }
              }
            }
          }
        }
      }
    }

    &.is-intersecting {
      visibility: visible;
    }

    &.row-header {
      position: sticky;
      top: 0;
      z-index: 2;
      box-sizing: border-box;
      display: none;
      width: fit-content;
      min-width: 100%;
      height: 32px;
      line-height: 32px;
      visibility: visible;
      background-color: #fafbfd;
      border-top: solid 1px #dfe0e5;

      .bklog-list-row {
        position: sticky;
        padding: 0;
        z-index: 1;
      }
    }

    &:not(.row-header) {
      position: relative;

      .bklog-row-ai {
        position: absolute;
        top: 2px;
        right: 0px;
        display: none;
        padding: 2px;
        opacity: 0;

        img {
          width: 24px;
          height: 24px;
        }
      }

      &:hover,
      &.ai-active {
        background-color: #fafbfd;

        .bklog-row-ai {
          display: flex;
          align-items: center;
          justify-content: center;
          cursor: pointer;
          opacity: 1;
          transition: opacity 0.3s;
        }
      }

      &::before {
        position: absolute;
        top: 1px;
        bottom: 1px;
        left: 0;
        width: 3.09px;
        content: '';
        background: #f59789;
        border-radius: 0 1px 1px 0;
      }

      &.normal,
      &.trace {
        &::before {
          background: #dcdee5;
        }
      }

      &.debug {
        &::before {
          background: #92d4f1;
        }
      }

      &.info {
        &::before {
          background: #6fc5bf;
        }
      }

      &.warn {
        &::before {
          background: #f5c78e;
        }
      }

      &.error {
        &::before {
          background: #f59789;
        }
      }
    }
  }

  .btn-scroll-top {
    position: fixed;
    right: 30px;
    bottom: 50px;
    z-index: 3;
    display: none;
    align-items: center;
    justify-content: center;
    width: 48px;
    height: 48px;
    cursor: pointer;
    background-color: #f9fafc;
    border: 1px solid #e9ecf1;
    border-radius: 50%;
    box-shadow: 0 0 0 1px rgba(58, 132, 255, 0.4);
    transition: 0.3s;

    &.show-box {
      display: flex;
    }

    i {
      font-size: 24px;
      color: #3A84FF;
    }
  }

  .resize-guide-line {
    position: absolute;
    top: 0;
    bottom: 0;
    z-index: 10;
    display: none; /* Initially hidden */
    width: 1px;
    height: 100%;
    background-color: #3a84ff;
  }

  .bklog-empty-data {
    display: flex;
    flex-direction: column;
    align-items: center;
    justify-content: center;
    width: 100%;

    h1 {
      height: 28px;
      font-family: MicrosoftYaHei-Bold;
      font-size: 20px;
      font-weight: 700;
      line-height: 28px;
      color: #313238;
      letter-spacing: 0;
    }

    .sub-title {
      height: 22px;
      margin: 8px 0 24px 0;
      font-family: MicrosoftYaHei;
      font-size: 14px;
      line-height: 22px;
      color: #313238;
      letter-spacing: 0;
    }

    .empty-validate-steps {
      display: flex;
      justify-content: center;
      width: 100%;

      > div {
        width: 30%;
        height: 240px;
        padding: 12px 16px;
        font-size: 12px;
        color: #4d4f56;
        background: #f5f7fa;

        h3 {
          height: 22px;
          margin: 0;
          margin-bottom: 8px;
          font-family: MicrosoftYaHei-Bold;
          font-size: 14px;
          font-weight: 700;
          line-height: 22px;
          color: #313238;
          letter-spacing: 0;
        }

        &.validate-step1 {
          .step1-content {
            display: flex;
            width: 100%;
            padding: 6px 24px 32px 6px;

            font-family: MicrosoftYaHei;
            line-height: 20px;

            letter-spacing: 0;
          }
        }

        &.validate-step2 {
          margin: 0 16px;
          font-size: 12px;
          line-height: 20px;
          color: #4d4f56;
        }

        .segment-span-tag {
          color: #3a84ff;
          cursor: pointer;
        }
      }
    }
  }

  &.show-header {
    .bklog-row-container {
      &.row-header {
        display: block;
      }
    }
  }

  &.has-scroll-x {
    .bklog-row-container {
      .bklog-list-row {
        .header-cell {
          &.right {
            position: sticky;
            right: var(--scroll-left);
            z-index: 1;
          }
        }
      }
    }

    .bklog-row-box {
      will-change: transform;

      .bklog-row-container {
        content-visibility: auto;

        .bklog-list-row {
          .bklog-row-cell {
            &.right {
              position: sticky;
              right: var(--scroll-left);
              z-index: 1;
            }

            &.hidden-field {
              display: none;
            }
          }

          &::after {
            position: absolute;
            top: 0;
            bottom: 0;
            left: var(--last-column-left);
            width: var(--padding-right);
            content: '';
            background-color: #fff;
          }
        }

        .expand-view-wrapper {
          &::after {
            position: absolute;
            top: 0;
            bottom: 0;
            left: var(--last-column-left);
            width: var(--padding-right);
            content: '';
            background-color: #fff;
          }
        }
      }
    }
  }
}<|MERGE_RESOLUTION|>--- conflicted
+++ resolved
@@ -82,10 +82,6 @@
     min-height: 34px;
     background-color: #fff;
     border-bottom: 1px solid #dfe0e5;
-<<<<<<< HEAD
-
-=======
->>>>>>> 080dc7cb
     .bklog-row-observe {
       width: fit-content;
       min-width: 100%;
@@ -120,7 +116,6 @@
           align-items: center;
           justify-content: center;
           height: 20px;
-          margin-top: 6px;
           font-size: 12px;
           color: #c4c6cc;
           cursor: pointer;
