--- conflicted
+++ resolved
@@ -118,10 +118,7 @@
           align-items: center;
           justify-content: center;
           height: 20px;
-<<<<<<< HEAD
-=======
-          // margin-top: 6px;
->>>>>>> 9de0d967
+
           font-size: 12px;
           color: #c4c6cc;
           cursor: pointer;
