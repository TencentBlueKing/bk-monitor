.bklog-result-container {
  position: relative;
  display: inline-flex;
  flex-direction: column;
  width: fit-content;
  width: 100%;
  min-width: 100%;
  min-height: 400px;
  margin-top: 12px;

  .bklog-scroll-x {
    position: fixed;
    right: 16px;
    bottom: 0;
    height: 10px;
    overflow-x: auto;
    background-color: transparent;

    > div {
      height: 1px;
      background-color: transparent;
    }
  }

  .bklog-row-box {
    // position: absolute;
    // top: 0;
    // left: 0;
    width: fit-content;
    min-width: 100%;
    min-height: 400px;
    // transform: translate3d(0, var(--prefix-height), 0);

    &.show-head {
      top: 42px;
    }
  }

  .bklog-row-container {
    display: flex;
    flex-direction: column;
    width: fit-content;
    min-width: 100%;

    .bklog-list-row {
      position: relative;
      display: inline-flex;
      align-items: flex-start;
      width: fit-content;
      min-width: 100%;
      font-family: var(--table-fount-family);
      font-size: var(--table-fount-size);
      line-height: 20px;
      color: var(--table-fount-color);
      border-bottom: 1px solid #dfe0e5;
      // content-visibility: auto;

      .bklog-row-cell {
        padding: 8px 12px;

        .bklog-expand-icon {
          position: relative;
          display: flex;
          align-items: center;
          justify-content: center;
          height: 20px;
          font-size: 12px;
          color: #c4c6cc;
          cursor: pointer;

          > i {
            position: absolute;
          }

          &.is-expaned {
            > i {
              transition: transform 0.2s ease-in-out;
              transform: rotate(90deg);
            }
          }
        }

        &.right {
          position: absolute;
          right: 0;
          display: flex;
          align-items: flex-start;
          height: 100%;
          padding-top: 10px;
          background-color: #fff;

          .handle-content {
            position: relative;
            height: 100%;
            padding-top: 0;
          }
        }

        &.header-cell {
          position: relative;
          display: inline;
          height: 42px;
          padding: 12px;
          font-family: var(--table-fount-family);
          font-size: var(--table-fount-size);
          line-height: 20px;
          color: var(--table-fount-color);
          text-align: left;
          text-overflow: ellipsis;
          vertical-align: middle;
          cursor: pointer;
          background-color: #fafbfd;

          &.right {
            position: absolute;
          }

          .bklog-header-cell {
            display: flex;
            align-items: center;
            line-height: 20px;

            .bk-table-caret-wrapper {
              position: relative;
              display: inline-flex;
              flex: 20px 0 0;
              flex-direction: column;
              align-items: center;
              height: 20px;

              .bk-table-sort-caret {
                position: absolute;
                width: 0;
                height: 0;
                border: 5px solid transparent;

                &.ascending {
                  top: -1px;
                  border-bottom-color: #c0c4cc;

                  &.active {
                    border-bottom-color: #3a84ff;
                  }
                }

                &.descending {
                  bottom: -1px;
                  border-top-color: #c0c4cc;

                  &.active {
                    border-top-color: #3a84ff;
                  }
                }
              }
            }
          }

          .field-type-icon {
            display: inline-flex;
            align-items: center;
            justify-content: center;
            min-width: 16px;
            height: 16px;
            margin: 0 5px 0 0;
            font-size: 12px;
            color: #63656e;
            background: #dcdee5;
            border-radius: 2px;
          }

          .bklog-ext {
            min-width: 22px;
            height: 22px;
            transform: translateX(-3px) scale(0.7);
          }

          .toggle-display {
            position: absolute;
            top: 16px;
            right: 12px;
            display: none;
            color: #c4c6cc;
            cursor: pointer;

            &:hover {
              color: #ea3636;
            }

            &.is-hidden {
              visibility: hidden;
            }
          }

          .timer-formatter {
            transform: translateY(-1px);
          }

          .lack-index-filed {
            padding-bottom: 2px;
            border-bottom: 1px dashed #63656e;
          }

          &.is-hidden {
            display: none;
          }

          &:hover {
            background-color: #f0f1f5;

            .toggle-display {
              display: inline-block;
            }
          }
        }

        &.is-hidden {
          display: none;
        }
      }
    }

    .expand-view-wrapper {
      width: 100%;
      border-bottom: 1px solid #dfe0e5;
    }

    &.row-header {
      border-top: solid 1px #dfe0e5;

      .bklog-list-row {
        z-index: 1;
      }

      &.fixed-top {
        position: absolute;
        top: 0;
        left: 0;
        z-index: 1;
        width: 100%;
<<<<<<< HEAD
        // border-top: solid 1px #dfe0e5;
        transform: translate3d(0, var(--head-offset-top), 0);
=======
        border-top: solid 1px #dfe0e5;
        // transform: translate3d(0, var(--head-offset-top), 0);
>>>>>>> 7151e10d
      }
    }

    &.has-overflow-x {
      .bklog-list-row {
        .bklog-row-cell {
          &.right {
            position: sticky;
            right: 0;
          }
        }
      }
    }
  }

  .bklog-skeleton-loading {
    position: absolute;
    top: 0;
    z-index: 10;
  }

  .btn-scroll-top {
    position: fixed;
    right: 30px;
    bottom: 50px;
    display: flex;
    align-items: center;
    justify-content: center;
    width: 50px;
    height: 50px;
    cursor: pointer;
    background-color: #f9fafc;
    border: 1px solid #e9ecf1;
    border-radius: 50%;
    box-shadow: 0 0 0 1px rgba(58, 132, 255, 0.4);

    i {
      font-size: 24px;
      color: rgba(58, 132, 255, 0.8);
      transform: rotate(180deg);
    }
  }

  .resize-guide-line {
    position: absolute;
    top: 0;
    bottom: 0;
    display: none; /* Initially hidden */
    width: 1px;
    height: 100%;
    background-color: #3a84ff;
  }
}<|MERGE_RESOLUTION|>--- conflicted
+++ resolved
@@ -237,13 +237,8 @@
         left: 0;
         z-index: 1;
         width: 100%;
-<<<<<<< HEAD
-        // border-top: solid 1px #dfe0e5;
-        transform: translate3d(0, var(--head-offset-top), 0);
-=======
         border-top: solid 1px #dfe0e5;
         // transform: translate3d(0, var(--head-offset-top), 0);
->>>>>>> 7151e10d
       }
     }
 
