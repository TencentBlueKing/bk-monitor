/*
 * Tencent is pleased to support the open source community by making
 * 蓝鲸智云PaaS平台 (BlueKing PaaS) available.
 *
 * Copyright (C) 2021 THL A29 Limited, a Tencent company.  All rights reserved.
 *
 * 蓝鲸智云PaaS平台 (BlueKing PaaS) is licensed under the MIT License.
 *
 * License for 蓝鲸智云PaaS平台 (BlueKing PaaS):
 *
 * ---------------------------------------------------
 * Permission is hereby granted, free of charge, to any person obtaining a copy of this software and associated
 * documentation files (the "Software"), to deal in the Software without restriction, including without limitation
 * the rights to use, copy, modify, merge, publish, distribute, sublicense, and/or sell copies of the Software, and
 * to permit persons to whom the Software is furnished to do so, subject to the following conditions:
 *
 * The above copyright notice and this permission notice shall be included in all copies or substantial portions of
 * the Software.
 *
 * THE SOFTWARE IS PROVIDED "AS IS", WITHOUT WARRANTY OF ANY KIND, EXPRESS OR IMPLIED, INCLUDING BUT NOT LIMITED TO
 * THE WARRANTIES OF MERCHANTABILITY, FITNESS FOR A PARTICULAR PURPOSE AND NONINFRINGEMENT. IN NO EVENT SHALL THE
 * AUTHORS OR COPYRIGHT HOLDERS BE LIABLE FOR ANY CLAIM, DAMAGES OR OTHER LIABILITY, WHETHER IN AN ACTION OF
 * CONTRACT, TORT OR OTHERWISE, ARISING FROM, OUT OF OR IN CONNECTION WITH THE SOFTWARE OR THE USE OR OTHER DEALINGS
 * IN THE SOFTWARE.
 */
import { computed, onMounted, Ref, ref } from 'vue';

// import useResizeObserve from '@/hooks/use-resize-observe';
import { debounce } from 'lodash';

import useIntersectionObserver from '../../../../hooks/use-intersection-observer';
import RetrieveHelper from '../../../retrieve-helper';
function deepQueryShadowSelector(selector) {
  // 搜索当前根下的元素
  const searchInRoot = (root: HTMLElement | ShadowRoot) => {
    // 尝试直接查找
    const el = root.querySelector(selector);
    if (el) return el;

    // 查找当前根下所有可能的 Shadow Host
    const shadowHosts = Array.from(root.querySelectorAll('*')).filter(el => el.shadowRoot);

    // 递归穿透每个 Shadow Host
    for (const host of shadowHosts) {
      const result = searchInRoot(host.shadowRoot);
      if (result) return result;
    }

    return null;
  };

  // 从 document.body 开始搜索
  return searchInRoot(document.body);
}

export default ({
  loadMoreFn,
  container,
  refLoadMoreElement,
}: {
  rootElement?: Ref<HTMLElement>;
  loadMoreFn?: () => void;
  container: string;
  refLoadMoreElement: Ref<HTMLElement>;
}) => {
  // const searchBarHeight = ref(0);
  const offsetWidth = ref(0);
  const scrollWidth = ref(0);
  const scrollDirection = ref('down');
  const GLOBAL_SCROLL_SELECTOR = RetrieveHelper.getScrollSelector();

  // let scrollElementOffset = 0;
  let isComputingCalcOffset = false;

  const getScrollElement = () => {
    if (window.__IS_MONITOR_TRACE__) {
      return deepQueryShadowSelector(GLOBAL_SCROLL_SELECTOR);
    }
    return document.body.querySelector(GLOBAL_SCROLL_SELECTOR);
  };

  const debounceStopComputing = debounce(() => {
    isComputingCalcOffset = false;
  }, 500);

  const getCurrentElement = () => {
    return document.querySelector(container) as HTMLElement;
  };

  const calculateOffsetTop = () => {
    if (!isComputingCalcOffset) {
      isComputingCalcOffset = true;
      debounceStopComputing();
    }
  };

  const scrollToTop = (top = 0, smooth = true) => {
    getScrollElement()?.scrollTo({ left: 0, top: top, behavior: smooth ? 'smooth' : 'instant' });
  };

  const hasScrollX = computed(() => scrollWidth.value > offsetWidth.value);

<<<<<<< HEAD
  // const getParentContainer = () => {
  //   return rootElement.value as HTMLElement;
  // };

  const computeRect = () => {
    const current = getCurrentElement();
    scrollWidth.value = current?.scrollWidth ?? 0;
=======
  const computeRect = () => {
    const current = getCurrentElement();
    scrollWidth.value = (current?.scrollWidth ?? 2) - 2;
>>>>>>> ba207a9c
    offsetWidth.value = current?.offsetWidth ?? 0;
  };

  const debounceComputeRect = debounce(computeRect, 300);

  useIntersectionObserver(refLoadMoreElement, inter => {
    if (inter.isIntersecting) {
      loadMoreFn?.();
    }
  });

<<<<<<< HEAD
  // useResizeObserve(getCurrentElement, () => {
  //   debounceComputeRect();
  // });

  // useResizeObserve(getParentContainer, () => {
  //   debounceComputeRect();
  // });

=======
>>>>>>> ba207a9c
  onMounted(() => {
    calculateOffsetTop();
  });

  return {
    scrollToTop,
    hasScrollX,
    computeRect: debounceComputeRect,
    scrollDirection,
    offsetWidth,
    scrollWidth,
  };
};<|MERGE_RESOLUTION|>--- conflicted
+++ resolved
@@ -100,19 +100,9 @@
 
   const hasScrollX = computed(() => scrollWidth.value > offsetWidth.value);
 
-<<<<<<< HEAD
-  // const getParentContainer = () => {
-  //   return rootElement.value as HTMLElement;
-  // };
-
-  const computeRect = () => {
-    const current = getCurrentElement();
-    scrollWidth.value = current?.scrollWidth ?? 0;
-=======
   const computeRect = () => {
     const current = getCurrentElement();
     scrollWidth.value = (current?.scrollWidth ?? 2) - 2;
->>>>>>> ba207a9c
     offsetWidth.value = current?.offsetWidth ?? 0;
   };
 
@@ -124,17 +114,6 @@
     }
   });
 
-<<<<<<< HEAD
-  // useResizeObserve(getCurrentElement, () => {
-  //   debounceComputeRect();
-  // });
-
-  // useResizeObserve(getParentContainer, () => {
-  //   debounceComputeRect();
-  // });
-
-=======
->>>>>>> ba207a9c
   onMounted(() => {
     calculateOffsetTop();
   });
