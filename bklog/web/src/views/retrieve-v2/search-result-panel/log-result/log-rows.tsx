/*
 * Tencent is pleased to support the open source community by making
 * 蓝鲸智云PaaS平台 (BlueKing PaaS) available.
 *
 * Copyright (C) 2021 THL A29 Limited, a Tencent company.  All rights reserved.
 *
 * 蓝鲸智云PaaS平台 (BlueKing PaaS) is licensed under the MIT License.
 *
 * License for 蓝鲸智云PaaS平台 (BlueKing PaaS):
 *
 * ---------------------------------------------------
 * Permission is hereby granted, free of charge, to any person obtaining a copy of this software and associated
 * documentation files (the "Software"), to deal in the Software without restriction, including without limitation
 * the rights to use, copy, modify, merge, publish, distribute, sublicense, and/or sell copies of the Software, and
 * to permit persons to whom the Software is furnished to do so, subject to the following conditions:
 *
 * The above copyright notice and this permission notice shall be included in all copies or substantial portions of
 * the Software.
 *
 * THE SOFTWARE IS PROVIDED "AS IS", WITHOUT WARRANTY OF ANY KIND, EXPRESS OR IMPLIED, INCLUDING BUT NOT LIMITED TO
 * THE WARRANTIES OF MERCHANTABILITY, FITNESS FOR A PARTICULAR PURPOSE AND NONINFRINGEMENT. IN NO EVENT SHALL THE
 * AUTHORS OR COPYRIGHT HOLDERS BE LIABLE FOR ANY CLAIM, DAMAGES OR OTHER LIABILITY, WHETHER IN AN ACTION OF
 * CONTRACT, TORT OR OTHERWISE, ARISING FROM, OUT OF OR IN CONNECTION WITH THE SOFTWARE OR THE USE OR OTHER DEALINGS
 * IN THE SOFTWARE.
 */
import { computed, defineComponent, ref, watch, h, Ref, provide, onBeforeUnmount, nextTick } from 'vue';

import {
  parseTableRowData,
  formatDateNanos,
  formatDate,
  copyMessage,
  setDefaultTableWidth,
  TABLE_LOG_FIELDS_SORT_REGULAR,
} from '@/common/util';
import JsonFormatter from '@/global/json-formatter.vue';
import useFieldNameHook from '@/hooks/use-field-name';
import useLocale from '@/hooks/use-locale';
import useResizeObserve from '@/hooks/use-resize-observe';
import useStore from '@/hooks/use-store';
import useWheel from '@/hooks/use-wheel';
import { RetrieveUrlResolver } from '@/store/url-resolver';
import { bkMessage } from 'bk-magic-vue';
import { useRoute, useRouter } from 'vue-router/composables';

import PopInstanceUtil from '../../../../global/pop-instance-util';
import ExpandView from '../../components/result-cell-element/expand-view.vue';
import OperatorTools from '../../components/result-cell-element/operator-tools.vue';
import { getConditionRouterParams } from '../panel-util';
import LogCell from './log-cell';
import {
  LOG_SOURCE_F,
  ROW_EXPAND,
  ROW_F_JSON,
  ROW_F_ORIGIN_CTX,
  ROW_F_ORIGIN_OPT,
  ROW_F_ORIGIN_TIME,
  ROW_INDEX,
  ROW_KEY,
  SECTION_SEARCH_INPUT,
} from './log-row-attributes';
import RowRender from './row-render';
import ScrollTop from './scroll-top';
import ScrollXBar from './scroll-x-bar';
import TableColumn from './table-column.vue';
import useLazyRender from './use-lazy-render';
import useHeaderRender from './use-render-header';
import RetrieveHelper, { RetrieveEvent } from '../../../retrieve-helper';

import './log-rows.scss';

type RowConfig = {
  expand?: boolean;
  isIntersect?: boolean;
  minHeight?: number;
  stickyTop?: number;
  rowMinHeight?: number;
};

export default defineComponent({
  props: {
    contentType: {
      type: String,
      default: 'table',
    },
    handleClickTools: Function,
  },
  setup(props, { emit }) {
    const store = useStore();
    const { $t } = useLocale();
    const refRootElement: Ref<HTMLElement> = ref();
    const refTableHead: Ref<HTMLElement> = ref();
    const refLoadMoreElement: Ref<HTMLElement> = ref();
    const refResultRowBox: Ref<HTMLElement> = ref();

    const popInstanceUtil = new PopInstanceUtil({
      refContent: ref('智能分析'),
      tippyOptions: {
        appendTo: document.body,
        placement: 'top',
        theme: 'dark',
      },
    });

    const pageIndex = ref(1);
    // 前端本地分页
    const pageSize = ref(50);
    const isRending = ref(false);

    const tableRowConfig = new WeakMap();
    const hasMoreList = ref(true);
    const wheelTrigger = ref({ isWheeling: false, id: '' });
    provide('wheelTrigger', wheelTrigger);

    let renderList = Object.freeze([]);
    const indexFieldInfo = computed(() => store.state.indexFieldInfo);
    const indexSetQueryResult = computed(() => store.state.indexSetQueryResult);
    const visibleFields = computed(() => store.state.visibleFields);
    const indexSetOperatorConfig = computed(() => store.state.indexSetOperatorConfig);
    const formatJson = computed(() => store.state.storage.tableJsonFormat);
    const tableShowRowIndex = computed(() => store.state.storage.tableShowRowIndex);
    const tableLineIsWrap = computed(() => store.state.storage.tableLineIsWrap);
    const unionIndexItemList = computed(() => store.getters.unionIndexItemList);
    const timeField = computed(() => indexFieldInfo.value.time_field);
    const timeFieldType = computed(() => indexFieldInfo.value.time_field_type);
    const isLoading = computed(() => indexSetQueryResult.value.is_loading || indexFieldInfo.value.is_loading);
    const kvShowFieldsList = computed(() => indexFieldInfo.value?.fields.map(f => f.field_name));
    const userSettingConfig = computed(() => store.state.retrieve.catchFieldCustomConfig);
    const tableDataSize = computed(() => indexSetQueryResult.value?.list?.length ?? 0);
    const fieldRequestCounter = computed(() => indexFieldInfo.value.request_counter);
    const isUnionSearch = computed(() => store.getters.isUnionSearch);
    const tableList = computed<Array<any>>(() => Object.freeze(indexSetQueryResult.value?.list ?? []));
    // 标识当前日志级别的字段。暂时使用level字段，等确定实现方案后这里进行Computed计算
    const logLevelFieldName = ref('level');

    const exceptionMsg = computed(() => {
      if (/^cancel$/gi.test(indexSetQueryResult.value?.exception_msg)) {
        return $t('检索结果为空');
      }

      return indexSetQueryResult.value?.exception_msg || $t('检索结果为空');
    });

    const apmRelation = computed(() => store.state.indexSetFieldConfig.apm_relation);

    const fullColumns = ref([]);
    const showCtxType = ref(props.contentType);

    const router = useRouter();
    const route = useRoute();

    const setRenderList = (length?) => {
      const targetLength = length ?? tableDataSize.value;
      const inteval = 50;

      const appendChildNodes = () => {
        const appendLength = targetLength - renderList.length;
        const stepLength = appendLength > inteval ? inteval : appendLength;
        const startIndex = renderList.length;

        if (appendLength > 0) {
          const arr = [];
          const endIndex = startIndex + stepLength;
          const lastIndex = endIndex <= tableList.value.length ? endIndex : tableList.value.length;
          for (let i = 0; i < lastIndex; i++) {
            arr.push({
              item: tableList.value[i],
              [ROW_KEY]: `${tableList.value[i].dtEventTimeStamp}_${i}`,
            });
          }

          renderList = Object.freeze(arr);
          appendChildNodes();
          return;
        }
      };

      appendChildNodes();
    };

    /**
     * 分步更新行属性
     * 主要是是否Json格式化
     * @param startIndex
     */
    const stepUpdateRowProp = (startIndex = 0, formatJson = false) => {
      const inteval = 50;
      const endIndex = startIndex + inteval;

      for (let i = startIndex; i < endIndex; i++) {
        if (i < tableList.value.length) {
          const row = tableList.value[i];
          const config = tableRowConfig.get(row);
          config.value[ROW_F_JSON] = formatJson;
        }
      }

      if (endIndex < tableList.value.length) {
        requestAnimationFrame(() => stepUpdateRowProp(endIndex, formatJson));
      }
    };

    const searchContainerHeight = ref(52);

    const resultContainerId = ref(RetrieveHelper.logRowsContainerId);
    const resultContainerIdSelector = `#${resultContainerId.value}`;

    const operatorToolsWidth = computed(() => {
      const w = indexSetOperatorConfig.value?.bcsWebConsole?.is_active ? 84 : 58;
      return store.getters.isAiAssistantActive ? w + 26 : w;
    });

    const originalColumns = computed(() => {
      return [
        {
          field: ROW_F_ORIGIN_TIME,
          key: ROW_F_ORIGIN_TIME,
          title: ROW_F_ORIGIN_TIME,
          align: 'top',
          resize: false,
          minWidth: timeFieldType.value === 'date_nanos' ? 250 : 200,
          renderBodyCell: ({ row }) => {
            return <span class='time-field'>{getOriginTimeShow(row[timeField.value])}</span>;
          },
        },
        {
          field: ROW_F_ORIGIN_CTX,
          key: ROW_F_ORIGIN_CTX,
          title: ROW_F_ORIGIN_CTX,
          align: 'top',
          minWidth: '100%',
          width: '100%',
          resize: false,
          renderBodyCell: ({ row }) => {
            return (
              <JsonFormatter
                class='bklog-column-wrapper'
                fields={visibleFields.value}
                formatJson={formatJson.value}
                jsonValue={row}
                onMenu-click={({ option, isLink }) => handleMenuClick(option, isLink)}
              ></JsonFormatter>
            );
          },
        },
      ];
    });

    const formatColumn = field => {
      return {
        field: field.field_name,
        key: field.field_name,
        title: field.field_name,
        width: field.width,
        minWidth: field.minWidth,
        align: 'top',
        resize: true,
        renderBodyCell: ({ row }) => {
          const config: RowConfig = tableRowConfig.get(row).value;
          return (
            // @ts-ignore
            <TableColumn
              content={getTableColumnContent(row, field)}
              field={field}
              formatJson={config[ROW_F_JSON]}
              row={row}
              onIcon-click={(type, content, isLink, depth, isNestedField) =>
                handleIconClick(type, content, field, row, isLink, depth, isNestedField)
              }
            ></TableColumn>
          );
        },
        renderHeaderCell: () => {
          const sortable = field.es_doc_values && field.tag !== 'union-source';
          return renderHead(field, order => {
            if (sortable) {
              const sortList = order ? [[field.field_name, order]] : [];
              const updatedSortList = store.state.indexFieldInfo.sort_list.map(item => {
                if (sortList.length > 0 && item[0] === field.field_name) {
                  return sortList[0];
                } else if (sortList.length === 0 && item[0] === field.field_name) {
                  return [field.field_name, 'desc'];
                }
                return item;
              });
              store.commit('updateIndexFieldInfo', { sort_list: updatedSortList });
              store.commit('updateIndexItemParams', { sort_list: sortList });
              store.dispatch('requestIndexSetQuery');
            }
          });
        },
      };
    };

    const setColWidth = (col, w = '100%') => {
      col.minWidth = col.width - 4;
      col.width = '100%';
    };

    const getFieldColumns = () => {
      if (showCtxType.value === 'table') {
        const columnList = [];
        const columns = visibleFields.value.length > 0 ? visibleFields.value : fullColumns.value;
        let maxColWidth = operatorToolsWidth.value + 40;
        let logField = null;

        columns.forEach(col => {
          const formatValue = formatColumn(col);
          if (col.field_name === 'log') {
            logField = formatValue;
          }

          columnList.push(formatValue);
          maxColWidth += formatValue.width;
        });

        if (!logField && columnList.length > 0) {
          logField = columnList[columnList.length - 1];
        }

        if (logField && offsetWidth.value > maxColWidth) {
          setColWidth(logField);
        }

        return columnList;
      }

      return originalColumns.value;
    };

    const hanldeAfterExpandClick = (target: HTMLElement) => {
      const expandTarget = target
        .closest('.bklog-row-container')
        ?.querySelector('.bklog-row-observe .expand-view-wrapper');
      if (expandTarget) {
        RetrieveHelper.highlightElement(expandTarget);
      }
    };

    const leftColumns = computed(() => [
      {
        field: '',
        key: ROW_EXPAND,
        // 设置需要显示展开图标的列
        type: 'expand',
        title: '',
        width: 36,
        align: 'center',
        resize: false,
        fixed: 'left',
        renderBodyCell: ({ row }) => {
          const config: RowConfig = tableRowConfig.get(row).value;

          const hanldeExpandClick = event => {
            event.stopPropagation();
            event.preventDefault();
            event.stopImmediatePropagation();

            config.expand = !config.expand;
            nextTick(() => {
              if (config.expand) {
                hanldeAfterExpandClick(event.target);
              }
            });
          };

          return (
            <span
              class={['bklog-expand-icon', { 'is-expaned': config.expand }]}
              onClick={hanldeExpandClick}
            >
              <i
                style={{ color: '#4D4F56', fontSize: '9px' }}
                class='bk-icon icon-play-shape'
              ></i>
            </span>
          );
        },
      },
      {
        field: '',
        key: ROW_INDEX,
        title: tableShowRowIndex.value ? '#' : '',
        width: tableShowRowIndex.value ? 50 : 0,
        fixed: 'left',
        align: 'center',
        resize: false,
        class: tableShowRowIndex.value ? 'is-show' : 'is-hidden',
        renderBodyCell: ({ row }) => {
          return tableRowConfig.get(row).value[ROW_INDEX] + 1;
        },
      },
    ]);

    const handleRowAIClcik = (e: MouseEvent, row: any) => {
      const rowIndex = tableRowConfig.get(row).value[ROW_INDEX] + 1;
      const targetRow = (e.target as HTMLElement).closest('.bklog-row-container');
      const oldRow = targetRow?.parentElement.querySelector('.bklog-row-container.ai-active');

      oldRow?.classList.remove('ai-active');
      targetRow?.classList.add('ai-active');

      props.handleClickTools('ai', row, indexSetOperatorConfig.value, rowIndex);
    };

    const rightColumns = computed(() => {
      if (window?.__IS_MONITOR_TRACE__) {
        return [];
      }
      return [
        {
          field: ROW_F_ORIGIN_OPT,
          key: ROW_F_ORIGIN_OPT,
          title: $t('操作'),
          width: operatorToolsWidth.value,
          fixed: 'right',
          resize: false,
          renderBodyCell: ({ row }) => {
            return (
              // @ts-ignore
              <OperatorTools
                handle-click={(type, event) => {
                  if (type === 'ai') {
                    handleRowAIClcik(event, row);
                    return;
                  }

                  props.handleClickTools(
                    type,
                    row,
                    indexSetOperatorConfig.value,
                    tableRowConfig.get(row).value[ROW_INDEX] + 1,
                  );
                }}
                index={row[ROW_INDEX]}
                operator-config={indexSetOperatorConfig.value}
                row-data={row}
              />
            );
          },
        },
      ];
    });

    const getTableColumnContent = (row, field) => {
      // 日志来源 展示来源的索引集名称
      if (field?.tag === 'union-source') {
        return (
          unionIndexItemList.value.find(item => item.index_set_id === String(row.__index_set_id__))?.index_set_name ??
          ''
        );
      }
      return parseTableRowData(row, field.field_name, field.field_type, false);
    };

    const getOriginTimeShow = data => {
      if (timeFieldType.value === 'date') {
        return formatDate(Number(data)) || data;
      }
      // 处理纳秒精度的UTC时间格式
      if (timeFieldType.value === 'date_nanos') {
        return formatDateNanos(data, true, true);
      }
      return data;
    };

    const setRouteParams = () => {
      const query = { ...route.query };

      const resolver = new RetrieveUrlResolver({
        keyword: store.getters.retrieveParams.keyword,
        addition: store.getters.retrieveParams.addition,
      });

      Object.assign(query, resolver.resolveParamsToUrl());

      router.replace({
        query,
      });
    };

    const handleAddCondition = (field, operator, value, isLink = false, depth = undefined, isNestedField = 'false') => {
      store
        .dispatch('setQueryCondition', { field, operator, value, isLink, depth, isNestedField })
        .then(([newSearchList, searchMode, isNewSearchPage]) => {
          setRouteParams();
          if (isLink) {
            const openUrl = getConditionRouterParams(newSearchList, searchMode, isNewSearchPage);
            window.open(openUrl, '_blank');
          }
        });
    };

    const handleTraceIdClick = traceId => {
      if (apmRelation.value?.is_active) {
        const { app_name: appName, bk_biz_id: bkBizId } = apmRelation.value.extra;
        const path = `/?bizId=${bkBizId}#/trace/home?app_name=${appName}&search_type=accurate&trace_id=${traceId}`;
        const url = `${window.__IS_MONITOR_COMPONENT__ ? location.origin : window.MONITOR_URL}${path}`;
        window.open(url, '_blank');
      } else {
        bkMessage({
          theme: 'warning',
          message: $t('未找到相关的应用，请确认是否有Trace数据的接入。'),
        });
      }
    };

    const handleIconClick = (type, content, field, row, isLink, depth, isNestedField) => {
      let value = ['date', 'date_nanos'].includes(field.field_type) ? row[field.field_name] : content;
      value = String(value)
        .replace(/<mark>/g, '')
        .replace(/<\/mark>/g, '');

      if (type === 'highlight') {
        RetrieveHelper.fire(RetrieveEvent.HILIGHT_TRIGGER, { event: 'mark', value });
        return;
      }

      if (type === 'trace-view') {
        handleTraceIdClick(value);
        return;
      }

      if (type === 'search') {
        // 将表格单元添加到过滤条件
        handleAddCondition(field.field_name, 'eq', [value], isLink, depth, isNestedField);
        return;
      }

      if (type === 'copy') {
        // 复制单元格内容
        copyMessage(value);
        return;
      }
      // 根据当前显示字段决定传参
      if (['is', 'is not', 'new-search-page-is'].includes(type)) {
        const { getQueryAlias } = useFieldNameHook({ store });
        handleAddCondition(getQueryAlias(field), type, value === '--' ? [] : [value], isLink, depth, isNestedField);
        return;
      }
    };

    const handleMenuClick = (option, isLink) => {
      switch (option.operation) {
        case 'is':
        case 'is not':
        case 'not':
        case 'new-search-page-is':
          const { fieldName, operation, value, depth } = option;
          const operator = operation === 'not' ? 'is not' : operation;
          handleAddCondition(fieldName, operator, value === '--' ? [] : [value], isLink, depth);
          break;
        case 'copy':
          copyMessage(option.value);
          break;
        case 'display':
          emit('fields-updated', option.displayFieldNames, undefined, false);
          break;
        default:
          break;
      }
    };

    const { renderHead } = useHeaderRender();
    const setFullColumns = () => {
      /** 清空所有字段后所展示的默认字段  顺序: 时间字段，log字段，索引字段 */
      const dataFields = [];
      const indexSetFields = [];
      const logFields = [];
      indexFieldInfo.value.fields.forEach(item => {
        if (item.field_type === 'date') {
          dataFields.push(item);
        } else if (item.field_name === 'log' || item.field_alias === 'original_text') {
          logFields.push(item);
        } else if (!(item.field_type === '__virtual__' || item.is_built_in)) {
          indexSetFields.push(item);
        }
      });
      const sortIndexSetFieldsList = indexSetFields.sort((a, b) => {
        const sortA = a.field_name.replace(TABLE_LOG_FIELDS_SORT_REGULAR, 'z');
        const sortB = b.field_name.replace(TABLE_LOG_FIELDS_SORT_REGULAR, 'z');
        return sortA.localeCompare(sortB);
      });
      const sortFieldsList = [...dataFields, ...logFields, ...sortIndexSetFieldsList];
      if (isUnionSearch.value && indexSetOperatorConfig.value?.isShowSourceField) {
        sortFieldsList.unshift(LOG_SOURCE_F());
      }

      setDefaultTableWidth(sortFieldsList, tableList.value);
      fullColumns.value = sortFieldsList;
    };

    const getRowConfigWithCache = () => {
      return [['expand', false]].reduce(
        (cfg, item: [keyof RowConfig, any]) => Object.assign(cfg, { [item[0]]: item[1] }),
        {},
      );
    };

    const updateTableRowConfig = (nextIdx = 0) => {
      for (let index = nextIdx; index < tableDataSize.value; index++) {
        const nextRow = tableList.value[index];
        if (!tableRowConfig.has(nextRow)) {
          const rowKey = `${ROW_KEY}_${index}`;
          tableRowConfig.set(
            nextRow,
            ref({
              [ROW_KEY]: rowKey,
              [ROW_INDEX]: index,
              [ROW_F_JSON]: formatJson.value,
              ...getRowConfigWithCache(),
            }),
          );
        }
      }
    };

    const isRequesting = ref(false);

    const debounceSetLoading = (delay = 120) => {
      setTimeout(() => {
        isRequesting.value = false;
      }, delay);
    };

    const expandOption = {
      render: ({ row }) => {
        const config = tableRowConfig.get(row);
        return (
          <ExpandView
            data={row}
            kv-show-fields-list={kvShowFieldsList.value}
            list-data={row}
            row-index={config.value[ROW_INDEX]}
            onValue-click={(type, content, isLink, field, depth, isNestedField) =>
              handleIconClick(type, content, field, row, isLink, depth, isNestedField)
            }
          ></ExpandView>
        );
      },
    };

    watch(
      () => [tableShowRowIndex.value],
      () => {
        setTimeout(() => {
          computeRect();
        });
      },
    );

    watch(
      () => [props.contentType, formatJson.value, tableLineIsWrap.value],
      () => {
        scrollXOffsetLeft = 0;
        refScrollXBar.value?.scrollLeft(0);

        showCtxType.value = props.contentType;
        stepUpdateRowProp(0, formatJson.value);
        computeRect();
      },
    );

    watch(
      () => [fieldRequestCounter.value],
      () => {
        scrollXOffsetLeft = 0;
        refScrollXBar.value?.scrollLeft(0);

        setTimeout(() => {
          computeRect();
        });
      },
    );

    watch(
      () => [visibleFields.value.length],
      () => {
        if (!visibleFields.value.length) {
          setFullColumns();
        }
      },
    );

    watch(
      () => isLoading.value,
      () => {
        if (!isRequesting.value) {
          if (isLoading.value) {
            scrollToTop(0);

<<<<<<< HEAD
            renderList = [];

=======
            renderList.value.length = 0;
            renderList.value = [];
            pageIndex.value = 1;
>>>>>>> 30f2dccd
            return;
          }

          setRenderList();
        }
      },
    );

    watch(
      () => [tableDataSize.value],
      (val, oldVal) => {
        hasMoreList.value = tableDataSize.value > 0 && tableDataSize.value % 50 === 0;
        setRenderList(null);
        debounceSetLoading();
        updateTableRowConfig(oldVal?.[0] ?? 0);
      },
      {
        immediate: true,
      },
    );

    const handleColumnWidthChange = (w, col) => {
      const width = w > 40 ? w : 40;
      const longFiels = visibleFields.value.filter(
        item => item.width >= 800 || item.field_name === 'log' || item.field_type === 'text',
      );
      const logField = longFiels.find(item => item.field_name === 'log');
      const targetField = longFiels.length
        ? longFiels
        : visibleFields.value.filter(item => item.field_name !== col.field);

      if (width < col.width && targetField.length) {
        if (logField) {
          logField.width = logField.width + width;
        } else {
          const avgWidth = (col.width - width) / targetField.length;
          targetField.forEach(field => {
            field.width = field.width + avgWidth;
          });
        }
      }

      const sourceObj = visibleFields.value.reduce(
        (acc, field) => Object.assign(acc, { [field.field_name]: field.width }),
        {},
      );
      const { fieldsWidth } = userSettingConfig.value;
      const newFieldsWidthObj = Object.assign(fieldsWidth, sourceObj, {
        [col.field]: Math.ceil(width),
      });

      const field = visibleFields.value.find(item => item.field_name === col.field);
      field.width = width;

      store.dispatch('userFieldConfigChange', {
        fieldsWidth: newFieldsWidthObj,
      });

      store.commit('updateVisibleFields', visibleFields.value);
    };

    const loadMoreTableData = () => {
      // tableDataSize.value === 0 用于判定是否是第一次渲染导致触发的请求
      // visibleFields.value 在字段重置时会清空，所以需要判断
      if (isRequesting.value || tableDataSize.value === 0 || visibleFields.value.length === 0) {
        return;
      }

      if (pageIndex.value * pageSize.value < tableDataSize.value) {
        isRequesting.value = true;
        pageIndex.value++;
        const maxLength = Math.min(pageSize.value * pageIndex.value, tableDataSize.value);
        setRenderList(maxLength);
        debounceSetLoading(0);
        nextTick(RetrieveHelper.updateMarkElement.bind(RetrieveHelper));
        return;
      }

      if (hasMoreList.value) {
        isRequesting.value = true;

<<<<<<< HEAD
        return store.dispatch('requestIndexSetQuery', { isPagination: true }).finally(() => {
          pageIndex.value++;
          debounceSetLoading(0);
          nextTick(RetrieveHelper.updateMarkElement.bind(RetrieveHelper));
        });
=======
        return store
          .dispatch('requestIndexSetQuery', { isPagination: true })
          .then(resp => {
            if (resp?.size === 50) {
              pageIndex.value++;
            }
          })
          .finally(() => {
            debounceSetLoading(0);
          });
>>>>>>> 30f2dccd
      }

      return Promise.resolve(false);
    };

    useResizeObserve(SECTION_SEARCH_INPUT, entry => {
      searchContainerHeight.value = entry.contentRect.height;
    });

    let scrollXOffsetLeft = 0;
    const refScrollXBar = ref();

    const afterScrollTop = () => {
      pageIndex.value = 1;

      const maxLength = Math.min(pageSize.value * pageIndex.value, tableDataSize.value);
      renderList = renderList.slice(0, maxLength);
    };

    // 监听滚动条滚动位置
    // 判定是否需要拉取更多数据
    const { offsetWidth, scrollWidth, computeRect, scrollToTop } = useLazyRender({
      loadMoreFn: loadMoreTableData,
      container: resultContainerIdSelector,
      rootElement: refRootElement,
      refLoadMoreElement,
    });

    const setRowboxTransform = () => {
      if (refResultRowBox.value && refRootElement.value) {
        refResultRowBox.value.scrollLeft = scrollXOffsetLeft;
        if (refTableHead.value) {
          refTableHead.value.style.transform = `translateX(-${scrollXOffsetLeft}px)`;
          const fixedRight = refTableHead.value?.querySelector(
            '.bklog-list-row .bklog-row-cell.header-cell.right',
          ) as HTMLElement;
          if (fixedRight) {
            fixedRight.style.transform = `translateX(${scrollXOffsetLeft}px)`;
          }
        }
      }
    };

    const hasScrollX = computed(() => {
      return scrollWidth.value > offsetWidth.value;
    });

    let isAnimating = false;
    useWheel({
      target: refRootElement,
      callback: (event: WheelEvent) => {
        const maxOffset = scrollWidth.value - offsetWidth.value;
        if (event.deltaX !== 0 && hasScrollX.value) {
          event.stopPropagation();
          event.stopImmediatePropagation();
          event.preventDefault();
          if (!isAnimating) {
            isAnimating = true;
            requestAnimationFrame(() => {
              isAnimating = false;
              const nextOffset = scrollXOffsetLeft + event.deltaX;
              if (nextOffset <= maxOffset && nextOffset >= 0) {
                scrollXOffsetLeft += event.deltaX;
                setRowboxTransform();
                refScrollXBar.value?.scrollLeft(nextOffset);
              }
            });
          }
        }
      },
    });

    const operatorFixRightWidth = computed(() => {
      const operatorWidth = operatorToolsWidth.value;
      const diff = scrollWidth.value - scrollXOffsetLeft - offsetWidth.value;

      return operatorWidth + (diff > 0 ? diff : 0);
    });

    watch(
      () => [operatorFixRightWidth.value, offsetWidth.value, scrollWidth.value],
      () => {
        setRowboxTransform();
      },
      { immediate: true },
    );

    const showHeader = computed(() => {
      return showCtxType.value === 'table' && tableList.value.length > 0;
    });

    const renderHeadVNode = () => {
      return (
        <div
          ref={refTableHead}
          class={['bklog-row-container row-header']}
        >
          <div class='bklog-list-row'>
            {[...leftColumns.value, ...getFieldColumns(), ...rightColumns.value].map(column => (
              <LogCell
                key={column.key}
                width={column.width}
                class={[column.class ?? '', 'bklog-row-cell header-cell', column.fixed]}
                minWidth={column.minWidth > 0 ? column.minWidth : column.width}
                resize={column.resize}
                onResize-width={w => handleColumnWidthChange(w, column)}
              >
                {column.renderHeaderCell?.({ column }, h) ?? column.title}
              </LogCell>
            ))}
          </div>
        </div>
      );
    };

    const renderScrollTop = () => {
      return <ScrollTop on-scroll-top={afterScrollTop}></ScrollTop>;
    };

    const renderRowCells = (row, rowIndex) => {
      const { expand } = tableRowConfig.get(row).value;

      return [
        <div
          class='bklog-list-row'
          data-row-index={rowIndex}
          data-row-click
        >
          {[...leftColumns.value, ...getFieldColumns(), ...rightColumns.value].map(column => {
            const width = ['100%', 'default', 'auto'].includes(column.width) ? column.width : `${column.width}px`;
            const cellStyle = {
              width,
              minWidth: column.minWidth ? `${column.minWidth}px` : `${column.width}px`,
            };
            if (typeof column.minWidth === 'number' && column.width < column.minWidth) {
              cellStyle.minWidth = `${column.width}px`;
            }
            return (
              <div
                key={`${rowIndex}-${column.key}`}
                style={cellStyle}
                class={[column.class ?? '', 'bklog-row-cell', column.fixed]}
              >
                {column.renderBodyCell?.({ row, column, rowIndex }, h) ?? column.title}
              </div>
            );
          })}
        </div>,
        expand ? expandOption.render({ row }) : '',
      ];
    };

    const renderRowVNode = () => {
      return renderList.map((row, rowIndex) => {
        const logLevel = RetrieveHelper.getLogLevel(row.item?.log);

        return [
          <RowRender
            key={row[ROW_KEY]}
            class={['bklog-row-container', logLevel ?? 'normal']}
            row-index={rowIndex}
          >
            {renderRowCells(row.item, rowIndex)}
          </RowRender>,
        ];
      });
    };

    const handleScrollXChanged = (event: MouseEvent) => {
      scrollXOffsetLeft = (event.target as HTMLElement)?.scrollLeft;
      setRowboxTransform();
    };

    const renderScrollXBar = () => {
      return (
        <ScrollXBar
          ref={refScrollXBar}
          innerWidth={scrollWidth.value}
          outerWidth={offsetWidth.value}
          onScroll-change={handleScrollXChanged}
        ></ScrollXBar>
      );
    };

    const isFieldSettingShow = computed(() => {
      return !store.getters.isUnionSearch && !isExternal.value;
    });

    const hasCollectorConfigId = computed(() => {
      const indexSetList = store.state.retrieve.indexSetList;
      const indexSetId = route.params?.indexId;
      const currentIndexSet = indexSetList.find(item => item.index_set_id == indexSetId);
      return currentIndexSet?.collector_config_id;
    });

    const isExternal = computed(() => store.state.isExternal);

    const loadingText = computed(() => {
      if (isLoading.value && !isRequesting.value) {
        return;
      }

      if (hasMoreList.value && (isLoading.value || isRending.value)) {
        return 'Loading ...';
      }

      if (!isRequesting.value && !hasMoreList.value && tableDataSize.value > 0) {
        return ` - 已加载所有数据: 共计 ${tableDataSize.value} 条 - `;
      }

      return '';
    });

    const renderLoader = () => {
      return (
        <div
          ref={refLoadMoreElement}
          class={['bklog-requsting-loading']}
        >
          <div style={{ width: `${offsetWidth.value}px`, minWidth: '100%' }}>{loadingText.value}</div>
        </div>
      );
    };

    const renderFixRightShadow = () => {
      if (window?.__IS_MONITOR_TRACE__) {
        return null;
      }
      if (tableDataSize.value > 0 && showCtxType.value === 'table') {
        return <div class='fixed-right-shadown'></div>;
      }

      return null;
    };

    const isTableLoading = computed(() => {
      return (isRequesting.value && !isRequesting.value && tableDataSize.value === 0) || isRending.value;
    });

<<<<<<< HEAD
    const getExceptionRender = () => {
      if (tableDataSize.value === 0) {
        if (isRequesting.value || isLoading.value) {
          return (
            <bk-exception
              style='margin-top: 100px;'
              class='exception-wrap-item exception-part'
              scene='part'
              type='search-empty'
            >
              loading...
            </bk-exception>
          );
        }
        if ($t('检索结果为空') === exceptionMsg.value) {
          return (
            <div class='bklog-empty-data'>
              <h1>{$t('检索无数据')}</h1>
              <div class='sub-title'>您可按照以下顺序调整检索方式</div>
              <div class='empty-validate-steps'>
                <div class='validate-step1'>
                  <h3>1. 优化查询语句</h3>
                  <div class='step1-content'>
                    <span class='step1-content-label'>查询范围：</span>
                    <span class='step1-content-value'>
                      log: bklog*
                      <br />
                      包含bklog
                      <br />= bklog 使用通配符 (*)
                    </span>
                  </div>
                  <div class='step1-content'>
                    <span class='step1-content-label'>精准匹配：</span>
                    <span class='step1-content-value'>log: "bklog"</span>
                  </div>
                </div>
                <div class='validate-step2'>
                  <h3>2. 检查是否为分词问题</h3>
                  <div>
                    当您的鼠标移动至对应日志内容上时，该日志单词将展示为蓝色。
                    <br />
                    <br />
                    若目标内容为整段蓝色，或中间存在字符粘连的情况。
                    <br />
                    可能是因为分词导致的问题；
                    <br />
                    <span
                      class='segment-span-tag'
                      onClick={openConfiguration}
                    >
                      点击设置自定义分词
                    </span>
                    <br />
                    <br />
                    将字符粘连的字符设置至自定义分词中，等待 3～5 分钟，新上报的日志即可生效设置。
                  </div>
                </div>
                <div class='validate-step3'>
                  <h3>3. 一键反馈</h3>
                  <div>
                    若您仍无法确认问题原因，请点击下方反馈按钮与我们联系，平台将第一时间响应处理。 <br></br>
                    {/* <span class='segment-span-tag'>问题反馈</span> */}
                    <a
                      class='segment-span-tag'
                      href={`wxwork://message/?username=BK助手`}
                    >
                      问题反馈
                    </a>
                  </div>
                </div>
              </div>
            </div>
          );
        }

        return (
          <bk-exception
            style='margin-top: 100px;'
            class='exception-wrap-item exception-part'
            scene='part'
            type='search-empty'
          >
            {exceptionMsg.value}
          </bk-exception>
        );
      }

      return null;
    };

    const onRootClick = (e: MouseEvent) => {
      const target = e.target as HTMLElement;

      if (
        (target?.hasAttribute('data-row-click') && target?.hasAttribute('data-row-index')) ||
        !(target?.classList.contains('segment-content') || target?.parentElement?.classList.contains('segment-content'))
      ) {
        const row = target.hasAttribute('data-row-index') ? target : target.closest('[data-row-click]');
        const index = parseInt(row?.getAttribute?.('data-row-index') ?? '-1', 10);

        if (index >= 0) {
          const { item } = renderList[index] ?? {};
          if (item) {
            const config: RowConfig = tableRowConfig.get(item).value;
            config.expand = !config.expand;
            nextTick(() => {
              if (config.expand) {
                hanldeAfterExpandClick(target);
              }
            });
          }
        }
      }
    };
=======
    onBeforeMount(() => {
      renderList.value.length = 0;
      renderList.value = [];
      pageIndex.value = 1;
    });
>>>>>>> 30f2dccd

    const openConfiguration = () => {
      if (isFieldSettingShow.value && store.state.spaceUid && hasCollectorConfigId.value) {
        RetrieveHelper.setIndexConfigOpen(true);
      } else {
        bkMessage({
          theme: 'primary',
          message: '第三方ES、计算平台索引集类型不支持自定义分词',
        });
      }
    };
    onBeforeUnmount(() => {
      popInstanceUtil.uninstallInstance();
    });

    return {
      refRootElement,
      refResultRowBox,
      isTableLoading,
      renderRowVNode,
      renderFixRightShadow,
      renderScrollTop,
      renderScrollXBar,
      renderLoader,
      renderHeadVNode,
      getExceptionRender,
      onRootClick,
      tableDataSize,
      resultContainerId,
      hasScrollX,
      showHeader,
      isRequesting,
      isLoading,
      exceptionMsg,
    };
  },
  render() {
    return (
      <div
        ref='refRootElement'
        class={['bklog-result-container', { 'has-scroll-x': this.hasScrollX, 'show-header': this.showHeader }]}
        v-bkloading={{ isLoading: this.isTableLoading, opacity: 0.1 }}
        onClick={this.onRootClick}
      >
        {this.renderHeadVNode()}
        <div
          id={this.resultContainerId}
          ref='refResultRowBox'
          class={['bklog-row-box']}
        >
          {this.renderRowVNode()}
        </div>
        {this.getExceptionRender()}
        {this.renderFixRightShadow()}
        {this.renderScrollXBar()}
        {this.renderLoader()}
        {this.renderScrollTop()}
        <div class='resize-guide-line'></div>
      </div>
    );
  },
});<|MERGE_RESOLUTION|>--- conflicted
+++ resolved
@@ -689,14 +689,8 @@
           if (isLoading.value) {
             scrollToTop(0);
 
-<<<<<<< HEAD
             renderList = [];
 
-=======
-            renderList.value.length = 0;
-            renderList.value = [];
-            pageIndex.value = 1;
->>>>>>> 30f2dccd
             return;
           }
 
@@ -778,13 +772,6 @@
       if (hasMoreList.value) {
         isRequesting.value = true;
 
-<<<<<<< HEAD
-        return store.dispatch('requestIndexSetQuery', { isPagination: true }).finally(() => {
-          pageIndex.value++;
-          debounceSetLoading(0);
-          nextTick(RetrieveHelper.updateMarkElement.bind(RetrieveHelper));
-        });
-=======
         return store
           .dispatch('requestIndexSetQuery', { isPagination: true })
           .then(resp => {
@@ -794,8 +781,8 @@
           })
           .finally(() => {
             debounceSetLoading(0);
+            nextTick(RetrieveHelper.updateMarkElement.bind(RetrieveHelper));
           });
->>>>>>> 30f2dccd
       }
 
       return Promise.resolve(false);
@@ -1035,7 +1022,6 @@
       return (isRequesting.value && !isRequesting.value && tableDataSize.value === 0) || isRending.value;
     });
 
-<<<<<<< HEAD
     const getExceptionRender = () => {
       if (tableDataSize.value === 0) {
         if (isRequesting.value || isLoading.value) {
@@ -1150,13 +1136,6 @@
         }
       }
     };
-=======
-    onBeforeMount(() => {
-      renderList.value.length = 0;
-      renderList.value = [];
-      pageIndex.value = 1;
-    });
->>>>>>> 30f2dccd
 
     const openConfiguration = () => {
       if (isFieldSettingShow.value && store.state.spaceUid && hasCollectorConfigId.value) {
