/*
 * Tencent is pleased to support the open source community by making
 * 蓝鲸智云PaaS平台 (BlueKing PaaS) available.
 *
 * Copyright (C) 2021 THL A29 Limited, a Tencent company.  All rights reserved.
 *
 * 蓝鲸智云PaaS平台 (BlueKing PaaS) is licensed under the MIT License.
 *
 * License for 蓝鲸智云PaaS平台 (BlueKing PaaS):
 *
 * ---------------------------------------------------
 * Permission is hereby granted, free of charge, to any person obtaining a copy of this software and associated
 * documentation files (the "Software"), to deal in the Software without restriction, including without limitation
 * the rights to use, copy, modify, merge, publish, distribute, sublicense, and/or sell copies of the Software, and
 * to permit persons to whom the Software is furnished to do so, subject to the following conditions:
 *
 * The above copyright notice and this permission notice shall be included in all copies or substantial portions of
 * the Software.
 *
 * THE SOFTWARE IS PROVIDED "AS IS", WITHOUT WARRANTY OF ANY KIND, EXPRESS OR IMPLIED, INCLUDING BUT NOT LIMITED TO
 * THE WARRANTIES OF MERCHANTABILITY, FITNESS FOR A PARTICULAR PURPOSE AND NONINFRINGEMENT. IN NO EVENT SHALL THE
 * AUTHORS OR COPYRIGHT HOLDERS BE LIABLE FOR ANY CLAIM, DAMAGES OR OTHER LIABILITY, WHETHER IN AN ACTION OF
 * CONTRACT, TORT OR OTHERWISE, ARISING FROM, OUT OF OR IN CONNECTION WITH THE SOFTWARE OR THE USE OR OTHER DEALINGS
 * IN THE SOFTWARE.
 */
import { computed, defineComponent, ref, watch, h, Ref, provide, set } from 'vue';

import {
  parseTableRowData,
  formatDateNanos,
  formatDate,
  copyMessage,
  setDefaultTableWidth,
  TABLE_LOG_FIELDS_SORT_REGULAR,
} from '@/common/util';
import JsonFormatter from '@/global/json-formatter.vue';
import useLocale from '@/hooks/use-locale';
import useResizeObserve from '@/hooks/use-resize-observe';
import useStore from '@/hooks/use-store';
import useWheel from '@/hooks/use-wheel';
import { RetrieveUrlResolver } from '@/store/url-resolver';
import { uniqueId } from 'lodash';
import { useRoute, useRouter } from 'vue-router/composables';

import ExpandView from '../original-log/expand-view.vue';
import OperatorTools from '../original-log/operator-tools.vue';
import { getConditionRouterParams } from '../panel-util';
import LogCell from './log-cell';
import {
  LOG_SOURCE_F,
  ROW_EXPAND,
  ROW_F_ORIGIN_CTX,
  ROW_F_ORIGIN_OPT,
  ROW_F_ORIGIN_TIME,
  ROW_INDEX,
  ROW_KEY,
  RowProxyData,
  SECTION_SEARCH_INPUT,
} from './log-row-attributes';
import RowRender from './row-render';
import ScrollTop from './scroll-top';
import ScrollXBar from './scroll-x-bar';
import TableColumn from './table-column.vue';
import useLazyRender from './use-lazy-render';
import useHeaderRender from './use-render-header';

import './log-rows.scss';

type RowConfig = {
  expand?: boolean;
  isIntersect?: boolean;
  minHeight?: number;
  stickyTop?: number;
  rowMinHeight?: number;
};

type RowData = Record<string, any>;
type ColumnFiled = Record<string, any>;

export default defineComponent({
  props: {
    contentType: {
      type: String,
      default: 'table',
    },
    handleClickTools: Function,
  },
  setup(props, { emit }) {
    const store = useStore();
    const { $t } = useLocale();
    const refRootElement: Ref<HTMLElement> = ref();
    const refTableHead: Ref<HTMLElement> = ref();

    const pageIndex = ref(1);
    // 前端本地分页
    const pageSize = ref(50);
    const isRending = ref(false);
    const visibleRowLength = ref(50);

    const tableRowConfig = new WeakMap();
    const tableCellCache = new WeakMap<RowData, WeakMap<ColumnFiled, any>>();

    const renderList = ref([]);
    const indexFieldInfo = computed(() => store.state.indexFieldInfo);
    const indexSetQueryResult = computed(() => store.state.indexSetQueryResult);
    const visibleFields = computed(() => store.state.visibleFields);
    const indexSetOperatorConfig = computed(() => store.state.indexSetOperatorConfig);
    const formatJson = computed(() => store.state.tableJsonFormat);
    const tableShowRowIndex = computed(() => store.state.tableShowRowIndex);
    const tableLineIsWrap = computed(() => store.state.tableLineIsWrap);
    const unionIndexItemList = computed(() => store.getters.unionIndexItemList);
    const timeField = computed(() => indexFieldInfo.value.time_field);
    const timeFieldType = computed(() => indexFieldInfo.value.time_field_type);
    const isLoading = computed(() => indexSetQueryResult.value.is_loading || indexFieldInfo.value.is_loading);
    const kvShowFieldsList = computed(() => Object.keys(indexSetQueryResult.value?.fields ?? {}) || []);
    const userSettingConfig = computed(() => store.state.retrieve.catchFieldCustomConfig);
    const tableDataSize = computed(() => indexSetQueryResult.value?.list?.length ?? 0);
    const fieldRequestCounter = computed(() => indexFieldInfo.value.request_counter);
    const isUnionSearch = computed(() => store.getters.isUnionSearch);
    const tableList = computed(() => indexSetQueryResult.value?.list ?? []);
    const fullColumns = ref([]);
    const showCtxType = ref(props.contentType);

    const router = useRouter();
    const route = useRoute();

    const totalCount = computed(() => {
      const count = store.state.indexSetQueryResult.total;
      if (count._isBigNumber) {
        return count.toNumber();
      }

      return count;
    });

    const hasMoreList = computed(
      () => totalCount.value > tableList.value.length || pageIndex.value * pageSize.value < totalCount.value,
    );

    const intersectionArgs: Ref<RowProxyData> = ref({});
    const rowProxy: RowProxyData = {};

    const setRenderList = (length?, next?) => {
      const targetLength = length ?? tableDataSize.value;
      const inteval = 50;

      const appendChildNodes = () => {
        const appendLength = targetLength - renderList.value.length;
        const stepLength = appendLength > inteval ? inteval : appendLength;
        const startIndex = renderList.value.length - 1;

        if (appendLength > 0) {
          renderList.value.push(
            ...new Array(stepLength).fill('').map((_, i) => {
              const index = i + startIndex + 1;
              const row = tableList.value[index];
              return { item: row, [ROW_KEY]: `${row.dtEventTimeStamp}_${index}` };
            }),
          );
          appendChildNodes();

          return;
        }

        next?.();
      };

      appendChildNodes();
    };

    const resetRowState = () => {
      for (let i = 0; i < tableDataSize.value; i++) {
        const target = intersectionArgs.value[`${i}`];
        if (target && !target.visible) {
          rowProxy[`${i}`].mounted = false;
          set(target, 'mounted', false);
        }
      }
    };

    /**
     * 设置预加载区域
     */
    const setVisibleIndexSection = () => {
      const idxs = Object.entries(rowProxy ?? {})
        .filter(([, v]) => v.visible)
        .map(([, { rowIndex }]) => rowIndex);

      const length = idxs.length > 0 ? idxs.length : pageSize.value;
      const buffer = Math.max(length, 1);
      const max = Math.max(...idxs, 0) + buffer;
      const min = idxs.length ? Math.min(...idxs) - buffer : 0;
      const end = Math.min(max, tableDataSize.value);
      const start = Math.max(min, 0);
      visibleRowLength.value = buffer;
      Object.assign(rowProxy, { start, end });
    };

    const delayUpdate = () => {
      setVisibleIndexSection();
      Object.keys(rowProxy).forEach(key => {
        set(intersectionArgs.value, key, rowProxy[key]);
      });
    };

    const updateIntersectionArgs = (index, visible?, height?) => {
      if (height && rowProxy[index]?.mounted === false) {
        rowProxy[index].mounted = true;
      }

      if (!rowProxy[index]) {
        Object.assign(rowProxy, {
          [index]: {
            visible,
            height,
            rowIndex: Number(index),
            mounted: false,
          },
        });
      }
      Object.assign(rowProxy[index], {
        visible: visible ?? rowProxy[index].visible,
        height: height ?? rowProxy[index].height,
      });
    };

<<<<<<< HEAD
    const intersectionObserver = new IntersectionObserver(
      entries => {
        console.log('intersectionObserver', entries);
        entries.forEach(entry => {
          const index = entry.target.getAttribute('data-row-index');
          updateIntersectionArgs(index, entry.isIntersecting);
        });
        delayUpdate();
      },
      { threshold: 0.001 },
    );
=======
    const intersectionObserver = new IntersectionObserver(entries => {
      entries.forEach(entry => {
        const index = entry.target.getAttribute('data-row-index');
        updateIntersectionArgs(index, entry.isIntersecting);
      });
      delayUpdate();
    });
>>>>>>> 647bfffd

    provide('intersectionObserver', intersectionObserver);
    provide('rowProxy', intersectionArgs);
    provide('tableCellCache', tableCellCache);

    const searchContainerHeight = ref(52);

    const resultContainerId = ref(uniqueId('result_container_key_'));
    const resultContainerIdSelector = `#${resultContainerId.value}`;

    const operatorToolsWidth = computed(() => {
      return indexSetOperatorConfig.value?.bcsWebConsole?.is_active ? 84 : 58;
    });

    const originalColumns = computed(() => {
      return [
        {
          field: ROW_F_ORIGIN_TIME,
          key: ROW_F_ORIGIN_TIME,
          title: ROW_F_ORIGIN_TIME,
          align: 'top',
          resize: false,
          minWidth: timeFieldType.value === 'date_nanos' ? 250 : 200,
          renderBodyCell: ({ row }) => {
            return <span class='time-field'>{getOriginTimeShow(row[timeField.value])}</span>;
          },
        },
        {
          field: ROW_F_ORIGIN_CTX,
          key: ROW_F_ORIGIN_CTX,
          title: ROW_F_ORIGIN_CTX,
          align: 'top',
          minWidth: '100%',
          width: '100%',
          resize: false,
          renderBodyCell: ({ row }) => {
            return (
              <JsonFormatter
                class='bklog-column-wrapper'
                fields={visibleFields.value}
                formatJson={formatJson.value}
                jsonValue={row}
                onMenu-click={({ option, isLink }) => handleMenuClick(option, isLink)}
              ></JsonFormatter>
            );
          },
        },
      ];
    });

    const formatColumn = field => {
      return {
        field: field.field_name,
        key: field.field_name,
        title: field.field_name,
        width: field.width,
        minWidth: field.minWidth,
        align: 'top',
        resize: true,
        renderBodyCell: ({ row }) => {
          return (
            // @ts-ignore
            <TableColumn
              content={getTableColumnContent(row, field)}
              field={field}
              row={row}
              onIcon-click={(type, content, isLink, depth) => handleIconClick(type, content, field, row, isLink, depth)}
            ></TableColumn>
          );
        },
        renderHeaderCell: () => {
          const sortable = field.es_doc_values && field.tag !== 'union-source';
          return renderHead(field, order => {
            if (sortable) {
              const sortList = order ? [[field.field_name, order]] : [];
              store.commit('updateIndexFieldInfo', { sort_list: sortList });
              store.commit('updateIndexItemParams', { sort_list: sortList });
              store.dispatch('requestIndexSetQuery');
            }
          });
        },
      };
    };

    const getFieldColumns = () => {
      if (showCtxType.value === 'table') {
        if (visibleFields.value.length) {
          return visibleFields.value.map(formatColumn);
        }

        return fullColumns.value.map(formatColumn);
      }

      return originalColumns.value;
    };

    const leftColumns = computed(() => [
      {
        field: '',
        key: ROW_EXPAND,
        // 设置需要显示展开图标的列
        type: 'expand',
        title: '',
        width: 50,
        align: 'center',
        resize: false,
        fixed: 'left',
        renderBodyCell: ({ row }) => {
          const config: RowConfig = tableRowConfig.get(row).value;

          const hanldeExpandClick = () => {
            config.expand = !config.expand;
          };

          return (
            <span
              class={['bklog-expand-icon', { 'is-expaned': config.expand }]}
              onClick={hanldeExpandClick}
            >
              <i class='bk-icon icon-play-shape'></i>
            </span>
          );
        },
      },
      {
        field: '',
        key: ROW_INDEX,
        title: tableShowRowIndex.value ? '#' : '',
        width: tableShowRowIndex.value ? 50 : 0,
        fixed: 'left',
        align: 'center',
        resize: false,
        class: tableShowRowIndex.value ? 'is-show' : 'is-hidden',
        renderBodyCell: ({ row }) => {
          return tableRowConfig.get(row).value[ROW_INDEX] + 1;
        },
      },
    ]);

    const rightColumns = computed(() => [
      {
        field: ROW_F_ORIGIN_OPT,
        key: ROW_F_ORIGIN_OPT,
        title: $t('操作'),
        width: operatorToolsWidth.value,
        fixed: 'right',
        resize: false,
        renderBodyCell: ({ row }) => {
          return (
            // @ts-ignore
            <OperatorTools
              handle-click={event => props.handleClickTools(event, row, indexSetOperatorConfig.value)}
              index={row[ROW_INDEX]}
              operator-config={indexSetOperatorConfig.value}
              row-data={row}
            />
          );
        },
      },
    ]);

    const getTableColumnContent = (row, field) => {
      // 日志来源 展示来源的索引集名称
      if (field?.tag === 'union-source') {
        return (
          unionIndexItemList.value.find(item => item.index_set_id === String(row.__index_set_id__))?.index_set_name ??
          ''
        );
      }
      return parseTableRowData(row, field.field_name, field.field_type);
    };

    const getOriginTimeShow = data => {
      if (timeFieldType.value === 'date') {
        return formatDate(Number(data)) || data;
      }
      // 处理纳秒精度的UTC时间格式
      if (timeFieldType.value === 'date_nanos') {
        return formatDateNanos(data, true, true);
      }
      return data;
    };

    const setRouteParams = () => {
      const query = { ...route.query };

      const resolver = new RetrieveUrlResolver({
        keyword: store.getters.retrieveParams.keyword,
        addition: store.getters.retrieveParams.addition,
      });

      Object.assign(query, resolver.resolveParamsToUrl());

      router.replace({
        query,
      });
    };

    const handleAddCondition = (field, operator, value, isLink = false, depth = undefined) => {
      store
        .dispatch('setQueryCondition', { field, operator, value, isLink, depth })
        .then(([newSearchList, searchMode, isNewSearchPage]) => {
          setRouteParams();
          if (isLink) {
            const openUrl = getConditionRouterParams(newSearchList, searchMode, isNewSearchPage);
            window.open(openUrl, '_blank');
          }
        });
    };

    const handleIconClick = (type, content, field, row, isLink, depth) => {
      let value = ['date', 'date_nanos'].includes(field.field_type) ? row[field.field_name] : content;
      value = String(value)
        .replace(/<mark>/g, '')
        .replace(/<\/mark>/g, '');

      if (type === 'search') {
        // 将表格单元添加到过滤条件
        handleAddCondition(field.field_name, 'eq', [value], isLink);
      } else if (type === 'copy') {
        // 复制单元格内容
        copyMessage(value);
      } else if (['is', 'is not', 'new-search-page-is'].includes(type)) {
        handleAddCondition(field.field_name, type, value === '--' ? [] : [value], isLink, depth);
      }
    };

    const handleMenuClick = (option, isLink) => {
      switch (option.operation) {
        case 'is':
        case 'is not':
        case 'not':
        case 'new-search-page-is':
          const { fieldName, operation, value, depth } = option;
          const operator = operation === 'not' ? 'is not' : operation;
          handleAddCondition(fieldName, operator, value === '--' ? [] : [value], isLink, depth);
          break;
        case 'copy':
          copyMessage(option.value);
          break;
        case 'display':
          emit('fields-updated', option.displayFieldNames, undefined, false);
          break;
        default:
          break;
      }
    };

    const { renderHead } = useHeaderRender();
    const setFullColumns = () => {
      /** 清空所有字段后所展示的默认字段  顺序: 时间字段，log字段，索引字段 */
      const dataFields = [];
      const indexSetFields = [];
      const logFields = [];
      indexFieldInfo.value.fields.forEach(item => {
        if (item.field_type === 'date') {
          dataFields.push(item);
        } else if (item.field_name === 'log' || item.field_alias === 'original_text') {
          logFields.push(item);
        } else if (!(item.field_type === '__virtual__' || item.is_built_in)) {
          indexSetFields.push(item);
        }
      });
      const sortIndexSetFieldsList = indexSetFields.sort((a, b) => {
        const sortA = a.field_name.replace(TABLE_LOG_FIELDS_SORT_REGULAR, 'z');
        const sortB = b.field_name.replace(TABLE_LOG_FIELDS_SORT_REGULAR, 'z');
        return sortA.localeCompare(sortB);
      });
      const sortFieldsList = [...dataFields, ...logFields, ...sortIndexSetFieldsList];
      if (isUnionSearch.value && indexSetOperatorConfig.value?.isShowSourceField) {
        sortFieldsList.unshift(LOG_SOURCE_F());
      }

      setDefaultTableWidth(sortFieldsList, tableList.value);
      fullColumns.value = sortFieldsList;
    };

    const getRowConfigWithCache = () => {
      return [
        ['expand', false],
        ['isIntersect', true],
        ['minHeight', 40],
        ['rowMinHeight', 40],
        ['stickyTop', 0],
      ].reduce((cfg, item: [keyof RowConfig, any]) => Object.assign(cfg, { [item[0]]: item[1] }), {});
    };

    const updateTableRowConfig = (nextIdx = 0) => {
      for (let index = nextIdx; index < tableDataSize.value; index++) {
        const nextRow = tableList.value[index];
        if (!tableRowConfig.has(nextRow)) {
          const rowKey = `${ROW_KEY}_${index}`;
          tableRowConfig.set(
            nextRow,
            ref({
              [ROW_KEY]: rowKey,
              [ROW_INDEX]: index,
              ...getRowConfigWithCache(),
            }),
          );
        }
      }
    };

    const isRequesting = ref(false);

    const debounceSetLoading = () => {
      setTimeout(() => {
        isRequesting.value = false;
      }, 120);
    };

    const expandOption = {
      render: ({ row }) => {
        return (
          <ExpandView
            data={row}
            kv-show-fields-list={kvShowFieldsList.value}
            list-data={row}
            onValue-click={(type, content, isLink, field, depth) =>
              handleIconClick(type, content, field, row, isLink, depth)
            }
          ></ExpandView>
        );
      },
    };

    watch(
      () => [tableShowRowIndex.value],
      () => {
        setTimeout(() => {
          computeRect();
        });
      },
    );

    watch(
      () => [props.contentType, formatJson.value, tableLineIsWrap.value],
      () => {
        scrollXOffsetLeft.value = 0;
        refScrollXBar.value?.scrollLeft(0);
        isRending.value = true;
        renderList.value = [];
        pageIndex.value = 1;

        setTimeout(() => {
          showCtxType.value = props.contentType;
          resetRowState();
          const maxLength = Math.min(pageSize.value * pageIndex.value, tableDataSize.value);
          setRenderList(maxLength, () => {
            isRending.value = false;
          });

          computeRect();
        });
      },
    );

    watch(
      () => [fieldRequestCounter.value],
      () => {
        scrollXOffsetLeft.value = 0;
        refScrollXBar.value?.scrollLeft(0);

        setTimeout(() => {
          computeRect();
        });
      },
    );

    watch(
      () => [visibleFields.value.length],
      () => {
        if (!visibleFields.value.length) {
          setFullColumns();
        }
      },
    );

    watch(
      () => isLoading.value,
      () => {
        if (!isRequesting.value) {
          if (isLoading.value) {
            renderList.value.length = 0;
            renderList.value = [];

            return;
          }

          setRenderList();
        }
      },
    );

    watch(
      () => [tableDataSize.value],
      (val, oldVal) => {
        setRenderList(null, () => {
          debounceSetLoading();
        });
        updateTableRowConfig(oldVal?.[0] ?? 0);
      },
      {
        immediate: true,
      },
    );

    const handleColumnWidthChange = (w, col) => {
      const width = w > 40 ? w : 40;
      const longFiels = visibleFields.value.filter(
        item => item.width >= 800 || item.field_name === 'log' || item.field_type === 'text',
      );
      const logField = longFiels.find(item => item.field_name === 'log');
      const targetField = longFiels.length
        ? longFiels
        : visibleFields.value.filter(item => item.field_name !== col.field);

      if (width < col.width && targetField.length) {
        if (logField) {
          logField.width = logField.width + width;
        } else {
          const avgWidth = (col.width - width) / targetField.length;
          targetField.forEach(field => {
            field.width = field.width + avgWidth;
          });
        }
      }

      const sourceObj = visibleFields.value.reduce(
        (acc, field) => Object.assign(acc, { [field.field_name]: field.width }),
        {},
      );
      const { fieldsWidth } = userSettingConfig.value;
      const newFieldsWidthObj = Object.assign(fieldsWidth, sourceObj, {
        [col.field]: Math.ceil(width),
      });

      const field = visibleFields.value.find(item => item.field_name === col.field);
      field.width = width;

      store.dispatch('userFieldConfigChange', {
        fieldsWidth: newFieldsWidthObj,
      });

      store.commit('updateVisibleFields', visibleFields.value);
    };

    const loadMoreTableData = () => {
      if (isRequesting.value) {
        return;
      }

      if (pageIndex.value * pageSize.value < tableDataSize.value) {
        isRequesting.value = true;
        pageIndex.value++;
        const maxLength = Math.min(pageSize.value * pageIndex.value, tableDataSize.value);
        setRenderList(maxLength, debounceSetLoading);
        return;
      }

      if (totalCount.value > tableList.value.length) {
        isRequesting.value = true;

        return store.dispatch('requestIndexSetQuery', { isPagination: true }).finally(() => {
          pageIndex.value++;
          debounceSetLoading();
        });
      }

      return Promise.resolve(false);
    };

    useResizeObserve(SECTION_SEARCH_INPUT, entry => {
      searchContainerHeight.value = entry.contentRect.height;
    });

    const scrollXOffsetLeft = ref(0);
    const refScrollXBar = ref();

    // 监听滚动条滚动位置
    // 判定是否需要拉取更多数据
    const { offsetWidth, computeRect } = useLazyRender({
      loadMoreFn: loadMoreTableData,
      container: resultContainerIdSelector,
      rootElement: refRootElement,
    });

    const scrollWidth = computed(() => {
      const callback = (acc, item) => {
        acc = acc + (item?.width ?? 0);
        return acc;
      };

      const leftWidth = leftColumns.value.reduce(callback, 0);
      const rightWidth = rightColumns.value.reduce(callback, 0);
      const visibleWidth = getFieldColumns().reduce(callback, 0);

      if (isNaN(visibleWidth)) {
        return offsetWidth.value;
      }

      return leftWidth + rightWidth + visibleWidth - 2;
    });

    const hasScrollX = computed(() => {
      return offsetWidth.value < scrollWidth.value;
    });

    useWheel({
      target: refRootElement,
      callback: (event: WheelEvent) => {
        const maxOffset = scrollWidth.value - offsetWidth.value;

        if (event.deltaX !== 0 && hasScrollX.value) {
          event.stopPropagation();
          event.stopImmediatePropagation();
          event.preventDefault();

          requestAnimationFrame(() => {
            const nextOffset = scrollXOffsetLeft.value + event.deltaX;
            if (nextOffset <= maxOffset && nextOffset >= 0) {
              scrollXOffsetLeft.value += event.deltaX;
              refScrollXBar.value?.scrollLeft(nextOffset);
            }
          });
        }
      },
    });

    const operatorFixRightWidth = computed(() => {
      const operatorWidth = operatorToolsWidth.value;
      const diff = scrollWidth.value - scrollXOffsetLeft.value - offsetWidth.value;
      return diff > operatorWidth ? 0 : operatorWidth - diff;
    });

    const setHeaderStyle = () => {
      if (refTableHead.value) {
        refTableHead.value.style.setProperty('transform', `translateX(-${scrollXOffsetLeft.value}px)`);
        refTableHead.value.style.setProperty('top', `${searchContainerHeight.value}px`);
      }
    };

    const setBodyStyle = () => {
      if (refRootElement.value) {
        refRootElement.value.style.setProperty('--scroll-left', `-${scrollXOffsetLeft.value}px`);
        refRootElement.value.style.setProperty('--padding-right', `${operatorToolsWidth.value}px`);
        refRootElement.value.style.setProperty('--fix-right-width', `${operatorFixRightWidth.value}px`);
        refRootElement.value.style.setProperty('--scroll-width', `${Math.max(offsetWidth.value, scrollWidth.value)}px`);
        refRootElement.value.style.setProperty(
          '--last-column-left',
          `${offsetWidth.value - operatorToolsWidth.value + scrollXOffsetLeft.value}px`,
        );
      }
    };

    watch(
      () => [
        scrollXOffsetLeft.value,
        operatorToolsWidth.value,
        operatorFixRightWidth.value,
        offsetWidth.value,
        scrollWidth.value,
        searchContainerHeight.value,
      ],
      () => {
        setBodyStyle();
        setHeaderStyle();
      },
    );

    const showHeader = computed(() => {
      return showCtxType.value === 'table' && tableList.value.length > 0;
    });

    const renderHeadVNode = () => {
      return (
        <div
          ref={refTableHead}
          class={['bklog-row-container row-header']}
        >
          <div class='bklog-list-row'>
            {[...leftColumns.value, ...getFieldColumns(), ...rightColumns.value].map(column => (
              <LogCell
                key={column.key}
                width={column.width}
                class={[column.class ?? '', 'bklog-row-cell header-cell', column.fixed]}
                minWidth={column.minWidth ?? 'auto'}
                resize={column.resize}
                onResize-width={w => handleColumnWidthChange(w, column)}
              >
                {column.renderHeaderCell?.({ column }, h) ?? column.title}
              </LogCell>
            ))}
          </div>
        </div>
      );
    };

    const renderScrollTop = () => {
      return <ScrollTop></ScrollTop>;
    };

    const renderRowCells = (row, rowIndex) => {
      const { expand } = tableRowConfig.get(row).value;
      const opStyle = {
        width: `${operatorToolsWidth.value}px`,
        minWidth: `${operatorToolsWidth.value}px`,
      };

      return [
        <div class='bklog-list-row'>
          {[...leftColumns.value, ...getFieldColumns(), ...rightColumns.value].map(column => {
            const width = ['100%', 'default', 'auto'].includes(column.width) ? column.width : `${column.width}px`;
            const cellStyle = {
              width,
              minWidth: column.minWidth ? `${column.minWidth}px` : `${column.width}px`,
            };
            return (
              <div
                key={`${rowIndex}-${column.key}`}
                style={cellStyle}
                class={[column.class ?? '', 'bklog-row-cell', column.fixed]}
              >
                {column.renderBodyCell?.({ row, column, rowIndex }, h) ?? column.title}
              </div>
            );
          })}
          <div
            style={opStyle}
            class={['hidden-field bklog-row-cell']}
          ></div>
        </div>,
        expand ? expandOption.render({ row }) : '',
      ];
    };

    const renderRowVNode = () => {
      return renderList.value.map((row, rowIndex) => {
        return (
          <RowRender
            key={row[ROW_KEY]}
            class={['bklog-row-container']}
            row-index={rowIndex}
          >
            {renderRowCells(row.item, rowIndex)}
          </RowRender>
        );
      });
    };

    const handleScrollXChanged = (event: MouseEvent) => {
      scrollXOffsetLeft.value = (event.target as HTMLElement).scrollLeft;
    };

    const renderScrollXBar = () => {
      return (
        <ScrollXBar
          ref={refScrollXBar}
          innerWidth={scrollWidth.value}
          outerWidth={offsetWidth.value}
          onScroll-change={handleScrollXChanged}
        ></ScrollXBar>
      );
    };

    const loadingText = computed(() => {
      if (isLoading.value && !isRequesting.value) {
        return;
      }

      if (hasMoreList.value && (isLoading.value || isRending.value)) {
        return 'Loading ...';
      }

      if (!isRequesting.value && !hasMoreList.value && tableDataSize.value > 0) {
        return `已加载所有数据: 共计${tableDataSize.value}条`;
      }

      return '';
    });

    const renderLoader = () => {
      return (
        <div class={['bklog-requsting-loading']}>
          <div style={{ width: `${offsetWidth.value}px` }}>{loadingText.value}</div>
        </div>
      );
    };

    const renderFixRightShadow = () => {
      if (tableDataSize.value > 0) {
        return <div class='fixed-right-shadown'></div>;
      }

      return null;
    };

    const isTableLoading = computed(() => {
      return (isRequesting.value && !isRequesting.value && tableDataSize.value === 0) || isRending.value;
    });

    return {
      refRootElement,
      isTableLoading,
      renderRowVNode,
      renderFixRightShadow,
      renderScrollTop,
      renderScrollXBar,
      renderLoader,
      renderHeadVNode,
      tableDataSize,
      resultContainerId,
      hasScrollX,
      showHeader,
      isRequesting,
      isLoading,
    };
  },
  render() {
    return (
      <div
        ref='refRootElement'
        class={['bklog-result-container', { 'has-scroll-x': this.hasScrollX, 'show-header': this.showHeader }]}
        v-bkloading={{ isLoading: this.isTableLoading, opacity: 0.1 }}
      >
        {this.renderHeadVNode()}
        <div
          id={this.resultContainerId}
          class={['bklog-row-box']}
        >
          {this.renderRowVNode()}
        </div>
        {this.tableDataSize === 0 ? (
          <bk-exception
            style='margin-top: 100px;'
            class='exception-wrap-item exception-part'
            scene='part'
            type='search-empty'
          >
            {this.isRequesting || this.isLoading ? 'loading...' : this.$t('检索结果为空')}
          </bk-exception>
        ) : null}
        {this.renderFixRightShadow()}
        {this.renderScrollXBar()}
        {this.renderLoader()}
        {this.renderScrollTop()}
        <div class='resize-guide-line'></div>
      </div>
    );
  },
});<|MERGE_RESOLUTION|>--- conflicted
+++ resolved
@@ -224,10 +224,8 @@
       });
     };
 
-<<<<<<< HEAD
     const intersectionObserver = new IntersectionObserver(
       entries => {
-        console.log('intersectionObserver', entries);
         entries.forEach(entry => {
           const index = entry.target.getAttribute('data-row-index');
           updateIntersectionArgs(index, entry.isIntersecting);
@@ -236,15 +234,6 @@
       },
       { threshold: 0.001 },
     );
-=======
-    const intersectionObserver = new IntersectionObserver(entries => {
-      entries.forEach(entry => {
-        const index = entry.target.getAttribute('data-row-index');
-        updateIntersectionArgs(index, entry.isIntersecting);
-      });
-      delayUpdate();
-    });
->>>>>>> 647bfffd
 
     provide('intersectionObserver', intersectionObserver);
     provide('rowProxy', intersectionArgs);
