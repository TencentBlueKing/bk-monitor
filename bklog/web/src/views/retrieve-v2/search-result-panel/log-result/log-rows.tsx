/*
 * Tencent is pleased to support the open source community by making
 * 蓝鲸智云PaaS平台 (BlueKing PaaS) available.
 *
 * Copyright (C) 2021 THL A29 Limited, a Tencent company.  All rights reserved.
 *
 * 蓝鲸智云PaaS平台 (BlueKing PaaS) is licensed under the MIT License.
 *
 * License for 蓝鲸智云PaaS平台 (BlueKing PaaS):
 *
 * ---------------------------------------------------
 * Permission is hereby granted, free of charge, to any person obtaining a copy of this software and associated
 * documentation files (the "Software"), to deal in the Software without restriction, including without limitation
 * the rights to use, copy, modify, merge, publish, distribute, sublicense, and/or sell copies of the Software, and
 * to permit persons to whom the Software is furnished to do so, subject to the following conditions:
 *
 * The above copyright notice and this permission notice shall be included in all copies or substantial portions of
 * the Software.
 *
 * THE SOFTWARE IS PROVIDED "AS IS", WITHOUT WARRANTY OF ANY KIND, EXPRESS OR IMPLIED, INCLUDING BUT NOT LIMITED TO
 * THE WARRANTIES OF MERCHANTABILITY, FITNESS FOR A PARTICULAR PURPOSE AND NONINFRINGEMENT. IN NO EVENT SHALL THE
 * AUTHORS OR COPYRIGHT HOLDERS BE LIABLE FOR ANY CLAIM, DAMAGES OR OTHER LIABILITY, WHETHER IN AN ACTION OF
 * CONTRACT, TORT OR OTHERWISE, ARISING FROM, OUT OF OR IN CONNECTION WITH THE SOFTWARE OR THE USE OR OTHER DEALINGS
 * IN THE SOFTWARE.
 */
import { computed, defineComponent, h, nextTick, onBeforeUnmount, ref, watch, type Ref } from 'vue';

import { parseTableRowData, setDefaultTableWidth, TABLE_LOG_FIELDS_SORT_REGULAR, xssFilter } from '@/common/util';
import JsonFormatter from '@/global/json-formatter.vue';
import useLocale from '@/hooks/use-locale';
import useResizeObserve from '@/hooks/use-resize-observe';
import useRetrieveEvent from '@/hooks/use-retrieve-event';
import { UseSegmentProp } from '@/hooks/use-segment-pop';
import useStore from '@/hooks/use-store';
import useWheel from '@/hooks/use-wheel';

import PopInstanceUtil from '../../../../global/pop-instance-util';
import { BK_LOG_STORAGE } from '../../../../store/store.type';
import RetrieveHelper, { RetrieveEvent } from '../../../retrieve-helper';
import ExpandView from '../../components/result-cell-element/expand-view.vue';
import OperatorTools from '../../components/result-cell-element/operator-tools.vue';
import ScrollTop from '../../components/scroll-top/index';
import useTextAction from '../../hooks/use-text-action';
import LogCell from './log-cell';
import LogResultException from './log-result-exception';
import {
  LOG_SOURCE_F,
  ROW_EXPAND,
  ROW_F_ORIGIN_CTX,
  ROW_F_ORIGIN_OPT,
  ROW_F_ORIGIN_TIME,
  ROW_INDEX,
  ROW_KEY,
  ROW_SOURCE,
  SECTION_SEARCH_INPUT,
} from './log-row-attributes';
import RowRender from './row-render';
import ScrollXBar from './scroll-x-bar';
import useLazyRender from './use-lazy-render';
import useHeaderRender from './use-render-header';

import './log-rows.scss';

type RowConfig = {
  expand?: boolean;
  isIntersect?: boolean;
  minHeight?: number;
  stickyTop?: number;
  rowMinHeight?: number;
};

export default defineComponent({
  props: {
    contentType: {
      type: String,
      default: 'table',
    },
    handleClickTools: Function,
  },
  setup(props, { emit }) {
    const store = useStore();
    const { $t } = useLocale();

    const refRootElement: Ref<HTMLElement> = ref();
    const refTableHead: Ref<HTMLElement> = ref();
    const refLoadMoreElement: Ref<HTMLElement> = ref();
    const refResultRowBox: Ref<HTMLElement> = ref();
    const refSegmentContent: Ref<HTMLElement> = ref();
    const { handleOperation } = useTextAction(emit, 'origin');

    let savedSelection: Range = null;

    const popInstanceUtil = new PopInstanceUtil({
      refContent: () => refSegmentContent.value,
      tippyOptions: {
        hideOnClick: true,
        theme: 'segment-light',
        placement: 'bottom',
        appendTo: document.body,
      },
    });

    const useSegmentPop = new UseSegmentProp({
      delineate: true,
      stopPropagation: true,
      onclick: (...args) => {
        const type = args[1];
<<<<<<< HEAD
        handleOperation(type, { value: savedSelection?.toString() ?? '', operation: type });
=======
        if (type === 'add-to-ai') {
          props.handleClickTools(type, savedSelection?.toString() ?? '');
        } else {
          handleOperation(type, { value: savedSelection?.toString() ?? '', operation: type });
        }
>>>>>>> 31f57454
        popInstanceUtil.hide();

        if (savedSelection) {
          const selection = window.getSelection();
          selection.removeAllRanges();
          selection.addRange(savedSelection);
        }
      },
    });

    const pageIndex = ref(1);
    // 前端本地分页
    const pageSize = ref(50);
    const isRending = ref(false);

    const tableRowConfig = new WeakMap();
    const isPageLoading = ref(RetrieveHelper.isSearching);
    // 前端本地分页loadmore触发器
    // renderList 没有使用响应式，这里需要手动触发更新，所以这里使用一个计数器来触发更新
    const localUpdateCounter = ref(0);
    const hasMoreList = ref(true);
    let renderList = Object.freeze([]);
    const indexFieldInfo = computed(() => store.state.indexFieldInfo);
    const indexSetQueryResult = computed(() => store.state.indexSetQueryResult);
    const visibleFields = computed(() => store.state.visibleFields);
    const indexSetOperatorConfig = computed(() => store.state.indexSetOperatorConfig);
    const tableShowRowIndex = computed(() => store.state.storage[BK_LOG_STORAGE.TABLE_SHOW_ROW_INDEX]);
    const unionIndexItemList = computed(() => store.getters.unionIndexItemList);
    const timeField = computed(() => indexFieldInfo.value.time_field);
    const timeFieldType = computed(() => indexFieldInfo.value.time_field_type);
    const isLoading = computed(() => indexSetQueryResult.value.is_loading || indexFieldInfo.value.is_loading);
    const kvShowFieldsList = computed(() => indexFieldInfo.value?.fields.map(f => f.field_name));
    const userSettingConfig = computed(() => store.state.retrieve.catchFieldCustomConfig);
    const tableDataSize = computed(() => indexSetQueryResult.value?.list?.length ?? 0);
    const isUnionSearch = computed(() => store.getters.isUnionSearch);
    const tableList = computed<any[]>(() => Object.freeze(indexSetQueryResult.value?.list ?? []));
    const gradeOption = computed(() => store.state.indexFieldInfo.custom_config?.grade_options ?? { disabled: false });
    const indexSetType = computed(() => store.state.indexItem.isUnionIndex);

    // 检索第一页数据时，loading状态
    const isFirstPageLoading = computed(() => isLoading.value && !isRequesting.value);

    const exceptionMsg = computed(() => {
      if (/^cancel$/gi.test(indexSetQueryResult.value?.exception_msg)) {
        return $t('检索结果为空');
      }

      return indexSetQueryResult.value?.exception_msg || $t('检索结果为空');
    });
    const isShowSourceField = computed(() => store.state.storage[BK_LOG_STORAGE.TABLE_SHOW_SOURCE_FIELD]);
    const fullColumns = ref([]);
    const showCtxType = ref(props.contentType);

    const handleSearchingChange = isSearching => {
      isPageLoading.value = isSearching;
    };

    const { addEvent } = useRetrieveEvent();
    addEvent(RetrieveEvent.SEARCHING_CHANGE, handleSearchingChange);

    const setRenderList = (length?: number) => {
      const arr: Record<string, any>[] = [];
      const endIndex = length ?? tableDataSize.value;
      const lastIndex = endIndex <= tableList.value.length ? endIndex : tableList.value.length;
      for (let i = 0; i < lastIndex; i++) {
        arr.push({
          item: tableList.value[i],
          [ROW_KEY]: `${tableList.value[i].dtEventTimeStamp}_${i}`,
        });
      }

      renderList = arr;
    };

    const searchContainerHeight = ref(52);
    const resultContainerId = ref(RetrieveHelper.logRowsContainerId);
    const resultContainerIdSelector = `#${resultContainerId.value}`;

    const operatorToolsWidth = computed(() => {
      const w = indexSetOperatorConfig.value?.bcsWebConsole?.is_active ? 84 : 58;
      return store.getters.isAiAssistantActive ? w + 26 : w;
    });

    const originalColumns = computed(() => {
      return [
        {
          field: ROW_F_ORIGIN_TIME,
          key: ROW_F_ORIGIN_TIME,
          title: ROW_F_ORIGIN_TIME,
          align: 'top',
          resize: false,
          minWidth: timeFieldType.value === 'date_nanos' ? 250 : 200,
          renderBodyCell: ({ row }) => {
            return h(
              'span',
              {
                class: 'time-field',
                domProps: {
                  innerHTML: xssFilter(RetrieveHelper.formatDateValue(row[timeField.value], timeFieldType.value)),
                },
              },
              [],
            );
          },
        },
        {
          field: ROW_F_ORIGIN_CTX,
          key: ROW_F_ORIGIN_CTX,
          title: ROW_F_ORIGIN_CTX,
          align: 'top',
          minWidth: '100%',
          width: '100%',
          resize: false,
          renderBodyCell: ({ row }) => {
            return (
              <JsonFormatter
                class='bklog-column-wrapper'
                fields={visibleFields.value}
                jsonValue={row}
                limitRow={null}
                onMenu-click={({ option, isLink }) => handleMenuClick(option, isLink)}
              />
            );
          },
        },
      ];
    });

    const formatColumn = field => {
      return {
        field: field.field_name,
        key: field.field_name,
        title: field.field_name,
        width: field.width,
        minWidth: field.minWidth,
        align: 'top',
        resize: true,
        renderBodyCell: ({ row }) => {
          return (
            <JsonFormatter
              class='bklog-column-wrapper'
              fields={field}
              jsonValue={parseTableRowData(row, field.field_name, field.field_type, false) as any}
              onMenu-click={({ option, isLink }) => handleMenuClick(option, isLink, { row, field })}
            />
          );
        },
        renderHeaderCell: () => {
          const sortable = field.es_doc_values && field.tag !== 'union-source' && field.field_type !== 'flattened';
          return renderHead(field, order => {
            if (sortable) {
              const sortList = order ? [[field.field_name, order]] : [];
              const updatedSortList = store.state.indexFieldInfo.sort_list.map(item => {
                if (sortList.length > 0 && item[0] === field.field_name) {
                  return sortList[0];
                }
                if (sortList.length === 0 && item[0] === field.field_name) {
                  return [field.field_name, 'desc'];
                }
                return item;
              });
              const temporarySortList = syncSpecifiedFieldSort(field.field_name, sortList);
              store.commit('updateState', { localSort: true });
              store.commit('updateIndexFieldInfo', { sort_list: updatedSortList });
              store.commit('updateIndexItemParams', { sort_list: temporarySortList });
              store.dispatch('requestIndexSetQuery');
            }
          });
        },
      };
    };

    const setColWidth = col => {
      col.minWidth = col.width - 4;
      col.width = '100%';
    };

    // biome-ignore lint/complexity/noExcessiveCognitiveComplexity: reason
    const getFieldColumns = () => {
      if (showCtxType.value === 'table') {
        const columnList: Record<string, any>[] = [];
        const columns = visibleFields.value.length > 0 ? visibleFields.value : fullColumns.value;
        let maxColWidth = operatorToolsWidth.value + 40;
        let logField: Record<string, any> | null = null;

        for (const col of columns) {
          const formatValue = formatColumn(col);
          if (col.field_name === 'log') {
            logField = formatValue;
          }

          columnList.push(formatValue);
          maxColWidth += formatValue.width;
        }

        if (!logField && columnList.length > 0) {
          logField = columnList.at(-1);
        }

        if (logField && offsetWidth.value > maxColWidth) {
          setColWidth(logField);
        }

        return columnList;
      }

      return originalColumns.value;
    };

    const hanldeAfterExpandClick = (target: HTMLElement) => {
      const expandTarget = target
        .closest('.bklog-row-container')
        ?.querySelector('.bklog-row-observe .expand-view-wrapper');
      if (expandTarget) {
        RetrieveHelper.highlightElement(expandTarget);
      }
    };

    const leftColumns = computed(() => [
      {
        field: '',
        key: ROW_EXPAND,
        // 设置需要显示展开图标的列
        type: 'expand',
        title: '',
        width: 36,
        align: 'center',
        resize: false,
        fixed: 'left',
        renderBodyCell: ({ row }) => {
          const config: RowConfig = tableRowConfig.get(row).value;
          return (
            <span class={['bklog-expand-icon', { 'is-expaned': config.expand }]}>
              <i
                style={{ color: '#4D4F56', fontSize: '9px' }}
                class='bk-icon icon-play-shape'
              />
            </span>
          );
        },
      },
      {
        field: '',
        key: ROW_INDEX,
        title: tableShowRowIndex.value ? '#' : '',
        width: tableShowRowIndex.value ? 50 : 0,
        fixed: 'left',
        align: 'center',
        resize: false,
        class: tableShowRowIndex.value ? 'is-show' : 'is-hidden',
        renderBodyCell: ({ row }) => {
          return tableRowConfig.get(row).value[ROW_INDEX] + 1;
        },
      },
      {
        field: '',
        key: ROW_SOURCE,
        title: '日志来源',
        width: 230,
        align: 'left',
        resize: false,
        fixed: 'left',
        disabled: !(isShowSourceField.value && indexSetType.value),
        renderBodyCell: ({ row }) => {
          const indeSetName =
            unionIndexItemList.value.find(item => item.index_set_id === String(row.__index_set_id__))?.index_set_name ??
            '';
          const hanldeSoureClick = event => {
            event.stopPropagation();
            event.preventDefault();
            event.stopImmediatePropagation();
          };

          return <span onClick={hanldeSoureClick}>{indeSetName}</span>;
        },
      },
    ]);

    const handleRowAIClcik = (e: MouseEvent, row: any) => {
      const rowIndex = tableRowConfig.get(row).value[ROW_INDEX] + 1;
      const targetRow = (e.target as HTMLElement).closest('.bklog-row-container');
      const oldRow = targetRow?.parentElement.querySelector('.bklog-row-container.ai-active');

      oldRow?.classList.remove('ai-active');
      targetRow?.classList.add('ai-active');

      props.handleClickTools('ai', row, indexSetOperatorConfig.value, rowIndex);
    };

    const rightColumns = computed(() => {
      if (window?.__IS_MONITOR_TRACE__) {
        return [];
      }
      return [
        {
          field: ROW_F_ORIGIN_OPT,
          key: ROW_F_ORIGIN_OPT,
          title: $t('操作'),
          width: operatorToolsWidth.value,
          fixed: 'right',
          resize: false,
          renderBodyCell: ({ row }) => {
            return (
              // @ts-expect-error
              <OperatorTools
                handle-click={(type, event) => {
                  if (type === 'ai') {
                    handleRowAIClcik(event, row);
                    return;
                  }
                  props.handleClickTools(
                    type,
                    row,
                    indexSetOperatorConfig.value,
                    tableRowConfig.get(row).value[ROW_INDEX] + 1,
                  );
                }}
                index={row[ROW_INDEX]}
                operator-config={indexSetOperatorConfig.value}
                row-data={row}
              />
            );
          },
        },
      ];
    });

    // 替换原有的handleIconClick
    const handleIconClick = (type, content, field, row, isLink, depth, isNestedField) => {
      handleOperation(type, { content, field, row, isLink, depth, isNestedField, operation: type });
    };

    // 替换原有的handleMenuClick
    const handleMenuClick = (option, isLink, fieldOption?: { row: any; field: any }) => {
      const timeTypes = ['date', 'date_nanos'];

      handleOperation(option.operation, {
        ...option,
        value: timeTypes.includes(fieldOption?.field.field_type ?? null)
          ? `${fieldOption?.row[fieldOption?.field.field_name]}`.replace(/<\/?mark>/gim, '')
          : option.value,
        fieldName: option.fieldName,
        operation: option.operation,
        isLink,
        depth: option.depth,
        displayFieldNames: option.displayFieldNames,
      });
    };

    const { renderHead } = useHeaderRender();
    // biome-ignore lint/complexity/noExcessiveCognitiveComplexity: reason
    const setFullColumns = () => {
      /** 清空所有字段后所展示的默认字段  顺序: 时间字段，log字段，索引字段 */
      const dataFields: Record<string, any>[] = [];
      const indexSetFields: Record<string, any>[] = [];
      const logFields: Record<string, any>[] = [];
      for (const item of indexFieldInfo.value.fields) {
        if (item.field_type === 'date') {
          dataFields.push(item);
        } else if (item.field_name === 'log' || item.field_alias === 'original_text') {
          logFields.push(item);
        } else if (!(item.field_type === '__virtual__' || item.is_built_in)) {
          indexSetFields.push(item);
        }
      }
      const sortIndexSetFieldsList = indexSetFields.sort((a, b) => {
        const sortA = a.field_name.replace(TABLE_LOG_FIELDS_SORT_REGULAR, 'z');
        const sortB = b.field_name.replace(TABLE_LOG_FIELDS_SORT_REGULAR, 'z');
        return sortA.localeCompare(sortB);
      });
      const sortFieldsList = [...dataFields, ...logFields, ...sortIndexSetFieldsList];
      if (isUnionSearch.value && indexSetOperatorConfig.value?.isShowSourceField) {
        sortFieldsList.unshift(LOG_SOURCE_F());
      }

      setDefaultTableWidth(sortFieldsList, tableList.value);
      fullColumns.value = sortFieldsList;
    };

    const getRowConfigWithCache = () => {
      return [['expand', false]].reduce((cfg, item: [keyof RowConfig, any]) => {
        cfg[item[0]] = item[1];
        return cfg;
      }, {});
    };

    const updateTableRowConfig = (nextIdx = 0) => {
      if (nextIdx >= 0) {
        for (let index = nextIdx; index < tableDataSize.value; index++) {
          const nextRow = tableList.value[index];
          if (!tableRowConfig.has(nextRow)) {
            const rowKey = `${ROW_KEY}_${index}`;
            tableRowConfig.set(
              nextRow,
              ref({
                [ROW_KEY]: rowKey,
                [ROW_INDEX]: index,
                ...getRowConfigWithCache(),
              }),
            );
          }
        }
      }

      if (nextIdx === -1) {
        for (let index = 0; index < tableDataSize.value; index++) {
          const nextRow = tableList.value[index];
          tableRowConfig.delete(nextRow);
        }
      }
    };

    const isRequesting = ref(false);
    let requestingTimer: any = null;

    const debounceSetLoading = (delay = 120) => {
      requestingTimer && clearTimeout(requestingTimer);
      requestingTimer = setTimeout(() => {
        isRequesting.value = false;
      }, delay);
    };

    const expandOption = {
      render: ({ row }) => {
        const config = tableRowConfig.get(row);
        return (
          <ExpandView
            data={row}
            kv-show-fields-list={kvShowFieldsList.value}
            list-data={row}
            row-index={config.value[ROW_INDEX]}
            onValue-click={(type, content, isLink, field, depth, isNestedField) =>
              handleIconClick(type, content, field, row, isLink, depth, isNestedField)
            }
          />
        );
      },
    };

    const resetRowListState = (oldValSize?) => {
      setRenderList(null);
      debounceSetLoading();
      updateTableRowConfig(oldValSize ?? 0);

      if (tableDataSize.value <= 50) {
        nextTick(RetrieveHelper.updateMarkElement.bind(RetrieveHelper));
      }
    };

    // biome-ignore lint/complexity/noExcessiveCognitiveComplexity: reason
    const syncSpecifiedFieldSort = (field_name, updatedSortList) => {
      const requiredFields = ['gseIndex', 'iterationIndex', 'dtEventTimeStamp'];
      if (!(requiredFields.includes(field_name) && updatedSortList.length)) {
        return updatedSortList;
      }
      const fields = store.state.indexFieldInfo.fields.map(item => item.field_name);
      const currentSort = updatedSortList.find(([key]) => key === field_name)[1];

      for (const field of requiredFields) {
        if (field === field_name) {
          continue;
        }
        if (fields.includes(field)) {
          const index = updatedSortList.findIndex(([key]) => key === field);
          const sortItem = [field, currentSort];

          if (index !== -1) {
            updatedSortList[index] = sortItem;
          } else {
            updatedSortList.push(sortItem);
          }
        }
      }
      return updatedSortList;
    };
    watch(
      () => [tableShowRowIndex.value],
      () => {
        computeRect();
      },
    );

    const handleResultBoxResize = (resetScroll = true) => {
      if (!RetrieveHelper.jsonFormatter.isExpandNodeClick) {
        if (resetScroll) {
          scrollXOffsetLeft = 0;
          refScrollXBar.value?.scrollLeft(0);
        }
      }

      computeRect(refResultRowBox.value);
    };

    watch(
      () => [props.contentType],
      () => {
        showCtxType.value = props.contentType;
        pageIndex.value = 1;
        setRenderList(50);
        handleResultBoxResize();
      },
    );

    watch(
      () => [visibleFields.value.length],
      () => {
        if (!visibleFields.value.length) {
          setFullColumns();
        }

        handleResultBoxResize();
      },
    );

    watch(
      () => [tableDataSize.value],
      (_, oldVal) => {
        resetRowListState(oldVal?.[0]);
      },
      {
        immediate: true,
      },
    );

    useResizeObserve(
      () => refResultRowBox.value,
      () => {
        handleResultBoxResize();
        RetrieveHelper.fire(RetrieveEvent.RESULT_ROW_BOX_RESIZE);
      },
      60,
    );

    addEvent(
      [
        RetrieveEvent.FAVORITE_WIDTH_CHANGE,
        RetrieveEvent.LEFT_FIELD_SETTING_WIDTH_CHANGE,
        RetrieveEvent.FAVORITE_SHOWN_CHANGE,
        RetrieveEvent.LEFT_FIELD_SETTING_SHOWN_CHANGE,
      ],
      handleResultBoxResize,
    );

    const handleColumnWidthChange = (w, col) => {
      const width = w > 40 ? w : 40;
      const longFiels = visibleFields.value.filter(
        item => item.width >= 800 || item.field_name === 'log' || item.field_type === 'text',
      );
      const logField = longFiels.find(item => item.field_name === 'log');
      const targetField = longFiels.length
        ? longFiels
        : visibleFields.value.filter(item => item.field_name !== col.field);

      if (width < col.width && targetField.length) {
        if (logField) {
          logField.width += width;
        } else {
          const avgWidth = (col.width - width) / targetField.length;
          for (const field of targetField) {
            field.width += avgWidth;
          }
        }
      }

      const sourceObj = visibleFields.value.reduce((acc, curField) => {
        acc[curField.field_name] = curField.width;
        return acc;
      }, {});
      const { fieldsWidth } = userSettingConfig.value;
      const newFieldsWidthObj = Object.assign(fieldsWidth, sourceObj, {
        [col.field]: Math.ceil(width),
      });

      const field = visibleFields.value.find(item => item.field_name === col.field);
      field.width = width;

      store.dispatch('userFieldConfigChange', {
        fieldsWidth: newFieldsWidthObj,
      });

      store.commit('updateVisibleFields', visibleFields.value);
    };

    const loadMoreTableData = () => {
      // tableDataSize.value === 0 用于判定是否是第一次渲染导致触发的请求
      // visibleFields.value 在字段重置时会清空，所以需要判断
      if (isRequesting.value || tableDataSize.value === 0 || visibleFields.value.length === 0) {
        return;
      }

      if (pageIndex.value * pageSize.value < tableDataSize.value) {
        hasMoreList.value = true;
        isRequesting.value = true;
        pageIndex.value++;
        const maxLength = Math.min(pageSize.value * pageIndex.value, tableDataSize.value);
        setRenderList(maxLength);
        debounceSetLoading(0);
        nextTick(RetrieveHelper.updateMarkElement.bind(RetrieveHelper));
        localUpdateCounter.value++;
        return;
      }

      if (hasMoreList.value) {
        isRequesting.value = true;
        return store
          .dispatch('requestIndexSetQuery', { isPagination: true })
          .then(resp => {
            if (resp?.data?.list?.length === pageSize.value) {
              pageIndex.value++;
              handleResultBoxResize();
              return;
            }

<<<<<<< HEAD
            hasMoreList.value = false;
=======
            handleResultBoxResize(false);
>>>>>>> 31f57454
          })
          .finally(() => {
            debounceSetLoading(0);
            nextTick(RetrieveHelper.updateMarkElement.bind(RetrieveHelper));
          });
      }

      return Promise.resolve(false);
    };

    useResizeObserve(SECTION_SEARCH_INPUT, entry => {
      searchContainerHeight.value = entry.contentRect.height;
    });

    let scrollXOffsetLeft = 0;
    const refScrollXBar = ref();

    const afterScrollTop = () => {
      pageIndex.value = 1;
      const maxLength = Math.min(pageSize.value * pageIndex.value, tableDataSize.value);
      renderList = renderList.slice(0, maxLength);
    };

    // 监听滚动条滚动位置
    // 判定是否需要拉取更多数据
    const { offsetWidth, scrollWidth, computeRect } = useLazyRender({
      loadMoreFn: loadMoreTableData,
      container: resultContainerIdSelector,
      rootElement: refRootElement,
      refLoadMoreElement,
    });

    const setRowboxTransform = () => {
      if (refResultRowBox.value && refRootElement.value) {
        refResultRowBox.value.scrollLeft = scrollXOffsetLeft;
        if (refTableHead.value) {
          refTableHead.value.style.setProperty('width', `${scrollWidth.value}px`);
          refTableHead.value.style.transform = `translateX(-${scrollXOffsetLeft}px)`;
          const fixedRight = refTableHead.value?.querySelector(
            '.bklog-list-row .bklog-row-cell.header-cell.right',
          ) as HTMLElement;
          if (fixedRight) {
            fixedRight.style.transform = `translateX(${scrollXOffsetLeft}px)`;
          }
        }
      }
    };

    const hasScrollX = computed(() => {
      return showCtxType.value === 'table' && scrollWidth.value > offsetWidth.value;
    });

    let isAnimating = false;

    useWheel({
      target: refRootElement,
      callback: (event: WheelEvent) => {
        const maxOffset = scrollWidth.value - offsetWidth.value;

        // 检查是否按住 shift 键
        if (event.shiftKey) {
          // 当按住 shift 键时，让 refScrollXBar 执行系统默认的横向滚动能力
          if (hasScrollX.value && refScrollXBar.value) {
            event.stopPropagation();
            event.stopImmediatePropagation();
            event.preventDefault();

            // 使用系统默认的滚动行为，通过 refScrollXBar 执行横向滚动
            const currentScrollLeft = refScrollXBar.value.getScrollLeft?.() || 0;
            const scrollStep = event.deltaY || event.deltaX;
            const newScrollLeft = Math.max(0, Math.min(maxOffset, currentScrollLeft + scrollStep));

            refScrollXBar.value.scrollLeft(newScrollLeft);
            scrollXOffsetLeft = newScrollLeft;
            setRowboxTransform();
          }
          return;
        }

        if (event.deltaX !== 0 && hasScrollX.value) {
          event.stopPropagation();
          event.stopImmediatePropagation();
          event.preventDefault();
          if (!isAnimating) {
            isAnimating = true;
            requestAnimationFrame(() => {
              isAnimating = false;
              const nextOffset = scrollXOffsetLeft + event.deltaX;
              if (nextOffset <= maxOffset && nextOffset >= 0) {
                scrollXOffsetLeft += event.deltaX;
                setRowboxTransform();
                refScrollXBar.value?.scrollLeft(nextOffset);
              }
            });
          }
        }
      },
    });

    const operatorFixRightWidth = computed(() => {
      const operatorWidth = operatorToolsWidth.value;
      const diff = scrollWidth.value - scrollXOffsetLeft - offsetWidth.value;

      return operatorWidth + (diff > 0 ? diff : 0);
    });

    watch(
      () => [operatorFixRightWidth.value, offsetWidth.value, scrollWidth.value],
      () => {
        setRowboxTransform();
      },
      { immediate: true },
    );

    const showHeader = computed(() => {
      return showCtxType.value === 'table' && tableList.value.length > 0;
    });

    const renderHeadVNode = () => {
      if (isFirstPageLoading.value) {
        return null;
      }

      const columnLength = allColumns.value.length;
      let hasFullWidth = false;

      return (
        <div
          ref={refTableHead}
          class={['bklog-row-container row-header']}
        >
          <div class='bklog-list-row'>
            {allColumns.value.map((column, index) => {
              const cellStyle = getColumnWidth(
                column,
                !hasFullWidth && (column.width === '100%' || index === columnLength - 2),
              );
              hasFullWidth = hasFullWidth || column.width === '100%' || index === columnLength - 2;

              return (
                <LogCell
                  key={column.key}
                  width={column.width}
                  class={[column.class ?? '', 'bklog-row-cell header-cell', column.fixed]}
                  customStyle={cellStyle}
                  minWidth={column.minWidth > 0 ? column.minWidth : column.width}
                  resize={column.resize}
                  onResize-width={w => handleColumnWidthChange(w, column)}
                >
                  {column.renderHeaderCell?.({ column }, h) ?? column.title}
                </LogCell>
              );
            })}
          </div>
        </div>
      );
    };

    const renderScrollTop = () => {
      return <ScrollTop on-scroll-top={afterScrollTop} />;
    };

    const getColumnWidth = (column, fullWidth = false) => {
      if (fullWidth) {
        return {
          width: '100%',
          minWidth: `${Math.max(column.minWidth, column.width)}px`,
        };
      }

      if (typeof column.width === 'number') {
        return {
          width: `${column.width}px`,
          minWidth: `${column.width}px`,
          maxWidth: `${column.width}px`,
        };
      }
      return {
        width: column.width,
        minWidth: `${column.minWidth ?? 80}px`,
      };
    };

    const allColumns = computed(() =>
      [...leftColumns.value, ...getFieldColumns(), ...rightColumns.value].filter(item => !item.disabled),
    );

    const renderRowCells = (row, rowIndex) => {
      const { expand } = tableRowConfig.get(row).value;
      const columnLength = allColumns.value.length;
      let hasFullWidth = false;

      return [
        <div
          key={`${rowIndex}-row`}
          class='bklog-list-row'
          data-row-index={rowIndex}
          data-row-click
        >
          {allColumns.value.map((column, index) => {
            const cellStyle = getColumnWidth(
              column,
              !hasFullWidth && (column.width === '100%' || index === columnLength - 2),
            );
            hasFullWidth = hasFullWidth || column.width === '100%' || index === columnLength - 2;

            return (
              <div
                key={`${rowIndex}-${column.key}`}
                style={cellStyle}
                class={[column.class ?? '', 'bklog-row-cell', column.fixed]}
              >
                {column.renderBodyCell?.({ row, column, rowIndex }, h) ?? column.title}
              </div>
            );
          })}
        </div>,
        expand ? expandOption.render({ row }) : '',
      ];
    };

    const handleRowMousedown = (e: MouseEvent) => {
      if (RetrieveHelper.isClickOnSelection(e, 2)) {
        RetrieveHelper.stopEventPropagation(e);
        return;
      }

      RetrieveHelper.setMousedownEvent(e);
      savedSelection = null;
    };

    const handleRowMouseup = (e: MouseEvent, item: any) => {
      if (RetrieveHelper.isClickOnSelection(e, 2) || RetrieveHelper.isMouseSelectionUpEvent(e)) {
        RetrieveHelper.stopEventPropagation(e);
        RetrieveHelper.setMousedownEvent(null);
        const selection = window.getSelection();
        if (selection.rangeCount > 0) {
          savedSelection = selection.getRangeAt(0);
        }
        popInstanceUtil.show(e.target);
        return;
      }

      const target = e.target as HTMLElement;
      const expandCell = target.closest('.bklog-row-observe')?.querySelector('.expand-view-wrapper');

      if (target.classList.contains('valid-text') || expandCell?.contains(target)) {
        return;
      }

      const config: RowConfig = tableRowConfig.get(item).value;
      config.expand = !config.expand;
      nextTick(() => {
        if (config.expand) {
          hanldeAfterExpandClick(target);
        }
      });
    };

    const renderRowVNode = () => {
      if (isFirstPageLoading.value) {
        return null;
      }

      return renderList.map((row, rowIndex) => {
        const logLevel = gradeOption.value.disabled ? '' : RetrieveHelper.getLogLevel(row.item, gradeOption.value);

        return [
          <RowRender
            key={row[ROW_KEY]}
            class={['bklog-row-container', logLevel ?? 'normal']}
            row-index={rowIndex}
            on-row-mousedown={handleRowMousedown}
            on-row-mouseup={e => handleRowMouseup(e, row.item)}
          >
            {renderRowCells(row.item, rowIndex)}
          </RowRender>,
        ];
      });
    };

    const handleScrollXChanged = (event: MouseEvent) => {
      scrollXOffsetLeft = (event.target as HTMLElement)?.scrollLeft || 0;
      setRowboxTransform();
    };

    const renderScrollXBar = () => {
      return (
        <ScrollXBar
          ref={refScrollXBar}
          innerWidth={scrollWidth.value}
          outerWidth={offsetWidth.value}
          onScroll-change={handleScrollXChanged}
        />
      );
    };

    const loadingText = computed(() => {
      if (isLoading.value && !isRequesting.value) {
        return '';
      }

      if (hasMoreList.value && (isLoading.value || isRending.value)) {
        return 'Loading ...';
      }

      if (!(isRequesting.value || hasMoreList.value) && tableDataSize.value > 0) {
        return ` - 已加载所有数据: 共计 ${tableDataSize.value} 条 - `;
      }

      return '';
    });

    const updateLoader = () => {
      if (refLoadMoreElement.value) {
        const targetElement = refLoadMoreElement.value.firstElementChild as HTMLElement;
        targetElement.style.width = `${offsetWidth.value}px`;
        targetElement.textContent = loadingText.value;
      }
    };

    const updateRootElementClass = () => {
      if (refRootElement.value) {
        refRootElement.value.classList.toggle('has-scroll-x', hasScrollX.value);
        refRootElement.value.classList.toggle('show-header', showHeader.value);
      }
    };

    watch(
      () => [offsetWidth.value, loadingText.value],
      () => {
        updateLoader();
      },
    );

    watch(
      () => [hasScrollX.value, showHeader.value],
      () => {
        updateRootElementClass();
      },
    );

    const renderLoader = () => {
      return (
        <div
          ref={refLoadMoreElement}
          class='bklog-requsting-loading'
        >
          <div style='min-width: 100%' />
        </div>
      );
    };

    const renderFixRightShadow = () => {
      if (window?.__IS_MONITOR_TRACE__) {
        return null;
      }
      if (tableDataSize.value > 0 && showCtxType.value === 'table') {
        return <div class='fixed-right-shadown' />;
      }

      return null;
    };

    const isTableLoading = computed(() => {
      return (
        tableDataSize.value === 0 && (isRequesting.value || isRending.value || isPageLoading.value || isLoading.value)
      );
    });

    // biome-ignore lint/complexity/noExcessiveCognitiveComplexity: reason
    const exceptionType = computed(() => {
      if (tableDataSize.value === 0 || indexFieldInfo.value.is_loading) {
        if (isRequesting.value || isLoading.value || isPageLoading.value) {
          return 'loading';
        }

        if ($t('检索结果为空') === exceptionMsg.value) {
          return 'search-empty';
        }

        if (/^index-set-not-found/.test(exceptionMsg.value)) {
          return 'index-set-not-found';
        }

        if (/^index-set-field-not-found/.test(exceptionMsg.value)) {
          return 'index-set-field-not-found';
        }

        return exceptionMsg.value.length ? 'error' : 'empty';
      }

      return 'hidden';
    });

    const getExceptionRender = () => {
      return (
        <LogResultException
          message={exceptionMsg.value}
          type={exceptionType.value}
        />
      );
    };

    const renderDelineatePopContent = () => {
      return <div style='display: none;'>{useSegmentPop.createSegmentContent(refSegmentContent)}</div>;
    };

    onBeforeUnmount(() => {
      popInstanceUtil.uninstallInstance();
      resetRowListState(-1);
    });

    return {
      refRootElement,
      refResultRowBox,
      isTableLoading,
      renderDelineatePopContent,
      renderRowVNode,
      renderFixRightShadow,
      renderScrollTop,
      renderScrollXBar,
      renderLoader,
      renderHeadVNode,
      getExceptionRender,
      tableDataSize,
      resultContainerId,
      hasScrollX,
      showHeader,
      isRequesting,
      exceptionMsg,
      localUpdateCounter,
    };
  },
  render() {
    return (
      <div
        ref='refRootElement'
        class='bklog-result-container'
      >
        {this.renderHeadVNode()}
        <div
          id={this.resultContainerId}
          ref='refResultRowBox'
          class='bklog-row-box'
          data-local-update-counter={this.localUpdateCounter}
        >
          {this.renderRowVNode()}
        </div>
        {this.getExceptionRender()}
        {this.renderFixRightShadow()}
        {this.renderScrollXBar()}
        {this.renderLoader()}
        {this.renderScrollTop()}
        {this.renderDelineatePopContent()}
        <div class='resize-guide-line' />
      </div>
    );
  },
});<|MERGE_RESOLUTION|>--- conflicted
+++ resolved
@@ -105,15 +105,11 @@
       stopPropagation: true,
       onclick: (...args) => {
         const type = args[1];
-<<<<<<< HEAD
-        handleOperation(type, { value: savedSelection?.toString() ?? '', operation: type });
-=======
         if (type === 'add-to-ai') {
           props.handleClickTools(type, savedSelection?.toString() ?? '');
         } else {
           handleOperation(type, { value: savedSelection?.toString() ?? '', operation: type });
         }
->>>>>>> 31f57454
         popInstanceUtil.hide();
 
         if (savedSelection) {
@@ -727,11 +723,8 @@
               return;
             }
 
-<<<<<<< HEAD
             hasMoreList.value = false;
-=======
             handleResultBoxResize(false);
->>>>>>> 31f57454
           })
           .finally(() => {
             debounceSetLoading(0);
