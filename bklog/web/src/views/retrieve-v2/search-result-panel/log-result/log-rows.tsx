--- conflicted
+++ resolved
@@ -576,20 +576,12 @@
     const expandOption = {
       render: ({ row }) => {
         const config = tableRowConfig.get(row);
-<<<<<<< HEAD
-
-=======
->>>>>>> 2bc7c4c3
         return (
           <ExpandView
             data={row}
             kv-show-fields-list={kvShowFieldsList.value}
             list-data={row}
-<<<<<<< HEAD
             row-index={config.value[ROW_INDEX]}
-=======
-            row-index={config[ROW_INDEX]}
->>>>>>> 2bc7c4c3
             onValue-click={(type, content, isLink, field, depth, isNestedField) =>
               handleIconClick(type, content, field, row, isLink, depth, isNestedField)
             }
