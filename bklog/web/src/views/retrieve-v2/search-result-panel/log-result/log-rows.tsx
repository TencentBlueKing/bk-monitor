/*
 * Tencent is pleased to support the open source community by making
 * 蓝鲸智云PaaS平台 (BlueKing PaaS) available.
 *
 * Copyright (C) 2021 THL A29 Limited, a Tencent company.  All rights reserved.
 *
 * 蓝鲸智云PaaS平台 (BlueKing PaaS) is licensed under the MIT License.
 *
 * License for 蓝鲸智云PaaS平台 (BlueKing PaaS):
 *
 * ---------------------------------------------------
 * Permission is hereby granted, free of charge, to any person obtaining a copy of this software and associated
 * documentation files (the "Software"), to deal in the Software without restriction, including without limitation
 * the rights to use, copy, modify, merge, publish, distribute, sublicense, and/or sell copies of the Software, and
 * to permit persons to whom the Software is furnished to do so, subject to the following conditions:
 *
 * The above copyright notice and this permission notice shall be included in all copies or substantial portions of
 * the Software.
 *
 * THE SOFTWARE IS PROVIDED "AS IS", WITHOUT WARRANTY OF ANY KIND, EXPRESS OR IMPLIED, INCLUDING BUT NOT LIMITED TO
 * THE WARRANTIES OF MERCHANTABILITY, FITNESS FOR A PARTICULAR PURPOSE AND NONINFRINGEMENT. IN NO EVENT SHALL THE
 * AUTHORS OR COPYRIGHT HOLDERS BE LIABLE FOR ANY CLAIM, DAMAGES OR OTHER LIABILITY, WHETHER IN AN ACTION OF
 * CONTRACT, TORT OR OTHERWISE, ARISING FROM, OUT OF OR IN CONNECTION WITH THE SOFTWARE OR THE USE OR OTHER DEALINGS
 * IN THE SOFTWARE.
 */
import { computed, defineComponent, ref, watch, h, Ref, onBeforeUnmount, nextTick, set } from 'vue';

import {
  parseTableRowData,
  formatDateNanos,
  formatDate,
  setDefaultTableWidth,
  TABLE_LOG_FIELDS_SORT_REGULAR,
} from '@/common/util';
import JsonFormatter from '@/global/json-formatter.vue';
import useLocale from '@/hooks/use-locale';
import useResizeObserve from '@/hooks/use-resize-observe';
import useStore from '@/hooks/use-store';
import useWheel from '@/hooks/use-wheel';

import PopInstanceUtil from '../../../../global/pop-instance-util';
import ExpandView from '../../components/result-cell-element/expand-view.vue';
import OperatorTools from '../../components/result-cell-element/operator-tools.vue';
import LogCell from './log-cell';
import {
  LOG_SOURCE_F,
  ROW_EXPAND,
  ROW_F_JSON,
  ROW_F_ORIGIN_CTX,
  ROW_F_ORIGIN_OPT,
  ROW_F_ORIGIN_TIME,
  ROW_INDEX,
  ROW_IS_IN_SECTION,
  ROW_KEY,
  SECTION_SEARCH_INPUT,
  ROW_SOURCE
} from './log-row-attributes';
import RowRender from './row-render';
import ScrollTop from '../../components/scroll-top/index';
import ScrollXBar from './scroll-x-bar';
import TableColumn from './table-column.vue';
import useLazyRender from './use-lazy-render';
import useHeaderRender from './use-render-header';
import RetrieveHelper, { RetrieveEvent } from '../../../retrieve-helper';
import LogResultException from './log-result-exception';
import { BK_LOG_STORAGE } from '../../../../store/store.type';
import useTextAction from '../../hooks/use-text-action';

import './log-rows.scss';

type RowConfig = {
  expand?: boolean;
  isIntersect?: boolean;
  minHeight?: number;
  stickyTop?: number;
  rowMinHeight?: number;
};

export default defineComponent({
  props: {
    contentType: {
      type: String,
      default: 'table',
    },
    handleClickTools: Function,
  },
  setup(props, { emit }) {
    const store = useStore();
    const { $t } = useLocale();

    const refRootElement: Ref<HTMLElement> = ref();
    const refTableHead: Ref<HTMLElement> = ref();
    const refLoadMoreElement: Ref<HTMLElement> = ref();
    const refResultRowBox: Ref<HTMLElement> = ref();

    const popInstanceUtil = new PopInstanceUtil({
      refContent: ref('智能分析'),
      tippyOptions: {
        appendTo: document.body,
        placement: 'top',
        theme: 'dark',
      },
    });

    const pageIndex = ref(1);
    // 前端本地分页
    const pageSize = ref(50);
    const isRending = ref(false);

    const tableRowConfig = new WeakMap();
    const hasMoreList = ref(true);
    const isPageLoading = ref(RetrieveHelper.isSearching);

    let renderList = Object.freeze([]);
    const indexFieldInfo = computed(() => store.state.indexFieldInfo);
    const indexSetQueryResult = computed(() => store.state.indexSetQueryResult);
    const visibleFields = computed(() => store.state.visibleFields);
    const indexSetOperatorConfig = computed(() => store.state.indexSetOperatorConfig);
    const formatJson = computed(() => store.state.storage[BK_LOG_STORAGE.TABLE_JSON_FORMAT]);
    const tableShowRowIndex = computed(() => store.state.storage[BK_LOG_STORAGE.TABLE_SHOW_ROW_INDEX]);
    const tableLineIsWrap = computed(() => store.state.storage[BK_LOG_STORAGE.TABLE_LINE_IS_WRAP]);
    const unionIndexItemList = computed(() => store.getters.unionIndexItemList);
    const timeField = computed(() => indexFieldInfo.value.time_field);
    const timeFieldType = computed(() => indexFieldInfo.value.time_field_type);
    const isLoading = computed(() => indexSetQueryResult.value.is_loading || indexFieldInfo.value.is_loading);
    const kvShowFieldsList = computed(() => indexFieldInfo.value?.fields.map(f => f.field_name));
    const userSettingConfig = computed(() => store.state.retrieve.catchFieldCustomConfig);
    const tableDataSize = computed(() => indexSetQueryResult.value?.list?.length ?? 0);
    const fieldRequestCounter = computed(() => indexFieldInfo.value.request_counter);
    const isUnionSearch = computed(() => store.getters.isUnionSearch);
    const tableList = computed<Array<any>>(() => Object.freeze(indexSetQueryResult.value?.list ?? []));
    const gradeOption = computed(() => store.state.indexFieldInfo.custom_config?.grade_options ?? { disabled: false });
    const indexSetType = computed(() => store.state.indexItem.isUnionIndex);
    const exceptionMsg = computed(() => {
      if (/^cancel$/gi.test(indexSetQueryResult.value?.exception_msg)) {
        return $t('检索结果为空');
      }

      return indexSetQueryResult.value?.exception_msg || $t('检索结果为空');
    });

    const fullColumns = ref([]);
    const showCtxType = ref(props.contentType);
    RetrieveHelper.on(RetrieveEvent.SEARCHING_CHANGE, isSearching => {
      isPageLoading.value = isSearching;
    });

    const setRenderList = (length?) => {
      const targetLength = length ?? tableDataSize.value;
      const inteval = 50;

      const appendChildNodes = () => {
        const appendLength = targetLength - renderList.length;
        const stepLength = appendLength > inteval ? inteval : appendLength;
        const startIndex = renderList.length;

        if (appendLength > 0) {
          const arr = [];
          const endIndex = startIndex + stepLength;
          const lastIndex = endIndex <= tableList.value.length ? endIndex : tableList.value.length;
          for (let i = 0; i < lastIndex; i++) {
            arr.push({
              item: tableList.value[i],
              [ROW_KEY]: `${tableList.value[i].dtEventTimeStamp}_${i}`,
              [ROW_IS_IN_SECTION]: tableList.value[i][ROW_IS_IN_SECTION] || false,
            });
          }

          renderList = Object.freeze(arr);
          appendChildNodes();
          return;
        }
      };

      appendChildNodes();
    };

    /**
     * 分步更新行属性
     * 主要是是否Json格式化
     * @param startIndex
     */
    const stepUpdateRowProp = (startIndex = 0, formatJson = false) => {
      const inteval = 50;
      const endIndex = startIndex + inteval;

      for (let i = startIndex; i < endIndex; i++) {
        if (i < tableList.value.length) {
          const row = tableList.value[i];
          const config = tableRowConfig.get(row);
          config.value[ROW_F_JSON] = formatJson;
        }
      }

      if (endIndex < tableList.value.length) {
        requestAnimationFrame(() => stepUpdateRowProp(endIndex, formatJson));
      }
    };

    const searchContainerHeight = ref(52);

    const resultContainerId = ref(RetrieveHelper.logRowsContainerId);
    const resultContainerIdSelector = `#${resultContainerId.value}`;

    const operatorToolsWidth = computed(() => {
      const w = indexSetOperatorConfig.value?.bcsWebConsole?.is_active ? 84 : 58;
      return store.getters.isAiAssistantActive ? w + 26 : w;
    });

    const originalColumns = computed(() => {
      return [
        {
          field: ROW_F_ORIGIN_TIME,
          key: ROW_F_ORIGIN_TIME,
          title: ROW_F_ORIGIN_TIME,
          align: 'top',
          resize: false,
          minWidth: timeFieldType.value === 'date_nanos' ? 250 : 200,
          renderBodyCell: ({ row }) => {
            return <span class='time-field'>{getOriginTimeShow(row[timeField.value])}</span>;
          },
        },
        {
          field: ROW_F_ORIGIN_CTX,
          key: ROW_F_ORIGIN_CTX,
          title: ROW_F_ORIGIN_CTX,
          align: 'top',
          minWidth: '100%',
          width: '100%',
          resize: false,
          renderBodyCell: ({ row, options }) => {
            return (
              <JsonFormatter
                class='bklog-column-wrapper'
                fields={visibleFields.value}
                formatJson={formatJson.value}
                jsonValue={row}
                isIntersection={options[ROW_IS_IN_SECTION]}
                onMenu-click={({ option, isLink }) => handleMenuClick(option, isLink)}
              ></JsonFormatter>
            );
          },
        },
      ];
    });

    const formatColumn = field => {
      return {
        field: field.field_name,
        key: field.field_name,
        title: field.field_name,
        width: field.width,
        minWidth: field.minWidth,
        align: 'top',
        resize: true,
        renderBodyCell: ({ row }) => {
          const config: RowConfig = tableRowConfig.get(row).value;
          const content = getTableColumnContent(row, field);
          return (
            <TableColumn
                content={content}
                field={field}
                formatJson={config[ROW_F_JSON]}
                row={row}
                onIcon-click={(type, content, isLink, depth, isNestedField) =>
                  handleIconClick(type, content, field, row, isLink, depth, isNestedField)
                }
              ></TableColumn>
      
            // @ts-ignore
          );
        },
        renderHeaderCell: () => {
          const sortable = field.es_doc_values && field.tag !== 'union-source';
          return renderHead(field, order => {
            if (sortable) {
              const sortList = order ? [[field.field_name, order]] : [];
              const updatedSortList = store.state.indexFieldInfo.sort_list.map(item => {
                if (sortList.length > 0 && item[0] === field.field_name) {
                  return sortList[0];
                } else if (sortList.length === 0 && item[0] === field.field_name) {
                  return [field.field_name, 'desc'];
                }
                return item;
              });
              store.commit('updateLocalSort', true);
              store.commit('updateIndexFieldInfo', { sort_list: updatedSortList });
              store.commit('updateIndexItemParams', { sort_list: sortList });
              store.dispatch('requestIndexSetQuery');
            }
          });
        },
      };
    };

    const setColWidth = (col) => {
      col.minWidth = col.width - 4;
      col.width = '100%';
    };

    const getFieldColumns = () => {
      if (showCtxType.value === 'table') {
        const columnList = [];
        const columns = visibleFields.value.length > 0 ? visibleFields.value : fullColumns.value;
        let maxColWidth = operatorToolsWidth.value + 40;
        let logField = null;

        columns.forEach(col => {
          const formatValue = formatColumn(col);
          if (col.field_name === 'log') {
            logField = formatValue;
          }

          columnList.push(formatValue);
          maxColWidth += formatValue.width;
        });

        if (!logField && columnList.length > 0) {
          logField = columnList[columnList.length - 1];
        }

        if (logField && offsetWidth.value > maxColWidth) {
          setColWidth(logField);
        }

        return columnList;
      }

      return originalColumns.value;
    };

    const hanldeAfterExpandClick = (target: HTMLElement) => {
      const expandTarget = target
        .closest('.bklog-row-container')
        ?.querySelector('.bklog-row-observe .expand-view-wrapper');
      if (expandTarget) {
        RetrieveHelper.highlightElement(expandTarget);
      }
    };

    const leftColumns = computed(() => [
      {
        field: '',
        key: ROW_EXPAND,
        // 设置需要显示展开图标的列
        type: 'expand',
        title: '',
        width: 36,
        align: 'center',
        resize: false,
        fixed: 'left',
        renderBodyCell: ({ row }) => {
          const config: RowConfig = tableRowConfig.get(row).value;

          const hanldeExpandClick = event => {
            event.stopPropagation();
            event.preventDefault();
            event.stopImmediatePropagation();

            config.expand = !config.expand;
            nextTick(() => {
              if (config.expand) {
                hanldeAfterExpandClick(event.target);
              }
            });
          };

          return (
            <span
              class={['bklog-expand-icon', { 'is-expaned': config.expand }]}
              onClick={hanldeExpandClick}
            >
              <i
                style={{ color: '#4D4F56', fontSize: '9px' }}
                class='bk-icon icon-play-shape'
              ></i>
            </span>
          );
        },
      },
      {
        field: '',
        key: ROW_SOURCE,
        title: '日志来源',
        width: 230,
        align: 'left',
        resize: false,
        fixed: 'left',
        disabled: !indexSetOperatorConfig.value?.isShowSourceField || !indexSetType.value,
        renderBodyCell: ({ row }) => {
          const indeSetName = unionIndexItemList.value.find(item => item.index_set_id === String(row.__index_set_id__))?.index_set_name ??
          ''
          const hanldeSoureClick = event => {
            event.stopPropagation();
            event.preventDefault();
            event.stopImmediatePropagation();
          };
          
          return (
            <span onClick={hanldeSoureClick}>
             {indeSetName}  
            </span>
          );
        },
      },
      {
        field: '',
        key: ROW_INDEX,
        title: tableShowRowIndex.value ? '#' : '',
        width: tableShowRowIndex.value ? 50 : 0,
        fixed: 'left',
        align: 'center',
        resize: false,
        class: tableShowRowIndex.value ? 'is-show' : 'is-hidden',
        renderBodyCell: ({ row }) => {
          return tableRowConfig.get(row).value[ROW_INDEX] + 1;
        },
      },
    ]);

    const handleRowAIClcik = (e: MouseEvent, row: any) => {
      const rowIndex = tableRowConfig.get(row).value[ROW_INDEX] + 1;
      const targetRow = (e.target as HTMLElement).closest('.bklog-row-container');
      const oldRow = targetRow?.parentElement.querySelector('.bklog-row-container.ai-active');

      oldRow?.classList.remove('ai-active');
      targetRow?.classList.add('ai-active');

      props.handleClickTools('ai', row, indexSetOperatorConfig.value, rowIndex);
    };

    const rightColumns = computed(() => {
      if (window?.__IS_MONITOR_TRACE__) {
        return [];
      }
      return [
        {
          field: ROW_F_ORIGIN_OPT,
          key: ROW_F_ORIGIN_OPT,
          title: $t('操作'),
          width: operatorToolsWidth.value,
          fixed: 'right',
          resize: false,
          renderBodyCell: ({ row }) => {
            return (
              // @ts-ignore
              <OperatorTools
                handle-click={(type, event) => {
                  if (type === 'ai') {
                    handleRowAIClcik(event, row);
                    return;
                  }
                  props.handleClickTools(
                    type,
                    row,
                    indexSetOperatorConfig.value,
                    tableRowConfig.get(row).value[ROW_INDEX] + 1,
                  );
                }}
                index={row[ROW_INDEX]}
                operator-config={indexSetOperatorConfig.value}
                row-data={row}
              />
            );
          },
        },
      ];
    });

    const getTableColumnContent = (row, field) => {
      // 日志来源 展示来源的索引集名称
      if (field?.tag === 'union-source') {
        return (
          unionIndexItemList.value.find(item => item.index_set_id === String(row.__index_set_id__))?.index_set_name ??
          ''
        );
      }
      return parseTableRowData(row, field.field_name, field.field_type, false);
    };

    const formatDateValue = (data, field_type) => {
      if (field_type === 'date') {
        return formatDate(Number(data)) || data;
      }
      // 处理纳秒精度的UTC时间格式
      if (field_type === 'date_nanos') {
        return formatDateNanos(data);
      }
      return data;
    };

    const getOriginTimeShow = data => {
      return formatDateValue(data, timeFieldType.value);
    };

    const { handleOperation } = useTextAction(emit, 'origin');

    // 替换原有的handleIconClick
    const handleIconClick = (type, content, field, row, isLink, depth, isNestedField) => {
      handleOperation(type, { content, field, row, isLink, depth, isNestedField, operation: type });
    };

    // 替换原有的handleMenuClick
    const handleMenuClick = (option, isLink) => {
      handleOperation(option.operation, {
        value: option.value,
        fieldName: option.fieldName,
        operation: option.operation,
        isLink,
        depth: option.depth,
        displayFieldNames: option.displayFieldNames,
      });
    };

    const { renderHead } = useHeaderRender();
    const setFullColumns = () => {
      /** 清空所有字段后所展示的默认字段  顺序: 时间字段，log字段，索引字段 */
      const dataFields = [];
      const indexSetFields = [];
      const logFields = [];
      indexFieldInfo.value.fields.forEach(item => {
        if (item.field_type === 'date') {
          dataFields.push(item);
        } else if (item.field_name === 'log' || item.field_alias === 'original_text') {
          logFields.push(item);
        } else if (!(item.field_type === '__virtual__' || item.is_built_in)) {
          indexSetFields.push(item);
        }
      });
      const sortIndexSetFieldsList = indexSetFields.sort((a, b) => {
        const sortA = a.field_name.replace(TABLE_LOG_FIELDS_SORT_REGULAR, 'z');
        const sortB = b.field_name.replace(TABLE_LOG_FIELDS_SORT_REGULAR, 'z');
        return sortA.localeCompare(sortB);
      });
      const sortFieldsList = [...dataFields, ...logFields, ...sortIndexSetFieldsList];
      if (isUnionSearch.value && indexSetOperatorConfig.value?.isShowSourceField) {
        sortFieldsList.unshift(LOG_SOURCE_F());
      }

      setDefaultTableWidth(sortFieldsList, tableList.value);
      fullColumns.value = sortFieldsList;
    };

    const getRowConfigWithCache = () => {
      return [['expand', false]].reduce(
        (cfg, item: [keyof RowConfig, any]) => Object.assign(cfg, { [item[0]]: item[1] }),
        {},
      );
    };

    const updateTableRowConfig = (nextIdx = 0) => {
      if (nextIdx >= 0) {
        for (let index = nextIdx; index < tableDataSize.value; index++) {
          const nextRow = tableList.value[index];
          if (!tableRowConfig.has(nextRow)) {
            const rowKey = `${ROW_KEY}_${index}`;
            tableRowConfig.set(
              nextRow,
              ref({
                [ROW_KEY]: rowKey,
                [ROW_INDEX]: index,
                [ROW_F_JSON]: formatJson.value,
                ...getRowConfigWithCache(),
              }),
            );
          }
        }
      }

      if (nextIdx === -1) {
        for (let index = 0; index < tableDataSize.value; index++) {
          const nextRow = tableList.value[index];
          tableRowConfig.delete(nextRow);
        }
      }
    };

    const isRequesting = ref(false);
    let requestingTimer = null;

    const debounceSetLoading = (delay = 120) => {
      requestingTimer && clearTimeout(requestingTimer);
      requestingTimer = setTimeout(() => {
        isRequesting.value = false;
      }, delay);
    };

    const expandOption = {
      render: ({ row }) => {
        const config = tableRowConfig.get(row);
        return (
          <ExpandView
            data={row}
            kv-show-fields-list={kvShowFieldsList.value}
            list-data={row}
            row-index={config.value[ROW_INDEX]}
            onValue-click={(type, content, isLink, field, depth, isNestedField) =>
              handleIconClick(type, content, field, row, isLink, depth, isNestedField)
            }
          ></ExpandView>
        );
      },
    };

    const resetRowListState = (oldValSize?) => {
      hasMoreList.value = tableDataSize.value > 0 && tableDataSize.value % 50 === 0;
      setRenderList(null);
      debounceSetLoading();
      updateTableRowConfig(oldValSize ?? 0);

      if (tableDataSize.value <= 50) {
        nextTick(RetrieveHelper.updateMarkElement.bind(RetrieveHelper));
      }
    };

    watch(
      () => [tableShowRowIndex.value],
      () => {
        setTimeout(() => {
          computeRect();
        });
      },
    );

    watch(
      () => [props.contentType, formatJson.value, tableLineIsWrap.value],
      () => {
        scrollXOffsetLeft = 0;
        refScrollXBar.value?.scrollLeft(0);

        showCtxType.value = props.contentType;
        stepUpdateRowProp(0, formatJson.value);
        computeRect();
      },
    );

    watch(
      () => [fieldRequestCounter.value],
      () => {
        scrollXOffsetLeft = 0;
        refScrollXBar.value?.scrollLeft(0);

        setTimeout(() => {
          computeRect();
        });
      },
    );

    watch(
      () => [visibleFields.value.length],
      () => {
        if (!visibleFields.value.length) {
          setFullColumns();
        }
      },
    );

    watch(
      () => isLoading.value,
      () => {
        if (!isRequesting.value) {
          isRequesting.value = true;

          if (isLoading.value) {
            scrollToTop(0);
            renderList = [];
            return;
          }

          setRenderList();
        }

        if (!isLoading.value) {
          debounceSetLoading();
        }
      },
    );

    watch(
      () => [tableDataSize.value],
      (val, oldVal) => {
        resetRowListState(oldVal?.[0]);
      },
      {
        immediate: true,
      },
    );

    const handleColumnWidthChange = (w, col) => {
      const width = w > 40 ? w : 40;
      const longFiels = visibleFields.value.filter(
        item => item.width >= 800 || item.field_name === 'log' || item.field_type === 'text',
      );
      const logField = longFiels.find(item => item.field_name === 'log');
      const targetField = longFiels.length
        ? longFiels
        : visibleFields.value.filter(item => item.field_name !== col.field);

      if (width < col.width && targetField.length) {
        if (logField) {
          logField.width = logField.width + width;
        } else {
          const avgWidth = (col.width - width) / targetField.length;
          targetField.forEach(field => {
            field.width = field.width + avgWidth;
          });
        }
      }

      const sourceObj = visibleFields.value.reduce(
        (acc, field) => Object.assign(acc, { [field.field_name]: field.width }),
        {},
      );
      const { fieldsWidth } = userSettingConfig.value;
      const newFieldsWidthObj = Object.assign(fieldsWidth, sourceObj, {
        [col.field]: Math.ceil(width),
      });

      const field = visibleFields.value.find(item => item.field_name === col.field);
      field.width = width;

      store.dispatch('userFieldConfigChange', {
        fieldsWidth: newFieldsWidthObj,
      });

      store.commit('updateVisibleFields', visibleFields.value);
    };

    const loadMoreTableData = () => {
      // tableDataSize.value === 0 用于判定是否是第一次渲染导致触发的请求
      // visibleFields.value 在字段重置时会清空，所以需要判断
      if (isRequesting.value || tableDataSize.value === 0 || visibleFields.value.length === 0) {
        return;
      }

      if (pageIndex.value * pageSize.value < tableDataSize.value) {
        isRequesting.value = true;
        pageIndex.value++;
        const maxLength = Math.min(pageSize.value * pageIndex.value, tableDataSize.value);
        setRenderList(maxLength);
        debounceSetLoading(0);
        nextTick(RetrieveHelper.updateMarkElement.bind(RetrieveHelper));
        return;
      }

      if (hasMoreList.value) {
        isRequesting.value = true;
        return store
          .dispatch('requestIndexSetQuery', { isPagination: true })
          .then(resp => {
            if (resp?.size === 50) {
              pageIndex.value++;
            }
          })
          .finally(() => {
            debounceSetLoading(0);
            nextTick(RetrieveHelper.updateMarkElement.bind(RetrieveHelper));
          });
      }

      return Promise.resolve(false);
    };

    useResizeObserve(SECTION_SEARCH_INPUT, entry => {
      searchContainerHeight.value = entry.contentRect.height;
    });

    let scrollXOffsetLeft = 0;
    const refScrollXBar = ref();

    const afterScrollTop = () => {
      pageIndex.value = 1;

      const maxLength = Math.min(pageSize.value * pageIndex.value, tableDataSize.value);
      renderList = renderList.slice(0, maxLength);
    };

    // 监听滚动条滚动位置
    // 判定是否需要拉取更多数据
    const { offsetWidth, scrollWidth, computeRect, scrollToTop } = useLazyRender({
      loadMoreFn: loadMoreTableData,
      container: resultContainerIdSelector,
      rootElement: refRootElement,
      refLoadMoreElement,
    });

    const setRowboxTransform = () => {
      if (refResultRowBox.value && refRootElement.value) {
        refResultRowBox.value.scrollLeft = scrollXOffsetLeft;
        if (refTableHead.value) {
          refTableHead.value.style.transform = `translateX(-${scrollXOffsetLeft}px)`;
          const fixedRight = refTableHead.value?.querySelector(
            '.bklog-list-row .bklog-row-cell.header-cell.right',
          ) as HTMLElement;
          if (fixedRight) {
            fixedRight.style.transform = `translateX(${scrollXOffsetLeft}px)`;
          }
        }
      }
    };

    const hasScrollX = computed(() => {
      return showCtxType.value === 'table' && scrollWidth.value > offsetWidth.value;
    });

    let isAnimating = false;
    useWheel({
      target: refRootElement,
      callback: (event: WheelEvent) => {
        const maxOffset = scrollWidth.value - offsetWidth.value;
        if (event.deltaX !== 0 && hasScrollX.value) {
          event.stopPropagation();
          event.stopImmediatePropagation();
          event.preventDefault();
          if (!isAnimating) {
            isAnimating = true;
            requestAnimationFrame(() => {
              isAnimating = false;
              const nextOffset = scrollXOffsetLeft + event.deltaX;
              if (nextOffset <= maxOffset && nextOffset >= 0) {
                scrollXOffsetLeft += event.deltaX;
                setRowboxTransform();
                refScrollXBar.value?.scrollLeft(nextOffset);
              }
            });
          }
        }
      },
    });

    const operatorFixRightWidth = computed(() => {
      const operatorWidth = operatorToolsWidth.value;
      const diff = scrollWidth.value - scrollXOffsetLeft - offsetWidth.value;

      return operatorWidth + (diff > 0 ? diff : 0);
    });

    watch(
      () => [operatorFixRightWidth.value, offsetWidth.value, scrollWidth.value],
      () => {
        setRowboxTransform();
      },
      { immediate: true },
    );

    const showHeader = computed(() => {
      return showCtxType.value === 'table' && tableList.value.length > 0;
    });

    const renderHeadVNode = () => {
      return (
        <div
          ref={refTableHead}
          class={['bklog-row-container row-header']}
        >
          <div class='bklog-list-row'>
            {[...leftColumns.value, ...getFieldColumns(), ...rightColumns.value].filter(item => !item.disabled).map(column => (
              <LogCell
                key={column.key}
                width={column.width}
                class={[column.class ?? '', 'bklog-row-cell header-cell', column.fixed]}
                minWidth={column.minWidth > 0 ? column.minWidth : column.width}
                resize={column.resize}
                onResize-width={w => handleColumnWidthChange(w, column)}
              >
                {column.renderHeaderCell?.({ column }, h) ?? column.title}
              </LogCell>
            ))}
          </div>
        </div>
      );
    };

    const renderScrollTop = () => {
      return <ScrollTop on-scroll-top={afterScrollTop}></ScrollTop>;
    };

    const getColumnWidth = column => {
      if (typeof column.width === 'number') {
        return {
          width: `${column.width}px`,
          minWidth: `${column.width}px`,
          maxWidth: `${column.width}px`,
        };
      }
      return {
        width: column.width,
        minWidth: `${column.minWidth ?? 80}px`,
      };
    };

    const renderRowCells = (row, rowIndex, options) => {
      const { expand } = tableRowConfig.get(row).value;

      return [
        <div
          class='bklog-list-row'
          data-row-index={rowIndex}
          data-row-click
        >
<<<<<<< HEAD
          {[...leftColumns.value, ...getFieldColumns(), ...rightColumns.value].map(column => {
            const cellStyle = getColumnWidth(column);

=======
          {[...leftColumns.value, ...getFieldColumns(), ...rightColumns.value].filter(item => !item.disabled).map(column => {
            const width = ['100%', 'default', 'auto'].includes(column.width) ? column.width : `${column.width}px`;
            const cellStyle = {
              width,
              minWidth: column.minWidth ? `${column.minWidth}px` : `${column.width}px`,
            };
            if (typeof column.minWidth === 'number' && column.width < column.minWidth) {
              cellStyle.minWidth = `${column.width}px`;
            }
>>>>>>> a889d5db
            return (
              <div
                key={`${rowIndex}-${column.key}`}
                style={cellStyle}
                class={[column.class ?? '', 'bklog-row-cell', column.fixed]}
              >
                {column.renderBodyCell?.({ row, column, rowIndex, options }, h) ?? column.title}
              </div>
            );
          })}
        </div>,
        expand ? expandOption.render({ row }) : '',
      ];
    };

    const renderRowVNode = () => {
      return renderList.map((row, rowIndex) => {
        const logLevel = gradeOption.value.disabled ? '' : RetrieveHelper.getLogLevel(row.item, gradeOption.value);

        return [
          <RowRender
            key={row[ROW_KEY]}
            class={['bklog-row-container', logLevel ?? 'normal']}
            row-index={rowIndex}
            on-row-visible={(isIntersect: boolean) => {
              set(tableList.value[rowIndex], ROW_IS_IN_SECTION, isIntersect);
            }}
          >
            {renderRowCells(row.item, rowIndex, tableList.value[rowIndex])}
          </RowRender>,
        ];
      });
    };

    const handleScrollXChanged = (event: MouseEvent) => {
      scrollXOffsetLeft = (event.target as HTMLElement)?.scrollLeft || 0;
      setRowboxTransform();
    };

    const renderScrollXBar = () => {
      return (
        <ScrollXBar
          ref={refScrollXBar}
          innerWidth={scrollWidth.value}
          outerWidth={offsetWidth.value}
          onScroll-change={handleScrollXChanged}
        ></ScrollXBar>
      );
    };

    const loadingText = computed(() => {
      if (isLoading.value && !isRequesting.value) {
        return;
      }

      if (hasMoreList.value && (isLoading.value || isRending.value)) {
        return 'Loading ...';
      }

      if (!isRequesting.value && !hasMoreList.value && tableDataSize.value > 0) {
        return ` - 已加载所有数据: 共计 ${tableDataSize.value} 条 - `;
      }

      return '';
    });

    const renderLoader = () => {
      return (
        <div
          ref={refLoadMoreElement}
          class={['bklog-requsting-loading']}
        >
          <div style={{ width: `${offsetWidth.value}px`, minWidth: '100%' }}>{loadingText.value}</div>
        </div>
      );
    };

    const renderFixRightShadow = () => {
      if (window?.__IS_MONITOR_TRACE__) {
        return null;
      }
      if (tableDataSize.value > 0 && showCtxType.value === 'table') {
        return <div class='fixed-right-shadown'></div>;
      }

      return null;
    };

    const isTableLoading = computed(() => {
      return (
        tableDataSize.value === 0 && (isRequesting.value || isRending.value || isPageLoading.value || isLoading.value)
      );
    });

    const exceptionType = computed(() => {
      if (tableDataSize.value === 0) {
        if (isRequesting.value || isLoading.value || isPageLoading.value) {
          return 'loading';
        }

        if ($t('检索结果为空') === exceptionMsg.value) {
          return 'search-empty';
        }

        if (/^index-set-not-found/.test(exceptionMsg.value)) {
          return 'index-set-not-found';
        }

        if (/^index-set-field-not-found/.test(exceptionMsg.value)) {
          return 'index-set-field-not-found';
        }

        return exceptionMsg.value.length ? 'error' : 'empty';
      }

      return 'hidden';
    });

    const getExceptionRender = () => {
      return (
        <LogResultException
          type={exceptionType.value}
          message={exceptionMsg.value}
        ></LogResultException>
      );
    };

    const onRootClick = (e: MouseEvent) => {
      const target = e.target as HTMLElement;

      if (
        (target?.hasAttribute('data-row-click') && target?.hasAttribute('data-row-index')) ||
        !(
          target?.classList.contains('segment-content') ||
          target?.classList.contains('bklog-json-view-icon-expand') ||
          target?.classList.contains('bklog-json-view-icon-text') ||
          target?.classList.contains('black-mark') ||
          target?.parentElement?.classList.contains('segment-content')
        )
      ) {
        const row = target.hasAttribute('data-row-index') ? target : target.closest('[data-row-click]');
        const index = parseInt(row?.getAttribute?.('data-row-index') ?? '-1', 10);

        if (index >= 0) {
          const { item } = renderList[index] ?? {};
          if (item) {
            const config: RowConfig = tableRowConfig.get(item).value;
            config.expand = !config.expand;
            nextTick(() => {
              if (config.expand) {
                hanldeAfterExpandClick(target);
              }
            });
          }
        }
      }
    };

    onBeforeUnmount(() => {
      popInstanceUtil.uninstallInstance();
      resetRowListState(-1);
    });

    return {
      refRootElement,
      refResultRowBox,
      isTableLoading,
      renderRowVNode,
      renderFixRightShadow,
      renderScrollTop,
      renderScrollXBar,
      renderLoader,
      renderHeadVNode,
      getExceptionRender,
      onRootClick,
      tableDataSize,
      resultContainerId,
      hasScrollX,
      showHeader,
      isRequesting,
      exceptionMsg,
    };
  },
  render() {
    return (
      <div
        ref='refRootElement'
        class={['bklog-result-container', { 'has-scroll-x': this.hasScrollX, 'show-header': this.showHeader }]}
        v-bkloading={{ isLoading: this.isTableLoading, opacity: 0.1 }}
        onClick={this.onRootClick}
      >
        {this.renderHeadVNode()}
        <div
          id={this.resultContainerId}
          ref='refResultRowBox'
          class={['bklog-row-box']}
        >
          {this.renderRowVNode()}
        </div>
        {this.getExceptionRender()}
        {this.renderFixRightShadow()}
        {this.renderScrollXBar()}
        {this.renderLoader()}
        {this.renderScrollTop()}
        <div class='resize-guide-line'></div>
      </div>
    );
  },
});<|MERGE_RESOLUTION|>--- conflicted
+++ resolved
@@ -898,21 +898,9 @@
           data-row-index={rowIndex}
           data-row-click
         >
-<<<<<<< HEAD
-          {[...leftColumns.value, ...getFieldColumns(), ...rightColumns.value].map(column => {
+        {[...leftColumns.value, ...getFieldColumns(), ...rightColumns.value].filter(item => !item.disabled).map(column => {
             const cellStyle = getColumnWidth(column);
 
-=======
-          {[...leftColumns.value, ...getFieldColumns(), ...rightColumns.value].filter(item => !item.disabled).map(column => {
-            const width = ['100%', 'default', 'auto'].includes(column.width) ? column.width : `${column.width}px`;
-            const cellStyle = {
-              width,
-              minWidth: column.minWidth ? `${column.minWidth}px` : `${column.width}px`,
-            };
-            if (typeof column.minWidth === 'number' && column.width < column.minWidth) {
-              cellStyle.minWidth = `${column.width}px`;
-            }
->>>>>>> a889d5db
             return (
               <div
                 key={`${rowIndex}-${column.key}`}
