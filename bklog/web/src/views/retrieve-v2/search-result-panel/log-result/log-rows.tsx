/*
 * Tencent is pleased to support the open source community by making
 * 蓝鲸智云PaaS平台 (BlueKing PaaS) available.
 *
 * Copyright (C) 2021 THL A29 Limited, a Tencent company.  All rights reserved.
 *
 * 蓝鲸智云PaaS平台 (BlueKing PaaS) is licensed under the MIT License.
 *
 * License for 蓝鲸智云PaaS平台 (BlueKing PaaS):
 *
 * ---------------------------------------------------
 * Permission is hereby granted, free of charge, to any person obtaining a copy of this software and associated
 * documentation files (the "Software"), to deal in the Software without restriction, including without limitation
 * the rights to use, copy, modify, merge, publish, distribute, sublicense, and/or sell copies of the Software, and
 * to permit persons to whom the Software is furnished to do so, subject to the following conditions:
 *
 * The above copyright notice and this permission notice shall be included in all copies or substantial portions of
 * the Software.
 *
 * THE SOFTWARE IS PROVIDED "AS IS", WITHOUT WARRANTY OF ANY KIND, EXPRESS OR IMPLIED, INCLUDING BUT NOT LIMITED TO
 * THE WARRANTIES OF MERCHANTABILITY, FITNESS FOR A PARTICULAR PURPOSE AND NONINFRINGEMENT. IN NO EVENT SHALL THE
 * AUTHORS OR COPYRIGHT HOLDERS BE LIABLE FOR ANY CLAIM, DAMAGES OR OTHER LIABILITY, WHETHER IN AN ACTION OF
 * CONTRACT, TORT OR OTHERWISE, ARISING FROM, OUT OF OR IN CONNECTION WITH THE SOFTWARE OR THE USE OR OTHER DEALINGS
 * IN THE SOFTWARE.
 */
import { computed, defineComponent, ref, watch, h, Ref, provide, onBeforeUnmount, onBeforeMount } from 'vue';

import {
  parseTableRowData,
  formatDateNanos,
  formatDate,
  copyMessage,
  setDefaultTableWidth,
  TABLE_LOG_FIELDS_SORT_REGULAR,
} from '@/common/util';
import JsonFormatter from '@/global/json-formatter.vue';
import useFieldNameHook from '@/hooks/use-field-name';
import useLocale from '@/hooks/use-locale';
import useResizeObserve from '@/hooks/use-resize-observe';
import useStore from '@/hooks/use-store';
import useWheel from '@/hooks/use-wheel';
import { RetrieveUrlResolver } from '@/store/url-resolver';
import { bkMessage } from 'bk-magic-vue';
import { uniqueId, debounce } from 'lodash';
import { useRoute, useRouter } from 'vue-router/composables';

import PopInstanceUtil from '../../../../global/pop-instance-util';
import ExpandView from '../original-log/expand-view.vue';
import OperatorTools from '../original-log/operator-tools.vue';
import { getConditionRouterParams } from '../panel-util';
import LogCell from './log-cell';
import {
  LOG_SOURCE_F,
  ROW_EXPAND,
  ROW_F_JSON,
  ROW_F_ORIGIN_CTX,
  ROW_F_ORIGIN_OPT,
  ROW_F_ORIGIN_TIME,
  ROW_INDEX,
  ROW_KEY,
  SECTION_SEARCH_INPUT,
} from './log-row-attributes';
import RowRender from './row-render';
import ScrollTop from './scroll-top';
import ScrollXBar from './scroll-x-bar';
import TableColumn from './table-column.vue';
import useLazyRender from './use-lazy-render';
import useHeaderRender from './use-render-header';

import './log-rows.scss';

type RowConfig = {
  expand?: boolean;
  isIntersect?: boolean;
  minHeight?: number;
  stickyTop?: number;
  rowMinHeight?: number;
};

export default defineComponent({
  props: {
    contentType: {
      type: String,
      default: 'table',
    },
    handleClickTools: Function,
  },
  setup(props, { emit }) {
    const store = useStore();
    const { $t } = useLocale();
    const refRootElement: Ref<HTMLElement> = ref();
    const refTableHead: Ref<HTMLElement> = ref();
    const refLoadMoreElement: Ref<HTMLElement> = ref();
    const popInstanceUtil = new PopInstanceUtil({
      refContent: ref('智能分析'),
      tippyOptions: {
        appendTo: document.body,
        placement: 'top',
        theme: 'dark',
      },
    });

    const pageIndex = ref(1);
    // 前端本地分页
    const pageSize = ref(50);
    const isRending = ref(false);

    const tableRowConfig = new WeakMap();

    const wheelTrigger = ref({ isWheeling: false, id: '' });
    provide('wheelTrigger', wheelTrigger);

    let renderList = Object.freeze([]);
    const indexFieldInfo = computed(() => store.state.indexFieldInfo);
    const indexSetQueryResult = computed(() => store.state.indexSetQueryResult);
    const visibleFields = computed(() => store.state.visibleFields);
    const indexSetOperatorConfig = computed(() => store.state.indexSetOperatorConfig);
    const formatJson = computed(() => store.state.tableJsonFormat);
    const tableShowRowIndex = computed(() => store.state.tableShowRowIndex);
    const tableLineIsWrap = computed(() => store.state.tableLineIsWrap);
    const unionIndexItemList = computed(() => store.getters.unionIndexItemList);
    const timeField = computed(() => indexFieldInfo.value.time_field);
    const timeFieldType = computed(() => indexFieldInfo.value.time_field_type);
    const isLoading = computed(() => indexSetQueryResult.value.is_loading || indexFieldInfo.value.is_loading);
    const kvShowFieldsList = computed(() => indexFieldInfo.value?.fields.map(f => f.field_name));
    const userSettingConfig = computed(() => store.state.retrieve.catchFieldCustomConfig);
    const tableDataSize = computed(() => indexSetQueryResult.value?.list?.length ?? 0);
    const fieldRequestCounter = computed(() => indexFieldInfo.value.request_counter);
    const isUnionSearch = computed(() => store.getters.isUnionSearch);
    const tableList = computed<Array<any>>(() => Object.freeze(indexSetQueryResult.value?.list ?? []));
    // 标识当前日志级别的字段。暂时使用level字段，等确定实现方案后这里进行Computed计算
    const logLevelFieldName = ref('level');

    const exceptionMsg = computed(() => {
      if (/^cancel$/gi.test(indexSetQueryResult.value?.exception_msg)) {
        return $t('检索结果为空');
      }

      return indexSetQueryResult.value?.exception_msg || $t('检索结果为空');
    });

    const apmRelation = computed(() => store.state.indexSetFieldConfig.apm_relation);
    // const showAiAssistant = computed(() => {
    //   const ai_assistant = window.FEATURE_TOGGLE?.ai_assistant;
    //   if (ai_assistant === 'debug') {
    //     const whiteList = (window.FEATURE_TOGGLE_WHITE_LIST?.ai_assistant ?? []).map(id => `${id}`);
    //     return whiteList.includes(store.state.bkBizId) || whiteList.includes(store.state.spaceUid);
    //   }

    //   return ai_assistant === 'on';
    // });

    const fullColumns = ref([]);
    const showCtxType = ref(props.contentType);

    const router = useRouter();
    const route = useRoute();

    const totalCount = computed(() => {
      const count = store.state.indexSetQueryResult.total;
      if (count._isBigNumber) {
        return count.toNumber();
      }

      return count;
    });

    const hasMoreList = computed(
      () => totalCount.value > tableList.value.length || pageIndex.value * pageSize.value < totalCount.value,
    );

    const setRenderList = (length?) => {
      const targetLength = length ?? tableDataSize.value;
      const inteval = 50;

      const appendChildNodes = () => {
        const appendLength = targetLength - renderList.length;
        const stepLength = appendLength > inteval ? inteval : appendLength;
        const startIndex = renderList.length;

        if (appendLength > 0) {
          const arr = [];
          const endIndex = startIndex + stepLength;
          const lastIndex = endIndex <= tableList.value.length ? endIndex : tableList.value.length;
          for (let i = 0; i < lastIndex; i++) {
            arr.push({
              item: tableList.value[i],
              [ROW_KEY]: `${tableList.value[i].dtEventTimeStamp}_${i}`,
            });
          }

          renderList = Object.freeze(arr);
          appendChildNodes();
          return;
        }
      };

      appendChildNodes();
    };

    /**
     * 分步更新行属性
     * 主要是是否Json格式化
     * @param startIndex
     */
    const stepUpdateRowProp = (startIndex = 0, formatJson = false) => {
      const inteval = 50;
      const endIndex = startIndex + inteval;

      for (let i = startIndex; i < endIndex; i++) {
        if (i < tableList.value.length) {
          const row = tableList.value[i];
          const config = tableRowConfig.get(row);
          config.value[ROW_F_JSON] = formatJson;
        }
      }

      if (endIndex < tableList.value.length) {
        requestAnimationFrame(() => stepUpdateRowProp(endIndex, formatJson));
      }
    };

    const searchContainerHeight = ref(52);

    const resultContainerId = ref(uniqueId('result_container_key_'));
    const resultContainerIdSelector = `#${resultContainerId.value}`;

    const operatorToolsWidth = computed(() => {
      return indexSetOperatorConfig.value?.bcsWebConsole?.is_active ? 84 : 58;
    });

    const originalColumns = computed(() => {
      return [
        {
          field: ROW_F_ORIGIN_TIME,
          key: ROW_F_ORIGIN_TIME,
          title: ROW_F_ORIGIN_TIME,
          align: 'top',
          resize: false,
          minWidth: timeFieldType.value === 'date_nanos' ? 250 : 200,
          renderBodyCell: ({ row }) => {
            return <span class='time-field'>{getOriginTimeShow(row[timeField.value])}</span>;
          },
        },
        {
          field: ROW_F_ORIGIN_CTX,
          key: ROW_F_ORIGIN_CTX,
          title: ROW_F_ORIGIN_CTX,
          align: 'top',
          minWidth: '100%',
          width: '100%',
          resize: false,
          renderBodyCell: ({ row }) => {
            return (
              <JsonFormatter
                class='bklog-column-wrapper'
                fields={visibleFields.value}
                formatJson={formatJson.value}
                jsonValue={row}
                onMenu-click={({ option, isLink }) => handleMenuClick(option, isLink)}
              ></JsonFormatter>
            );
          },
        },
      ];
    });

    const formatColumn = field => {
      return {
        field: field.field_name,
        key: field.field_name,
        title: field.field_name,
        width: field.width,
        minWidth: field.minWidth,
        align: 'top',
        resize: true,
        renderBodyCell: ({ row }) => {
          const config: RowConfig = tableRowConfig.get(row).value;
          return (
            // @ts-ignore
            <TableColumn
              content={getTableColumnContent(row, field)}
              field={field}
              formatJson={config[ROW_F_JSON]}
              row={row}
              onIcon-click={(type, content, isLink, depth, isNestedField) =>
                handleIconClick(type, content, field, row, isLink, depth, isNestedField)
              }
            ></TableColumn>
          );
        },
        renderHeaderCell: () => {
          const sortable = field.es_doc_values && field.tag !== 'union-source';
          return renderHead(field, order => {
            if (sortable) {
              const sortList = order ? [[field.field_name, order]] : [];
              store.commit('updateIndexFieldInfo', { sort_list: sortList });
              store.commit('updateIndexItemParams', { sort_list: sortList });
              store.dispatch('requestIndexSetQuery');
            }
          });
        },
      };
    };

    const getFieldColumns = () => {
      if (showCtxType.value === 'table') {
        if (visibleFields.value.length) {
          return visibleFields.value.map(formatColumn);
        }

        return fullColumns.value.map(formatColumn);
      }

      return originalColumns.value;
    };

    const leftColumns = computed(() => [
      {
        field: '',
        key: ROW_EXPAND,
        // 设置需要显示展开图标的列
        type: 'expand',
        title: '',
        width: 50,
        align: 'center',
        resize: false,
        fixed: 'left',
        renderBodyCell: ({ row }) => {
          const config: RowConfig = tableRowConfig.get(row).value;

          const hanldeExpandClick = () => {
            config.expand = !config.expand;
          };

          return (
            <span
              class={['bklog-expand-icon', { 'is-expaned': config.expand }]}
              onClick={hanldeExpandClick}
            >
              <i
                style={{ color: '#4D4F56', fontSize: '9px' }}
                class='bk-icon icon-play-shape'
              ></i>
            </span>
          );
        },
      },
      {
        field: '',
        key: ROW_INDEX,
        title: tableShowRowIndex.value ? '#' : '',
        width: tableShowRowIndex.value ? 50 : 0,
        fixed: 'left',
        align: 'center',
        resize: false,
        class: tableShowRowIndex.value ? 'is-show' : 'is-hidden',
        renderBodyCell: ({ row }) => {
          return tableRowConfig.get(row).value[ROW_INDEX] + 1;
        },
      },
    ]);

    const rightColumns = computed(() => {
      if (window?.__IS_MONITOR_TRACE__) {
        return [];
      }
      return [
        {
          field: ROW_F_ORIGIN_OPT,
          key: ROW_F_ORIGIN_OPT,
          title: $t('操作'),
          width: operatorToolsWidth.value,
          fixed: 'right',
          resize: false,
          renderBodyCell: ({ row }) => {
            return (
              // @ts-ignore
              <OperatorTools
                handle-click={event =>
                  props.handleClickTools(
                    event,
                    row,
                    indexSetOperatorConfig.value,
                    tableRowConfig.get(row).value[ROW_INDEX] + 1,
                  )
                }
                index={row[ROW_INDEX]}
                operator-config={indexSetOperatorConfig.value}
                row-data={row}
              />
            );
          },
        },
      ];
    });

    const getTableColumnContent = (row, field) => {
      // 日志来源 展示来源的索引集名称
      if (field?.tag === 'union-source') {
        return (
          unionIndexItemList.value.find(item => item.index_set_id === String(row.__index_set_id__))?.index_set_name ??
          ''
        );
      }
      return parseTableRowData(row, field.field_name, field.field_type, false);
    };

    const getOriginTimeShow = data => {
      if (timeFieldType.value === 'date') {
        return formatDate(Number(data)) || data;
      }
      // 处理纳秒精度的UTC时间格式
      if (timeFieldType.value === 'date_nanos') {
        return formatDateNanos(data, true, true);
      }
      return data;
    };

    const setRouteParams = () => {
      const query = { ...route.query };

      const resolver = new RetrieveUrlResolver({
        keyword: store.getters.retrieveParams.keyword,
        addition: store.getters.retrieveParams.addition,
      });

      Object.assign(query, resolver.resolveParamsToUrl());

      router.replace({
        query,
      });
    };

    const handleAddCondition = (field, operator, value, isLink = false, depth = undefined, isNestedField = 'false') => {
      store
        .dispatch('setQueryCondition', { field, operator, value, isLink, depth, isNestedField })
        .then(([newSearchList, searchMode, isNewSearchPage]) => {
          setRouteParams();
          if (isLink) {
            const openUrl = getConditionRouterParams(newSearchList, searchMode, isNewSearchPage);
            window.open(openUrl, '_blank');
          }
        });
    };

    const handleTraceIdClick = traceId => {
      if (apmRelation.value?.is_active) {
        const { app_name: appName, bk_biz_id: bkBizId } = apmRelation.value.extra;
        const path = `/?bizId=${bkBizId}#/trace/home?app_name=${appName}&search_type=accurate&trace_id=${traceId}`;
        const url = `${window.__IS_MONITOR_COMPONENT__ ? location.origin : window.MONITOR_URL}${path}`;
        window.open(url, '_blank');
      } else {
        bkMessage({
          theme: 'warning',
          message: $t('未找到相关的应用，请确认是否有Trace数据的接入。'),
        });
      }
    };

    const handleIconClick = (type, content, field, row, isLink, depth, isNestedField) => {
      let value = ['date', 'date_nanos'].includes(field.field_type) ? row[field.field_name] : content;
      value = String(value)
        .replace(/<mark>/g, '')
        .replace(/<\/mark>/g, '');

      if (type === 'trace-view') {
        handleTraceIdClick(value);
        return;
      }

      if (type === 'search') {
        // 将表格单元添加到过滤条件
        handleAddCondition(field.field_name, 'eq', [value], isLink, depth, isNestedField);
        return;
      }

      if (type === 'copy') {
        // 复制单元格内容
        copyMessage(value);
        return;
      }
      // 根据当前显示字段决定传参
      if (['is', 'is not', 'new-search-page-is'].includes(type)) {
        const { getQueryAlias } = useFieldNameHook({ store });
        handleAddCondition(getQueryAlias(field), type, value === '--' ? [] : [value], isLink, depth, isNestedField);
        return;
      }
    };

    const handleMenuClick = (option, isLink) => {
      switch (option.operation) {
        case 'is':
        case 'is not':
        case 'not':
        case 'new-search-page-is':
          const { fieldName, operation, value, depth } = option;
          const operator = operation === 'not' ? 'is not' : operation;
          handleAddCondition(fieldName, operator, value === '--' ? [] : [value], isLink, depth);
          break;
        case 'copy':
          copyMessage(option.value);
          break;
        case 'display':
          emit('fields-updated', option.displayFieldNames, undefined, false);
          break;
        default:
          break;
      }
    };

    const { renderHead } = useHeaderRender();
    const setFullColumns = () => {
      /** 清空所有字段后所展示的默认字段  顺序: 时间字段，log字段，索引字段 */
      const dataFields = [];
      const indexSetFields = [];
      const logFields = [];
      indexFieldInfo.value.fields.forEach(item => {
        if (item.field_type === 'date') {
          dataFields.push(item);
        } else if (item.field_name === 'log' || item.field_alias === 'original_text') {
          logFields.push(item);
        } else if (!(item.field_type === '__virtual__' || item.is_built_in)) {
          indexSetFields.push(item);
        }
      });
      const sortIndexSetFieldsList = indexSetFields.sort((a, b) => {
        const sortA = a.field_name.replace(TABLE_LOG_FIELDS_SORT_REGULAR, 'z');
        const sortB = b.field_name.replace(TABLE_LOG_FIELDS_SORT_REGULAR, 'z');
        return sortA.localeCompare(sortB);
      });
      const sortFieldsList = [...dataFields, ...logFields, ...sortIndexSetFieldsList];
      if (isUnionSearch.value && indexSetOperatorConfig.value?.isShowSourceField) {
        sortFieldsList.unshift(LOG_SOURCE_F());
      }

      setDefaultTableWidth(sortFieldsList, tableList.value);
      fullColumns.value = sortFieldsList;
    };

    const getRowConfigWithCache = () => {
      return [['expand', false]].reduce(
        (cfg, item: [keyof RowConfig, any]) => Object.assign(cfg, { [item[0]]: item[1] }),
        {},
      );
    };

    const updateTableRowConfig = (nextIdx = 0) => {
      for (let index = nextIdx; index < tableDataSize.value; index++) {
        const nextRow = tableList.value[index];
        if (!tableRowConfig.has(nextRow)) {
          const rowKey = `${ROW_KEY}_${index}`;
          tableRowConfig.set(
            nextRow,
            ref({
              [ROW_KEY]: rowKey,
              [ROW_INDEX]: index,
              [ROW_F_JSON]: formatJson.value,
              ...getRowConfigWithCache(),
            }),
          );
        }
      }
    };

    const isRequesting = ref(false);

    const debounceSetLoading = (delay = 120) => {
      setTimeout(() => {
        isRequesting.value = false;
      }, delay);
    };

    const expandOption = {
      render: ({ row }) => {
        return (
          <ExpandView
            data={row}
            kv-show-fields-list={kvShowFieldsList.value}
            list-data={row}
            onValue-click={(type, content, isLink, field, depth, isNestedField) =>
              handleIconClick(type, content, field, row, isLink, depth, isNestedField)
            }
          ></ExpandView>
        );
      },
    };

    watch(
      () => [tableShowRowIndex.value],
      () => {
        setTimeout(() => {
          computeRect();
        });
      },
    );

    watch(
      () => [props.contentType, formatJson.value, tableLineIsWrap.value],
      () => {
        scrollXOffsetLeft.value = 0;
        refScrollXBar.value?.scrollLeft(0);

        showCtxType.value = props.contentType;
        stepUpdateRowProp(0, formatJson.value);
        computeRect();
      },
    );

    watch(
      () => [fieldRequestCounter.value],
      () => {
        scrollXOffsetLeft.value = 0;
        refScrollXBar.value?.scrollLeft(0);

        setTimeout(() => {
          computeRect();
        });
      },
    );

    watch(
      () => [visibleFields.value.length],
      () => {
        if (!visibleFields.value.length) {
          setFullColumns();
        }
      },
    );

    watch(
      () => isLoading.value,
      () => {
        if (!isRequesting.value) {
          if (isLoading.value) {
            scrollToTop(0);

            renderList = [];

            return;
          }

          setRenderList();
        }
      },
    );

    watch(
      () => [tableDataSize.value],
      (val, oldVal) => {
        setRenderList(null);
        debounceSetLoading();
        updateTableRowConfig(oldVal?.[0] ?? 0);
      },
      {
        immediate: true,
      },
    );

    const handleColumnWidthChange = (w, col) => {
      const width = w > 40 ? w : 40;
      const longFiels = visibleFields.value.filter(
        item => item.width >= 800 || item.field_name === 'log' || item.field_type === 'text',
      );
      const logField = longFiels.find(item => item.field_name === 'log');
      const targetField = longFiels.length
        ? longFiels
        : visibleFields.value.filter(item => item.field_name !== col.field);

      if (width < col.width && targetField.length) {
        if (logField) {
          logField.width = logField.width + width;
        } else {
          const avgWidth = (col.width - width) / targetField.length;
          targetField.forEach(field => {
            field.width = field.width + avgWidth;
          });
        }
      }

      const sourceObj = visibleFields.value.reduce(
        (acc, field) => Object.assign(acc, { [field.field_name]: field.width }),
        {},
      );
      const { fieldsWidth } = userSettingConfig.value;
      const newFieldsWidthObj = Object.assign(fieldsWidth, sourceObj, {
        [col.field]: Math.ceil(width),
      });

      const field = visibleFields.value.find(item => item.field_name === col.field);
      field.width = width;

      store.dispatch('userFieldConfigChange', {
        fieldsWidth: newFieldsWidthObj,
      });

      store.commit('updateVisibleFields', visibleFields.value);
    };

    const loadMoreTableData = () => {
      // tableDataSize.value === 0 用于判定是否是第一次渲染导致触发的请求
      if (isRequesting.value && tableDataSize.value === 0) {
        return;
      }

      if (pageIndex.value * pageSize.value < tableDataSize.value) {
        isRequesting.value = true;
        pageIndex.value++;
        const maxLength = Math.min(pageSize.value * pageIndex.value, tableDataSize.value);
        setRenderList(maxLength);
        debounceSetLoading(0);
        return;
      }

      if (totalCount.value > tableList.value.length) {
        isRequesting.value = true;

        return store.dispatch('requestIndexSetQuery', { isPagination: true }).finally(() => {
          pageIndex.value++;
          debounceSetLoading(0);
        });
      }

      return Promise.resolve(false);
    };

    useResizeObserve(SECTION_SEARCH_INPUT, entry => {
      searchContainerHeight.value = entry.contentRect.height;
    });

    const scrollXOffsetLeft = ref(0);
    const refScrollXBar = ref();

    const afterScrollTop = () => {
      pageIndex.value = 1;

      const maxLength = Math.min(pageSize.value * pageIndex.value, tableDataSize.value);
      renderList = renderList.slice(0, maxLength);
    };

    // 监听滚动条滚动位置
    // 判定是否需要拉取更多数据
    const { offsetWidth, computeRect, scrollToTop } = useLazyRender({
      loadMoreFn: loadMoreTableData,
      container: resultContainerIdSelector,
      rootElement: refRootElement,
      refLoadMoreElement,
    });

    const scrollWidth = computed(() => {
      const callback = (acc, item) => {
        acc = acc + (item?.width ?? 0);
        return acc;
      };

      const leftWidth = leftColumns.value.reduce(callback, 0);
      const rightWidth = rightColumns.value.reduce(callback, 0);
      const visibleWidth = getFieldColumns().reduce(callback, 0);

      if (isNaN(visibleWidth)) {
        return offsetWidth.value;
      }

      return leftWidth + rightWidth + visibleWidth - 2;
    });

    const hasScrollX = computed(() => {
      return offsetWidth.value < scrollWidth.value;
    });

    const debounceSetWheel = debounce(() => {
      wheelTrigger.value.isWheeling = false;
    }, 300);

    useWheel({
      target: refRootElement,
      callback: (event: WheelEvent) => {
        const maxOffset = scrollWidth.value - offsetWidth.value;
        wheelTrigger.value.isWheeling = true;
        wheelTrigger.value.id = uniqueId();

        debounceSetWheel();

        if (event.deltaX !== 0 && hasScrollX.value) {
          event.stopPropagation();
          event.stopImmediatePropagation();
          event.preventDefault();

          requestAnimationFrame(() => {
            const nextOffset = scrollXOffsetLeft.value + event.deltaX;
            if (nextOffset <= maxOffset && nextOffset >= 0) {
              scrollXOffsetLeft.value += event.deltaX;
              refScrollXBar.value?.scrollLeft(nextOffset);
            }
          });
        }
      },
    });

    const operatorFixRightWidth = computed(() => {
      const operatorWidth = operatorToolsWidth.value;
      const diff = scrollWidth.value - scrollXOffsetLeft.value - offsetWidth.value;
      return diff > operatorWidth ? 0 : operatorWidth - diff;
    });

    const setHeaderStyle = () => {
      if (refTableHead.value) {
        refTableHead.value.style.setProperty('transform', `translateX(-${scrollXOffsetLeft.value}px)`);
        refTableHead.value.style.setProperty('top', `${searchContainerHeight.value}px`);
      }
    };

    const setBodyStyle = () => {
      if (refRootElement.value) {
        refRootElement.value.style.setProperty('--scroll-left', `-${scrollXOffsetLeft.value}px`);
        refRootElement.value.style.setProperty('--padding-right', `${operatorToolsWidth.value}px`);
        refRootElement.value.style.setProperty('--fix-right-width', `${operatorFixRightWidth.value}px`);
        refRootElement.value.style.setProperty('--scroll-width', `${Math.max(offsetWidth.value, scrollWidth.value)}px`);
        refRootElement.value.style.setProperty(
          '--last-column-left',
          `${offsetWidth.value - operatorToolsWidth.value + scrollXOffsetLeft.value}px`,
        );
      }
    };

    watch(
      () => [
        scrollXOffsetLeft.value,
        operatorToolsWidth.value,
        operatorFixRightWidth.value,
        offsetWidth.value,
        scrollWidth.value,
        searchContainerHeight.value,
      ],
      () => {
        setBodyStyle();
        setHeaderStyle();
      },
    );

    const showHeader = computed(() => {
      return showCtxType.value === 'table' && tableList.value.length > 0;
    });

    const renderHeadVNode = () => {
      return (
        <div
          ref={refTableHead}
          class={['bklog-row-container row-header']}
        >
          <div class='bklog-list-row'>
            {[...leftColumns.value, ...getFieldColumns(), ...rightColumns.value].map(column => (
              <LogCell
                key={column.key}
                width={column.width}
                class={[column.class ?? '', 'bklog-row-cell header-cell', column.fixed]}
                minWidth={column.minWidth ?? 'auto'}
                resize={column.resize}
                onResize-width={w => handleColumnWidthChange(w, column)}
              >
                {column.renderHeaderCell?.({ column }, h) ?? column.title}
              </LogCell>
            ))}
          </div>
        </div>
      );
    };

    // const handleRowAIClcik = (e: MouseEvent, row: any) => {
    //   const rowIndex = tableRowConfig.get(row).value[ROW_INDEX] + 1;
    //   const targetRow = (e.target as HTMLElement).closest('.bklog-row-container');
    //   const oldRow = targetRow?.parentElement.querySelector('.bklog-row-container.ai-active');

    //   oldRow?.classList.remove('ai-active');
    //   targetRow?.classList.add('ai-active');

    //   props.handleClickTools('ai', row, indexSetOperatorConfig.value, rowIndex);
    // };

    const renderScrollTop = () => {
      return <ScrollTop on-scroll-top={afterScrollTop}></ScrollTop>;
    };

    // const handleMouseenter = (e: MouseEvent) => {
    //   const target = e.target as HTMLElement;
    //   if (target?.classList?.contains('bklog-row-ai')) {
    //     popInstanceUtil.show(target);
    //   }
    // };

    // const handleMouseleave = (e: MouseEvent) => {
    //   const target = e.target as HTMLElement;
    //   if (target?.classList?.contains('bklog-row-ai')) {
    //     popInstanceUtil.hide();
    //   }
    // };

    const renderRowCells = (row, rowIndex) => {
      const { expand } = tableRowConfig.get(row).value;
      const opStyle = {
        width: `${operatorToolsWidth.value}px`,
        minWidth: `${operatorToolsWidth.value}px`,
      };

      return [
        <div class='bklog-list-row'>
          {[...leftColumns.value, ...getFieldColumns(), ...rightColumns.value].map(column => {
            const width = ['100%', 'default', 'auto'].includes(column.width) ? column.width : `${column.width}px`;
            const cellStyle = {
              width,
              minWidth: column.minWidth ? `${column.minWidth}px` : `${column.width}px`,
            };
            if (typeof column.minWidth === 'number' && column.width < column.minWidth) {
              cellStyle.minWidth = `${column.width}px`;
            }
            return (
              <div
                key={`${rowIndex}-${column.key}`}
                style={cellStyle}
                class={[column.class ?? '', 'bklog-row-cell', column.fixed]}
              >
                {column.renderBodyCell?.({ row, column, rowIndex }, h) ?? column.title}
              </div>
            );
          })}
          <div
            style={opStyle}
            class={['hidden-field bklog-row-cell']}
          ></div>
        </div>,
        expand ? expandOption.render({ row }) : '',
        // showAiAssistant.value ? (
        //   <span
        //     class='bklog-row-ai'
        //     onClick={e => handleRowAIClcik(e, row)}
        //     onMouseenter={handleMouseenter}
        //     onMouseleave={handleMouseleave}
        //   >
        //     <img src={aiBlueking} />
        //   </span>
        // ) : null,
      ];
    };

    const renderRowVNode = () => {
      return renderList.map((row, rowIndex) => {
        return (
          <RowRender
            key={row[ROW_KEY]}
            class={['bklog-row-container', row[logLevelFieldName.value] ?? 'normal']}
            row-index={rowIndex}
          >
            {renderRowCells(row.item, rowIndex)}
          </RowRender>
        );
      });
    };

    const handleScrollXChanged = (event: MouseEvent) => {
      scrollXOffsetLeft.value = (event.target as HTMLElement).scrollLeft;
    };

    const renderScrollXBar = () => {
      return (
        <ScrollXBar
          ref={refScrollXBar}
          innerWidth={scrollWidth.value}
          outerWidth={offsetWidth.value}
          onScroll-change={handleScrollXChanged}
        ></ScrollXBar>
      );
    };

    const loadingText = computed(() => {
      if (isLoading.value && !isRequesting.value) {
        return;
      }

      if (hasMoreList.value && (isLoading.value || isRending.value)) {
        return 'Loading ...';
      }

      if (!isRequesting.value && !hasMoreList.value && tableDataSize.value > 0) {
        return `已加载所有数据: 共计${tableDataSize.value}条`;
      }

      return '';
    });

    const renderLoader = () => {
      return (
        <div
          class={['bklog-requsting-loading']}
          ref={refLoadMoreElement}
        >
          <div style={{ width: `${offsetWidth.value}px`, minWidth: '100%' }}>{loadingText.value}</div>
        </div>
      );
    };

    const renderFixRightShadow = () => {
      if (window?.__IS_MONITOR_TRACE__) {
        return null;
      }
      if (tableDataSize.value > 0) {
        return <div class='fixed-right-shadown'></div>;
      }

      return null;
    };

    const isTableLoading = computed(() => {
      return (isRequesting.value && !isRequesting.value && tableDataSize.value === 0) || isRending.value;
    });

<<<<<<< HEAD
    const getExceptionRender = () => {
      if (tableDataSize.value === 0) {
        if (isRequesting.value || isLoading.value) {
          return (
            <bk-exception
              style='margin-top: 100px;'
              class='exception-wrap-item exception-part'
              scene='part'
              type='search-empty'
            >
              loading...
            </bk-exception>
          );
        }
        if ($t('检索结果为空') === exceptionMsg.value) {
          return (
            <div class='bklog-empty-data'>
              <h1>{$t('检索无数据')}</h1>
              <div class='sub-title'>您可按照以下顺序调整检索方式</div>
              <div class='empty-validate-steps'>
                <div class='validate-step1'>
                  <h3>1. 优化查询语句</h3>
                  <div class='step1-content'>
                    <span class='step1-content-label'>查询范围：</span>
                    <span class='step1-content-value'>
                      log: bklog*
                      <br />
                      包含bklog
                      <br />= bklog 使用通配符 (*)
                    </span>
                  </div>
                  <div class='step1-content'>
                    <span class='step1-content-label'>精准匹配：</span>
                    <span class='step1-content-value'>log: "bklog"</span>
                  </div>
                </div>
                <div class='validate-step2'>
                  <h3>2. 检查是否为分词问题</h3>
                  <div>
                    当您的鼠标移动至对应日志内容上时，该日志单词将展示为蓝色。
                    <br />
                    <br />
                    若目标内容为整段蓝色，或中间存在字符粘连的情况。
                    <br />
                    可能是因为分词导致的问题；
                    <br />
                    <span class='segment-span-tag'>点击设置自定义分词</span>
                    <br />
                    <br />
                    将字符粘连的字符设置至自定义分词中，等待 3～5 分钟，新上报的日志即可生效设置。
                  </div>
                </div>
                <div class='validate-step3'>
                  <h3>3. 一键反馈</h3>
                  <div>
                    若您仍无法确认问题原因，请点击下方反馈按钮与我们联系，平台将第一时间响应处理。 <br></br>
                    <span class='segment-span-tag'>问题反馈</span>
                  </div>
                </div>
              </div>
            </div>
          );
        }

        return (
          <bk-exception
            style='margin-top: 100px;'
            class='exception-wrap-item exception-part'
            scene='part'
            type='search-empty'
          >
            {exceptionMsg.value}
          </bk-exception>
        );
      }

      return null;
    };
=======
    onBeforeMount(() => {
      renderList.value.length = 0;
      renderList.value = [];
    });
>>>>>>> 9f80ebdb

    onBeforeUnmount(() => {
      popInstanceUtil.uninstallInstance();
    });

    return {
      refRootElement,
      isTableLoading,
      renderRowVNode,
      renderFixRightShadow,
      renderScrollTop,
      renderScrollXBar,
      renderLoader,
      renderHeadVNode,
      getExceptionRender,
      tableDataSize,
      resultContainerId,
      hasScrollX,
      showHeader,
      isRequesting,
      isLoading,
      exceptionMsg,
    };
  },
  render() {
    return (
      <div
        ref='refRootElement'
        class={['bklog-result-container', { 'has-scroll-x': this.hasScrollX, 'show-header': this.showHeader }]}
        v-bkloading={{ isLoading: this.isTableLoading, opacity: 0.1 }}
      >
        {this.renderHeadVNode()}
        <div
          id={this.resultContainerId}
          class={['bklog-row-box']}
        >
          {this.renderRowVNode()}
        </div>
        {this.getExceptionRender()}
        {this.renderFixRightShadow()}
        {this.renderScrollXBar()}
        {this.renderLoader()}
        {this.renderScrollTop()}
        <div class='resize-guide-line'></div>
      </div>
    );
  },
});<|MERGE_RESOLUTION|>--- conflicted
+++ resolved
@@ -1013,7 +1013,6 @@
       return (isRequesting.value && !isRequesting.value && tableDataSize.value === 0) || isRending.value;
     });
 
-<<<<<<< HEAD
     const getExceptionRender = () => {
       if (tableDataSize.value === 0) {
         if (isRequesting.value || isLoading.value) {
@@ -1092,12 +1091,6 @@
 
       return null;
     };
-=======
-    onBeforeMount(() => {
-      renderList.value.length = 0;
-      renderList.value = [];
-    });
->>>>>>> 9f80ebdb
 
     onBeforeUnmount(() => {
       popInstanceUtil.uninstallInstance();
