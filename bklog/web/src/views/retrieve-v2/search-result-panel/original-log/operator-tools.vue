--- conflicted
+++ resolved
@@ -29,11 +29,7 @@
     <template v-if="!isUnionSearch">
       <span
         class="handle-card"
-<<<<<<< HEAD
-        v-bk-tooltips="{ allowHtml: true, content: '#realTimeLog-html', delay: 180 }"
-=======
         v-bk-tooltips="{ allowHtml: true, content: '#realTimeLog-html' }"
->>>>>>> c6e3e066
       >
         <span
           :class="`icon bklog-icon bklog-shishirizhi ${!isActiveLog && 'is-disable'}`"
@@ -43,11 +39,7 @@
       </span>
       <span
         class="handle-card"
-<<<<<<< HEAD
-        v-bk-tooltips="{ allowHtml: true, content: '#contextLog-html', delay: 180 }"
-=======
         v-bk-tooltips="{ allowHtml: true, content: '#contextLog-html' }"
->>>>>>> c6e3e066
       >
         <span
           :class="`icon bklog-icon bklog-shangxiawen ${!isActiveLog && 'is-disable'}`"
@@ -58,11 +50,7 @@
       <span
         v-if="isActiveWebConsole"
         class="handle-card"
-<<<<<<< HEAD
-        v-bk-tooltips="{ allowHtml: true, content: '#webConsole-html', delay: 180 }"
-=======
         v-bk-tooltips="{ allowHtml: true, content: '#webConsole-html' }"
->>>>>>> c6e3e066
       >
         <span
           :class="`icon bklog-handle bklog-icon bklog-teminal ${!isCanClickWebConsole && 'is-disable'}`"
