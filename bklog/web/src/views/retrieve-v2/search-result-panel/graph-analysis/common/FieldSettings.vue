<!--
* Tencent is pleased to support the open source community by making
* 蓝鲸智云PaaS平台 (BlueKing PaaS) available.
*
* Copyright (C) 2021 THL A29 Limited, a Tencent company.  All rights reserved.
*
* 蓝鲸智云PaaS平台 (BlueKing PaaS) is licensed under the MIT License.
*
* License for 蓝鲸智云PaaS平台 (BlueKing PaaS):
*
* ---------------------------------------------------
* Permission is hereby granted, free of charge, to any person obtaining a copy of this software and associated
* documentation files (the "Software"), to deal in the Software without restriction, including without limitation
* the rights to use, copy, modify, merge, publish, distribute, sublicense, and/or sell copies of the Software, and
* to permit persons to whom the Software is furnished to do so, subject to the following conditions:
*
* The above copyright notice and this permission notice shall be included in all copies or substantial portions of
* the Software.
*
* THE SOFTWARE IS PROVIDED "AS IS", WITHOUT WARRANTY OF ANY KIND, EXPRESS OR IMPLIED, INCLUDING BUT NOT LIMITED TO
* THE WARRANTIES OF MERCHANTABILITY, FITNESS FOR A PARTICULAR PURPOSE AND NONINFRINGEMENT. IN NO EVENT SHALL THE
* AUTHORS OR COPYRIGHT HOLDERS BE LIABLE FOR ANY CLAIM, DAMAGES OR OTHER LIABILITY, WHETHER IN AN ACTION OF
* CONTRACT, TORT OR OTHERWISE, ARISING FROM, OUT OF OR IN CONNECTION WITH THE SOFTWARE OR THE USE OR OTHER DEALINGS
* IN THE SOFTWARE.
-->
<script setup>
  import { ref, defineProps, watch, computed, defineEmits } from 'vue';

<<<<<<< HEAD
const props = defineProps({
  xAxis: {
    type: Array,
  },
  yAxis: {
    type: Array,
  },
  activeGraphCategory: {
    type: String,
  },
  result_schema: {
    type: Array,
  },
});
const emit = defineEmits(["update"]);
const selectedXAxis = ref(props.xAxis);
const selectedYAxis = ref(props.yAxis);
const segmentedField = ref([]);
const hiddenField = ref([]);
const list = computed(() => props.result_schema.map((item) => item.field_name));
const filterList = computed(() => props.result_schema.filter(item => item.field_type !== 'string').map(item => item.field_name));
// 监听 props.xAxis 的变化并更新 selectedXAxis
watch(
  () => props.xAxis,
  (newValue) => {
    selectedXAxis.value = newValue;
  }
);
=======
  const props = defineProps({
    xAxis: {
      type: Array,
    },
    yAxis: {
      type: Array,
    },
    activeGraphCategory: {
      type: String,
    },
    result_schema: {
      type: Array,
    },
  });
  const emit = defineEmits(['update']);
  const selectedXAxis = ref(props.xAxis);
  const selectedYAxis = ref(props.yAxis);
  const segmentedField = ref([]);
  const hiddenField = ref([]);
  const list = computed(() => props.result_schema.map(item => item.field_name));
  const filterList = computed(() =>
    props.result_schema.filter(item => item.field_type !== 'string').map(item => item.field_name),
  );
  // 监听 props.xAxis 的变化并更新 selectedXAxis
  watch(
    () => props.xAxis,
    newValue => {
      selectedXAxis.value = newValue;
    },
  );

  // 同样操作 yAxis，如果需要的话
  watch(
    () => props.yAxis,
    newValue => {
      selectedYAxis.value = newValue;
    },
  );
  function change(axis, newValue) {
    // if (axis === "x") {
>>>>>>> 71b26cff

    emit('update', axis, newValue);
    // } else if (axis === "y") {
    // emit("update-yAxis", newValue);
    // }
  }
</script>
<template>
  <div class="">
    <div v-show="activeGraphCategory == 'bar' || activeGraphCategory == 'line'">
      <div class="title">x轴字段</div>
      <bk-select
        v-model="selectedXAxis"
        searchable
<<<<<<< HEAD
        @change="change('x', $event)"
=======
        @change="change('xAxis', $event)"
>>>>>>> 71b26cff
        :clearable="false"
        multiple
      >
        <bk-option
          v-for="(option, index) in list"
          :key="index"
          :id="option"
          :name="option"
        >
        </bk-option>
      </bk-select>
    </div>
    <div v-show="activeGraphCategory == 'bar' || activeGraphCategory == 'line'">
      <div class="title">y轴字段</div>
      <bk-select
        v-model="selectedYAxis"
        searchable
<<<<<<< HEAD
        @change="change('y', $event)"
=======
        @change="change('yAxis', $event)"
>>>>>>> 71b26cff
        :clearable="false"
        multiple
      >
        <bk-option
          v-for="(option, index) in filterList"
          :key="index"
          :id="option"
          :name="option"
        >
        </bk-option>
      </bk-select>
    </div>
    <div v-show="activeGraphCategory == 'line_bar' || activeGraphCategory == 'pie'">
      <div class="title">显示字段</div>
      <bk-select
        v-model="selectedYAxis"
        @change="change('yAxis', $event)"
        :clearable="false"
        searchable
      >
        <bk-option
          v-for="(option, index) in list"
          :key="index"
          :id="option"
          :name="option"
        >
        </bk-option>
      </bk-select>
    </div>
    <div v-show="activeGraphCategory !== 'table'">
      <div class="title">时间维度</div>
<<<<<<< HEAD
      <bk-select v-model="segmentedField" :clearable="false"  @change="change('segmented', $event)" multiple searchable>
=======
      <bk-select
        v-model="segmentedField"
        :clearable="false"
        @change="change('segmented', $event)"
        multiple
        searchable
      >
>>>>>>> 71b26cff
        <bk-option
          v-for="(option, index) in list"
          :key="index"
          :id="option"
          :name="option"
        >
        </bk-option>
      </bk-select>
    </div>
    <div v-show="activeGraphCategory == 'table'">
      <div class="title">隐藏字段</div>
      <bk-select
        v-model="hiddenField"
        :clearable="false"
        multiple
        @change="change('hidden', $event)"
        searchable
      >
        <bk-option
          v-for="(option, index) in list"
          :key="index"
          :id="option"
          :name="option"
        >
        </bk-option>
      </bk-select>
    </div>
  </div>
</template>

<style lang="scss" scoped>
  .title {
    margin: 10px 0;
  }
</style><|MERGE_RESOLUTION|>--- conflicted
+++ resolved
@@ -26,36 +26,6 @@
 <script setup>
   import { ref, defineProps, watch, computed, defineEmits } from 'vue';
 
-<<<<<<< HEAD
-const props = defineProps({
-  xAxis: {
-    type: Array,
-  },
-  yAxis: {
-    type: Array,
-  },
-  activeGraphCategory: {
-    type: String,
-  },
-  result_schema: {
-    type: Array,
-  },
-});
-const emit = defineEmits(["update"]);
-const selectedXAxis = ref(props.xAxis);
-const selectedYAxis = ref(props.yAxis);
-const segmentedField = ref([]);
-const hiddenField = ref([]);
-const list = computed(() => props.result_schema.map((item) => item.field_name));
-const filterList = computed(() => props.result_schema.filter(item => item.field_type !== 'string').map(item => item.field_name));
-// 监听 props.xAxis 的变化并更新 selectedXAxis
-watch(
-  () => props.xAxis,
-  (newValue) => {
-    selectedXAxis.value = newValue;
-  }
-);
-=======
   const props = defineProps({
     xAxis: {
       type: Array,
@@ -96,7 +66,6 @@
   );
   function change(axis, newValue) {
     // if (axis === "x") {
->>>>>>> 71b26cff
 
     emit('update', axis, newValue);
     // } else if (axis === "y") {
@@ -111,11 +80,7 @@
       <bk-select
         v-model="selectedXAxis"
         searchable
-<<<<<<< HEAD
-        @change="change('x', $event)"
-=======
         @change="change('xAxis', $event)"
->>>>>>> 71b26cff
         :clearable="false"
         multiple
       >
@@ -133,11 +98,7 @@
       <bk-select
         v-model="selectedYAxis"
         searchable
-<<<<<<< HEAD
-        @change="change('y', $event)"
-=======
         @change="change('yAxis', $event)"
->>>>>>> 71b26cff
         :clearable="false"
         multiple
       >
@@ -169,9 +130,6 @@
     </div>
     <div v-show="activeGraphCategory !== 'table'">
       <div class="title">时间维度</div>
-<<<<<<< HEAD
-      <bk-select v-model="segmentedField" :clearable="false"  @change="change('segmented', $event)" multiple searchable>
-=======
       <bk-select
         v-model="segmentedField"
         :clearable="false"
@@ -179,7 +137,6 @@
         multiple
         searchable
       >
->>>>>>> 71b26cff
         <bk-option
           v-for="(option, index) in list"
           :key="index"
