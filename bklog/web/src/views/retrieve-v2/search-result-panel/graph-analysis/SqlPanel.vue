<!--
* Tencent is pleased to support the open source community by making
* 蓝鲸智云PaaS平台 (BlueKing PaaS) available.
*
* Copyright (C) 2021 THL A29 Limited, a Tencent company.  All rights reserved.
*
* 蓝鲸智云PaaS平台 (BlueKing PaaS) is licensed under the MIT License.
*
* License for 蓝鲸智云PaaS平台 (BlueKing PaaS):
*
* ---------------------------------------------------
* Permission is hereby granted, free of charge, to any person obtaining a copy of this software and associated
* documentation files (the "Software"), to deal in the Software without restriction, including without limitation
* the rights to use, copy, modify, merge, publish, distribute, sublicense, and/or sell copies of the Software, and
* to permit persons to whom the Software is furnished to do so, subject to the following conditions:
*
* The above copyright notice and this permission notice shall be included in all copies or substantial portions of
* the Software.
*
* THE SOFTWARE IS PROVIDED "AS IS", WITHOUT WARRANTY OF ANY KIND, EXPRESS OR IMPLIED, INCLUDING BUT NOT LIMITED TO
* THE WARRANTIES OF MERCHANTABILITY, FITNESS FOR A PARTICULAR PURPOSE AND NONINFRINGEMENT. IN NO EVENT SHALL THE
* AUTHORS OR COPYRIGHT HOLDERS BE LIABLE FOR ANY CLAIM, DAMAGES OR OTHER LIABILITY, WHETHER IN AN ACTION OF
* CONTRACT, TORT OR OTHERWISE, ARISING FROM, OUT OF OR IN CONNECTION WITH THE SOFTWARE OR THE USE OR OTHER DEALINGS
* IN THE SOFTWARE.
-->
<script setup>
<<<<<<< HEAD
import { ref, onMounted, defineExpose, nextTick, computed } from "vue";
import { useRoute } from "vue-router/composables";
import { bkMessage } from "bk-magic-vue";
import * as monaco from "monaco-editor";
import { language as sqlLanguage } from "monaco-editor/esm/vs/basic-languages/sql/sql.js";
import useLocale from "@/hooks/use-locale";
import PreviewSql from "./common/PreviewSql.vue";
import $http from "../../../../api";
const { $t } = useLocale();
const route = useRoute();
const editorContainer = ref(null);
const showDialog = ref(false);
const sqlContent = ref("");
const emit = defineEmits(["search-completed"]);
let editorInstance = null;
window.MonacoEnvironment = {
  // 根据提供的worker类别标签（label）返回一个新的Worker实例, Worker负责处理与该标签相关的任务
  // 当label是’json’时，将初始化并返回一个专门处理JSON文件的Worker。如果label不是’json’，则返回一个通用的编辑器Worker
  getWorker: (workerId, label) => {
    if (label === "yaml") {
      return process.env.NODE_ENV === "production"
        ? `${window.BK_STATIC_URL}/yaml.worker.js`
        : "./yaml.worker.js";
    }
    if (label === "json") {
      return process.env.NODE_ENV === "production"
        ? `${window.BK_STATIC_URL}/json.worker.js`
        : "./json.worker.js";
    }
    return process.env.NODE_ENV === "production"
      ? `${window.BK_STATIC_URL}/editor.worker.js`
      : "./editor.worker.js";
  },
};
// resize后重新计算高度
async function resize() {
  if (editorInstance) {
    await nextTick();
    editorInstance.layout();
  }
}
function preview() {
  showDialog.value = true;
  sqlContent.value = editorInstance.getValue();
}
=======
  import { ref, onMounted, defineExpose, nextTick, computed } from 'vue';
  import { useRoute } from 'vue-router/composables';
  import { bkMessage } from 'bk-magic-vue';
  import * as monaco from 'monaco-editor';
  import useLocale from '@/hooks/use-locale';
  import PreviewSql from './common/PreviewSql.vue';
  import $http from '../../../../api';
  const { $t } = useLocale();
  const route = useRoute();
  const editorContainer = ref(null);
  const showDialog = ref(false);
  const sqlContent = ref('');
  const emit = defineEmits(['search-completed']);
  let editorInstance = null;
  window.MonacoEnvironment = {
    // 根据提供的worker类别标签（label）返回一个新的Worker实例, Worker负责处理与该标签相关的任务
    // 当label是’json’时，将初始化并返回一个专门处理JSON文件的Worker。如果label不是’json’，则返回一个通用的编辑器Worker
    getWorker: () => {
      return process.env.NODE_ENV === 'production' ? `${window.BK_STATIC_URL}/editor.worker.js` : './editor.worker.js';
    },
  };
>>>>>>> df6c2ec6

  function preview() {
    showDialog.value = true;
    sqlContent.value = editorInstance.getValue();
  }

  function emitQuery() {}
  function emitStop() {}
  async function sqlSearch() {
    if (!editorInstance) {
      console.error('Editor instance is not available.');
      return;
    }

    // 获取编辑器内容
    const sqlQuery = editorInstance.getValue();

<<<<<<< HEAD
  const res = await $http.request("graphAnalysis/searchSQL", {
    params: {
      index_set_id: route.params.indexId,
    },
    data: {
      query_mode: "sql",
      sql: sqlQuery, // 使用获取到的内容
    },
  });
  if (!res.data.list.length) {
    bkMessage({
      theme: "primary",
      message: "没有查询到数据",
=======
    const res = await $http.request('graphAnalysis/searchSQL', {
      params: {
        index_set_id: route.params.indexId,
      },
      data: {
        query_mode: 'sql',
        sql: sqlQuery, // 使用获取到的内容
      },
>>>>>>> df6c2ec6
    });
    if (!res.data.list.length) {
      bkMessage({
        theme: 'primary',
        message: '没有查询到数据',
      });
      return;
    }
    emit('search-completed', res);
  }
<<<<<<< HEAD
  emit("search-completed", res);
}
onMounted(() => {
  if (editorContainer.value) {
    editorInstance = monaco.editor.create(editorContainer.value, {
      value: "sELECT * FROM 100968_proz_rd_ds2_test.doris WHERE thedate>='20241120' AND thedate<='20241120' limit 10",
      language: "sql",
      theme: "vs-dark",
    });
    monaco.languages.registerCompletionItemProvider("sql", {
      provideCompletionItems: (model, position) => {
        let suggestions = [];
        const { lineNumber, column } = position;
        const textBeforePointer = model.getValueInRange({
          startLineNumber: lineNumber,
          startColumn: 0,
          endLineNumber: lineNumber,
          endColumn: column,
        });
        const contents = textBeforePointer.trim().split(/\s+/);
        const lastContents = contents[contents?.length - 1];
        if (lastContents) {
          const sqlConfigKey = ["builtinFunctions", "keywords", "operators"];
          sqlConfigKey.forEach((key) => {
            sqlLanguage[key].forEach((sql) => {
              suggestions.push({
                label: sql, // 显示的提示内容;默认情况下，这也是选择完成时插入的文本。
                insertText: sql, // 选择此完成时应插入到文档中的字符串或片段
                // kind: monaco.languages.CompletionItemKind['Function'], // 此完成项的种类。编辑器根据图标的种类选择图标。
              });
            });
          });
        }
        return {
          suggestions,
        };
      },
    });
  }
});
defineExpose({
  resize,
});
=======
  onMounted(() => {
    // 在组件挂载后初始化 Monaco Editor
    if (editorContainer.value) {
      // editorContainer.value.style.height = "100%"; // 设置高度
      editorInstance = monaco.editor.create(editorContainer.value, {
        value: `SELECT
    thedate,
    dtEventTimeStamp,
    iterationIndex,
    log,
    time
FROM
    100968_proz_rd_ds2_test.doris
WHERE
    thedate >= '20241120'
    AND thedate <= '20241120'
LIMIT 2;`,
        language: 'sql',
        theme: 'vs-dark',
      });
    }
  });
  defineExpose({
    resize,
  });
>>>>>>> df6c2ec6
</script>
<template>
  <div class="sql-editor">
    <div
      ref="editorContainer"
      class="editorContainer"
    ></div>
    <div class="sql-editor-tools">
      <bk-button
        @click="emitQuery"
        class="sql-editor-query-button font-small mr-small"
        theme="primary"
        size="small"
      >
        <i class="bklog-icon bklog-bofang"></i>
        <span
          class="ml-min"
          @click="sqlSearch"
          >{{ $t('查询') }}</span
        >
      </bk-button>
      <bk-button
        @click="emitStop"
        class="sql-editor-view-button text-center pl-min pr-min mr-small cursor-pointer"
        size="small"
      >
        <span class="icon bklog-icon bklog-stop" />
        <span>{{ $t('中止') }}</span>
      </bk-button>
      <bk-button
        class="sql-editor-view-button text-center pl-min pr-min cursor-pointer"
        size="small"
        @click="preview"
      >
        {{ $t('预览查询 SQL') }}
      </bk-button>
      <PreviewSql
        :isShow="showDialog"
        :sqlContent="sqlContent"
        @update:isShow="newValue => (showDialog = newValue)"
      />
    </div>
  </div>
</template>

<style lang="scss" scoped>
  .sql-editor {
    display: flex;
    flex-direction: column;
    height: 100%;
    background-color: #1e1e1e;

    .editorContainer {
      height: 100%;

      .monaco-edito {
        height: 100%;
      }
    }

    .sql-editor-tools {
      margin: 16px;

      .sql-editor-view-button {
        height: 28px;
        line-height: 26px;
        color: #c4c6cc;
        background-color: #313238;
        border: 1px solid #63656e;
        border-radius: 2px;
        transition: border-color 0.3s ease-in-out;

        &:hover {
          border-color: #979ba5;
        }
      }
    }
  }
</style><|MERGE_RESOLUTION|>--- conflicted
+++ resolved
@@ -24,53 +24,6 @@
 * IN THE SOFTWARE.
 -->
 <script setup>
-<<<<<<< HEAD
-import { ref, onMounted, defineExpose, nextTick, computed } from "vue";
-import { useRoute } from "vue-router/composables";
-import { bkMessage } from "bk-magic-vue";
-import * as monaco from "monaco-editor";
-import { language as sqlLanguage } from "monaco-editor/esm/vs/basic-languages/sql/sql.js";
-import useLocale from "@/hooks/use-locale";
-import PreviewSql from "./common/PreviewSql.vue";
-import $http from "../../../../api";
-const { $t } = useLocale();
-const route = useRoute();
-const editorContainer = ref(null);
-const showDialog = ref(false);
-const sqlContent = ref("");
-const emit = defineEmits(["search-completed"]);
-let editorInstance = null;
-window.MonacoEnvironment = {
-  // 根据提供的worker类别标签（label）返回一个新的Worker实例, Worker负责处理与该标签相关的任务
-  // 当label是’json’时，将初始化并返回一个专门处理JSON文件的Worker。如果label不是’json’，则返回一个通用的编辑器Worker
-  getWorker: (workerId, label) => {
-    if (label === "yaml") {
-      return process.env.NODE_ENV === "production"
-        ? `${window.BK_STATIC_URL}/yaml.worker.js`
-        : "./yaml.worker.js";
-    }
-    if (label === "json") {
-      return process.env.NODE_ENV === "production"
-        ? `${window.BK_STATIC_URL}/json.worker.js`
-        : "./json.worker.js";
-    }
-    return process.env.NODE_ENV === "production"
-      ? `${window.BK_STATIC_URL}/editor.worker.js`
-      : "./editor.worker.js";
-  },
-};
-// resize后重新计算高度
-async function resize() {
-  if (editorInstance) {
-    await nextTick();
-    editorInstance.layout();
-  }
-}
-function preview() {
-  showDialog.value = true;
-  sqlContent.value = editorInstance.getValue();
-}
-=======
   import { ref, onMounted, defineExpose, nextTick, computed } from 'vue';
   import { useRoute } from 'vue-router/composables';
   import { bkMessage } from 'bk-magic-vue';
@@ -92,7 +45,6 @@
       return process.env.NODE_ENV === 'production' ? `${window.BK_STATIC_URL}/editor.worker.js` : './editor.worker.js';
     },
   };
->>>>>>> df6c2ec6
 
   function preview() {
     showDialog.value = true;
@@ -110,21 +62,6 @@
     // 获取编辑器内容
     const sqlQuery = editorInstance.getValue();
 
-<<<<<<< HEAD
-  const res = await $http.request("graphAnalysis/searchSQL", {
-    params: {
-      index_set_id: route.params.indexId,
-    },
-    data: {
-      query_mode: "sql",
-      sql: sqlQuery, // 使用获取到的内容
-    },
-  });
-  if (!res.data.list.length) {
-    bkMessage({
-      theme: "primary",
-      message: "没有查询到数据",
-=======
     const res = await $http.request('graphAnalysis/searchSQL', {
       params: {
         index_set_id: route.params.indexId,
@@ -133,7 +70,6 @@
         query_mode: 'sql',
         sql: sqlQuery, // 使用获取到的内容
       },
->>>>>>> df6c2ec6
     });
     if (!res.data.list.length) {
       bkMessage({
@@ -144,51 +80,6 @@
     }
     emit('search-completed', res);
   }
-<<<<<<< HEAD
-  emit("search-completed", res);
-}
-onMounted(() => {
-  if (editorContainer.value) {
-    editorInstance = monaco.editor.create(editorContainer.value, {
-      value: "sELECT * FROM 100968_proz_rd_ds2_test.doris WHERE thedate>='20241120' AND thedate<='20241120' limit 10",
-      language: "sql",
-      theme: "vs-dark",
-    });
-    monaco.languages.registerCompletionItemProvider("sql", {
-      provideCompletionItems: (model, position) => {
-        let suggestions = [];
-        const { lineNumber, column } = position;
-        const textBeforePointer = model.getValueInRange({
-          startLineNumber: lineNumber,
-          startColumn: 0,
-          endLineNumber: lineNumber,
-          endColumn: column,
-        });
-        const contents = textBeforePointer.trim().split(/\s+/);
-        const lastContents = contents[contents?.length - 1];
-        if (lastContents) {
-          const sqlConfigKey = ["builtinFunctions", "keywords", "operators"];
-          sqlConfigKey.forEach((key) => {
-            sqlLanguage[key].forEach((sql) => {
-              suggestions.push({
-                label: sql, // 显示的提示内容;默认情况下，这也是选择完成时插入的文本。
-                insertText: sql, // 选择此完成时应插入到文档中的字符串或片段
-                // kind: monaco.languages.CompletionItemKind['Function'], // 此完成项的种类。编辑器根据图标的种类选择图标。
-              });
-            });
-          });
-        }
-        return {
-          suggestions,
-        };
-      },
-    });
-  }
-});
-defineExpose({
-  resize,
-});
-=======
   onMounted(() => {
     // 在组件挂载后初始化 Monaco Editor
     if (editorContainer.value) {
@@ -212,9 +103,8 @@
     }
   });
   defineExpose({
-    resize,
+    // resize,
   });
->>>>>>> df6c2ec6
 </script>
 <template>
   <div class="sql-editor">
