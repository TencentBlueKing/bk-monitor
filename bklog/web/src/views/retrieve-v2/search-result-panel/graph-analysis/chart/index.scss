--- conflicted
+++ resolved
@@ -2,10 +2,6 @@
   height: calc(100% - 54px);
   min-height: 300px;
   padding: 16px 0;
-<<<<<<< HEAD
-  overflow: hidden;
-=======
->>>>>>> d8bd830b
   .chart-canvas {
     height: 100%;
   }
