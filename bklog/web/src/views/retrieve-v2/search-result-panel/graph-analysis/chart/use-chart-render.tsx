/*
 * Tencent is pleased to support the open source community by making
 * 蓝鲸智云PaaS平台 (BlueKing PaaS) available.
 *
 * Copyright (C) 2021 THL A29 Limited, a Tencent company.  All rights reserved.
 *
 * 蓝鲸智云PaaS平台 (BlueKing PaaS) is licensed under the MIT License.
 *
 * License for 蓝鲸智云PaaS平台 (BlueKing PaaS):
 *
 * ---------------------------------------------------
 * Permission is hereby granted, free of charge, to any person obtaining a copy of this software and associated
 * documentation files (the "Software"), to deal in the Software without restriction, including without limitation
 * the rights to use, copy, modify, merge, publish, distribute, sublicense, and/or sell copies of the Software, and
 * to permit persons to whom the Software is furnished to do so, subject to the following conditions:
 *
 * The above copyright notice and this permission notice shall be included in all copies or substantial portions of
 * the Software.
 *
 * THE SOFTWARE IS PROVIDED "AS IS", WITHOUT WARRANTY OF ANY KIND, EXPRESS OR IMPLIED, INCLUDING BUT NOT LIMITED TO
 * THE WARRANTIES OF MERCHANTABILITY, FITNESS FOR A PARTICULAR PURPOSE AND NONINFRINGEMENT. IN NO EVENT SHALL THE
 * AUTHORS OR COPYRIGHT HOLDERS BE LIABLE FOR ANY CLAIM, DAMAGES OR OTHER LIABILITY, WHETHER IN AN ACTION OF
 * CONTRACT, TORT OR OTHERWISE, ARISING FROM, OUT OF OR IN CONNECTION WITH THE SOFTWARE OR THE USE OR OTHER DEALINGS
 * IN THE SOFTWARE.
 */
import { onMounted, Ref } from 'vue';

import useResizeObserve from '@/hooks/use-resize-observe';
import * as Echarts from 'echarts';
import { cloneDeep } from 'lodash';

import { lineOrBarOptions, pieOptions } from './chart-config-def';
export default ({ target, type }: { target: Ref<HTMLDivElement>; type: string }) => {
  let chartInstance: Echarts.ECharts = null;
  let options: any = {};

  const getLineBarChartOption = () => {
    const options = cloneDeep(lineOrBarOptions);
    return options;
  };

  const getPieChartOption = () => {
    const options = cloneDeep(pieOptions);
    return options;
  };

  type DataItem = Record<string, any>;

  const aggregateDataByDimensions = (data: DataItem[], dimensionFields: string[], metricFields: string[]) => {
    const groupedData = {};
    let reservedFields = dimensionFields;

    data.forEach(item => {
      reservedFields.forEach(field => {
        if (groupedData[field] === undefined) {
          groupedData[field] = {};
        }

        if (groupedData[field][item[field]] === undefined) {
          groupedData[field][item[field]] = {};
        }

        metricFields.forEach(m => {
          if (groupedData[field][item[field]][m] === undefined) {
            groupedData[field][item[field]][m] = 0;
          }

          groupedData[field][item[field]][m] += item[m];
        });
      });
    });

    const getNewGroup = (index, group) => {
      const field = reservedFields[index];
      if (field) {
        const target = groupedData[field];

        const group1Keys = Object.keys(target);
        const group2Keys = Object.keys(group);

        if (group2Keys.length === 0) {
          return getNewGroup(index + 1, target);
        }

        const newGroup = {};
        group1Keys.forEach(k1 => {
          group2Keys.forEach(k2 => {
            metricFields.forEach(m => {
              const key3 = `${k1},${k2}`;
              if (newGroup[key3] === undefined) {
                newGroup[key3] = {};
              }

              newGroup[key3][m] = Math.min(target[k1][m], group[k2][m]);
            });
          });
        });

        return getNewGroup(index + 1, newGroup);
      }

      return group;
    };

    return getNewGroup(0, {});
  };

  const aggregateData = (data, dimensions, metrics, type, timeField?) => {
<<<<<<< HEAD
    debugger;
=======
>>>>>>> 0d959a80
    if (timeField) {
      const timeGroup = {};
      data.forEach(item => {
        if (timeGroup[item[timeField]] === undefined) {
          timeGroup[item[timeField]] = [];
        }

        timeGroup[item[timeField]].push(item);
      });

      const dimFields = dimensions.length > 0 ? dimensions : [timeField];
      const categories = Object.keys(timeGroup);
      const seriesData = Object.keys(timeGroup)
        .map(key => {
          const aggregatedData = aggregateDataByDimensions(timeGroup[key] ?? [], dimFields, metrics);
          return metrics.map(metric => ({
            name: metric,
            type,
            data: Object.keys(aggregatedData).map(item => [key, aggregatedData[item][metric]]),
          }));
        })
        .flat(2);

      return {
        categories,
        seriesData,
      };
    }

    const aggregatedData = aggregateDataByDimensions(data, dimensions, metrics);

    // 提取用于 ECharts 的数据
    const categories = Object.keys(aggregatedData);

    const seriesData = metrics.map(metric => ({
      name: metric,
      type,
      data: categories.map(item => aggregatedData[item][metric]),
    }));

    return {
      categories,
      seriesData,
    };
  };

  const aggregatePieData = (dataList, dimensions, valueField) => {
    const { categories, seriesData } = aggregateData(dataList, dimensions, [valueField], 'pie');
    // 转换为饼图数据格式
    const pieChartData = categories.map((key, index) => ({
      name: key,
      value: seriesData[0].data[index],
    }));

    return pieChartData;
  };

  const setDefaultOption = t => {
    const optionMap = {
      line: getLineBarChartOption,
      bar: getLineBarChartOption,
      pie: getPieChartOption,
    };

    options = optionMap[t]?.() ?? getLineBarChartOption();
  };

  const initChartInstance = () => {
    if (target.value) {
      chartInstance = Echarts.init(target.value);
      setDefaultOption(type);
    }
  };

  // const getXAxisType = (xFields: string[], data?: any, timeDimensions?: string[]) => {
  //   if (timeDimensions.length === 1) {
  //     return 'time';
  //   }

  //   if (xFields.length === 1) {
  //     const schema = (data.result_schema ?? []).find(f => f.field_name === xFields[0])?.field_type ?? 'category';
  //     return /^date/.test(schema) ? 'time' : 'category';
  //   }

  //   return 'category';
  // };

  /** 缩写数字 */
  const abbreviateNumber = (value: number) => {
    let newValue = value;
    let suffix = '';

    if (value >= 1000 && value < 1000000) {
      newValue = value / 1000;
      suffix = 'K';
    } else if (value >= 1000000 && value < 1000000000) {
      newValue = value / 1000000;
      suffix = ' Mil';
    } else if (value >= 1000000000) {
      newValue = value / 1000000000;
      suffix = 'Bil';
    }

    // 使用 Intl.NumberFormat 来格式化数字，避免不必要的小数部分
    const formatter = new Intl.NumberFormat('en-US', {
      maximumFractionDigits: 3, // 最多保留一位小数
      minimumFractionDigits: 0, // 最少保留零位小数
    });

    return `${formatter.format(newValue)}${suffix}`;
  };

  const getYAxisLabel = () => {
    return {
      fontSize: 12,
      padding: [0, 5, 0, 0],
      color: '#979BA5',
      formatter: (value: number) => abbreviateNumber(value),
    };
  };

  const getXAxisTimeValue = (data: any[], timeField: string) => {
    return data.map(d => d[timeField]);
  };

  const updateLineBarOption = (
    xFields?: string[],
    yFields?: string[],
    dimensions?: string[],
    data?: any,
    type?: string,
  ) => {
    const { categories, seriesData } = aggregateData(data?.list ?? [], xFields, yFields, type, dimensions[0]);

    options.xAxis.data = dimensions[0] ? getXAxisTimeValue(data?.list ?? [], dimensions[0]) : categories;
    Object.assign(options.yAxis.axisLabel, getYAxisLabel());
    options.series = seriesData;
    chartInstance.setOption(options);
  };

  const updatePieOption = (dimensions?: string[], yFields?: string[], _?: string[], data?: any) => {
    const pieChartData = aggregatePieData(data.list, dimensions, yFields[0]);
    options.series.data = pieChartData;
    chartInstance.setOption(options);
  };

  // 数字 & 线性图
  // const updateLineAndBarOption = (xFields?: string[], yFields?: string[], data?: any, type?: string) => {};

  const updateChartOptions = (
    xFields?: string[],
    yFields?: string[],
    dimensions?: string[],
    data?: any,
    type?: string,
  ) => {
    const actionMap = {
      pie: updatePieOption,
      line: updateLineBarOption,
      bar: updateLineBarOption,
      // line_bar: updateLineAndBarOption,
    };

    actionMap[type]?.(xFields, yFields, dimensions, data, type);
  };

  const setResizeObserve = () => {
    const getTargetElement = () => {
      return target.value.parentElement;
    };

    useResizeObserve(getTargetElement, () => {
      chartInstance?.resize();
    });
  };

  const setChartOptions = (
    xFields?: string[],
    yFields?: string[],
    dimensions?: string[],
    data?: any,
    type?: string,
  ) => {
    chartInstance?.clear();
    if (!chartInstance) {
      setResizeObserve();
      initChartInstance();
    }
    setDefaultOption(type);
    updateChartOptions(xFields, yFields, dimensions, data, type);
  };

  onMounted(() => {
    initChartInstance();
  });

  const destroyInstance = () => {
    chartInstance?.clear();
    chartInstance = null;
  };

  return {
    setChartOptions,
    destroyInstance,
  };
};<|MERGE_RESOLUTION|>--- conflicted
+++ resolved
@@ -106,10 +106,6 @@
   };
 
   const aggregateData = (data, dimensions, metrics, type, timeField?) => {
-<<<<<<< HEAD
-    debugger;
-=======
->>>>>>> 0d959a80
     if (timeField) {
       const timeGroup = {};
       data.forEach(item => {
