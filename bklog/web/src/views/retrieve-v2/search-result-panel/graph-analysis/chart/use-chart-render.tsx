import { cloneDeep } from 'lodash';
import { lineOrBarOptions, pieOptions } from './chart-config-def';
import { onMounted, Ref } from 'vue';
import * as Echarts from 'echarts';
import useResizeObserve from '@/hooks/use-resize-observe';
export default ({ target, type }: { target: Ref<HTMLDivElement>; type: string }) => {
  let chartInstance: Echarts.ECharts = null;
  let options: any = {};

  const getLineBarChartOption = () => {
    const options = cloneDeep(lineOrBarOptions);
    return options;
  };

  const getPieChartOption = () => {
    const options = cloneDeep(pieOptions);
    return options;
  };

  const setDefaultOption = t => {
    const optionMap = {
      line: getLineBarChartOption,
      bar: getLineBarChartOption,
      pie: getPieChartOption,
    };

    options = optionMap[t]?.() ?? getLineBarChartOption();
  };

  const initChartInstance = () => {
    if (target.value) {
      chartInstance = Echarts.init(target.value);
      setDefaultOption(type);
    }
  };

  const getXAxisType = (xFields: string[], data?: any) => {
    if (xFields.length === 1) {
      const schema = (data.result_schema ?? []).find(f => f.field_name === xFields[0])?.field_type ?? 'category';
      return /^date/.test(schema) ? 'time' : 'category';
    }

    return 'category';
  };

  const updateLineBarOption = (
    xFields?: string[],
    yFields?: string[],
    dimensions?: string[],
    data?: any,
    type?: string,
  ) => {
    options.xAxis.data = (data?.list ?? []).map(row => row[xFields[0]]);
    options.xAxis.type = getXAxisType(xFields, data);

    options.series = (yFields ?? []).map((item: string) => ({
      type,
      data: (data?.list ?? []).map(row => row[item]),
    }));
    chartInstance.setOption(options);
  };

  const updatePieOption = (_?: string[], yFields?: string[], dimensions?: string[], data?: any) => {
    options.series.encode = {
      itemName: yFields[0],
      value: dimensions[0],
    };

    options.dataset.source = (data?.list ?? []).map(row => ({
      [yFields[0]]: row[yFields[0]],
      [dimensions[0]]: row[dimensions[0]],
    }));
    chartInstance.setOption(options);
  };

  // 数字 & 线性图
  const updateLineAndBarOption = (xFields?: string[], yFields?: string[], data?: any, type?: string) => { };

<<<<<<< HEAD
  const updateChartOptions = (xFields?: string[], yFields?: string[], data?: any, type?: string) => {
    console.log(xFields, yFields, data, type);

=======
  const updateChartOptions = (
    xFields?: string[],
    yFields?: string[],
    dimensions?: string[],
    data?: any,
    type?: string,
  ) => {
>>>>>>> d8bd830b
    const actionMap = {
      pie: updatePieOption,
      line: updateLineBarOption,
      bar: updateLineBarOption,
      line_bar: updateLineAndBarOption,
    };

    actionMap[type]?.(xFields, yFields, dimensions, data, type);
  };

  const setChartOptions = (
    xFields?: string[],
    yFields?: string[],
    dimensions?: string[],
    data?: any,
    type?: string,
  ) => {
    if (!chartInstance) {
      initChartInstance();
    }
    setDefaultOption(type);
    updateChartOptions(xFields, yFields, dimensions, data, type);
  };

  useResizeObserve(
    () => target.value.parentElement,
    () => {
      chartInstance?.resize();
    },
  );

  onMounted(() => {
    initChartInstance();
  });

  const destroyInstance = () => {
    chartInstance?.clear();
    chartInstance = null;
  };

  return {
    setChartOptions,
    destroyInstance,
  };
};<|MERGE_RESOLUTION|>--- conflicted
+++ resolved
@@ -76,11 +76,6 @@
   // 数字 & 线性图
   const updateLineAndBarOption = (xFields?: string[], yFields?: string[], data?: any, type?: string) => { };
 
-<<<<<<< HEAD
-  const updateChartOptions = (xFields?: string[], yFields?: string[], data?: any, type?: string) => {
-    console.log(xFields, yFields, data, type);
-
-=======
   const updateChartOptions = (
     xFields?: string[],
     yFields?: string[],
@@ -88,7 +83,6 @@
     data?: any,
     type?: string,
   ) => {
->>>>>>> d8bd830b
     const actionMap = {
       pie: updatePieOption,
       line: updateLineBarOption,
