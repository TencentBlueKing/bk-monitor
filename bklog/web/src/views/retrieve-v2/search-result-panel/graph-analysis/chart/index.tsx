import { computed, defineComponent, ref, watch } from 'vue';
import useChartRender from './use-chart-render';
import './index.scss';

export default defineComponent({
  props: {
    chartOptions: {
      type: Object,
      default: () => ({}),
    },
    // 用于触发更新，避免直接监听chartData性能问题
    chartCounter: {
      type: Number,
      default: 0,
<<<<<<< HEAD
    },
  },
  setup(props, { slots }) {
=======
    }
  },
  setup(props, {}) {
>>>>>>> 6b4766b6
    const refRootElement = ref();
    const { setChartOptions, destroyInstance } = useChartRender({
      target: refRootElement,
      type: props.chartOptions.type,
    });

    const showTable = computed(() => props.chartOptions.type === 'table');
<<<<<<< HEAD

=======
>>>>>>> 6b4766b6
    watch(
      () => props.chartCounter,
      () => {
        const { xFields, yFields, dimensions, data, type } = props.chartOptions;
        if (!showTable.value) {
          setTimeout(() => {
            setChartOptions(xFields, yFields, dimensions, data, type);
          });
        } else {
          destroyInstance();
        }
      },
    );
<<<<<<< HEAD

=======
  
>>>>>>> 6b4766b6
    const rendChildNode = () => {
      if (showTable.value) {
        return (
          <bk-table data={props.chartOptions.data.list}>
            {props.chartOptions.data.select_fields_order.map(col => (
              <bk-table-column
                label={col}
                prop={col}
                key={col}
              ></bk-table-column>
            ))}
          </bk-table>
        );
      }

      return (
<<<<<<< HEAD
        <div
          ref={refRootElement}
          class='chart-canvas'
        ></div>
=======
          <div
            ref={refRootElement}
            class='chart-canvas'
          ></div>
>>>>>>> 6b4766b6
      );
    };

    const renderContext = () => {
      return (
        <div class='bklog-chart-container'>
          {rendChildNode()}
          {slots.default?.()}
        </div>
      );
    };
    return {
      renderContext,
    };
  },
  render() {
    return this.renderContext();
  },
});<|MERGE_RESOLUTION|>--- conflicted
+++ resolved
@@ -12,15 +12,9 @@
     chartCounter: {
       type: Number,
       default: 0,
-<<<<<<< HEAD
     },
   },
   setup(props, { slots }) {
-=======
-    }
-  },
-  setup(props, {}) {
->>>>>>> 6b4766b6
     const refRootElement = ref();
     const { setChartOptions, destroyInstance } = useChartRender({
       target: refRootElement,
@@ -28,10 +22,6 @@
     });
 
     const showTable = computed(() => props.chartOptions.type === 'table');
-<<<<<<< HEAD
-
-=======
->>>>>>> 6b4766b6
     watch(
       () => props.chartCounter,
       () => {
@@ -45,11 +35,6 @@
         }
       },
     );
-<<<<<<< HEAD
-
-=======
-  
->>>>>>> 6b4766b6
     const rendChildNode = () => {
       if (showTable.value) {
         return (
@@ -66,17 +51,10 @@
       }
 
       return (
-<<<<<<< HEAD
         <div
           ref={refRootElement}
           class='chart-canvas'
         ></div>
-=======
-          <div
-            ref={refRootElement}
-            class='chart-canvas'
-          ></div>
->>>>>>> 6b4766b6
       );
     };
 
