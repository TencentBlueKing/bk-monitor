--- conflicted
+++ resolved
@@ -13,23 +13,16 @@
       type: Number,
       default: 0,
     },
-    tableHidden:{
-      type: Array,
-      default: () => [],
-    }
   },
-  setup(props, { }) {
+  setup(props, {}) {
     const refRootElement = ref();
-<<<<<<< HEAD
-=======
     const exceptionShow = ref(true);
->>>>>>> 9878a676
     const { setChartOptions, destroyInstance } = useChartRender({
       target: refRootElement,
       type: props.chartOptions.type,
     });
+
     const showTable = computed(() => props.chartOptions.type === 'table');
-<<<<<<< HEAD
 
     watch(
       () => props.chartCounter,
@@ -38,39 +31,23 @@
         if (!showTable.value) {
           setTimeout(() => {
             setChartOptions(xFields, yFields, dimensions, data, type);
-=======
-    const showRow = computed(() => props.chartOptions.data.select_fields_order.filter(item => !props.tableHidden.includes(item)));
-    watch(
-      () => props.chartCounter,
-      () => {
-        const { xFields, yFields, data, type } = props.chartOptions;
-        if (!showTable.value) {
-          setTimeout(() => {
-            setChartOptions(xFields, yFields, data, type);
->>>>>>> 9878a676
           });
         } else {
           destroyInstance();
         }
       },
     );
-<<<<<<< HEAD
-    const rendChildNode = () => {
-      if (showTable.value) {
-        return (
-          <bk-table data={props.chartOptions.data.list}>
-            {props.chartOptions.data.select_fields_order.map(col => (
-=======
+
     const renderException = () => {
       if (!props.chartOptions.data || !props.chartOptions.data.list || props.chartOptions.data.list.length === 0) {
         return [
           <bk-exception
-            class="exception-wrap-item exception-part"
-            type="empty"
-            scene="part"
-          >
-          </bk-exception>]
-      } 
+            class='exception-wrap-item exception-part'
+            type='empty'
+            scene='part'
+          ></bk-exception>,
+        ];
+      }
       // 图表查询配置变更的情况
       // if(exceptionShow.value){
       //   return [<bk-exception class="exception-wrap-item"  type="500">
@@ -91,13 +68,13 @@
       //     </div>
       //   </bk-exception> ];
       // }
-    }
+    };
+
     const rendChildNode = () => {
       if (showTable.value) {
         return (
-          <bk-table data={props.chartOptions.data.list} height='100%'>
-            {showRow.value.map(col => (
->>>>>>> 9878a676
+          <bk-table data={props.chartOptions.data.list}>
+            {props.chartOptions.data.select_fields_order.map(col => (
               <bk-table-column
                 label={col}
                 prop={col}
@@ -107,23 +84,12 @@
           </bk-table>
         );
       }
-<<<<<<< HEAD
 
       return (
         <div
           ref={refRootElement}
           class='chart-canvas'
         ></div>
-=======
-      return (
-        <div class='bklog-chart-container'>
-          {renderException()}
-          <div
-            ref={refRootElement}
-            class='chart-canvas'
-          ></div>
-        </div>
->>>>>>> 9878a676
       );
     };
 
