--- conflicted
+++ resolved
@@ -30,7 +30,6 @@
 import { Message } from 'bk-magic-vue';
 
 import $http from '../../../../api';
-// import BookmarkPop from '../../search-result-panel/BookmarkPop.vue';
 import BookmarkPop from '../../search-bar/bookmark-pop.vue';
 import SqlPanel from './SqlPanel.vue';
 import GraphChart from './chart/graph-chart.vue';
@@ -39,8 +38,8 @@
 import DashboardDialog from './dashboardDialog.vue';
 import GraphDragTool from './drag-tool/index.vue';
 import StyleImages from './images/index';
+import SqlEditor from './sql-editor/index.tsx';
 import TagInput from './tagInput.vue';
-import SqlEditor from './sql-editor/index.tsx';
 
 import './index.scss';
 
@@ -62,7 +61,6 @@
 }
 
 @Component({
-<<<<<<< HEAD
   components: {
     GraphDragTool,
     DashboardDialog,
@@ -72,10 +70,8 @@
     GraphChart,
     FieldSettings,
     BookmarkPop,
+    SqlEditor,
   },
-=======
-  components: { GraphDragTool, DashboardDialog, TagInput, SqlPanel, GraphTable, GraphChart, FieldSettings, SqlEditor },
->>>>>>> df6c2ec6
 })
 export default class GraphAnalysisIndex extends tsc<IProps> {
   activeItem = OptionList.Analysis;
@@ -87,7 +83,7 @@
   xAxis = [];
   yAxis = [];
   chartData = {};
-  select_fields_order = [];
+  resultSchema = [];
   hidden = [];
   segmented = [];
   uiQueryValue = [];
@@ -416,7 +412,7 @@
     let arr = data.data.result_schema.filter(item => item.field_type !== 'string');
     this.xAxis = [arr[0].field_name];
     this.yAxis = [arr[1].field_name];
-    this.select_fields_order = data.data.select_fields_order;
+    this.resultSchema = data.data.result_schema;
     this.chartData = data;
     this.$refs.refGraphChart.setOption(data, this.xAxis, this.yAxis);
     this.$refs.refGraphTable.setOption(data);
@@ -438,15 +434,11 @@
       this.$refs.refGraphChart.setOption(this.chartData, this.xAxis, this.yAxis, this.segmented);
     }
   }
-<<<<<<< HEAD
   handleRefresh() {}
   // updateYAxis(newValue) {
   //   this.yAxis = newValue;
   //   this.$refs.refGraphChart.setOption(this.chartData, this.xAxis, this.yAxis);
   // }
-=======
-
->>>>>>> df6c2ec6
   render() {
     return (
       <div class='graph-analysis-index'>
@@ -470,13 +462,13 @@
             >
               {this.$t('保存')}
             </bk-button>
-            <BookmarkPop
+            {/* <BookmarkPop
               addition={this.uiQueryValue}
               // :class="{ disabled: isInputLoading }"
               search-mode='sql'
               sql={this.sqlQueryValue}
               onRefresh={this.handleRefresh}
-            ></BookmarkPop>
+            ></BookmarkPop> */}
 
             {/* <bk-button
               outline={true}
@@ -558,7 +550,7 @@
                   <FieldSettings
                     slot='content'
                     activeGraphCategory={this.activeGraphCategory}
-                    select_fields_order={this.select_fields_order}
+                    result_schema={this.resultSchema}
                     xAxis={this.xAxis}
                     yAxis={this.yAxis}
                     onUpdate={this.updateChartData}
