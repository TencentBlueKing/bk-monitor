--- conflicted
+++ resolved
@@ -103,8 +103,6 @@
     title: '',
   };
 
-
-
   fieldList = [1];
   advanceSetting = false;
 
@@ -291,7 +289,6 @@
           ></bk-input>
         )}
       </div>,
-
     ];
   }
 
@@ -338,10 +335,7 @@
       return [
         <SqlEditor
           ref='sqlEditor'
-<<<<<<< HEAD
           extendParams={this.extendParams}
-=======
->>>>>>> 83e6b735
           onChange={this.handleSqlQueryResultChange}
           onSql-change={this.handleSqlValueChange}
         ></SqlEditor>,
@@ -370,14 +364,8 @@
     ];
   }
 
-<<<<<<< HEAD
   handleCanvasTypeChange(t?: GraphCategory) {
     this.chartActiveType = t;
-=======
-  handleCanvasTypeChange(t) {
-    this.handleGraphCategoryClick(t);
-    this.activeCanvasType = t;
->>>>>>> 83e6b735
     this.chartCounter++;
   }
 
@@ -511,55 +499,7 @@
         <div
           style='display: none;'
           class='graph-analysis-navi'
-<<<<<<< HEAD
         ></div>
-=======
-        >
-          <div class='option-switch'>
-            {/* <bk-switcher
-              class='ml-medium mr-min'
-              theme='primary'
-              value={this.isSqlMode}
-              onChange={this.changeModel}
-            ></bk-switcher>
-            <span>{this.$t('SQL模式')}</span> */}
-          </div>
-          {/* <div class='option-list'>
-            <div class={{ active: this.activeItem === OptionList.Analysis }}>
-              <span class='bklog-icon bklog-help'></span>
-              <span>分析</span>
-            </div>
-            <div class={{ active: this.activeItem === OptionList.Overview }}>
-              <span class='bklog-icon bklog-overview'></span>
-              <span>概览</span>
-            </div>
-          </div> */}
-          {/* <div class='option-btn'> */}
-          {/* <bk-button
-              style='margin-right: 8px;'
-              outline={true}
-              theme='primary'
-              onClick={this.save}
-            >
-              {this.$t('保存')}
-            </bk-button> */}
-          {/* <BookmarkPop
-              addition={this.uiQueryValue}
-              // :class="{ disabled: isInputLoading }"
-              search-mode='sql'
-              sql={this.sqlQueryValue}
-              onRefresh={this.handleRefresh}
-            ></BookmarkPop> */}
-
-          {/* <bk-button
-              outline={true}
-              onClick={this.handleAdd}
-            >
-              {this.$t('添加至仪表盘')}
-            </bk-button> */}
-          {/* </div> */}
-        </div>
->>>>>>> 83e6b735
 
         <div class='graph-analysis-body'>
           <div class='body-left'>
