/*
 * Tencent is pleased to support the open source community by making
 * 蓝鲸智云PaaS平台 (BlueKing PaaS) available.
 *
 * Copyright (C) 2021 THL A29 Limited, a Tencent company.  All rights reserved.
 *
 * 蓝鲸智云PaaS平台 (BlueKing PaaS) is licensed under the MIT License.
 *
 * License for 蓝鲸智云PaaS平台 (BlueKing PaaS):
 *
 * ---------------------------------------------------
 * Permission is hereby granted, free of charge, to any person obtaining a copy of this software and associated
 * documentation files (the "Software"), to deal in the Software without restriction, including without limitation
 * the rights to use, copy, modify, merge, publish, distribute, sublicense, and/or sell copies of the Software, and
 * to permit persons to whom the Software is furnished to do so, subject to the following conditions:
 *
 * The above copyright notice and this permission notice shall be included in all copies or substantial portions of
 * the Software.
 *
 * THE SOFTWARE IS PROVIDED "AS IS", WITHOUT WARRANTY OF ANY KIND, EXPRESS OR IMPLIED, INCLUDING BUT NOT LIMITED TO
 * THE WARRANTIES OF MERCHANTABILITY, FITNESS FOR A PARTICULAR PURPOSE AND NONINFRINGEMENT. IN NO EVENT SHALL THE
 * AUTHORS OR COPYRIGHT HOLDERS BE LIABLE FOR ANY CLAIM, DAMAGES OR OTHER LIABILITY, WHETHER IN AN ACTION OF
 * CONTRACT, TORT OR OTHERWISE, ARISING FROM, OUT OF OR IN CONNECTION WITH THE SOFTWARE OR THE USE OR OTHER DEALINGS
 * IN THE SOFTWARE.
 */
import * as monaco from 'monaco-editor';
import { Range } from 'monaco-editor';

import builtinFunctions from './builtinFunctions.json';
import builtinVariables from './builtinVariables.json';
import keywords from './keywords.json';
import operators from './operators.json';

type DorisField = {
  name: string;
  type: string;
  description: string;
};

<<<<<<< HEAD
=======
// 假设这些是Doris的关键字和函数示例
const dorisKeywords = [
  'SELECT',
  'FROM',
  'WHERE',
  'INSERT',
  'UPDATE',
  'DELETE',
  'CREATE',
  'DROP',
  'ALTER',
  'TABLE',
  'DATABASE',
  'VIEW',
  'INDEX',
  'JOIN',
  'ON',
  'GROUP BY',
  'ORDER BY',
  'LIMIT',
  'OFFSET',
  'UNION',
  'ALL',
  'DISTINCT',
  'DESC'
];

const dorisFunctions = [
  'SUM',
  'AVG',
  'COUNT',
  'MIN',
  'MAX',
  'CONCAT',
  'LENGTH',
  'SUBSTRING',
  'NOW',
  'CURDATE',
  'DATEDIFF',
  'IF',
  'COALESCE',
  'CAST',
  'CONVERT',
];
// 多词短语高亮
const specialKeywords = [
  'ORDER BY',
  'GROUP BY',
];
>>>>>>> ba15c037
monaco.languages.register({ id: 'dorisSQL' });

monaco.languages.setMonarchTokensProvider('dorisSQL', {
  /** defaultToken */
  defaultToken: '',

  /** tokenPostfix */
  tokenPostfix: '.sql',

  /** ignoreCase */
  ignoreCase: true,

  /** brackets */
  brackets: [
    { open: '[', close: ']', token: 'delimiter.square' },
    { open: '(', close: ')', token: 'delimiter.parenthesis' },
  ],

  /** keywords */
  keywords,

  /** operators */
  operators,

  /** builtinFunctions */
  builtinFunctions,

  builtinVariables,

  /** pseudoColumns */
  pseudoColumns: ['$ACTION', '$IDENTITY', '$ROWGUID', '$PARTITION'],

  /** tokenizer */
  tokenizer: {
    root: [
      { include: '@comments' },
      { include: '@whitespace' },
      { include: '@pseudoColumns' },
      { include: '@numbers' },
      { include: '@strings' },
      { include: '@complexIdentifiers' },
      { include: '@scopes' },
      [/[;,.]/, 'delimiter'],
      [/[()]/, '@brackets'],
      [
        /[\w@#$]+/,
        {
          cases: {
            '@keywords': 'keyword',
            '@operators': 'operator',
            '@builtinVariables': 'predefined',
            '@builtinFunctions': 'predefined',
            '@default': 'identifier',
          },
        },
      ],
      [/[<>=!%&+\-*/|~^]/, 'operator'],
    ],
    whitespace: [[/\s+/, 'white']],
    comments: [
      [/--+.*/, 'comment'],
      [/\/\*/, { token: 'comment.quote', next: '@comment' }],
    ],
    comment: [
      [/[^*/]+/, 'comment'],
      // Not supporting nested comments, as nested comments seem to not be standard?
      /* i.e. http://stackoverflow.com/questions/728172/are-there
            -multiline-comment-delimiters-in-sql-that-are-vendor-agnostic */
      // [/\/\*/, { token: 'comment.quote', next: '@push' }],    // nested comment not allowed :-(
      [/\*\//, { token: 'comment.quote', next: '@pop' }],
      [/./, 'comment'],
    ],
    pseudoColumns: [
      [
        /[$][A-Za-z_][\w@#$]*/,
        {
          cases: {
            '@pseudoColumns': 'predefined',
            '@default': 'identifier',
          },
        },
      ],
    ],
    numbers: [
      [/0[xX][0-9a-fA-F]*/, 'number'],
      [/[$][+-]*\d*(\.\d*)?/, 'number'],
      [/((\d+(\.\d*)?)|(\.\d+))([eE][\-+]?\d+)?/, 'number'],
    ],
    strings: [
      [/N'/, { token: 'string', next: '@string' }],
      [/'/, { token: 'string', next: '@string' }],
    ],
    string: [
      [/[^']+/, 'string'],
      [/''/, 'string'],
      [/'/, { token: 'string', next: '@pop' }],
    ],
    complexIdentifiers: [
      [/\[/, { token: 'identifier.quote', next: '@bracketedIdentifier' }],
      [/"/, { token: 'identifier.quote', next: '@quotedIdentifier' }],
    ],
    bracketedIdentifier: [
      [/[^\]]+/, 'identifier'],
      [/]]/, 'identifier'],
      [/]/, { token: 'identifier.quote', next: '@pop' }],
    ],
    quotedIdentifier: [
      [/[^"]+/, 'identifier'],
      [/""/, 'identifier'],
      [/"/, { token: 'identifier.quote', next: '@pop' }],
    ],
    scopes: [
      [/BEGIN\s+(DISTRIBUTED\s+)?TRAN(SACTION)?\b/i, 'keyword'],
      [/BEGIN\s+TRY\b/i, { token: 'keyword.try' }],
      [/END\s+TRY\b/i, { token: 'keyword.try' }],
      [/BEGIN\s+CATCH\b/i, { token: 'keyword.catch' }],
      [/END\s+CATCH\b/i, { token: 'keyword.catch' }],
      [/(BEGIN|CASE)\b/i, { token: 'keyword.block' }],
      [/END\b/i, { token: 'keyword.block' }],
      [/WHEN\b/i, { token: 'keyword.choice' }],
      [/THEN\b/i, { token: 'keyword.choice' }],
    ],
  },
});

let fetchDorisFieldsFn: () => DorisField[] | undefined = undefined;

const fetchDorisFieldsPromise = position => {
  return (fetchDorisFieldsFn?.() ?? []).map((field, index) => ({
    label: field.name,
    kind: monaco.languages.CompletionItemKind.Field,
    insertText: field.name,
    detail: field.type, // 显示字段类型
    documentation: field.description, // 显示字段描述
    range: new Range(position.lineNumber, position.column, position.lineNumber, position.column),
    sortText: `1_${index}_${field.name}`,
  }));
};

// 注册自动补全提供者
monaco.languages.registerCompletionItemProvider('dorisSQL', {
  provideCompletionItems: (model, position) => {
    const word = model.getWordUntilPosition(position);
    const range = {
      startLineNumber: position.lineNumber,
      endLineNumber: position.lineNumber,
      startColumn: word.startColumn,
      endColumn: word.endColumn,
    };

    const fieldSuggestions = fetchDorisFieldsPromise(position);
    const keywordAndFunctionSuggestions = [
      ...keywords.map((keyword, index) => ({
        label: keyword,
        kind: monaco.languages.CompletionItemKind.Keyword,
        insertText: keyword + ' ',
        range: range,
        sortText: `2_${index}_${keyword}`,
      })),
      ...builtinFunctions.map((func, index) => ({
        label: func,
        kind: monaco.languages.CompletionItemKind.Function,
        insertText: `${func}($0)`,
        insertTextRules: monaco.languages.CompletionItemInsertTextRule.InsertAsSnippet,
        range: range,
        sortText: `3_${index}_${func}`,
        command: {
          id: 'editor.action.triggerParameterHints',
          title: 'Trigger Parameter Hints',
        },
      })),
    ];
    return { suggestions: [...fieldSuggestions, ...keywordAndFunctionSuggestions] };
  },
});

export const setDorisFields = (fn: () => DorisField[] | undefined) => {
  fetchDorisFieldsFn = fn;
};<|MERGE_RESOLUTION|>--- conflicted
+++ resolved
@@ -37,58 +37,7 @@
   description: string;
 };
 
-<<<<<<< HEAD
-=======
-// 假设这些是Doris的关键字和函数示例
-const dorisKeywords = [
-  'SELECT',
-  'FROM',
-  'WHERE',
-  'INSERT',
-  'UPDATE',
-  'DELETE',
-  'CREATE',
-  'DROP',
-  'ALTER',
-  'TABLE',
-  'DATABASE',
-  'VIEW',
-  'INDEX',
-  'JOIN',
-  'ON',
-  'GROUP BY',
-  'ORDER BY',
-  'LIMIT',
-  'OFFSET',
-  'UNION',
-  'ALL',
-  'DISTINCT',
-  'DESC'
-];
-
-const dorisFunctions = [
-  'SUM',
-  'AVG',
-  'COUNT',
-  'MIN',
-  'MAX',
-  'CONCAT',
-  'LENGTH',
-  'SUBSTRING',
-  'NOW',
-  'CURDATE',
-  'DATEDIFF',
-  'IF',
-  'COALESCE',
-  'CAST',
-  'CONVERT',
-];
-// 多词短语高亮
-const specialKeywords = [
-  'ORDER BY',
-  'GROUP BY',
-];
->>>>>>> ba15c037
+
 monaco.languages.register({ id: 'dorisSQL' });
 
 monaco.languages.setMonarchTokensProvider('dorisSQL', {
