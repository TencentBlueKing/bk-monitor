/*
 * Tencent is pleased to support the open source community by making
 * 蓝鲸智云PaaS平台 (BlueKing PaaS) available.
 *
 * Copyright (C) 2021 THL A29 Limited, a Tencent company.  All rights reserved.
 *
 * 蓝鲸智云PaaS平台 (BlueKing PaaS) is licensed under the MIT License.
 *
 * License for 蓝鲸智云PaaS平台 (BlueKing PaaS):
 *
 * ---------------------------------------------------
 * Permission is hereby granted, free of charge, to any person obtaining a copy of this software and associated
 * documentation files (the "Software"), to deal in the Software without restriction, including without limitation
 * the rights to use, copy, modify, merge, publish, distribute, sublicense, and/or sell copies of the Software, and
 * to permit persons to whom the Software is furnished to do so, subject to the following conditions:
 *
 * The above copyright notice and this permission notice shall be included in all copies or substantial portions of
 * the Software.
 *
 * THE SOFTWARE IS PROVIDED "AS IS", WITHOUT WARRANTY OF ANY KIND, EXPRESS OR IMPLIED, INCLUDING BUT NOT LIMITED TO
 * THE WARRANTIES OF MERCHANTABILITY, FITNESS FOR A PARTICULAR PURPOSE AND NONINFRINGEMENT. IN NO EVENT SHALL THE
 * AUTHORS OR COPYRIGHT HOLDERS BE LIABLE FOR ANY CLAIM, DAMAGES OR OTHER LIABILITY, WHETHER IN AN ACTION OF
 * CONTRACT, TORT OR OTHERWISE, ARISING FROM, OUT OF OR IN CONNECTION WITH THE SOFTWARE OR THE USE OR OTHER DEALINGS
 * IN THE SOFTWARE.
 */
import { computed, defineComponent, onMounted, ref, type Ref } from 'vue';

import $http from '@/api/index.js';
import useFieldAliasRequestParams from '@/hooks/use-field-alias-request-params';
import useLocale from '@/hooks/use-locale';
import useResizeObserve from '@/hooks/use-resize-observe';
import useRetrieveEvent from '@/hooks/use-retrieve-event';
import useStore from '@/hooks/use-store';
import { debounce } from 'lodash-es';
import screenfull from 'screenfull';
import { formatDialect, transactsql } from 'sql-formatter';

import { parseBigNumberList, readBlobRespToJson } from '@/common/util';
import { requestBlob } from '@/request';
import { getCommonFilterAdditionWithValues } from '../../../../../store/helper';
import RetrieveHelper, { RetrieveEvent } from '../../../../retrieve-helper';
import BookmarkPop from '../../../search-bar/components/bookmark-pop.vue';
import useEditor from './use-editor';

import './index.scss';

export default defineComponent({
  props: {
    extendParams: {
      type: Object,
      default: () => ({}),
    },
  },
  emits: ['change', 'sql-change', 'error'],
  setup(props, { emit, expose }) {
    const store = useStore();
    const refRootElement: Ref<HTMLElement> = ref();
    const refSqlBox: Ref<HTMLElement> = ref();
    const refSqlPreviewElement: Ref<HTMLElement> = ref();
    const isRequesting = ref(false);
    const isSyncSqlRequesting = ref(false);
    const isPreviewSqlShow = ref(false);
    const sqlPreviewHeight = ref(0);
    const previewSqlContent = ref('');

    const sqlContent = computed(() => store.state.indexItem.chart_params.sql);

    const isFullscreen = ref(false);
    const onValueChange = (value: any) => {
      if (value !== sqlContent.value) {
        store.commit('updateChartParams', { sql: value });
        emit('sql-change', value);
      }
    };
    const { $t } = useLocale();
    const { editorInstance } = useEditor({ refRootElement, sqlContent, onValueChange });
    const { alias_settings } = useFieldAliasRequestParams();

    const indexSetId = computed(() => store.state.indexId);
    const retrieveParams = computed(() => store.getters.retrieveParams);
    const requestAddition = computed(() => store.getters.requestAddition);
    // eslint-disable-next-line camelcase
    const filter_addition = computed(() => getCommonFilterAdditionWithValues(store.state));

    let abortController: AbortController | null = null;

    const handleQueryBtnClick = () => {
      const sql = editorInstance?.value?.getValue();
      if (!sql || isRequesting.value) {
        return;
      }

      isRequesting.value = true;
      emit('change', undefined, isRequesting.value);

      // 取消之前的请求
      if (abortController) {
        abortController.abort();
      }

      // 创建新的 AbortController
      abortController = new AbortController();
      const { signal } = abortController;


      const { start_time, end_time, keyword } = retrieveParams.value;
      const requestParams = {
        start_time,
        end_time,
        query_mode: 'sql',
        keyword,
        addition: requestAddition.value,
        sql,
        // eslint-disable-next-line camelcase
        alias_settings: alias_settings.value,
      };

      emit('error', { code: 200, message: '请求中', result: true });

      RetrieveHelper.reportLog({
<<<<<<< HEAD
        trigger_source: 'graphAnalysis',
=======
        trigger_source: 'graph_analysis',
>>>>>>> 93cf5839
        action: 'request',
      }, store.state);

      return requestBlob({
        url: `/search/index_set/${indexSetId.value}/chart/`,
        params: requestParams,
        method: 'POST',
        signal,
      })
        .then(async (response: Response) => {
          // 获取 blob 响应
          const blob = await response.blob();

          // 使用 readBlobRespToJson 解析，保证长整型精度
          const resp = await readBlobRespToJson(blob);

          // 检查响应状态和业务结果
          if (!response.ok) {
            // HTTP 状态码错误，抛出解析后的错误响应
            throw resp;
          }

          if (!resp.result) {
            // 业务逻辑错误
            emit('error', resp);
            return;
          }

          // 处理 BigNumber 数据，将 list 中的 BigNumber 对象转换为字符串或数字
          if (resp.data?.list && Array.isArray(resp.data.list)) {
            resp.data.list = parseBigNumberList(resp.data.list);
          }

          // 成功时 emit 数据
          emit('change', resp);
          return resp;
        })
        .catch((err: any) => {
          if (err.name === 'AbortError' || signal.aborted) {
            console.log('请求被取消');
            return;
          }

          // 如果是响应数据，直接使用
          if (err && typeof err === 'object' && 'result' in err) {
            emit('error', err);
          } else {
            emit('error', { code: 500, message: err?.message || '请求失败', result: false });
          }
        })
        .finally(() => {
          // 统一在 finally 中更新请求状态
          isRequesting.value = false;
          emit('change', undefined, isRequesting.value);
          abortController = null;
        });
    };

    const handleStopBtnClick = () => {
      if (abortController) {
        abortController.abort();
        abortController = null;
      }
      isRequesting.value = false;
    };

    // 创建类型安全的自定义方言
    const createExtendedTSQL = () => {
      const baseIdentTypes = [...transactsql.tokenizerOptions.identTypes];
      return {
        ...transactsql,
        name: 'extended-transactsql',
        tokenizerOptions: {
          ...transactsql.tokenizerOptions,
          // 添加反引号标识符支持，同时保留原有的双引号和方括号支持
          // @ts-ignore - identTypes 类型定义较严格，但实际运行时支持字符串类型
          identTypes: [
            ...baseIdentTypes,
            '``', // 添加反引号支持
          ],
          // 允许标识符以数字开头，这是 MySQL 反引号标识符的特性
          identChars: {
            ...transactsql.tokenizerOptions.identChars,
            allowFirstCharNumber: true,
          },
        },
      };
    };

    // 使用示例
    const extendedTsql = createExtendedTSQL();

    const getFormatValue = (sql) => {
      try {
        // @ts-ignore - extendedTsql 的类型定义与 formatDialect 期望的类型不完全匹配，但运行时正常
        return formatDialect(sql, { dialect: extendedTsql });
      } catch (err) {
        console.error(err);
        return sql;
      }
    };

    const handleSyncAdditionToSQL = (callback?) => {
      const { start_time, end_time, keyword } = retrieveParams.value;
      isSyncSqlRequesting.value = true;
      return $http
        .request('graphAnalysis/generateSql', {
          params: {
            index_set_id: indexSetId.value,
          },
          data: {
            // eslint-disable-next-line camelcase
            addition: [...requestAddition.value, ...(filter_addition.value ?? []).filter(a => a.value?.length)],
            start_time,
            end_time,
            keyword,
            sql: sqlContent.value,
            // eslint-disable-next-line camelcase
            alias_settings: alias_settings.value,
          },
        })
        .then((resp) => {
          editorInstance.value.setValue(resp.data.sql);
          editorInstance.value.focus();
          onValueChange(resp.data.sql);
          setTimeout(() => {
            formatMonacoSqlCode();
          });

          previewSqlContent.value = getFormatValue(resp.data.additional_where_clause);
          isPreviewSqlShow.value = true;
          callback?.();
        })
        .catch((err) => {
          console.error(err);
        })
        .finally(() => {
          isSyncSqlRequesting.value = false;
        });
    };

    const debounceSyncAdditionToSQL = debounce(handleSyncAdditionToSQL, 500);

    const handleFullscreenClick = () => {
      if (!screenfull.isEnabled) {
        return;
      }
      isFullscreen.value ? screenfull.exit() : screenfull.request(refSqlBox.value);
      isFullscreen.value = !isFullscreen.value;
      editorInstance.value.focus();
    };

    const formatMonacoSqlCode = (value?: string) => {
      const val = getFormatValue(value ?? editorInstance.value?.getValue() ?? '');
      editorInstance.value?.setValue([val].join('\n'));
    };

    const renderTools = () => {
      return (
        <div class='sql-editor-tools'>
          <bk-button
            class='sql-editor-query-button'
            v-bk-tooltips={{ content: $t('查询'), theme: 'light' }}
            loading={isRequesting.value}
            size='small'
            theme='primary'
            onClick={handleQueryBtnClick}
          >
            <i class='bklog-icon bklog-bofang' />
          </bk-button>
          <bk-button
            class='sql-editor-view-button'
            v-bk-tooltips={{ content: $t('中止'), theme: 'light' }}
            disabled={!isRequesting.value}
            size='small'
            onClick={handleStopBtnClick}
          >
            <i class='bk-icon icon-stop-shape' />
          </bk-button>

          <BookmarkPop
            class='bklog-sqleditor-bookmark'
            v-bk-tooltips={{ content: ($t('button-收藏') as string).replace('button-', ''), theme: 'light' }}
            addition={requestAddition.value ?? []}
            extendParams={props.extendParams}
            search-mode='sqlChart'
            sql={retrieveParams.value.keyword}
          />
        </div>
      );
    };

    const renderHeadTools = () => {
      return (
        <div class='bk-monaco-tools'>
          <span>{$t('SQL查询')}</span>
          <div>
            <div class='fr header-tool-right'>
              <div
                class='sqlFormat header-tool-right-icon'
                v-bk-tooltips={{ content: $t('格式化') }}
                onClick={() => formatMonacoSqlCode()}
              >
                <span class='bk-icon icon-script-file' />
              </div>
              {isFullscreen.value ? (
                <div
                  class='header-tool-right-icon'
                  v-bk-tooltips={{ content: $t('取消全屏') }}
                  onClick={handleFullscreenClick}
                >
                  <span class='bk-icon icon-un-full-screen' />
                </div>
              ) : (
                <div
                  class='header-tool-right-icon'
                  v-bk-tooltips={{ content: $t('全屏') }}
                  onClick={handleFullscreenClick}
                >
                  <span class='bk-icon icon-full-screen' />
                </div>
              )}
            </div>
          </div>
        </div>
      );
    };

    const renderSqlPreview = () => {
      return (
        <div
          ref={refSqlPreviewElement}
          class={['sql-preview-root', { 'is-show': isPreviewSqlShow.value }]}
        >
          <div class='sql-preview-title'>
            <span class='bklog-icon bklog-circle-alert-filled' />
            {$t('检测到「顶部查询条件」，已自动补充 SQL（与已输入 SQL 语句叠加生效）：')}
          </div>
          <div class='sql-preview-text'>{previewSqlContent.value}</div>
        </div>
      );
    };

    const debounceQuery = debounce(handleQueryBtnClick, 120);
    const debounceUpdateHeight = debounce(() => {
      if (!refSqlPreviewElement?.value) {
        sqlPreviewHeight.value = 0;
        return;
      }

      sqlPreviewHeight.value = refSqlPreviewElement.value.offsetHeight;
    });

    /**
     * 监听关联数据变化
     */
    const onRefereceChange = (args) => {
      // 这里表示数据来自图表分析收藏点击回填数据
      if (args?.params?.chart_params?.sql?.length) {
        const old = editorInstance.value?.getValue();
        if (old !== args?.params?.chart_params?.sql) {
          editorInstance.value?.setValue(args?.params?.chart_params?.sql);
        }
        debounceQuery();
        return;
      }

      // 这里表示来自原始日志收藏或者查询参数相关改变时触发
      debounceSyncAdditionToSQL(handleQueryBtnClick);
    };

    const { addEvent } = useRetrieveEvent();
    addEvent(
      [
        RetrieveEvent.SEARCH_VALUE_CHANGE,
        RetrieveEvent.FAVORITE_ACTIVE_CHANGE,
        RetrieveEvent.SEARCH_TIME_CHANGE,
        RetrieveEvent.LEFT_FIELD_INFO_UPDATE,
      ],
      onRefereceChange,
    );
    useResizeObserve(refSqlPreviewElement, debounceUpdateHeight);

    onMounted(() => {
      if (!RetrieveHelper.isSearching) {
        debounceSyncAdditionToSQL(debounceQuery);
      }
    });

    expose({
      handleQueryBtnClick,
    });

    const sqlRootStyle = computed(() => {
      return {
        paddingBottom: `${(isPreviewSqlShow.value ? sqlPreviewHeight.value : 0) + 38}px`,
      };
    });

    return {
      refRootElement,
      refSqlBox,
      previewSqlContent,
      sqlContent,
      sqlRootStyle,
      renderTools,
      renderHeadTools,
      renderSqlPreview,
      handleQueryBtnClick,
    };
  },
  render() {
    return (
      <div
        ref='refSqlBox'
        style={this.sqlRootStyle}
        class='bklog-sql-editor-root'
      >
        <div
          ref='refRootElement'
          class='bklog-sql-editor'
        >
          {this.renderHeadTools()}
        </div>
        {this.renderSqlPreview()}
        {this.renderTools()}
      </div>
    );
  },
});<|MERGE_RESOLUTION|>--- conflicted
+++ resolved
@@ -118,11 +118,7 @@
       emit('error', { code: 200, message: '请求中', result: true });
 
       RetrieveHelper.reportLog({
-<<<<<<< HEAD
-        trigger_source: 'graphAnalysis',
-=======
         trigger_source: 'graph_analysis',
->>>>>>> 93cf5839
         action: 'request',
       }, store.state);
 
