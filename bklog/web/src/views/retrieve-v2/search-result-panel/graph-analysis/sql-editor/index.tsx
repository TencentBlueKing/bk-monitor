/*
 * Tencent is pleased to support the open source community by making
 * 蓝鲸智云PaaS平台 (BlueKing PaaS) available.
 *
 * Copyright (C) 2021 THL A29 Limited, a Tencent company.  All rights reserved.
 *
 * 蓝鲸智云PaaS平台 (BlueKing PaaS) is licensed under the MIT License.
 *
 * License for 蓝鲸智云PaaS平台 (BlueKing PaaS):
 *
 * ---------------------------------------------------
 * Permission is hereby granted, free of charge, to any person obtaining a copy of this software and associated
 * documentation files (the "Software"), to deal in the Software without restriction, including without limitation
 * the rights to use, copy, modify, merge, publish, distribute, sublicense, and/or sell copies of the Software, and
 * to permit persons to whom the Software is furnished to do so, subject to the following conditions:
 *
 * The above copyright notice and this permission notice shall be included in all copies or substantial portions of
 * the Software.
 *
 * THE SOFTWARE IS PROVIDED "AS IS", WITHOUT WARRANTY OF ANY KIND, EXPRESS OR IMPLIED, INCLUDING BUT NOT LIMITED TO
 * THE WARRANTIES OF MERCHANTABILITY, FITNESS FOR A PARTICULAR PURPOSE AND NONINFRINGEMENT. IN NO EVENT SHALL THE
 * AUTHORS OR COPYRIGHT HOLDERS BE LIABLE FOR ANY CLAIM, DAMAGES OR OTHER LIABILITY, WHETHER IN AN ACTION OF
 * CONTRACT, TORT OR OTHERWISE, ARISING FROM, OUT OF OR IN CONNECTION WITH THE SOFTWARE OR THE USE OR OTHER DEALINGS
 * IN THE SOFTWARE.
 */
import { computed, defineComponent, Ref, ref, watch } from 'vue';

import $http from '@/api/index.js';
import useLocale from '@/hooks/use-locale';
import useResizeObserve from '@/hooks/use-resize-observe';
import useStore from '@/hooks/use-store';
import RequestPool from '@/store/request-pool';
import axios from 'axios';
import { debounce } from 'lodash';
import screenfull from 'screenfull';
import { format } from 'sql-formatter';

import BookmarkPop from '../../../search-bar/bookmark-pop.vue';
import useEditor from './use-editor';

import './index.scss';

export default defineComponent({
  props: {
    extendParams: {
      type: Object,
      default: () => ({}),
    },
  },
  emits: ['change', 'sql-change', 'error'],
  setup(props, { emit, expose }) {
    const store = useStore();
    const refRootElement: Ref<HTMLElement> = ref();
    const refSqlBox: Ref<HTMLElement> = ref();
    const isRequesting = ref(false);
    const isSyncSqlRequesting = ref(false);
    const isPreviewSqlShow = ref(false);
    const sqlContent = ref('');
    const isFullscreen = ref(false);
    const onValueChange = (value: any) => {
      if (value !== sqlContent.value) {
        sqlContent.value = value;
        emit('sql-change', value);
      }
    };
    const { $t } = useLocale();
    const { editorInstance } = useEditor({ refRootElement, sqlContent, onValueChange });

    const editorConfig = ref({
      height: 400,
    });

    const indexSetId = computed(() => store.state.indexId);
    const retrieveParams = computed(() => store.getters.retrieveParams);
    const storedSql = computed(() => store.state.indexItem.chart_params.sql);

    const chartParams = computed(() => {
      const target = props.extendParams ?? {};

      return {
        ...target,
        chart_params: {
          ...target.chart_params,
          sql: sqlContent.value,
        },
      };
    });

    useResizeObserve(refRootElement, entry => {
      editorConfig.value.height = entry.target?.offsetHeight ?? 400;
    });

    const requestId = 'graphAnalysis_searchSQL';

    const handleQueryBtnClick = () => {
      const sql = editorInstance?.value?.getValue();

      if (!sql || isRequesting.value) {
        return;
      }

      isRequesting.value = true;
      emit('change', undefined, isRequesting.value);

      const requestCancelToken = RequestPool.getCancelToken(requestId);
      const baseUrl = process.env.NODE_ENV === 'development' ? 'api/v1' : (window as any).AJAX_URL_PREFIX;
      const params = {
        method: 'post',
        url: `/search/index_set/${indexSetId.value}/chart/`,
        cancelToken: requestCancelToken,
        withCredentials: true,
        baseURL: baseUrl,
        data: {
          query_mode: 'sql',
          sql, // 使用获取到的内容
        },
      };

      emit('error', { code: 200, message: '请求中', result: true });

      return axios(params)
        .then((resp: any) => {
          if (resp.data.result) {
            isRequesting.value = false;
            emit('change', resp.data);
          } else {
            emit('error', resp.data);
          }
        })
        .finally(() => {
          isRequesting.value = false;
          emit('change', undefined, isRequesting.value);
        });
    };

    const handleStopBtnClick = () => {
      RequestPool.execCanceToken(requestId);
      isRequesting.value = false;
    };

    const handleSyncAdditionToSQL = (storeResult = true) => {
      const { addition, start_time, end_time } = retrieveParams.value;
      isSyncSqlRequesting.value = true;
      return $http
        .request('graphAnalysis/generateSql', {
          params: {
            index_set_id: indexSetId.value,
          },
          data: {
            addition,
            start_time,
            end_time,
          },
        })
        .then(resp => {
          editorInstance.value.setValue(resp.data.sql);
          formatMonacoSqlCode();
          editorInstance.value.focus();
          if (storeResult) {
            onValueChange(resp.data.sql);
          }
        })
        .finally(() => {
          isSyncSqlRequesting.value = false;
        });
    };

    const handleFullscreenClick = () => {
      if (!screenfull.isEnabled) return;
      isFullscreen.value ? screenfull.exit() : screenfull.request(refSqlBox.value);
      isFullscreen.value = !isFullscreen.value;
      editorInstance.value.focus();
    };

    const formatMonacoSqlCode = (value?: string) => {
      const val = format(value ?? editorInstance.value?.getValue() ?? '', { language: 'mysql' });
      editorInstance.value?.setValue([val].join('\n'));
    };

    const renderTools = () => {
      return (
        <div class='sql-editor-tools'>
          <bk-button
            class='sql-editor-query-button'
            v-bk-tooltips={{ content: $t('查询'), theme: 'light' }}
            loading={isRequesting.value}
            size='small'
            theme='primary'
            onClick={handleQueryBtnClick}
          >
            <i class='bklog-icon bklog-bofang'></i>
            {/* <span class='ml-min'>{$t('查询')}</span> */}
          </bk-button>
          <bk-button
            class='sql-editor-view-button'
            v-bk-tooltips={{ content: $t('中止'), theme: 'light' }}
            disabled={!isRequesting.value}
            size='small'
            onClick={handleStopBtnClick}
          >
            <i class='bk-icon icon-stop-shape' />
            {/* <span>{$t('中止')}</span> */}
          </bk-button>
          <bk-popconfirm
            width='288'
            content={$t('此操作将根据当前日志查询条件覆盖当前SQL查询语句，请谨慎操作')}
            trigger='click'
            onConfirm={handleSyncAdditionToSQL}
          >
            <bk-button
              class='sql-editor-view-button'
              v-bk-tooltips={{ content: $t('同步查询条件到SQL'), theme: 'light' }}
              loading={isSyncSqlRequesting.value}
              size='small'
            >
              <i class='bklog-icon bklog-tongbu'></i>
            </bk-button>
          </bk-popconfirm>
          <BookmarkPop
            class='bklog-sqleditor-bookmark'
            v-bk-tooltips={{ content: ($t('button-收藏') as string).replace('button-', ''), theme: 'light' }}
            addition={retrieveParams.value.addition ?? []}
            extendParams={chartParams.value}
            search-mode='sqlChart'
            sql={retrieveParams.value.keyword}
          ></BookmarkPop>
        </div>
      );
    };

    const renderHeadTools = () => {
      return (
        <div class='bk-monaco-tools'>
          <span>{$t('SQL查询')}</span>
          <div>
            <div class='fr header-tool-right'>
              <div
                class='sqlFormat header-tool-right-icon'
                v-bk-tooltips={{ content: $t('格式化') }}
                onClick={() => formatMonacoSqlCode()}
              >
                <span class='bk-icon icon-script-file'></span>
              </div>
              {isFullscreen.value ? (
                <div
                  class='header-tool-right-icon'
                  v-bk-tooltips={{ content: $t('取消全屏') }}
                  onClick={handleFullscreenClick}
                >
                  <span class='bk-icon icon-un-full-screen'></span>
                </div>
              ) : (
                <div
                  class='header-tool-right-icon'
                  v-bk-tooltips={{ content: $t('全屏') }}
                  onClick={handleFullscreenClick}
                >
                  <span class='bk-icon icon-full-screen'></span>
                </div>
              )}
            </div>
          </div>
        </div>
      );
    };

    const handleUpdateIsContentShow = val => {
      isPreviewSqlShow.value = val;
    };

    const debounceQuery = debounce(handleQueryBtnClick, 120);

    // 如果是来自收藏跳转，retrieveParams.value.chart_params 会保存之前的收藏查询
    // 这里会回填收藏的查询
    watch(
      () => [storedSql.value],
      async () => {
<<<<<<< HEAD
        let needQuery = false;
        if (sqlContent.value !== storedSql.value) {
          needQuery = true;
          if (storedSql.value) {
            sqlContent.value = storedSql.value;
            formatMonacoSqlCode(sqlContent.value);
=======
        if (sqlContent.value !== storedSql.value) {
          if (storedSql.value) {
            sqlContent.value = storedSql.value;
            formatMonacoSqlCode(sqlContent.value);
          } else {
            await handleSyncAdditionToSQL(true);
>>>>>>> e121b44e
          }
        }

        if (!sqlContent.value) {
          await handleSyncAdditionToSQL(true);
        }

        if (needQuery) {
          debounceQuery(false);
        }
      },
      {
        immediate: true,
<<<<<<< HEAD
      },
    );

    watch(
      () => sqlContent.value,
      value => {
        store.commit('updateChartParams', { sql: value });
=======
>>>>>>> e121b44e
      },
    );

    expose({
      handleQueryBtnClick,
    });

    return {
      refRootElement,
      refSqlBox,
      isPreviewSqlShow,
      sqlContent,
      renderTools,
      renderHeadTools,
      handleUpdateIsContentShow,
      handleQueryBtnClick,
    };
  },
  render() {
    return (
      <div
        ref='refSqlBox'
        class='bklog-sql-editor-root'
      >
        <div
          ref='refRootElement'
          class='bklog-sql-editor'
        >
          {this.renderHeadTools()}
        </div>
        {this.renderTools()}
      </div>
    );
  },
});<|MERGE_RESOLUTION|>--- conflicted
+++ resolved
@@ -275,26 +275,18 @@
     watch(
       () => [storedSql.value],
       async () => {
-<<<<<<< HEAD
         let needQuery = false;
         if (sqlContent.value !== storedSql.value) {
           needQuery = true;
           if (storedSql.value) {
             sqlContent.value = storedSql.value;
             formatMonacoSqlCode(sqlContent.value);
-=======
-        if (sqlContent.value !== storedSql.value) {
-          if (storedSql.value) {
-            sqlContent.value = storedSql.value;
-            formatMonacoSqlCode(sqlContent.value);
-          } else {
-            await handleSyncAdditionToSQL(true);
->>>>>>> e121b44e
           }
         }
 
         if (!sqlContent.value) {
           await handleSyncAdditionToSQL(true);
+          needQuery = true;
         }
 
         if (needQuery) {
@@ -303,7 +295,6 @@
       },
       {
         immediate: true,
-<<<<<<< HEAD
       },
     );
 
@@ -311,8 +302,6 @@
       () => sqlContent.value,
       value => {
         store.commit('updateChartParams', { sql: value });
-=======
->>>>>>> e121b44e
       },
     );
 
