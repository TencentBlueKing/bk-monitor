/*
 * Tencent is pleased to support the open source community by making
 * 蓝鲸智云PaaS平台 (BlueKing PaaS) available.
 *
 * Copyright (C) 2021 THL A29 Limited, a Tencent company.  All rights reserved.
 *
 * 蓝鲸智云PaaS平台 (BlueKing PaaS) is licensed under the MIT License.
 *
 * License for 蓝鲸智云PaaS平台 (BlueKing PaaS):
 *
 * ---------------------------------------------------
 * Permission is hereby granted, free of charge, to any person obtaining a copy of this software and associated
 * documentation files (the "Software"), to deal in the Software without restriction, including without limitation
 * the rights to use, copy, modify, merge, publish, distribute, sublicense, and/or sell copies of the Software, and
 * to permit persons to whom the Software is furnished to do so, subject to the following conditions:
 *
 * The above copyright notice and this permission notice shall be included in all copies or substantial portions of
 * the Software.
 *
 * THE SOFTWARE IS PROVIDED "AS IS", WITHOUT WARRANTY OF ANY KIND, EXPRESS OR IMPLIED, INCLUDING BUT NOT LIMITED TO
 * THE WARRANTIES OF MERCHANTABILITY, FITNESS FOR A PARTICULAR PURPOSE AND NONINFRINGEMENT. IN NO EVENT SHALL THE
 * AUTHORS OR COPYRIGHT HOLDERS BE LIABLE FOR ANY CLAIM, DAMAGES OR OTHER LIABILITY, WHETHER IN AN ACTION OF
 * CONTRACT, TORT OR OTHERWISE, ARISING FROM, OUT OF OR IN CONNECTION WITH THE SOFTWARE OR THE USE OR OTHER DEALINGS
 * IN THE SOFTWARE.
 */
import { computed, defineComponent, Ref, ref, watch } from 'vue';

import $http from '@/api/index.js';
import useLocale from '@/hooks/use-locale';
import useResizeObserve from '@/hooks/use-resize-observe';
import useStore from '@/hooks/use-store';
import RequestPool from '@/store/request-pool';
import axios from 'axios';
import { debounce } from 'lodash';
import screenfull from 'screenfull';
import { format } from 'sql-formatter';

import BookmarkPop from '../../../search-bar/bookmark-pop.vue';
import useEditor from './use-editor';
import { bkMessage  } from 'bk-magic-vue'
import './index.scss';

export default defineComponent({
  props: {
    extendParams: {
      type: Object,
      default: () => ({}),
    },
  },
  emits: ['change', 'sql-change', 'error'],
  setup(props, { emit, expose }) {
    const store = useStore();
    const refRootElement: Ref<HTMLElement> = ref();
    const refSqlBox: Ref<HTMLElement> = ref();
    const isRequesting = ref(false);
    const isSyncSqlRequesting = ref(false);
    const isPreviewSqlShow = ref(false);
    const sqlContent = ref('');
    const isFullscreen = ref(false);
    const onValueChange = (value: any) => {
      if (value !== sqlContent.value) {
        sqlContent.value = value;
        emit('sql-change', value);
      }
    };
    const { $t } = useLocale();
    const { editorInstance } = useEditor({ refRootElement, sqlContent, onValueChange });

    const editorConfig = ref({
      height: 400,
    });

    const indexSetId = computed(() => store.state.indexId);
    const retrieveParams = computed(() => store.getters.retrieveParams);
    const storedParams = computed(() => store.state.indexItem.chart_params ?? {});

    const chartParams = computed(() => {
      const target = props.extendParams ?? {};

      return {
        ...target,
        chart_params: {
          ...target.chart_params,
          sql: sqlContent.value,
        },
      };
    });

    useResizeObserve(refRootElement, entry => {
      editorConfig.value.height = entry.target?.offsetHeight ?? 400;
    });

    const storeChartOptions = () => {
      store.commit('updateIndexItem', { chart_params: chartParams.value.chart_params });
    };

    const requestId = 'graphAnalysis_searchSQL';
    const handleQueryBtnClick = (updateStore = true) => {
      isRequesting.value = true;

      const requestCancelToken = RequestPool.getCancelToken(requestId);
      const baseUrl = process.env.NODE_ENV === 'development' ? 'api/v1' : (window as any).AJAX_URL_PREFIX;
      const params = {
        method: 'post',
        url: `/search/index_set/${indexSetId.value}/chart/`,
        cancelToken: requestCancelToken,
        withCredentials: true,
        baseURL: baseUrl,
        data: {
          query_mode: 'sql',
          sql: editorInstance.value.getValue(), // 使用获取到的内容
        },
      };

      emit('error', { code: 200, message: '请求中', result: true });

      return axios(params)
        .then((resp: any) => {
          if (resp.result) {
            if (updateStore) {
              storeChartOptions();
            }
            isRequesting.value = false;
            emit('change', resp.data);
          } else {
            emit('error', resp);
          }
        })
        .finally(() => {
          isRequesting.value = false;
        });
    };

    const handleStopBtnClick = () => {
      RequestPool.execCanceToken(requestId);
      isRequesting.value = false;
    };

    const handleSyncAdditionToSQL = (storeResult = true) => {
      const { addition, start_time, end_time } = retrieveParams.value;
      isSyncSqlRequesting.value = true;
      $http
        .request('graphAnalysis/generateSql', {
          params: {
            index_set_id: indexSetId.value,
          },
          data: {
            addition,
            start_time,
            end_time,
          },
        })
        .then(resp => {
          onValueChange(resp.data.sql);
          editorInstance.value.setValue(resp.data.sql);
          formatMonacoSqlCode();
          editorInstance.value.focus();
          if (storeResult) {
            storeChartOptions();
          }
        })
        .finally(() => {
          isSyncSqlRequesting.value = false;
        });
    };
    const handleFullscreenClick = () => {
      if (!screenfull.isEnabled) return;
      isFullscreen.value ? screenfull.exit() : screenfull.request(refSqlBox.value);
      isFullscreen.value = !isFullscreen.value;
      editorInstance.value.focus();
    };
    const formatMonacoSqlCode = () => {
      const val = format(editorInstance.value.getValue(), { language: 'mysql' });
      editorInstance.value.setValue([val].join('\n'));
    };
    const renderTools = () => {
      return (
        <div class='sql-editor-tools'>
          <bk-button
            class='sql-editor-query-button'
<<<<<<< HEAD
=======
            v-bk-tooltips={{ content: $t('查询') }}
>>>>>>> cb15c251
            loading={isRequesting.value}
            size='small'
            theme='primary'
            onClick={handleQueryBtnClick}
          >
            <i class='bklog-icon bklog-bofang'></i>
            {/* <span class='ml-min'>{$t('查询')}</span> */}
          </bk-button>
          <bk-button
            class='sql-editor-view-button'
<<<<<<< HEAD
=======
            v-bk-tooltips={{ content: $t('中止') }}
>>>>>>> cb15c251
            size='small'
            onClick={handleStopBtnClick}
          >
            <i class='bk-icon icon-stop-shape' />
            {/* <span>{$t('中止')}</span> */}
          </bk-button>
          <bk-popconfirm
            width='288'
            content={$t('此操作会覆盖当前SQL，请谨慎操作')}
            trigger='click'
            onConfirm={handleSyncAdditionToSQL}
          >
            <bk-button
              class='sql-editor-view-button'
<<<<<<< HEAD
=======
              v-bk-tooltips={{ content: $t('同步查询条件到SQL') }}
>>>>>>> cb15c251
              loading={isSyncSqlRequesting.value}
              size='small'
            >
              <i class='bklog-icon bklog-tongbu'></i>
            </bk-button>
          </bk-popconfirm>
          <BookmarkPop
            class='bklog-sqleditor-bookmark'
<<<<<<< HEAD
=======
            v-bk-tooltips={{ content: ($t('button-收藏') as string).replace('button-', '') }}
>>>>>>> cb15c251
            addition={[]}
            extendParams={chartParams.value}
            search-mode='sqlChart'
            sql=''
          ></BookmarkPop>
        </div>
      );
    };
    const renderHeadTools = () => {
      return (
        <div class='bk-monaco-tools'>
          <span>{$t('SQL查询')}</span>
          <div>
            <div class='fr header-tool-right'>
              <div
                class='sqlFormat header-tool-right-icon'
                v-bk-tooltips={{ content: $t('格式化') }}
                onClick={formatMonacoSqlCode}
              >
                <span class='bk-icon icon-script-file'></span>
              </div>
              {isFullscreen.value ? (
                <div
                  class='header-tool-right-icon'
                  v-bk-tooltips={{ content: $t('取消全屏') }}
                  onClick={handleFullscreenClick}
                >
                  <span class='bk-icon icon-un-full-screen'></span>
                </div>
              ) : (
                <div
                  class='header-tool-right-icon'
                  v-bk-tooltips={{ content: $t('全屏') }}
                  onClick={handleFullscreenClick}
                >
                  <span class='bk-icon icon-full-screen'></span>
                </div>
              )}
            </div>
          </div>
        </div>
      );
    };
    const handleUpdateIsContentShow = val => {
      isPreviewSqlShow.value = val;
    };

    const debounceQuery = debounce(handleQueryBtnClick, 120);

    // 如果是来自收藏跳转，retrieveParams.value.chart_params 会保存之前的收藏查询
    // 这里会回填收藏的查询
    watch(
      () => storedParams.value.sql,
      () => {
        if (sqlContent.value !== storedParams.value.sql) {
          if (storedParams.value.sql) {
            sqlContent.value = storedParams.value.sql;
          } else {
            handleSyncAdditionToSQL(false);
          }

          debounceQuery(false);
        }
      },
      {
        immediate: true,
        deep: true,
      },
    );

    expose({
      handleQueryBtnClick,
    });

    return {
      refRootElement,
      refSqlBox,
      isPreviewSqlShow,
      sqlContent,
      renderTools,
      renderHeadTools,
      handleUpdateIsContentShow,
      handleQueryBtnClick,
    };
  },
  render() {
    return (
      <div
        ref='refSqlBox'
        class='bklog-sql-editor-root'
      >
        <div
          ref='refRootElement'
          class='bklog-sql-editor'
        >
          {this.renderHeadTools()}
        </div>
        {this.renderTools()}
      </div>
    );
  },
});<|MERGE_RESOLUTION|>--- conflicted
+++ resolved
@@ -178,10 +178,7 @@
         <div class='sql-editor-tools'>
           <bk-button
             class='sql-editor-query-button'
-<<<<<<< HEAD
-=======
             v-bk-tooltips={{ content: $t('查询') }}
->>>>>>> cb15c251
             loading={isRequesting.value}
             size='small'
             theme='primary'
@@ -192,10 +189,7 @@
           </bk-button>
           <bk-button
             class='sql-editor-view-button'
-<<<<<<< HEAD
-=======
             v-bk-tooltips={{ content: $t('中止') }}
->>>>>>> cb15c251
             size='small'
             onClick={handleStopBtnClick}
           >
@@ -210,10 +204,7 @@
           >
             <bk-button
               class='sql-editor-view-button'
-<<<<<<< HEAD
-=======
               v-bk-tooltips={{ content: $t('同步查询条件到SQL') }}
->>>>>>> cb15c251
               loading={isSyncSqlRequesting.value}
               size='small'
             >
@@ -222,10 +213,7 @@
           </bk-popconfirm>
           <BookmarkPop
             class='bklog-sqleditor-bookmark'
-<<<<<<< HEAD
-=======
             v-bk-tooltips={{ content: ($t('button-收藏') as string).replace('button-', '') }}
->>>>>>> cb15c251
             addition={[]}
             extendParams={chartParams.value}
             search-mode='sqlChart'
