/*
 * Tencent is pleased to support the open source community by making
 * 蓝鲸智云PaaS平台 (BlueKing PaaS) available.
 *
 * Copyright (C) 2021 THL A29 Limited, a Tencent company.  All rights reserved.
 *
 * 蓝鲸智云PaaS平台 (BlueKing PaaS) is licensed under the MIT License.
 *
 * License for 蓝鲸智云PaaS平台 (BlueKing PaaS):
 *
 * ---------------------------------------------------
 * Permission is hereby granted, free of charge, to any person obtaining a copy of this software and associated
 * documentation files (the "Software"), to deal in the Software without restriction, including without limitation
 * the rights to use, copy, modify, merge, publish, distribute, sublicense, and/or sell copies of the Software, and
 * to permit persons to whom the Software is furnished to do so, subject to the following conditions:
 *
 * The above copyright notice and this permission notice shall be included in all copies or substantial portions of
 * the Software.
 *
 * THE SOFTWARE IS PROVIDED "AS IS", WITHOUT WARRANTY OF ANY KIND, EXPRESS OR IMPLIED, INCLUDING BUT NOT LIMITED TO
 * THE WARRANTIES OF MERCHANTABILITY, FITNESS FOR A PARTICULAR PURPOSE AND NONINFRINGEMENT. IN NO EVENT SHALL THE
 * AUTHORS OR COPYRIGHT HOLDERS BE LIABLE FOR ANY CLAIM, DAMAGES OR OTHER LIABILITY, WHETHER IN AN ACTION OF
 * CONTRACT, TORT OR OTHERWISE, ARISING FROM, OUT OF OR IN CONNECTION WITH THE SOFTWARE OR THE USE OR OTHER DEALINGS
 * IN THE SOFTWARE.
 */
<<<<<<< HEAD
import { computed, defineComponent, Ref, ref, watch } from 'vue';

import $http from '@/api/index.js';
import useResizeObserve from '@/hooks/use-resize-observe';
import useStore from '@/hooks/use-store';
import RequestPool from '@/store/request-pool';
import axios from 'axios';
import { debounce } from 'lodash';

import BookmarkPop from '../../../search-bar/bookmark-pop.vue';
import useEditor from './use-editor';
=======
import { computed, defineComponent, Ref, ref } from 'vue';

import $http from '@/api/index.js';
import useLocale from '@/hooks/use-locale';
import useResizeObserve from '@/hooks/use-resize-observe';
import useStore from '@/hooks/use-store';

import PreviewSql from '../common/PreviewSql.vue';
import SaveSql from '../save-sql';
import useEditor from './use-editor';

import './index.scss';
>>>>>>> 83e6b735

import './index.scss';

export default defineComponent({
  props: {
    extendParams: {
      type: Object,
      default: () => ({}),
    },
  },
  emits: ['change', 'sql-change'],
<<<<<<< HEAD
  setup(props, { emit, expose }) {
=======
  setup(_, { emit, expose }) {
>>>>>>> 83e6b735
    const store = useStore();
    const refRootElement: Ref<HTMLElement> = ref();
    const isRequesting = ref(false);
    const isSyncSqlRequesting = ref(false);
    const isPreviewSqlShow = ref(false);
    const sqlContent = ref('');
<<<<<<< HEAD
=======

>>>>>>> 83e6b735
    const onValueChange = (value: any) => {
      if (value !== sqlContent.value) {
        sqlContent.value = value;
        emit('sql-change', value);
      }
    };
    const { editorInstance } = useEditor({ refRootElement, sqlContent, onValueChange });

    const editorConfig = ref({
      height: 400,
    });

    const indexSetId = computed(() => store.state.indexId);
    const retrieveParams = computed(() => store.getters.retrieveParams);
    const storedParams = computed(() => store.state.indexItem.chart_params ?? {});

    const chartParams = computed(() => {
      const target = props.extendParams ?? {};

      return {
        ...target,
        chart_params: {
          ...target.chart_params,
          sql: sqlContent.value,
        },
      };
    });

    useResizeObserve(refRootElement, entry => {
      editorConfig.value.height = entry.target?.offsetHeight ?? 400;
    });

    const storeChartOptions = () => {
      store.commit('updateIndexItem', { chart_params: chartParams.value.chart_params });
    };

    const requestId = 'graphAnalysis_searchSQL';
    const handleQueryBtnClick = (updateStore = true) => {
      isRequesting.value = true;

      const requestCancelToken = RequestPool.getCancelToken(requestId);
      const baseUrl = process.env.NODE_ENV === 'development' ? 'api/v1' : (window as any).AJAX_URL_PREFIX;
      const params = {
        method: 'post',
        url: `/search/index_set/${indexSetId.value}/chart/`,
        cancelToken: requestCancelToken,
        withCredentials: true,
        baseURL: baseUrl,
        data: {
          query_mode: 'sql',
          sql: editorInstance.value.getValue(), // 使用获取到的内容
        },
      };

      return axios(params)
        .then(resp => {
          if (updateStore) {
            storeChartOptions();
          }
          isRequesting.value = false;
          emit('change', resp.data);
        })
        .finally(() => {
          isRequesting.value = false;
        });
    };

    const handleStopBtnClick = () => {
      RequestPool.execCanceToken(requestId);
      isRequesting.value = false;
    };

    const handleSyncAdditionToSQL = (storeResult = true) => {
      const { addition, start_time, end_time } = retrieveParams.value;
      isSyncSqlRequesting.value = true;
      $http
        .request('graphAnalysis/generateSql', {
          params: {
            index_set_id: indexSetId.value,
          },
          data: {
            addition,
            start_time,
            end_time,
          },
        })
        .then(resp => {
          onValueChange(resp.data.sql);
          editorInstance.value.setValue(resp.data.sql);
          editorInstance.value.focus();
          if (storeResult) {
            storeChartOptions();
          }
        })
        .finally(() => {
          isSyncSqlRequesting.value = false;
        });
    };

    const renderTools = () => {
      return (
        <div class='sql-editor-tools'>
          <bk-button
            class='sql-editor-query-button'
            loading={isRequesting.value}
            size='small'
            theme='primary'
            onClick={handleQueryBtnClick}
          >
            <i class='bklog-icon bklog-bofang'></i>
            {/* <span class='ml-min'>{$t('查询')}</span> */}
          </bk-button>
          <bk-button
            class='sql-editor-view-button'
            size='small'
            onClick={handleStopBtnClick}
          >
            <i class='bk-icon icon-stop-shape' />
            {/* <span>{$t('中止')}</span> */}
          </bk-button>
          <bk-popconfirm
            width='288'
            content='此操作会覆盖当前SQL，请谨慎操作'
            trigger='click'
            onConfirm={handleSyncAdditionToSQL}
          >
            <bk-button
<<<<<<< HEAD
              class='sql-editor-view-button '
=======
              class='sql-editor-view-button'
>>>>>>> 83e6b735
              loading={isSyncSqlRequesting.value}
              size='small'
            >
              <i class='bklog-icon bklog-tongbu'></i>
            </bk-button>
          </bk-popconfirm>
<<<<<<< HEAD
          <BookmarkPop
            class='bklog-sqleditor-bookmark'
            addition={[]}
            extendParams={chartParams.value}
            search-mode='sqlChart'
            sql=''
          ></BookmarkPop>
=======
          <SaveSql></SaveSql>
>>>>>>> 83e6b735
        </div>
      );
    };

    const handleUpdateIsContentShow = val => {
      isPreviewSqlShow.value = val;
    };

<<<<<<< HEAD
    const debounceQuery = debounce(handleQueryBtnClick, 120);

    // 如果是来自收藏跳转，retrieveParams.value.chart_params 会保存之前的收藏查询
    // 这里会回填收藏的查询
    watch(
      () => storedParams.value.sql,
      () => {
        if (storedParams.value.sql) {
          sqlContent.value = storedParams.value.sql;
        } else {
          handleSyncAdditionToSQL(false);
        }

        debounceQuery(false);
      },
      {
        immediate: true,
        deep: true,
      },
    );

=======
>>>>>>> 83e6b735
    expose({
      handleQueryBtnClick,
    });

    return {
      refRootElement,
      isPreviewSqlShow,
      sqlContent,
      renderTools,
      handleUpdateIsContentShow,
      handleQueryBtnClick,
    };
  },
  render() {
    return (
      <div class='bklog-sql-editor-root'>
        <div
          ref='refRootElement'
          class='bklog-sql-editor'
        ></div>
        {this.renderTools()}
      </div>
    );
  },
});<|MERGE_RESOLUTION|>--- conflicted
+++ resolved
@@ -23,7 +23,6 @@
  * CONTRACT, TORT OR OTHERWISE, ARISING FROM, OUT OF OR IN CONNECTION WITH THE SOFTWARE OR THE USE OR OTHER DEALINGS
  * IN THE SOFTWARE.
  */
-<<<<<<< HEAD
 import { computed, defineComponent, Ref, ref, watch } from 'vue';
 
 import $http from '@/api/index.js';
@@ -35,20 +34,6 @@
 
 import BookmarkPop from '../../../search-bar/bookmark-pop.vue';
 import useEditor from './use-editor';
-=======
-import { computed, defineComponent, Ref, ref } from 'vue';
-
-import $http from '@/api/index.js';
-import useLocale from '@/hooks/use-locale';
-import useResizeObserve from '@/hooks/use-resize-observe';
-import useStore from '@/hooks/use-store';
-
-import PreviewSql from '../common/PreviewSql.vue';
-import SaveSql from '../save-sql';
-import useEditor from './use-editor';
-
-import './index.scss';
->>>>>>> 83e6b735
 
 import './index.scss';
 
@@ -60,21 +45,13 @@
     },
   },
   emits: ['change', 'sql-change'],
-<<<<<<< HEAD
   setup(props, { emit, expose }) {
-=======
-  setup(_, { emit, expose }) {
->>>>>>> 83e6b735
     const store = useStore();
     const refRootElement: Ref<HTMLElement> = ref();
     const isRequesting = ref(false);
     const isSyncSqlRequesting = ref(false);
     const isPreviewSqlShow = ref(false);
     const sqlContent = ref('');
-<<<<<<< HEAD
-=======
-
->>>>>>> 83e6b735
     const onValueChange = (value: any) => {
       if (value !== sqlContent.value) {
         sqlContent.value = value;
@@ -202,18 +179,13 @@
             onConfirm={handleSyncAdditionToSQL}
           >
             <bk-button
-<<<<<<< HEAD
-              class='sql-editor-view-button '
-=======
               class='sql-editor-view-button'
->>>>>>> 83e6b735
               loading={isSyncSqlRequesting.value}
               size='small'
             >
               <i class='bklog-icon bklog-tongbu'></i>
             </bk-button>
           </bk-popconfirm>
-<<<<<<< HEAD
           <BookmarkPop
             class='bklog-sqleditor-bookmark'
             addition={[]}
@@ -221,9 +193,6 @@
             search-mode='sqlChart'
             sql=''
           ></BookmarkPop>
-=======
-          <SaveSql></SaveSql>
->>>>>>> 83e6b735
         </div>
       );
     };
@@ -232,7 +201,6 @@
       isPreviewSqlShow.value = val;
     };
 
-<<<<<<< HEAD
     const debounceQuery = debounce(handleQueryBtnClick, 120);
 
     // 如果是来自收藏跳转，retrieveParams.value.chart_params 会保存之前的收藏查询
@@ -254,8 +222,6 @@
       },
     );
 
-=======
->>>>>>> 83e6b735
     expose({
       handleQueryBtnClick,
     });
