--- conflicted
+++ resolved
@@ -37,18 +37,11 @@
       item.filterExpand = false; // 字段过滤展开
       item.filterVisible = true;
       // fieldAliasMap[item.field_name] = item.field_alias || item.field_name;
-<<<<<<< HEAD
       fieldAliasMap[item.field_name] = fieldShowName.value === 'field_name'
         ?  item.field_name || item.field_alias
         : item.query_alias || item.field_alias  || item.field_name;
-=======
-      fieldAliasMap[item.field_name] =
-        fieldShowName.value === 'field_name'
-          ? item.field_alias || item.field_name
-          : item.alias_name || item.field_alias || item.field_name;
->>>>>>> 6f624426
     });
-    
+
     return fieldAliasMap;
   });
 
