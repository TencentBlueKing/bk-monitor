--- conflicted
+++ resolved
@@ -79,20 +79,15 @@
     padding: 0 14px;
     font-size: 12px;
     color: #313238;
-    ;
     .left-title {
       font-weight: 700;
-<<<<<<< HEAD
       color: #63656e;
-=======
-      color: #63656E;
-      .left-title-setting{
+      .left-title-setting {
         cursor: pointer;
-        .bklog-log-setting{
+        .bklog-log-setting {
           font-size: 15px;
         }
       }
->>>>>>> deda0fec
     }
 
     .is-text-click {
