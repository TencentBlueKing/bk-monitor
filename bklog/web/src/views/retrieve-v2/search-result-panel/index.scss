.search-result-panel {
  display: flex;
  height: fit-content;
  overflow: visible;
<<<<<<< HEAD
=======

  .field-list-sticky {
    position: sticky;
    align-self: flex-start;
    top: 52px;
  }
>>>>>>> 7151e10d

  .filet-hidden {
    /* stylelint-disable-next-line declaration-no-important */
    width: 100px !important;
  }

  .search-result-content {
    z-index: 8;
    width: 100%;
    height: fit-content;
    min-height: 400px;
    padding: 8px 0 16px 16px;

    .main-title {
      margin-left: 110px;
    }

    &.is-show-field-statistics {
      height: 100%;

      .main-title {
        margin-left: 0;
      }
    }

    &.is-not-show-field-statistics {
      & > :deep(.monitor-echarts-container .title-wrapper-new .chart-title .title-click) {
        padding-left: 110px;
      }
    }

    .split-line {
      width: 100%;
      margin: 3px 0 6px;
      border-bottom: solid 1px #dcdee5;
    }
  }
<<<<<<< HEAD

  .field-list-sticky {
    position: sticky;
    top: 52px;
  }
=======
>>>>>>> 7151e10d
}<|MERGE_RESOLUTION|>--- conflicted
+++ resolved
@@ -2,15 +2,12 @@
   display: flex;
   height: fit-content;
   overflow: visible;
-<<<<<<< HEAD
-=======
 
   .field-list-sticky {
     position: sticky;
     align-self: flex-start;
     top: 52px;
   }
->>>>>>> 7151e10d
 
   .filet-hidden {
     /* stylelint-disable-next-line declaration-no-important */
@@ -48,12 +45,4 @@
       border-bottom: solid 1px #dcdee5;
     }
   }
-<<<<<<< HEAD
-
-  .field-list-sticky {
-    position: sticky;
-    top: 52px;
-  }
-=======
->>>>>>> 7151e10d
 }