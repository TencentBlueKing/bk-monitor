--- conflicted
+++ resolved
@@ -86,12 +86,7 @@
 </template>
 
 <script>
-<<<<<<< HEAD
-  import { deepClone } from '@/components/monitor-echarts/utils';
   import { debounce } from 'lodash-es';
-=======
-  import { debounce } from 'lodash';
->>>>>>> 5b628f14
 
   import SettingMoreMenu from './setting-more-menu';
 
