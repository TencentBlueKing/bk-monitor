--- conflicted
+++ resolved
@@ -247,7 +247,6 @@
     },
     computed: {
       ...mapState({
-<<<<<<< HEAD
         totalCount: state => {
           if (state.searchTotal > 0) {
             return state.searchTotal;
@@ -256,12 +255,6 @@
           return state.retrieve.trendDataCount;
         },
         queueStatus: state => !state.retrieve.isTrendDataLoading,
-=======
-        totalCount: state => state.searchTotal,
-        queueStatus: state => !state.retrieve.isTrendDataLoading,
-        visibleFields: state => state.visibleFields,
-        totalFields: state => state.indexFieldInfo.fields ?? []
->>>>>>> 3fee269f
       }),
       ...mapGetters({
         bkBizId: 'bkBizId',
