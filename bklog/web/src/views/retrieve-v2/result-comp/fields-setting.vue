<!--
* Tencent is pleased to support the open source community by making
* 蓝鲸智云PaaS平台 (BlueKing PaaS) available.
*
* Copyright (C) 2021 THL A29 Limited, a Tencent company.  All rights reserved.
*
* 蓝鲸智云PaaS平台 (BlueKing PaaS) is licensed under the MIT License.
*
* License for 蓝鲸智云PaaS平台 (BlueKing PaaS):
*
* ---------------------------------------------------
* Permission is hereby granted, free of charge, to any person obtaining a copy of this software and associated
* documentation files (the "Software"), to deal in the Software without restriction, including without limitation
* the rights to use, copy, modify, merge, publish, distribute, sublicense, and/or sell copies of the Software, and
* to permit persons to whom the Software is furnished to do so, subject to the following conditions:
*
* The above copyright notice and this permission notice shall be included in all copies or substantial portions of
* the Software.
*
* THE SOFTWARE IS PROVIDED "AS IS", WITHOUT WARRANTY OF ANY KIND, EXPRESS OR IMPLIED, INCLUDING BUT NOT LIMITED TO
* THE WARRANTIES OF MERCHANTABILITY, FITNESS FOR A PARTICULAR PURPOSE AND NONINFRINGEMENT. IN NO EVENT SHALL THE
* AUTHORS OR COPYRIGHT HOLDERS BE LIABLE FOR ANY CLAIM, DAMAGES OR OTHER LIABILITY, WHETHER IN AN ACTION OF
* CONTRACT, TORT OR OTHERWISE, ARISING FROM, OUT OF OR IN CONNECTION WITH THE SOFTWARE OR THE USE OR OTHER DEALINGS
* IN THE SOFTWARE.
-->

<template>
  <div
    class="fields-setting"
    v-bkloading="{ isLoading: isLoading }"
  >
    <!-- 设置列表字段 -->
    <div class="fields-container">
      <div class="fields-config-container">
        <div
          class="add-fields-config"
          v-show="!isShowAddInput"
          @click="handleClickAddNew"
        >
          <bk-button
            class="config-btn"
            :text="true"
          >
            <i class="bk-icon icon-plus-circle-shape"></i>
            <span>{{ $t('新建配置') }}</span>
          </bk-button>
        </div>
        <div
          class="config-tab-item"
          v-show="isShowAddInput"
        >
          <bk-input
            v-model="newConfigStr"
            :class="['config-input', { 'input-error': isInputError }]"
          >
          </bk-input>
          <div class="panel-operate">
            <i
              class="bk-icon icon-check-line"
              @click="handleAddNewConfig"
            ></i>
            <i
              class="bk-icon icon-close-line-2"
              @click="handleCancelNewConfig"
            ></i>
          </div>
        </div>
        <bk-tab
          ref="configTabRef"
          ext-cls="config-tab"
          :active.sync="activeConfigTab"
          :tab-position="'left'"
          type="unborder-card"
        >
          <template>
            <bk-tab-panel
              v-for="(panel, index) in configTabPanels"
              :key="panel.name"
              :name="panel.name"
              :render-label="e => renderHeader(e, panel, index)"
            >
            </bk-tab-panel>
          </template>
        </bk-tab>
      </div>
      <div>
        <div class="fields-tab-container">
          <bk-tab
            :active.sync="activeFieldTab"
            :labelHeight="42"
            type="unborder-card"
          >
            <template v-for="(panel, index) in fieldTabPanels">
              <bk-tab-panel
                :key="index"
                v-bind="panel"
              ></bk-tab-panel>
            </template>
          </bk-tab>
        </div>
        <div class="fields-list-container">
          <div class="total-fields-list">
            <div class="title">
              <!-- 待选项列表 全部添加 -->
              <span>{{ $t('待选项列表') + '(' + toSelectLength + ')' }}</span>
              <span
                class="text-action add-all"
                @click="addAllField"
                >{{ $t('全部添加') }}</span
              >
            </div>
            <ul class="select-list">
              <li
                v-for="item in shadowTotal"
                style="cursor: pointer"
                class="select-item"
                v-show="activeFieldTab === 'visible' ? !item.is_display : !item.isSorted && item.es_doc_values"
                :key="item.field_name"
                @click="addField(item)"
              >
                <span
                  class="field-name"
                  v-bk-overflow-tips
                  >{{ getFiledDisplay(item.field_name) }}</span
                >
                <span class="icon bklog-icon bklog-filled-right-arrow"></span>
              </li>
            </ul>
          </div>
          <!-- 中间的箭头 -->
          <div class="sort-icon">
            <span class="icon bklog-icon bklog-double-arrow"></span>
          </div>
          <!-- 设置显示字段 -->
          <div
            class="visible-fields-list"
            v-show="activeFieldTab === 'visible'"
          >
            <div class="title">
              <!-- 已选项列表 -->
              <span>{{ $t('已选项列表') + '(' + shadowVisible.length + ')' }}</span>
              <span
                class="icon bklog-icon bklog-info-fill"
                v-bk-tooltips="$t('支持拖拽更改顺序，从上向下对应列表列从左到右顺序')"
              ></span>
              <span
                class="clear-all text-action"
                @click="deleteAllField"
                >{{ $t('取消') }}</span
              >
            </div>
            <vue-draggable
              v-bind="dragOptions"
              class="select-list"
              v-model="shadowVisible"
            >
              <transition-group>
                <li
                  v-for="(item, index) in shadowVisible"
                  class="select-item"
                  :key="item"
                >
                  <span class="icon bklog-icon bklog-drag-dots"></span>
                  <span
                    class="field-name"
                    v-bk-overflow-tips
                    >{{ getFiledDisplay(item) }}</span
                  >
                  <span
                    class="bk-icon icon-close-circle-shape delete"
                    @click="deleteField(item, index)"
                  ></span>
                </li>
              </transition-group>
            </vue-draggable>
          </div>
          <!-- 设置权重排序 -->
          <div
            class="sort-fields-list"
            v-show="activeFieldTab === 'sort'"
          >
            <div class="title">
              <!-- 已选项列表 -->
              <span>{{ $t('已选项列表') + '(' + shadowSort.length + ')' }}</span>
              <span
                class="icon bklog-icon bklog-info-fill"
                v-bk-tooltips="$t('支持拖拽更改顺序，排在上面的拥有更高的排序权重')"
              ></span>
              <span
                class="clear-all text-action"
                @click="deleteAllField"
                >{{ $t('取消') }}</span
              >
            </div>
            <vue-draggable
              v-bind="dragOptions"
              class="select-list"
              v-model="shadowSort"
            >
              <transition-group>
                <li
                  v-for="(item, index) in shadowSort"
                  class="select-item"
                  :key="item[0]"
                >
                  <span class="icon bklog-icon bklog-drag-dots"></span>
                  <span
                    :style="`width: calc(100% - ${fieldWidth}px);`"
                    class="field-name"
                    v-bk-overflow-tips
                    >{{ getFiledDisplay(item[0]) }}</span
                  >
                  <span :class="`bk-icon status ${filterStatusIcon(item[1])}`"></span>
                  <span
                    class="option text-action"
                    @click="setOrder(item)"
                    >{{ filterOption(item[1]) }}</span
                  >
                  <span
                    class="bk-icon icon-close-circle-shape delete"
                    @click="deleteField(item[0], index)"
                  ></span>
                </li>
              </transition-group>
            </vue-draggable>
          </div>
        </div>
      </div>
    </div>
    <div class="fields-button-container">
      <bk-button
        class="mr10"
        :theme="'primary'"
        type="submit"
        @click="confirmModifyFields"
      >
        {{ $t('保存') }}
      </bk-button>
      <bk-button
        :theme="'default'"
        type="submit"
        @click="cancelModifyFields"
      >
        {{ $t('取消') }}
      </bk-button>
    </div>
    <!-- <div class="field-alias-setting">
      <span style="margin-right: 4px">{{ $t('表头显示别名') }}</span>
      <bk-switcher
        v-model="showFieldAlias"
        size="small"
        theme="primary"
      ></bk-switcher>
    </div> -->
  </div>
</template>

<script>
  import VueDraggable from 'vuedraggable';
  import { mapGetters } from 'vuex';

  import fieldsSettingOperate from './fields-setting-operate';

  export default {
    components: {
      VueDraggable,
    },
    props: {
      retrieveParams: {
        type: Object,
        required: true,
      },
    },
    data() {
      return {
        isLoading: false,
        shadowVisible: [],
        // showFieldAlias: localStorage.getItem('showFieldAlias') === 'true',
        shadowAllTotal: [], // 所有字段
        newConfigStr: '', // 新增配置配置名
        isShowAddInput: false, // 是否展示新增配置输入框
        currentClickConfigID: 0, // 当前配置项ID
        activeFieldTab: 'visible',
        activeConfigTab: 'default', // 当前活跃的配置配置名
        isConfirmSubmit: false, // 是否点击保存
        isInputError: false, // 新建配置名称是否不合法
        fieldTabPanels: [
          { name: 'visible', label: this.$t('显示字段') },
          { name: 'sort', label: this.$t('排序权重') },
        ],
        configTabPanels: [], // 配置列表
        dragOptions: {
          animation: 150,
          tag: 'ul',
          handle: '.bklog-drag-dots',
          'ghost-class': 'sortable-ghost-class',
        },
        isSortFieldChanged: false,
      };
    },
    computed: {
      shadowSort() {
        return this.$store.state.indexFieldInfo.sort_list;
      },
      shadowTotal() {
        return this.$store.state.indexFieldInfo.fields;
      },
      showFieldAlias() {
        return this.$store.state.showFieldAlias
      },
      fieldAliasMap() {
        let fieldAliasMap = {};
        this.$store.state.indexFieldInfo.fields.forEach(item => {
          fieldAliasMap[item.field_name] = item.field_alias || item.field_name;
        });
        return fieldAliasMap;
      },
      toSelectLength() {
        if (this.activeFieldTab === 'visible') {
          return this.shadowTotal.length - this.shadowVisible.length;
        }
        let totalLength = 0;
        this.shadowTotal.forEach(fieldInfo => {
          if (fieldInfo.es_doc_values) {
            totalLength += 1;
          }
        });
        return totalLength - this.shadowSort.length;
      },

      filedSettingConfigID() {
        // 当前索引集的显示字段ID
        return this.$store.state.retrieve.filedSettingConfigID;
      },
      currentClickConfigData() {
        // 当前选中的配置
        return this.configTabPanels.find(item => item.id === this.currentClickConfigID) || this.configTabPanels?.[0];
      },
      fieldWidth() {
        return this.$store.state.isEnLanguage ? '60' : '114';
      },
      ...mapGetters({
        unionIndexList: 'unionIndexList',
        isUnionSearch: 'isUnionSearch',
      }),
    },
    watch: {
      newConfigStr() {
        this.isInputError = false;
      },
    },
    created() {
      this.currentClickConfigID = this.configTabPanels.length ? this.filedSettingConfigID : 0;
      this.initRequestConfigListShow();
    },
    methods: {
      getFiledDisplay(name) {
        if(this.showFieldAlias === 'alias_name'){
          const field = this.shadowTotal.filter(item => item.field_name === name)
          return field[0].query_alias || name
        }
        const alias = this.fieldAliasMap[name];
        if (alias && alias !== name) {
          return `${name}(${alias})`;
        }
        return name;
      },
      /** 带config列表请求的初始化 */
      async initRequestConfigListShow() {
        await this.getFiledConfigList();
        this.initShadowFields();
      },
      /** 保存或应用 */
      async confirmModifyFields() {
        if (this.shadowVisible.length === 0) {
          this.messageWarn(this.$t('显示字段不能为空'));
          return;
        }
        try {
          const confirmConfigData = {
            editStr: this.currentClickConfigData.name,
            sort_list: this.shadowSort,
            display_fields: this.shadowVisible,
            id: this.currentClickConfigData.id,
          };
          this.isConfirmSubmit = true;
          await this.handleUpdateConfig(confirmConfigData);
          // 判断当前应用的config_id 与 索引集使用的config_id是否相同 不同则更新config
          if (this.currentClickConfigData.id !== this.filedSettingConfigID) {
            await this.submitFieldsSet(this.currentClickConfigData.id);
          }
          this.cancelModifyFields();
<<<<<<< HEAD
          this.$store.commit('updateShowFieldAlias', this.showFieldAlias);
          this.$store.commit('updateIsSetDefaultTableColumn', false);
          this.$store
            .dispatch('userFieldConfigChange', {
              displayFields: this.shadowVisible,
              fieldsWidth: {},
            })
            .then(() => {
              this.$store.commit('resetVisibleFields', this.shadowVisible);
              this.$store.commit('updateIsSetDefaultTableColumn');
            });
=======
          // this.$store.commit('updateShowFieldAlias', this.showFieldAlias);
>>>>>>> 8b0174c9
          await this.$store.dispatch('requestIndexSetFieldInfo');
          await this.$store.dispatch('requestIndexSetQuery');
        } catch (error) {
          console.warn(error);
        } finally {
          this.isConfirmSubmit = false;
        }
      },
      /** 更新config */
      async submitFieldsSet(configID) {
        await this.$http
          .request('retrieve/postFieldsConfig', {
            data: {
              index_set_id: window.__IS_MONITOR_APM__ ? this.$route.query.indexId : this.$route.params.indexId,
              index_set_ids: this.unionIndexList,
              index_set_type: this.isUnionSearch ? 'union' : 'single',
              display_fields: this.shadowVisible,
              sort_list: this.shadowSort,
              config_id: configID,
            },
          })
          .catch(e => {
            console.warn(e);
          });
      },
      cancelModifyFields() {
        this.$emit('cancel');
        this.isSortFieldChanged = false;
      },
      filterStatusIcon(val) {
        if (val === 'desc') {
          return 'icon-arrows-down-line';
        }
        if (val === 'asc') {
          return 'icon-arrows-up-line';
        }
        return '';
      },
      filterOption(val) {
        if (val === 'desc') {
          return this.$t('设为升序');
        }
        if (val === 'asc') {
          return this.$t('设为降序');
        }
        return '';
      },
      addField(fieldInfo) {
        this.isSortFieldChanged = true;
        if (this.activeFieldTab === 'visible') {
          fieldInfo.is_display = true;
          this.shadowVisible.push(fieldInfo.field_name);
        } else {
          fieldInfo.isSorted = true;
          this.isSortFieldChanged = true;
          this.shadowSort.push([fieldInfo.field_name, 'asc']);
        }
      },
      deleteField(fieldName, index) {
        this.isSortFieldChanged = true;
        const arr = this.shadowTotal;
        if (this.activeFieldTab === 'visible') {
          this.shadowVisible.splice(index, 1);
          for (let i = 0; i < arr.length; i++) {
            if (arr[i].field_name === fieldName) {
              arr[i].is_display = false;
              return;
            }
          }
        } else {
          this.shadowSort.splice(index, 1);
          for (let i = 0; i < arr.length; i++) {
            if (arr[i].field_name === fieldName) {
              this.isSortFieldChanged = true;
              arr[i].isSorted = false;
              return;
            }
          }
        }
      },
      addAllField() {
        if (this.activeFieldTab === 'visible') {
          this.shadowTotal.forEach(fieldInfo => {
            if (!fieldInfo.is_display) {
              fieldInfo.is_display = true;
              this.shadowVisible.push(fieldInfo.field_name);
            }
          });
        } else {
          this.shadowTotal.forEach(fieldInfo => {
            if (!fieldInfo.isSorted && fieldInfo.es_doc_values) {
              fieldInfo.isSorted = true;
              this.isSortFieldChanged = true;
              this.shadowSort.push([fieldInfo.field_name, 'asc']);
            }
          });
        }
      },
      deleteAllField() {
        if (this.activeFieldTab === 'visible') {
          this.shadowTotal.forEach(fieldInfo => {
            fieldInfo.is_display = false;
            this.shadowVisible.splice(0, this.shadowVisible.length);
          });
        } else {
          this.shadowTotal.forEach(fieldInfo => {
            fieldInfo.isSorted = false;
            this.isSortFieldChanged = this.isSortFieldChanged || this.shadowSort.length;
            this.shadowSort.splice(0, this.shadowSort.length);
          });
        }
      },
      setOrder(item) {
        this.isSortFieldChanged = true;
        item[1] = item[1] === 'asc' ? 'desc' : 'asc';
        this.$forceUpdate();
      },
      renderHeader(h, row, index) {
        row.index = index;
        return h(fieldsSettingOperate, {
          props: {
            configItem: row,
          },
          on: {
            operateChange: this.handleLeftOperateChange,
            setPopperInstance: this.setPopperInstance,
          },
        });
      },
      /** 用户操作 */
      handleLeftOperateChange(type, configItem) {
        switch (type) {
          case 'click':
            this.currentClickConfigID = configItem.id;
            this.initShadowFields();
            break;
          case 'delete':
            this.handleDeleteConfig(configItem.id);
            break;
          case 'edit':
            this.handleEditConfigName(configItem.index);
            break;
          case 'update':
            this.handleUpdateConfig(configItem);
            break;
          case 'cancel':
            this.handleCancelEditConfig(configItem.index);
            break;
        }
      },
      /** 编辑配置 */
      handleEditConfigName(index) {
        this.configTabPanels.forEach(item => (item.isShowEdit = false));
        this.configTabPanels[index].isShowEdit = true;
        this.isShowAddInput = false;
      },
      /** 点击新增配置 */
      handleClickAddNew() {
        this.configTabPanels.forEach(item => (item.isShowEdit = false));
        this.isShowAddInput = true;
      },
      /** 新增配置 */
      handleAddNewConfig() {
        if (!this.newConfigStr) {
          this.isInputError = true;
          return;
        }
        const configValue = this.configTabPanels[0];
        configValue.editStr = this.newConfigStr;
        this.handleUpdateConfig(configValue, true);
      },
      /** 取消新增配置 */
      handleCancelNewConfig() {
        this.newConfigStr = '';
        this.isShowAddInput = false;
        this.isInputError = false;
      },
      /** 取消编辑配置 */
      handleCancelEditConfig(index) {
        this.configTabPanels[index].editStr = this.configTabPanels[index].name;
        this.configTabPanels[index].isShowEdit = false;
      },
      /** 更新配置 */
      async handleUpdateConfig(updateItem, isCreate = false) {
        const requestStr = isCreate ? 'create' : 'update';
        const data = {
          name: updateItem.editStr,
          sort_list: updateItem.sort_list,
          display_fields: updateItem.display_fields,
          config_id: undefined,
          index_set_id: window.__IS_MONITOR_APM__ ? this.$route.query.indexId : this.$route.params.indexId,
          index_set_ids: this.unionIndexList,
          index_set_type: this.isUnionSearch ? 'union' : 'single',
        };
        if (!isCreate) data.config_id = updateItem.id;
        try {
          await this.$http.request(`retrieve/${requestStr}FieldsConfig`, {
            data,
          });
          if (this.activeFieldTab === 'sort') {
            if (this.isSortFieldChanged) {
              this.$store.dispatch('requestIndexSetQuery', { formChartChange: false }).then(() => {
                this.isSortFieldChanged = false;
              });
            }
            this.$emit('should-retrieve', undefined, false); // 不请求图表
          }
        } catch (error) {
        } finally {
          if (!this.isConfirmSubmit) this.initRequestConfigListShow();
          this.newConfigStr = '';
          this.isShowAddInput = false;
        }
      },
      /** 删除配置 */
      async handleDeleteConfig(configID) {
        try {
          await this.$http.request('retrieve/deleteFieldsConfig', {
            data: {
              config_id: configID,
              index_set_id: window.__IS_MONITOR_APM__ ? this.$route.query.indexId : this.$route.params.indexId,
              index_set_ids: this.unionIndexList,
              index_set_type: this.isUnionSearch ? 'union' : 'single',
            },
          });
        } catch (error) {
        } finally {
          this.initRequestConfigListShow();
          this.newConfigStr = '';
          if (this.filedSettingConfigID === configID) {
            this.currentClickConfigID = this.configTabPanels[0].id;
            // this.$store.commit('updateShowFieldAlias', this.showFieldAlias);
            const { display_fields } = this.configTabPanels[0];
            this.$store.commit('resetVisibleFields', display_fields);
            this.$store.dispatch('requestIndexSetQuery');
            this.cancelModifyFields();
          }
        }
      },
      /** 初始化显示字段 */
      initShadowFields() {
        this.activeConfigTab = this.currentClickConfigData.name;
        this.shadowTotal.forEach(fieldInfo => {
          this.shadowSort.forEach(item => {
            if (fieldInfo.field_name === item[0]) {
              fieldInfo.isSorted = true;
            }
          });
        });
        // 后台给的 display_fields 可能有无效字段 所以进行过滤，获得排序后的字段
        this.shadowVisible =
          this.currentClickConfigData.display_fields
            ?.map(displayName => {
              for (const field of this.shadowTotal) {
                if (field.field_name === displayName) {
                  field.is_display = true;
                  return displayName;
                }
              }
            })
            ?.filter(Boolean) || [];
      },
      /** 获取配置列表 */
      async getFiledConfigList() {
        this.isLoading = true;
        try {
          const res = await this.$http.request('retrieve/getFieldsListConfig', {
            data: {
              ...(this.isUnionSearch
                ? { index_set_ids: this.unionIndexList }
                : { index_set_id: window.__IS_MONITOR_APM__ ? this.$route.query.indexId : this.$route.params.indexId }),
              scope: 'default',
              index_set_type: this.isUnionSearch ? 'union' : 'single',
            },
          });
          this.configTabPanels = res.data.map(item => ({
            ...item,
            isShowEdit: false,
            editStr: item.name,
          }));
        } catch (error) {
        } finally {
          this.isLoading = false;
        }
      },
      setPopperInstance(status) {
        this.$emit('set-popper-instance', status);
      },
    },
  };
</script>

<style lang="scss" scoped>
  @import '../../../scss/mixins/scroller';

  .fields-setting {
    position: relative;

    .fields-container {
      display: flex;

      .fields-config-container {
        .add-fields-config {
          height: 40px;
          color: #3a84ff;
          cursor: pointer;
          border-right: 1px solid #dcdee5;

          .config-btn {
            width: 100%;
            height: 100%;
            padding-left: 24px;
            line-height: 100%;
            text-align: left;

            .bk-icon {
              transform: translateY(-2px);
            }
          }
        }

        .config-tab {
          width: 100%;
          height: calc(100% - 40px);
          overflow-y: auto;
        }

        .config-tab-item {
          display: flex;
          align-items: center;
          justify-content: space-between;
          width: 100%;
          height: 40px;
          padding: 0 12px 0 4px;

          .config-input {
            width: 100px;
          }

          .input-error {
            :deep(.bk-form-input) {
              border: 1px solid #d7473f;
            }
          }

          .panel-name {
            padding-left: 20px;
            overflow: hidden;
            text-overflow: ellipsis;
            white-space: nowrap;
          }

          .panel-operate {
            margin-left: 10px;
            font-size: 14px;
            color: #979ba5;
            cursor: pointer;

            .edit-icon:hover {
              color: #3a84ff;
            }

            .icon-check-line {
              color: #3a84ff;
            }

            .icon-close-line-2 {
              color: #d7473f;
            }
          }
        }

        :deep(.bk-tab-label) {
          width: 100%;
        }

        :deep(.bk-tab-label-item) {
          padding: 0;

          /* stylelint-disable-next-line declaration-no-important */
          line-height: 40px !important;
          color: #63656e;
          text-align: left;

          &:hover {
            background: #f0f1f5;
          }
        }

        :deep(.bk-tab-header) {
          width: 100%;
          min-width: 160px;
          padding: 0 0 10px;
          // &::after {
          //   display: none;
          // }
          &::before {
            display: none;
          }
        }

        :deep(.active) {
          color: #3a84ff;

          /* stylelint-disable-next-line declaration-no-important */
          background: #e1ecff !important;
        }

        :deep(.bk-tab-section) {
          display: none;
        }
      }
    }

    .fields-tab-container {
      width: 723px;
      padding: 0px 10px 0 10px;
    }

    .fields-list-container {
      display: flex;
      width: 723px;
      padding: 0 10px 14px 10px;
      margin-top: -30px;

      .total-fields-list,
      .visible-fields-list,
      .sort-fields-list {
        width: 330px;
        height: 268px;
        border: 1px solid #dcdee5;

        .text-action {
          font-size: 12px;
          color: #3a84ff;
          cursor: pointer;
        }

        .title {
          position: relative;
          display: flex;
          align-items: center;
          height: 41px;
          padding: 0 16px;
          line-height: 40px;
          color: #313238;
          border-bottom: 1px solid #dcdee5;

          .bklog-info-fill {
            margin-left: 8px;
            font-size: 14px;
            color: #979ba5;
            outline: none;
          }

          .add-all,
          .clear-all {
            position: absolute;
            top: 0;
            right: 16px;
          }
        }

        .select-list {
          height: 223px;
          padding: 4px 0;
          overflow: auto;

          @include scroller;

          .select-item {
            display: flex;
            align-items: center;
            padding: 0 8px;
            font-size: 12px;
            line-height: 32px;

            .bklog-drag-dots {
              width: 16px;
              font-size: 14px;
              color: #979ba5;
              text-align: left;
              cursor: move;
              opacity: 0;
              transition: opacity 0.2s linear;
            }

            &.sortable-ghost-class {
              background: #eaf3ff;
              transition: background 0.2s linear;
            }

            &:hover {
              background: #eaf3ff;
              transition: background 0.2s linear;

              .bklog-drag-dots {
                opacity: 1;
                transition: opacity 0.2s linear;
              }
            }
          }
        }
      }

      /* stylelint-disable-next-line no-descending-specificity */
      .total-fields-list .select-list .select-item {
        .field-name {
          width: calc(100% - 24px);
          overflow: hidden;
          text-overflow: ellipsis;
          white-space: nowrap;
        }

        .bklog-filled-right-arrow {
          width: 24px;
          font-size: 16px;
          color: #3a84ff;
          text-align: right;
          cursor: pointer;
          opacity: 0;
          transition: opacity 0.2s linear;
          transform: scale(0.5);
          transform-origin: right center;
        }

        &:hover .bklog-filled-right-arrow {
          opacity: 1;
          transition: opacity 0.2s linear;
        }
      }

      /* stylelint-disable-next-line no-descending-specificity */
      .visible-fields-list .select-list .select-item {
        .field-name {
          // 16 38
          width: calc(100% - 30px);
          overflow: hidden;
          text-overflow: ellipsis;
          white-space: nowrap;
        }

        .delete {
          font-size: 16px;
          color: #c4c6cc;
          text-align: right;
          cursor: pointer;
        }
      }

      .sort-fields-list {
        flex-shrink: 0;

        .sort-list-header {
          display: flex;
          align-items: center;
          height: 31px;
          font-size: 12px;
          line-height: 30px;
          background: rgba(250, 251, 253, 1);
          border-bottom: 1px solid rgba(221, 228, 235, 1);
        }

        /* stylelint-disable-next-line no-descending-specificity */
        .select-list .select-item {
          .field-name {
            // 16 42 50 38
            width: calc(100% - 146px);
            overflow: hidden;
            text-overflow: ellipsis;
            white-space: nowrap;
          }

          .status {
            font-weight: 700;

            &.icon-arrows-down-line {
              color: #ea3636;
            }

            &.icon-arrows-up-line {
              color: #2dcb56;
            }
          }

          .option {
            width: 50px;
            margin: 0 8px;
            color: #3a84ff;
          }

          .delete {
            font-size: 16px;
            color: #c4c6cc;
            text-align: right;
            cursor: pointer;
          }
        }
      }

      .sort-icon {
        display: flex;
        flex-shrink: 0;
        align-items: center;
        justify-content: center;
        width: 35px;

        .bklog-double-arrow {
          font-size: 12px;
          color: #989ca5;
        }
      }
    }

    .fields-button-container {
      display: flex;
      align-items: center;
      justify-content: flex-end;
      width: 100%;
      height: 51px;
      padding: 0 24px;
      background-color: #fafbfd;
      border-top: 1px solid #dcdee5;
      border-radius: 0 0 2px 2px;
    }

    .field-alias-setting {
      position: absolute;
      top: 0px;
      right: 20px;
      display: flex;
      align-items: center;
      height: 42px;
    }
  }
</style><|MERGE_RESOLUTION|>--- conflicted
+++ resolved
@@ -390,8 +390,7 @@
             await this.submitFieldsSet(this.currentClickConfigData.id);
           }
           this.cancelModifyFields();
-<<<<<<< HEAD
-          this.$store.commit('updateShowFieldAlias', this.showFieldAlias);
+          // this.$store.commit('updateShowFieldAlias', this.showFieldAlias);
           this.$store.commit('updateIsSetDefaultTableColumn', false);
           this.$store
             .dispatch('userFieldConfigChange', {
@@ -402,9 +401,6 @@
               this.$store.commit('resetVisibleFields', this.shadowVisible);
               this.$store.commit('updateIsSetDefaultTableColumn');
             });
-=======
-          // this.$store.commit('updateShowFieldAlias', this.showFieldAlias);
->>>>>>> 8b0174c9
           await this.$store.dispatch('requestIndexSetFieldInfo');
           await this.$store.dispatch('requestIndexSetQuery');
         } catch (error) {
