<script setup>
  import { ref, watch, computed, nextTick, onMounted, onBeforeUnmount } from 'vue';
  import UseJsonFormatter from '@/hooks/use-json-formatter';
  import useTruncateText from '@/hooks/use-truncate-text';
  import useIntersectionObserver from '@/hooks/use-intersection-observer';
  import useLocale from '@/hooks/use-locale';
  import useStore from '@/hooks/use-store';
  import { debounce } from 'lodash';

  const emit = defineEmits(['menu-click']);

  const props = defineProps({
    field: { type: Object, required: true },
    data: { type: Object },
    content: { type: [String, Number, Boolean], required: true },
  });

  const refContent = ref();
  const refFieldValue = ref();
  const store = useStore();
  const { $t } = useLocale();
  const isWrap = computed(() => store.state.tableLineIsWrap);
  const isLimitExpandView = computed(() => store.state.isLimitExpandView);
  const showAll = ref(false);
  const maxWidth = ref(0);
  const isIntersecting = ref(false);
  const isSegmentTagInit = ref(false);

  const textTruncateOption = computed(() => ({
    fontSize: 12,
    text: props.content,
    maxWidth: maxWidth.value,
    font: '12px Menlo,Monaco,Consolas,Courier,"PingFang SC","Microsoft Yahei",monospace',
    showAll: isLimitExpandView.value || showAll.value,
  }));

  const { truncatedText, showMore } = useTruncateText(textTruncateOption);
  const handleMenuClick = event => {
    if (showMore.value && refFieldValue.value.querySelectorAll('.valid-text').length === 1) {
      event.option.value = props.content;
    }
    emit('menu-click', event);
  };

  const instance = new UseJsonFormatter({
    target: refContent,
    fields: [props.field],
    jsonValue: props.content,
    onSegmentClick: handleMenuClick,
  });

  const renderText = computed(() => {
    if (showAll.value || isLimitExpandView.value) {
      return props.content;
    }

    return truncatedText.value;
  });

  const btnText = computed(() => {
    if (showAll.value) {
      return $t('收起');
    }

    return $t('更多');
  });

  let resizeObserver = null;

  watch(
    () => [props.content],
    () => {
      textTruncateOption.value.text = props.content;
    },
    {
      immediate: true,
    },
  );

  const handleClickMore = e => {
    e.stopPropagation();
    e.preventDefault();
    e.stopImmediatePropagation();

    showAll.value = !showAll.value;
  };

  const debounceSetSegmentTag = debounce(() => {
    if (!isIntersecting.value || (isSegmentTagInit.value && instance.config.jsonValue === renderText.value)) {
      return;
    }

    instance.config.jsonValue = renderText.value;
    instance.destroy?.();

    const appendText =
      showMore.value && !isLimitExpandView.value
        ? {
            text: btnText.value,
            onClick: handleClickMore,
            attributes: {
              class: `btn-more-action ${!showAll.value ? 'show-all' : ''}`,
            },
          }
        : undefined;

    instance.initStringAsValue(renderText.value, appendText);
  });

  watch(
    () => [renderText.value],
    () => {
      nextTick(() => {
        debounceSetSegmentTag();
      });
    },
  );

  const getCellElement = () => {
    return refContent.value?.parentElement?.closest?.('.bklog-lazy-render-cell');
  };

  const debounceUpdateSegmentTag = debounce(() => {
    const cellElement = getCellElement();
    if (cellElement) {
      const elementMaxWidth = cellElement.offsetWidth * 3;
      maxWidth.value = elementMaxWidth;
      nextTick(() => debounceSetSegmentTag());
    }
  });

  const createResizeObserve = () => {
    const cellElement = getCellElement();
<<<<<<< HEAD

    if (!cellElement) {
      return;
    }
    const offsetWidth = cellElement.offsetWidth;
=======
>>>>>>> 594d5865
    const elementMaxWidth = cellElement.offsetWidth * 3;
    maxWidth.value = elementMaxWidth;

    // 创建一个 ResizeObserver 实例
    resizeObserver = new ResizeObserver(() => {
      // 获取元素的新高度
      debounceUpdateSegmentTag();
    });

    // 开始监听元素
    resizeObserver.observe(getCellElement());
  };

  useIntersectionObserver(refContent, entry => {
    isIntersecting.value = entry.isIntersecting;
    if (entry.isIntersecting) {
<<<<<<< HEAD
      // 开始监听元素
      resizeObserver?.observe(getCellElement());
=======
>>>>>>> 594d5865
      // 进入可视区域重新计算宽度
      debounceUpdateSegmentTag();
    }
  });

  onMounted(() => {
    createResizeObserve();
    debounceUpdateSegmentTag();
  });

  onBeforeUnmount(() => {
    instance?.destroy?.();
    resizeObserver?.disconnect();
    resizeObserver = null;
  });
</script>
<template>
  <div
    ref="refContent"
    :class="[
      'bklog-text-segment',
      'bklog-root-field',
      { 'is-wrap-line': isWrap, 'is-inline': !isWrap, 'is-show-long': isLimitExpandView, 'is-expand-all': showAll },
    ]"
  >
    <span
      class="field-name"
      style="display: none"
      ><span
        class="black-mark"
        :data-field-name="field.field_name"
      >
        {{ field.field_name }}
      </span></span
    >
    <span
      class="field-value"
      ref="refFieldValue"
      :data-field-name="field.field_name"
      v-html="renderText"
    ></span>
  </div>
</template>
<style lang="scss">
  .bklog-text-segment {
    max-height: 60px;
    overflow: hidden;
    font-size: 12px;
    white-space: pre-line;

    &.is-expand-all {
      max-height: max-content;
    }

    &.is-show-long {
      max-height: max-content;

      .btn-more-action {
        display: none;
      }
    }

    span {
      line-height: 20px;

      &.segment-content {
        span {
          font:
            12px Menlo,
            Monaco,
            Consolas,
            Courier,
            'PingFang SC',
            'Microsoft Yahei',
            monospace;
        }

        .btn-more-action {
          position: absolute;
          right: 16px;
          bottom: 10px;
          padding-left: 18px;
          color: #3a84ff;
          cursor: pointer;
          background-color: #fff;

          &.show-all {
            &::before {
              position: absolute;
              top: 50%;
              left: 4px;
              content: '...';
              transform: translateY(-50%);
            }
          }
        }
      }
    }

    &.is-inline {
      display: flex;
    }
  }

  .bk-table-row {
    &.hover-row {
      .bklog-text-segment {
        .btn-more-action {
          background-color: #f5f7fa;
        }
      }
    }
  }
</style><|MERGE_RESOLUTION|>--- conflicted
+++ resolved
@@ -131,14 +131,6 @@
 
   const createResizeObserve = () => {
     const cellElement = getCellElement();
-<<<<<<< HEAD
-
-    if (!cellElement) {
-      return;
-    }
-    const offsetWidth = cellElement.offsetWidth;
-=======
->>>>>>> 594d5865
     const elementMaxWidth = cellElement.offsetWidth * 3;
     maxWidth.value = elementMaxWidth;
 
@@ -155,11 +147,6 @@
   useIntersectionObserver(refContent, entry => {
     isIntersecting.value = entry.isIntersecting;
     if (entry.isIntersecting) {
-<<<<<<< HEAD
-      // 开始监听元素
-      resizeObserver?.observe(getCellElement());
-=======
->>>>>>> 594d5865
       // 进入可视区域重新计算宽度
       debounceUpdateSegmentTag();
     }
