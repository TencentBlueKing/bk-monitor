--- conflicted
+++ resolved
@@ -214,19 +214,8 @@
 
       &.segment-content {
         span {
-<<<<<<< HEAD
           font: var(--bklog-v3-row-ctx-font);
-=======
           white-space: pre-line;
-          font:
-            12px Menlo,
-            Monaco,
-            Consolas,
-            Courier,
-            'PingFang SC',
-            'Microsoft Yahei',
-            monospace;
->>>>>>> 0222d0ed
         }
 
         .btn-more-action {
