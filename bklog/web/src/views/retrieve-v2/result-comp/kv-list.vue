<!--
* Tencent is pleased to support the open source community by making
* 蓝鲸智云PaaS平台 (BlueKing PaaS) available.
*
* Copyright (C) 2021 THL A29 Limited, a Tencent company.  All rights reserved.
*
* 蓝鲸智云PaaS平台 (BlueKing PaaS) is licensed under the MIT License.
*
* License for 蓝鲸智云PaaS平台 (BlueKing PaaS):
*
* ---------------------------------------------------
* Permission is hereby granted, free of charge, to any person obtaining a copy of this software and associated
* documentation files (the "Software"), to deal in the Software without restriction, including without limitation
* the rights to use, copy, modify, merge, publish, distribute, sublicense, and/or sell copies of the Software, and
* to permit persons to whom the Software is furnished to do so, subject to the following conditions:
*
* The above copyright notice and this permission notice shall be included in all copies or substantial portions of
* the Software.
*
* THE SOFTWARE IS PROVIDED "AS IS", WITHOUT WARRANTY OF ANY KIND, EXPRESS OR IMPLIED, INCLUDING BUT NOT LIMITED TO
* THE WARRANTIES OF MERCHANTABILITY, FITNESS FOR A PARTICULAR PURPOSE AND NONINFRINGEMENT. IN NO EVENT SHALL THE
* AUTHORS OR COPYRIGHT HOLDERS BE LIABLE FOR ANY CLAIM, DAMAGES OR OTHER LIABILITY, WHETHER IN AN ACTION OF
* CONTRACT, TORT OR OTHERWISE, ARISING FROM, OUT OF OR IN CONNECTION WITH THE SOFTWARE OR THE USE OR OTHER DEALINGS
* IN THE SOFTWARE.
-->

<template>
  <div class="kv-list-wrapper">
    <div class="kv-content">
      <div
        v-for="(field, index) in fieldKeyMap"
        class="log-item"
        :key="index"
      >
        <div
          :style="`max-width: ${getMaxWidth}px; width: ${getMaxWidth}px;`"
          class="field-label"
        >
          <span
            class="field-type-icon mr5"
            v-bk-tooltips="fieldTypePopover(field)"
            :class="getFieldIcon(field)"
            :style="{ backgroundColor: getFieldIconColor(field) }"
          ></span>
          <span class="field-text">{{ getFieldName(field) }}</span>
        </div>
        <div class="field-value">
          <template v-if="isJsonFormat(formatterStr(data, field))">
            <JsonFormatter
              :jsonValue="formatterStr(data, field)"
              :fields="getFieldItem(field)"
              @menu-click="agrs => handleJsonSegmentClick(agrs, field)"
            ></JsonFormatter>
          </template>

          <span
            v-if="getRelationMonitorField(field)"
            class="relation-monitor-btn"
            @click="handleViewMonitor(field)"
          >
            <span>{{ getRelationMonitorField(field) }}</span>
            <i class="bklog-icon bklog-jump"></i>
          </span>
          <template v-if="!isJsonFormat(formatterStr(data, field))">
            <text-segmentation
              :content="formatterStr(data, field)"
              :field="getFieldItem(field)"
              :forceAll="true"
              :autoWidth="true"
              @menu-click="agrs => handleJsonSegmentClick(agrs, field)"
            />
          </template>
        </div>
      </div>
    </div>
  </div>
</template>

<script>
  import { getTextPxWidth, TABLE_FOUNT_FAMILY } from '@/common/util';
  import tableRowDeepViewMixin from '@/mixins/table-row-deep-view-mixin';
  import _escape from 'lodash/escape';
  import { mapGetters, mapState } from 'vuex';
  import JsonFormatter from '@/global/json-formatter.vue';
  import TextSegmentation from '../search-result-panel/log-result/text-segmentation';
<<<<<<< HEAD

=======
  import getFieldNameHook from '@/hooks/use-field-name';
>>>>>>> 2686ef6e
  export default {
    components: {
      TextSegmentation,
      JsonFormatter,
    },
    mixins: [tableRowDeepViewMixin],
    inheritAttrs: false,
    props: {
      data: {
        type: Object,
        default: () => {},
      },
      fieldList: {
        type: Array,
        default: () => [],
      },
      visibleFields: {
        type: Array,
        required: true,
      },
      totalFields: {
        type: Array,
        required: true,
      },
      kvShowFieldsList: {
        type: Array,
        require: true,
      },
      // apmRelation: {
      //   type: Object,
      //   default: () => {},
      // },
      sortList: {
        type: Array,
        require: true,
      },
      // retrieveParams: {
      //   type: Object,
      //   require: true,
      // },
      listData: {
        type: Object,
        default: () => {},
      },
    },
    data() {
      return {
        toolMenuList: [
          { id: 'is', icon: 'bk-icon icon-enlarge-line search' },
          { id: 'not', icon: 'bk-icon icon-narrow-line search' },
          { id: 'display', icon: 'bk-icon icon-arrows-up-circle' },
          // { id: 'chart', icon: 'bklog-icon bklog-chart' },
          { id: 'copy', icon: 'bklog-icon bklog-copy' },
        ],
        toolMenuTips: {
          is: this.$t('添加 {n} 过滤项', { n: '=' }),
          not: this.$t('添加 {n} 过滤项', { n: '!=' }),
          hiddenField: this.$t('将字段从表格中移除'),
          displayField: this.$t('将字段添加至表格中'),
          copy: this.$t('复制'),
          text_is: this.$t('文本类型不支持 {n} 操作', { n: '=' }),
          text_not: this.$t('文本类型不支持 {n} 操作', { n: '!=' }),
        },
        mappingKay: {
          // is is not 值映射
          is: '=',
          'is not': '!=',
        },
      };
    },
    computed: {
      ...mapState('globals', ['fieldTypeMap']),
      ...mapGetters({
        retrieveParams: 'retrieveParams',
      }),
      ...mapState({
        formatJson: state => state.tableJsonFormat,
        showFieldAlias: state => state.showFieldAlias ?? false
      }),
      apmRelation() {
        return this.$store.state.indexSetFieldConfig.apm_relation;
      },
      bkBizId() {
        return this.$store.state.bkBizId;
      },
      fieldKeyMap() {
        return this.totalFields
          .filter(item => this.kvShowFieldsList.includes(item.field_name))
          .map(el => el.field_name);
      },
      /** 获取字段里最大的字段宽度 */
      getMaxWidth() {
        // 表格内字体如果用12px在windows系统下表格字体会显得很细，所以用13px来加粗
        const fieldWidthList = this.fieldKeyMap.map(item => getTextPxWidth(item, '13px', TABLE_FOUNT_FAMILY));
        return Math.max(...fieldWidthList) + 22; // 22是icon的宽度
      },
      hiddenFields() {
        return this.fieldList.filter(item => !this.visibleFields.some(visibleItem => item === visibleItem));
      },
      filedSettingConfigID() {
        // 当前索引集的显示字段ID
        return this.$store.state.retrieve.filedSettingConfigID;
      },
      isHaveBkHostIDAndHaveValue() {
        // 当前是否有bk_host_id字段且有值
        return !!this.data?.bk_host_id;
      },
    },
    methods: {
      isJsonFormat(content) {
        return this.formatJson && /^\[|\{/.test(content);
      },
      formatterStr(row, field) {
        // 判断当前类型是否为虚拟字段 若是虚拟字段则不使用origin_list而使用list里的数据
        const fieldType = this.getFieldType(field);
        // const rowData = fieldType === '__virtual__' ? this.listData : row;
        const rowData = this.listData;
        return this.tableRowDeepView(rowData, field, fieldType);
      },
      getFieldType(field) {
        const target = this.fieldList.find(item => item.field_name === field);
        return target ? target.field_type : '';
      },
      getFieldIcon(field) {
        const fieldType = this.getFieldType(field);
        return this.fieldTypeMap[fieldType] ? this.fieldTypeMap[fieldType].icon : 'bklog-icon bklog-unkown';
      },
      fieldTypePopover(field) {
        const target = this.fieldList.find(item => item.field_name === field);
        const fieldType = target ? target.field_type : '';

        return {
          content: this.fieldTypeMap[fieldType]?.name,
          disabled: !this.fieldTypeMap[fieldType],
        };
      },
      getFieldIconColor(type) {
        const fieldType = this.getFieldType(type);
        return this.fieldTypeMap?.[fieldType] ? this.fieldTypeMap?.[fieldType]?.color : '#EAEBF0';
      },
      checkDisable(id, field) {
        const type = this.getFieldType(field);
        const isExist = this.filterIsExist(id, field);
        return (['is', 'not'].includes(id) && type === 'text') || type === '__virtual__' || isExist
          ? 'is-disabled'
          : '';
      },
      handleJsonSegmentClick({ isLink, option }, fieldName) {
        // 为了兼容旧的逻辑，先这么写吧
        // 找时间梳理下这块，写的太随意了
        const { operation, value, depth } = option;
        const operator = operation === 'not' ? 'is not' : operation;
        const field = this.totalFields.find(f => f.field_name === fieldName);
        this.$emit('value-click', operator, value, isLink, field, depth);
      },

      /**
       * @desc 关联跳转
       * @param { string } field
       */
      handleViewMonitor(field) {
        const key = field.toLowerCase();
        let path = '';
        switch (key) {
          // trace检索
          case 'trace_id':
          case 'traceid':
            if (this.apmRelation.is_active) {
              const { app_name: appName, bk_biz_id: bkBizId } = this.apmRelation.extra;
              path = `/?bizId=${bkBizId}#/trace/home?app_name=${appName}&search_type=accurate&trace_id=${this.data[field]}`;
            } else {
              this.$bkMessage({
                theme: 'warning',
                message: this.$t('未找到相关的应用，请确认是否有Trace数据的接入。'),
              });
            }
            break;
          // 主机监控
          case 'serverip':
          case 'ip':
          case 'bk_host_id':
            {
              const endStr = `${this.data[field]}${field === 'bk_host_id' && this.isHaveBkHostIDAndHaveValue ? '' : '-0'}`;
              path = `/?bizId=${this.bkBizId}#/performance/detail/${endStr}`;
            }
            break;
          // 容器
          case 'container_id':
          case '__ext.container_id':
            path = `/?bizId=${this.bkBizId}#/k8s?dashboardId=pod`;
            break;
          default:
            break;
        }

        if (path) {
          const url = `${window.__IS_MONITOR_APM__ ? location.origin : window.MONITOR_URL}${path}`;
          window.open(url, '_blank');
        }
      },
      /**
       * @desc 判断是否有关联监控跳转
       * @param { string } field
       */
      getRelationMonitorField(field) {
        // 外部版不提供外链跳转
        if (this.$store.state.isExternal) return false;

        const key = field.toLowerCase();
        switch (key) {
          // trace检索
          case 'trace_id':
          case 'traceid':
            return this.$t('trace检索');
          // 主机监控
          case 'serverip':
          case 'ip':
          case 'bk_host_id': {
            const lowerKeyData = Object.entries(this.data).reduce((pre, [curKey, curVal]) => {
              pre[curKey.toLowerCase()] = curVal;
              return pre;
            }, {});
            return !!lowerKeyData[key] ? this.$t('主机') : null; // 判断ip和serverIp是否有值 无值则不显示主机
          }
          // 容器
          case 'container_id':
          case '__ext.container_id':
            return this.$t('容器');
          default:
            return;
        }
      },
      filterIsExist(id, field) {
        if (this.retrieveParams?.addition.length) {
          if (id === 'not') id = 'is not';
          const curValue = this.tableRowDeepView(this.data, field, this.getFieldType(field), false);
          return this.retrieveParams.addition.some(addition => {
            return (
              addition.field === field &&
              addition.operator === (this.mappingKay[id] ?? id) && // is is not 值映射 判断是否
              addition.value.toString() === curValue.toString()
            );
          });
        }
        return false;
      },
      getFieldItem(fieldName) {
        return this.fieldList.find(item => item.field_name === fieldName);
      },
      getFieldName(name){
        // if(this.showFieldAlias){
        //   const field = this.totalFields.filter(item => item.field_name === name)
        //   return field[0].query_alias || name
        // }
        // return name
        const { getFieldName } = getFieldNameHook({ store: this.$store });
        return getFieldName(name);
      }
    },
  };
</script>

<style lang="scss" scoped>
  /* stylelint-disable no-descending-specificity */
  .kv-list-wrapper {
    font-family: var(--table-fount-family);
    font-size: var(--table-fount-size);

    .log-item {
      display: flex;
      align-items: baseline;
      min-height: 24px;

      .field-label {
        display: flex;
        flex-shrink: 0;
        flex-wrap: nowrap;
        align-items: baseline;
        height: 100%;
        margin-right: 18px;

        .field-type-icon {
          display: inline-flex;
          align-items: center;
          justify-content: center;
          min-width: 16px;
          height: 16px;
          margin: 0 5px 0 0;
          font-size: 12px;
          color: #63656e;
          background: #dcdee5;
          border-radius: 2px;
        }

        .field-text {
          display: block;
          width: auto;
          overflow: hidden;
          word-break: normal;
          word-wrap: break-word;
        }

        :deep(.bklog-ext) {
          min-width: 22px;
          height: 22px;
          transform: translateX(-3px) scale(0.7);
        }
      }

      .field-value {
        display: flex;
        word-break: break-all;
      }
    }

    .relation-monitor-btn {
      min-width: fit-content;
      padding-right: 6px;
      // margin-left: 12px;
      font-size: 12px;
      color: #3a84ff;
      cursor: pointer;
    }
  }
</style><|MERGE_RESOLUTION|>--- conflicted
+++ resolved
@@ -83,11 +83,7 @@
   import { mapGetters, mapState } from 'vuex';
   import JsonFormatter from '@/global/json-formatter.vue';
   import TextSegmentation from '../search-result-panel/log-result/text-segmentation';
-<<<<<<< HEAD
-
-=======
   import getFieldNameHook from '@/hooks/use-field-name';
->>>>>>> 2686ef6e
   export default {
     components: {
       TextSegmentation,
