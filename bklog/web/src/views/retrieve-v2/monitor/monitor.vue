<!--
* Tencent is pleased to support the open source community by making
* 蓝鲸智云PaaS平台 (BlueKing PaaS) available.
*
* Copyright (C) 2021 THL A29 Limited, a Tencent company.  All rights reserved.
*
* 蓝鲸智云PaaS平台 (BlueKing PaaS) is licensed under the MIT License.
*
* License for 蓝鲸智云PaaS平台 (BlueKing PaaS):
*
* ---------------------------------------------------
* Permission is hereby granted, free of charge, to any person obtaining a copy of this software and associated
* documentation files (the "Software"), to deal in the Software without restriction, including without limitation
* the rights to use, copy, modify, merge, publish, distribute, sublicense, and/or sell copies of the Software, and
* to permit persons to whom the Software is furnished to do so, subject to the following conditions:
*
* The above copyright notice and this permission notice shall be included in all copies or substantial portions of
* the Software.
*
* THE SOFTWARE IS PROVIDED "AS IS", WITHOUT WARRANTY OF ANY KIND, EXPRESS OR IMPLIED, INCLUDING BUT NOT LIMITED TO
* THE WARRANTIES OF MERCHANTABILITY, FITNESS FOR A PARTICULAR PURPOSE AND NONINFRINGEMENT. IN NO EVENT SHALL THE
* AUTHORS OR COPYRIGHT HOLDERS BE LIABLE FOR ANY CLAIM, DAMAGES OR OTHER LIABILITY, WHETHER IN AN ACTION OF
* CONTRACT, TORT OR OTHERWISE, ARISING FROM, OUT OF OR IN CONNECTION WITH THE SOFTWARE OR THE USE OR OTHER DEALINGS
* IN THE SOFTWARE.
-->

<script setup>
import { computed, ref, watch, defineProps, provide } from 'vue';

import * as authorityMap from '@/common/authority-map';
import { handleTransformToTimestamp } from '@/components/time-range/utils';
import useStore from '@/hooks/use-store';
import { updateTimezone } from '@/language/dayjs';
import { ConditionOperator } from '@/store/condition-operator';
import RouteUrlResolver, { RetrieveUrlResolver } from '@/store/url-resolver';
import { isEqual } from 'lodash';
import { useRoute, useRouter } from 'vue-router/composables';

import SelectIndexSet from '../condition-comp/select-index-set.tsx';
import { getInputQueryIpSelectItem } from '../search-bar/const.common';
import SearchBar from '../search-bar/index.vue';
import QueryHistory from '../search-bar/query-history.vue';
import SearchResultPanel from '../search-result-panel/index.vue';
import useScroll from '../../../hooks/use-scroll';
import { GLOBAL_SCROLL_SELECTOR } from '../search-result-panel/log-result/log-row-attributes';
import useResizeObserve from '../../../hooks/use-resize-observe';
<<<<<<< HEAD

=======
>>>>>>> c70f9347
const props = defineProps({
  indexSetApi: {
    type: Function,
    default: null,
  },
  timeRange: {
    type: Array,
    default: () => ['now-15m', 'now'],
  },
  timezone: {
    type: String,
    default: '',
  },
  refleshImmediate: {
    type: String,
    default: '',
  },
  handleChartDataZoom: {
    type: Function,
    default: null,
  },
});

provide('handleChartDataZoom', props.handleChartDataZoom);

const store = useStore();
const router = useRouter();
const route = useRoute();

const indexSetParams = computed(() => store.state.indexItem);


// 解析默认URL为前端参数
// 这里逻辑不要动，不做解析会导致后续前端查询相关参数的混乱
store.dispatch('updateIndexItemByRoute', { route, list: [] });

const setDefaultIndexsetId = () => {
  if (!route.query.indexId) {
    const routeParams = store.getters.retrieveParams;
    const resolver = new RetrieveUrlResolver({
      ...routeParams,
      datePickerValue: store.state.indexItem.datePickerValue,
    });
    if (store.getters.isUnionSearch) {
      router.replace({ query: { ...route.query, ...resolver.resolveParamsToUrl() } });
      return;
    }
    if (store.state.indexId) {
      router.replace({
        query: {
          indexId: store.state.indexId,
          ...route.query,
          ...resolver.resolveParamsToUrl(),
        },
      });
    }
  }
};

const getApmIndexSetList = async () => {
  store.commit('retrieve/updateIndexSetLoading', true);
  store.commit('retrieve/updateIndexSetList', []);
  return props
    .indexSetApi()
    .then(res => {
      let indexSetList = [];
      if (res.length) {
        // 有索引集
        // 根据权限排序
        const s1 = [];
        const s2 = [];
        for (const item of res) {
          if (item.permission?.[authorityMap.SEARCH_LOG_AUTH]) {
            s1.push(item);
          } else {
            s2.push(item);
          }
        }
        indexSetList = s1.concat(s2);
        // 索引集数据加工
        indexSetList.forEach(item => {
          item.index_set_id = `${item.index_set_id}`;
          item.indexName = item.index_set_name;
          item.lightenName = ` (${item.indices.map(item => item.result_table_id).join(';')})`;
        });
        store.commit('retrieve/updateIndexSetList', indexSetList);
        return indexSetList;
      }
    })
    .finally(() => {
      store.commit('retrieve/updateIndexSetLoading', false);
    });
};

/**
 * 拉取索引集列表
 */
const getIndexSetList = () => {
  if (!props.indexSetApi) return;
  getApmIndexSetList().then(res => {
    if (!res?.length) return;
    // 拉取完毕根据当前路由参数回填默认选中索引集
    store.dispatch('updateIndexItemByRoute', { route, list: res }).then(() => {
      setDefaultIndexsetId();
      store.dispatch('requestIndexSetFieldInfo').then(() => {
        store.dispatch('requestIndexSetQuery');
      });
    });
  });
};


const setRouteQuery = query => {
  if (query) {
    router.replace({
      query,
    });
    return;
  }
  const routeQuery = { ...route.query };
  const { keyword, addition, ip_chooser, search_mode, begin, size } = store.getters.retrieveParams;
  const resolver = new RetrieveUrlResolver({
    keyword,
    addition,
    ip_chooser,
    search_mode,
    begin,
    size,
  });
  Object.assign(routeQuery, resolver.resolveParamsToUrl());
  router.replace({
    query: routeQuery,
  });
};

const handleIndexSetSelected = payload => {
  if (!isEqual(indexSetParams.value.ids, payload.ids) || indexSetParams.value.isUnionIndex !== payload.isUnionIndex) {
    if (payload.isUnionIndex) {
      setRouteQuery({
        ...route.query,
        indexId: undefined,
        unionList: JSON.stringify(ids),
        clusterParams: undefined,
      });
      return;
    }
    setRouteQuery({ ...route.query, indexId: payload.ids[0], unionList: undefined, clusterParams: undefined });
    store.commit('updateUnionIndexList', payload.isUnionIndex ? payload.ids ?? [] : []);
    store.dispatch('requestIndexSetItemChanged', payload ?? {}).then(() => {
      store.commit('retrieve/updateChartKey');
      store.dispatch('requestIndexSetQuery');
    });
  }
};

const updateSearchParam = payload => {
  const { keyword, addition, ip_chooser, search_mode } = payload;
  const foramtAddition = (addition ?? []).map(item => {
    const instance = new ConditionOperator(item);
    return instance.formatApiOperatorToFront();
  });

  if (Object.keys(ip_chooser).length) {
    foramtAddition.unshift(getInputQueryIpSelectItem(ip_chooser));
  }

  setRouteQuery();

  store.commit('updateIndexItemParams', {
    keyword,
    addition: foramtAddition,
    ip_chooser,
    begin: 0,
    search_mode,
  });

  setTimeout(() => {
    store.dispatch('requestIndexSetQuery');
  });
};

const init = () => {
  const result = handleTransformToTimestamp(props.timeRange);
  const resolver = new RouteUrlResolver({ route });
  store.commit('updateIndexItem', {
    ...resolver.convertQueryToStore(),
    start_time: result[0],
    end_time: result[1],
    datePickerValue: props.timeRange,
  });
  getIndexSetList();
};
init();

watch(
  () => props.timeRange,
  async val => {
    if (!val) return;
    getIndexSetList();
    store.commit('updateIsSetDefaultTableColumn', false);
    const result = handleTransformToTimestamp(val);
    store.commit('updateIndexItemParams', { start_time: result[0], end_time: result[1], datePickerValue: val });
    await store.dispatch('requestIndexSetFieldInfo');
    store.dispatch('requestIndexSetQuery');
  },
);

watch(
  () => props.timezone,
  val => {
    if (!val) return;
    store.commit('updateIndexItemParams', { timezone });
    updateTimezone(timezone);
    store.dispatch('requestIndexSetQuery');
  },
);

watch(
  () => props.refleshImmediate,
  () => {
    store.dispatch('requestIndexSetQuery');
  },
);

const activeTab = ref('origin');
const searchBarHeight = ref(0);
const resultRow = ref();
const handleHeightChange = height => {
  searchBarHeight.value = height;
};

const initIsShowClusterWatch = watch(
  () => store.state.clusterParams,
  () => {
    if (!!store.state.clusterParams) {
      activeTab.value = 'clustering';
      initIsShowClusterWatch();
    }
  },
  { deep: true },
);

watch(
  () => store.state.indexItem.isUnionIndex,
  () => {
    if (store.state.indexItem.isUnionIndex && activeTab.value === 'clustering') {
      activeTab.value = 'origin';
    }
  },
);

const contentStyle = computed(() => {
<<<<<<< HEAD
  return {
    '--left-width': `0px`,
  };
=======
    return {
      '--left-width': `0px`,
    };
  });

onMounted(() => {
  init();
>>>>>>> c70f9347
});

/** 开始处理滚动容器滚动时，收藏夹高度 */

// 顶部二级导航高度，这个高度是固定的
const subBarHeight = ref(64);
const paddingTop = ref(0);
// 滚动容器高度
const scrollContainerHeight = ref(0);

useScroll(GLOBAL_SCROLL_SELECTOR, event => {
  const scrollTop = event.target.scrollTop;
  paddingTop.value = scrollTop > subBarHeight.value ? subBarHeight.value : scrollTop;
});

useResizeObserve(
  GLOBAL_SCROLL_SELECTOR,
  entry => {
    scrollContainerHeight.value = entry.target.offsetHeight;
  },
  0,
);

const isStickyTop = computed(() => {
  if(window.__IS_MONITOR_TRACE__) {
    return false;
  }
  return paddingTop.value === subBarHeight.value;
});

const isScrollY = computed(() => {
  return !window.__IS_MONITOR_TRACE__
})

/*** 结束计算 ***/
<<<<<<< HEAD
=======

>>>>>>> c70f9347
</script>
<template>
  <div :class="['retrieve-v2-index', { 'scroll-y': isScrollY, 'is-sticky-top': isStickyTop }]">
    <div class="sub-head">
      <SelectIndexSet
        :popover-options="{ offset: '-6,10' }"
        @collection="getIndexSetList"
        @selected="handleIndexSetSelected"
      ></SelectIndexSet>
      <QueryHistory @change="updateSearchParam"></QueryHistory>
    </div>
<<<<<<< HEAD
    <div
      :class="['retrieve-v2-body']"
      :style="contentStyle"
    >
      <div class="retrieve-v2-content">
=======
    <div :class="['retrieve-v2-body']"
      :style="contentStyle">
      <div
        class="retrieve-v2-content"
      >
>>>>>>> c70f9347
        <SearchBar @height-change="handleHeightChange"></SearchBar>
        <div
          ref="resultRow"
          :style="{
            height: `calc(100% - ${searchBarHeight + 14}px)`,
          }"
          class="result-row"
        >
          <SearchResultPanel :active-tab.sync="activeTab"></SearchResultPanel>
        </div>
      </div>
    </div>
  </div>
</template>
<style lang="scss">
@import './monitor.scss';
@import '../segment-pop.scss';
</style><|MERGE_RESOLUTION|>--- conflicted
+++ resolved
@@ -44,10 +44,6 @@
 import useScroll from '../../../hooks/use-scroll';
 import { GLOBAL_SCROLL_SELECTOR } from '../search-result-panel/log-result/log-row-attributes';
 import useResizeObserve from '../../../hooks/use-resize-observe';
-<<<<<<< HEAD
-
-=======
->>>>>>> c70f9347
 const props = defineProps({
   indexSetApi: {
     type: Function,
@@ -300,11 +296,6 @@
 );
 
 const contentStyle = computed(() => {
-<<<<<<< HEAD
-  return {
-    '--left-width': `0px`,
-  };
-=======
     return {
       '--left-width': `0px`,
     };
@@ -312,7 +303,6 @@
 
 onMounted(() => {
   init();
->>>>>>> c70f9347
 });
 
 /** 开始处理滚动容器滚动时，收藏夹高度 */
@@ -348,10 +338,7 @@
 })
 
 /*** 结束计算 ***/
-<<<<<<< HEAD
-=======
-
->>>>>>> c70f9347
+
 </script>
 <template>
   <div :class="['retrieve-v2-index', { 'scroll-y': isScrollY, 'is-sticky-top': isStickyTop }]">
@@ -363,19 +350,11 @@
       ></SelectIndexSet>
       <QueryHistory @change="updateSearchParam"></QueryHistory>
     </div>
-<<<<<<< HEAD
     <div
       :class="['retrieve-v2-body']"
       :style="contentStyle"
     >
       <div class="retrieve-v2-content">
-=======
-    <div :class="['retrieve-v2-body']"
-      :style="contentStyle">
-      <div
-        class="retrieve-v2-content"
-      >
->>>>>>> c70f9347
         <SearchBar @height-change="handleHeightChange"></SearchBar>
         <div
           ref="resultRow"
