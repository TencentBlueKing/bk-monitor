--- conflicted
+++ resolved
@@ -61,19 +61,11 @@
     },
     handleChartDataZoom: {
       type: Function,
-<<<<<<< HEAD
       default: null,
     },
   });
 
   provide('handleChartDataZoom', props.handleChartDataZoom);
-=======
-      default: null
-    }
-  });
-
-  provide('handleChartDataZoom', props.handleChartDataZoom)
->>>>>>> 987a5360
 
   const store = useStore();
   const router = useRouter();
