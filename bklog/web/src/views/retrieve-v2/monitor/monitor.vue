<!--
* Tencent is pleased to support the open source community by making
* 蓝鲸智云PaaS平台 (BlueKing PaaS) available.
*
* Copyright (C) 2021 THL A29 Limited, a Tencent company.  All rights reserved.
*
* 蓝鲸智云PaaS平台 (BlueKing PaaS) is licensed under the MIT License.
*
* License for 蓝鲸智云PaaS平台 (BlueKing PaaS):
*
* ---------------------------------------------------
* Permission is hereby granted, free of charge, to any person obtaining a copy of this software and associated
* documentation files (the "Software"), to deal in the Software without restriction, including without limitation
* the rights to use, copy, modify, merge, publish, distribute, sublicense, and/or sell copies of the Software, and
* to permit persons to whom the Software is furnished to do so, subject to the following conditions:
*
* The above copyright notice and this permission notice shall be included in all copies or substantial portions of
* the Software.
*
* THE SOFTWARE IS PROVIDED "AS IS", WITHOUT WARRANTY OF ANY KIND, EXPRESS OR IMPLIED, INCLUDING BUT NOT LIMITED TO
* THE WARRANTIES OF MERCHANTABILITY, FITNESS FOR A PARTICULAR PURPOSE AND NONINFRINGEMENT. IN NO EVENT SHALL THE
* AUTHORS OR COPYRIGHT HOLDERS BE LIABLE FOR ANY CLAIM, DAMAGES OR OTHER LIABILITY, WHETHER IN AN ACTION OF
* CONTRACT, TORT OR OTHERWISE, ARISING FROM, OUT OF OR IN CONNECTION WITH THE SOFTWARE OR THE USE OR OTHER DEALINGS
* IN THE SOFTWARE.
-->

<script setup>
<<<<<<< HEAD
window.__IS_MONITOR_APM__ = true;
import { computed, ref, watch, defineProps, onMounted } from 'vue';

import useStore from '@/hooks/use-store';
import { ConditionOperator } from '@/store/condition-operator';
import RouteUrlResolver, { RetrieveUrlResolver } from '@/store/url-resolver';
import { isEqual } from 'lodash';
import { useRoute, useRouter } from 'vue-router/composables';

import SelectIndexSet from '../condition-comp/select-index-set.tsx';
import { getInputQueryIpSelectItem } from '../search-bar/const.common';
import SearchBar from '../search-bar/index.vue';
import QueryHistory from '../search-bar/query-history.vue';
import SearchResultPanel from '../search-result-panel/index.vue';
import SearchResultTab from '../search-result-tab/index.vue';
const props = defineProps({
  indexSetApi: {
    type: Function,
    default: null,
  },
  timeRange: {
    type: Array,
    default: null,
  },
  timezone: {
    type: String,
    default: '',
  },
});

const store = useStore();
const router = useRouter();
const route = useRoute();

const spaceUid = computed(() => store.state.spaceUid);
const bkBizId = computed(() => store.state.bkBizId);
const indexSetParams = computed(() => store.state.indexItem);
const routeQueryParams = computed(() => {
  const { ids, isUnionIndex, search_mode } = store.state.indexItem;
  const unionList = store.state.unionIndexList;
  const clusterParams = store.state.clusterParams;
  return {
    ...(store.getters.retrieveParams ?? {}),
    search_mode,
    ids,
    isUnionIndex,
    unionList,
    clusterParams,
  };
});
=======
  window.__IS_MONITOR_APM__ = true
  import { computed, ref, watch } from 'vue';

  import useStore from '@/hooks/use-store';
  import RouteUrlResolver, { RetrieveUrlResolver } from '@/store/url-resolver';
  import { isEqual } from 'lodash';
  import { useRoute, useRouter } from 'vue-router/composables';

  // import CollectFavorites from '../collect/collect-index';
  import SearchBar from '../search-bar/index.vue';
  import SearchResultPanel from '../search-result-panel/index.vue';
  import SubBar from '../sub-bar/index.vue';

  const store = useStore();
  const router = useRouter();
  const route = useRoute();

  const showFavorites = ref(false);
  const favoriteRef = ref(null);
  const favoriteWidth = ref(240);

  const spaceUid = computed(() => store.state.spaceUid);
  const bkBizId = computed(() => store.state.bkBizId);
console.info(spaceUid, bkBizId, '----------XXXXXXXXXXXXXXXXx========')
  const routeQueryParams = computed(() => {
    const { ids, isUnionIndex, search_mode } = store.state.indexItem;
    const unionList = store.state.unionIndexList;
    const clusterParams = store.state.clusterParams;
    return {
      ...(store.getters.retrieveParams ?? {}),
      search_mode,
      ids,
      isUnionIndex,
      unionList,
      clusterParams,
    };
  });
>>>>>>> 55f500ab

/**
 * 拉取索引集列表
 */
const getIndexSetList = () => {
  store.dispatch('retrieve/getIndexSetList', { spaceUid: spaceUid.value, bkBizId: bkBizId.value }).then(resp => {
    // 拉取完毕根据当前路由参数回填默认选中索引集
    store.dispatch('updateIndexItemByRoute', { route, list: resp[1] }).then(() => {
      store.dispatch('requestIndexSetFieldInfo').then(() => {
        store.dispatch('requestIndexSetQuery');
      });
    });
  });
};

const handleIndexSetSelected = payload => {
  if (!isEqual(indexSetParams.value.ids, payload.ids) || indexSetParams.value.isUnionIndex !== payload.isUnionIndex) {
    store.commit('updateUnionIndexList', payload.isUnionIndex ? payload.ids ?? [] : []);
    store.dispatch('requestIndexSetItemChanged', payload ?? {}).then(() => {
      store.commit('retrieve/updateChartKey');
      store.dispatch('requestIndexSetQuery');
    });
  }
};

const updateSearchParam = payload => {
  const { keyword, addition, ip_chooser, search_mode } = payload;
  const foramtAddition = (addition ?? []).map(item => {
    const instance = new ConditionOperator(item);
    return instance.formatApiOperatorToFront();
  });

  if (Object.keys(ip_chooser).length) {
    foramtAddition.unshift(getInputQueryIpSelectItem(ip_chooser));
  }

  store.commit('updateIndexItemParams', {
    keyword,
    addition: foramtAddition,
    ip_chooser,
    begin: 0,
    search_mode,
  });

  setTimeout(() => {
    store.dispatch('requestIndexSetQuery');
  });
};

const setRouteParams = () => {
  const { ids, isUnionIndex } = routeQueryParams.value;
  console.log(route)
  const params = isUnionIndex
  ? { ...route.params, indexId: undefined }
  : { ...route.params, indexId: ids?.[0] ?? route.params?.indexId };
  
  const query = { ...route.query };
  const resolver = new RetrieveUrlResolver({
    ...routeQueryParams.value,
    datePickerValue: store.state.indexItem.datePickerValue,
  });

  Object.assign(query, resolver.resolveParamsToUrl());
  if (!isEqual(query, route.query)) {
    router.replace({
      params,
      query,
    });
  }
};

const handleSpaceIdChange = () => {
  store.commit('resetIndexsetItemParams');
  store.commit('updateIndexId', '');
  store.commit('updateUnionIndexList', []);
  getIndexSetList();
  store.dispatch('requestFavoriteList');
};

handleSpaceIdChange();
// store.dispatch('updateIndexItemByRoute', { route, list: [] });

watch(
  routeQueryParams,
  () => {
    setRouteParams();
  },
  { deep: true },
);

watch(spaceUid, () => {
  handleSpaceIdChange();
  const routeQuery = route.query ?? {};
  if (routeQuery.spaceUid !== spaceUid.value) {
    const resolver = new RouteUrlResolver({ route });

    router.replace({
      params: {
        indexId: undefined,
      },
      query: {
        ...resolver.getDefUrlQuery(),
        spaceUid: spaceUid.value,
        bizId: bkBizId.value,
      },
    });
  }
});

watch(
  () => props.timeRange,
  async val => {
    if (!val) return;
    store.commit('updateIsSetDefaultTableColumn', false);
    const result = handleTransformToTimestamp(val);
    store.commit('updateIndexItemParams', { start_time: result[0], end_time: result[1], datePickerValue: val });
    await store.dispatch('requestIndexSetFieldInfo');
    store.dispatch('requestIndexSetQuery');
  }
);

watch(
  () => props.timezone,
  val => {
    if (!val) return;
    store.commit('updateIndexItemParams', { timezone });
    updateTimezone(timezone);
    store.dispatch('requestIndexSetQuery');
  }
);

const activeTab = ref('origin');
const searchBarHeight = ref(0);
const resultRow = ref();
const handleHeightChange = height => {
  searchBarHeight.value = height;
};

const initIsShowClusterWatch = watch(
  () => store.state.clusterParams,
  () => {
    if (!!store.state.clusterParams) {
      activeTab.value = 'clustering';
      initIsShowClusterWatch();
    }
  },
  { deep: true },
);

watch(
  () => store.state.indexItem.isUnionIndex,
  () => {
    if (store.state.indexItem.isUnionIndex && activeTab.value === 'clustering') {
      activeTab.value = 'origin';
    }
  },
);

onMounted(() => {
  console.log(props.indexSetApi, store);
});
</script>
<template>
  <div class="retrieve-v2-index">
    <div class="sub-head">
      <SelectIndexSet
        :popover-options="{ offset: '-6,10' }"
        @selected="handleIndexSetSelected"
      ></SelectIndexSet>
      <QueryHistory @change="updateSearchParam"></QueryHistory>
    </div>
    <div class="retrieve-body">
<<<<<<< HEAD
=======
      <!-- <CollectFavorites
        ref="favoriteRef"
        class="collect-favorites"
        :is-refresh.sync="isRefreshList"
        :is-show.sync="showFavorites"
        :width.sync="favoriteWidth"
      ></CollectFavorites> -->
>>>>>>> 55f500ab
      <div
        class="retrieve-context"
      >
        <SearchBar @height-change="handleHeightChange"></SearchBar>
        <div
          ref="resultRow"
          :style="{ height: `calc(100vh - ${searchBarHeight + 130}px)` }"
          class="result-row"
        >
          <SearchResultPanel :active-tab.sync="activeTab"></SearchResultPanel>
        </div>
      </div>
    </div>
  </div>
</template>
<style scoped>
@import './monitor.scss';
</style><|MERGE_RESOLUTION|>--- conflicted
+++ resolved
@@ -25,7 +25,6 @@
 -->
 
 <script setup>
-<<<<<<< HEAD
 window.__IS_MONITOR_APM__ = true;
 import { computed, ref, watch, defineProps, onMounted } from 'vue';
 
@@ -40,7 +39,6 @@
 import SearchBar from '../search-bar/index.vue';
 import QueryHistory from '../search-bar/query-history.vue';
 import SearchResultPanel from '../search-result-panel/index.vue';
-import SearchResultTab from '../search-result-tab/index.vue';
 const props = defineProps({
   indexSetApi: {
     type: Function,
@@ -76,45 +74,6 @@
     clusterParams,
   };
 });
-=======
-  window.__IS_MONITOR_APM__ = true
-  import { computed, ref, watch } from 'vue';
-
-  import useStore from '@/hooks/use-store';
-  import RouteUrlResolver, { RetrieveUrlResolver } from '@/store/url-resolver';
-  import { isEqual } from 'lodash';
-  import { useRoute, useRouter } from 'vue-router/composables';
-
-  // import CollectFavorites from '../collect/collect-index';
-  import SearchBar from '../search-bar/index.vue';
-  import SearchResultPanel from '../search-result-panel/index.vue';
-  import SubBar from '../sub-bar/index.vue';
-
-  const store = useStore();
-  const router = useRouter();
-  const route = useRoute();
-
-  const showFavorites = ref(false);
-  const favoriteRef = ref(null);
-  const favoriteWidth = ref(240);
-
-  const spaceUid = computed(() => store.state.spaceUid);
-  const bkBizId = computed(() => store.state.bkBizId);
-console.info(spaceUid, bkBizId, '----------XXXXXXXXXXXXXXXXx========')
-  const routeQueryParams = computed(() => {
-    const { ids, isUnionIndex, search_mode } = store.state.indexItem;
-    const unionList = store.state.unionIndexList;
-    const clusterParams = store.state.clusterParams;
-    return {
-      ...(store.getters.retrieveParams ?? {}),
-      search_mode,
-      ids,
-      isUnionIndex,
-      unionList,
-      clusterParams,
-    };
-  });
->>>>>>> 55f500ab
 
 /**
  * 拉取索引集列表
@@ -287,16 +246,6 @@
       <QueryHistory @change="updateSearchParam"></QueryHistory>
     </div>
     <div class="retrieve-body">
-<<<<<<< HEAD
-=======
-      <!-- <CollectFavorites
-        ref="favoriteRef"
-        class="collect-favorites"
-        :is-refresh.sync="isRefreshList"
-        :is-show.sync="showFavorites"
-        :width.sync="favoriteWidth"
-      ></CollectFavorites> -->
->>>>>>> 55f500ab
       <div
         class="retrieve-context"
       >
