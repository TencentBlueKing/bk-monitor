--- conflicted
+++ resolved
@@ -1,4 +1,3 @@
-<<<<<<< HEAD
 /*
  * Tencent is pleased to support the open source community by making
  * 蓝鲸智云PaaS平台 (BlueKing PaaS) available.
@@ -83,10 +82,9 @@
     let logChartCancel: any = null; // 取消请求的方法
     // let isInit = true; // 是否为首次请求
     let runningTimer: any = null; // 定时器
-    let isCancelled = false; // 是否已取消
 
     // 初始化、设置、重绘图表
-    const handleChartDataZoom = inject('handleChartDataZoom', () => {});
+    const handleChartDataZoom = inject('handleChartDataZoom', () => { });
     const { initChartData, setChartData, backToPreChart, canGoBack } = useTrendChart({
       target: trendChartCanvas,
       handleChartDataZoom,
@@ -205,11 +203,6 @@
 
     // 趋势图数据请求主函数
     const getSeriesData = async (startTimeStamp, endTimeStamp) => {
-      // 如果已经取消，直接返回，不执行任何操作
-      if (isCancelled) {
-        return;
-      }
-
       finishPolling.value = false;
       store.commit('retrieve/updateTrendDataLoading', true);
 
@@ -222,10 +215,6 @@
         let result: IteratorResult<{ urlStr: string; indexId: string | string[]; queryData: any; isInit: boolean }>;
         result = gen.next();
         while (!result.done) {
-          if (isCancelled) {
-            break;
-          }
-
           const { urlStr, indexId, queryData, isInit: currentIsInit } = result.value;
           try {
             const res = await fetchTrendChartData(urlStr, indexId, queryData);
@@ -269,9 +258,11 @@
           start_time: startTime,
           end_time: endTime,
         };
+
         if (isUnionSearch.value) {
           Object.assign(queryData, { index_set_ids: unionIndexList.value });
         }
+
         if (
           gradeOptions.value
           && !gradeOptions.value.disabled
@@ -347,7 +338,6 @@
     // 加载趋势图数据
     const loadTrendData = () => {
       store.commit('retrieve/updateTrendDataLoading', true); // 开始加载前，打开loading
-      isCancelled = false; // 重置取消标志
 
       logChartCancel?.(); // 取消上一次未完成的趋势图请求
       setChartData(null, null, true); // 清空图表数据, 重置为初始状态
@@ -355,7 +345,6 @@
       runningTimer && clearTimeout(runningTimer); // 清理上一次的定时器
 
       // 开始拉取新一轮趋势数据
-
       runningTimer = setTimeout(async () => {
         finishPolling.value = false;
         // isInit = true;
@@ -365,16 +354,22 @@
           store.commit('retrieve/updateTrendDataLoading', false);
           return;
         }
-        // 1. 先请求总数
-        const res = await store.dispatch('requestSearchTotal');
-        // 2. 判断总数是否为0或请求是否失败
-        if (store.state.searchTotal === 0 || res.result === false) {
-          isStart.value = false;
+
+        try {
+          // 1. 先请求总数
+          const res = await store.dispatch('requestSearchTotal');
+          // 2. 判断总数是否为0或请求是否失败
+          if (store.state.searchTotal === 0 || res.result === false) {
+            isStart.value = false;
+            store.commit('retrieve/updateTrendDataLoading', false);
+            return;
+          }
+          // 3. 有数据才请求趋势图
+          getSeriesData(retrieveParams.value.start_time, retrieveParams.value.end_time).catch(e => console.log(e));
+        } catch (e) {
+          console.error(e);
           store.commit('retrieve/updateTrendDataLoading', false);
-          return;
-        }
-        // 3. 有数据才请求趋势图
-        getSeriesData(retrieveParams.value.start_time, retrieveParams.value.end_time).catch(e => console.log(e));
+        }
       });
     };
 
@@ -387,18 +382,9 @@
         RetrieveEvent.FAVORITE_ACTIVE_CHANGE,
         RetrieveEvent.INDEX_SET_ID_CHANGE,
         RetrieveEvent.AUTO_REFRESH,
-        RetrieveEvent.SORT_LIST_CHANGED,
       ],
       loadTrendData,
     );
-
-    addEvent(RetrieveEvent.SEARCH_CANCEL, () => {
-      isCancelled = true; // 设置取消标志，终止 getSeriesData 递归调用
-      runningTimer && clearTimeout(runningTimer); // 清除定时器，防止新的请求被触发
-      logChartCancel?.();
-      isStart.value = false;
-      store.commit('retrieve/updateTrendDataLoading', false);
-    });
 
     onMounted(() => {
       // 初始化折叠状态
@@ -525,520 +511,4 @@
       </div>
     );
   },
-});
-=======
-/*
- * Tencent is pleased to support the open source community by making
- * 蓝鲸智云PaaS平台 (BlueKing PaaS) available.
- *
- * Copyright (C) 2021 THL A29 Limited, a Tencent company.  All rights reserved.
- *
- * 蓝鲸智云PaaS平台 (BlueKing PaaS) is licensed under the MIT License.
- *
- * License for 蓝鲸智云PaaS平台 (BlueKing PaaS):
- *
- * ---------------------------------------------------
- * Permission is hereby granted, free of charge, to any person obtaining a copy of this software and associated
- * documentation files (the "Software"), to deal in the Software without restriction, including without limitation
- * the rights to use, copy, modify, merge, publish, distribute, sublicense, and/or sell copies of the Software, and
- * to permit persons to whom the Software is furnished to do so, subject to the following conditions:
- *
- * The above copyright notice and this permission notice shall be included in all copies or substantial portions of
- * the Software.
- *
- * THE SOFTWARE IS PROVIDED "AS IS", WITHOUT WARRANTY OF ANY KIND, EXPRESS OR IMPLIED, INCLUDING BUT NOT LIMITED TO
- * THE WARRANTIES OF MERCHANTABILITY, FITNESS FOR A PARTICULAR PURPOSE AND NONINFRINGEMENT. IN NO EVENT SHALL THE
- * AUTHORS OR COPYRIGHT HOLDERS BE LIABLE FOR ANY CLAIM, DAMAGES OR OTHER LIABILITY, WHETHER IN AN ACTION OF
- * CONTRACT, TORT OR OTHERWISE, ARISING FROM, OUT OF OR IN CONNECTION WITH THE SOFTWARE OR THE USE OR OTHER DEALINGS
- * IN THE SOFTWARE.
- */
-
-import { defineComponent, ref, computed, nextTick, onMounted, watch, onBeforeUnmount, inject } from 'vue';
-
-import { formatNumberWithRegex } from '@/common/util';
-import BklogPopover from '@/components/bklog-popover';
-import GradeOption from '@/components/monitor-echarts/components/grade-option';
-import useLocale from '@/hooks/use-locale';
-import useRetrieveEvent from '@/hooks/use-retrieve-event';
-import useStore from '@/hooks/use-store';
-import useTrendChart from '@/hooks/use-trend-chart';
-import { getCommonFilterAddition } from '@/store/helper';
-import { BK_LOG_STORAGE } from '@/store/store.type.ts';
-import RetrieveHelper, { RetrieveEvent } from '@/views/retrieve-helper';
-import { throttle } from 'lodash-es';
-import { useRoute, useRouter } from 'vue-router/composables';
-
-import http from '@/api';
-
-import './index.scss';
-
-export default defineComponent({
-  name: 'SearchResultChart',
-  emits: ['toggle-change'],
-  setup(_props, { emit }) {
-    const store = useStore();
-    const route = useRoute();
-    const router = useRouter();
-    const { t } = useLocale();
-
-    // 图表容器和标题的 DOM 引用
-    const chartContainer = ref<HTMLElement | null>(null);
-    const chartTitle = ref<HTMLElement | null>(null);
-
-    // 折叠状态
-    const isFold = ref<boolean>(false);
-
-    // 当前选中的汇聚周期
-    const chartInterval = ref<string>('auto');
-
-    const subtitle = ref<string>(''); // 如有副标题可用
-    const refGradePopover = ref();
-    const refGradeOption = ref();
-
-    const trendChartCanvas = ref(null);
-    const dynamicHeight = ref(130);
-
-    const retrieveParams = computed(() => store.getters.retrieveParams);
-    const requestAddition = computed(() => store.getters.requestAddition ?? []);
-    const isUnionSearch = computed(() => store.getters.isUnionSearch);
-    const unionIndexList = computed(() => store.getters.unionIndexList);
-    const gradeOptions = computed(() => store.state.indexFieldInfo.custom_config?.grade_options);
-
-    const finishPolling = ref(false); // 是否完成轮询
-    const isStart = ref(false); // 是否开始轮询
-    let runningInterval = 'auto'; // 当前实际使用的 interval
-
-    let logChartCancel: any = null; // 取消请求的方法
-    // let isInit = true; // 是否为首次请求
-    let runningTimer: any = null; // 定时器
-
-    // 初始化、设置、重绘图表
-    const handleChartDataZoom = inject('handleChartDataZoom', () => { });
-    const { initChartData, setChartData, backToPreChart, canGoBack } = useTrendChart({
-      target: trendChartCanvas,
-      handleChartDataZoom,
-      dynamicHeight,
-    });
-
-    // 监听store中interval变化，自动同步到chartInterval
-    watch(
-      () => store.getters.retrieveParams.interval,
-      (newVal) => {
-        chartInterval.value = newVal;
-      },
-      { immediate: true },
-    );
-
-    const tippyOptions = {
-      appendTo: document.body,
-      hideOnClick: false,
-      onShown: () => {
-        // popover 展开时，更新分级配置
-        const cfg = store.state.indexFieldInfo.custom_config?.grade_options ?? {};
-        refGradeOption.value?.updateOptions?.(cfg);
-      },
-    };
-
-    // popover 隐藏前的拦截逻辑
-    const beforePopoverHide = (e: MouseEvent) => {
-      const target = e.target as HTMLElement;
-      if (
-        ((target.classList.contains('bk-option-name') || target.classList.contains('bk-option-content-default'))
-          && target.closest('.bk-select-dropdown-content.bklog-popover-stop'))
-        || target.classList.contains('bklog-popover-stop')
-      ) {
-        return false;
-      }
-      return true;
-    };
-
-    // 分级配置变更回调
-    const handleGradeOptionChange = ({ isSave }) => {
-      refGradePopover.value?.hide();
-      if (isSave) {
-        RetrieveHelper.fire(RetrieveEvent.TREND_GRAPH_SEARCH);
-      }
-    };
-
-    // 是否正在加载趋势图数据
-    const loading = computed(() => store.state.retrieve.isTrendDataLoading);
-
-    // 总条数和耗时
-    const totalCount = computed(() => store.state.searchTotal);
-    const tookTime = computed(() => Number.parseFloat(store.state.tookTime).toFixed(0));
-
-    // 汇聚周期选项
-    const intervalArr = [
-      { id: 'auto', name: 'auto' },
-      { id: '1m', name: '1 min' },
-      { id: '5m', name: '5 min' },
-      { id: '1h', name: '1 h' },
-      { id: '1d', name: '1 d' },
-    ];
-
-    // 格式化数字
-    const getShowTotalNum = (num: number) => formatNumberWithRegex(num);
-
-    // 获取容器高度
-    const getOffsetHeight = () => chartContainer.value?.offsetHeight ?? 26;
-
-    // 切换折叠状态
-    const toggleExpand = (val: boolean) => {
-      isFold.value = val;
-      store.commit('updateStorage', { [BK_LOG_STORAGE.TREND_CHART_IS_FOLD]: val });
-      nextTick(() => {
-        emit('toggle-change', !isFold.value, getOffsetHeight());
-      });
-    };
-
-    // 切换汇聚周期
-    const handleChangeInterval = (v: string) => {
-      chartInterval.value = v;
-      store.commit('updateIndexItem', { interval: v });
-      store.commit('retrieve/updateChartKey', { prefix: 'chart_interval_' });
-      router.replace({
-        query: {
-          ...route.query,
-          interval: v,
-        },
-      });
-      store.commit('retrieve/updateTrendDataLoading', true);
-      setTimeout(() => {
-        RetrieveHelper.fire(RetrieveEvent.TREND_GRAPH_SEARCH); // 触发趋势图刷新
-      });
-    };
-
-    // 节流后的回退操作函数
-    const throttledBackToPreChart = throttle(backToPreChart, 500, { trailing: false });
-
-    /**
-     * 分段请求的原因：
-     * 当查询的时间范围较大时，单次请求的数据量可能非常大，容易导致后端超时或前端卡顿。
-     * 通过将大时间段拆分为多个小时间段分别请求，可以降低单次请求压力，提高数据加载的稳定性和用户体验。
-     * 例如：若时间范围为近30天，一次请求时间可能会很长，前端等待时间会变长，导致页面出现卡顿现象。
-     */
-    // 根据时间范围决定是否分段请求
-    const handleRequestSplit = (startTime, endTime) => {
-      // if(chartInterval.value === 'auto') return 0; // 若需要auto模式下不分段请求，取消注释
-      const duration = (endTime - startTime) / 3_600_000; // 计算时间间隔,单位:小时
-      if (duration <= 6) {
-        return 0;
-      } // 0-6小时不分段请求
-      if (duration <= 48) {
-        return 21_600 * 1000;
-      } // 6-48小时, 每6小时1段
-      return (86_400 * 1000) / 2; // 超过48小时, 每12小时1段
-    };
-
-    // 趋势图数据请求主函数
-    const getSeriesData = async (startTimeStamp, endTimeStamp) => {
-      finishPolling.value = false;
-      store.commit('retrieve/updateTrendDataLoading', true);
-
-      try {
-        const requestInterval = handleRequestSplit(startTimeStamp, endTimeStamp); // 计算请求接口的分段间隔,单位:毫秒
-        const gen = getGenFn({ startTimeStamp, endTimeStamp, requestInterval }); // 定义生成器
-
-        isStart.value = true; // 开始请求，设置状态
-
-        let result: IteratorResult<{ urlStr: string; indexId: string | string[]; queryData: any; isInit: boolean }>;
-        result = gen.next();
-        while (!result.done) {
-          const { urlStr, indexId, queryData, isInit: currentIsInit } = result.value;
-          try {
-            const res = await fetchTrendChartData(urlStr, indexId, queryData);
-            setChartData(res?.data?.aggs, queryData.group_field, currentIsInit);
-
-            if (!res?.result || requestInterval === 0) {
-              break;
-            }
-          } catch {
-            setChartData(null, null, true); // 清空图表数据
-            break;
-          }
-          result = gen.next();
-        }
-      } finally {
-        // 无论如何，结束时都更新状态
-        finishPolling.value = true;
-        isStart.value = false;
-        store.commit('retrieve/updateTrendDataLoading', false);
-      }
-    };
-
-    // 趋势图数据请求生成器
-    // biome-ignore lint/complexity/noExcessiveCognitiveComplexity: reason
-    function* getGenFn({ startTimeStamp, endTimeStamp, requestInterval }) {
-      const { interval } = initChartData(); // 获取趋势图汇聚周期
-      runningInterval = interval;
-
-      let currentTimeStamp = endTimeStamp; // 从最后一段时间开始请求
-      let localIsInit = true; // 添加初始化标志，控制图表首次渲染
-
-      // 组装请求参数方法
-      const buildQueryParams = (startTime, endTime) => {
-        const indexId = window.__IS_MONITOR_COMPONENT__ ? route.query.indexId : route.params.indexId;
-        const urlStr = isUnionSearch.value ? 'unionSearch/unionDateHistogram' : 'retrieve/getLogChartList';
-        const queryData = {
-          ...retrieveParams.value,
-          addition: [...requestAddition.value, ...getCommonFilterAddition(store.state)],
-          time_range: 'customized',
-          interval: runningInterval,
-          start_time: startTime,
-          end_time: endTime,
-        };
-
-        if (isUnionSearch.value) {
-          Object.assign(queryData, { index_set_ids: unionIndexList.value });
-        }
-
-        if (
-          gradeOptions.value
-          && !gradeOptions.value.disabled
-          && gradeOptions.value.type === 'custom'
-          && gradeOptions.value.field
-        ) {
-          Object.assign(queryData, { group_field: gradeOptions.value.field });
-        }
-        return { urlStr, indexId, queryData };
-      };
-
-      while (currentTimeStamp > startTimeStamp) {
-        // 计算本轮请求结束时间
-        const endTime = requestInterval === 0 ? endTimeStamp : currentTimeStamp;
-
-        // 计算本轮请求开始时间
-        let startTime = requestInterval === 0 ? startTimeStamp : endTime - requestInterval;
-
-        // 边界条件处理
-        if (startTime < startTimeStamp) {
-          startTime = startTimeStamp;
-        }
-        if (startTime < retrieveParams.value.start_time) {
-          startTime = retrieveParams.value.start_time;
-        }
-        if (startTime > endTime) {
-          return;
-        }
-
-        // 获取请求参数
-        const params = buildQueryParams(startTime, endTime);
-
-        if ((!isUnionSearch.value && !!params.indexId) || (isUnionSearch.value && unionIndexList.value?.length)) {
-          yield { ...params, isInit: localIsInit };
-
-          // 更新isInit状态
-          localIsInit = false;
-
-          // 如果不分段，请求一次就直接结束
-          if (requestInterval === 0) {
-            break;
-          }
-
-          // 如果已经到达起始时间，结束生成yield
-          if (startTime === startTimeStamp) {
-            return;
-          }
-
-          currentTimeStamp -= requestInterval;
-        } else {
-          return; // 无有效索引时直接退出
-        }
-      }
-    }
-
-    // 趋势图数据请求接口
-    const fetchTrendChartData = (urlStr, indexId, queryData) => {
-      const controller = new AbortController();
-      logChartCancel = () => controller.abort();
-
-      return http.request(
-        urlStr,
-        {
-          params: { index_set_id: indexId },
-          data: queryData,
-        },
-        {
-          signal: controller.signal,
-        },
-      );
-    };
-
-    // 加载趋势图数据
-    const loadTrendData = () => {
-      store.commit('retrieve/updateTrendDataLoading', true); // 开始加载前，打开loading
-
-      logChartCancel?.(); // 取消上一次未完成的趋势图请求
-      setChartData(null, null, true); // 清空图表数据, 重置为初始状态
-
-      runningTimer && clearTimeout(runningTimer); // 清理上一次的定时器
-
-      // 开始拉取新一轮趋势数据
-      runningTimer = setTimeout(async () => {
-        finishPolling.value = false;
-        // isInit = true;
-        // 若未选择索引集（无索引集或索引集为空数组），则直接关闭loading 并终止后续流程
-        if (!store.state.indexItem.ids?.length) {
-          isStart.value = false;
-          store.commit('retrieve/updateTrendDataLoading', false);
-          return;
-        }
-
-        try {
-          // 1. 先请求总数
-          const res = await store.dispatch('requestSearchTotal');
-          // 2. 判断总数是否为0或请求是否失败
-          if (store.state.searchTotal === 0 || res.result === false) {
-            isStart.value = false;
-            store.commit('retrieve/updateTrendDataLoading', false);
-            return;
-          }
-          // 3. 有数据才请求趋势图
-          getSeriesData(retrieveParams.value.start_time, retrieveParams.value.end_time).catch(e => console.log(e));
-        } catch (e) {
-          console.error(e);
-          store.commit('retrieve/updateTrendDataLoading', false);
-        }
-      });
-    };
-
-    const { addEvent } = useRetrieveEvent();
-    addEvent(
-      [
-        RetrieveEvent.SEARCH_VALUE_CHANGE,
-        RetrieveEvent.SEARCH_TIME_CHANGE,
-        RetrieveEvent.TREND_GRAPH_SEARCH,
-        RetrieveEvent.FAVORITE_ACTIVE_CHANGE,
-        RetrieveEvent.INDEX_SET_ID_CHANGE,
-        RetrieveEvent.AUTO_REFRESH,
-      ],
-      loadTrendData,
-    );
-
-    onMounted(() => {
-      // 初始化折叠状态
-      isFold.value = store.state.storage[BK_LOG_STORAGE.TREND_CHART_IS_FOLD];
-      nextTick(() => {
-        emit('toggle-change', !isFold.value, getOffsetHeight());
-      });
-
-      loadTrendData();
-    });
-
-    onBeforeUnmount(() => {
-      // 组件卸载时清理定时器和事件监听
-      runningTimer && clearTimeout(runningTimer);
-      logChartCancel?.();
-    });
-
-    // 渲染标题内容
-    const chartTitleContent = () => {
-      return (
-        <div
-          ref={chartTitle}
-          class='chart-title'
-          tabindex={0}
-        >
-          <div class='main-title'>
-            {/* 折叠/展开按钮及主标题 */}
-            <div
-              class='title-click'
-              onClick={() => toggleExpand(!isFold.value)}
-            >
-              <span class={['bk-icon', 'icon-down-shape', { 'is-flip': isFold.value }]} />
-              <div class='title-name'>{t('总趋势')}</div>
-              <i18n
-                class='time-result'
-                path='（找到 {0} 条结果，用时 {1} 毫秒) {2}'
-              >
-                <span class='total-count'>{getShowTotalNum(totalCount.value)}</span>
-                <span>{tookTime.value}</span>
-              </i18n>
-            </div>
-            {/* 汇聚周期选择与分级设置 */}
-            {!isFold.value && (
-              <div class='converge-cycle'>
-                {canGoBack.value && (
-                  <span
-                    class='chart-back-btn'
-                    onClick={throttledBackToPreChart}
-                  >
-                    <span
-                      style={{ marginRight: '2px' }}
-                      class='bk-icon icon-angle-left-line'
-                    />
-                    {t('回退')}
-                  </span>
-                )}
-                <span>{t('汇聚周期')} : </span>
-                <bk-select
-                  ext-cls='select-custom'
-                  behavior='simplicity'
-                  clearable={false}
-                  data-test-id='generalTrendEcharts_div_selectCycle'
-                  popover-width={70}
-                  size='small'
-                  value={chartInterval.value}
-                  onChange={handleChangeInterval}
-                >
-                  {intervalArr.map(option => (
-                    <bk-option
-                      id={option.id}
-                      key={option.id}
-                      name={option.name}
-                    />
-                  ))}
-                </bk-select>
-                <BklogPopover
-                  ref={refGradePopover}
-                  content={() => (
-                    <GradeOption
-                      ref={refGradeOption}
-                      on-Change={handleGradeOptionChange}
-                    />
-                  )}
-                  beforeHide={beforePopoverHide}
-                  content-class='bklog-v3-grade-setting'
-                  options={tippyOptions as any}
-                >
-                  <span class='bklog-icon bklog-shezhi' />
-                </BklogPopover>
-              </div>
-            )}
-          </div>
-          {/* 副标题 */}
-          {subtitle.value && <div class='sub-title'>{subtitle.value}</div>}
-        </div>
-      );
-    };
-
-    // 渲染主入口
-    return () => (
-      <div
-        ref={chartContainer}
-        class={['bklog-v2-echarts-container', { 'is-fold': isFold.value }]}
-        data-test-id='retrieve_div_generalTrendEcharts'
-      >
-        {/* 标题部分 */}
-        <div class='title-wrapper'>
-          {/* 1. 标题内容 */}
-          {chartTitleContent()}
-          {/* 2. 加载中动画 */}
-          {loading.value && !isFold.value && <bk-spin class='chart-spin' />}
-        </div>
-        {/* 图表部分 */}
-        <div
-          class='echart-wrapper'
-          v-bkloading={{ isLoading: !isStart.value && loading.value, size: 'mini' }}
-          v-show={!isFold.value}
-        >
-          <div
-            ref={trendChartCanvas}
-            style={{ height: `${dynamicHeight.value}px` }}
-          />
-        </div>
-      </div>
-    );
-  },
-});
->>>>>>> 852cc2a2
+});