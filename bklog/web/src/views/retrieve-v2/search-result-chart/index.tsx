--- conflicted
+++ resolved
@@ -30,20 +30,13 @@
 import BklogPopover from '@/components/bklog-popover';
 import GradeOption from '@/components/monitor-echarts/components/grade-option';
 import useLocale from '@/hooks/use-locale';
-<<<<<<< HEAD
-=======
 import useRetrieveEvent from '@/hooks/use-retrieve-event';
->>>>>>> 957c9c18
 import useStore from '@/hooks/use-store';
 import useTrendChart from '@/hooks/use-trend-chart';
 import { getCommonFilterAddition } from '@/store/helper';
 import { BK_LOG_STORAGE } from '@/store/store.type.ts';
 import RetrieveHelper, { RetrieveEvent } from '@/views/retrieve-helper';
-<<<<<<< HEAD
-import { throttle } from 'lodash';
-=======
 import { throttle } from 'lodash-es';
->>>>>>> 957c9c18
 import { useRoute, useRouter } from 'vue-router/composables';
 
 import http from '@/api';
@@ -436,11 +429,7 @@
                     <span
                       style={{ marginRight: '2px' }}
                       class='bk-icon icon-angle-left-line'
-<<<<<<< HEAD
-                    ></span>
-=======
                     />
->>>>>>> 957c9c18
                     {t('回退')}
                   </span>
                 )}
