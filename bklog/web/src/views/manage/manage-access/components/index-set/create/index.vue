--- conflicted
+++ resolved
@@ -764,60 +764,6 @@
         } finally {
           this.tableLoading = false;
         }
-<<<<<<< HEAD
-      } else {
-        this.messageSuccess(this.isEdit ? this.$t('设置成功') : this.$t('创建成功'));
-        this.returnIndexList();
-      }
-    },
-    returnIndexList() {
-      const { editName: _, ...rest } = this.$route.query;
-      this.$router.push({
-        name: this.$route.name.replace(/create|edit/, 'list'),
-        query: { ...rest }
-      });
-    },
-    getIndexActive(resultTableId) {
-      if (this.scenarioId !== 'es') return '';
-      if (resultTableId === this.currentActiveShowID) return 'info';
-      return '';
-    },
-    handleCloseSortFiled(item) {
-      const splitIndex = this.formData.sort_fields.findIndex(fItem => fItem === item);
-      this.formData.sort_fields.splice(splitIndex, 1);
-    },
-    async handleChangeShowTableList(resultTableId, isInitTarget = false) {
-      this.currentActiveShowID = resultTableId;
-      if (this.scenarioId === 'es') {
-        this.currentMatchedTableIds = await this.fetchList(resultTableId);
-      } else {
-        this.collectionTableData = await this.collectList();
-      }
-      if (isInitTarget) this.initTargetFieldSelectList();
-    },
-    async fetchList(resultTableId) {
-      this.tableLoading = true;
-      try {
-        const res = await this.$http.request('/resultTables/list', {
-          query: {
-            scenario_id: this.scenarioId,
-            bk_biz_id: this.bkBizId,
-            storage_cluster_id: this.formData.storage_cluster_id,
-            result_table_id: resultTableId
-          }
-        });
-        return res.data;
-      } catch (e) {
-        console.warn(e);
-        return [];
-      } finally {
-        this.tableLoading = false;
-      }
-    },
-    async collectList() {
-      this.tableLoading = true;
-      try {
-=======
       },
       async collectList() {
         this.tableLoading = true;
@@ -856,7 +802,6 @@
        * @desc: 初始化字段设置所需的字段
        */
       async initTargetFieldSelectList() {
->>>>>>> a14e02ac
         const resultTableID = this.formData.indexes.map(item => item.result_table_id);
         const queryData = resultTableID.map(item => ({
           params: {
