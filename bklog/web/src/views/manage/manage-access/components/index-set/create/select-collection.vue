<!--
  - Tencent is pleased to support the open source community by making BK-LOG 蓝鲸日志平台 available.
  - Copyright (C) 2021 THL A29 Limited, a Tencent company.  All rights reserved.
  - BK-LOG 蓝鲸日志平台 is licensed under the MIT License.
  -
  - License for BK-LOG 蓝鲸日志平台:
  - -------------------------------------------------------------------
  -
  - Permission is hereby granted, free of charge, to any person obtaining a copy of this software and associated
  - documentation files (the "Software"), to deal in the Software without restriction, including without limitation
  - the rights to use, copy, modify, merge, publish, distribute, sublicense, and/or sell copies of the Software,
  - and to permit persons to whom the Software is furnished to do so, subject to the following conditions:
  - The above copyright notice and this permission notice shall be included in all copies or substantial
  - portions of the Software.
  -
  - THE SOFTWARE IS PROVIDED "AS IS", WITHOUT WARRANTY OF ANY KIND, EXPRESS OR IMPLIED, INCLUDING BUT NOT
  - LIMITED TO THE WARRANTIES OF MERCHANTABILITY, FITNESS FOR A PARTICULAR PURPOSE AND NONINFRINGEMENT. IN
  - NO EVENT SHALL THE AUTHORS OR COPYRIGHT HOLDERS BE LIABLE FOR ANY CLAIM, DAMAGES OR OTHER LIABILITY,
  - WHETHER IN AN ACTION OF CONTRACT, TORT OR OTHERWISE, ARISING FROM, OUT OF OR IN CONNECTION WITH THE
  - SOFTWARE OR THE USE OR OTHER DEALINGS IN THE SOFTWARE
  -->

<template>
  <bk-dialog
    v-model="showDialog"
    header-position="left"
    :title="$t('新增索引')"
    :width="680"
    :mask-close="false"
    :show-footer="false"
  >
    <div
      v-bkloading="{ isLoading: basicLoading }"
      class="slot-container"
    >
      <bk-form
        ref="formRef"
        :model="formData"
        :label-width="100"
        :rules="formRules"
      >
        <bk-form-item
          :label="$t('索引')"
          required
          property="resultTableId"
        >
          <bk-select
            v-model="formData.resultTableId"
            searchable
            :clearable="false"
            data-test-id="addIndex_select_selectIndex"
<<<<<<< HEAD
            @selected="(val) => handleCollectionSelected(val)">
=======
            @selected="handleCollectionSelected"
          >
>>>>>>> daca1a2e
            <bk-option
              v-for="item in getShowCollectionList"
              :id="item.result_table_id"
              :key="item.result_table_id"
              class="custom-no-padding-option"
              :disabled="parentData.indexes.some(selectedItem => item.result_table_id === selectedItem.result_table_id)"
              :name="`${item.result_table_name_alias}(${item.result_table_id})`"
            >
              <div
                v-if="
                  scenarioId === 'log' && !(item.permission && item.permission[authorityMap.MANAGE_COLLECTION_AUTH])
                "
                class="option-slot-container no-authority"
                @click.stop
              >
                <span class="text">{{ item.result_table_name_alias }}</span>
                <span
                  class="apply-text"
                  @click="applyCollectorAccess(item)"
                  >{{ $t('申请权限') }}</span
                >
              </div>
              <div
                v-else
                class="option-slot-container"
              >
                {{ item.result_table_name_alias }}
              </div>
            </bk-option>
          </bk-select>
        </bk-form-item>
        <bk-form-item label="">
          <bk-table
            v-bkloading="{ isLoading: tableLoading }"
            :data="tableData"
            max-height="400"
          >
            <bk-table-column
              :label="$t('字段')"
              prop="field_name"
              min-width="240"
            >
              <template slot-scope="props">
                <span
                  v-bk-overflow-tips
                  class="overflow-tips"
                  >{{ props.row.field_name }}</span
                >
              </template>
            </bk-table-column>
            <bk-table-column
              :label="$t('类型')"
              prop="field_type"
              min-width="250"
            >
              <template slot-scope="props">
                <span
                  v-bk-overflow-tips
                  class="overflow-tips"
                  >{{ props.row.field_type }}</span
                >
              </template>
            </bk-table-column>
            <div slot="empty">
              <empty-status empty-type="empty" />
            </div>
          </bk-table>
        </bk-form-item>
      </bk-form>
      <div
        slot="footer"
        class="button-footer"
      >
        <bk-button
          class="king-button"
          theme="primary"
          data-test-id="addIndex_button_confirm"
          :loading="confirmLoading"
          @click="handleConfirm"
        >
          {{ $t('添加') }}
        </bk-button>
        <bk-button
          class="king-button"
          @click="handleCancel"
          >{{ $t('取消') }}</bk-button
        >
      </div>
    </div>
  </bk-dialog>
</template>

<script>
import { mapState } from 'vuex';
import * as authorityMap from '../../../../../../common/authority-map';
import EmptyStatus from '@/components/empty-status';

export default {
  components: {
    EmptyStatus
  },
  props: {
    parentData: {
      type: Object,
      required: true
    }
  },
  data() {
    const scenarioId = this.$route.name.split('-')[0];
    return {
      scenarioId,
      showDialog: false,
      basicLoading: false,
      tableLoading: false,
      confirmLoading: false,
      collectionList: [], // log bkdata 下拉列表
      tableData: [], // log bkdata 表格
      formData: {
        resultTableId: ''
      },
      formRules: {
        resultTableId: [
          {
            required: true,
            trigger: 'blur'
          }
        ]
      }
    };
  },
  computed: {
    ...mapState(['spaceUid', 'bkBizId']),
    authorityMap() {
      return authorityMap;
    },
    getShowCollectionList() {
      if (this.parentData.storage_cluster_id && this.scenarioId === 'log') {
        return this.collectionList.filter(item => item.storage_cluster_id === this.parentData.storage_cluster_id);
      }
      return this.collectionList;
    }
  },
  mounted() {
    this.fetchCollectionList();
  },
  methods: {
    openDialog() {
      this.showDialog = true;
      this.emptyType = 'empty';
      Object.assign(this, {
        basicLoading: false,
        tableLoading: false,
        confirmLoading: false,
        tableData: [], // log bkdata 表格
        formData: {
          resultTableId: ''
        }
      });
    },
    // 获取下拉列表
    async fetchCollectionList() {
      try {
        this.basicLoading = true;
        const res = await this.$http.request('/resultTables/list', {
          query: {
            scenario_id: this.scenarioId,
            bk_biz_id: this.bkBizId
          }
        });
        this.collectionList = res.data.map(item => {
          // 后端要传这个值，虽然不太合理
          item.bk_biz_id = this.bkBizId;
          return item;
        });
      } catch (e) {
        console.warn(e);
      } finally {
        this.basicLoading = false;
      }
    },
    // 选择采集项
    async handleCollectionSelected(id, foreignParams) {
      try {
        this.tableLoading = true;
<<<<<<< HEAD
        const res = await this.$http.request('/resultTables/info',
          !!foreignParams
            ? foreignParams
            : {
              params: {
                result_table_id: id,
              },
              query: {
                scenario_id: this.scenarioId,
                bk_biz_id: this.bkBizId,
              },
            });
        if (foreignParams) return res;
=======
        const res = await this.$http.request('/resultTables/info', {
          params: {
            result_table_id: id
          },
          query: {
            scenario_id: this.scenarioId,
            bk_biz_id: this.bkBizId
          }
        });
>>>>>>> daca1a2e
        this.tableData = res.data.fields;
        this.tableLoading = false;
      } catch (e) {
        console.warn(e);
      }
    },
    // 采集项-申请权限
    async applyCollectorAccess(option) {
      try {
        this.$el.click(); // 因为下拉在loading上面所以需要关闭下拉
        this.basicLoading = true;
        const res = await this.$store.dispatch('getApplyData', {
          action_ids: [authorityMap.MANAGE_COLLECTION_AUTH],
          resources: [
            {
              type: 'collection',
              id: option.collector_config_id
            }
          ]
        });
        window.open(res.data.apply_url);
      } catch (err) {
        console.warn(err);
      } finally {
        this.basicLoading = false;
      }
    },
    // 确认添加
    async handleConfirm() {
      try {
        await this.$refs.formRef.validate();
        this.confirmLoading = true;
        const data = {
          scenario_id: this.scenarioId,
          basic_indices: this.parentData.indexes.map(item => ({
            index: item.result_table_id
          })),
          append_index: {
            index: this.formData.resultTableId
          }
        };
        await this.$http.request('/resultTables/adapt', { data });
        this.$emit(
          'selected',
          this.collectionList.find(item => item.result_table_id === this.formData.resultTableId)
        );
        this.showDialog = false;
      } catch (e) {
        console.warn(e);
      } finally {
        this.confirmLoading = false;
      }
    },
    handleCancel() {
      this.showDialog = false;
    }
  }
};
</script>

<style scoped lang="scss">
@import '@/scss/mixins/overflow-tips.scss';

.slot-container {
  min-height: 363px;
  padding-right: 40px;

  :deep(.bk-form) {
    .bk-label {
      text-align: left;
    }
  }
}

<<<<<<< HEAD
.button-footer {
  text-align: right;
  margin-top: 20px;
=======
  .button-footer {
    margin-top: 20px;
    text-align: right;
>>>>>>> daca1a2e

  .king-button {
    width: 86px;

    &:first-child {
      margin-right: 8px;
    }
  }
}

.overflow-tips {
  @include overflow-tips;
}
</style><|MERGE_RESOLUTION|>--- conflicted
+++ resolved
@@ -49,12 +49,8 @@
             searchable
             :clearable="false"
             data-test-id="addIndex_select_selectIndex"
-<<<<<<< HEAD
-            @selected="(val) => handleCollectionSelected(val)">
-=======
-            @selected="handleCollectionSelected"
+            @selected="val => handleCollectionSelected(val)"
           >
->>>>>>> daca1a2e
             <bk-option
               v-for="item in getShowCollectionList"
               :id="item.result_table_id"
@@ -239,31 +235,21 @@
     async handleCollectionSelected(id, foreignParams) {
       try {
         this.tableLoading = true;
-<<<<<<< HEAD
-        const res = await this.$http.request('/resultTables/info',
+        const res = await this.$http.request(
+          '/resultTables/info',
           !!foreignParams
             ? foreignParams
             : {
-              params: {
-                result_table_id: id,
-              },
-              query: {
-                scenario_id: this.scenarioId,
-                bk_biz_id: this.bkBizId,
-              },
-            });
+                params: {
+                  result_table_id: id
+                },
+                query: {
+                  scenario_id: this.scenarioId,
+                  bk_biz_id: this.bkBizId
+                }
+              }
+        );
         if (foreignParams) return res;
-=======
-        const res = await this.$http.request('/resultTables/info', {
-          params: {
-            result_table_id: id
-          },
-          query: {
-            scenario_id: this.scenarioId,
-            bk_biz_id: this.bkBizId
-          }
-        });
->>>>>>> daca1a2e
         this.tableData = res.data.fields;
         this.tableLoading = false;
       } catch (e) {
@@ -338,15 +324,9 @@
   }
 }
 
-<<<<<<< HEAD
 .button-footer {
+  margin-top: 20px;
   text-align: right;
-  margin-top: 20px;
-=======
-  .button-footer {
-    margin-top: 20px;
-    text-align: right;
->>>>>>> daca1a2e
 
   .king-button {
     width: 86px;
