--- conflicted
+++ resolved
@@ -360,19 +360,13 @@
       );
     };
 
-    const getTokenizeOnCharsStr = (row) => {
+    const getTokenizeOnCharsStr = row => {
       if (!row.is_analyzed) return '';
       return row.tokenize_on_chars ? row.tokenize_on_chars : this.$t('默认');
     };
 
     const maskingStateSlot = {
-<<<<<<< HEAD
-      default: ({ row }) => (
-        <div>{ getMaskingPopover(row) }</div>
-      ),
-=======
       default: ({ row }) => <div>{getMaskingPopover(row)}</div>
->>>>>>> daca1a2e
     };
 
     const analyzedSlot = {
@@ -381,16 +375,17 @@
 
     const tokenizeSlot = {
       default: ({ row }) => (
-        <div class="title-overflow" v-bk-overflow-tips>
-          <span>{ getTokenizeOnCharsStr(row) }</span>
+        <div
+          class='title-overflow'
+          v-bk-overflow-tips
+        >
+          <span>{getTokenizeOnCharsStr(row)}</span>
         </div>
-      ),
+      )
     };
 
     const caseSensitiveSlot = {
-      default: ({ row }) => (
-        <span class={{ 'bk-icon icon-check-line': row.is_case_sensitive }}></span>
-      ),
+      default: ({ row }) => <span class={{ 'bk-icon icon-check-line': row.is_case_sensitive }}></span>
     };
 
     const timeSlot = {
@@ -450,14 +445,14 @@
           <TableColumn
             label={this.$t('分词符')}
             key={'tokenize_on_chars'}
-            width="160"
+            width='160'
             scopedSlots={tokenizeSlot}
           ></TableColumn>
 
           <TableColumn
             label={this.$t('大小写敏感')}
             key={'is_case_sensitive'}
-            width="120"
+            width='120'
             align={'center'}
             scopedSlots={caseSensitiveSlot}
           ></TableColumn>
