<!--
  - Tencent is pleased to support the open source community by making BK-LOG 蓝鲸日志平台 available.
  - Copyright (C) 2021 THL A29 Limited, a Tencent company.  All rights reserved.
  - BK-LOG 蓝鲸日志平台 is licensed under the MIT License.
  -
  - License for BK-LOG 蓝鲸日志平台:
  - -------------------------------------------------------------------
  -
  - Permission is hereby granted, free of charge, to any person obtaining a copy of this software and associated
  - documentation files (the "Software"), to deal in the Software without restriction, including without limitation
  - the rights to use, copy, modify, merge, publish, distribute, sublicense, and/or sell copies of the Software,
  - and to permit persons to whom the Software is furnished to do so, subject to the following conditions:
  - The above copyright notice and this permission notice shall be included in all copies or substantial
  - portions of the Software.
  -
  - THE SOFTWARE IS PROVIDED "AS IS", WITHOUT WARRANTY OF ANY KIND, EXPRESS OR IMPLIED, INCLUDING BUT NOT
  - LIMITED TO THE WARRANTIES OF MERCHANTABILITY, FITNESS FOR A PARTICULAR PURPOSE AND NONINFRINGEMENT. IN
  - NO EVENT SHALL THE AUTHORS OR COPYRIGHT HOLDERS BE LIABLE FOR ANY CLAIM, DAMAGES OR OTHER LIABILITY,
  - WHETHER IN AN ACTION OF CONTRACT, TORT OR OTHERWISE, ARISING FROM, OUT OF OR IN CONNECTION WITH THE
  - SOFTWARE OR THE USE OR OTHER DEALINGS IN THE SOFTWARE
  -->

<template>
  <section
    class="collection-item-container"
    data-test-id="logCollection_div_logCollectionBox"
  >
    <section class="top-operation">
      <bk-button
        v-cursor="{ active: isAllowedCreate === false }"
        class="fl"
        theme="primary"
        :disabled="!collectProject || isAllowedCreate === null || isTableLoading"
        data-test-id="logCollectionBox_button_addNewCollectionItem"
        @click="operateHandler({}, 'add')"
      >
        {{ $t('新建采集项') }}
      </bk-button>
      <div class="collect-search fr">
        <bk-input
          v-model="params.keyword"
          data-test-id="logCollectionBox_input_searchCollectionItems"
          :placeholder="$t('搜索名称、存储索引名')"
          :clearable="true"
          :right-icon="'bk-icon icon-search'"
          @change="handleSearchChange"
          @enter="search"
        >
        </bk-input>
      </div>
    </section>
    <section class="collect-list">
      <bk-table
        ref="collectTable"
        v-bkloading="{ isLoading: isTableLoading }"
        class="collect-table"
        data-test-id="logCollectionBox_table_logCollectionTable"
        :empty-text="$t('暂无内容')"
        :data="collectList"
        :size="size"
        :pagination="pagination"
        :limit-list="pagination.limitList"
        @filter-change="handleFilterChange"
        @page-change="handlePageChange"
        @page-limit-change="handleLimitChange"
      >
        <bk-table-column
          v-if="checkcFields('bk_data_id')"
          :label="$t('数据ID')"
          :render-header="$renderHeader"
          min-width="60"
        >
          <template slot-scope="props">
            <span>
              {{ props.row.bk_data_id || '--' }}
            </span>
          </template>
        </bk-table-column>
        <bk-table-column
          :label="$t('名称')"
          min-width="90"
          :render-header="$renderHeader"
        >
          <template slot-scope="props">
            <span
              v-cursor="{ active: !(props.row.permission && props.row.permission[authorityMap.VIEW_COLLECTION_AUTH]) }"
              class="text-active"
              @click="operateHandler(props.row, 'view')"
            >
              {{ props.row.collector_config_name }}
            </span>
            <span
              v-if="props.row.is_desensitize"
              v-bk-tooltips.top="$t('已脱敏')"
              class="bk-icon log-icon icon-masking"
            >
            </span>
            <span
              v-if="!props.row.table_id"
              class="table-mark mark-mini mark-default"
            >
              {{ $t('未完成') }}
            </span>
          </template>
        </bk-table-column>
        <bk-table-column
          v-if="checkcFields('table_id')"
          :label="$t('存储名')"
          :render-header="$renderHeader"
          min-width="80"
        >
          <template slot-scope="props">
            <span :class="{ 'text-disabled': props.row.status === 'stop' }">
              {{ props.row.table_id ? props.row.table_id_prefix + props.row.table_id : '--' }}
            </span>
          </template>
        </bk-table-column>
        <bk-table-column
          v-if="checkcFields('storage_cluster_name')"
          :label="$t('存储集群')"
          :render-header="$renderHeader"
          min-width="70"
        >
          <template slot-scope="props">
            <span :class="{ 'text-disabled': props.row.status === 'stop' }">
              {{ props.row.storage_cluster_name || '--' }}
            </span>
          </template>
        </bk-table-column>
        <bk-table-column
          v-if="checkcFields('collector_scenario_name')"
          :label="$t('日志类型')"
          :render-header="$renderHeader"
          min-width="50"
          class-name="filter-column"
          prop="collector_scenario_id"
          column-key="collector_scenario_id"
          :filters="checkcFields('collector_scenario_name') ? scenarioFilters : []"
          :filter-method="scenarioFiltersMethod"
          :filter-multiple="false"
        >
          <template slot-scope="props">
            <span :class="{ 'text-disabled': props.row.status === 'stop' }">
              {{ props.row.collector_scenario_name }}
            </span>
          </template>
        </bk-table-column>
        <bk-table-column
          v-if="checkcFields('category_name')"
          :label="$t('数据类型')"
          :render-header="$renderHeader"
          min-width="50"
          class-name="filter-column"
          prop="category_id"
          column-key="category_id"
          :filters="checkcFields('category_name') ? categoryFilters : []"
          :filter-method="categoryFiltersMethod"
          :filter-multiple="false"
        >
          <template slot-scope="props">
            <span :class="{ 'text-disabled': props.row.status === 'stop' }">
              {{ props.row.category_name }}
            </span>
          </template>
        </bk-table-column>
        <bk-table-column
          v-if="checkcFields('retention')"
          :label="$t('过期时间')"
          :render-header="$renderHeader"
          min-width="50"
        >
          <template slot-scope="props">
            <span :class="{ 'text-disabled': props.row.status === 'stop' }">
              {{ props.row.retention ? `${props.row.retention} ${$t('天')}` : '--' }}
            </span>
          </template>
        </bk-table-column>
        <bk-table-column
          v-if="checkcFields('label')"
          :label="$t('标签')"
          :render-header="$renderHeader">
          <template slot-scope="props">
            <index-set-label-select
              :row-data="props.row"
              :label.sync="props.row.tags"
              :select-label-list="selectLabelList"
              @refreshLabelList="initLabelSelectList" />
          </template>
        </bk-table-column>
        <bk-table-column
          v-if="checkcFields('es_host_state')"
          :class-name="'td-status'"
          :label="$t('采集状态')"
          :render-header="$renderHeader"
          min-width="55"
        >
          <template slot-scope="props">
            <bk-popover
              v-if="needGuide && props.$index === 0"
              placement="bottom"
              :always="true"
            >
              <div @click.stop="operateHandler(props.row, 'status')">
                <span
                  v-if="['prepare', 'pending', 'unknown', 'running'].includes(props.row.status)"
                  class="status status-running"
                >
                  <i class="bk-icon icon-refresh"></i>
                  {{ props.row.status_name || '--' }}
                </span>
                <span
                  v-else-if="props.row.status === 'stop'"
                  class="text-disabled"
                >
                  {{ props.row.status_name || '--' }}
                </span>
                <span
                  v-else-if="props.row.status === 'terminated'"
                  class="text-disabled cursor-disabled"
                >
                  {{ props.row.status_name || '--' }}
                </span>
                <span
                  v-else
                  :class="['status', 'status-' + props.row.status, { 'cursor-disabled': !loadingStatus }]"
                >
                  <span v-if="props.row.status">
                    <i class="icon-circle"></i>
                    {{ props.row.status_name || '--' }}
                  </span>
                  <span
                    v-if="props.row.status === ''"
                    class="status status-running"
                  >
                    <i class="bk-icon icon-refresh"></i>
                  </span>
                </span>
              </div>
              <div
                slot="content"
                style="padding: 7px 6px"
              >
                <span style="color: #d2d5dd"> {{ $t('点击查看') }} </span>{{ $t('采集状态') }}
              </div>
            </bk-popover>
            <div
              v-else
              v-cursor="{
                active:
                  !(props.row.permission && props.row.permission[authorityMap.VIEW_COLLECTION_AUTH]) &&
                  props.row.status !== 'terminated'
              }"
              @click.stop="operateHandler(props.row, 'status')"
            >
              <span
                v-if="['prepare', 'pending', 'unknown', 'running'].includes(props.row.status)"
                class="status status-running"
              >
                <i class="bk-icon icon-refresh"></i>
                {{ props.row.status_name || '--' }}
              </span>
              <span
                v-else-if="props.row.status === 'stop'"
                class="text-disabled"
              >
                {{ props.row.status_name || '--' }}
              </span>
              <span
                v-else-if="props.row.status === 'terminated'"
                class="text-disabled cursor-disabled"
              >
                {{ props.row.status_name || '--' }}
              </span>
              <span
                v-else
                :class="['status', 'status-' + props.row.status, { 'cursor-disabled': !loadingStatus }]"
              >
                <span v-if="props.row.status">
                  <i class="icon-circle"></i>
                  {{ props.row.status_name || '--' }}
                </span>
                <span
                  v-if="props.row.status === ''"
                  class="status status-running"
                >
                  <i class="bk-icon icon-refresh"></i>
                </span>
              </span>
            </div>
          </template>
        </bk-table-column>
        <bk-table-column
          v-if="checkcFields('updated_by')"
          :render-header="$renderHeader"
          :label="$t('更新人')"
          min-width="55"
        >
          <template slot-scope="props">
            <span :class="{ 'text-disabled': props.row.status === 'stop' }">{{ props.row.updated_by }}</span>
          </template>
        </bk-table-column>
        <bk-table-column
          v-if="checkcFields('updated_at')"
          :render-header="$renderHeader"
          :label="$t('更新时间')"
          width="190"
        >
          <template slot-scope="props">
            <span :class="{ 'text-disabled': props.row.status === 'stop' }">{{ props.row.updated_at }}</span>
          </template>
        </bk-table-column>
        <bk-table-column
          :label="$t('操作')"
          :render-header="$renderHeader"
          class-name="operate-column"
          width="160"
        >
          <div
            slot-scope="props"
            class="collect-table-operate"
          >
            <!-- 检索 -->
            <!-- 启用状态下 且存在 index_set_id 才能检索 -->
            <span
              v-bk-tooltips.top="{
                content: getDisabledTipsMessage(props.row, 'search'),
                disabled:
                  !props.row.status ||
                  !(!props.row.is_active || (!props.row.index_set_id && !props.row.bkdata_index_set_ids.length)),
                delay: 500
              }"
              class="king-button"
            >
              <bk-button
                v-cursor="{ active: !(props.row.permission && props.row.permission[authorityMap.SEARCH_LOG_AUTH]) }"
                theme="primary"
                text
                :disabled="!props.row.is_active || (!props.row.index_set_id && !props.row.bkdata_index_set_ids.length)"
                @click="operateHandler(props.row, 'search')"
              >
                {{ $t('检索') }}
              </bk-button>
            </span>
            <!-- 编辑 -->
            <bk-button
              v-cursor="{
                active: !(props.row.permission && props.row.permission[authorityMap.MANAGE_COLLECTION_AUTH])
              }"
              theme="primary"
              text
              class="king-button"
              @click.stop="operateHandler(props.row, 'edit')"
            >
              {{ $t('编辑') }}
            </bk-button>
            <span
              v-bk-tooltips.top="{
                content: getDisabledTipsMessage(props.row, 'clean'),
                disabled: !props.row.status || props.row.table_id,
                delay: 500
              }"
            >
              <!-- 清洗 -->
              <bk-button
                v-cursor="{
                  active: !(props.row.permission && props.row.permission[authorityMap.MANAGE_COLLECTION_AUTH])
                }"
                theme="primary"
                text
                class="king-button"
                :disabled="!props.row.table_id"
                @click.stop="operateHandler(props.row, 'clean')"
              >
                {{ $t('清洗') }}
              </bk-button>
            </span>
            <bk-popover
              class="dot-menu"
              placement="bottom-start"
              theme="dot-menu light"
              :arrow="false"
              offset="15"
              :distance="0"
            >
              <i
                class="bk-icon icon-more"
                style="margin-left: 5px; font-size: 14px; font-weight: bold"
              >
              </i>
              <ul
                slot="content"
                class="collection-operation-list"
              >
                <!-- 查看详情 -->
                <li>
                  <a
                    v-cursor="{
                      active: !(props.row.permission && props.row.permission[authorityMap.VIEW_COLLECTION_AUTH])
                    }"
                    href="javascript:;"
                    @click="operateHandler(props.row, 'view')"
                  >
                    {{ $t('详情') }}
                  </a>
                </li>
                <li v-if="isShowMaskingTemplate">
                  <a
                    href="javascript:;"
                    @click.stop="operateHandler(props.row, 'masking')"
                  >
                    {{ $t('日志脱敏') }}
                  </a>
                </li>
                <!-- 存储设置 -->
                <li>
                  <a
                    v-if="!props.row.table_id"
                    v-bk-tooltips.top="{
                      content: getDisabledTipsMessage(props.row, 'storage'),
                      disabled: !props.row.status || props.row.table_id,
                      delay: 500
                    }"
                    href="javascript:;"
                    class="text-disabled"
                  >
                    {{ $t('存储设置') }}
                  </a>
                  <a
                    v-else
                    v-cursor="{
                      active: !(props.row.permission && props.row.permission[authorityMap.MANAGE_COLLECTION_AUTH])
                    }"
                    href="javascript:;"
                    @click.stop="operateHandler(props.row, 'storage')"
                    >{{ $t('存储设置') }}</a
                  >
                </li>
                <!-- 克隆 -->
                <li>
                  <a
                    v-if="!props.row.table_id"
                    v-bk-tooltips.top="{
                      content: getDisabledTipsMessage(props.row, 'clone'),
                      disabled: !props.row.status || props.row.table_id,
                      delay: 500
                    }"
                    href="javascript:;"
                    class="text-disabled"
                  >
                    {{ $t('克隆') }}
                  </a>
                  <a
                    v-else
                    v-cursor="{
                      active: !(props.row.permission && props.row.permission[authorityMap.MANAGE_COLLECTION_AUTH])
                    }"
                    href="javascript:;"
                    @click.stop="operateHandler(props.row, 'clone')"
                    >{{ $t('克隆') }}</a
                  >
                </li>
                <li v-if="props.row.is_active">
                  <a
                    v-if="
                      !props.row.status ||
                      props.row.status === 'running' ||
                      props.row.status === 'prepare' ||
                      !collectProject
                    "
                    href="javascript:;"
                    class="text-disabled"
                  >
                    {{ $t('停用') }}
                  </a>
                  <a
                    v-else
                    v-cursor="{
                      active: !(props.row.permission && props.row.permission[authorityMap.MANAGE_COLLECTION_AUTH])
                    }"
                    href="javascript:;"
                    @click.stop="operateHandler(props.row, 'stop')"
                    >{{ $t('停用') }}</a
                  >
                </li>
                <li v-else>
                  <a
                    v-if="
                      !props.row.status ||
                      props.row.status === 'running' ||
                      props.row.status === 'prepare' ||
                      !collectProject
                    "
                    href="javascript:;"
                    class="text-disabled"
                  >
                    {{ $t('启用') }}
                  </a>
                  <a
                    v-else
                    v-cursor="{
                      active: !(props.row.permission && props.row.permission[authorityMap.MANAGE_COLLECTION_AUTH])
                    }"
                    href="javascript:;"
                    @click.stop="operateHandler(props.row, 'start')"
                    >{{ $t('启用') }}</a
                  >
                </li>
                <li>
                  <a
                    v-if="!props.row.status || props.row.status === 'running' || props.row.is_active || !collectProject"
                    v-bk-tooltips.top="{
                      content: getDisabledTipsMessage(props.row, 'delete'),
                      disabled: !props.row.status,
                      delay: 500
                    }"
                    href="javascript:;"
                    class="text-disabled"
                  >
                    {{ $t('删除') }}
                  </a>
                  <a
                    v-else
                    v-cursor="{
                      active: !(props.row.permission && props.row.permission[authorityMap.MANAGE_COLLECTION_AUTH])
                    }"
                    href="javascript:;"
                    @click.stop="operateHandler(props.row, 'delete')"
                    >{{ $t('删除') }}</a
                  >
                </li>
                <li v-if="enableCheckCollector">
                  <a
                    href="javascript:;"
                    @click.stop="handleShowReport(props.row)"
                  >
                    {{ $t('一键检测') }}
                  </a>
                </li>
              </ul>
            </bk-popover>
          </div>
        </bk-table-column>
        <bk-table-column type="setting">
          <bk-table-setting-content
            v-en-style="'width: 500px'"
            :fields="columnSetting.fields"
            :selected="columnSetting.selectedFields"
            :size="columnSetting.size"
            @setting-change="handleSettingChange"
          >
          </bk-table-setting-content>
        </bk-table-column>
        <div slot="empty">
          <empty-status
            :empty-type="emptyType"
            @operation="handleOperation"
          />
        </div>
      </bk-table>
    </section>
    <collection-report-view
      v-model="reportDetailShow"
      :check-record-id="checkRecordId"
      @closeReport="() => (reportDetailShow = false)"
    />
  </section>
</template>

<script>
import {
  projectManages,
  clearTableFilter,
  getDefaultSettingSelectFiled,
  setDefaultSettingSelectFiled
} from '@/common/util';
import collectedItemsMixin from '@/mixins/collected-items-mixin';
import { mapGetters } from 'vuex';
import * as authorityMap from '../../../../../common/authority-map';
import CollectionReportView from '../../components/collection-report-view';
import EmptyStatus from '../../../../../components/empty-status';
import IndexSetLabelSelect from '../../../../../components/index-set-label-select';

export default {
  name: 'CollectionItem',
  components: {
    CollectionReportView,
<<<<<<< HEAD
    EmptyStatus,
    IndexSetLabelSelect,
=======
    EmptyStatus
>>>>>>> bf4ca784
  },
  mixins: [collectedItemsMixin],
  data() {
    const settingFields = [
      // 数据ID
      {
        id: 'bk_data_id',
        label: this.$t('数据ID')
      },
      // 采集配置名称
      {
        id: 'collector_config_name',
        label: this.$t('名称'),
        disabled: true
      },
      // 存储名
      {
        id: 'table_id',
        label: this.$t('存储名')
      },
      // 日志类型
      {
        id: 'collector_scenario_name',
        label: this.$t('日志类型')
      },
      // 过期时间
      {
        id: 'retention',
        label: this.$t('过期时间')
      },
      {
        id: 'label',
        label: this.$t('标签'),
      },
      // 采集状态
      {
        id: 'es_host_state',
        label: this.$t('采集状态')
      },
      // 更新人
      {
        id: 'updated_by',
        label: this.$t('更新人')
      },
      // 更新时间
      {
        id: 'updated_at',
        label: this.$t('更新时间')
      },
<<<<<<< HEAD
=======
      // 操作
      {
        id: 'operation',
        label: this.$t('操作'),
        disabled: true
      },
>>>>>>> bf4ca784
      // 存储集群
      {
        id: 'storage_cluster_name',
        label: this.$t('存储集群')
      },
      // 数据类型
      {
        id: 'category_name',
<<<<<<< HEAD
        label: this.$t('数据类型'),
      },
      // 操作
      {
        id: 'operation',
        label: this.$t('操作'),
        disabled: true,
      },
=======
        label: this.$t('数据类型')
      }
>>>>>>> bf4ca784
    ];

    return {
      keyword: '',
      count: 0,
      size: 'small',
      needGuide: false,
      timer: null,
      loadingStatus: false,
      isTableLoading: true,
      pagination: {
        current: 1,
        count: 0,
        limit: 10,
        limitList: [10, 20, 50, 100]
      },
      collectList: [],
      collectorIdStr: '',
      collectProject: projectManages(this.$store.state.topMenu, 'collection-item'),
      params: {
        keyword: '',
        collector_scenario_id: '',
        category_id: ''
      },
      isAllowedCreate: null,
      columnSetting: {
        fields: settingFields,
<<<<<<< HEAD
        selectedFields: [...settingFields.slice(3, 7), settingFields[2]],
=======
        selectedFields: [...settingFields.slice(3, 8), settingFields[2]]
>>>>>>> bf4ca784
      },
      // 是否支持一键检测
      enableCheckCollector: JSON.parse(window.ENABLE_CHECK_COLLECTOR),
      // 一键检测弹窗配置
      reportDetailShow: false,
      // 一键检测采集项标识
      checkRecordId: '',
      emptyType: 'empty',
      filterSearchObj: {},
      isFilterSearch: false,
      isShouldPollCollect: false, // 当前列表是否需要轮询
<<<<<<< HEAD
      settingCacheKey: 'clusterList',
      selectLabelList: [],
=======
      settingCacheKey: 'clusterList'
>>>>>>> bf4ca784
    };
  },
  computed: {
    ...mapGetters({
      spaceUid: 'spaceUid',
      bkBizId: 'bkBizId',
      authGlobalInfo: 'globals/authContainerInfo',
      isShowMaskingTemplate: 'isShowMaskingTemplate'
    }),
    ...mapGetters('globals', ['globalsData']),
    authorityMap() {
      return authorityMap;
    },
    scenarioFilters() {
      const { collector_scenario: collectorScenario } = this.globalsData;
      const target = [];
      collectorScenario &&
        collectorScenario.forEach(data => {
          if (data.is_active) {
            target.push({
              text: data.name,
              value: data.id
            });
          }
        });
      return target;
    },
    categoryFilters() {
      const { category } = this.globalsData;
      const target = [];
      category &&
        category.forEach(data => {
          data.children.forEach(val => {
            target.push({
              text: val.name,
              value: val.id
            });
          });
        });
      return target;
    }
  },
  created() {
    !this.authGlobalInfo && this.checkCreateAuth();
    const { selectedFields } = this.columnSetting;
    this.columnSetting.selectedFields = getDefaultSettingSelectFiled(this.settingCacheKey, selectedFields);
  },
  async mounted() {
    this.needGuide = !localStorage.getItem('needGuide');
    !this.authGlobalInfo && await this.initLabelSelectList();
    !this.authGlobalInfo && this.search();
  },
  destroyed() {
    this.isShouldPollCollect = false;
    this.stopStatusPolling();
  },
  methods: {
    handleSearchChange(val) {
      if (val === '' && !this.isTableLoading) {
        this.requestData();
      }
    },
    search() {
      this.pagination.current = 1;
      this.requestData();
    },
    checkcFields(field) {
      return this.columnSetting.selectedFields.some(item => item.id === field);
    },
    // 离开当前页路由操作
    leaveCurrentPage(row, operateType) {
      if (operateType === 'status' && (!this.loadingStatus || row.status === 'terminated')) return; // 已停用禁止操作
      if (operateType === 'status' && (!row.status || row.status === 'prepare')) {
        return this.operateHandler(row, 'edit');
      }
      // running、prepare 状态不能启用、停用
      if (operateType === 'start' || operateType === 'stop') {
        if (!this.loadingStatus || row.status === 'running' || row.status === 'prepare' || !this.collectProject) return;
        if (operateType === 'start') {
          // 启用
          this.toggleCollect(row);
        } else {
          // 如果是容器采集项则停用页显示状态页
          this.$router.push({
            name: 'collectStop',
            params: {
              collectorId: row.collector_config_id || ''
            },
            query: {
              spaceUid: this.$store.state.spaceUid
            }
          });
        }
        return;
      }
      // running 状态不能删除
      if (operateType === 'delete') {
        if (!this.collectProject) return;
        if (!row.is_active && row.status !== 'running') {
          this.$bkInfo({
            type: 'warning',
            subTitle: this.$t('当前采集项名称为{n}，确认要删除？', { n: row.collector_config_name }),
            confirmFn: () => {
              this.requestDeleteCollect(row);
            }
          });
        }
        return;
      }

      let backRoute = undefined;
      const params = {};
      const query = {};
      const routeMap = {
        add: 'collectAdd',
        view: 'manage-collection',
        status: 'manage-collection',
        edit: 'collectEdit',
        field: 'collectField',
        search: 'retrieve',
        clean: 'clean-edit',
        storage: 'collectStorage',
        clone: 'collectAdd',
        masking: 'collectMasking'
      };
      const targetRoute = routeMap[operateType];
      // 查看详情 - 如果处于未完成状态，应该跳转到编辑页面
      if (targetRoute === 'manage-collection') {
        if (!row.table_id) {
          return this.operateHandler(row, 'edit');
        }
      }
      if (
        ['manage-collection', 'collectEdit', 'collectField', 'collectStorage', 'collectMasking'].includes(targetRoute)
      ) {
        params.collectorId = row.collector_config_id;
      }
      if (operateType === 'status') {
        query.type = 'collectionStatus';
      }
      if (operateType === 'search') {
        if (!row.index_set_id && !row.bkdata_index_set_ids.length) return;
        params.indexId = row.index_set_id ? row.index_set_id : row.bkdata_index_set_ids[0];
      }
      if (operateType === 'clean') {
        params.collectorId = row.collector_config_id;
        if (row.itsm_ticket_status === 'applying') {
          return this.operateHandler(row, 'field');
        }
        backRoute = this.$route.name;
      }
      // 克隆操作需要ID进行数据回显
      if (operateType === 'clone') {
        params.collectorId = row.collector_config_id;
        query.collectorId = row.collector_config_id;
        query.type = 'clone';
      }
      if (operateType === 'masking') {
        // 直接跳转到脱敏页隐藏左侧的步骤
        query.type = 'masking';
      }
      this.$store.commit('collect/setCurCollect', row);
      this.$router.push({
        name: targetRoute,
        params,
        query: {
          ...query,
          spaceUid: this.$store.state.spaceUid,
          backRoute
        }
      });
    },
    // 表头过滤
    handleFilterChange(data) {
      Object.keys(data).forEach(item => {
        this.params[item] = data[item].join('');
      });
      Object.entries(data).forEach(([key, value]) => (this.filterSearchObj[key] = value.length));
      this.isFilterSearch = Object.values(this.filterSearchObj).reduce((pre, cur) => ((pre += cur), pre), 0);
      this.search();
    },
    handleSettingChange({ fields }) {
      this.columnSetting.selectedFields = fields;
      setDefaultSettingSelectFiled(this.settingCacheKey, fields);
    },
    // 轮询
    startStatusPolling() {
      this.stopStatusPolling();
      this.timer = setTimeout(() => {
        this.isShouldPollCollect && this.collectorIdStr && this.requestCollectStatus(true);
      }, 10000);
    },
    stopStatusPolling() {
      clearTimeout(this.timer);
    },
    scenarioFiltersMethod(value, row, column) {
      const { property } = column;
      return row[property] === value;
    },
    categoryFiltersMethod(value, row, column) {
      const { property } = column;
      return row[property] === value;
    },
    requestData() {
      this.isTableLoading = true;
      this.emptyType = this.params.keyword || this.isFilterSearch ? 'search-empty' : 'empty';
      const { ids } = this.$route.query; // 根据id来检索
      const collectorIdList = ids ? decodeURIComponent(ids) : [];
      this.$http
        .request('collect/getCollectList', {
          query: {
            bk_biz_id: this.bkBizId,
            keyword: this.params.keyword,
            page: this.pagination.current,
            pagesize: this.pagination.limit,
            collector_id_list: collectorIdList,
            not_custom: 1
          }
        })
        .then(async res => {
          const { data } = res;
          if (data && data.list) {
            const idList = [];
            const indexIdList = data.list.filter(item => !!item.index_set_id).map(item => item.index_set_id);
            const { data: desensitizeStatus } = await this.getDesensitizeStatus(indexIdList);
            data.list.forEach(row => {
              row.status = '';
              row.status_name = '';
              idList.push(row.collector_config_id);
              row.is_desensitize = desensitizeStatus[row.index_set_id]?.is_desensitize ?? false;
            });
            this.collectList.splice(0, this.collectList.length, ...data.list);
            this.pagination.count = data.total;
            this.collectorIdStr = idList.join(',');
            if (this.needGuide) {
              setTimeout(() => {
                localStorage.setItem('needGuide', 'false');
                this.needGuide = false;
              }, 3000);
            }
          }
          if (this.collectorIdStr) {
            this.requestCollectStatus();
          }
        })
        .catch(() => {
          this.emptyType = '500';
        })
        .finally(() => {
          this.isTableLoading = false;
          // 如果有ids 重置路由
          if (ids)
            this.$router.replace({
              query: {
                spaceUid: this.$route.query.spaceUid
              }
            });
        });
    },
    handleOperation(type) {
      if (type === 'clear-filter') {
        this.params.keyword = '';
        this.pagination.current = 1;
        clearTableFilter(this.$refs.collectTable);
        this.requestData();
        return;
      }

      if (type === 'refresh') {
        this.emptyType = 'empty';
        this.pagination.current = 1;
        this.requestData();
        return;
      }
    },
    requestCollectList() {
      return new Promise((resolve, reject) => {
        this.$http
          .request('collect/getCollectList', {
            query: {
              ...this.params,
              bk_biz_id: this.bkBizId,
              page: this.pagination.current,
              pagesize: this.pagination.limit
            }
          })
          .then(res => {
            const { data } = res;
            if (data && data.list) {
              const idList = [];
              data.list.forEach(row => {
                row.status = '';
                row.status_name = '';
                idList.push(row.collector_config_id);
              });
              this.collectList.splice(0, this.collectList.length, ...data.list);
              this.pagination.count = data.total;
              this.collectorIdStr = idList.join(',');
              if (this.needGuide) {
                setTimeout(() => {
                  localStorage.setItem('needGuide', 'false');
                  this.needGuide = false;
                }, 3000);
              }
            }
            resolve(res);
          })
          .catch(err => {
            reject(err);
          });
      });
    },
    requestCollectStatus(isPrivate) {
      this.$http
        .request('collect/getCollectStatus', {
          query: {
            collector_id_list: this.collectorIdStr
          }
        })
        .then(res => {
          this.statusHandler(res.data || []);
          if (this.isShouldPollCollect) this.startStatusPolling();
          if (!isPrivate) this.loadingStatus = true;
        })
        .catch(() => {
          if (isPrivate) this.stopStatusPolling();
        });
    },
    // 启用
    toggleCollect(row) {
      const { isActive, status, statusName } = row;
      row.status = 'running';
      row.status_name = this.$t('部署中');
      this.$http
        .request('collect/startCollect', {
          params: {
            collector_config_id: row.collector_config_id
          }
        })
        .then(res => {
          if (res.result) {
            row.is_active = !row.is_active;
            this.startStatusPolling();
          }
        })
        .catch(() => {
          row.is_active = isActive;
          row.status = status;
          row.status_name = statusName;
        });
    },
    // PREPARE  RUNNING  UNKNOWN
    statusHandler(data) {
      this.isShouldPollCollect = false;
      data.forEach(item => {
        if (['prepare', 'running', 'unknown'].includes(item.status.toLowerCase())) this.isShouldPollCollect = true;
        this.collectList.forEach(row => {
          if (row.collector_config_id === item.collector_id) {
            row.status = item.status.toLowerCase();
            row.status_name = item.status_name;
          }
        });
      });
    },
    handleShowReport(row) {
      this.$http
        .request('collect/runCheck', {
          data: {
            collector_config_id: row.collector_config_id
          }
        })
        .then(res => {
          if (res.data?.check_record_id) {
            this.reportDetailShow = true;
            this.checkRecordId = res.data.check_record_id;
          }
        });
    },
    async getDesensitizeStatus(indexIdList = []) {
      try {
        return await this.$http.request('masking/getDesensitizeState', {
          data: { index_set_ids: indexIdList }
        });
      } catch (error) {
        return [];
      }
<<<<<<< HEAD
    },
    /** 初始化标签列表 */
    async initLabelSelectList() {
      try {
        const res = await this.$http.request('unionSearch/unionLabelList');
        this.selectLabelList = res.data;
      } catch (error) {
        this.selectLabelList = [];
      }
    },
  },
=======
    }
  }
>>>>>>> bf4ca784
};
</script>

<style lang="scss">
@import '../../../../../scss/mixins/clearfix';
@import '../../../../../scss/conf';
@import '../../../../../scss/devops-common.scss';
/* stylelint-disable no-descending-specificity */
.collection-item-container {
  padding: 20px 24px;

  .top-operation {
    margin-bottom: 20px;

    @include clearfix;

    .bk-button {
      width: 120px;
    }
  }

  .collect-search {
    width: 360px;
  }

  .collect-table {
    overflow: visible;

    .text-disabled {
      color: #c4c6cc;
    }

    .text-active {
      color: #3a84ff;
      cursor: pointer;
    }

    .filter-column {
      .cell {
        /* stylelint-disable-next-line declaration-no-important */
        display: flex !important;
      }
    }
  }

  .bk-table-body-wrapper {
    overflow-x: auto;
  }

  .operate-column .cell {
    overflow: visible;
  }

  .td-status .cursor-disabled {
    cursor: not-allowed;
  }

  .table-mark {
    display: inline-block;
    height: 17px;
    padding: 0 2px;
    margin-left: 4px;
    font-size: 10px;
    line-height: 17px;
    color: #fff;
    background: #979ba5;
    border-radius: 2px;
  }

  .icon-masking {
    color: #ff9c01;
  }

  .status {
    cursor: pointer;

    .icon-circle {
      display: inline-block;
      width: 5px;
      height: 5px;
      border-radius: 50%;
      transform: translateY(-2px);

      &::before {
        content: '';
      }
    }

    &.status-running i {
      display: inline-block;
      animation: button-icon-loading 1s linear infinite;
    }

    &.status-success i {
      background: $iconSuccessColor;
    }

    &.status-failed i {
      background: $iconFailColor;
    }
  }

  .collect-table-operate {
    display: flex;
    align-items: center;

    .king-button {
      margin-right: 14px;

      &:last-child {
        margin-right: 0;
      }
    }
  }
}

.dot-menu {
  display: inline-block;
  vertical-align: middle;
}

.dot-menu-theme {
  /* stylelint-disable-next-line declaration-no-important */
  padding: 0 !important;

  &::before {
    /* stylelint-disable-next-line declaration-no-important */
    background: #fff !important;
  }
}

.collection-operation-list {
  display: flex;
  min-width: 50px;
  margin: 0;
  list-style: none;
  flex-direction: column;
  justify-content: center;

  li {
    padding: 4px 16px;
    font-size: 12px;
    line-height: 26px;
    cursor: pointer;

    &:hover {
      color: #3a84ff;
      background-color: #eaf3ff;
    }
  }

  a {
    display: inline-block;
    width: 100%;
    height: 100%;
    color: #63656e;
  }

  .text-disabled {
    color: #c4c6cc;

    &:hover {
      cursor: not-allowed;
    }
  }
}

.bk-table-setting-popover-content-theme.tippy-tooltip {
  padding: 15px 0 0;

  .bk-table-setting-content .content-line-height {
    display: none;
  }
}
</style><|MERGE_RESOLUTION|>--- conflicted
+++ resolved
@@ -178,13 +178,15 @@
         <bk-table-column
           v-if="checkcFields('label')"
           :label="$t('标签')"
-          :render-header="$renderHeader">
+          :render-header="$renderHeader"
+        >
           <template slot-scope="props">
             <index-set-label-select
               :row-data="props.row"
               :label.sync="props.row.tags"
               :select-label-list="selectLabelList"
-              @refreshLabelList="initLabelSelectList" />
+              @refreshLabelList="initLabelSelectList"
+            />
           </template>
         </bk-table-column>
         <bk-table-column
@@ -584,12 +586,8 @@
   name: 'CollectionItem',
   components: {
     CollectionReportView,
-<<<<<<< HEAD
     EmptyStatus,
-    IndexSetLabelSelect,
-=======
-    EmptyStatus
->>>>>>> bf4ca784
+    IndexSetLabelSelect
   },
   mixins: [collectedItemsMixin],
   data() {
@@ -622,7 +620,7 @@
       },
       {
         id: 'label',
-        label: this.$t('标签'),
+        label: this.$t('标签')
       },
       // 采集状态
       {
@@ -639,36 +637,22 @@
         id: 'updated_at',
         label: this.$t('更新时间')
       },
-<<<<<<< HEAD
-=======
+      // 存储集群
+      {
+        id: 'storage_cluster_name',
+        label: this.$t('存储集群')
+      },
+      // 数据类型
+      {
+        id: 'category_name',
+        label: this.$t('数据类型')
+      },
       // 操作
       {
         id: 'operation',
         label: this.$t('操作'),
         disabled: true
-      },
->>>>>>> bf4ca784
-      // 存储集群
-      {
-        id: 'storage_cluster_name',
-        label: this.$t('存储集群')
-      },
-      // 数据类型
-      {
-        id: 'category_name',
-<<<<<<< HEAD
-        label: this.$t('数据类型'),
-      },
-      // 操作
-      {
-        id: 'operation',
-        label: this.$t('操作'),
-        disabled: true,
-      },
-=======
-        label: this.$t('数据类型')
-      }
->>>>>>> bf4ca784
+      }
     ];
 
     return {
@@ -696,11 +680,7 @@
       isAllowedCreate: null,
       columnSetting: {
         fields: settingFields,
-<<<<<<< HEAD
-        selectedFields: [...settingFields.slice(3, 7), settingFields[2]],
-=======
-        selectedFields: [...settingFields.slice(3, 8), settingFields[2]]
->>>>>>> bf4ca784
+        selectedFields: [...settingFields.slice(3, 7), settingFields[2]]
       },
       // 是否支持一键检测
       enableCheckCollector: JSON.parse(window.ENABLE_CHECK_COLLECTOR),
@@ -712,12 +692,8 @@
       filterSearchObj: {},
       isFilterSearch: false,
       isShouldPollCollect: false, // 当前列表是否需要轮询
-<<<<<<< HEAD
       settingCacheKey: 'clusterList',
-      selectLabelList: [],
-=======
-      settingCacheKey: 'clusterList'
->>>>>>> bf4ca784
+      selectLabelList: []
     };
   },
   computed: {
@@ -732,10 +708,11 @@
       return authorityMap;
     },
     scenarioFilters() {
-      const { collector_scenario: collectorScenario } = this.globalsData;
+      const { collector_scenario } = this.globalsData;
       const target = [];
-      collectorScenario &&
-        collectorScenario.forEach(data => {
+      // eslint-disable-next-line camelcase
+      collector_scenario &&
+        collector_scenario.forEach(data => {
           if (data.is_active) {
             target.push({
               text: data.name,
@@ -767,7 +744,7 @@
   },
   async mounted() {
     this.needGuide = !localStorage.getItem('needGuide');
-    !this.authGlobalInfo && await this.initLabelSelectList();
+    !this.authGlobalInfo && (await this.initLabelSelectList());
     !this.authGlobalInfo && this.search();
   },
   destroyed() {
@@ -914,17 +891,17 @@
       clearTimeout(this.timer);
     },
     scenarioFiltersMethod(value, row, column) {
-      const { property } = column;
+      const property = column.property;
       return row[property] === value;
     },
     categoryFiltersMethod(value, row, column) {
-      const { property } = column;
+      const property = column.property;
       return row[property] === value;
     },
     requestData() {
       this.isTableLoading = true;
       this.emptyType = this.params.keyword || this.isFilterSearch ? 'search-empty' : 'empty';
-      const { ids } = this.$route.query; // 根据id来检索
+      const ids = this.$route.query.ids; // 根据id来检索
       const collectorIdList = ids ? decodeURIComponent(ids) : [];
       this.$http
         .request('collect/getCollectList', {
@@ -1005,7 +982,7 @@
             }
           })
           .then(res => {
-            const { data } = res;
+            const data = res.data;
             if (data && data.list) {
               const idList = [];
               data.list.forEach(row => {
@@ -1104,7 +1081,6 @@
       } catch (error) {
         return [];
       }
-<<<<<<< HEAD
     },
     /** 初始化标签列表 */
     async initLabelSelectList() {
@@ -1114,12 +1090,8 @@
       } catch (error) {
         this.selectLabelList = [];
       }
-    },
-  },
-=======
     }
   }
->>>>>>> bf4ca784
 };
 </script>
 
@@ -1127,7 +1099,7 @@
 @import '../../../../../scss/mixins/clearfix';
 @import '../../../../../scss/conf';
 @import '../../../../../scss/devops-common.scss';
-/* stylelint-disable no-descending-specificity */
+
 .collection-item-container {
   padding: 20px 24px;
 
@@ -1178,15 +1150,15 @@
   }
 
   .table-mark {
+    margin-left: 4px;
     display: inline-block;
+    padding: 0 2px;
     height: 17px;
-    padding: 0 2px;
-    margin-left: 4px;
+    line-height: 17px;
+    border-radius: 2px;
     font-size: 10px;
-    line-height: 17px;
+    background: #979ba5;
     color: #fff;
-    background: #979ba5;
-    border-radius: 2px;
   }
 
   .icon-masking {
@@ -1197,9 +1169,9 @@
     cursor: pointer;
 
     .icon-circle {
-      display: inline-block;
       width: 5px;
       height: 5px;
+      display: inline-block;
       border-radius: 50%;
       transform: translateY(-2px);
 
@@ -1252,10 +1224,10 @@
 }
 
 .collection-operation-list {
+  margin: 0;
+  min-width: 50px;
+  list-style: none;
   display: flex;
-  min-width: 50px;
-  margin: 0;
-  list-style: none;
   flex-direction: column;
   justify-content: center;
 
@@ -1266,8 +1238,8 @@
     cursor: pointer;
 
     &:hover {
+      background-color: #eaf3ff;
       color: #3a84ff;
-      background-color: #eaf3ff;
     }
   }
 
