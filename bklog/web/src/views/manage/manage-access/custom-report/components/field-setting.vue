--- conflicted
+++ resolved
@@ -86,10 +86,6 @@
   import { ref, watch, defineProps, defineEmits } from 'vue';
   import VueDraggable from 'vuedraggable';
   import $http from '../../../../../api';
-<<<<<<< HEAD
-  import { cloneDeep } from 'lodash-es';
-=======
->>>>>>> 5b628f14
 
   const props = defineProps({
     value: {
