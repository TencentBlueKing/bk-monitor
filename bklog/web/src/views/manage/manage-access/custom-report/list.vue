<!--
  - Tencent is pleased to support the open source community by making BK-LOG 蓝鲸日志平台 available.
  - Copyright (C) 2021 THL A29 Limited, a Tencent company.  All rights reserved.
  - BK-LOG 蓝鲸日志平台 is licensed under the MIT License.
  -
  - License for BK-LOG 蓝鲸日志平台:
  - -------------------------------------------------------------------
  -
  - Permission is hereby granted, free of charge, to any person obtaining a copy of this software and associated
  - documentation files (the "Software"), to deal in the Software without restriction, including without limitation
  - the rights to use, copy, modify, merge, publish, distribute, sublicense, and/or sell copies of the Software,
  - and to permit persons to whom the Software is furnished to do so, subject to the following conditions:
  - The above copyright notice and this permission notice shall be included in all copies or substantial
  - portions of the Software.
  -
  - THE SOFTWARE IS PROVIDED "AS IS", WITHOUT WARRANTY OF ANY KIND, EXPRESS OR IMPLIED, INCLUDING BUT NOT
  - LIMITED TO THE WARRANTIES OF MERCHANTABILITY, FITNESS FOR A PARTICULAR PURPOSE AND NONINFRINGEMENT. IN
  - NO EVENT SHALL THE AUTHORS OR COPYRIGHT HOLDERS BE LIABLE FOR ANY CLAIM, DAMAGES OR OTHER LIABILITY,
  - WHETHER IN AN ACTION OF CONTRACT, TORT OR OTHERWISE, ARISING FROM, OUT OF OR IN CONNECTION WITH THE
  - SOFTWARE OR THE USE OR OTHER DEALINGS IN THE SOFTWARE
  -->

<template>
  <!-- 自定义上报列表页面 -->
  <div
    class="custom-item-container"
    data-test-id="custom_div_customContainer"
  >
    <section class="operation">
      <div class="top-operation">
        <bk-button
          v-cursor="{ active: isAllowedCreate === false }"
          class="fl"
          theme="primary"
          data-test-id="customContainer_button_addNewCustom"
          :disabled="!collectProject || isAllowedCreate === null || isRequest"
          @click="operateHandler({}, 'add')"
        >
          {{ $t('新建自定义上报') }}
        </bk-button>
        <div class="collect-search fr">
          <bk-input
            v-model="inputKeyWords"
            clearable
            data-test-id="customContainer_input_searchTableItem"
            :placeholder="$t('搜索名称、存储索引名')"
            :right-icon="'bk-icon icon-search'"
            @enter="search"
            @change="handleSearchChange"
          >
          </bk-input>
        </div>
      </div>

      <div
        class="table-operation"
        data-test-id="customContainer_table_container"
      >
        <bk-table
          v-bkloading="{ isLoading: isRequest }"
          class="custom-table"
          :data="collectList"
          :pagination="pagination"
          :limit-list="pagination.limitList"
          @page-change="handlePageChange"
          @page-limit-change="handleLimitChange"
        >
          <bk-table-column
            :label="$t('数据ID')"
            :render-header="$renderHeader"
            prop="collector_config_id"
            width="100"
          >
            <template slot-scope="props">
              <span>
                {{ props.row.bk_data_id || '--' }}
              </span>
            </template>
          </bk-table-column>
          <bk-table-column
            :label="$t('名称')"
            :render-header="$renderHeader"
            prop="collector_config_name"
          >
            <template slot-scope="props">
              <div class="custom-name-box">
                <span
                  class="collector-config-name"
                  @click="operateHandler(props.row, 'view')"
                >
                  {{ props.row.collector_config_name || '--' }}
                </span>
                <span
                  v-if="props.row.is_desensitize"
                  v-bk-tooltips.top="$t('已脱敏')"
                  class="bk-icon log-icon icon-masking"
                >
                </span>
              </div>
            </template>
          </bk-table-column>
          <bk-table-column
            :label="$t('监控对象')"
            :render-header="$renderHeader"
            prop="category_name"
          >
            <template slot-scope="props">
              <span>
                {{ props.row.category_name || '--' }}
              </span>
            </template>
          </bk-table-column>
          <bk-table-column
            :label="$t('数据类型')"
            :render-header="$renderHeader"
            prop="custom_name"
          >
            <template slot-scope="props">
              <span>
                {{ props.row.custom_name || '--' }}
              </span>
            </template>
          </bk-table-column>
          <bk-table-column
<<<<<<< HEAD
            :label="$t('标签')"
            :render-header="$renderHeader"
          >
            <template slot-scope="props">
              <index-set-label-select
                :row-data="props.row"
                :label.sync="props.row.tags"
                :select-label-list="selectLabelList"
                @refreshLabelList="initLabelSelectList"
              />
            </template>
          </bk-table-column>
          <bk-table-column
=======
>>>>>>> 35386d91
            :label="$t('过期时间')"
            :render-header="$renderHeader"
            min-width="50"
          >
            <template slot-scope="props">
              <span>
                {{ props.row.retention ? `${props.row.retention} ${$t('天')}` : '--' }}
              </span>
            </template>
          </bk-table-column>
          <bk-table-column
            :label="$t('创建记录')"
            :render-header="$renderHeader"
            prop="created_at"
          >
            <template slot-scope="props">
              <span>
                {{ props.row.created_at || '--' }}
              </span>
            </template>
          </bk-table-column>
          <bk-table-column
            :label="$t('更新记录')"
            :render-header="$renderHeader"
            prop="updated_at"
            width="239"
          >
            <template slot-scope="props">
              <span>
                {{ props.row.updated_at || '--' }}
              </span>
            </template>
          </bk-table-column>
          <bk-table-column
            :label="$t('操作')"
            :render-header="$renderHeader"
            class-name="operate-column"
            width="202"
          >
            <div
              slot-scope="props"
              class="collect-table-operate"
            >
              <bk-button
                v-cursor="{ active: !(props.row.permission && props.row.permission[authorityMap.SEARCH_LOG_AUTH]) }"
                class="king-button"
                theme="primary"
                text
                :disabled="!props.row.is_active || (!props.row.index_set_id && !props.row.bkdata_index_set_ids.length)"
                @click="operateHandler(props.row, 'search')"
              >
                {{ $t('检索') }}</bk-button
              >
              <bk-button
                v-cursor="{
                  active: !(props.row.permission && props.row.permission[authorityMap.MANAGE_COLLECTION_AUTH])
                }"
                class="king-button"
                theme="primary"
                text
                @click="operateHandler(props.row, 'edit')"
              >
                {{ $t('编辑') }}</bk-button
              >
              <bk-button
                v-cursor="{
                  active: !(props.row.permission && props.row.permission[authorityMap.MANAGE_COLLECTION_AUTH])
                }"
                theme="primary"
                text
                :disabled="!props.row.table_id"
                @click="operateHandler(props.row, 'clean')"
              >
                {{ $t('清洗') }}
              </bk-button>
              <bk-popover
                class="dot-menu"
                placement="bottom-start"
                theme="dot-menu light"
                offset="15"
                :arrow="false"
                :distance="0"
              >
                <i
                  class="bk-icon icon-more"
                  style="margin-left: 5px; font-size: 14px; font-weight: bold"
                >
                </i>
                <ul
                  slot="content"
                  class="collection-operation-list"
                >
                  <!-- 查看详情 -->
                  <li>
                    <a
                      v-cursor="{
                        active: !(props.row.permission && props.row.permission[authorityMap.VIEW_COLLECTION_AUTH])
                      }"
                      href="javascript:;"
                      @click="operateHandler(props.row, 'view')"
                    >
                      {{ $t('详情') }}
                    </a>
                  </li>
                  <li v-if="isShowMaskingTemplate">
                    <a
                      v-cursor="{
                        active: !(props.row.permission && props.row.permission[authorityMap.VIEW_COLLECTION_AUTH])
                      }"
                      href="javascript:;"
                      @click="operateHandler(props.row, 'masking')"
                    >
                      {{ $t('日志脱敏') }}
                    </a>
                  </li>
                  <li v-if="props.row.is_active">
                    <a
                      v-if="!collectProject"
                      href="javascript:;"
                      class="text-disabled"
                    >
                      {{ $t('停用') }}
                    </a>
                    <a
                      v-else
                      v-cursor="{
                        active: !(props.row.permission && props.row.permission[authorityMap.MANAGE_COLLECTION_AUTH])
                      }"
                      href="javascript:;"
                      @click.stop="operateHandler(props.row, 'stop')"
                    >
                      {{ $t('停用') }}
                    </a>
                  </li>
                  <li v-else>
                    <a
                      v-if="!collectProject"
                      href="javascript:;"
                      class="text-disabled"
                    >
                      {{ $t('启用') }}
                    </a>
                    <a
                      v-else
                      v-cursor="{
                        active: !(props.row.permission && props.row.permission[authorityMap.MANAGE_COLLECTION_AUTH])
                      }"
                      href="javascript:;"
                      @click.stop="operateHandler(props.row, 'start')"
                    >
                      {{ $t('启用') }}
                    </a>
                  </li>
                  <li>
                    <a
                      v-if="!collectProject"
                      href="javascript:;"
                      class="text-disabled"
                    >
                      {{ $t('删除') }}
                    </a>
                    <a
                      v-else
                      v-cursor="{
                        active: !(props.row.permission && props.row.permission[authorityMap.MANAGE_COLLECTION_AUTH])
                      }"
                      href="javascript:;"
                      @click="deleteCollect(props.row)"
                    >
                      {{ $t('删除') }}
                    </a>
                  </li>
                </ul>
              </bk-popover>
            </div>
          </bk-table-column>
          <div slot="empty">
            <empty-status
              :empty-type="emptyType"
              @operation="handleOperation"
            />
          </div>
        </bk-table>
      </div>
    </section>
  </div>
</template>

<script>
import { projectManages } from '@/common/util';
import collectedItemsMixin from '@/mixins/collected-items-mixin';
import { mapGetters } from 'vuex';
import * as authorityMap from '../../../../common/authority-map';
import IndexSetLabelSelect from '@/components/index-set-label-select';
import EmptyStatus from '@/components/empty-status';

export default {
  name: 'CustomReportList',
  components: {
<<<<<<< HEAD
    EmptyStatus,
    IndexSetLabelSelect
=======
    EmptyStatus
>>>>>>> 35386d91
  },
  mixins: [collectedItemsMixin],
  data() {
    return {
      inputKeyWords: '',
      collectList: [],
      selectLabelList: [],
      isAllowedCreate: null,
      collectProject: projectManages(this.$store.state.topMenu, 'collection-item'), // 权限
      isRequest: false,
      params: {
        collector_config_id: ''
      },
      pagination: {
        current: 1,
        count: 100,
        limit: 10,
        limitList: [10, 20, 50, 100]
      },
      emptyType: 'empty'
    };
  },
  computed: {
    ...mapGetters({
      spaceUid: 'spaceUid',
      bkBizId: 'bkBizId',
      authGlobalInfo: 'globals/authContainerInfo',
      isShowMaskingTemplate: 'isShowMaskingTemplate'
    }),
    authorityMap() {
      return authorityMap;
    }
  },
  created() {
    !this.authGlobalInfo && this.checkCreateAuth();
  },
  mounted() {
    !this.authGlobalInfo && this.initLabelSelectList();
    !this.authGlobalInfo && this.search();
  },
  methods: {
    search() {
      this.pagination.current = 1;
      this.requestData();
    },
    // 路由跳转
    leaveCurrentPage(row, operateType) {
      if (operateType === 'start' || operateType === 'stop') {
        if (!this.collectProject) return;
        if (operateType === 'stop') {
          this.$bkInfo({
            type: 'warning',
            title: this.$t('确认停用当前采集项？'),
            confirmFn: () => {
              this.toggleCollect(row, operateType);
            }
          });
        } else {
          this.toggleCollect(row, operateType);
        }
        return;
      }

      let backRoute;
      let editName;
      const params = {};
      const query = {};
      const routeMap = {
        add: 'custom-report-create',
        edit: 'custom-report-edit',
        search: 'retrieve',
        clean: 'clean-edit',
        view: 'custom-report-detail',
        masking: 'custom-report-masking'
      };

      if (operateType === 'search') {
        if (!row.index_set_id && !row.bkdata_index_set_ids.length) return;
        params.indexId = row.index_set_id ? row.index_set_id : row.bkdata_index_set_ids[0];
      }

      if (operateType === 'masking') {
        if (!row.index_set_id && !row.bkdata_index_set_ids.length) return;
        params.indexSetId = row.index_set_id ? row.index_set_id : row.bkdata_index_set_ids[0];
        editName = row.collector_config_name;
      }

      if (['clean', 'edit', 'view'].includes(operateType)) {
        params.collectorId = row.collector_config_id;
      }

      if (operateType === 'clean') {
        backRoute = this.$route.name;
      }

      if (operateType === 'edit') {
        editName = row.collector_config_name;
      }

      const targetRoute = routeMap[operateType];
      // this.$store.commit('collect/setCurCollect', row);
      this.$router.push({
        name: targetRoute,
        params,
        query: {
          ...query,
          spaceUid: this.$store.state.spaceUid,
          backRoute,
          editName
        }
      });
    },
    // 启用 || 停用
    toggleCollect(row, type) {
      const { isActive } = row;
      this.$http
        .request(`collect/${type === 'start' ? 'startCollect' : 'stopCollect'}`, {
          params: {
            collector_config_id: row.collector_config_id
          }
        })
        .then(res => {
          if (res.result) {
            row.is_active = !row.is_active;
            res.result && this.messageSuccess(this.$t('修改成功'));
            this.requestData();
          }
        })
        .catch(() => {
          row.is_active = isActive;
        });
    },
    // 删除
    deleteCollect(row) {
      this.$bkInfo({
        type: 'warning',
        subTitle: this.$t('当前上报名称为{n}，确认要删除？', { n: row.collector_config_name }),
        confirmFn: () => {
          this.requestDeleteCollect(row);
        }
      });
    },
    requestData() {
      this.isRequest = true;
      this.emptyType = this.inputKeyWords ? 'search-empty' : 'empty';
      const { ids } = this.$route.query; // 根据id来检索
      const collectorIdList = ids ? decodeURIComponent(ids) : [];
      this.$http
        .request('collect/getCollectList', {
          query: {
            bk_biz_id: this.bkBizId,
            keyword: this.inputKeyWords,
            page: this.pagination.current,
            pagesize: this.pagination.limit,
            collector_scenario_id: 'custom',
            collector_id_list: collectorIdList
          }
        })
        .then(async res => {
          const { data } = res;
          if (data && data.list) {
            const resList = data.list;
            const indexIdList = resList.filter(item => !!item.index_set_id).map(item => item.index_set_id);
            const { data: desensitizeStatus } = await this.getDesensitizeStatus(indexIdList);
            const newCollectList = resList.map(item => ({
              ...item,
              is_desensitize: desensitizeStatus[item.index_set_id]?.is_desensitize ?? false
            }));
            this.collectList.splice(0, this.collectList.length, ...newCollectList);
            this.pagination.count = data.total;
          }
        })
        .catch(() => {
          this.emptyType = '500';
        })
        .finally(() => {
          this.isRequest = false;
          // 如果有ids 重置路由
          if (ids)
            this.$router.replace({
              query: {
                spaceUid: this.$route.query.spaceUid
              }
            });
        });
    },
    handleSearchChange(val) {
      if (val === '' && !this.isRequest) {
        this.requestData();
      }
    },
    handleOperation(type) {
      if (type === 'clear-filter') {
        this.inputKeyWords = '';
        this.pagination.current = 1;
        this.requestData();
        return;
      }

      if (type === 'refresh') {
        this.emptyType = 'empty';
        this.pagination.current = 1;
        this.requestData();
        return;
      }
    },
    async getDesensitizeStatus(indexIdList = []) {
      try {
        return await this.$http.request('masking/getDesensitizeState', {
          data: { index_set_ids: indexIdList }
        });
      } catch (error) {
        return [];
      }
<<<<<<< HEAD
    },
    /** 初始化标签列表 */
    async initLabelSelectList() {
      try {
        const res = await this.$http.request('unionSearch/unionLabelList');
        this.selectLabelList = res.data;
      } catch (error) {
        this.selectLabelList = [];
      }
=======
>>>>>>> 35386d91
    }
  }
};
</script>

<style lang="scss">
@import '@/scss/mixins/clearfix';
@import '@/scss/conf';
@import '@/scss/devops-common.scss';
@import '@/scss/mixins/cursor.scss';

.custom-item-container {
  padding: 20px 24px;

  .top-operation {
    margin-bottom: 20px;

    @include clearfix;

    .bk-button {
      width: 150px;
<<<<<<< HEAD
    }

    .collect-search {
      width: 360px;
=======
>>>>>>> 35386d91
    }
  }

<<<<<<< HEAD
  .table-operation {
    .custom-table {
      overflow: visible;

      .bk-table-pagination-wrapper {
        background-color: #fafbfd;
      }

      .operate-column .cell {
        overflow: visible;
      }

      .bk-table-body-wrapper {
        overflow: visible;
      }

      .collect-table-operate {
        display: flex;
        align-items: center;

=======
    .collect-search {
      width: 360px;
    }
  }

  .table-operation {
    .custom-table {
      overflow: visible;

      .bk-table-pagination-wrapper {
        background-color: #fafbfd;
      }

      .operate-column .cell {
        overflow: visible;
      }

      .bk-table-body-wrapper {
        overflow: visible;
      }

      .collect-table-operate {
        display: flex;
        align-items: center;

>>>>>>> 35386d91
        .king-button {
          margin-right: 14px;
        }
      }

      .bk-dropdown-list a.text-disabled:hover {
        color: #c4c6cc;
        cursor: not-allowed;
      }
    }

    .collector-config-name {
      @include cursor;
    }

    .icon-masking {
      margin-left: 8px;
      color: #ff9c01;
    }
  }

  .custom-name-box {
    display: flex;
    align-items: center;

    .icon-masking {
      flex-shrink: 0;
    }
  }
}

.dot-menu {
  display: inline-block;
  vertical-align: middle;
}

.dot-menu-theme {
  /* stylelint-disable-next-line declaration-no-important */
  padding: 0 !important;

  &::before {
    /* stylelint-disable-next-line declaration-no-important */
    background: #fff !important;
  }
}

.collection-operation-list {
<<<<<<< HEAD
  margin: 0;
  min-width: 50px;
  list-style: none;
  display: flex;
=======
  display: flex;
  min-width: 50px;
  margin: 0;
  list-style: none;
>>>>>>> 35386d91
  flex-direction: column;
  justify-content: center;

  li {
    padding: 4px 16px;
    font-size: 12px;
    line-height: 26px;
    cursor: pointer;

    &:hover {
<<<<<<< HEAD
      background-color: #eaf3ff;
      color: #3a84ff;
=======
      color: #3a84ff;
      background-color: #eaf3ff;
>>>>>>> 35386d91
    }
  }

  a {
    display: inline-block;
    width: 100%;
    height: 100%;
    color: #63656e;
  }

  .text-disabled {
    color: #c4c6cc;

    &:hover {
      cursor: not-allowed;
    }
  }
}
</style><|MERGE_RESOLUTION|>--- conflicted
+++ resolved
@@ -122,7 +122,6 @@
             </template>
           </bk-table-column>
           <bk-table-column
-<<<<<<< HEAD
             :label="$t('标签')"
             :render-header="$renderHeader"
           >
@@ -136,8 +135,6 @@
             </template>
           </bk-table-column>
           <bk-table-column
-=======
->>>>>>> 35386d91
             :label="$t('过期时间')"
             :render-header="$renderHeader"
             min-width="50"
@@ -337,12 +334,8 @@
 export default {
   name: 'CustomReportList',
   components: {
-<<<<<<< HEAD
     EmptyStatus,
     IndexSetLabelSelect
-=======
-    EmptyStatus
->>>>>>> 35386d91
   },
   mixins: [collectedItemsMixin],
   data() {
@@ -557,7 +550,6 @@
       } catch (error) {
         return [];
       }
-<<<<<<< HEAD
     },
     /** 初始化标签列表 */
     async initLabelSelectList() {
@@ -567,8 +559,6 @@
       } catch (error) {
         this.selectLabelList = [];
       }
-=======
->>>>>>> 35386d91
     }
   }
 };
@@ -590,17 +580,13 @@
 
     .bk-button {
       width: 150px;
-<<<<<<< HEAD
     }
 
     .collect-search {
       width: 360px;
-=======
->>>>>>> 35386d91
-    }
-  }
-
-<<<<<<< HEAD
+    }
+  }
+
   .table-operation {
     .custom-table {
       overflow: visible;
@@ -621,33 +607,6 @@
         display: flex;
         align-items: center;
 
-=======
-    .collect-search {
-      width: 360px;
-    }
-  }
-
-  .table-operation {
-    .custom-table {
-      overflow: visible;
-
-      .bk-table-pagination-wrapper {
-        background-color: #fafbfd;
-      }
-
-      .operate-column .cell {
-        overflow: visible;
-      }
-
-      .bk-table-body-wrapper {
-        overflow: visible;
-      }
-
-      .collect-table-operate {
-        display: flex;
-        align-items: center;
-
->>>>>>> 35386d91
         .king-button {
           margin-right: 14px;
         }
@@ -695,17 +654,10 @@
 }
 
 .collection-operation-list {
-<<<<<<< HEAD
-  margin: 0;
-  min-width: 50px;
-  list-style: none;
-  display: flex;
-=======
   display: flex;
   min-width: 50px;
   margin: 0;
   list-style: none;
->>>>>>> 35386d91
   flex-direction: column;
   justify-content: center;
 
@@ -716,13 +668,8 @@
     cursor: pointer;
 
     &:hover {
-<<<<<<< HEAD
-      background-color: #eaf3ff;
-      color: #3a84ff;
-=======
       color: #3a84ff;
       background-color: #eaf3ff;
->>>>>>> 35386d91
     }
   }
 
