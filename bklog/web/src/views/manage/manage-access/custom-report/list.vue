--- conflicted
+++ resolved
@@ -407,24 +407,10 @@
         handler(val) {
           if (val) {
             this.isTableLoading = true;
-<<<<<<< HEAD
-            requestStorageUsage(this, val, true)
-              .then((data) => {
-                val.forEach(item => {
-                  ['daily_usage', 'total_usage'].forEach(key => {
-                    const matchedItem = data.find(dataItem => Number(dataItem.index_set_id) === Number(item.index_set_id)) || {};
-                    if (matchedItem?.[key] !== undefined) {
-                      this.$set(item, key, matchedItem[key]);
-                    }
-                  });
-                });
-              })
-=======
             const callbackFn = (item, key, value) => {
                 this.$set(item, key, value[key]);
             };
             requestStorageUsage(this.bkBizId, val, true, callbackFn)
->>>>>>> a312dbf1
               .catch((error) => {
                 console.error('Error loading data:', error);
               })
