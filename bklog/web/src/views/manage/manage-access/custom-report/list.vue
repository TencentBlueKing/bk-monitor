--- conflicted
+++ resolved
@@ -122,24 +122,23 @@
             </template>
           </bk-table-column>
           <bk-table-column
-<<<<<<< HEAD
             :label="$t('标签')"
-            :render-header="$renderHeader">
+            :render-header="$renderHeader"
+          >
             <template slot-scope="props">
               <index-set-label-select
                 :row-data="props.row"
                 :label.sync="props.row.tags"
                 :select-label-list="selectLabelList"
-                @refreshLabelList="initLabelSelectList" />
-            </template>
-          </bk-table-column>
-          <bk-table-column :label="$t('过期时间')" :render-header="$renderHeader" min-width="50">
-=======
+                @refreshLabelList="initLabelSelectList"
+              />
+            </template>
+          </bk-table-column>
+          <bk-table-column
             :label="$t('过期时间')"
             :render-header="$renderHeader"
             min-width="50"
           >
->>>>>>> bf4ca784
             <template slot-scope="props">
               <span>
                 {{ props.row.retention ? `${props.row.retention} ${$t('天')}` : '--' }}
@@ -335,12 +334,8 @@
 export default {
   name: 'CustomReportList',
   components: {
-<<<<<<< HEAD
     EmptyStatus,
-    IndexSetLabelSelect,
-=======
-    EmptyStatus
->>>>>>> bf4ca784
+    IndexSetLabelSelect
   },
   mixins: [collectedItemsMixin],
   data() {
@@ -486,7 +481,7 @@
     requestData() {
       this.isRequest = true;
       this.emptyType = this.inputKeyWords ? 'search-empty' : 'empty';
-      const { ids } = this.$route.query; // 根据id来检索
+      const ids = this.$route.query.ids; // 根据id来检索
       const collectorIdList = ids ? decodeURIComponent(ids) : [];
       this.$http
         .request('collect/getCollectList', {
@@ -555,7 +550,6 @@
       } catch (error) {
         return [];
       }
-<<<<<<< HEAD
     },
     /** 初始化标签列表 */
     async initLabelSelectList() {
@@ -565,12 +559,8 @@
       } catch (error) {
         this.selectLabelList = [];
       }
-    },
-  },
-=======
-    }
-  }
->>>>>>> bf4ca784
+    }
+  }
 };
 </script>
 
@@ -664,10 +654,10 @@
 }
 
 .collection-operation-list {
+  margin: 0;
+  min-width: 50px;
+  list-style: none;
   display: flex;
-  min-width: 50px;
-  margin: 0;
-  list-style: none;
   flex-direction: column;
   justify-content: center;
 
@@ -678,8 +668,8 @@
     cursor: pointer;
 
     &:hover {
+      background-color: #eaf3ff;
       color: #3a84ff;
-      background-color: #eaf3ff;
     }
   }
 
