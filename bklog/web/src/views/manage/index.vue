--- conflicted
+++ resolved
@@ -49,11 +49,7 @@
       <auth-container-page v-if="authPageInfo" :info="authPageInfo"></auth-container-page>
       <div class="manage-container">
         <div class="manage-main">
-<<<<<<< HEAD
           <sub-nav :sub-nav-list="menuList"></sub-nav>
-=======
-          <sub-nav></sub-nav>
->>>>>>> f52f7d8a
           <router-view class="manage-content" :key="refreshKey"></router-view>
         </div>
       </div>
@@ -80,12 +76,7 @@
     },
 
     computed: {
-<<<<<<< HEAD
-      ...mapState(['topMenu', 'spaceUid', 'bkBizId']),
-      ...mapState('globals', ['globalsData'], 'isExternal'),
-=======
       ...mapState(['topMenu', 'spaceUid', 'bkBizId', 'isExternal', 'globals']),
->>>>>>> f52f7d8a
       ...mapGetters({
         authPageInfo: 'globals/authContainerInfo',
       }),
