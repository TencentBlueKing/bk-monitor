--- conflicted
+++ resolved
@@ -27,17 +27,12 @@
 import { defineComponent, ref, reactive, computed, watch, onMounted } from 'vue';
 
 import * as authorityMap from '@/common/authority-map';
-<<<<<<< HEAD
-import { InfoBox, Message } from 'bk-magic-vue';
-import ValidateUserSelector from '@/components/user-selector';
-=======
 import useLocale from '@/hooks/use-locale';
 import useStore from '@/hooks/use-store';
 import ValidateUserSelector from '@/views/manage/manage-extract/manage-extract-permission/validate-user-selector.vue';
 import { InfoBox, Message } from 'bk-magic-vue';
 
 import http from '@/api';
->>>>>>> 957c9c18
 
 import './restore-slider.scss';
 
@@ -74,6 +69,7 @@
 
     const confirmLoading = ref(false); // 确认按钮加载状态
     const sliderLoading = ref(false); // 侧滑内容加载状态
+    const userApi = ref((window as any).BK_LOGIN_URL); // 用户API
     const archiveList = ref<any[]>([]); // 归档列表
     const retentionDaysList = ref<any[]>([]); // 过期天数列表
 
@@ -438,15 +434,8 @@
                     required
                   >
                     <ValidateUserSelector
-<<<<<<< HEAD
-                      customStyle='width: 500px'
-                      value={formData.notice_user}
-                      onChange={(val: string[]) => (formData.notice_user = val)}
-                      disabled={isEdit.value}
-=======
                       style='width: 500px'
                       api={userApi.value}
->>>>>>> 957c9c18
                       data-test-id='addNewRestore_input_notifiedUser'
                       disabled={isEdit.value}
                       // @ts-expect-error
