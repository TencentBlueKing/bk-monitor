/*
 * Tencent is pleased to support the open source community by making
 * 蓝鲸智云PaaS平台 (BlueKing PaaS) available.
 *
 * Copyright (C) 2021 THL A29 Limited, a Tencent company.  All rights reserved.
 *
 * 蓝鲸智云PaaS平台 (BlueKing PaaS) is licensed under the MIT License.
 *
 * License for 蓝鲸智云PaaS平台 (BlueKing PaaS):
 *
 * ---------------------------------------------------
 * Permission is hereby granted, free of charge, to any person obtaining a copy of this software and associated
 * documentation files (the "Software"), to deal in the Software without restriction, including without limitation
 * the rights to use, copy, modify, merge, publish, distribute, sublicense, and/or sell copies of the Software, and
 * to permit persons to whom the Software is furnished to do so, subject to the following conditions:
 *
 * The above copyright notice and this permission notice shall be included in all copies or substantial portions of
 * the Software.
 *
 * THE SOFTWARE IS PROVIDED "AS IS", WITHOUT WARRANTY OF ANY KIND, EXPRESS OR IMPLIED, INCLUDING BUT NOT LIMITED TO
 * THE WARRANTIES OF MERCHANTABILITY, FITNESS FOR A PARTICULAR PURPOSE AND NONINFRINGEMENT. IN NO EVENT SHALL THE
 * AUTHORS OR COPYRIGHT HOLDERS BE LIABLE FOR ANY CLAIM, DAMAGES OR OTHER LIABILITY, WHETHER IN AN ACTION OF
 * CONTRACT, TORT OR OTHERWISE, ARISING FROM, OUT OF OR IN CONNECTION WITH THE SOFTWARE OR THE USE OR OTHER DEALINGS
 * IN THE SOFTWARE.
 */

import { defineComponent, ref, computed, onMounted } from 'vue';
<<<<<<< HEAD
import useStore from '@/hooks/use-store';
import useRouter from '@/hooks/use-router';
import useLocale from '@/hooks/use-locale';
import http from '@/api';
import EmptyStatus from '@/components/empty-status/index.vue';
=======

>>>>>>> 957c9c18
import * as authorityMap from '@/common/authority-map';
import EmptyStatus from '@/components/empty-status/index.vue';
import useLocale from '@/hooks/use-locale';
import useRouter from '@/hooks/use-router';
import useStore from '@/hooks/use-store';
import { Message, InfoBox } from 'bk-magic-vue';

import http from '@/api';

import './link-list.scss';

export default defineComponent({
  name: 'ExtractLinkList',
  setup() {
    const store = useStore();
    const router = useRouter();
    const { t } = useLocale();

    const isLoading = ref(true); // 加载状态
    const extractLinkList = ref<any[]>([]); // 链路数据
    const isAllowedManage = ref<boolean | null>(null); // 是否有管理权限
    const isButtonLoading = ref(false); // 新增按钮 loading
    const emptyType = ref('empty'); // 空状态类型
    const linkNameMap = computed(() => ({
      // 链路类型映射
      common: t('内网链路'),
      qcloud_cos: t('腾讯云链路'),
      bk_repo: t('蓝鲸制品库'),
    }));
    const pagination = ref({
      // 分页配置
      count: 0,
      current: 1,
      limit: 10,
      limitList: [10, 20, 50, 100],
    });

    const spaceUid = computed(() => store.getters.spaceUid); // 空间UID

    // 权限校验，校验通过后拉取链路列表
    const checkManageAuth = async () => {
      try {
        const res = await store.dispatch('checkAllowed', {
          action_ids: [authorityMap.MANAGE_EXTRACT_AUTH],
          resources: [
            {
              type: 'space',
              id: spaceUid.value,
            },
          ],
        });
        isAllowedManage.value = res.isAllowed;
        if (res.isAllowed) {
          await initList();
        } else {
          isLoading.value = false;
        }
      } catch (err) {
        console.warn(err);
        isLoading.value = false;
        isAllowedManage.value = false;
      }
    };

    // 初始化链路列表
    const initList = async () => {
      try {
        isLoading.value = true;
        const res = await http.request('extractManage/getLogExtractLinks');
        // 分页处理
        const allList = res.data;
        pagination.value.count = allList.length;
        const start = (pagination.value.current - 1) * pagination.value.limit;
        const end = start + pagination.value.limit;
        extractLinkList.value = allList.slice(start, end);
      } catch (e) {
        console.warn(e);
        emptyType.value = '500';
      } finally {
        isLoading.value = false;
      }
    };

    // 处理分页变化
    const handlePageChange = (page: number) => {
      if (pagination.value.current !== page) {
        pagination.value.current = page;
        initList();
      }
    };

    // 处理每页数量变化
    const handleLimitChange = (limit: number) => {
      pagination.value.limit = limit;
      pagination.value.current = 1;
      initList();
    };

    // 新增链路
    const handleCreate = async () => {
      if (isAllowedManage.value) {
        router.push({
          name: 'extract-link-create',
          query: {
            spaceUid: spaceUid.value,
          },
        });
      } else {
        try {
          isButtonLoading.value = true;
          const res = await store.dispatch('getApplyData', {
            action_ids: [authorityMap.MANAGE_EXTRACT_AUTH],
            resources: [
              {
                type: 'space',
                id: spaceUid.value,
              },
            ],
          });
          store.commit('updateState', { authDialogData: res.data });
        } catch (err) {
          console.warn(err);
        } finally {
          isButtonLoading.value = false;
        }
      }
    };

    // 编辑链路
    const handleEditStrategy = (row: any) => {
      router.push({
        name: 'extract-link-edit',
        params: {
          linkId: row.link_id,
        },
        query: {
          spaceUid: spaceUid.value,
          editName: row.name,
        },
      });
    };

    // 删除链路
    const handleDeleteStrategy = (row: any) => {
      InfoBox({
        title: `${t('确定要删除')}【${row.name}】？`,
        confirmLoading: true,
        confirmFn: () => confirmDeleteStrategy(row.link_id),
      });
    };

    // 确认删除策略
    const confirmDeleteStrategy = async (id: number) => {
      try {
        isLoading.value = true;
        await http.request('extractManage/deleteLogExtractLink', {
          params: {
            link_id: id,
          },
        });
        Message({
          theme: 'success',
          message: t('删除成功'),
        });
        await initList();
      } catch (e) {
        console.warn(e);
        isLoading.value = false;
      }
    };

    // 空状态操作
    const handleOperation = (type: string) => {
      if (type === 'refresh') {
        emptyType.value = 'empty';
        pagination.value.current = 1;
        initList();
      }
    };

    // 表头渲染
    const renderHeader = (_: any, { column }: any) => <span>{column.label}</span>;

    onMounted(() => {
      checkManageAuth();
    });

    // 渲染函数
    return () => (
      <div
        class='extract-link-list-container'
        v-bkloading={{ isLoading: isLoading.value }}
        data-test-id='extractLinkList_div_extractLinkListBox'
      >
        {/* 新增按钮 */}
        <div>
          <bk-button
            style='width: 120px; margin: 20px 0'
            class='king-button'
            v-cursor={{ active: isAllowedManage.value === false }}
            data-test-id='extractLinkListBox_button_addNewLinkList'
            disabled={isAllowedManage.value === null || isLoading.value}
            loading={isButtonLoading.value}
            theme='primary'
            onClick={handleCreate}
          >
            {t('新增')}
          </bk-button>
        </div>
        {/* 链路表格 */}
        <bk-table
          class='king-table'
<<<<<<< HEAD
          data={extractLinkList.value}
          data-test-id='extractLinkListBox_table_LinkListTableBox'
          row-key='strategy_id'
          pagination={pagination.value}
          onPage-change={handlePageChange}
          onPage-limit-change={handleLimitChange}
=======
>>>>>>> 957c9c18
          scopedSlots={{
            empty: () => (
              <div>
                <EmptyStatus
                  empty-type={emptyType.value}
                  on-operation={handleOperation}
                />
              </div>
            ),
          }}
          data={extractLinkList.value}
          data-test-id='extractLinkListBox_table_LinkListTableBox'
          pagination={pagination.value}
          row-key='strategy_id'
          onPage-change={handlePageChange}
          onPage-limit-change={handleLimitChange}
        >
          <bk-table-column
            scopedSlots={{
              default: ({ row }: any) => (
                <div class='table-ceil-container'>
                  <span v-bk-overflow-tips>{row.name}</span>
                </div>
              ),
            }}
            label={t('链路名称')}
            renderHeader={renderHeader}
          />
          <bk-table-column
            scopedSlots={{
              default: ({ row }: any) => <div>{linkNameMap.value[row.link_type]}</div>,
            }}
            label={t('链路类型')}
            prop='created_at'
            renderHeader={renderHeader}
          />
          <bk-table-column
            width='200'
            scopedSlots={{
              default: ({ row }: any) => (
                <div class='task-operation-container'>
                  <span
                    class='task-operation'
                    onClick={() => handleEditStrategy(row)}
                  >
                    {t('编辑')}
                  </span>
                  <span
                    class='task-operation'
                    onClick={() => handleDeleteStrategy(row)}
                  >
                    {t('删除')}
                  </span>
                </div>
              ),
            }}
            label={t('操作')}
            renderHeader={renderHeader}
          />
        </bk-table>
      </div>
    );
  },
});<|MERGE_RESOLUTION|>--- conflicted
+++ resolved
@@ -25,15 +25,7 @@
  */
 
 import { defineComponent, ref, computed, onMounted } from 'vue';
-<<<<<<< HEAD
-import useStore from '@/hooks/use-store';
-import useRouter from '@/hooks/use-router';
-import useLocale from '@/hooks/use-locale';
-import http from '@/api';
-import EmptyStatus from '@/components/empty-status/index.vue';
-=======
-
->>>>>>> 957c9c18
+
 import * as authorityMap from '@/common/authority-map';
 import EmptyStatus from '@/components/empty-status/index.vue';
 import useLocale from '@/hooks/use-locale';
@@ -246,15 +238,6 @@
         {/* 链路表格 */}
         <bk-table
           class='king-table'
-<<<<<<< HEAD
-          data={extractLinkList.value}
-          data-test-id='extractLinkListBox_table_LinkListTableBox'
-          row-key='strategy_id'
-          pagination={pagination.value}
-          onPage-change={handlePageChange}
-          onPage-limit-change={handleLimitChange}
-=======
->>>>>>> 957c9c18
           scopedSlots={{
             empty: () => (
               <div>
