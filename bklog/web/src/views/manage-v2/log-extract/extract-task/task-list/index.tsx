--- conflicted
+++ resolved
@@ -25,12 +25,8 @@
  */
 
 import { defineComponent, ref, computed, onMounted, onBeforeUnmount } from 'vue';
-<<<<<<< HEAD
-import useStore from '@/hooks/use-store';
-=======
 
 import EmptyStatus from '@/components/empty-status/index.vue';
->>>>>>> 957c9c18
 import useLocale from '@/hooks/use-locale';
 import useRoute from '@/hooks/use-route';
 import useRouter from '@/hooks/use-router';
@@ -391,14 +387,6 @@
         {/* 表格 */}
         <bk-table
           class='king-table'
-<<<<<<< HEAD
-          data={taskList.value}
-          pagination={pagination.value}
-          data-test-id='fromBox_table_tableBox'
-          onPage-change={handlePageChange}
-          onPage-limit-change={handlePageLimitChange}
-=======
->>>>>>> 957c9c18
           scopedSlots={{
             empty: () => (
               <div>
