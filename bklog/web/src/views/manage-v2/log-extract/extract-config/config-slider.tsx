--- conflicted
+++ resolved
@@ -24,16 +24,6 @@
  * IN THE SOFTWARE.
  */
 
-<<<<<<< HEAD
-import { defineComponent, ref, computed, watch, nextTick } from 'vue';
-
-import ValidateUserSelector from '@/components/user-selector';
-import useLocale from '@/hooks/use-locale';
-import useStore from '@/hooks/use-store';
-
-import ModuleSelect from './module-select.tsx';
-import ValidateInput from './validate-input.tsx';
-=======
 import { defineComponent, ref, computed, nextTick } from 'vue';
 
 import useLocale from '@/hooks/use-locale';
@@ -43,7 +33,6 @@
 import ModuleSelect from './module-select.tsx';
 import ValidateInput from './validate-input.tsx';
 import ValidateUserSelector from './validate-user-selector.tsx';
->>>>>>> 957c9c18
 import http from '@/api';
 
 import './config-slider.scss';
@@ -111,12 +100,7 @@
         manageStrategyData.value.visible_dir.every((item: string) => Boolean(validateVisibleDir(item))) &&
         manageStrategyData.value.file_type.every((item: string) => Boolean(validateFileExtension(item))) &&
         manageStrategyData.value.modules.length &&
-<<<<<<< HEAD
-        manageStrategyData.value?.operator;
-      console.log('isValidated = ', manageStrategyData.value);
-=======
         manageStrategyData.value.operator;
->>>>>>> 957c9c18
     };
 
     const isExternal = computed(() => store.state.isExternal);
@@ -185,11 +169,7 @@
       try {
         isChangeOperatorLoading.value = true;
         const res = await http.request('userInfo/getUsername');
-<<<<<<< HEAD
-        store.commit('updateUserMeta', res.data);
-=======
         store.commit('updateState', { userMeta: res.data });
->>>>>>> 957c9c18
         manageStrategyData.value.operator = res.data.operator;
       } catch (e) {
         console.warn(e);
@@ -212,13 +192,8 @@
     const renderVisibleDirList = () => {
       return manageStrategyData.value.visible_dir.map((item: string, index: number) => (
         <div
-<<<<<<< HEAD
-          key={index}
-          class='flex-box add-minus-component visible-dir'
-=======
           key={`${index}-${item}`}
           class='add-minus-component visible-dir flex-box'
->>>>>>> 957c9c18
         >
           <ValidateInput
             style='width: 256px; margin-right: 4px'
@@ -246,13 +221,8 @@
     const renderFileTypeList = () => {
       return manageStrategyData.value.file_type.map((item: string, index: number) => (
         <div
-<<<<<<< HEAD
-          key={index}
-          class='flex-box add-minus-component file-type'
-=======
           key={`${index}-${item}`}
           class='add-minus-component file-type flex-box'
->>>>>>> 957c9c18
         >
           <ValidateInput
             style='width: 256px; margin-right: 4px'
@@ -331,14 +301,6 @@
               />
             </div>
             <div class='content'>
-<<<<<<< HEAD
-              <ValidateUserSelector
-                value={manageStrategyData.value.user_list}
-                onChange={(val: any[]) => {
-                  manageStrategyData.value.user_list = val;
-                  isValidatedComputed();
-                }}
-=======
               {/* <ValidateUserSelector
                 value={manageStrategyData.value.user_list}
                 onChange={(val: any[]) => {
@@ -358,7 +320,6 @@
                 value={manageStrategyData.value.user_list}
                 on-blur={handleBlur}
                 on-change={val => handleChangePrincipal(val)}
->>>>>>> 957c9c18
               />
             </div>
           </div>
@@ -438,16 +399,12 @@
             </div>
             <div class='content'>
               <div class='flex-box'>
-                {/* <bk-input
+                <bk-input
                   style='width: 256px; margin-right: 10px'
                   class={!manageStrategyData.value.operator && 'is-input-error'}
                   value={manageStrategyData.value.operator}
                   readonly
-                /> */}
-                <bk-user-display-name
-                  class='execute-people'
-                  user-id={manageStrategyData.value?.operator}
-                ></bk-user-display-name>
+                />
                 <bk-button
                   loading={isChangeOperatorLoading.value}
                   size='small'
