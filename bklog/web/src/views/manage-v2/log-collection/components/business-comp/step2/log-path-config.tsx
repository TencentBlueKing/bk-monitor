/*
 * Tencent is pleased to support the open source community by making
 * 蓝鲸智云PaaS平台 (BlueKing PaaS) available.
 *
 * Copyright (C) 2021 THL A29 Limited, a Tencent company.  All rights reserved.
 *
 * 蓝鲸智云PaaS平台 (BlueKing PaaS) is licensed under the MIT License.
 *
 * License for 蓝鲸智云PaaS平台 (BlueKing PaaS):
 *
 * ---------------------------------------------------
 * Permission is hereby granted, free of charge, to any person obtaining a copy of this software and associated
 * documentation files (the "Software"), to deal in the Software without restriction, including without limitation
 * the rights to use, copy, modify, merge, publish, distribute, sublicense, and/or sell copies of the Software, and
 * to permit persons to whom the Software is furnished to do so, subject to the following conditions:
 *
 * The above copyright notice and this permission notice shall be included in all copies or substantial portions of
 * the Software.
 *
 * THE SOFTWARE IS PROVIDED "AS IS", WITHOUT WARRANTY OF ANY KIND, EXPRESS OR IMPLIED, INCLUDING BUT NOT LIMITED TO
 * THE WARRANTIES OF MERCHANTABILITY, FITNESS FOR A PARTICULAR PURPOSE AND NONINFRINGEMENT. IN NO EVENT SHALL THE
 * AUTHORS OR COPYRIGHT HOLDERS BE LIABLE FOR ANY CLAIM, DAMAGES OR OTHER LIABILITY, WHETHER IN AN ACTION OF
 * CONTRACT, TORT OR OTHERWISE, ARISING FROM, OUT OF OR IN CONNECTION WITH THE SOFTWARE OR THE USE OR OTHER DEALINGS
 * IN THE SOFTWARE.
 */

import { defineComponent, ref, type PropType, watch } from 'vue';

import useLocale from '@/hooks/use-locale';

import InfoTips from '../../common-comp/info-tips';
import InputAddGroup from '../../common-comp/input-add-group';

import './log-path-config.scss';

export default defineComponent({
  name: 'LogPathConfig',
  props: {
    paths: {
      type: Array as PropType<{ value: string }[]>,
      required: true,
      default: () => [],
    },
    excludeFiles: {
      type: Array as PropType<{ value: string }[]>,
      required: true,
      default: () => [],
    },
  },
  emits: ['update'],

  setup(props, { emit, expose }) {
    const { t } = useLocale();
    const isBlacklist = ref(false);
    const pathsRef = ref<{ validate: () => boolean } | null>(null);

    // 处理日志路径更新
    const handleUpdateUrl = (valueList: { value: string }[]) => {
      emit('update', 'paths', valueList);
    };

    // 处理黑名单显示切换
    const handleBlacklist = () => {
      isBlacklist.value = !isBlacklist.value;
      if (props.excludeFiles.length === 0) {
        emit('update', 'exclude_files', [{ value: '' }]);
      }
    };

    // 处理黑名单路径更新
    const handleUpdateBlacklist = (valueList: { value: string }[]) => {
      emit('update', 'exclude_files', valueList);
    };

    /**
     * 校验方法，暴露给父组件
     * @returns {boolean} 校验是否通过
     */
    const validate = (): boolean => {
      if (pathsRef.value) {
        return pathsRef.value.validate();
      }
      return false;
    };

    // 暴露校验方法给父组件
    expose({
      validate,
    });

    watch(
      () => props.excludeFiles,
      (val: { value: string }[]) => {
<<<<<<< HEAD
        isBlacklist.value = val.length > 0 && val.some(item => item.value.trim() !== '');
=======
        isBlacklist.value = val.length > 0;
>>>>>>> ed76a531
      },
      { immediate: true },
    );

    return () => (
      <div class='log-path-config-main'>
        <div class='config-title-box'>
          <span class='config-title'>{t('日志路径')}</span>
          <InfoTips tips={t('日志文件的绝对路径，可使用 通配符')} />
        </div>
        <div class='config-box'>
          <div class='config-box-url'>
            <InputAddGroup
              ref={pathsRef}
              valueList={props.paths}
              on-update={handleUpdateUrl}
            />
          </div>
          <span
            class='config-link'
            on-click={handleBlacklist}
          >
            <i class={`bklog-icon link-icon bklog-${isBlacklist.value ? 'collapse' : 'expand'}-small`} />
            {t('路径黑名单')}
          </span>
          <InfoTips tips={t('可通过正则语法排除符合条件的匹配项 。如：匹配任意字符：.*')} />
          {isBlacklist.value && (
            <InputAddGroup
              valueList={props.excludeFiles}
              on-update={handleUpdateBlacklist}
            />
          )}
        </div>
      </div>
    );
  },
});<|MERGE_RESOLUTION|>--- conflicted
+++ resolved
@@ -91,11 +91,7 @@
     watch(
       () => props.excludeFiles,
       (val: { value: string }[]) => {
-<<<<<<< HEAD
-        isBlacklist.value = val.length > 0 && val.some(item => item.value.trim() !== '');
-=======
         isBlacklist.value = val.length > 0;
->>>>>>> ed76a531
       },
       { immediate: true },
     );
