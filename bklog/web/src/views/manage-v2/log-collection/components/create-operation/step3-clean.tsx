/*
 * Tencent is pleased to support the open source community by making
 * 蓝鲸智云PaaS平台 (BlueKing PaaS) available.
 *
 * Copyright (C) 2021 THL A29 Limited, a Tencent company.  All rights reserved.
 *
 * 蓝鲸智云PaaS平台 (BlueKing PaaS) is licensed under the MIT License.
 *
 * License for 蓝鲸智云PaaS平台 (BlueKing PaaS):
 *
 * ---------------------------------------------------
 * Permission is hereby granted, free of charge, to any person obtaining a copy of this software and associated
 * documentation files (the "Software"), to deal in the Software without restriction, including without limitation
 * the rights to use, copy, modify, merge, publish, distribute, sublicense, and/or sell copies of the Software, and
 * to permit persons to whom the Software is furnished to do so, subject to the following conditions:
 *
 * The above copyright notice and this permission notice shall be included in all copies or substantial portions of
 * the Software.
 *
 * THE SOFTWARE IS PROVIDED "AS IS", WITHOUT WARRANTY OF ANY KIND, EXPRESS OR IMPLIED, INCLUDING BUT NOT LIMITED TO
 * THE WARRANTIES OF MERCHANTABILITY, FITNESS FOR A PARTICULAR PURPOSE AND NONINFRINGEMENT. IN NO EVENT SHALL THE
 * AUTHORS OR COPYRIGHT HOLDERS BE LIABLE FOR ANY CLAIM, DAMAGES OR OTHER LIABILITY, WHETHER IN AN ACTION OF
 * CONTRACT, TORT OR OTHERWISE, ARISING FROM, OUT OF OR IN CONNECTION WITH THE SOFTWARE OR THE USE OR OTHER DEALINGS
 * IN THE SOFTWARE.
 */

import { defineComponent, ref, onMounted, computed } from 'vue';

import useLocale from '@/hooks/use-locale';
import useStore from '@/hooks/use-store';
import { useRoute } from 'vue-router/composables';
import { useOperation } from '../../hook/useOperation';
import { showMessage, visibleScopeSelectList } from '../../utils';
import { deepClone } from '@/common/util';
import FieldList from '../business-comp/step3/field-list';
import ReportLogSlider from '../business-comp/step3/report-log-slider';
import InfoTips from '../common-comp/info-tips';
import { useSpaceSelector } from '../../../hooks/use-space-selector';
import $http from '@/api';

import type { ISelectItem } from '../../type';

import './step3-clean.scss';

export default defineComponent({
  name: 'StepClean',
  props: {
    configData: {
      type: Object,
      default: () => ({}),
    },
    scenarioId: {
      type: String,
      default: '',
    },
    isEdit: {
      type: Boolean,
      default: false,
    },
    /**
     * 是否为清洗模版
     */
    isTempField: {
      type: Boolean,
      default: false,
    },
    /**
     * 是否为clone模式
     */
    isClone: {
      type: Boolean,
      default: false,
    },
  },

  emits: ['next', 'prev', 'cancel', 'change-submit'],

  setup(props, { emit }) {
    const store = useStore();
    const { t } = useLocale();
    const route = useRoute();
    const defaultRegex = '(?P<request_ip>[d.]+)[^[]+[(?P<request_time>[^]]+)]';
    const { cardRender } = useOperation();
    const showReportLogSlider = ref(false);
    const jsonText = ref({});
    const fieldListRef = ref();

    const templateDialogVisible = ref(false);
    const templateName = ref('');
    /**
     * 应用模版前缓存之前填写的内容，方便后续重置
     */
    const cacheTemplateData = ref();
    /**
     * 清洗模式 - 分隔符 - 选中的分隔符
     */
    const delimiter = ref();

    const basicLoading = ref(false);
    /**
     * 指定日志时间校验报错信息
     */
    const timeCheckErrContent = ref('');
    /**
     * 路径元数据 - 路径样例
     */
    const pathExample = ref();
    const isDebugLoading = ref(false);
    /**
     * 日志样例
     */
    const logOriginal = ref('');
    const copyBuiltField = ref([]);
    const originParticipleState = ref('default');
    const cleaningModeList = [
      {
        label: t('JSON'),
        value: 'bk_log_json',
      },
      {
        label: t('分隔符'),
        value: 'bk_log_delimiter',
      },
      {
        label: t('正则表达式'),
        value: 'bk_log_regexp',
      },
    ];
    /**
     * 分词列表
     */
    const participleList = [
      {
        id: 'default',
        name: t('自然语言分词'),
      },
      {
        id: 'custom',
        name: t('自定义'),
      },
    ];
    const cleaningMode = ref('bk_log_text');
    const enableMetaData = ref(false);
    const loading = ref(false);
    const logOriginalLoading = ref(false);
    /**
     * 是否刷新值
     */
    const isValueRefresh = ref(false);
    /**
     * 模版列表
     */
    const templateList = ref([]);
    const templateListLoading = ref(false);

    const visibleBkBiz = ref([]);
    const cacheVisibleList = ref([]);

    const builtInFieldsList = ref([]);
    const defaultParticipleStr = ref('@&()=\'",;:<>[]{}/ \\n\\t\\r\\\\');
    const globalsData = computed(() => store.getters['globals/globalsData']);
    const curCollect = computed(() => store.getters['collect/curCollect']);
    const bkBizId = computed(() => store.getters.bkBizId);
    const mySpaceList = computed(() => store.state.mySpaceList);

    const showCardConfig = computed(() => (!props.isTempField ? cardConfig.slice(0, -1) : cardConfig));
    /**
     * 分隔符
     */
    const globalDataDelimiter = computed<ISelectItem[]>(() => globalsData.value?.data_delimiter || []);
    /**
     * 时间格式
     */
    const fieldDateFormat = computed(() => globalsData.value?.field_date_format || []);
    /**
     * 时区
     */
    const timeZone = computed(() => (globalsData.value?.time_zone || []).toReversed());

    /**
     * 是否为编辑
     */
    const isUpdate = computed(() => route.name === 'collectEdit' && props.isEdit);
    const isEditTemp = computed(() => route.name === 'clean-template-edit');

    const formData = ref({
      // 最后一次正确的结果，保存以此数据为准
      table_id: '',
      etl_config: 'bk_log_json',
      etl_params: {
        retain_original_text: true,
        original_text_is_case_sensitive: false,
        original_text_tokenize_on_chars: '',
        separator_regexp: '',
        separator: '',
        retain_extra_json: false,
        enable_retain_content: true, // 保留失败日志
        path_regexp: '', // 采集路径分割的正则
        metadata_fields: [],
      },
      etl_fields: [],
      fields: [],
      visible_type: 'current_biz', // 可见范围单选项
      visible_bk_biz_id: [], // 多个业务
      log_original: '',
      log_reporting_time: true, // 日志上报时间
      field_name: '',
      time_format: '',
      time_zone: '',
    });
    const copyText = ref({});
    const rowTemplate = ref({
      alias_name: '',
      description: '',
      field_type: '',
      is_case_sensitive: false,
      is_analyzed: false,
      is_built_in: false,
      is_delete: false,
      is_dimension: false,
      is_time: false,
      value: '',
      option: {
        time_format: '',
        time_zone: '',
      },
      // 是否是自定义分词
      tokenize_on_chars: '',
      participleState: 'default',
    });

    const showDebugPathRegexBtn = computed(() => formData.value.etl_params.path_regexp && pathExample.value);

    const isClean = computed(() => cleaningMode.value !== 'bk_log_text');

    onMounted(() => {
      console.log(props.isTempField, 'isTempField', isEditTemp.value, route.name);
      // 清洗列表进入
      // if (this.isCleanField) {
      //   this.initCleanItem();
      //   return;
      // }
      // 清洗模板进入
      if (props.isTempField) {
        cleaningMode.value = 'bk_log_json';
        isEditTemp.value && initCleanTemp();
        return;
      }
      setDetail();
      getTemplate();
    });

    const setTempDetail = data => {
      formData.value = {
        ...formData.value,
        ...data,
      };
      delimiter.value = data.etl_params.separator;
      templateName.value = data.name;
      cleaningMode.value = data.clean_type;
      visibleBkBiz.value = data.visible_bk_biz_id;
      console.log(data, 'res.data====');
    };

    const initCleanTemp = () => {
      const { templateId } = route.params;
      basicLoading.value = true;
      $http
        .request('clean/templateDetail', {
          params: {
            clean_template_id: templateId,
          },
          query: {
            bk_biz_id: bkBizId.value,
          },
        })
        .then(res => {
          if (res.data) {
            setTempDetail(res.data);
          }
        })
        .finally(() => {
          basicLoading.value = false;
        });
    };
    /**
     * 获取模版列表
     * @param isSave
     */
    const getTemplate = () => {
      templateListLoading.value = true;
      $http
        .request('clean/cleanTemplate', {
          query: {
            bk_biz_id: bkBizId.value,
          },
        })
        .then(res => {
          templateListLoading.value = false;
          if (res.data) {
            templateList.value = res.data;
          }
        });
    };
    const getCleanStash = async (id: number) => {
      try {
        const res = await $http.request('clean/getCleanStash', {
          params: {
            collector_config_id: id,
          },
        });
        if (res.data) {
          const { etl_fields, clean_type, etl_params, visible_bk_biz_id } = res.data;
          const timeField = etl_fields?.find(item => item.is_time);
          const logReportingTime = !timeField; // 如果存在is_time为true的字段，则log_reporting_time为false
          const fieldName = timeField?.field_name || '';
          cleaningMode.value = clean_type;
          enableMetaData.value = etl_params.path_regexp;
          visibleBkBiz.value = visible_bk_biz_id;
          formData.value = {
            ...formData.value,
            ...res.data,
            log_reporting_time: logReportingTime,
            field_name: fieldName,
          };
          if (cleaningMode.value === 'bk_log_delimiter') {
            delimiter.value = etl_params.separator;
          }
          cacheTemplateData.value = deepClone(formData.value);
          return;
        }
        formData.value.etl_params.retain_original_text = true;
        formData.value.etl_params.enable_retain_content = true;
        cacheTemplateData.value = deepClone(formData.value);
      } catch (error) {
        console.log(error);
      }
    };

    // 新建、编辑采集项时获取更新详情
    const setDetail = () => {
      /**
       * 初始化导入的配置
       */
      builtInFieldsList.value = (props.configData.etl_fields || []).filter(item => item.is_built_in);
      const eltField = (props.configData.etl_fields || []).filter(item => !item.is_built_in);
      formData.value = {
        ...formData.value,
        ...props.configData,
        etl_fields: eltField,
      };
      const id = isUpdate.value ? route.params.collectorId : route.query.collectorId;
      if (!id) {
        return;
      }
      basicLoading.value = true;
      $http
        .request('collect/details', {
          params: { collector_config_id: id },
        })
        .then(async res => {
          if (res.data) {
            store.commit('collect/setCurCollect', res.data);
            builtInFieldsList.value = curCollect.value.fields.filter(item => item.is_built_in);
            if (props.isEdit || props.isClone) {
              getDataLog('init');
              await getCleanStash(id);
            }
          }
        })
        .finally(() => {
          basicLoading.value = false;
        });
    };
    /**
     * 路径元数据 - 调试按钮
     */
    const debuggerPathRegex = () => {
      const data = {
        etl_config: 'bk_log_regexp',
        etl_params: {
          separator_regexp: formData.value.etl_params?.path_regexp,
        },
        data: pathExample.value,
      };
      const urlParams = {};
      isDebugLoading.value = true;
      urlParams.collector_config_id = curCollect.value.collector_config_id;
      const updateData = { params: urlParams, data };
      // 先置空防止接口失败显示旧数据
      formData.value.etl_params.metadata_fields = [];
      $http
        .request('collect/getEtlPreview', updateData)
        .then(res => {
          const fields = res.data?.fields || [];
          formData.value.etl_params?.metadata_fields.push(...fields);
        })
        .catch(err => {
          console.log(err);
        })
        .finally(() => {
          isDebugLoading.value = false;
        });
    };

    const judgeNumber = val => {
      const { value } = val;
      if (value === 0) {
        return false;
      }

      return value && value !== ' ' ? isNaN(value) : true;
    };
    /**
     * 清洗模式 - 清洗/调试按钮
     */
    const debugHandler = (type = 'default') => {
      const isRefresh = type === 'refresh';
      const { etl_params } = formData.value;
      const data = {
        etl_config: cleaningMode.value,
        etl_params: {},
        data: logOriginal.value,
      };
      if (cleaningMode.value === 'bk_log_delimiter') {
        data.etl_params.separator = delimiter.value;
      }
      if (cleaningMode.value === 'bk_log_regexp') {
        data.etl_params.separator_regexp = etl_params.separator_regexp;
      }
      let requestUrl = 'clean/getEtlPreview';
      const urlParams = {};
      isDebugLoading.value = !isRefresh;
      isValueRefresh.value = isRefresh;
      /**
       * 非刷新场景下才清空表格数据
       */
      if (!isRefresh) {
        formData.value.etl_fields = [];
      }
      // 先置空防止接口失败显示旧数据
      formData.value.etl_params.metadata_fields = [];
      if (props.isTempField) {
        requestUrl = 'clean/getEtlPreview';
      } else {
        urlParams.collector_config_id = curCollect.value.collector_config_id;
        requestUrl = 'collect/getEtlPreview';
      }
      const updateData = { params: urlParams, data };
      $http
        .request(requestUrl, updateData)
        .then(res => {
          const dataFields = res.data.fields;
          const validFieldPattern = /^[A-Za-z_][0-9A-Za-z_]*$/;
          for (const item of dataFields) {
            if (item.field_name && !validFieldPattern.test(item.field_name)) {
              item.field_name = JSON.stringify(item.field_name);
            }
            item.verdict = judgeNumber(item);
          }
          const fields = formData.value.etl_fields;
          const list = dataFields.reduce((arr, item) => {
            const field = { ...structuredClone(rowTemplate.value), ...item };
            arr.push(field);
            return arr;
          }, []);
          /**
           * 当只刷新值的时候，只更新对应字段的值
           */
          if (isRefresh) {
            formData.value.etl_fields = fields.map(item => {
              let info = {};
              info = list.find(ele => ele.field_name === item.field_name);
              if (cleaningMode.value === 'bk_log_delimiter') {
                info = list.find(ele => ele.field_index === item.field_index);
              }
              return {
                ...item,
                value: info.value,
              };
            });
            return;
          }
          /**
           * 当点击调试/清洗按钮的，更新字段表格里的所有内容
           */
          formData.value.etl_fields = list;
        })
        .catch(err => {
          console.log(err);
        })
        .finally(() => {
          isDebugLoading.value = false;
          isValueRefresh.value = false;
        });
    };
    /** 根据清洗模式，渲染不同的内容 */
    const renderCleaningMode = () => {
      /**
       * Json
       */
      if (cleaningMode.value === 'bk_log_json') {
        return (
          <bk-button
            class='clean-btn'
            disabled={!logOriginal.value}
            on-click={debugHandler}
          >
            {t('清洗')}
          </bk-button>
        );
      }
      /**
       * 分隔词
       */
      if (cleaningMode.value === 'bk_log_delimiter') {
        return (
          <div class='separator-box select-group'>
            <div class='select-item'>
              <span class='select-title'>{t('分隔符')}</span>
              <bk-select
                class='select-box'
                clearable={false}
                value={delimiter.value}
                on-change={(val: string) => {
                  delimiter.value = val;
                  formData.value.etl_params.separator = val;
                }}
              >
                {globalDataDelimiter.value.map(option => (
                  <bk-option
                    id={option.id}
                    key={option.id}
                    name={option.name}
                  />
                ))}
              </bk-select>
            </div>
            <bk-button
              class='clean-btn'
              disabled={!logOriginal.value || !delimiter.value}
              on-click={debugHandler}
            >
              {t('调试')}
            </bk-button>
          </div>
        );
      }
      /**
       * 正则表达式
       */
      if (cleaningMode.value === 'bk_log_regexp') {
        return (
          <div class='regex-box-main'>
            <div class='title'>
              {t('正则表达式')}
              <i
                class='bk-icon icon-info-circle tips-icon'
                v-bk-tooltips={{
                  placement: 'right',
                  content: `${t(
                    '正则表达式(golang语法)需要匹配日志全文，如以下DEMO将从日志内容提取请求时间与内容',
                  )}<br />${t(' - 日志内容：[2006-01-02 15:04:05] content')}<br /> ${t(
                    ' - 表达式：',
                  )} \[(?P<request_time>[^]]+)\] (?P<content>.+)`,
                }}
              />
            </div>
            <bk-input
              placeholder={'(?P<request_ip>[d.]+)[^[]+[(?P<request_time>[^]]+)]'}
              type='textarea'
              value={formData.value.etl_params.separator_regexp}
              on-change={(val: string) => {
                formData.value.etl_params.separator_regexp = val;
              }}
            />
            <bk-button
              class='clean-btn'
              disabled={!(logOriginal.value && formData.value.etl_params.separator_regexp)}
              on-click={debugHandler}
            >
              {t('调试')}
            </bk-button>
          </div>
        );
      }
    };

    /**
     * 获取清洗的相关信息，如日志样例、上报日志（origin字段）
     * @param type
     */
    const getDataLog = (type: string) => {
      logOriginalLoading.value = type === 'refresh';
      $http
        .request('source/dataList', {
          params: {
            collector_config_id: curCollect.value.collector_config_id,
          },
        })
        .then(res => {
          if (res.data?.length) {
            copyText.value = Object.assign(res.data[0].etl, res.data[0].etl.items[0]) || {};
            const data = res.data[0];
            jsonText.value = data.origin || {};
            pathExample.value = jsonText.value.filename;
            logOriginal.value = data.etl.data || '';
            // biome-ignore lint/complexity/noForEach: <explanation>
            copyBuiltField.value.forEach(item => {
              const fieldName = item.field_name;
              if (fieldName) {
                item.value = copyText.value[fieldName];
              }
            });
          }
        })
        .catch(err => {
          console.log(err);
        })
        .finally(() => {
          logOriginalLoading.value = false;
        });
    };
    /**
     * 应用模版
     * @param item
     */
    const applyTemplate = item => {
      const { etl_params, etl_fields, clean_type } = item;
      cacheTemplateData.value = { ...formData.value };
      formData.value = {
        ...formData.value,
        etl_params,
        etl_fields,
        clean_type,
      };
    };

    /**
     * 另存为模版确认
     *
     */
    const handleTempConfirm = () => {
      if (templateName.value.trim() === '') {
        showMessage(t('请输入模板名称'), 'error');
        return;
      }

      const { etl_params, etl_fields, visible_type } = formData.value;
      const data = {
        name: templateName.value,
        bk_biz_id: bkBizId.value,
        clean_type: cleaningMode.value,
        etl_params,
        etl_fields,
        visible_type,
        visible_bk_biz_id: visibleBkBiz.value,
      };
      const urlParams = {};
      if (isEditTemp.value) {
        urlParams.clean_template_id = route.params.templateId;
      }
      const updateData = { params: urlParams, data };
      const requestUrl = isEditTemp.value ? 'clean/updateTemplate' : 'clean/createTemplate';
      $http
        .request(requestUrl, updateData)
        .then(res => {
          if (res.result) {
            templateDialogVisible.value = false;
            getTemplate();
            showMessage(t('保存成功'), 'success');
            if (props.isTempField) {
              emit('change-submit', true);
            }
          }
        })
        .catch(() => {
          showMessage(t('保存失败'), 'error');
        });
    };
    /**
     * 应用模版下拉框
     *
     */
    const renderTemplateSelect = () => (
      <bk-select
        class='template-select'
        ext-popover-cls={'template-select-popover'}
        loading={templateListLoading.value}
        searchable
      >
        <span
          class='form-link'
          slot='trigger'
        >
          <i class='bklog-icon bklog-app-store link-icon' />
          {t('应用模板')}
        </span>
        {templateList.value.map(item => (
          <bk-option
            id={item.clean_template_id}
            key={item.clean_template_id}
            name={item.name}
          >
            <div class='template-option'>
              <span class='option-name'>{item.name}</span>{' '}
              <span
                class='option-btn'
                on-click={() => applyTemplate(item)}
              >
                {t('应用')}
              </span>
            </div>
          </bk-option>
        ))}
      </bk-select>
    );

    /** 选择清洗模式 */
    const handleChangeCleaningMode = (mode: string) => {
      cleaningMode.value = mode.value;
      formData.value.etl_config = cleaningMode.value;
    };

    // 对时间格式做校验逻辑
    const requestCheckTime = async () => {
      const { time_format, time_zone, field_name } = formData.value;
      const fieldsData = formData.value.etl_fields;
      const timeValueItem = fieldsData.find(item => field_name === item.field_name);
      let result = false;
      await $http
        .request('collect/getCheckTime', {
          params: {
            collector_config_id: curCollect.value.collector_config_id,
          },
          data: {
            time_format,
            time_zone,
            data: timeValueItem?.value || '',
          },
        })
        .then(res => {
          timeCheckErrContent.value = '';
          result = true;
        })
        .catch(err => {
          timeCheckErrContent.value = err;
          result = false;
        });
      return result;
    };
    /** 清洗设置 */
    const renderSetting = () => (
      <div class='clean-setting'>
        <bk-alert
          class='clean-alert'
          title={t('通过字段清洗，可以格式化日志内容方便检索、告警和分析。')}
          type='info'
        />
        <div class='label-form-box'>
          <span class='label-title'>{t('原始日志')}</span>
          <div class='form-box'>
            <bk-radio-group
              value={formData.value.etl_params.retain_original_text}
              on-change={(val: boolean) => {
                formData.value.etl_params.retain_original_text = val;
              }}
            >
              <bk-radio
                class='mr-24'
                value={true}
              >
                <span v-bk-tooltips={t('确认保留原始日志,会存储在log字段. 其他字段提取内容会进行追加')}>
                  {t('保留')}
                </span>
              </bk-radio>
              <bk-radio value={false}>
                <span
                  v-bk-tooltips={t('不保留将丢弃原始日志，仅展示清洗后日志。请通过字段清洗，调试并输出您关心的日志。')}
                >
                  {t('丢弃')}
                </span>
              </bk-radio>
            </bk-radio-group>
            {formData.value.etl_params.retain_original_text && (
              <div class='select-group'>
                <div class='select-item'>
                  <span class='select-title'>{t('分词符')}</span>
                  <bk-select
                    class='select-box'
                    clearable={false}
                    value={originParticipleState.value}
                    on-selected={val => {
                      originParticipleState.value = val;
                      formData.value.etl_params.original_text_tokenize_on_chars =
                        val === 'custom' ? defaultParticipleStr.value : '';
                    }}
                  >
                    {participleList.map(option => (
                      <bk-option
                        id={option.id}
                        key={option.id}
                        name={option.name}
                      />
                    ))}
                  </bk-select>
                </div>
                {originParticipleState.value === 'custom' && (
                  <bk-input
                    class='select-input'
                    value={formData.value.etl_params.original_text_tokenize_on_chars}
                    on-input={val => {
                      formData.value.etl_params.original_text_tokenize_on_chars = val;
                    }}
                  />
                )}
                <div class='select-item'>
                  <bk-checkbox
                    class='mr-5'
                    value={formData.value.etl_params.original_text_is_case_sensitive}
                    on-change={val => {
                      formData.value.etl_params.original_text_is_case_sensitive = val;
                    }}
                  />
                  {t('大小写敏感')}
                </div>
              </div>
            )}
          </div>
        </div>
        <div class='label-form-box'>
          <span class='label-title no-require'>{t('日志样例')}</span>
          <div
            class='form-box'
            v-bkloading={{ isLoading: logOriginalLoading.value }}
          >
            <div class='example-box mt-5'>
              <span
                class='form-link'
                on-click={() => {
                  showReportLogSlider.value = true;
                }}
              >
                <i class='bklog-icon bklog-audit link-icon' />
                {t('上报日志')}
              </span>
              <span
                class='form-link'
                on-click={() => getDataLog('refresh')}
              >
                <i class='bklog-icon bklog-refresh2 link-icon' />
                {t('刷新')}
              </span>
              <InfoTips
                class='ml-12'
                tips={t('作为清洗调试的原始数据')}
              />
            </div>
            <bk-input
              type='textarea'
              value={logOriginal.value}
              on-change={val => {
                logOriginal.value = val;
              }}
            />
          </div>
        </div>
        <div class='label-form-box'>
          <span class='label-title no-require'>{t('开启清洗')}</span>
          <div class='form-box mt-5'>
            <bk-switcher
              size='large'
              theme='primary'
              value={isClean.value}
              disabled={props.isTempField}
              on-change={(val: boolean) => {
                const type = val ? 'bk_log_json' : 'bk_log_text';
                cleaningMode.value = type;
                formData.value.etl_config = type;
              }}
            />
          </div>
        </div>
        {isClean.value && (
          <div class='label-form-box'>
            <span class='label-title no-require'>{t('清洗模式')}</span>
            <div class='form-box'>
              <div class='example-box'>
                {/* 应用模版 */}
                {renderTemplateSelect()}
                <span class='form-link'>
                  <i class='bklog-icon bklog-help link-icon' />
                  {t('说明文档')}
                </span>
              </div>
              <div class='bk-button-group'>
                {cleaningModeList.map(mode => (
                  <bk-button
                    key={mode.value}
                    class={{ 'is-selected': mode.value === cleaningMode.value }}
                    on-click={() => handleChangeCleaningMode(mode)}
                  >
                    {mode.label}
                  </bk-button>
                ))}
              </div>
              {renderCleaningMode()}
            </div>
          </div>
        )}
        {isClean.value && (
          <div class='label-form-box'>
            <span class='label-title no-require'>{t('字段列表')}</span>
            <div class='form-box'>
              <FieldList
                ref={fieldListRef}
                builtInFieldsList={builtInFieldsList.value}
                data={formData.value.etl_fields || []}
                extractMethod={cleaningMode.value}
                loading={isDebugLoading.value || basicLoading.value}
                refresh={isValueRefresh.value}
                originalTextTokenizeOnChars={defaultParticipleStr.value}
                selectEtlConfig={cleaningMode.value}
                on-change={data => {
                  formData.value.etl_fields = data;
                }}
                on-refresh={() => debugHandler('refresh')}
              />
            </div>
          </div>
        )}
      </div>
    );
    /** 高级设置 */
    const renderAdvanced = () => (
      <div class='advanced-setting'>
        <div class='label-form-box'>
          <span class='label-title no-require'>{t('指定日志时间')}</span>
          <div class='form-box'>
            <bk-radio-group
              value={formData.value.log_reporting_time}
              on-change={val => {
                formData.value.log_reporting_time = val;
              }}
            >
              <bk-radio
                class='mr-24'
                value={true}
              >
                {t('日志上报时间')}
              </bk-radio>
              <bk-radio value={false}>{t('指定字段为日志时间')}</bk-radio>
            </bk-radio-group>
            {!formData.value.log_reporting_time && (
              <div class='select-group'>
                <div class='select-item'>
                  <span class='select-title'>{t('字段')}</span>
                  <bk-select
                    class='select-box'
                    value={formData.value.field_name}
                    on-selected={(val: string) => {
                      formData.value.field_name = val;
                    }}
                  >
                    {formData.value.etl_fields.map(item => (
                      <bk-option
                        id={item.field_name}
                        key={`${item.field_index}${item.field_name}`}
                        name={item.field_name}
                      />
                    ))}
                  </bk-select>
                </div>
                <div class='select-item'>
                  <span class='select-title'>{t('时间格式')}</span>
                  <bk-select
                    class='select-box'
                    value={formData.value.time_format}
                    on-selected={val => {
                      formData.value.time_format = val;
                    }}
                  >
                    {fieldDateFormat.value.map(item => (
                      <bk-option
                        id={item.id}
                        key={item.id}
                        name={`${item.name} (${item.description})`}
                      />
                    ))}
                  </bk-select>
                </div>
                <div class='select-item'>
                  <span class='select-title'>{t('时区选择')}</span>
                  <bk-select
                    class='select-box'
                    value={formData.value.time_zone}
                    on-selected={val => {
                      formData.value.time_zone = val;
                    }}
                  >
                    {timeZone.value.map(item => (
                      <bk-option
                        id={item.id}
                        key={item.id}
                        name={item.name}
                      />
                    ))}
                  </bk-select>
                </div>
              </div>
            )}
          </div>
        </div>
        {timeCheckErrContent.value && <p class='format-error'>{timeCheckErrContent.value}</p>}
        <div class='label-form-box'>
          <span class='label-title no-require'>{t('失败日志')}</span>
          <bk-radio-group
            class='form-box'
            value={formData.value.etl_params.enable_retain_content}
            on-change={(val: boolean) => {
              formData.value.etl_params.enable_retain_content = val;
            }}
          >
            <bk-radio
              class='mr-24'
              value={true}
            >
              {t('保留')}
            </bk-radio>
            <bk-radio value={false}>{t('丢弃')}</bk-radio>
          </bk-radio-group>
        </div>
        <div class='label-form-box'>
          <span class='label-title no-require'>{t('路径元数据')}</span>
          <div class='form-box mt-5'>
            <bk-switcher
              size='large'
              theme='primary'
              value={enableMetaData.value}
              on-change={(val: boolean) => {
                enableMetaData.value = val;
              }}
            />
            <InfoTips
              class='ml-12'
              tips={t('定义元数据并补充至日志中，可通过元数据进行过滤筛选')}
            />
          </div>
        </div>
        {enableMetaData.value && (
          <div class='label-form-box'>
            <span class='label-title no-require'>{t('路径样例')}</span>
            <div class='form-box'>
              <div class='url-demo-box'>
                <bk-input
                  class='input-box'
                  value={pathExample.value}
                  on-change={val => {
                    pathExample.value = val;
                  }}
                />
                <i class='bklog-icon bklog-refresh-icon icons' />
              </div>
            </div>
          </div>
        )}
        {enableMetaData.value && (
          <div class='label-form-box'>
            <span class='label-title'>{t('采集路径分割正则')}</span>
            <div class='form-box'>
              <div class='url-demo-box'>
                <bk-input
                  class='input-box'
                  placeholder={defaultRegex}
                  value={formData.value.etl_params.path_regexp}
                  on-input={val => {
                    formData.value.etl_params.path_regexp = val;
                  }}
                />
                <bk-button
                  class='debug-btn'
                  disabled={!showDebugPathRegexBtn.value || isDebugLoading.value}
                  on-click={debuggerPathRegex}
                >
                  {t('调试')}
                </bk-button>
              </div>
              <div class='debug-box'>
                {(formData.value.etl_params.metadata_fields || []).map(item => (
                  <div
                    key={item.field_name}
                    class='metadata-fields-item'
                  >
                    <div
                      class='item-name'
                      title={item.field_name}
                    >
                      {item.field_name}
                    </div>
                    <span class='symbol'>:</span>
                    <div
                      class='item-value'
                      title={item.value}
                    >
                      {item.value}
                    </div>
                  </div>
                ))}
              </div>
            </div>
          </div>
        )}
      </div>
    );
    /**
     *
     * @returns 可见范围
     */
    const renderVisibility = () => {
      const { virtualscrollSpaceList, isUseMark } = useSpaceSelector(visibleBkBiz);
      isUseMark.value = false;
      return (
        <div class='visibility-settings'>
          <div class='label-form-box'>
            <span class='label-title no-require'>{t('可见范围')}</span>
            <div class='form-box'>
              <bk-radio-group
                value={formData.value.visible_type}
                on-change={(val: string) => {
                  formData.value.visible_type = val;
                  visibleBkBiz.value = val !== 'multi_biz' ? [] : structuredClone(cacheVisibleList.value);
                }}
              >
                {visibleScopeSelectList.map(item => (
                  <bk-radio
                    class='mr-24'
                    value={item.id}
                  >
                    {item.name}
                  </bk-radio>
                ))}
              </bk-radio-group>
            </div>
          </div>
          {formData.value.visible_type === 'multi_biz' && (
            <div class='label-form-box'>
              <span class='label-title no-require'></span>
              <div class='form-box'>
                <bk-select
                  style='width: 500px;'
                  value={visibleBkBiz.value}
                  list={mySpaceList.value}
                  virtual-scroll-render={virtualscrollSpaceList}
                  display-key={'space_full_code_name'}
                  id-key={'bk_biz_id'}
                  display-tag
                  enable-virtual-scroll
                  multiple
                  searchable
                  on-change={val => {
                    console.log(val, 'val');
                    visibleBkBiz.value = val;
                    formData.value.visible_bk_biz_id = val;
                  }}
                />
              </div>
            </div>
          )}
        </div>
      );
    };
    const cardConfig = [
      {
        title: t('清洗设置'),
        key: 'cleanSetting',
        renderFn: renderSetting,
      },
      {
        title: t('高级设置'),
        key: 'advancedSetting',
        renderFn: renderAdvanced,
      },
      {
        title: t('可见范围设置'),
        key: 'visibilitySettings',
        renderFn: renderVisibility,
      },
    ];
    /**
     * 提交前的相关检验
     * @param callback
     * @returns
     */
    const handleSubmitValidate = async callback => {
      loading.value = true;
      // 校验字段表格
      const validatePromises = fieldListRef.value?.validateFieldTable();
      if (validatePromises && validatePromises.length > 0) {
        try {
          await Promise.all(validatePromises);
        } catch (error) {
          loading.value = false;
          return;
        }
      }
      /**
       * 校验时间格式， 校验通过之后，把指定的时间字段的 is_time 设置为 true
       */
      if (!formData.value.log_reporting_time) {
        const res = await requestCheckTime();
        if (!res) {
          loading.value = false;
          return;
        }
        const list = formData.value.etl_fields.map(item => ({
          ...item,
          is_time: item.field_name === formData.value.field_name,
        }));
        formData.value.etl_fields = list;
      }
      const { etl_fields } = formData.value;

      if (isClean.value && etl_fields.length === 0) {
        showMessage(t('请完成相关的清洗配置'), 'error');
        loading.value = false;
      }
      callback?.();
    };
    /**
     * 保存按钮
     */
    const handleSubmit = async () => {
      handleSubmitValidate(() => {
        const { etl_params, etl_fields } = formData.value;
        const { storage_cluster_id, allocation_min_days, storage_replies, es_shards, table_id, retention } =
          curCollect.value;
        /**
         * 编辑/创建清洗
         * 未完成的情况下，调用创建清洗配置接口 （storage_cluster_id = -1 或者为空，都代表未完成）
         */
        const isNeedCreate = isUpdate.value && !!storage_cluster_id;
        const url = isNeedCreate ? 'collect/fieldCollection' : 'clean/updateCleanStash';
        const data = {
          bk_biz_id: bkBizId.value,
          etl_params,
        };
        const requestData = isNeedCreate
          ? {
              ...data,
              fields: etl_fields,
              storage_cluster_id,
              allocation_min_days,
              storage_replies,
              es_shards,
              table_id,
              retention,
              etl_config: cleaningMode.value,
            }
          : {
              ...data,
              etl_fields,
              clean_type: cleaningMode.value,
            };
        $http
          .request(url, {
            params: {
              collector_config_id: curCollect.value.collector_config_id,
            },
            data: requestData,
          })
          .then(res => {
            loading.value = false;
            if (res?.result) {
              const data = isNeedCreate ? { ...formData.value, ...curCollect.value } : formData.value;
              emit('next', data);
            }
          })
          .catch(() => {
            loading.value = false;
          });
      });
    };
    return () => (
      <div
        class='operation-step3-clean'
        v-bkloading={{ isLoading: basicLoading.value }}
      >
        {cardRender(showCardConfig.value)}
        <ReportLogSlider
          isShow={showReportLogSlider.value}
          jsonText={jsonText.value}
          on-change={value => {
            showReportLogSlider.value = value;
          }}
        />
        <div class='classify-btns-fixed'>
          {!props.isTempField && (
            <bk-button
              class='mr-8'
              on-click={() => {
                emit('prev', props.configData);
              }}
            >
              {t('上一步')}
            </bk-button>
          )}
          {!props.isTempField && (
            <bk-button
              class='width-88 mr-8'
              theme='primary'
              loading={loading.value}
              on-click={handleSubmit}
            >
              {t('下一步')}
            </bk-button>
          )}

          <bk-button
            class='template-btn'
            disabled={formData.value.etl_fields.length === 0}
            on-click={() => {
              handleSubmitValidate(() => {
                templateDialogVisible.value = true;
              });
            }}
          >
<<<<<<< HEAD
            {t('另存为模板')}
          </bk-button>
          <bk-button
            class='mr-8'
            on-click={() => {
              formData.value = deepClone(cacheTemplateData.value);
              cleaningMode.value = cacheTemplateData.value.etl_config;
              enableMetaData.value = cacheTemplateData.value.etl_params.path_regexp;
            }}
          >
            {t('重置')}
=======
            {props.isTempField ? t('保存模板') : t('另存为模板')}
>>>>>>> f27d9c92
          </bk-button>
          {!props.isTempField && (
            <bk-button
              class='mr-8'
              on-click={() => {
                formData.value = deepClone(cacheTemplateData.value);
                cleaningMode.value = cacheTemplateData.value.etl_config;
                visibleBkBiz.value = cacheTemplateData.value.visible_bk_biz_id;
                enableMetaData.value = cacheTemplateData.value.etl_params.path_regexp;
              }}
            >
              {t('重置')}
            </bk-button>
          )}
          <bk-button
            on-click={() => {
              emit('cancel');
            }}
          >
            {t('取消')}
          </bk-button>
        </div>
        {/* 另存为模版弹窗 */}
        <bk-dialog
          width='480'
          draggable={false}
          header-position={'left'}
          mask-close={false}
          title={t('另存为模板')}
          value={templateDialogVisible.value}
          on-confirm={handleTempConfirm}
          on-cancel={() => {
            templateDialogVisible.value = false;
          }}
        >
          <div class='template-content'>
            <span style='color: #63656e'>{t('模板名称')}</span>
            <bk-input
              style='margin-top: 8px'
              value={templateName.value}
              on-change={val => {
                templateName.value = val;
              }}
            />
          </div>
        </bk-dialog>
      </div>
    );
  },
});<|MERGE_RESOLUTION|>--- conflicted
+++ resolved
@@ -1324,21 +1324,7 @@
               });
             }}
           >
-<<<<<<< HEAD
-            {t('另存为模板')}
-          </bk-button>
-          <bk-button
-            class='mr-8'
-            on-click={() => {
-              formData.value = deepClone(cacheTemplateData.value);
-              cleaningMode.value = cacheTemplateData.value.etl_config;
-              enableMetaData.value = cacheTemplateData.value.etl_params.path_regexp;
-            }}
-          >
-            {t('重置')}
-=======
             {props.isTempField ? t('保存模板') : t('另存为模板')}
->>>>>>> f27d9c92
           </bk-button>
           {!props.isTempField && (
             <bk-button
@@ -1375,9 +1361,9 @@
           }}
         >
           <div class='template-content'>
-            <span style='color: #63656e'>{t('模板名称')}</span>
+        <span style='color: #63656e'>{t('模板名称')}</span>
             <bk-input
-              style='margin-top: 8px'
+             style='margin-top: 8px'
               value={templateName.value}
               on-change={val => {
                 templateName.value = val;
