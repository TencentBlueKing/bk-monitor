--- conflicted
+++ resolved
@@ -1150,10 +1150,6 @@
           <bk-button
             class='mr-8'
             on-click={() => {
-<<<<<<< HEAD
-              console.log(cacheTemplateData.value);
-=======
->>>>>>> 42627bdc
               formData.value = deepClone(cacheTemplateData.value);
               cleaningMode.value = cacheTemplateData.value.etl_config;
               enableMetaData.value = cacheTemplateData.value.etl_params.path_regexp;
