/*
 * Tencent is pleased to support the open source community by making
 * 蓝鲸智云PaaS平台 (BlueKing PaaS) available.
 *
 * Copyright (C) 2021 THL A29 Limited, a Tencent company.  All rights reserved.
 *
 * 蓝鲸智云PaaS平台 (BlueKing PaaS) is licensed under the MIT License.
 *
 * License for 蓝鲸智云PaaS平台 (BlueKing PaaS):
 *
 * ---------------------------------------------------
 * Permission is hereby granted, free of charge, to any person obtaining a copy of this software and associated
 * documentation files (the "Software"), to deal in the Software without restriction, including without limitation
 * the rights to use, copy, modify, merge, publish, distribute, sublicense, and/or sell copies of the Software, and
 * to permit persons to whom the Software is furnished to do so, subject to the following conditions:
 *
 * The above copyright notice and this permission notice shall be included in all copies or substantial portions of
 * the Software.
 *
 * THE SOFTWARE IS PROVIDED "AS IS", WITHOUT WARRANTY OF ANY KIND, EXPRESS OR IMPLIED, INCLUDING BUT NOT LIMITED TO
 * THE WARRANTIES OF MERCHANTABILITY, FITNESS FOR A PARTICULAR PURPOSE AND NONINFRINGEMENT. IN NO EVENT SHALL THE
 * AUTHORS OR COPYRIGHT HOLDERS BE LIABLE FOR ANY CLAIM, DAMAGES OR OTHER LIABILITY, WHETHER IN AN ACTION OF
 * CONTRACT, TORT OR OTHERWISE, ARISING FROM, OUT OF OR IN CONNECTION WITH THE SOFTWARE OR THE USE OR OTHER DEALINGS
 * IN THE SOFTWARE.
 */

import { defineComponent, onMounted, ref, watch } from 'vue';

import useStore from '@/hooks/use-store';
import useRouter from '@/hooks/use-router';
import { t } from '@/hooks/use-locale';
import * as authorityMap from '../../../common/authority-map';

import CollectionDeploy from './collection-deploy';
import UserReport from './user-report';

import http from '@/api';

import './index.scss';
import useUtils from '@/hooks/use-utils';

// tab类型常量定义
const TAB_TYPES = {
  COLLECT: t('采集下发'),
  REPORT: t('用户上报'),
} as const;

type TabType = (typeof TAB_TYPES)[keyof typeof TAB_TYPES];

export default defineComponent({
  name: 'ClientLog',
  components: {
    CollectionDeploy,
    UserReport,
  },
  setup() {
    const store = useStore();
    const router = useRouter();

    // 从路由查询参数获取初始 tab 值
    const getInitialTab = (): TabType => {
      const tabQuery = router.currentRoute.query.tab;

      if (tabQuery === 'collect') {
        return TAB_TYPES.COLLECT;
      }
      if (tabQuery === 'report') {
        return TAB_TYPES.REPORT;
      }
      // 默认值
      return TAB_TYPES.COLLECT;
    };

    const tabs = ref([
      // tab配置
      {
        title: TAB_TYPES.COLLECT,
        count: 0,
      },
      {
        title: TAB_TYPES.REPORT,
        count: 0,
      },
    ]);
    const activeTab = ref<TabType>(getInitialTab()); // 激活的tab
    const isAllowedCreate = ref(false); // 是否允许创建
    const isAllowedDownload = ref(false); // 是否允许下载
    const isGrayRelease = ref(false); // 是否为灰度业务
    const indexSetId = ref<string>(''); // 索引集ID

    // 分页配置
    const paginationConfig = ref({
      limit: 10,
      limitList: [10, 20, 50, 100],
    });

    // 获取索引集ID
    const getIndexSetId = async () => {
      try {
        const params = {
          query: {
            bk_biz_id: store.state.bkBizId,
          },
        };

        const response = await http.request('collect/getTaskIndexSetId', params);
        if (response.data && response.data.index_set_id) {
          indexSetId.value = String(response.data.index_set_id);
        }
      } catch (error) {
        console.warn('获取索引集ID失败:', error);
      }
    };

    // 获取tab数量
    const getTgpaCount = async () => {
      try {
        const params = {
          query: {
            bk_biz_id: store.state.bkBizId,
          },
        };

        const response = await http.request('collect/getTgpaCount', params);
        if (response.data) {
          if (response.data.task !== undefined) {
            updateTabCount(TAB_TYPES.COLLECT, response.data.task);
          }
          if (response.data.report !== undefined) {
            updateTabCount(TAB_TYPES.REPORT, response.data.report);
          }
        }
      } catch (error) {
        console.warn('获取tab数量失败:', error);
      }
    };

    // 检查是否为灰度业务
    const checkGrayReleaseAccess = () => {
      const bizId = store.state.bkBizId;
      const spaceUid = store.state.spaceUid;

      // 获取总开关状态
      const { tgpa_task: tgpaTaskToggle } = window.FEATURE_TOGGLE;
      const whiteList = window.FEATURE_TOGGLE_WHITE_LIST?.tgpa_task ?? [];

      let hasAccess = false;

      switch (tgpaTaskToggle) {
        case 'on':
          hasAccess = true;
          break;
        case 'off':
          hasAccess = false;
          break;
        case 'debug': {
          // 检查白名单
          const normalizedWhiteList = whiteList.map((id: any) => String(id));
          hasAccess = normalizedWhiteList.includes(String(bizId)) || normalizedWhiteList.includes(String(spaceUid));
          break;
        }
        default:
          // 没有配置，默认为全开
          hasAccess = true;
          break;
      }

      isGrayRelease.value = !hasAccess;
    };

    // 计算分页大小
    const calculatePaginationLimit = () => {
      const fixedHeight = 368; // 需要减去的固定高度
      const rowHeight = 43; // 行固定高度

      // 获取浏览器高度
      const clientHeight = document.documentElement.offsetHeight;

      // 计算可以显示的行数
      const rows = Math.ceil((clientHeight - fixedHeight) / rowHeight);

      // 根据可显示行数设置合适的limit
      if (rows < 10) {
        paginationConfig.value.limit = 10;
      } else if (rows < 20) {
        paginationConfig.value.limit = 20;
      } else if (rows < 50) {
        paginationConfig.value.limit = 50;
      } else {
        paginationConfig.value.limit = 100;
      }
    };

    // 立即计算分页大小
    calculatePaginationLimit();

    // tab点击事件
    const handleTabClick = (title: TabType) => {
      activeTab.value = title;

      // 更新路由查询参数
      const currentQuery = { ...router.currentRoute.query };

      // 根据 tab 类型设置查询参数
      if (title === TAB_TYPES.COLLECT) {
        currentQuery.tab = 'collect';
      } else if (title === TAB_TYPES.REPORT) {
        currentQuery.tab = 'report';
      }

<<<<<<< HEAD
      // 更新路由
      router.replace({
        ...router.currentRoute,
        query: currentQuery,
=======
    // 轮询获取任务状态
    const pollTaskStatus = async () => {
      try {
        const params = {
          query: {
            bk_biz_id: store.state.storage[BK_LOG_STORAGE.BK_BIZ_ID],
          },
        };

        const response = await http.request('collect/getTaskLogList', params);
        if (activeTab.value === TAB_TYPES.COLLECT) {
          if (response.data.list.length > 0) {
            checkShouldPoll(response.data.list);
          }
        }
      } catch (error) {
        console.warn('轮询获取任务状态失败:', error);
        // 轮询失败时停止轮询
        stopPolling();
      }
    };

    // 获取列表数据
    const requestData = async () => {
      try {
        const params = {
          query: {
            bk_biz_id: store.state.storage[BK_LOG_STORAGE.BK_BIZ_ID],
          },
        };

        isLoading.value = true;

        const response = await http.request('collect/getTaskLogList', params);
        if (activeTab.value === TAB_TYPES.COLLECT) {
          const listWithTenantInfo = await processListWithTenantInfo(response.data.list);
          tableData.value = response.data;
          tableData.value.list = listWithTenantInfo;
          tabs.value[0].count = response.data.total;

          // 检查是否需要轮询
          checkShouldPoll(listWithTenantInfo);
        }
      } catch (error) {
        console.warn('获取采集下发列表失败:', error);
      } finally {
        isLoading.value = false;
      }
    };

    const { formatResponseListTimeZoneString } = useUtils();

    // 处理列表数据，添加租户信息
    const processListWithTenantInfo = async (list: any[]) => {
      if (list.length === 0) {
        return list;
      }
      // 为每项添加 tenant_info 字段，并收集所有的 created_by
      const tenantUserIds = [];

      const listWithTenantInfo = formatResponseListTimeZoneString(list, (item) => {
        let tenantInfo = {
          login_name: '',
          full_name: '',
          display_name: '',
        };
        if (userDisplayMap.get(item.created_by)) {
          tenantInfo = userDisplayMap.get(item.created_by);
        } else {
          userDisplayMap.set(item.created_by, tenantInfo);
        }
        const newItem = {
          tenant_info: tenantInfo,
        };

        // 收集 created_by 用于批量查询用户信息
        tenantUserIds.push(item.created_by);

        return newItem;
      });

      // 批量获取用户信息
      tenantManager.batchGetUserDisplayInfo(tenantUserIds);
      return listWithTenantInfo;
    };

    // 处理用户信息更新事件
    const handleUserInfoUpdate = (data: UserInfoLoadedEventData) => {
      const userInfo = data.userInfo;

      // 直接根据映射关系更新对应的列表项对象
      userInfo.forEach((userInfo, userId) => {
        const targetItem = userDisplayMap.get(userId);
        if (targetItem && userInfo) {
          // 修改映射中的对象
          Object.assign(targetItem, {
            login_name: userInfo.login_name || '',
            full_name: userInfo.full_name || '',
            display_name: userInfo.display_name || '',
          });
        }
>>>>>>> 286ad29b
      });
    };

    onMounted(async () => {
      // 如果是灰度业务，则不做任何处理
      if (isGrayRelease.value) {
        return;
      }

      // 获取索引集ID
      getIndexSetId();

      // 获取tab数量
      getTgpaCount();

      // 检查权限(新建采集、下载文件)
      checkAllowed();
    });

    watch(
      () => store.state.spaceUid,
      (newSpaceUid, oldSpaceUid) => {
        if (newSpaceUid && newSpaceUid !== oldSpaceUid) {
          // 检查灰度业务权限
          checkGrayReleaseAccess();
        }
      },
      { immediate: true },
    );

    // 检查创建权限
    const checkAllowed = async () => {
      try {
        const params = {
          data: {
            action_ids: [authorityMap.CREATE_CLIENT_COLLECTION_AUTH, authorityMap.DOWNLOAD_FILE_AUTH],
            resources: [
              {
                type: 'space',
                id: store.state.spaceUid,
              },
            ],
          },
        };

        const response = await http.request('auth/checkAllowed', params);

        // 处理返回的权限数据
        if (response.data && Array.isArray(response.data)) {
          response.data.forEach((item) => {
            if (item.action_id === authorityMap.CREATE_CLIENT_COLLECTION_AUTH) {
              isAllowedCreate.value = item.is_allowed;
            }
            if (item.action_id === authorityMap.DOWNLOAD_FILE_AUTH) {
              isAllowedDownload.value = item.is_allowed;
            }
          });
        } else {
          // 如果数据格式不正确，默认为无权限
          isAllowedCreate.value = false;
          isAllowedDownload.value = false;
        }
      } catch (err) {
        console.warn('权限检查失败:', err);
        isAllowedCreate.value = false;
        isAllowedDownload.value = false;
      }
    };

    // 更新tab数量
    const updateTabCount = (tabType: TabType, count: number) => {
      const tab = tabs.value.find(tab => tab.title === tabType);
      if (tab) {
        tab.count = count;
      }
    };

    return () => {
      // 如果是灰度业务，显示提醒
      if (isGrayRelease.value) {
        return (
          <div class='client-log-main gray-release-content'>
            <bk-exception
              class='exception-wrap-item'
              type='403'
              scene='part'
            >
              <span>{t('灰度业务')}</span>
              <div class='text-subtitle'>{t('本功能为灰度业务，请联系管理员开通')}</div>
            </bk-exception>
          </div>
        );
      }
      return (
        <div class='client-log-main'>
          {/* tab部分 */}
          <div class='tabs'>
            {tabs.value.map(tab => (
              <div
                class={['tab-item', activeTab.value === tab.title && 'active']}
                onClick={() => {
                  handleTabClick(tab.title as TabType);
                }}
              >
                <span class='tab-item-title'>{tab.title}</span>
                <span class='tab-item-num'>{tab.count}</span>
              </div>
            ))}
          </div>
          <div class='client-log-container'>
            {/* 内容区域 */}
            {activeTab.value === TAB_TYPES.COLLECT && (
              <CollectionDeploy
                indexSetId={indexSetId.value}
                isAllowedCreate={isAllowedCreate.value}
                isAllowedDownload={isAllowedDownload.value}
                paginationConfig={paginationConfig.value}
                onUpdate-total={(total: number) => updateTabCount(TAB_TYPES.COLLECT, total)}
              />
            )}
            {activeTab.value === TAB_TYPES.REPORT && (
              <UserReport
                isAllowedDownload={isAllowedDownload.value}
                indexSetId={indexSetId.value}
                paginationConfig={paginationConfig.value}
                onUpdate-total={(total: number) => updateTabCount(TAB_TYPES.REPORT, total)}
              />
            )}
          </div>
        </div>
      );
    };
  },
});<|MERGE_RESOLUTION|>--- conflicted
+++ resolved
@@ -208,114 +208,10 @@
         currentQuery.tab = 'report';
       }
 
-<<<<<<< HEAD
       // 更新路由
       router.replace({
         ...router.currentRoute,
         query: currentQuery,
-=======
-    // 轮询获取任务状态
-    const pollTaskStatus = async () => {
-      try {
-        const params = {
-          query: {
-            bk_biz_id: store.state.storage[BK_LOG_STORAGE.BK_BIZ_ID],
-          },
-        };
-
-        const response = await http.request('collect/getTaskLogList', params);
-        if (activeTab.value === TAB_TYPES.COLLECT) {
-          if (response.data.list.length > 0) {
-            checkShouldPoll(response.data.list);
-          }
-        }
-      } catch (error) {
-        console.warn('轮询获取任务状态失败:', error);
-        // 轮询失败时停止轮询
-        stopPolling();
-      }
-    };
-
-    // 获取列表数据
-    const requestData = async () => {
-      try {
-        const params = {
-          query: {
-            bk_biz_id: store.state.storage[BK_LOG_STORAGE.BK_BIZ_ID],
-          },
-        };
-
-        isLoading.value = true;
-
-        const response = await http.request('collect/getTaskLogList', params);
-        if (activeTab.value === TAB_TYPES.COLLECT) {
-          const listWithTenantInfo = await processListWithTenantInfo(response.data.list);
-          tableData.value = response.data;
-          tableData.value.list = listWithTenantInfo;
-          tabs.value[0].count = response.data.total;
-
-          // 检查是否需要轮询
-          checkShouldPoll(listWithTenantInfo);
-        }
-      } catch (error) {
-        console.warn('获取采集下发列表失败:', error);
-      } finally {
-        isLoading.value = false;
-      }
-    };
-
-    const { formatResponseListTimeZoneString } = useUtils();
-
-    // 处理列表数据，添加租户信息
-    const processListWithTenantInfo = async (list: any[]) => {
-      if (list.length === 0) {
-        return list;
-      }
-      // 为每项添加 tenant_info 字段，并收集所有的 created_by
-      const tenantUserIds = [];
-
-      const listWithTenantInfo = formatResponseListTimeZoneString(list, (item) => {
-        let tenantInfo = {
-          login_name: '',
-          full_name: '',
-          display_name: '',
-        };
-        if (userDisplayMap.get(item.created_by)) {
-          tenantInfo = userDisplayMap.get(item.created_by);
-        } else {
-          userDisplayMap.set(item.created_by, tenantInfo);
-        }
-        const newItem = {
-          tenant_info: tenantInfo,
-        };
-
-        // 收集 created_by 用于批量查询用户信息
-        tenantUserIds.push(item.created_by);
-
-        return newItem;
-      });
-
-      // 批量获取用户信息
-      tenantManager.batchGetUserDisplayInfo(tenantUserIds);
-      return listWithTenantInfo;
-    };
-
-    // 处理用户信息更新事件
-    const handleUserInfoUpdate = (data: UserInfoLoadedEventData) => {
-      const userInfo = data.userInfo;
-
-      // 直接根据映射关系更新对应的列表项对象
-      userInfo.forEach((userInfo, userId) => {
-        const targetItem = userDisplayMap.get(userId);
-        if (targetItem && userInfo) {
-          // 修改映射中的对象
-          Object.assign(targetItem, {
-            login_name: userInfo.login_name || '',
-            full_name: userInfo.full_name || '',
-            display_name: userInfo.display_name || '',
-          });
-        }
->>>>>>> 286ad29b
       });
     };
 
