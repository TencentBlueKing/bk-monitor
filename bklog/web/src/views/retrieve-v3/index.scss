.v3-bklog-root {
  display: flex;
  width: 100%;
  height: 100%;
  overflow-x: hidden;
  overflow-y: auto;

  .v3-bklog-content {
    display: flex;
    flex-direction: column;
    width: 100%;
  }

  .search-result-panel {
    &.flex {
      justify-content: flex-end;

      .field-list-sticky {
        top: 0;

        &.is-show {
          position: relative;
          height: calc(100vh - var(--top-searchbar-height) - 150px);
        }
      }
    }
  }

  &.is-sticky-top {
    .search-result-panel {
      &.flex {
        .field-list-sticky {
          &.is-show {
            position: fixed;
<<<<<<< HEAD
            top: calc(var(--offset-search-bar) + 52px);
=======
            left: calc(var(--left-collection-width) + 8px);
            top: calc(var(--top-searchbar-height) + 52px);
            height: calc(100vh - var(--top-searchbar-height) - 52px);
>>>>>>> 0c658b2c
            bottom: 0;
            left: calc(var(--left-collection-width) + 8px);
            height: calc(100vh - var(--offset-search-bar) - 52px);
          }
        }
      }
    }
  }
}<|MERGE_RESOLUTION|>--- conflicted
+++ resolved
@@ -32,15 +32,11 @@
         .field-list-sticky {
           &.is-show {
             position: fixed;
-<<<<<<< HEAD
-            top: calc(var(--offset-search-bar) + 52px);
-=======
-            left: calc(var(--left-collection-width) + 8px);
             top: calc(var(--top-searchbar-height) + 52px);
-            height: calc(100vh - var(--top-searchbar-height) - 52px);
->>>>>>> 0c658b2c
             bottom: 0;
             left: calc(var(--left-collection-width) + 8px);
+            left: calc(var(--left-collection-width) + 8px);
+            height: calc(100vh - var(--top-searchbar-height) - 52px);
             height: calc(100vh - var(--offset-search-bar) - 52px);
           }
         }
