.v3-bklog-root {
  display: flex;
  width: 100%;
  height: 100%;
  overflow-y: auto;
  overflow-x: hidden;

  .v3-bklog-content {
    display: flex;
    flex-direction: column;
<<<<<<< HEAD
    width: calc(100% - 240px);
=======
    width: 100%;
>>>>>>> b246e827
  }
}<|MERGE_RESOLUTION|>--- conflicted
+++ resolved
@@ -8,10 +8,6 @@
   .v3-bklog-content {
     display: flex;
     flex-direction: column;
-<<<<<<< HEAD
     width: calc(100% - 240px);
-=======
-    width: 100%;
->>>>>>> b246e827
   }
 }