--- conflicted
+++ resolved
@@ -1,5 +1,3 @@
-<<<<<<< HEAD
-=======
 .v3-search-bar-root {
   width: 100%;
   margin-left: 0 !important;
@@ -8,5 +6,4 @@
   &.is-sticky-top {
     padding: 0;
   }
-}
->>>>>>> 9e6d933a
+}