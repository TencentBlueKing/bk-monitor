--- conflicted
+++ resolved
@@ -23,26 +23,4 @@
       background-image: linear-gradient(-79deg, #E7E1FA 0%, #E0E9FF 100%);
     }
   }
-<<<<<<< HEAD
-
-  .v3-search-ai-loading {
-    .bk-loading-wrapper {
-      left: 30%;
-      display: flex;
-      flex-direction: row-reverse;
-      align-items: center;
-
-      .bk-loading1.bk-colorful.bk-size-mini {
-        margin-left: 8px;
-        margin-top: 14px;
-      }
-
-      .bk-loading-title {
-        font-size: 12px;
-        color: #313238;
-      }
-    }
-  }
-=======
->>>>>>> 57e6cebb
 }