--- conflicted
+++ resolved
@@ -27,11 +27,8 @@
 import { computed, defineComponent } from 'vue';
 
 import useStore from '@/hooks/use-store';
-<<<<<<< HEAD
-=======
 
 import { BK_LOG_STORAGE } from '../../store/store.type';
->>>>>>> 2bcc033b
 import V3Container from './container';
 import V3Collection from './favorite';
 import V3Searchbar from './search-bar';
@@ -40,13 +37,9 @@
 import useAppInit from './use-app-init';
 
 import './global-en.scss';
-<<<<<<< HEAD
-import './media.scss';
-=======
 import './index.scss';
 import './media.scss';
 import './segment-pop.scss';
->>>>>>> 2bcc033b
 
 export default defineComponent({
   name: 'RetrieveV3',
