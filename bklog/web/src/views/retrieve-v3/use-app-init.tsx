/*
 * Tencent is pleased to support the open source community by making
 * 蓝鲸智云PaaS平台 (BlueKing PaaS) available.
 *
 * Copyright (C) 2021 THL A29 Limited, a Tencent company.  All rights reserved.
 *
 * 蓝鲸智云PaaS平台 (BlueKing PaaS) is licensed under the MIT License.
 *
 * License for 蓝鲸智云PaaS平台 (BlueKing PaaS):
 *
 * ---------------------------------------------------
 * Permission is hereby granted, free of charge, to any person obtaining a copy of this software and associated
 * documentation files (the "Software"), to deal in the Software without restriction, including without limitation
 * the rights to use, copy, modify, merge, publish, distribute, sublicense, and/or sell copies of the Software, and
 * to permit persons to whom the Software is furnished to do so, subject to the following conditions:
 *
 * The above copyright notice and this permission notice shall be included in all copies or substantial portions of
 * the Software.
 *
 * THE SOFTWARE IS PROVIDED "AS IS", WITHOUT WARRANTY OF ANY KIND, EXPRESS OR IMPLIED, INCLUDING BUT NOT LIMITED TO
 * THE WARRANTIES OF MERCHANTABILITY, FITNESS FOR A PARTICULAR PURPOSE AND NONINFRINGEMENT. IN NO EVENT SHALL THE
 * AUTHORS OR COPYRIGHT HOLDERS BE LIABLE FOR ANY CLAIM, DAMAGES OR OTHER LIABILITY, WHETHER IN AN ACTION OF
 * CONTRACT, TORT OR OTHERWISE, ARISING FROM, OUT OF OR IN CONNECTION WITH THE SOFTWARE OR THE USE OR OTHER DEALINGS
 * IN THE SOFTWARE.
 */
import { computed, onMounted, onUnmounted, ref, watch } from 'vue';

import { VIEW_BUSINESS } from '@/common/authority-map';
import useResizeObserve from '@/hooks/use-resize-observe';
import useRetrieveEvent from '@/hooks/use-retrieve-event';
import useStore from '@/hooks/use-store';
import { getDefaultRetrieveParams, update_URL_ARGS } from '@/store/default-values';
import { BK_LOG_STORAGE, RouteParams, SEARCH_MODE_DIC } from '@/store/store.type';
import RouteUrlResolver, { RetrieveUrlResolver } from '@/store/url-resolver';
import RetrieveHelper, { RetrieveEvent } from '@/views/retrieve-helper';
import { useRoute, useRouter } from 'vue-router/composables';

import $http from '@/api';

export default () => {
  const store = useStore();
  const router = useRouter();
  const route = useRoute();
  const searchBarHeight = ref(0);
  const isPreApiLoaded = ref(false);

  const favoriteWidth = ref(RetrieveHelper.favoriteWidth);
  const isFavoriteShown = ref(RetrieveHelper.isFavoriteShown);
  const trendGraphHeight = ref(0);

  const leftFieldSettingWidth = computed(() => {
    const { width, show } = store.state.storage[BK_LOG_STORAGE.FIELD_SETTING];
    return show ? width : 0;
  });

  /**
   * 解析地址栏参数
   * 在其他模块跳转过来时，这里需要解析路由参数
   * 更新相关参数到store
   */
  const reoverRouteParams = () => {
    update_URL_ARGS(route);
    const routeParams = getDefaultRetrieveParams({
      spaceUid: store.state.storage[BK_LOG_STORAGE.BK_SPACE_UID],
      bkBizId: store.state.storage[BK_LOG_STORAGE.BK_BIZ_ID],
      search_mode: SEARCH_MODE_DIC[store.state.storage[BK_LOG_STORAGE.SEARCH_TYPE]] ?? 'ui',
    });
    let activeTab = 'single';
    Object.assign(routeParams, { ids: [] });

    if (/^-?\d+$/.test(routeParams.index_id)) {
      Object.assign(routeParams, {
        ids: [`${routeParams.index_id}`],
        isUnionIndex: false,
        selectIsUnionSearch: false,
      });
      activeTab = 'single';
    }

    if (routeParams.unionList?.length) {
      Object.assign(routeParams, {
        ids: [...routeParams.unionList],
        isUnionIndex: true,
        selectIsUnionSearch: true,
      });
      activeTab = 'union';
    }

    store.commit('updateIndexItem', routeParams);
    store.commit('updateSpace', routeParams.spaceUid);
    store.commit('updateState', { indexId: routeParams.index_id });
    store.commit('updateStorage', { [BK_LOG_STORAGE.INDEX_SET_ACTIVE_TAB]: activeTab });
  };

  RetrieveHelper.setScrollSelector('.v3-bklog-content');

  const handleSearchBarHeightChange = height => {
    searchBarHeight.value = height;
  };

  const handleFavoriteWidthChange = width => {
    favoriteWidth.value = width;
  };

  const hanldeFavoriteShown = isShown => {
    isFavoriteShown.value = isShown;
  };

  const handleGraphHeightChange = height => {
    trendGraphHeight.value = height;
  };

  const { addEvent } = useRetrieveEvent();
  addEvent(RetrieveEvent.SEARCHBAR_HEIGHT_CHANGE, handleSearchBarHeightChange);
  addEvent(RetrieveEvent.FAVORITE_WIDTH_CHANGE, handleFavoriteWidthChange);
  addEvent(RetrieveEvent.FAVORITE_SHOWN_CHANGE, hanldeFavoriteShown);
  addEvent(RetrieveEvent.TREND_GRAPH_HEIGHT_CHANGE, handleGraphHeightChange);

  const spaceUid = computed(() => store.state.spaceUid);
  const bkBizId = computed(() => store.state.bkBizId);

  const indexSetIdList = computed(() => store.state.indexItem.ids.filter(id => id?.length ?? false));
  const fromMonitor = computed(() => route.query.from === 'monitor');
  const flatIndexSetList = computed(() => store.state.retrieve.flatIndexSetList);

  const stickyStyle = computed(() => {
    return {
      '--top-searchbar-height': `${searchBarHeight.value}px`,
      '--left-field-setting-width': `${leftFieldSettingWidth.value}px`,
      '--left-collection-width': `${isFavoriteShown.value ? favoriteWidth.value : 0}px`,
      '--trend-graph-height': `${trendGraphHeight.value}px`,
      '--header-height': fromMonitor.value ? '0px' : '52px',
    };
  });

  /**
   * 用于处理收藏夹宽度变化
   * 当收藏夹展开时，需要将内容宽度设置为减去收藏夹宽度
   */
  const contentStyle = computed(() => {
    if (isFavoriteShown.value) {
      return { width: `calc(100% - ${favoriteWidth.value}px)` };
    }

    return { width: '100%' };
  });

  const setSearchMode = () => {
    const { search_mode, addition, keyword } = route.query;

    // 此时说明来自旧版URL，同时带有 addition 和 keyword
    // 这种情况下需要将 addition 转换为 keyword 进行查询合并
    // 同时设置 search_mode 为 sql
    if (!search_mode) {
      if (addition?.length > 4 && keyword?.length > 0) {
        // 这里不好做同步请求，所以直接设置 search_mode 为 sql
        router.push({
          query: { ...route.query, search_mode: 'sql', addition: '[]' },
        });
        const resolver = new RouteUrlResolver({
          route,
          resolveFieldList: ['addition'],
        });
        const target = resolver.convertQueryToStore<RouteParams>();

        if (target.addition?.length) {
          $http
            .request('retrieve/generateQueryString', {
              data: {
                addition: target.addition,
              },
            })
            .then(res => {
              if (res.result) {
                const newKeyword = `${keyword} AND ${res.data?.querystring}`;
                router.replace({
                  query: { ...route.query, keyword: newKeyword, addition: [] },
                });
                store.commit('updateIndexItemParams', { keyword: newKeyword });
              }
            })
            .catch(err => {
              console.error(err);
            });
        }

        return;
      }

      if (keyword?.length > 0) {
        router.push({ query: { ...route.query, search_mode: 'sql' } });
        return;
      }

      router.push({
        query: {
          ...route.query,
          search_mode: store.state.storage[BK_LOG_STORAGE.SEARCH_TYPE] === 1 ? 'sql' : 'ui',
        },
      });
    }
  };

  setSearchMode();
  reoverRouteParams();

  /**
   * 拉取索引集列表
   */
  const getIndexSetList = () => {
    store.commit('updateIndexSetQueryResult', {
      origin_log_list: [],
      list: [],
      exception_msg: '',
      is_error: false,
    });

    const filterFn = (id: string, item: Record<string, unknown>) => {
      if (id.indexOf('_') > 0) {
        return `${item.unique_id ?? item.index_set_id}` === `${id}`;
      }

      return `${item.index_set_id}` === `${id}`;
    };

    const commitIdexId = (idexs: string[], others = {}) => {
      const [pid, ids] = idexs.reduce(
        (out, cur) => {
          if (cur.indexOf('_') > 0) {
            const [p_id, id] = cur.split('_');
            out[0].push(p_id);
            out[1].push(id);
            return out;
          }

          out[0].push('#');
          out[1].push(cur);
          return out;
        },
        [[], []],
      );
      store.commit('updateIndexItem', { ids, pid, ...(others ?? {}) });
    };

    return store
      .dispatch('retrieve/getIndexSetList', {
        spaceUid: spaceUid.value,
        bkBizId: bkBizId.value,
        is_group: true,
      })
      .then(() => {
        isPreApiLoaded.value = true;

        // 在路由不带indexId的情况下 检查 unionList 和 tags 参数 是否存在联合查询索引集参数
        // tags 是 BCS索引集注入内置标签特殊检索
        if (!indexSetIdList.value.length && route.query.tags?.length) {
          const tagList = Array.isArray(route.query.tags) ? route.query.tags : route.query.tags.split(',');
          const indexSetMatch = flatIndexSetList.value
            .filter(item => item.tags.some(tag => tagList.includes(tag.name)))
            .map(val => val.index_set_id);
          if (indexSetMatch.length) {
            store.commit('updateIndexItem', { ids: indexSetMatch, isUnionIndex: true, selectIsUnionSearch: true });
            store.commit('updateState', {
              unionIndexItemList: tagList,
            });
            store.commit('updateStorage', { [BK_LOG_STORAGE.INDEX_SET_ACTIVE_TAB]: 'union' });
          }
        }

        // 如果当前地址参数没有indexSetId，则默认取缓存中的索引信息
        // 同时，更新索引信息到store中
        if (!indexSetIdList.value.length) {
          const lastIndexSetIds = store.state.storage[BK_LOG_STORAGE.LAST_INDEX_SET_ID]?.[spaceUid.value];
          if (lastIndexSetIds?.length) {
            const validateIndexSetIds = lastIndexSetIds.filter(id =>
              flatIndexSetList.value.some(item => filterFn(id, item)),
            );
            if (validateIndexSetIds.length) {
              commitIdexId(validateIndexSetIds);
              store.commit('updateStorage', {
                [BK_LOG_STORAGE.INDEX_SET_ACTIVE_TAB]: validateIndexSetIds.length > 1 ? 'union' : 'single',
              });
            } else {
              store.commit('updateStorage', {
                [BK_LOG_STORAGE.INDEX_SET_ACTIVE_TAB]: 'single',
              });
            }
          }
        }

        // 如果解析出来的索引集信息不为空
        // 需要检查索引集列表中是否包含解析出来的索引集信息
        // 避免索引信息不存在导致的频繁错误请求和异常提示
        const emptyIndexSetList = [];
        const indexSetItems = [];
        const indexSetIds = [];

        if (indexSetIdList.value.length) {
          indexSetIdList.value.forEach(id => {
            const item = flatIndexSetList.value.find(item => filterFn(id, item));
            if (!item) {
              emptyIndexSetList.push(id);
            }

            if (item) {
              indexSetItems.push(item);
              indexSetIds.push(id);
            }
          });

          if (emptyIndexSetList.length) {
            store.commit('updateIndexItem', { ids: [], items: [] });
            store.commit('updateState', { indexId: '' });
            store.commit('updateIndexSetQueryResult', {
              is_error: true,
              exception_msg: `index-set-not-found:(${emptyIndexSetList.join(',')})`,
            });
          }

          if (indexSetItems.length) {
            commitIdexId(indexSetIds, indexSetItems);
          }
        }

        // 如果经过上述逻辑，缓存中没有索引信息，则默认取第一个有数据的索引
        if (!indexSetIdList.value.length) {
          const defIndexItem =
<<<<<<< HEAD
            respIndexSetList.find(
              item => item.permission?.[VIEW_BUSINESS] && item.tags.every(tag => tag.tag_id !== 4),
            ) ?? respIndexSetList[0];
          const defaultId = [defIndexItem?.index_set_id].filter(Boolean);
=======
            flatIndexSetList.value.find(
              item => item.permission?.[VIEW_BUSINESS] && item.tags.every(tag => tag.tag_id !== 4),
            ) ?? flatIndexSetList.value[0];
          const defaultId = [defIndexItem?.index_set_id];
>>>>>>> 957c9c18

          if (defaultId) {
            const strId = `${defIndexItem?.index_set_id}`;
            commitIdexId(defaultId, { items: [defIndexItem] });
            store.commit('updateState', { indexId: strId });
          }
        }

        let indexId =
          store.state.storage[BK_LOG_STORAGE.INDEX_SET_ACTIVE_TAB] === 'single'
            ? store.state.indexItem.ids[0]
            : undefined;
        const unionList =
          store.state.storage[BK_LOG_STORAGE.INDEX_SET_ACTIVE_TAB] === 'union' ? store.state.indexItem.ids : undefined;

        if (emptyIndexSetList.length === 0) {
          RetrieveHelper.setSearchingValue(true);

          const type = (indexId ?? route.params.indexId) ? 'single' : 'union';
          if (indexId && type === 'single') {
            store.commit('updateState', { indexId: indexId });
            store.commit('updateUnionIndexList', { updateIndexItem: false, list: [] });
          }

          if (type === 'union') {
            store.commit('updateUnionIndexList', {
              updateIndexItem: false,
              list: [...(unionList ?? [])],
            });
          }

          store.commit('updateIndexItem', { isUnionIndex: type === 'union' });

          RetrieveHelper.setIndexsetId(store.state.indexItem.ids, type, false);

          store.dispatch('requestIndexSetFieldInfo').then(resp => {
            RetrieveHelper.fire(RetrieveEvent.TREND_GRAPH_SEARCH);
            RetrieveHelper.fire(RetrieveEvent.LEFT_FIELD_INFO_UPDATE);

            if (
              route.query.tab === 'origin' ||
              route.query.tab === undefined ||
              route.query.tab === null ||
              route.query.tab === ''
            ) {
              if (resp?.data?.fields?.length) {
                store.dispatch('requestIndexSetQuery').then(() => {
                  RetrieveHelper.setSearchingValue(false);
                });
              }

              if (!resp?.data?.fields?.length) {
                store.commit('updateIndexSetQueryResult', {
                  is_error: true,
                  exception_msg: 'index-set-field-not-found',
                });
                RetrieveHelper.setSearchingValue(false);
              }

              return;
            }

            RetrieveHelper.setSearchingValue(false);
          });
        }

        if (!indexSetIdList.value.length) {
          const defaultId = flatIndexSetList.value[0]?.index_set_id;

          if (defaultId) {
            const strId = `${defaultId}`;
            store.commit('updateIndexItem', { ids: [strId], items: [flatIndexSetList.value[0]] });
            store.commit('updateState', { indexId: strId });
          }
        }

        const queryTab = RetrieveHelper.routeQueryTabValueFix(
          store.state.indexItem.items?.[0],
          route.query.tab,
          store.getters.isUnionSearch,
        );

        router.replace({
          params: { ...route.params, indexId },
          query: {
            ...route.query,
            ...queryTab,
            unionList: unionList ? JSON.stringify(unionList) : undefined,
          },
        });
      });
  };

  // 解析默认URL为前端参数
  // 这里逻辑不要动，不做解析会导致后续前端查询相关参数的混乱
  const setDefaultRouteUrl = () => {
    const routeParams = store.getters.retrieveParams;
    const resolver = new RetrieveUrlResolver({
      ...routeParams,
      datePickerValue: store.state.indexItem.datePickerValue,
      spaceUid: store.state.storage[BK_LOG_STORAGE.BK_SPACE_UID],
    });

    router.replace({
      query: { ...route.query, ...resolver.resolveParamsToUrl() },
    });
  };

  const beforeMounted = () => {
    setDefaultRouteUrl();
    getIndexSetList();
  };

  beforeMounted();

  const handleSpaceIdChange = () => {
    const { start_time, end_time, timezone, datePickerValue } = store.state.indexItem;
    store.commit('resetIndexsetItemParams', {
      start_time,
      end_time,
      timezone,
      datePickerValue,
    });
    store.commit('updateState', { indexId: '' });
    store.commit('updateUnionIndexList', []);
    RetrieveHelper.setIndexsetId([], null);

    getIndexSetList();
    store.dispatch('requestFavoriteList');
  };

  watch(spaceUid, () => {
    handleSpaceIdChange();
    const routeQuery = route.query ?? {};

    if (routeQuery.spaceUid !== spaceUid.value) {
      const resolver = new RouteUrlResolver({ route });

      router.replace({
        params: {
          indexId: undefined,
        },
        query: {
          ...resolver.getDefUrlQuery(['start_time', 'end_time', 'format', 'interval', 'search_mode', 'timezone']),
          spaceUid: spaceUid.value,
          bizId: bkBizId.value,
        },
      });
    }
  });

  /** 开始处理滚动容器滚动时，收藏夹高度 */

  // 顶部二级导航高度，这个高度是固定的
  const subBarHeight = ref(64);

  // 计算滚动时二级导航和检索栏高度差
  // 这个高度差用来判定是够需要字段设置栏进行吸顶
  const paddingTop = ref(0);

  // 滚动容器高度
  const scrollContainerHeight = ref(0);

  // 滚动时，检索结果距离顶部高度
  const searchResultTop = ref(0);

  addEvent(RetrieveEvent.GLOBAL_SCROLL, event => {
    const scrollTop = (event.target as HTMLElement).scrollTop;
    paddingTop.value = scrollTop > subBarHeight.value ? subBarHeight.value : scrollTop;

    const diff = subBarHeight.value + trendGraphHeight.value;
    searchResultTop.value = scrollTop > diff ? diff : scrollTop;
  });

  useResizeObserve(
    RetrieveHelper.getScrollSelector(),
    entry => {
      scrollContainerHeight.value = (entry.target as HTMLElement).offsetHeight;
    },
    0,
  );

  /**
   * 计算检索内容的滚动位置，监听是否滚动到顶部
   */
  const isSearchContextStickyTop = computed(() => {
    return paddingTop.value === subBarHeight.value;
  });

  /**
   * 计算检索结果列表的滚动位置，监听是否滚动到顶部
   */
  const isSearchResultStickyTop = computed(() => {
    return searchResultTop.value === subBarHeight.value + trendGraphHeight.value;
  });

  /** * 结束计算 ***/
  onMounted(() => {
    RetrieveHelper.onMounted();
    store.dispatch('requestFavoriteList');
  });

  onUnmounted(() => {
    RetrieveHelper.destroy();
    // 清理掉当前查询结果，避免下次进入空白展示
    store.commit('updateIndexSetQueryResult', {
      origin_log_list: [],
      list: [],
      is_error: false,
      exception_msg: '',
    });
  });

  return {
    isSearchContextStickyTop,
    isSearchResultStickyTop,
    stickyStyle,
    contentStyle,
    isFavoriteShown,
    isPreApiLoaded,
  };
};<|MERGE_RESOLUTION|>--- conflicted
+++ resolved
@@ -325,17 +325,10 @@
         // 如果经过上述逻辑，缓存中没有索引信息，则默认取第一个有数据的索引
         if (!indexSetIdList.value.length) {
           const defIndexItem =
-<<<<<<< HEAD
-            respIndexSetList.find(
-              item => item.permission?.[VIEW_BUSINESS] && item.tags.every(tag => tag.tag_id !== 4),
-            ) ?? respIndexSetList[0];
-          const defaultId = [defIndexItem?.index_set_id].filter(Boolean);
-=======
             flatIndexSetList.value.find(
               item => item.permission?.[VIEW_BUSINESS] && item.tags.every(tag => tag.tag_id !== 4),
             ) ?? flatIndexSetList.value[0];
           const defaultId = [defIndexItem?.index_set_id];
->>>>>>> 957c9c18
 
           if (defaultId) {
             const strId = `${defIndexItem?.index_set_id}`;
