/*
 * Tencent is pleased to support the open source community by making
 * 蓝鲸智云PaaS平台 (BlueKing PaaS) available.
 *
 * Copyright (C) 2021 THL A29 Limited, a Tencent company.  All rights reserved.
 *
 * 蓝鲸智云PaaS平台 (BlueKing PaaS) is licensed under the MIT License.
 *
 * License for 蓝鲸智云PaaS平台 (BlueKing PaaS):
 *
 * ---------------------------------------------------
 * Permission is hereby granted, free of charge, to any person obtaining a copy of this software and associated
 * documentation files (the "Software"), to deal in the Software without restriction, including without limitation
 * the rights to use, copy, modify, merge, publish, distribute, sublicense, and/or sell copies of the Software, and
 * to permit persons to whom the Software is furnished to do so, subject to the following conditions:
 *
 * The above copyright notice and this permission notice shall be included in all copies or substantial portions of
 * the Software.
 *
 * THE SOFTWARE IS PROVIDED "AS IS", WITHOUT WARRANTY OF ANY KIND, EXPRESS OR IMPLIED, INCLUDING BUT NOT LIMITED TO
 * THE WARRANTIES OF MERCHANTABILITY, FITNESS FOR A PARTICULAR PURPOSE AND NONINFRINGEMENT. IN NO EVENT SHALL THE
 * AUTHORS OR COPYRIGHT HOLDERS BE LIABLE FOR ANY CLAIM, DAMAGES OR OTHER LIABILITY, WHETHER IN AN ACTION OF
 * CONTRACT, TORT OR OTHERWISE, ARISING FROM, OUT OF OR IN CONNECTION WITH THE SOFTWARE OR THE USE OR OTHER DEALINGS
 * IN THE SOFTWARE.
 */
import { computed, onMounted, onUnmounted, ref, watch } from 'vue';

import { VIEW_BUSINESS } from '@/common/authority-map';
import useResizeObserve from '@/hooks/use-resize-observe';
import useRetrieveEvent from '@/hooks/use-retrieve-event';
import useStore from '@/hooks/use-store';
<<<<<<< HEAD
import { getDefaultRetrieveParams, update_URL_ARGS as updateUrlArgs } from '@/store/default-values';
=======
import { getDefaultRetrieveParams, updateURLArgs as updateUrlArgs } from '@/store/default-values';
>>>>>>> 02546ef5
import { BK_LOG_STORAGE, RouteParams, SEARCH_MODE_DIC } from '@/store/store.type';
import RouteUrlResolver, { RetrieveUrlResolver } from '@/store/url-resolver';
import RetrieveHelper, { RetrieveEvent } from '@/views/retrieve-helper';
import { useRoute, useRouter } from 'vue-router/composables';

import $http from '@/api';

export default () => {
  const store = useStore();
  const router = useRouter();
  const route = useRoute();
  const searchBarHeight = ref(0);
  const isPreApiLoaded = ref(false);

  const favoriteWidth = ref(RetrieveHelper.favoriteWidth);
  const isFavoriteShown = ref(RetrieveHelper.isFavoriteShown);
  const trendGraphHeight = ref(0);

  const leftFieldSettingWidth = computed(() => {
    const { width, show } = store.state.storage[BK_LOG_STORAGE.FIELD_SETTING];
    return show ? width : 0;
  });

  /**
   * 解析地址栏参数
   * 在其他模块跳转过来时，这里需要解析路由参数
   * 更新相关参数到store
   */
  const reoverRouteParams = () => {
    updateUrlArgs(route);
    const routeParams = getDefaultRetrieveParams({
      spaceUid: store.state.storage[BK_LOG_STORAGE.BK_SPACE_UID],
      bkBizId: store.state.storage[BK_LOG_STORAGE.BK_BIZ_ID],
      search_mode: SEARCH_MODE_DIC[store.state.storage[BK_LOG_STORAGE.SEARCH_TYPE]] ?? 'ui',
    });
    let activeTab = 'single';
    Object.assign(routeParams, { ids: [] });

    if (/^-?\d+$/.test(routeParams.index_id)) {
      Object.assign(routeParams, {
        ids: [`${routeParams.index_id}`],
        isUnionIndex: false,
        selectIsUnionSearch: false,
      });
      activeTab = 'single';
    }

    if (routeParams.unionList?.length) {
      Object.assign(routeParams, {
        ids: [...routeParams.unionList],
        isUnionIndex: true,
        selectIsUnionSearch: true,
      });
      activeTab = 'union';
    }

    store.commit('updateIndexItem', routeParams);
    store.commit('updateSpace', routeParams.spaceUid);
    store.commit('updateState', { indexId: routeParams.index_id });
    store.commit('updateStorage', {
      [BK_LOG_STORAGE.INDEX_SET_ACTIVE_TAB]: activeTab,
    });
  };

  RetrieveHelper.setScrollSelector('.v3-bklog-content');

  const handleSearchBarHeightChange = (height) => {
    searchBarHeight.value = height;
  };

  const handleFavoriteWidthChange = (width) => {
    favoriteWidth.value = width;
  };

  const hanldeFavoriteShown = (isShown) => {
    isFavoriteShown.value = isShown;
  };

  const handleGraphHeightChange = (height) => {
    trendGraphHeight.value = height;
  };

  const { addEvent } = useRetrieveEvent();
  addEvent(RetrieveEvent.SEARCHBAR_HEIGHT_CHANGE, handleSearchBarHeightChange);
  addEvent(RetrieveEvent.FAVORITE_WIDTH_CHANGE, handleFavoriteWidthChange);
  addEvent(RetrieveEvent.FAVORITE_SHOWN_CHANGE, hanldeFavoriteShown);
  addEvent(RetrieveEvent.TREND_GRAPH_HEIGHT_CHANGE, handleGraphHeightChange);

  const spaceUid = computed(() => store.state.spaceUid);
  const bkBizId = computed(() => store.state.bkBizId);

  const indexSetIdList = computed(() => store.state.indexItem.ids.filter(id => id?.length ?? false));
  const fromMonitor = computed(() => route.query.from === 'monitor');

  /**
   * 扁平化索引集列表
   */
  const flatIndexSetList = computed(() => store.state.retrieve.flatIndexSetList);

  const stickyStyle = computed(() => {
    return {
      '--top-searchbar-height': `${searchBarHeight.value}px`,
      '--left-field-setting-width': `${leftFieldSettingWidth.value}px`,
      '--left-collection-width': `${isFavoriteShown.value ? favoriteWidth.value : 0}px`,
      '--trend-graph-height': `${trendGraphHeight.value}px`,
      '--header-height': fromMonitor.value ? '0px' : '52px',
    };
  });

  /**
   * 用于处理收藏夹宽度变化
   * 当收藏夹展开时，需要将内容宽度设置为减去收藏夹宽度
   */
  const contentStyle = computed(() => {
    if (isFavoriteShown.value) {
      return { width: `calc(100% - ${favoriteWidth.value}px)` };
    }

    return { width: '100%' };
  });

  const setSearchMode = () => {
    const { search_mode: searchMode, addition, keyword } = route.query;

    // 此时说明来自旧版URL，同时带有 addition 和 keyword
    // 这种情况下需要将 addition 转换为 keyword 进行查询合并
    // 同时设置 search_mode 为 sql
    if (!searchMode) {
      if (addition?.length > 4 && keyword?.length > 0) {
        // 这里不好做同步请求，所以直接设置 search_mode 为 sql
        router.push({
          query: { ...route.query, search_mode: 'sql', addition: '[]' },
        });
        const resolver = new RouteUrlResolver({
          route,
          resolveFieldList: ['addition'],
        });
        const target = resolver.convertQueryToStore<RouteParams>();

        if (target.addition?.length) {
          $http
            .request('retrieve/generateQueryString', {
              data: {
                addition: target.addition,
              },
            })
            .then((res) => {
              if (res.result) {
                const newKeyword = `${keyword} AND ${res.data?.querystring}`;
                router.replace({
                  query: { ...route.query, keyword: newKeyword, addition: [] },
                });
                store.commit('updateIndexItemParams', { keyword: newKeyword });
              }
            })
            .catch((err) => {
              console.error(err);
            });
        }

        return;
      }

      if (keyword?.length > 0) {
        router.push({ query: { ...route.query, search_mode: 'sql' } });
        return;
      }

      router.push({
        query: {
          ...route.query,
          search_mode: store.state.storage[BK_LOG_STORAGE.SEARCH_TYPE] === 1 ? 'sql' : 'ui',
        },
      });
    }
  };

  /**
   * 拉取索引集列表
   * @param beforeResolveFn 在结果返回解析之后，尚未进行路由解析之前的处理函数
   */
  const getIndexSetList = (beforeResolveFn?: () => void) => {
    store.commit('updateIndexSetQueryResult', {
      origin_log_list: [],
      list: [],
      exception_msg: '',
      is_error: false,
    });

    const filterFn = (id: string, item: Record<string, unknown>) => {
      if (id.indexOf('_') > 0) {
        return `${item.unique_id ?? item.index_set_id}` === `${id}`;
      }

      return `${item.index_set_id}` === `${id}`;
    };

    const commitIdexId = (idexs: string[], others = {}) => {
      const [pid, ids] = idexs
        .filter(t => !!t)
        .reduce(
          (out, cur) => {
            if (cur.indexOf('_') > 0) {
              const [pid, id] = cur.split('_');
              out[0].push(pid);
              out[1].push(id);
              return out;
            }

            out[0].push('#');
            out[1].push(cur);
            return out;
          },
          [[], []],
        );
      store.commit('updateIndexItem', { ids, pid, ...(others ?? {}) });
    };

    return store
      .dispatch('retrieve/getIndexSetList', {
        spaceUid: spaceUid.value,
        bkBizId: bkBizId.value,
        is_group: true,
      })
      .then(() => {
        // 如果扁平化索引集列表为空，则跳转到无权限页面
        // 避免出现索引集列表为空导致的频繁错误请求和异常提示
        if (flatIndexSetList.value.length === 0) {
          router.push({
            name: 'un-authorized',
            query: {
              page_from: route.name,
              type: 'indexset',
            },
          });
          return;
        }

        beforeResolveFn?.();
        isPreApiLoaded.value = true;

        // 在路由不带indexId的情况下 检查 unionList 和 tags 参数 是否存在联合查询索引集参数
        // tags 是 BCS索引集注入内置标签特殊检索
        if (!indexSetIdList.value.length && route.query.tags?.length) {
          const tagList = Array.isArray(route.query.tags) ? route.query.tags : route.query.tags.split(',');

          const indexSetMatch = flatIndexSetList.value
            .filter(item => item.tags.some(tag => tagList.includes(tag.name)))
            .map(val => val.index_set_id);
          if (indexSetMatch.length) {
            store.commit('updateIndexItem', {
              ids: indexSetMatch,
              isUnionIndex: true,
              selectIsUnionSearch: true,
            });
            store.commit('updateState', {
              unionIndexItemList: tagList,
            });
            store.commit('updateStorage', {
              [BK_LOG_STORAGE.INDEX_SET_ACTIVE_TAB]: 'union',
            });
          }
        }

        // 如果当前地址参数没有indexSetId，则默认取缓存中的索引信息
        // 同时，更新索引信息到store中
        if (!indexSetIdList.value.length) {
          const lastIndexSetIds = store.state.storage[BK_LOG_STORAGE.LAST_INDEX_SET_ID]?.[spaceUid.value];
          if (lastIndexSetIds?.length) {
            const firstFilterFn = id => flatIndexSetList.value.some(item => filterFn(id, item));
            const validateIndexSetIds = lastIndexSetIds.filter(firstFilterFn);
            if (validateIndexSetIds.length) {
              commitIdexId(validateIndexSetIds);
              store.commit('updateStorage', {
                [BK_LOG_STORAGE.INDEX_SET_ACTIVE_TAB]: validateIndexSetIds.length > 1 ? 'union' : 'single',
              });
            } else {
              store.commit('updateStorage', {
                [BK_LOG_STORAGE.INDEX_SET_ACTIVE_TAB]: 'single',
              });
            }
          }
        }

        // 如果解析出来的索引集信息不为空
        // 需要检查索引集列表中是否包含解析出来的索引集信息
        // 避免索引信息不存在导致的频繁错误请求和异常提示
        const emptyIndexSetList = [];
        const indexSetItems = [];
        const indexSetIds = [];

        if (indexSetIdList.value.length) {
          indexSetIdList.value.forEach((id) => {
            const item = flatIndexSetList.value.find(item => filterFn(id, item));
            if (!item) {
              emptyIndexSetList.push(id);
            }

            if (item) {
              indexSetItems.push(item);
              indexSetIds.push(id);
            }
          });

          if (emptyIndexSetList.length) {
            store.commit('updateIndexItem', { ids: [], items: [] });
            store.commit('updateState', { indexId: '' });
            // store.commit('updateIndexSetQueryResult', {
            //   is_error: true,
            //   exception_msg: `index-set-not-found:(${emptyIndexSetList.join(',')})`,
            // });
          }

          if (indexSetItems.length) {
            commitIdexId(indexSetIds, { items: indexSetItems });
          }
        }

        // 如果经过上述逻辑，缓存中没有索引信息，则默认取第一个有数据的索引
        if (!indexSetIdList.value.length) {
<<<<<<< HEAD
          const defIndexItem =            flatIndexSetList.value.find(
=======
          const defIndexItem = flatIndexSetList.value.find(
>>>>>>> 02546ef5
            item => item.permission?.[VIEW_BUSINESS] && item.tags.every(tag => tag.tag_id !== 4),
          ) ?? flatIndexSetList.value[0];
          const defaultId = [defIndexItem?.index_set_id];

          if (defaultId) {
            const strId = `${defIndexItem?.index_set_id}`;
            commitIdexId(defaultId, { items: [defIndexItem] });
            store.commit('updateState', { indexId: strId });
          }
        }

<<<<<<< HEAD
        const indexId =          store.state.storage[BK_LOG_STORAGE.INDEX_SET_ACTIVE_TAB] === 'single'
          ? store.state.indexItem.ids[0]
          : undefined;
        const unionList =          store.state.storage[BK_LOG_STORAGE.INDEX_SET_ACTIVE_TAB] === 'union' ? store.state.indexItem.ids : undefined;
=======
        const indexId = store.state.storage[BK_LOG_STORAGE.INDEX_SET_ACTIVE_TAB] === 'single'
          ? store.state.indexItem.ids[0]
          : undefined;
        const unionList = store.state.storage[BK_LOG_STORAGE.INDEX_SET_ACTIVE_TAB] === 'union' ? store.state.indexItem.ids : undefined;
>>>>>>> 02546ef5

        if (emptyIndexSetList.length === 0) {
          RetrieveHelper.setSearchingValue(true);

          const type = (indexId ?? route.params.indexId) ? 'single' : 'union';
          if (indexId && type === 'single') {
            store.commit('updateState', { indexId });
            store.commit('updateUnionIndexList', {
              updateIndexItem: false,
              list: [],
            });
          }

          if (type === 'union') {
            store.commit('updateUnionIndexList', {
              updateIndexItem: false,
              list: [...(unionList ?? [])],
            });
          }

          store.commit('updateIndexItem', { isUnionIndex: type === 'union' });

          RetrieveHelper.setIndexsetId(store.state.indexItem.ids, type, false);

          store.dispatch('requestIndexSetFieldInfo').then((resp) => {
            RetrieveHelper.fire(RetrieveEvent.TREND_GRAPH_SEARCH);
            RetrieveHelper.fire(RetrieveEvent.LEFT_FIELD_INFO_UPDATE);

            if (
              route.query.tab === 'origin'
              || route.query.tab === undefined
              || route.query.tab === null
              || route.query.tab === ''
            ) {
              if (resp?.data?.fields?.length) {
                store.dispatch('requestIndexSetQuery').then(() => {
                  RetrieveHelper.setSearchingValue(false);
                });
              }

              if (!resp?.data?.fields?.length) {
                store.commit('updateIndexSetQueryResult', {
                  is_error: true,
                  exception_msg: 'index-set-field-not-found',
                });
                RetrieveHelper.setSearchingValue(false);
              }

              return;
            }

            RetrieveHelper.setSearchingValue(false);
          });
        }

        if (!indexSetIdList.value.length) {
          const defaultId = flatIndexSetList.value[0]?.index_set_id;

          if (defaultId) {
            const strId = `${defaultId}`;
            store.commit('updateIndexItem', {
              ids: [strId],
              items: [flatIndexSetList.value[0]],
            });
            store.commit('updateState', { indexId: strId });
          }
        }

        const queryTab = RetrieveHelper.routeQueryTabValueFix(
          store.state.indexItem.items?.[0],
          route.query.tab,
          store.getters.isUnionSearch,
        );

        if (indexId) {
          router.replace({
            params: { ...route.params, indexId },
            query: {
              ...route.query,
              ...queryTab,
              unionList: unionList ? JSON.stringify(unionList) : undefined,
            },
          });
        }
      });
  };

  // 解析默认URL为前端参数
  // 这里逻辑不要动，不做解析会导致后续前端查询相关参数的混乱
  const setDefaultRouteUrl = () => {
    const routeParams = store.getters.retrieveParams;
    const resolver = new RetrieveUrlResolver({
      ...routeParams,
      datePickerValue: store.state.indexItem.datePickerValue,
      spaceUid: store.state.storage[BK_LOG_STORAGE.BK_SPACE_UID],
    });

    router.replace({
      query: { ...route.query, ...resolver.resolveParamsToUrl() },
    });
  };

  getIndexSetList(() => {
    setSearchMode();
    reoverRouteParams();
    setDefaultRouteUrl();
  });

  const handleSpaceIdChange = () => {
    const { start_time, end_time, timezone, datePickerValue } = store.state.indexItem;
    store.commit('resetIndexsetItemParams', {
      start_time,
      end_time,
      timezone,
      datePickerValue,
    });
    store.commit('updateState', { indexId: '' });
    store.commit('updateUnionIndexList', []);
    RetrieveHelper.setIndexsetId([], null);

    getIndexSetList();
    store.dispatch('requestFavoriteList');
  };

  watch(spaceUid, () => {
    handleSpaceIdChange();
    const routeQuery = route.query ?? {};

    if (routeQuery.spaceUid !== spaceUid.value) {
      const resolver = new RouteUrlResolver({ route });

      router.replace({
        params: {
          indexId: undefined,
        },
        query: {
          ...resolver.getDefUrlQuery(['start_time', 'end_time', 'format', 'interval', 'search_mode', 'timezone']),
          spaceUid: spaceUid.value,
          bizId: bkBizId.value,
        },
      });
    }
  });

  /** 开始处理滚动容器滚动时，收藏夹高度 */

  // 顶部二级导航高度，这个高度是固定的
  const subBarHeight = ref(64);

  // 计算滚动时二级导航和检索栏高度差
  // 这个高度差用来判定是够需要字段设置栏进行吸顶
  const paddingTop = ref(0);

  // 滚动容器高度
  const scrollContainerHeight = ref(0);

  // 滚动时，检索结果距离顶部高度
  const searchResultTop = ref(0);

  addEvent(RetrieveEvent.GLOBAL_SCROLL, (event) => {
    const scrollTop = (event.target as HTMLElement).scrollTop;
    paddingTop.value = scrollTop > subBarHeight.value ? subBarHeight.value : scrollTop;

    const diff = subBarHeight.value + trendGraphHeight.value;
    searchResultTop.value = scrollTop > diff ? diff : scrollTop;
  });

  useResizeObserve(
    RetrieveHelper.getScrollSelector(),
    (entry) => {
      scrollContainerHeight.value = (entry.target as HTMLElement).offsetHeight;
    },
    0,
  );

  /**
   * 计算检索内容的滚动位置，监听是否滚动到顶部
   */
  const isSearchContextStickyTop = computed(() => {
    return paddingTop.value === subBarHeight.value;
  });

  /**
   * 计算检索结果列表的滚动位置，监听是否滚动到顶部
   */
  const isSearchResultStickyTop = computed(() => {
    return searchResultTop.value === subBarHeight.value + trendGraphHeight.value;
  });

  /** * 结束计算 ***/
  onMounted(() => {
    RetrieveHelper.onMounted();
    store.dispatch('requestFavoriteList');
  });

  onUnmounted(() => {
    RetrieveHelper.destroy();
    // 清理掉当前查询结果，避免下次进入空白展示
    store.commit('updateIndexSetQueryResult', {
      origin_log_list: [],
      list: [],
      is_error: false,
      exception_msg: '',
    });
  });

  return {
    isSearchContextStickyTop,
    isSearchResultStickyTop,
    stickyStyle,
    contentStyle,
    isFavoriteShown,
    isPreApiLoaded,
  };
};<|MERGE_RESOLUTION|>--- conflicted
+++ resolved
@@ -29,11 +29,7 @@
 import useResizeObserve from '@/hooks/use-resize-observe';
 import useRetrieveEvent from '@/hooks/use-retrieve-event';
 import useStore from '@/hooks/use-store';
-<<<<<<< HEAD
-import { getDefaultRetrieveParams, update_URL_ARGS as updateUrlArgs } from '@/store/default-values';
-=======
 import { getDefaultRetrieveParams, updateURLArgs as updateUrlArgs } from '@/store/default-values';
->>>>>>> 02546ef5
 import { BK_LOG_STORAGE, RouteParams, SEARCH_MODE_DIC } from '@/store/store.type';
 import RouteUrlResolver, { RetrieveUrlResolver } from '@/store/url-resolver';
 import RetrieveHelper, { RetrieveEvent } from '@/views/retrieve-helper';
@@ -354,11 +350,7 @@
 
         // 如果经过上述逻辑，缓存中没有索引信息，则默认取第一个有数据的索引
         if (!indexSetIdList.value.length) {
-<<<<<<< HEAD
-          const defIndexItem =            flatIndexSetList.value.find(
-=======
           const defIndexItem = flatIndexSetList.value.find(
->>>>>>> 02546ef5
             item => item.permission?.[VIEW_BUSINESS] && item.tags.every(tag => tag.tag_id !== 4),
           ) ?? flatIndexSetList.value[0];
           const defaultId = [defIndexItem?.index_set_id];
@@ -370,17 +362,10 @@
           }
         }
 
-<<<<<<< HEAD
-        const indexId =          store.state.storage[BK_LOG_STORAGE.INDEX_SET_ACTIVE_TAB] === 'single'
-          ? store.state.indexItem.ids[0]
-          : undefined;
-        const unionList =          store.state.storage[BK_LOG_STORAGE.INDEX_SET_ACTIVE_TAB] === 'union' ? store.state.indexItem.ids : undefined;
-=======
         const indexId = store.state.storage[BK_LOG_STORAGE.INDEX_SET_ACTIVE_TAB] === 'single'
           ? store.state.indexItem.ids[0]
           : undefined;
         const unionList = store.state.storage[BK_LOG_STORAGE.INDEX_SET_ACTIVE_TAB] === 'union' ? store.state.indexItem.ids : undefined;
->>>>>>> 02546ef5
 
         if (emptyIndexSetList.length === 0) {
           RetrieveHelper.setSearchingValue(true);
