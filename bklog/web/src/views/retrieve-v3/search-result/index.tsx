/*
 * Tencent is pleased to support the open source community by making
 * 蓝鲸智云PaaS平台 (BlueKing PaaS) available.
 *
 * Copyright (C) 2021 THL A29 Limited, a Tencent company.  All rights reserved.
 *
 * 蓝鲸智云PaaS平台 (BlueKing PaaS) is licensed under the MIT License.
 *
 * License for 蓝鲸智云PaaS平台 (BlueKing PaaS):
 *
 * ---------------------------------------------------
 * Permission is hereby granted, free of charge, to any person obtaining a copy of this software and associated
 * documentation files (the "Software"), to deal in the Software without restriction, including without limitation
 * the rights to use, copy, modify, merge, publish, distribute, sublicense, and/or sell copies of the Software, and
 * to permit persons to whom the Software is furnished to do so, subject to the following conditions:
 *
 * The above copyright notice and this permission notice shall be included in all copies or substantial portions of
 * the Software.
 *
 * THE SOFTWARE IS PROVIDED "AS IS", WITHOUT WARRANTY OF ANY KIND, EXPRESS OR IMPLIED, INCLUDING BUT NOT LIMITED TO
 * THE WARRANTIES OF MERCHANTABILITY, FITNESS FOR A PARTICULAR PURPOSE AND NONINFRINGEMENT. IN NO EVENT SHALL THE
 * AUTHORS OR COPYRIGHT HOLDERS BE LIABLE FOR ANY CLAIM, DAMAGES OR OTHER LIABILITY, WHETHER IN AN ACTION OF
 * CONTRACT, TORT OR OTHERWISE, ARISING FROM, OUT OF OR IN CONNECTION WITH THE SOFTWARE OR THE USE OR OTHER DEALINGS
 * IN THE SOFTWARE.
 */

import { computed, type ComputedRef, defineComponent } from 'vue';

<<<<<<< HEAD
import useStore from '@/hooks/use-store';
import { debounce } from 'lodash-es';
=======
import { debounce } from 'lodash';
>>>>>>> 5b628f14
import { useRoute, useRouter } from 'vue-router/composables';

// #if MONITOR_APP !== 'apm' && MONITOR_APP !== 'trace'
import GraphAnalysis from '../../retrieve-v2/search-result-panel/graph-analysis';
// #else
// #code const GraphAnalysis = () => null
// #endif
import SearchResultPanel from '../../retrieve-v2/search-result-panel/index.vue';
// #if MONITOR_APP !== 'apm' && MONITOR_APP !== 'trace'
import SearchResultTab from '../../retrieve-v2/search-result-tab/index.vue';
// #else
// #code const SearchResultTab = () => null;

// #endif
import RetrieveHelper, { RetrieveEvent } from '../../retrieve-helper';
import Grep from '../grep';
import { MSearchResultTab } from '../type';
import useStore from '@/hooks/use-store';
import LogClustering from './log-clustering';
import useRetrieveEvent from '@/hooks/use-retrieve-event';

import './index.scss';

export default defineComponent({
  name: 'V3ResultContainer',
  setup() {
    const router = useRouter();
    const route = useRoute();
    const store = useStore();

    const debounceUpdateTabValue = debounce(value => {
      const isClustering = value === 'clustering';
      router.replace({
        params: { ...(route.params ?? {}) },
        query: {
          ...(route.query ?? {}),
          tab: value,
          ...(isClustering ? {} : { clusterParams: undefined }),
        },
      });
    }, 60);
    const retrieveParams = computed(() => store.getters.retrieveParams);
    const activeTab = computed(() => route.query.tab ?? 'origin') as ComputedRef<string>;

    const handleTabChange = (tab: string, triggerTrend = false) => {
      debounceUpdateTabValue(tab);

      if (triggerTrend) {
        store.dispatch('requestIndexSetQuery');
        setTimeout(() => {
          RetrieveHelper.fire(RetrieveEvent.TREND_GRAPH_SEARCH);
        }, 300);
      }
    };

    const handleFavoriteChange = item => {
      debounceUpdateTabValue(item.favorite_type === 'chart' ? 'graphAnalysis' : 'origin');
    };

    const { addEvent } = useRetrieveEvent();
    addEvent(RetrieveEvent.FAVORITE_ACTIVE_CHANGE, handleFavoriteChange);

    const renderTabContent = () => {
      if (activeTab.value === MSearchResultTab.GRAPH_ANALYSIS) {
        return <GraphAnalysis></GraphAnalysis>;
      }

      if (activeTab.value === MSearchResultTab.GREP) {
        return <Grep></Grep>;
      }

      if (activeTab.value === MSearchResultTab.CLUSTERING) {
        return <LogClustering retrieveParams={retrieveParams.value} />;
      }

      return (
        <SearchResultPanel
          active-tab={activeTab.value}
          onUpdate:active-tab={handleTabChange}
        ></SearchResultPanel>
      );
    };

    return () => (
      <div class='v3-bklog-body'>
        <SearchResultTab
          value={activeTab.value}
          on-input={handleTabChange}
        ></SearchResultTab>
        {renderTabContent()}
      </div>
    );
  },
});<|MERGE_RESOLUTION|>--- conflicted
+++ resolved
@@ -26,12 +26,7 @@
 
 import { computed, type ComputedRef, defineComponent } from 'vue';
 
-<<<<<<< HEAD
-import useStore from '@/hooks/use-store';
 import { debounce } from 'lodash-es';
-=======
-import { debounce } from 'lodash';
->>>>>>> 5b628f14
 import { useRoute, useRouter } from 'vue-router/composables';
 
 // #if MONITOR_APP !== 'apm' && MONITOR_APP !== 'trace'
