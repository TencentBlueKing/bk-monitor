--- conflicted
+++ resolved
@@ -88,17 +88,12 @@
         ) : (
           <SearchResultPanel
             active-tab={activeTab.value}
-<<<<<<< HEAD
-            onUpdate:active-tab={handleTabChange}
-          />
-=======
             {...{
               on: {
                 'update:active-tab': v => handleTabChange(v, true),
               },
             }}
-          ></SearchResultPanel>
->>>>>>> 5a34fec4
+          />
         )}
       </div>
     );
