--- conflicted
+++ resolved
@@ -24,49 +24,41 @@
  * IN THE SOFTWARE.
  */
 
-<<<<<<< HEAD
-import { computed, type ComputedRef, defineComponent } from 'vue';
+import { computed, type ComputedRef, defineComponent } from "vue";
 
-import { debounce } from 'lodash-es';
-=======
-import { computed, type ComputedRef, defineComponent, onUnmounted } from 'vue';
-import { debounce } from 'lodash';
->>>>>>> acd024c9
-import { useRoute, useRouter } from 'vue-router/composables';
+import { debounce } from "lodash-es";
+import { useRoute, useRouter } from "vue-router/composables";
 
 // #if MONITOR_APP !== 'apm' && MONITOR_APP !== 'trace'
-import GraphAnalysis from '../../retrieve-v2/search-result-panel/graph-analysis';
+import GraphAnalysis from "../../retrieve-v2/search-result-panel/graph-analysis";
 // #else
 // #code const GraphAnalysis = () => null
 // #endif
-import SearchResultPanel from '../../retrieve-v2/search-result-panel/index.vue';
+import SearchResultPanel from "../../retrieve-v2/search-result-panel/index.vue";
 // #if MONITOR_APP !== 'apm' && MONITOR_APP !== 'trace'
-import SearchResultTab from '../../retrieve-v2/search-result-tab/index.vue';
+import SearchResultTab from "../../retrieve-v2/search-result-tab/index.vue";
 // #else
 // #code const SearchResultTab = () => null;
 
 // #endif
-import RetrieveHelper, { RetrieveEvent } from '../../retrieve-helper';
-import Grep from '../grep';
-import { MSearchResultTab } from '../type';
-import useStore from '@/hooks/use-store';
-import LogClustering from './log-clustering';
-<<<<<<< HEAD
-import useRetrieveEvent from '@/hooks/use-retrieve-event';
-=======
->>>>>>> acd024c9
+import RetrieveHelper, { RetrieveEvent } from "../../retrieve-helper";
+import Grep from "../grep";
+import { MSearchResultTab } from "../type";
+import useStore from "@/hooks/use-store";
+import LogClustering from "./log-clustering";
+import useRetrieveEvent from "@/hooks/use-retrieve-event";
 
-import './index.scss';
+import "./index.scss";
 
 export default defineComponent({
-  name: 'V3ResultContainer',
+  name: "V3ResultContainer",
   setup() {
     const router = useRouter();
     const route = useRoute();
     const store = useStore();
 
-    const debounceUpdateTabValue = debounce(value => {
-      const isClustering = value === 'clustering';
+    const debounceUpdateTabValue = debounce((value) => {
+      const isClustering = value === "clustering";
       router.replace({
         params: { ...(route.params ?? {}) },
         query: {
@@ -77,21 +69,25 @@
       });
     }, 60);
     const retrieveParams = computed(() => store.getters.retrieveParams);
-    const activeTab = computed(() => route.query.tab ?? 'origin') as ComputedRef<string>;
+    const activeTab = computed(
+      () => route.query.tab ?? "origin",
+    ) as ComputedRef<string>;
 
     const handleTabChange = (tab: string, triggerTrend = false) => {
       debounceUpdateTabValue(tab);
 
       if (triggerTrend) {
-        store.dispatch('requestIndexSetQuery');
+        store.dispatch("requestIndexSetQuery");
         setTimeout(() => {
           RetrieveHelper.fire(RetrieveEvent.TREND_GRAPH_SEARCH);
         }, 300);
       }
     };
 
-    const handleFavoriteChange = item => {
-      debounceUpdateTabValue(item.favorite_type === 'chart' ? 'graphAnalysis' : 'origin');
+    const handleFavoriteChange = (item) => {
+      debounceUpdateTabValue(
+        item.favorite_type === "chart" ? "graphAnalysis" : "origin",
+      );
     };
 
     const { addEvent } = useRetrieveEvent();
@@ -119,7 +115,7 @@
     };
 
     return () => (
-      <div class='v3-bklog-body'>
+      <div class="v3-bklog-body">
         <SearchResultTab
           value={activeTab.value}
           on-input={handleTabChange}
