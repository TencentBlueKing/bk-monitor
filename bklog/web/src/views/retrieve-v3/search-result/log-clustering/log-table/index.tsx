/*
 * Tencent is pleased to support the open source community by making
 * 蓝鲸智云PaaS平台 (BlueKing PaaS) available.
 *
 * Copyright (C) 2021 THL A29 Limited, a Tencent company.  All rights reserved.
 *
 * 蓝鲸智云PaaS平台 (BlueKing PaaS) is licensed under the MIT License.
 *
 * License for 蓝鲸智云PaaS平台 (BlueKing PaaS):
 *
 * ---------------------------------------------------
 * Permission is hereby granted, free of charge, to any person obtaining a copy of this software and associated
 * documentation files (the "Software"), to deal in the Software without restriction, including without limitation
 * the rights to use, copy, modify, merge, publish, distribute, sublicense, and/or sell copies of the Software, and
 * to permit persons to whom the Software is furnished to do so, subject to the following conditions:
 *
 * The above copyright notice and this permission notice shall be included in all copies or substantial portions of
 * the Software.
 *
 * THE SOFTWARE IS PROVIDED "AS IS", WITHOUT WARRANTY OF ANY KIND, EXPRESS OR IMPLIED, INCLUDING BUT NOT LIMITED TO
 * THE WARRANTIES OF MERCHANTABILITY, FITNESS FOR A PARTICULAR PURPOSE AND NONINFRINGEMENT. IN NO EVENT SHALL THE
 * AUTHORS OR COPYRIGHT HOLDERS BE LIABLE FOR ANY CLAIM, DAMAGES OR OTHER LIABILITY, WHETHER IN AN ACTION OF
 * CONTRACT, TORT OR OTHERWISE, ARISING FROM, OUT OF OR IN CONNECTION WITH THE SOFTWARE OR THE USE OR OTHER DEALINGS
 * IN THE SOFTWARE.
 */
import {
  computed,
  defineComponent,
  ref,
  watch,
  onMounted,
  shallowRef,
  set,
} from 'vue';
import useStore from '@/hooks/use-store';
import useLocale from '@/hooks/use-locale';
import MainHeader from './main-header';
import $http from '@/api';
import ClusteringLoader from '@/skeleton/clustering-loader.vue';
import AiAssitant from '@/global/ai-assitant.tsx';
import ContentTable, { IPagination, GroupListState } from './content-table';
import { type LogPattern } from '@/services/log-clustering';
import { type IResponseData } from '@/services/type';

import useRetrieveEvent from '@/hooks/use-retrieve-event';
import { RetrieveEvent } from '@/views/retrieve-helper';

import { orderBy, debounce } from 'lodash-es';
import useIntersectionObserver from '@/hooks/use-intersection-observer';
import ScrollTop from '@/views/retrieve-v2/components/scroll-top';
import ScrollXBar from '@/views/retrieve-v2/components/scroll-x-bar';
import useWheel from '@/hooks/use-wheel';
import './index.scss';

export interface TableInfo {
  group: string[];
  dataList: LogPattern[];
}

export interface ITableItem {
  groupKey: string;
  hashKey: string;
  isGroupRow: boolean;
  index: number;
  group?: string[];
  data?: LogPattern;
  childCount?: number;
  hidden?: boolean;
}

export default defineComponent({
  name: 'LogTable',
  components: {
    MainHeader,
    ClusteringLoader,
    ContentTable,
    AiAssitant,
  },
  props: {
    clusterSwitch: {
      type: Boolean,
      default: false,
    },
    isClusterActive: {
      type: Boolean,
      default: false,
    },
    requestData: {
      type: Object,
      require: true,
      default: () => ({}),
    },
    indexId: {
      type: String,
      require: true,
      default: undefined,
    },
  },
  setup(props, { expose, emit }) {
    const store = useStore();
    const { t } = useLocale();

    const initFilterSortMap = () => ({
      filter: {
        owners: [],
        remark: [],
      },
      sort: {
        count: '',
        percentage: '',
        year_on_year_count: '',
        year_on_year_percentage: '',
      },
    });

    const logTableRef = ref<HTMLElement>();
    const tablesRef = ref<any>(null);
    const mainHeaderRef = ref<any>();
    const aiAssitantRef = ref<any>(null);
    const tableLoading = ref(false);
    const widthList = ref<Record<string, string>>({});
    const filterSortMap = ref(initFilterSortMap());
    const displayType = ref('group');
    const paginationRef = ref<HTMLElement>();

    const rootElement = ref<HTMLElement>();
    const scrollXBarOuterWidth = ref(0);
    const scrollXBarInnerWidth = ref(0);
    const refScrollXBar = ref<any>();

    const pagination = ref<IPagination>({
      current: 1,
      limit: 50,
      count: 0,
      groupCount: 0,
      childCount: 0,
      visibleCount: 0,
    });

    const tableList = shallowRef<ITableItem[]>([]);
    const groupListState = ref<GroupListState>({});
    const { addEvent } = useRetrieveEvent();

    const retrieveParams = computed(() => store.getters.retrieveParams);
    const showGroupBy = computed(
      () =>
        props.requestData?.group_by.length > 0 && displayType.value === 'group',
    );

    const smallLoaderWidthList = computed(() => {
      return props.requestData?.year_on_year_hour > 0
        ? loadingWidthList.compared
        : loadingWidthList.notCompared;
    });

    const tableColumnWidth = computed(() =>
      store.getters.isEnLanguage ? enTableWidth : cnTableWidth,
    );

    const loadingWidthList = {
      // loading表头宽度列表
      global: [''],
      notCompared: [150, 90, 90, ''],
      compared: [150, 90, 90, 100, 100, ''],
    };

    const enTableWidth = {
      number: '110',
      percentage: '116',
      year_on_year_count: '171',
      year_on_year_percentage: '171',
    };
    const cnTableWidth = {
      number: '91',
      percentage: '96',
      year_on_year_count: '101',
      year_on_year_percentage: '101',
    };

    watch(
      () => props.requestData,
      () => {
        filterSortMap.value = initFilterSortMap();
      },
      {
        deep: true,
      },
    );

    /**
     * 加载更多触发元素隐藏操作
     */
    const debounceHiddenPaginationLoading = debounce(() => {
<<<<<<< HEAD
      (paginationRef.value?.childNodes[0] as HTMLElement)?.style?.setProperty(
        'visibility',
        'hidden',
      );
    }, 180);

    /**
     * 分页器观察器
     */
    useIntersectionObserver(
      () => paginationRef.value,
      (entry) => {
        if (entry.isIntersecting) {
          (
            paginationRef.value?.childNodes[0] as HTMLElement
          )?.style?.setProperty('visibility', 'visible');
          if (
            pagination.value.current * pagination.value.limit <
            pagination.value.count
          ) {
            pagination.value.current += 1;
          }
        }

        debounceHiddenPaginationLoading();
      },
    );

    /**
     * 计算自定义横向滚动条宽度
     */
    const computedScrollXWidth = () => {
      scrollXBarInnerWidth.value = tablesRef.value?.$el?.scrollWidth;
      scrollXBarOuterWidth.value = tablesRef.value?.$el?.offsetWidth;
    };

    /**
     * 快速哈希
     * @param text
     * @param length
     * @returns
     */
    function fastHash(text, length = 16) {
      let h1 = 0xdeadbeef;
      let h2 = 0x41c6ce57;

      for (let i = 0; i < text.length; i++) {
        const char = text.charCodeAt(i);
        h1 = Math.imul(h1 ^ char, 2654435761);
        h2 = Math.imul(h2 ^ char, 1597334677);

        // 32 位循环移位
        h1 = (h1 << 13) | (h1 >>> 19);
        h2 = (h2 << 17) | (h2 >>> 15);
      }

      // 组合为 53 位整数（JavaScript 安全整数范围）
      const combined = (h1 & 0x1fffff) * 0x1000000000 + (h2 & 0xfffffff);
      return combined.toString(36).padStart(length, '0').slice(-length);
    }

    /**
     * 分组模式排序
     */
    const sortGroupList = (
      targetList: ITableItem[],
      filterFn: (_arg: ITableItem) => boolean,
    ) => {
      const groupList: ITableItem[] = [];
      const sortObj = Object.entries(filterSortMap.value.sort).find(
        (item) => !!item[1],
      );
      const groupMap = new Map<string, ITableItem[]>();
      pagination.value.visibleCount = 0;

      for (const item of targetList) {
        if (!groupMap.has(item.hashKey)) {
          groupMap.set(item.hashKey, []);
        }
        if (item.isGroupRow) {
          groupList.push(item);
        } else {
          groupMap.get(item.hashKey).push(item);
        }
      }

      const resultList: ITableItem[] = [];
      for (const group of groupList) {
        resultList.push(group);
        let childList = groupMap.get(group.hashKey);

        if (sortObj) {
          const [field, order] = sortObj;
          const sortField = order === 'none' ? 'index' : `data.${field}`;
          const orders = (order === 'none' ? 'asc' : order) as 'asc' | 'desc';
          childList = orderBy(childList, [sortField], orders);
        }

        let isHiddenGroup = true;
        for (const c of childList) {
          c.hidden = !filterFn(c);
          resultList.push(c);

          if (!c.hidden) {
            isHiddenGroup = false;
            pagination.value.visibleCount += 1;
          }
        }
        group.hidden = isHiddenGroup;
      }

      groupMap.clear();
      return resultList;
    };

    /**
     * 平铺模式排序
     * @param targetList
     * @param filterFn
     */
    const sortFlattenList = (
      targetList: ITableItem[],
      filterFn: (_arg: ITableItem) => boolean,
    ) => {
      const copyList = [];
      let childList = [];
      pagination.value.visibleCount = 0;

      const sortObj = Object.entries(filterSortMap.value.sort).find(
        (item) => !!item[1],
      );

      for (let i = 0; i < targetList.length; i++) {
        const item = targetList[i];
        if (item.isGroupRow) {
          copyList.push(item);
        } else {
          childList.push(item);
        }
      }

      if (sortObj) {
        const [field, order] = sortObj;
        const sortField = order === 'none' ? 'index' : `data.${field}`;
        const orders = (order === 'none' ? 'asc' : order) as 'asc' | 'desc';

        childList = orderBy(childList, [sortField], orders);
      }

      for (const c of childList) {
        c.hidden = !filterFn(c);
        copyList.push(c);

        if (!c.hidden) {
          pagination.value.visibleCount += 1;
        }
      }

      return copyList;
    };

    /**
     * 排序 | 过滤时更新列表数据
     * @param list
     */
    const updateTableList = (list?: ITableItem[]) => {
      const targetList = list ?? tableList.value;
      const owners = filterSortMap.value.filter.owners;
      const remark = filterSortMap.value.filter.remark;
      const isRemarked = remark[0] === 'remarked';
      const ownersMap = owners.reduce<Record<string, boolean>>(
        (map, item) => Object.assign(map, { [item]: true }),
        {},
      );

      const filterOwners = owners.length > 0;
      const filterRemark = remark.length > 0;
      const noOwner = owners.length === 1 && owners[0] === 'no_owner';

      /**
       * 检索当前行是否满足过滤条件
       * @param item
       * @returns
       */
      const filterFn = (item: ITableItem) => {
        let result = true;
        if (filterOwners) {
          result = noOwner
            ? (item.data?.owners?.value.length ?? 0) > 0
            : (item.data?.owners.value ?? []).some((item) => !!ownersMap[item]);
        }

        if (filterRemark && result) {
          result = isRemarked
            ? (item.data?.remark ?? []).length > 0
            : !item.data?.remark.length;
        }

        return result;
      };

      if (
        displayType.value === 'group' &&
        props.requestData.group_by?.length > 0
      ) {
        tableList.value = sortGroupList(targetList, filterFn);
        return;
      }

      tableList.value = sortFlattenList(targetList, filterFn);
    };

    /**
     * 设置分页器计数
     * @returns
     */
    const setPaginationCount = () => {
      if (displayType.value === 'group') {
        pagination.value.count =
          pagination.value.groupCount + pagination.value.childCount;
        return;
      }

      pagination.value.count = pagination.value.childCount;
    };
=======
      paginationRef.value?.style?.setProperty('visibility', 'hidden');
    }, 120);

    /**
     * 分页器观察器
     */
    useIntersectionObserver(paginationRef, (entry) => {
      if (entry.isIntersecting) {
        paginationRef.value?.style?.setProperty('visibility', 'visible');
        if (
          pagination.value.current * pagination.value.limit <
          pagination.value.count
        ) {
          pagination.value.current += 1;
        }
      }

      debounceHiddenPaginationLoading();
    });
>>>>>>> 2223eb7b

    /**
     * 计算自定义横向滚动条宽度
     */
    const computedScrollXWidth = () => {
      scrollXBarInnerWidth.value = tablesRef.value?.$el?.scrollWidth;
      scrollXBarOuterWidth.value = tablesRef.value?.$el?.offsetWidth;
    };

    /**
     * 快速哈希
     * @param text
     * @param length
     * @returns
     */
    function fastHash(text, length = 16) {
      let h1 = 0xdeadbeef;
      let h2 = 0x41c6ce57;

      for (let i = 0; i < text.length; i++) {
        const char = text.charCodeAt(i);
        h1 = Math.imul(h1 ^ char, 2654435761);
        h2 = Math.imul(h2 ^ char, 1597334677);

        // 32 位循环移位
        h1 = (h1 << 13) | (h1 >>> 19);
        h2 = (h2 << 17) | (h2 >>> 15);
      }

      // 组合为 53 位整数（JavaScript 安全整数范围）
      const combined = (h1 & 0x1fffff) * 0x1000000000 + (h2 & 0xfffffff);
      return combined.toString(36).padStart(length, '0').slice(-length);
    }

    /**
     * 分组模式排序
     */
    const sortGroupList = (
      targetList: ITableItem[],
      filterFn: (_arg: ITableItem) => boolean,
    ) => {
      const groupList: ITableItem[] = [];
      const sortObj = Object.entries(filterSortMap.value.sort).find(
        (item) => !!item[1],
      );
      const groupMap = new Map<string, ITableItem[]>();
      pagination.value.visibleCount = 0;

      for (const item of targetList) {
        if (!groupMap.has(item.hashKey)) {
          groupMap.set(item.hashKey, []);
        }
        if (item.isGroupRow) {
          groupList.push(item);
        } else {
          groupMap.get(item.hashKey).push(item);
        }
      }

      const resultList: ITableItem[] = [];
      for (const group of groupList) {
        resultList.push(group);
        let childList = groupMap.get(group.hashKey);

        if (sortObj) {
          const [field, order] = sortObj;
          const sortField = order === 'none' ? 'index' : `data.${field}`;
          const orders = (order === 'none' ? 'asc' : order) as 'asc' | 'desc';
          childList = orderBy(childList, [sortField], orders);
        }

        let isHiddenGroup = true;
        for (const c of childList) {
          c.hidden = !filterFn(c);
          resultList.push(c);

          if (!c.hidden) {
            isHiddenGroup = false;
            pagination.value.visibleCount += 1;
          }
        }
        group.hidden = isHiddenGroup;
      }

      groupMap.clear();
      return resultList;
    };

    /**
     * 平铺模式排序
     * @param targetList
     * @param filterFn
     */
    const sortFlattenList = (
      targetList: ITableItem[],
      filterFn: (_arg: ITableItem) => boolean,
    ) => {
      const copyList = [];
      let childList = [];
      pagination.value.visibleCount = 0;

      const sortObj = Object.entries(filterSortMap.value.sort).find(
        (item) => !!item[1],
      );

      for (let i = 0; i < targetList.length; i++) {
        const item = targetList[i];
        if (item.isGroupRow) {
          copyList.push(item);
        } else {
          childList.push(item);
        }
      }

      if (sortObj) {
        const [field, order] = sortObj;
        const sortField = order === 'none' ? 'index' : `data.${field}`;
        const orders = (order === 'none' ? 'asc' : order) as 'asc' | 'desc';

        childList = orderBy(childList, [sortField], orders);
      }

      for (const c of childList) {
        c.hidden = !filterFn(c);
        copyList.push(c);

        if (!c.hidden) {
          pagination.value.visibleCount += 1;
        }
      }

      return copyList;
    };

    /**
     * 排序 | 过滤时更新列表数据
     * @param list
     */
    const updateTableList = (list?: ITableItem[]) => {
      const targetList = list ?? tableList.value;
      const owners = filterSortMap.value.filter.owners;
      const remark = filterSortMap.value.filter.remark;
      const isRemarked = remark[0] === 'remarked';
      const ownersMap = owners.reduce<Record<string, boolean>>(
        (map, item) => Object.assign(map, { [item]: true }),
        {},
      );

      const filterOwners = owners.length > 0;
      const filterRemark = remark.length > 0;
      const noOwner = owners.length === 1 && owners[0] === 'no_owner';

      /**
       * 检索当前行是否满足过滤条件
       * @param item
       * @returns
       */
      const filterFn = (item: ITableItem) => {
        let result = true;
        if (filterOwners) {
          result = noOwner
            ? (item.data?.owners?.value.length ?? 0) > 0
            : (item.data?.owners.value ?? []).some((item) => !!ownersMap[item]);
        }

        if (filterRemark && result) {
          result = isRemarked
            ? (item.data?.remark ?? []).length > 0
            : !item.data?.remark.length;
        }

        return result;
      };

      if (
        displayType.value === 'group' &&
        props.requestData.group_by?.length > 0
      ) {
        tableList.value = sortGroupList(targetList, filterFn);
        return;
      }

      tableList.value = sortFlattenList(targetList, filterFn);
    };

    /**
     * 设置分页器计数
     * @returns
     */
    const setPaginationCount = () => {
      if (displayType.value === 'group') {
        pagination.value.count =
          pagination.value.groupCount + pagination.value.childCount;
        return;
      }

      pagination.value.count = pagination.value.childCount;
    };

    const refreshTable = () => {
      // loading中，或者没有开启数据指纹功能，或当前页面初始化或者切换索引集时不允许起请求
      if (
        tableLoading.value ||
        !props.clusterSwitch ||
        !props.isClusterActive
      ) {
        return;
      }
      const {
        start_time,
        end_time,
        size,
        keyword = '*',
        ip_chooser,
        host_scopes,
        interval,
        timezone,
      } = retrieveParams.value;
      const addition = retrieveParams.value.addition.reduce((list, item) => {
        if (!item.disabled) {
          list.push({
            field: item.field,
            operator: item.operator,
            value:
              item.hidden_values && item.hidden_values.length > 0
                ? item.value.filter(
                    (value) => !item.hidden_values.includes(value),
                  )
                : item.value,
          });
        }
        return list;
      }, []);
      tableList.value = [];
      tableLoading.value = true;
      pagination.value.current = 1;
      pagination.value.count = 0;
      (
        $http.request(
          '/logClustering/clusterSearch',
          {
            params: {
              index_set_id: props.indexId,
            },
            data: {
              addition,
              size,
              keyword,
              ip_chooser,
              host_scopes,
              interval,
              timezone,
              start_time,
              end_time,
              ...props.requestData,
            },
          },
          { cancelWhenRouteChange: false },
        ) as Promise<IResponseData<LogPattern[]>>
      ) // 由于回填指纹的数据导致路由变化，故路由变化时不取消请求
        .then((res) => {
          let listMap = new Map<string, LogPattern[]>();
          let groupKeys = [];

          res.data.forEach((item) => {
            const groupList = item.group?.map(
              (g, i) => `${props.requestData?.group_by[i] ?? '#'}=${g}`,
            ) ?? ['#'];

            const groupKey = groupList.length ? groupList.join(' | ') : '#';
            if (!listMap.has(groupKey)) {
              listMap.set(groupKey, []);
              groupKeys.push(groupKey);
            }

            listMap.get(groupKey).push(item);
          });

          let index = 0;
          const groupState: GroupListState = {};
          const tempList: ITableItem[] = [];
          let hasOpenedGroup = false;

          groupKeys.forEach((key) => {
            const children = listMap.get(key) ?? [];
            const hashKey = fastHash(key);
            index += 1;
            tempList.push({
              groupKey: key,
              isGroupRow: true,
              group: children[0].group,
              childCount: children.length,
              hashKey,
              index,
            });

            const isOpen = groupListState.value[hashKey]?.isOpen ?? false;
            Object.assign(groupState, {
              [hashKey]: {
                isOpen,
              },
            });

            if (isOpen) {
              hasOpenedGroup = true;
            }

            children.forEach((item) => {
              index += 1;
              tempList.push({
                groupKey: key,
                hashKey,
                isGroupRow: false,
                data: Object.assign(item, {
                  id: index,
                  owners: ref(item.owners),
                }),
                index,
              });
            });
          });

          updateTableList(tempList);

          if (!hasOpenedGroup) {
            groupState[tempList[0].hashKey]!.isOpen = true;
          }

          groupListState.value = groupState;
          pagination.value.groupCount = groupKeys.length;
          pagination.value.childCount = res.data.length;
          setPaginationCount();
          setTimeout(computedScrollXWidth);
          listMap.clear();
          listMap = null;
          groupKeys = null;
        })
        .finally(() => {
          tableLoading.value = false;
        });
    };

    addEvent(
      [RetrieveEvent.SEARCH_VALUE_CHANGE, RetrieveEvent.SEARCH_TIME_CHANGE],
      refreshTable,
    );

    const handleColumnFilter = (field: string, value: any) => {
      filterSortMap.value.filter[field] = value;
      updateTableList();
    };

    const handleColumnSort = (field: string, order: string) => {
      Object.keys(filterSortMap.value.sort).forEach((key) => {
        if (key !== field) {
          filterSortMap.value.sort[key] = '';
        }
      });
      filterSortMap.value.sort[field] = order;
      updateTableList();
    };

    const handleOpenAi = (row: LogPattern, index: number) => {
      aiAssitantRef.value.open(true, {
        space_uid: store.getters.spaceUid,
        index_set_id: store.getters.indexId,
        log_data: row,
        index,
      });
    };

    /**
     * 拖拽改变列宽
     */
    const handleHeaderResizeColumn = () => {
      const columnWidth = mainHeaderRef.value.getColumnWidthList() ?? [];
      columnWidth.forEach(([name, width]) => {
        if (name !== null && name !== 'null') {
          set(widthList.value, name, width);
        }
      });
      setTimeout(computedScrollXWidth);
    };

    const handleScrollTop = () => {
      pagination.value.current = 1;
    };

    const handleScrollXChange = (event) => {
      const scrollLeft = (event.target as HTMLElement)?.scrollLeft || 0;
      for (const element of rootElement.value.querySelectorAll(
        '.bklog-fill-offset-x',
      )) {
        element.scrollLeft = scrollLeft;
      }
    };

    let isAnimating = false;

    useWheel({
      target: rootElement,
      callback: (event: WheelEvent) => {
        const maxOffset =
          scrollXBarInnerWidth.value - scrollXBarOuterWidth.value;
        let scrollLeft = 0;
        // 检查是否按住 shift 键
        if (event.shiftKey) {
          // 当按住 shift 键时，让 refScrollXBar 执行系统默认的横向滚动能力
          if (maxOffset > 0 && refScrollXBar.value) {
            event.stopPropagation();
            event.stopImmediatePropagation();
            event.preventDefault();

            // 使用系统默认的滚动行为，通过 refScrollXBar 执行横向滚动
            const currentScrollLeft =
              refScrollXBar.value.getScrollLeft?.() || 0;
            const scrollStep = event.deltaY || event.deltaX;
            const newScrollLeft = Math.max(
              0,
              Math.min(maxOffset, currentScrollLeft + scrollStep),
            );

            refScrollXBar.value.scrollLeft(newScrollLeft);
            scrollLeft = newScrollLeft;
            handleScrollXChange({ target: { scrollLeft } });
          }
          return;
        }

        if (event.deltaX !== 0 && maxOffset > 0) {
          event.stopPropagation();
          event.stopImmediatePropagation();
          event.preventDefault();
          if (!isAnimating) {
            isAnimating = true;
            requestAnimationFrame(() => {
              isAnimating = false;
              const nextOffset = scrollLeft + event.deltaX;
              if (nextOffset <= maxOffset && nextOffset >= 0) {
                scrollLeft += event.deltaX;
                refScrollXBar.value?.scrollLeft(nextOffset);
                handleScrollXChange({ target: { scrollLeft } });
              }
            });
          }
        }
      },
    });

    const handleDisplayTypeChange = (value: string) => {
      tableLoading.value = true;
      pagination.value.current = 1;
      pagination.value.count = 0;
      setTimeout(() => {
        displayType.value = value;
        setPaginationCount();
        tableLoading.value = false;
      });
    };

    /**
     * 分组展开收起功能回调函数
     * @param row
     */
    const handleGroupStateChange = (row: ITableItem) => {
      if (groupListState.value[row.hashKey] === undefined) {
        set(groupListState.value, row.hashKey, {
          isOpen: false,
        });
      }

      groupListState.value[row.hashKey].isOpen =
        !groupListState.value[row.hashKey].isOpen;
    };

    onMounted(() => {
      refreshTable();
    });

    expose({
      refreshTable,
    });

    /**
     * 可渲染结果为空的时候展示错误文本和类型
     * @returns
     */
    const getExceptionOption = () => {
      const owners = filterSortMap.value.filter.owners;
      const remark = filterSortMap.value.filter.remark;
      const option = {
        type: 'empty',
        text: t('暂无数据'),
      };

      if (
        retrieveParams.value.addition.length > 0 ||
        owners.length > 0 ||
        remark.length > 0
      ) {
        option.type = 'search-empty';
        option.text = t('搜索结果为空');
      }

      return (
        <bk-exception type={option.type} scene='part' style='margin-top: 80px'>
          <span>{option.text}</span>
        </bk-exception>
      );
    };

    return () => (
      <div class='log-table-main' ref={rootElement}>
        {props.requestData?.group_by.length > 0 && (
          <bk-radio-group
            class='display-type-main'
            value={displayType.value}
            on-change={handleDisplayTypeChange}
          >
            <bk-radio value='flatten'>{t('平铺模式')}</bk-radio>
            <bk-radio value='group'>{t('分组模式')}</bk-radio>
          </bk-radio-group>
        )}
        <main-header
          class='bklog-fill-offset-x'
          ref={mainHeaderRef}
          requestData={props.requestData}
          tableColumnWidth={tableColumnWidth.value}
          indexId={props.indexId}
          displayMode={displayType.value}
          on-column-filter={handleColumnFilter}
          on-column-sort={handleColumnSort}
          on-resize-column={handleHeaderResizeColumn}
        />
        <div
          ref={logTableRef}
          class='table-list-content'
          style={{ padding: showGroupBy.value ? '0 12px' : '0px' }}
          v-bkloading={{ isLoading: tableLoading.value }}
        >
          {tableLoading.value ? (
            <clustering-loader
              width-list={smallLoaderWidthList.value}
              is-loading
            />
          ) : pagination.value.visibleCount > 0 ? (
            [
              <ContentTable
                ref={tablesRef}
                class='bklog-fill-offset-x'
                tableList={tableList.value}
                widthList={widthList.value}
                displayMode={displayType.value}
                requestData={props.requestData}
                tableColumnWidth={tableColumnWidth.value}
                groupListState={groupListState.value}
                pagination={pagination.value}
                indexId={props.indexId}
                on-open-ai={handleOpenAi}
                on-open-cluster-config={() => emit('open-cluster-config')}
                on-group-state-change={handleGroupStateChange}
              />,
<<<<<<< HEAD
=======
              <div ref={paginationRef} style='width: 100%;'>
                <div style='display: flex; justify-content: center;width: 100%; padding: 4px;'>
                  loading ...
                </div>
              </div>,
>>>>>>> 2223eb7b
            ]
          ) : (
            getExceptionOption()
          )}
        </div>
<<<<<<< HEAD
        <div ref={paginationRef} style='width: 100%;'>
          <div style='display: flex; justify-content: center;width: 100%; padding: 4px; visibility: hidden;'>
            <span>loading ...</span>
          </div>
        </div>
=======
>>>>>>> 2223eb7b
        <AiAssitant ref={aiAssitantRef} on-close='handleAiClose' />
        <ScrollTop on-scroll-top={handleScrollTop}></ScrollTop>
        <ScrollXBar
          ref={refScrollXBar}
          outerWidth={scrollXBarOuterWidth.value}
          innerWidth={scrollXBarInnerWidth.value}
          right={26}
          on-scroll-change={handleScrollXChange}
        ></ScrollXBar>
      </div>
    );
  },
});<|MERGE_RESOLUTION|>--- conflicted
+++ resolved
@@ -191,7 +191,6 @@
      * 加载更多触发元素隐藏操作
      */
     const debounceHiddenPaginationLoading = debounce(() => {
-<<<<<<< HEAD
       (paginationRef.value?.childNodes[0] as HTMLElement)?.style?.setProperty(
         'visibility',
         'hidden',
@@ -201,232 +200,9 @@
     /**
      * 分页器观察器
      */
-    useIntersectionObserver(
-      () => paginationRef.value,
-      (entry) => {
-        if (entry.isIntersecting) {
-          (
-            paginationRef.value?.childNodes[0] as HTMLElement
-          )?.style?.setProperty('visibility', 'visible');
-          if (
-            pagination.value.current * pagination.value.limit <
-            pagination.value.count
-          ) {
-            pagination.value.current += 1;
-          }
-        }
-
-        debounceHiddenPaginationLoading();
-      },
-    );
-
-    /**
-     * 计算自定义横向滚动条宽度
-     */
-    const computedScrollXWidth = () => {
-      scrollXBarInnerWidth.value = tablesRef.value?.$el?.scrollWidth;
-      scrollXBarOuterWidth.value = tablesRef.value?.$el?.offsetWidth;
-    };
-
-    /**
-     * 快速哈希
-     * @param text
-     * @param length
-     * @returns
-     */
-    function fastHash(text, length = 16) {
-      let h1 = 0xdeadbeef;
-      let h2 = 0x41c6ce57;
-
-      for (let i = 0; i < text.length; i++) {
-        const char = text.charCodeAt(i);
-        h1 = Math.imul(h1 ^ char, 2654435761);
-        h2 = Math.imul(h2 ^ char, 1597334677);
-
-        // 32 位循环移位
-        h1 = (h1 << 13) | (h1 >>> 19);
-        h2 = (h2 << 17) | (h2 >>> 15);
-      }
-
-      // 组合为 53 位整数（JavaScript 安全整数范围）
-      const combined = (h1 & 0x1fffff) * 0x1000000000 + (h2 & 0xfffffff);
-      return combined.toString(36).padStart(length, '0').slice(-length);
-    }
-
-    /**
-     * 分组模式排序
-     */
-    const sortGroupList = (
-      targetList: ITableItem[],
-      filterFn: (_arg: ITableItem) => boolean,
-    ) => {
-      const groupList: ITableItem[] = [];
-      const sortObj = Object.entries(filterSortMap.value.sort).find(
-        (item) => !!item[1],
-      );
-      const groupMap = new Map<string, ITableItem[]>();
-      pagination.value.visibleCount = 0;
-
-      for (const item of targetList) {
-        if (!groupMap.has(item.hashKey)) {
-          groupMap.set(item.hashKey, []);
-        }
-        if (item.isGroupRow) {
-          groupList.push(item);
-        } else {
-          groupMap.get(item.hashKey).push(item);
-        }
-      }
-
-      const resultList: ITableItem[] = [];
-      for (const group of groupList) {
-        resultList.push(group);
-        let childList = groupMap.get(group.hashKey);
-
-        if (sortObj) {
-          const [field, order] = sortObj;
-          const sortField = order === 'none' ? 'index' : `data.${field}`;
-          const orders = (order === 'none' ? 'asc' : order) as 'asc' | 'desc';
-          childList = orderBy(childList, [sortField], orders);
-        }
-
-        let isHiddenGroup = true;
-        for (const c of childList) {
-          c.hidden = !filterFn(c);
-          resultList.push(c);
-
-          if (!c.hidden) {
-            isHiddenGroup = false;
-            pagination.value.visibleCount += 1;
-          }
-        }
-        group.hidden = isHiddenGroup;
-      }
-
-      groupMap.clear();
-      return resultList;
-    };
-
-    /**
-     * 平铺模式排序
-     * @param targetList
-     * @param filterFn
-     */
-    const sortFlattenList = (
-      targetList: ITableItem[],
-      filterFn: (_arg: ITableItem) => boolean,
-    ) => {
-      const copyList = [];
-      let childList = [];
-      pagination.value.visibleCount = 0;
-
-      const sortObj = Object.entries(filterSortMap.value.sort).find(
-        (item) => !!item[1],
-      );
-
-      for (let i = 0; i < targetList.length; i++) {
-        const item = targetList[i];
-        if (item.isGroupRow) {
-          copyList.push(item);
-        } else {
-          childList.push(item);
-        }
-      }
-
-      if (sortObj) {
-        const [field, order] = sortObj;
-        const sortField = order === 'none' ? 'index' : `data.${field}`;
-        const orders = (order === 'none' ? 'asc' : order) as 'asc' | 'desc';
-
-        childList = orderBy(childList, [sortField], orders);
-      }
-
-      for (const c of childList) {
-        c.hidden = !filterFn(c);
-        copyList.push(c);
-
-        if (!c.hidden) {
-          pagination.value.visibleCount += 1;
-        }
-      }
-
-      return copyList;
-    };
-
-    /**
-     * 排序 | 过滤时更新列表数据
-     * @param list
-     */
-    const updateTableList = (list?: ITableItem[]) => {
-      const targetList = list ?? tableList.value;
-      const owners = filterSortMap.value.filter.owners;
-      const remark = filterSortMap.value.filter.remark;
-      const isRemarked = remark[0] === 'remarked';
-      const ownersMap = owners.reduce<Record<string, boolean>>(
-        (map, item) => Object.assign(map, { [item]: true }),
-        {},
-      );
-
-      const filterOwners = owners.length > 0;
-      const filterRemark = remark.length > 0;
-      const noOwner = owners.length === 1 && owners[0] === 'no_owner';
-
-      /**
-       * 检索当前行是否满足过滤条件
-       * @param item
-       * @returns
-       */
-      const filterFn = (item: ITableItem) => {
-        let result = true;
-        if (filterOwners) {
-          result = noOwner
-            ? (item.data?.owners?.value.length ?? 0) > 0
-            : (item.data?.owners.value ?? []).some((item) => !!ownersMap[item]);
-        }
-
-        if (filterRemark && result) {
-          result = isRemarked
-            ? (item.data?.remark ?? []).length > 0
-            : !item.data?.remark.length;
-        }
-
-        return result;
-      };
-
-      if (
-        displayType.value === 'group' &&
-        props.requestData.group_by?.length > 0
-      ) {
-        tableList.value = sortGroupList(targetList, filterFn);
-        return;
-      }
-
-      tableList.value = sortFlattenList(targetList, filterFn);
-    };
-
-    /**
-     * 设置分页器计数
-     * @returns
-     */
-    const setPaginationCount = () => {
-      if (displayType.value === 'group') {
-        pagination.value.count =
-          pagination.value.groupCount + pagination.value.childCount;
-        return;
-      }
-
-      pagination.value.count = pagination.value.childCount;
-    };
-=======
-      paginationRef.value?.style?.setProperty('visibility', 'hidden');
-    }, 120);
-
-    /**
-     * 分页器观察器
-     */
     useIntersectionObserver(paginationRef, (entry) => {
       if (entry.isIntersecting) {
-        paginationRef.value?.style?.setProperty('visibility', 'visible');
+        (paginationRef.value?.childNodes[0] as HTMLElement)?.style?.setProperty('visibility', 'visible');
         if (
           pagination.value.current * pagination.value.limit <
           pagination.value.count
@@ -437,7 +213,6 @@
 
       debounceHiddenPaginationLoading();
     });
->>>>>>> 2223eb7b
 
     /**
      * 计算自定义横向滚动条宽度
@@ -1000,27 +775,16 @@
                 on-open-cluster-config={() => emit('open-cluster-config')}
                 on-group-state-change={handleGroupStateChange}
               />,
-<<<<<<< HEAD
-=======
-              <div ref={paginationRef} style='width: 100%;'>
-                <div style='display: flex; justify-content: center;width: 100%; padding: 4px;'>
-                  loading ...
-                </div>
-              </div>,
->>>>>>> 2223eb7b
             ]
           ) : (
             getExceptionOption()
           )}
         </div>
-<<<<<<< HEAD
         <div ref={paginationRef} style='width: 100%;'>
           <div style='display: flex; justify-content: center;width: 100%; padding: 4px; visibility: hidden;'>
             <span>loading ...</span>
           </div>
         </div>
-=======
->>>>>>> 2223eb7b
         <AiAssitant ref={aiAssitantRef} on-close='handleAiClose' />
         <ScrollTop on-scroll-top={handleScrollTop}></ScrollTop>
         <ScrollXBar
