<script setup>
  import { ref, computed, onBeforeUnmount, inject } from 'vue';
  import useStore from '@/hooks/use-store';
  import useTrendChart from '@/hooks/use-trend-chart';
  import { useRoute } from 'vue-router/composables';
  import { getCommonFilterAddition } from '../../store/helper';
  import RetrieveHelper, { RetrieveEvent } from '../../views/retrieve-helper';
  import axios from 'axios';

  import http from '@/api';
  const store = useStore();
  const route = useRoute();

  const emit = defineEmits(['polling']);

  const CancelToken = axios.CancelToken;
  const isUnionSearch = computed(() => store.getters.isUnionSearch);
  const unionIndexList = computed(() => store.getters.unionIndexList);
  const retrieveParams = computed(() => store.getters.retrieveParams);
  const isLoading = computed(() => store.state.indexFieldInfo.is_loading);
  const gradeOptions = computed(() => store.state.indexFieldInfo.custom_config?.grade_options);

  const refDataTrendCanvas = ref(null);
  const dynamicHeight = ref(130);
  const handleChartDataZoom = inject('handleChartDataZoom', () => {});
  const { initChartData, setChartData } = useTrendChart({
    target: refDataTrendCanvas,
    handleChartDataZoom,
    dynamicHeight,
  });

  const finishPolling = ref(false);
  const isStart = ref(false);

  let requestInterval = 0;
  let pollingEndTime = 0;
  let pollingStartTime = 0;
  let logChartCancel = null;

  const handleRequestSplit = (startTime, endTime) => {
    const duration = (endTime - startTime) / 3600000;
    if (duration <= 6) {
      // 小于6小时 一次性请求
      return 0;
    }
    if (duration < 48) {
      // 小于24小时 6小时间隔
      return 21600 * 1000;
    }

    // 大于1天 按0.5天请求
    return (86400 * 1000) / 2;
  };

  let runningInterval = 'auto';
  let isInit = true;
  let sumCount = 0;

  // 需要更新图表数据
  const getSeriesData = (startTimeStamp, endTimeStamp) => {
    // 轮循结束
    if (finishPolling.value) return;

    // 请求间隔时间
    requestInterval = isStart.value ? requestInterval : handleRequestSplit(startTimeStamp, endTimeStamp);

    if (!isStart.value) {
      isInit = true;
      sumCount = 0;
      pollingEndTime = endTimeStamp;
      pollingStartTime = requestInterval > 0 ? pollingEndTime - requestInterval : startTimeStamp;

      isStart.value = true;
      store.commit('retrieve/updateTrendDataLoading', true);
      store.commit('retrieve/updateTrendDataCount', 0);
      const { interval } = initChartData(startTimeStamp, endTimeStamp);
      runningInterval = interval;
    } else {
      pollingEndTime = pollingStartTime;
      pollingStartTime = pollingStartTime - requestInterval;
    }

    if (pollingStartTime < startTimeStamp) {
      pollingStartTime = startTimeStamp;
      // 轮询结束
      finishPolling.value = true;
      store.commit('retrieve/updateTrendDataLoading', false);
    }

    if (pollingStartTime < retrieveParams.value.start_time) {
      pollingStartTime = retrieveParams.value.start_time;
    }

    if (pollingStartTime > pollingEndTime) {
      // 轮询结束
      finishPolling.value = true;
      isStart.value = false;
      store.commit('retrieve/updateTrendDataLoading', false);
      return;
    }

    const indexId = window.__IS_MONITOR_COMPONENT__ ? route.query.indexId : route.params.indexId;
    if ((!isUnionSearch.value && !!indexId) || (isUnionSearch.value && unionIndexList.value?.length)) {
      // 从检索切到其他页面时 表格初始化的时候路由中indexID可能拿不到 拿不到 则不请求图表
      const urlStr = isUnionSearch.value ? 'unionSearch/unionDateHistogram' : 'retrieve/getLogChartList';
      const queryData = {
        ...retrieveParams.value,
        addition: [...retrieveParams.value.addition, ...getCommonFilterAddition(store.state)],
        time_range: 'customized',
        interval: runningInterval,
        // 每次轮循的起始时间
        start_time: pollingStartTime,
        end_time: pollingEndTime,
      };
      if (isUnionSearch.value) {
        Object.assign(queryData, {
          index_set_ids: unionIndexList.value,
        });
      }

      if (
        gradeOptions.value &&
        !gradeOptions.value.disabled &&
        gradeOptions.value.type === 'custom' &&
        gradeOptions.value.field
      ) {
        Object.assign(queryData, {
          group_field: gradeOptions.value.field,
        });
      }

      http
        .request(
          urlStr,
          {
            params: { index_set_id: indexId },
            data: queryData,
          },
          {
            cancelToken: new CancelToken(c => {
              logChartCancel = c;
            }),
          },
        )
        .then(res => {
          if (res?.data) {
            sumCount += setChartData(res?.data?.aggs, queryData.group_field, isInit);
            isInit = false;

            store.commit('retrieve/updateTrendDataCount', sumCount);
          }

          if (!res?.result || requestInterval === 0) {
            isStart.value = false;
            finishPolling.value = true;
            store.commit('retrieve/updateTrendDataLoading', false);
            return;
          }

          if (!finishPolling.value && requestInterval > 0) {
            getSeriesData(startTimeStamp, endTimeStamp);
            return;
          }
        })
        .catch(() => {
          isStart.value = false;
          finishPolling.value = true;
          store.commit('retrieve/updateTrendDataLoading', false);
        });
    } else {
      isStart.value = false;
      finishPolling.value = true;
      store.commit('retrieve/updateTrendDataLoading', false);
    }
  };

  let runningTimer = null;
  const loadTrendData = () => {
    logChartCancel?.();
    setChartData(null, null, true);

    runningTimer && clearTimeout(runningTimer);
    runningTimer = setTimeout(() => {
      finishPolling.value = false;
      isStart.value = false;
      getSeriesData(retrieveParams.value.start_time, retrieveParams.value.end_time);
    });
  };

  RetrieveHelper.on(
    [
      RetrieveEvent.SEARCH_VALUE_CHANGE,
      RetrieveEvent.SEARCH_TIME_CHANGE,
      RetrieveEvent.TREND_GRAPH_SEARCH,
      RetrieveEvent.FAVORITE_ACTIVE_CHANGE,
      RetrieveEvent.INDEX_SET_ID_CHANGE,
    ],
    loadTrendData,
  );

  onBeforeUnmount(() => {
    logChartCancel?.();
  });
<<<<<<< HEAD

  // onMounted(() => {
  //   loadTrendData();
  // });
=======
>>>>>>> 63a61254
</script>
<script>
  export default {
    name: 'BkTrendChart',
  };
</script>
<template>
  <div
    v-bkloading="{ isLoading: isLoading, zIndex: 10, size: 'mini' }"
    class="monitor-echart-wrap"
  >
    <div
      ref="refDataTrendCanvas"
      :style="{ height: dynamicHeight + 'px' }"
    ></div>
  </div>
</template>
<style lang="scss" scoped>
  .monitor-echart-wrap {
    position: relative;
    width: 100%;
    height: 100%;
    padding-top: 18px;
    color: #63656e;
    background-color: #fff;
    background-repeat: repeat;
    background-position: top;
    border-radius: 2px;
  }
</style><|MERGE_RESOLUTION|>--- conflicted
+++ resolved
@@ -201,13 +201,6 @@
   onBeforeUnmount(() => {
     logChartCancel?.();
   });
-<<<<<<< HEAD
-
-  // onMounted(() => {
-  //   loadTrendData();
-  // });
-=======
->>>>>>> 63a61254
 </script>
 <script>
   export default {
