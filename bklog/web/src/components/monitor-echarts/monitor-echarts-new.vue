--- conflicted
+++ resolved
@@ -103,62 +103,7 @@
 </template>
 
 <script lang="ts">
-<<<<<<< HEAD
-import Echarts, { EChartOption } from 'echarts';
-import deepMerge from 'deepmerge';
-import { debounce } from 'throttle-debounce';
-import { addListener, removeListener, ResizeCallback } from 'resize-detector';
-import { Vue, Prop, Ref, Component, Watch } from 'vue-property-decorator';
-import dayjs from 'dayjs';
-import { toPng, toBlob } from 'html-to-image';
-import ChartLegend from './components/chart-legend.vue';
-import ChartTools from './components/chart-tools.vue';
-import ChartAnnotation from './components/chart-annotation.vue';
-import StatusChart from './components/status-chart.vue';
-import TextChart from './components/text-chart.vue';
-import {
-  ILegendItem,
-  IMoreToolItem,
-  IAnnotation,
-  IStatusSeries,
-  IStatusChartOption,
-  ITextSeries,
-  ITextChartOption,
-  ChartType
-} from './options/type-interface';
-import EchartOptions from './options/echart-options';
-import { hexToRgbA } from './utils';
-import watermarkMaker from './utils/watermark-maker';
-import ChartInView from './utils/chart-in-view';
-import { getValueFormat } from './value-formats-package';
-import ChartTitle from './components/chart-title-new.vue';
-import { Debounce } from '../../common/util';
-import { lineColor } from '../../store/constant';
-interface ICurValue {
-  xAxis: string | number;
-  yAxis: string | number;
-  dataIndex: number;
-  color: string;
-  name: string;
-  seriesIndex: number;
-}
-@Component({
-  name: 'monitor-echarts',
-  components: {
-    ChartLegend,
-    ChartTools,
-    ChartAnnotation,
-    StatusChart,
-    TextChart,
-    ChartTitle
-  }
-})
-export default class MonitorEcharts extends Vue {
-  @Ref() readonly chartRef!: HTMLDivElement;
-  @Ref() readonly charWrapRef!: HTMLDivElement;
-=======
   import { Vue, Prop, Ref, Component, Watch } from 'vue-property-decorator';
->>>>>>> 950047b8
 
   import dayjs from 'dayjs';
   import deepMerge from 'deepmerge';
@@ -189,6 +134,7 @@
   import ChartInView from './utils/chart-in-view';
   import watermarkMaker from './utils/watermark-maker';
   import { getValueFormat } from './value-formats-package';
+  import { lineColor } from '../../store/constant';
   interface ICurValue {
     xAxis: number | string;
     yAxis: number | string;
@@ -234,13 +180,6 @@
     // 图表系列数据
     @Prop() readonly series: EChartOption.SeriesBar | EChartOption.SeriesLine | IStatusSeries | ITextSeries;
 
-<<<<<<< HEAD
-  @Prop({
-    default: () => lineColor
-  })
-  // 图标系列颜色集合
-  colors: string[];
-=======
     // 背景图
     @Prop({
       type: String,
@@ -249,70 +188,12 @@
       },
     })
     backgroundUrl: String;
->>>>>>> 950047b8
 
     // 获取图标数据
     @Prop() getSeriesData: (timeFrom?: string, timeTo?: string, range?: boolean) => Promise<void>;
 
     @Prop({
-      default: () => [
-        '#A3C5FD', // 0: pale green
-        '#EAB839', // 1: mustard
-        '#6ED0E0', // 2: light blue
-        '#EF843C', // 3: orange
-        '#E24D42', // 4: red
-        '#1F78C1', // 5: ocean
-        '#BA43A9', // 6: purple
-        '#705DA0', // 7: violet
-        '#508642', // 8: dark green
-        '#CCA300', // 9: dark sand
-        '#447EBC',
-        '#C15C17',
-        '#890F02',
-        '#0A437C',
-        '#6D1F62',
-        '#584477',
-        '#B7DBAB',
-        '#F4D598',
-        '#70DBED',
-        '#F9BA8F',
-        '#F29191',
-        '#82B5D8',
-        '#E5A8E2',
-        '#AEA2E0',
-        '#629E51',
-        '#E5AC0E',
-        '#64B0C8',
-        '#E0752D',
-        '#BF1B00',
-        '#0A50A1',
-        '#962D82',
-        '#614D93',
-        '#9AC48A',
-        '#F2C96D',
-        '#65C5DB',
-        '#F9934E',
-        '#EA6460',
-        '#5195CE',
-        '#D683CE',
-        '#806EB7',
-        '#3F6833',
-        '#967302',
-        '#2F575E',
-        '#99440A',
-        '#58140C',
-        '#052B51',
-        '#511749',
-        '#3F2B5B',
-        '#E0F9D7',
-        '#FCEACA',
-        '#CFFAFF',
-        '#F9E2D2',
-        '#FCE2DE',
-        '#BADFF4',
-        '#F9D9F9',
-        '#DEDAF7',
-      ],
+      default: () => lineColor,
     })
     // 图标系列颜色集合
     colors: string[];
@@ -709,32 +590,6 @@
 
               if (isEmptyData) optionData.options.yAxis.max = 1;
 
-<<<<<<< HEAD
-            this.chart.setOption(deepMerge(optionData.options, this.defaultOptions) as EChartOption, {
-              notMerge: true,
-              lazyUpdate: false,
-              silent: false
-            });
-            if (!this.hasInitChart) {
-              this.hasInitChart = true;
-              if (optionData.options.toolbox) {
-                this.initChartAction();
-                this.chart.on('dataZoom', async event => {
-                  this.loading = true;
-                  const [batch] = event.batch;
-                  if (batch.startValue && batch.endValue) {
-                    const timeFrom = dayjs.tz(+batch.startValue.toFixed(0)).format('YYYY-MM-DD HH:mm:ss');
-                    const timeTo = dayjs.tz(+batch.endValue.toFixed(0)).format('YYYY-MM-DD HH:mm:ss');
-                    this.timeRange = [timeFrom, timeTo];
-                    if (this.getSeriesData) {
-                      setTimeout(() => {
-                        this.chart.dispatchAction({
-                          type: 'restore'
-                        });
-                      }, 10);
-                      this.handleCloseTimer();
-                      this.getSeriesData(timeFrom, timeTo);
-=======
               this.chart.setOption(deepMerge(optionData.options, this.defaultOptions) as EChartOption, {
                 notMerge: true,
                 lazyUpdate: false,
@@ -761,7 +616,6 @@
                         this.getSeriesData(timeFrom, timeTo);
                       }
                       this.$emit('data-zoom', this.timeRange);
->>>>>>> 950047b8
                     }
                     this.loading = false;
                   });
@@ -844,13 +698,8 @@
            <span style="background-color:${item.color};margin-right: 4px;width: 6px;height: 6px; border-radius: 50%;"></span>
            <span style="${markColor} flex: 1;color: #fff;">${valueObj.text} ${valueObj.suffix || ''}</span>
           </li>`;
-<<<<<<< HEAD
-      });
-    return `<div style="z-index:12; border-radius: 6px">
-=======
         });
       return `<div style="z-index:12; border-radius: 6px">
->>>>>>> 950047b8
         <p style="text-align:center;margin: 0 0 5px 0;font-weight: bold;color: #fff;">${pointTime}</p>
         <ul style="padding: 0;margin: 0;">${liHtmls.join('')}</ul>
       </div>`;
