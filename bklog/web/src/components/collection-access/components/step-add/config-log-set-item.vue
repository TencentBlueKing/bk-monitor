--- conflicted
+++ resolved
@@ -242,28 +242,16 @@
           />
         </bk-form-item>
         <bk-form-item
-<<<<<<< HEAD
-          v-if="currentEnvironment=='linux' || currentEnvironment=='windows'"
-=======
           v-if="currentEnvironment == 'linux' || currentEnvironment == 'windows'"
->>>>>>> b8dfd182
           class="mt"
           :label="$t('设备元数据')"
           required
         >
-<<<<<<< HEAD
-        <device-metadata
-          :metadata="configData.extra_labels"
-          @extra-labels-change="extraLabelsChange"
-        >
-        </device-metadata>
-=======
           <device-metadata
             :metadata="configData.extra_labels"
             @extra-labels-change="extraLabelsChange"
           >
           </device-metadata>
->>>>>>> b8dfd182
         </bk-form-item>
       </div>
     </bk-form>
@@ -378,20 +366,12 @@
   import { deepClone } from '../../../monitor-echarts/utils';
   import LogFilter from '../log-filter';
   import MultilineRegDialog from './multiline-reg-dialog';
-<<<<<<< HEAD
-  import DeviceMetadata from './device-metadata.vue'
-=======
   import DeviceMetadata from './device-metadata.vue';
->>>>>>> b8dfd182
   export default {
     components: {
       MultilineRegDialog,
       LogFilter,
-<<<<<<< HEAD
-      DeviceMetadata
-=======
       DeviceMetadata,
->>>>>>> b8dfd182
     },
     props: {
       showType: {
@@ -746,11 +726,7 @@
       },
       extraLabelsChange(val) {
         this.$set(this.subFormData.params, 'extra_labels', val);
-<<<<<<< HEAD
-      }
-=======
-      },
->>>>>>> b8dfd182
+      },
     },
   };
 </script>
