<!--
  - Tencent is pleased to support the open source community by making BK-LOG 蓝鲸日志平台 available.
  - Copyright (C) 2021 THL A29 Limited, a Tencent company.  All rights reserved.
  - BK-LOG 蓝鲸日志平台 is licensed under the MIT License.
  -
  - License for BK-LOG 蓝鲸日志平台:
  - -------------------------------------------------------------------
  -
  - Permission is hereby granted, free of charge, to any person obtaining a copy of this software and associated
  - documentation files (the "Software"), to deal in the Software without restriction, including without limitation
  - the rights to use, copy, modify, merge, publish, distribute, sublicense, and/or sell copies of the Software,
  - and to permit persons to whom the Software is furnished to do so, subject to the following conditions:
  - The above copyright notice and this permission notice shall be included in all copies or substantial
  - portions of the Software.
  -
  - THE SOFTWARE IS PROVIDED "AS IS", WITHOUT WARRANTY OF ANY KIND, EXPRESS OR IMPLIED, INCLUDING BUT NOT
  - LIMITED TO THE WARRANTIES OF MERCHANTABILITY, FITNESS FOR A PARTICULAR PURPOSE AND NONINFRINGEMENT. IN
  - NO EVENT SHALL THE AUTHORS OR COPYRIGHT HOLDERS BE LIABLE FOR ANY CLAIM, DAMAGES OR OTHER LIABILITY,
  - WHETHER IN AN ACTION OF CONTRACT, TORT OR OTHERWISE, ARISING FROM, OUT OF OR IN CONNECTION WITH THE
  - SOFTWARE OR THE USE OR OTHER DEALINGS IN THE SOFTWARE
  -->

<template>
  <div v-if="scenarioId !== 'wineventlog'">
    <bk-form
      ref="validateForm"
      :label-width="labelWidth"
      :form-type="showType"
      :model="subFormData">
      <div v-if="!isStandardOutput">
        <!-- 日志路径 -->
        <div class="form-div mt log-paths" v-for="(log, index) in logPaths" :key="index">
          <bk-form-item
            required
            :label="index === 0 ? $t('日志路径') : ''"
            :rules="rules.paths"
            :property="'params.paths.' + index + '.value'">
            <div class="log-path flex-ac">
              <bk-input
                v-model="log.value"
                data-test-id="sourceLogBox_input_addLogPath"
              ></bk-input>
              <div class="ml9">
<<<<<<< HEAD
                <i
                  class="bk-icon icon-plus-circle-yuan icons"
                  data-test-id="sourceLogBox_i_newAddLogPath"
                  @click="addLog"></i>
=======
                <i class="bk-icon icon-plus-circle-shape icons"
                   data-test-id="sourceLogBox_i_newAddLogPath"
                   @click="addLog"></i>
>>>>>>> f81882bd
                <i
                  :class="['bk-icon icon-minus-circle-shape icons ml9', { disable: logPaths.length === 1 }] "
                  data-test-id="sourceLogBox_i_deleteAddLogPath"
                  @click="delLog(index)"></i>
              </div>
            </div>
            <div :class="['tips', showType !== 'horizontal' && 'log-tips']" v-if="index === 0">
              <i18n path="日志文件的绝对路径，可使用 {0}">
                <span class="font-gray">{{ $t('通配符') }}</span>
              </i18n>
            </div>
          </bk-form-item>
        </div>
        <!-- 日志字符集 -->
        <bk-form-item class="mt" :label="$t('字符集')" required>
          <bk-select
            data-test-id="sourceLogBox_div_changeLogCharacterTet"
            style="width: 320px;"
            searchable
            v-model="subFormData.data_encoding"
            :clearable="false">
            <bk-option
              v-for="(option, ind) in globalsData.data_encoding"
              :key="ind"
              :id="option.id"
              :name="option.name">
            </bk-option>
          </bk-select>
        </bk-form-item>
      </div>
      <!-- 过滤内容 -->
      <div :class="['filter-content', showType === 'horizontal' && 'horizontal-item']" v-en-class="'en-span'">
        <span v-bk-tooltips="$t('为减少传输和存储成本，可以过滤掉部分内容,更复杂的可在“清洗”功能中完成')">
          <span class="filter-title">{{$t('过滤内容')}}</span>
        </span>
        <bk-radio-group v-model="subFormData.params.conditions.type" @change="chooseType">
          <bk-radio value="none" style="margin-right: 12px">{{$t('不过滤')}}</bk-radio>
          <bk-radio value="match" style="margin-right: 12px">{{$t('字符串过滤')}}</bk-radio>
          <bk-radio value="separator">{{$t('分隔符过滤')}}</bk-radio>
        </bk-radio-group>
        <template v-if="isClickTypeRadio">
          <div class="flex-ac filter-select">
            <bk-select
              :clearable="false"
              :popover-min-width="240"
              v-if="isString" v-model="subFormData.params.conditions.match_type">
              <bk-option id="include" :name="$t('include(保留匹配字符串)')"></bk-option>
              <bk-option id="exclude" :name="$t('exclude(过滤匹配字符串)')" disabled>
                <span v-bk-tooltips.right="$t('正在开发中')">{{ $t('exclude(过滤匹配字符串)') }}</span>
              </bk-option>
            </bk-select>
            <bk-input
              v-show="isString"
              v-model="subFormData.params.conditions.match_content"
              style="margin-left: 8px; width: 600px;"></bk-input>
            <bk-select
              style="width: 320px; height: 32px"
              v-if="!isString"
              v-model="subFormData.params.conditions.separator">
              <bk-option
                v-for="(option, index) in globalsData.data_delimiter"
                :key="index"
                :id="option.id"
                :name="option.name">
              </bk-option>
            </bk-select>
          </div>
          <div class="tips" v-show="!isString">{{ $t('复杂的过滤条件（超过5个）会影响机器性能') }}</div>
          <div class="form-div" v-if="!isString">
            <div class="choose-table" style="width: 800px;">
              <div class="choose-table-item choose-table-item-head">
                <div class="left">{{ $t('第几列') }}</div>
                <div class="main">{{ $t('等于') }}</div>
                <div class="right">{{ $t('增/删') }}</div>
              </div>
              <div class="choose-table-item-body">
                <div class="choose-table-item" v-for="(item, index) in separatorFilters" :key="index">
                  <div class="left">
                    <bk-form-item
                      label="" :rules="rules.separator_filters"
                      :property="'params.conditions.separator_filters.' + index + '.fieldindex'">
                      <bk-input style="width: 100px;" v-model="item.fieldindex"></bk-input>
                    </bk-form-item>
                  </div>
                  <div :class="['main', { line: separatorFilters.length > 1 }] ">
                    <bk-form-item
                      label="" :rules="rules.separator_filters"
                      :property="'params.conditions.separator_filters.' + index + '.word'">
                      <bk-input v-model="item.word"></bk-input>
                    </bk-form-item>
                  </div>
                  <div class="right">
                    <i class="bk-icon icon-plus-circle-shape icons" @click="addItem"></i>
                    <i
                      :class="['bk-icon icon-minus-circle-shape icons ml9',
                               { disable: separatorFilters.length === 1 }]"
                      @click="delItem(index)">
                    </i>
                  </div>
                </div>
                <div class="choose-select" v-if="separatorFilters && separatorFilters.length > 1">
                  <bk-select class="select-div" v-model="type" @selected="changeType">
                    <bk-option id="and" :name="$t('并')"></bk-option>
                    <bk-option id="or" :name="$t('或')"></bk-option>
                  </bk-select>
                </div>
              </div>
            </div>
          </div>
        </template>
      </div>
      <!-- 段日志正则调试 -->
      <div v-if="hasMultilineReg" class="multiline-log-container">
        <div class="row-container">
          <bk-form-item
            :label="$t('行首正则')"
            :rules="rules.notEmptyForm"
            required
            property="params.multiline_pattern">
            <div class="flex-ac">
              <bk-input
                data-test-id="sourceLogBox_input_beginningRegular"
                style="width: 320px;"
                v-model.trim="subFormData.params.multiline_pattern"
              ></bk-input>
              <bk-button
                text size="small"
                class="king-button"
                data-test-id="sourceLogBox_button_debugging"
                @click="showRegDialog = true">
                {{ $t('调试') }}
              </bk-button>
            </div>
          </bk-form-item>
        </div>
        <div :class="['row-container', 'second', showType === 'horizontal' && 'pl150']">
          <i18n path="最多匹配{0}行，最大耗时{1}秒" class="i18n-style">
            <bk-form-item :rules="rules.maxLine" property="params.multiline_max_lines">
              <bk-input
                v-model="subFormData.params.multiline_max_lines"
                data-test-id="sourceLogBox_input_mostMatches"
                type="number"
                :precision="0"
                :show-controls="false">
              </bk-input>
            </bk-form-item>
            <bk-form-item :rules="rules.maxTimeout" property="params.multiline_timeout">
              <bk-input
                v-model="subFormData.params.multiline_timeout"
                data-test-id="sourceLogBox_input_maximumTimeConsuming"
                type="number"
                :precision="0"
                :show-controls="false">
              </bk-input>
            </bk-form-item>
          </i18n>
        </div>
        <multiline-reg-dialog
          :old-pattern.sync="subFormData.params.multiline_pattern"
          :show-dialog.sync="showRegDialog">
        </multiline-reg-dialog>
      </div>
    </bk-form>
  </div>
  <!-- win event日志类型 -->
  <div v-else>
    <!-- 日志种类 -->
    <bk-form
      ref="validateForm"
      :label-width="labelWidth"
      :form-type="showType"
      :model="subFormData"
      class="mt">
      <bk-form-item
        :label="$t('日志种类')"
        data-test-id="sourceLogBox_div_logSpecies"
        required>
        <bk-checkbox-group
          v-model="selectLogSpeciesList"
          @change="otherBlurRules">
          <div class="species-item">
            <bk-checkbox
              v-for=" (item, index) in logSpeciesList"
              :disabled="selectLogSpeciesList.length === 1 && selectLogSpeciesList[0] === item.id"
              :value="item.id"
              :key="index">
              {{item.name}}
            </bk-checkbox>
            <bk-tag-input
              v-model="otherSpeciesList"
              free-paste
              :class="otherRules ? 'tagRulesColor' : ''"
              :allow-auto-match="true"
              :has-delete-icon="true"
              :allow-create="true"
              @blur="otherBlurRules"
              @remove="otherBlurRules">
            </bk-tag-input>
          </div>
        </bk-checkbox-group>
      </bk-form-item>
    </bk-form>
    <!-- win-过滤内容 -->
    <div :class="['config-item','mt', showType === 'horizontal' && 'win-content']" v-en-class="'en-span'">
      <span v-bk-tooltips="$t('为减少传输和存储成本，可以过滤掉部分内容,更复杂的可在“清洗”功能中完成')">
        <span class="filter-title">{{$t('过滤内容')}}</span>
      </span>
      <div class="form-div win-filter" v-for="(item, index) in eventSettingList" :key="index">
        <bk-select
          class="select-div"
          v-model="item.type"
          :clearable="false"
          @selected="tagBlurRules(item, index)">
          <bk-option
            v-for="option in selectEventList"
            :key="option.id"
            :id="option.id"
            :disabled="option.isSelect"
            :name="option.name">
          </bk-option>
        </bk-select>
        <bk-tag-input
          :class="{
            'tag-input': true,
            tagRulesColor: !item.isCorrect
          }"
          v-model="item.list"
          allow-auto-match
          has-delete-icon
          allow-create
          :paste-fn="(v) => pasteFn(v, index)"
          @blur="tagBlurRules(item, index)"
          @remove="tagBlurRules(item, index)">
        </bk-tag-input>
        <div class="ml9">
<<<<<<< HEAD
          <i
            :class="
              ['bk-icon icon-plus-circle-yuan icons',
               { disable: eventSettingList.length === selectEventList.length }]"
            @click="addWinEvent"
=======
          <i :class="
               ['bk-icon icon-plus-circle-shape icons',
                { disable: eventSettingList.length === selectEventList.length }]"
             @click="addWinEvent"
>>>>>>> f81882bd
          ></i>
          <i
            :class="['bk-icon icon-minus-circle-shape icons ml9', { disable: eventSettingList.length === 1 }] "
            @click="delWinEvent(index)"></i>
        </div>
      </div>
    </div>
  </div>
</template>
<script>
import MultilineRegDialog from './multiline-reg-dialog';
import { mapGetters } from 'vuex';
import { deepClone } from '../../../monitor-echarts/utils';
export default {
  components: {
    MultilineRegDialog,
  },
  props: {
    showType: {
      type: String,
      default: 'horizontal',
    },
    configData: {
      type: Object,
      required: true,
    },
    scenarioId: {
      type: String,
      required: true,
    },
    currentEnvironment: {
      type: String,
      require: true,
    },
    configLength: {
      type: Number,
      require: true,
    },
    isCloneOrUpdate: {
      type: Boolean,
      require: true,
    },
    enLabelWidth: {
      type: Number,
      default: 180,
    },
  },
  data() {
    return {
      rules: {
        paths: [ // 日志路径
          {
            required: true,
            trigger: 'change',
          },
        ],
        separator_filters: [ // 分隔符过滤条件
          {
            validator: (value) => {
              const isFillOneSide = this.separatorFilters.some((item) => {
                return (item.fieldindex && !item.word) || (!item.fieldindex && item.word);
              });
              if (isFillOneSide) return Boolean(value);
              return true;
            },
            trigger: 'blur',
          },
        ],
        notEmptyForm: [ // 不能为空的表单
          {
            required: true,
            trigger: 'blur',
          },
        ],
        maxLine: [ // 最多匹配行数
          {
            validator: (val) => {
              if (val > 1000) {
                this.formData.params.multiline_max_lines = '1000';
              } else if (val < 1) {
                this.formData.params.multiline_max_lines = '1';
              }
              return true;
            },
            trigger: 'blur',
          },
        ],
        maxTimeout: [ // 最大耗时
          {
            validator: (val) => {
              if (val > 10) {
                this.formData.params.multiline_timeout = '10';
              } else if (val < 1) {
                this.formData.params.multiline_timeout = '1';
              }
              return true;
            },
            trigger: 'blur',
          },
        ],
      },
      subFormData: {
        data_encoding: 'UTF-8', // 日志字符集
        params: {
          multiline_pattern: '', // 行首正则, char
          multiline_max_lines: '50', // 最多匹配行数, int
          multiline_timeout: '2', // 最大耗时, int
          paths: [ // 日志路径
            { value: '' },
          ],
          conditions: {
            type: 'none', // 过滤方式类型
            match_type: 'include', // 过滤方式 可选字段 include, exclude
            match_content: '',
            separator: '|',
            separator_filters: [ // 分隔符过滤条件
              { fieldindex: '', word: '', op: '=', logic_op: 'and' },
            ],
          },
          winlog_name: [], // windows事件名称
          winlog_level: [], // windows事件等级
          winlog_event_id: [], // windows事件id
        },
      },
      type: 'and',
      showRegDialog: false, // 显示段日志调试弹窗
      otherRules: false, // 是否有其他规则
      logSpeciesList: [{
        id: 'Application',
        name: this.$t('应用程序(Application)'),
      }, {
        id: 'Security',
        name: this.$t('安全(Security)'),
      }, {
        id: 'System',
        name: this.$t('系统(System)'),
      }, {
        id: 'Other',
        name: this.$t('其他'),
      }],
      selectLogSpeciesList: ['Application', 'Security', 'System', 'Other'],
      otherSpeciesList: [],
      selectEventList: [
        {
          id: 'winlog_event_id',
          name: this.$t('事件ID'),
          isSelect: false,
        },
        {
          id: 'winlog_level',
          name: this.$t('级别'),
          isSelect: false,
        },
        {
          id: 'winlog_source',
          name: this.$t('事件来源'),
          isSelect: false,
        },
        {
          id: 'winlog_content',
          name: this.$t('事件内容'),
          isSelect: false,
        },
      ],
      eventSettingList: [
        { type: 'winlog_event_id', list: [], isCorrect: true },
      ],
      isFirst: true,
    };
  },
  computed: {
    ...mapGetters('globals', ['globalsData']),
    // 分隔符字段过滤条件
    separatorFilters() {
      const { params } = this.subFormData;
      return params.conditions?.separator_filters || [{
        fieldindex: '',
        word: '',
        op: '=',
        logic_op: this.type,
      }];
    },
    // 是否打开行首正则功能
    hasMultilineReg() {
      return this.scenarioId === 'section';
    },
    // 日志路径
    logPaths() {
      const { params } = this.subFormData;
      return params.paths || [];
    },
    // 是否为字符串过滤
    isString() {
      return this.subFormData.params.conditions.type === 'match';
    },
    // 是否点击过过滤内容单选框
    isClickTypeRadio() {
      return this.subFormData.params.conditions.type !== 'none';
    },
    labelWidth() {
      return this.$store.state.isEnLanguage ? this.enLabelWidth : 115;
    },
    // 是否是标准输出
    isStandardOutput() {
      return this.currentEnvironment === 'std_log_config';
    },
    // win日志类型是否有报错
    winCannotPass() {
      return this.eventSettingList.some(el => el.isCorrect === false) || this.otherRules;
    },
    getWinParamsData() { // wineventlog日志类型时进行params属性修改
      const winParams = {};
      const { selectLogSpeciesList, otherSpeciesList, eventSettingList } = this;
      const cloneSpeciesList = deepClone(selectLogSpeciesList);
      if (cloneSpeciesList.includes('Other')) {
        cloneSpeciesList.splice(cloneSpeciesList.indexOf('Other'), 1);
      }
      winParams.winlog_name = cloneSpeciesList.concat(otherSpeciesList);
      eventSettingList.forEach((el) => {
        winParams[el.type] = el.list;
      });
      return winParams;
    },
  },
  watch: {
    subFormData: {
      deep: true,
      handler(val) {
        const { data_encoding, params } = val;
        this.$emit('configChange', { data_encoding, params });
      },
    },
    configLength() {
      Object.assign(this.subFormData, this.configData);
    },
  },
  created() {
    Object.assign(this.subFormData, this.configData);
    if (this.isCloneOrUpdate) {
      const { params } = this.subFormData;
      // 分隔符过滤条件 and/or 初始值
      if (params.conditions?.type === 'separator') {
        this.type = params.conditions.separator_filters[0].logic_op;
      }
      if (this.scenarioId !== 'wineventlog') {
        if (params.paths.length > 0) {
          params.paths = typeof params.paths[0] === 'string' ? params.paths.map(item => ({ value: item })) : params.paths;
        } else { // 兼容原日志路径为空列表
          params.paths = [{ value: '' }];
        }
      } else {
        const otherList = params.winlog_name.filter(v => ['Application', 'Security', 'System'].indexOf(v) === -1);
        if (otherList.length > 0) {
          this.otherSpeciesList = otherList;
          this.selectLogSpeciesList = params.winlog_name.filter(v => ['Application', 'Security', 'System'].includes(v));
          this.selectLogSpeciesList.push('Other');
        } else {
          this.selectLogSpeciesList = params.winlog_name;
        }

        delete params.ignore_older;
        delete params.max_bytes;
        delete params.tail_files;

        const newEventSettingList = [];
        for (const [key, val] of Object.entries(params)) {
          if (key !== 'winlog_name' && val[0] !== '') {
            newEventSettingList.push({
              type: key,
              list: val,
              isCorrect: true,
            });
          }
        }
        if (newEventSettingList.length !== 0) {
          this.eventSettingList = newEventSettingList;
        }
        this.selectDisabledChange();
      }
    }
  },
  methods: {
    // 修改分隔符过滤的并&或
    changeType(value) {
      this.type = value;
      this.subFormData.params.conditions.separator_filters.map((item) => {
        item.logic_op = value;
      });
    },
    addLog() {
      this.subFormData.params.paths.push({ value: '' });
    },
    delLog(index) {
      if (this.subFormData.params.paths.length > 1) {
        this.subFormData.params.paths.splice(this.subFormData.params.paths.findIndex((item, ind) => ind === index), 1);
      }
    },
    chooseType(value) {
      this.subFormData.params.conditions.type = value;
      const conditions = this.subFormData.params.conditions || {};
      if (!this.isString && !conditions?.separator_filters?.length) {
        Object.assign(conditions, {
          separator_filters: [ // 分隔符过滤条件
            { fieldindex: '', word: '', op: '=', logic_op: this.type },
          ],
        });
      }
    },
    addItem() {
      this.subFormData.params.conditions.separator_filters.push({
        fieldindex: '',
        word: '',
        op: '=',
        logic_op: this.type,
      });
    },
    delItem(index) {
      const { separator_filters: separatorFilters } = this.subFormData.params.conditions;
      if (separatorFilters.length > 1) {
        separatorFilters.splice(separatorFilters.findIndex((item, ind) => index === ind), 1);
      };
    },
    addWinEvent() {
      const eventType = this.eventSettingList.map(el => el.type);
      const selectType = this.selectEventList.map(el => el.id);
      if (eventType.length !== selectType.length) {
        const selectFilter = selectType.filter(v => eventType.indexOf(v) === -1);
        this.eventSettingList.push({ type: selectFilter[0], list: [], isCorrect: true });
        this.selectDisabledChange(true);
      }
    },
    delWinEvent(index) {
      if (this.eventSettingList.length > 1) {
        this.eventSettingList.splice(this.eventSettingList.findIndex((el, ind) => index === ind), 1);
        this.selectDisabledChange(false);
      }
    },
    selectDisabledChange(state = true) {
      if (this.eventSettingList.length === 1) {
        this.selectEventList.forEach(el => el.isSelect = false);
      }
      if (this.eventSettingList.length === this.selectEventList.length) {
        this.selectEventList.forEach(el => el.isSelect = true);
      }
      for (const eItem of this.eventSettingList) {
        for (const sItem of this.selectEventList) {
          if (eItem.type === sItem.id) {
            sItem.isSelect = state;
          }
        }
      }
    },
    otherBlurRules(input, tags) {
      if (!tags) return;
      this.otherRules = !tags.every(Boolean);
      tags.length === 0 && (this.otherRules = false);
      const slist = this.selectLogSpeciesList;
      if (slist.length === 1 && slist[0] === 'Other' && !this.otherSpeciesList.length) {
        this.otherRules = true;
      }
    },
    tagBlurRules(item, index) {
      switch (item.type) {
        case 'winlog_event_id':
          this.eventSettingList[index].isCorrect =  item.list.every(el => /^[\d]+$/.test(el));
          break;
        case 'winlog_level':
          this.eventSettingList[index].isCorrect =  item.list.every(Boolean);
          break;
        default:
          this.eventSettingList[index].isCorrect = true;
          break;
      }
    },
    pasteFn(v, index) {
      const oldEventList = this.eventSettingList[index].list;
      const matchList = v.split(/\n/g); // 根据换行符进行切割
      this.eventSettingList[index].list = oldEventList.concat(matchList);
    },
  },
};
</script>
<style lang="scss" scoped>
.horizontal-item {
  padding: 20px 0;
  position: relative;
  left: 115px;
  max-width: 80%;

  > span {
    color: #90929a;
    font-size: 14px;
    position: absolute;
    left: -80px;
    top: 23px;
  }

  .filter-select {
    margin-top: 11px;
  }

  .bk-select {
    width: 184px;
    height: 32px;
  }
}

.log-path {
  position: relative;

  .bk-form-control {
    width: 320px;
  }
}

.log-tips {
  position: absolute;
  top: -30px;
  left: 80px;
}

.en-span {
  left: 180px;

  > span {
    left: -110px;
  }
}

.i18n-style {
  display: flex;
  align-items: center;
}

.filter-title {
  display: inline-block;
  border-bottom: 1px dashed #000;
  margin-bottom: 8px;
}
</style><|MERGE_RESOLUTION|>--- conflicted
+++ resolved
@@ -41,16 +41,10 @@
                 data-test-id="sourceLogBox_input_addLogPath"
               ></bk-input>
               <div class="ml9">
-<<<<<<< HEAD
                 <i
-                  class="bk-icon icon-plus-circle-yuan icons"
+                  class="bk-icon icon-plus-circle-shape icons"
                   data-test-id="sourceLogBox_i_newAddLogPath"
                   @click="addLog"></i>
-=======
-                <i class="bk-icon icon-plus-circle-shape icons"
-                   data-test-id="sourceLogBox_i_newAddLogPath"
-                   @click="addLog"></i>
->>>>>>> f81882bd
                 <i
                   :class="['bk-icon icon-minus-circle-shape icons ml9', { disable: logPaths.length === 1 }] "
                   data-test-id="sourceLogBox_i_deleteAddLogPath"
@@ -286,18 +280,15 @@
           @remove="tagBlurRules(item, index)">
         </bk-tag-input>
         <div class="ml9">
-<<<<<<< HEAD
           <i
             :class="
-              ['bk-icon icon-plus-circle-yuan icons',
-               { disable: eventSettingList.length === selectEventList.length }]"
+              [
+                'bk-icon icon-plus-circle-shape icons',
+                {
+                  disable: eventSettingList.length === selectEventList.length
+                }
+              ]"
             @click="addWinEvent"
-=======
-          <i :class="
-               ['bk-icon icon-plus-circle-shape icons',
-                { disable: eventSettingList.length === selectEventList.length }]"
-             @click="addWinEvent"
->>>>>>> f81882bd
           ></i>
           <i
             :class="['bk-icon icon-minus-circle-shape icons ml9', { disable: eventSettingList.length === 1 }] "
