<!--
  - Tencent is pleased to support the open source community by making BK-LOG 蓝鲸日志平台 available.
  - Copyright (C) 2021 THL A29 Limited, a Tencent company.  All rights reserved.
  - BK-LOG 蓝鲸日志平台 is licensed under the MIT License.
  -
  - License for BK-LOG 蓝鲸日志平台:
  - -------------------------------------------------------------------
  -
  - Permission is hereby granted, free of charge, to any person obtaining a copy of this software and associated
  - documentation files (the "Software"), to deal in the Software without restriction, including without limitation
  - the rights to use, copy, modify, merge, publish, distribute, sublicense, and/or sell copies of the Software,
  - and to permit persons to whom the Software is furnished to do so, subject to the following conditions:
  - The above copyright notice and this permission notice shall be included in all copies or substantial
  - portions of the Software.
  -
  - THE SOFTWARE IS PROVIDED "AS IS", WITHOUT WARRANTY OF ANY KIND, EXPRESS OR IMPLIED, INCLUDING BUT NOT
  - LIMITED TO THE WARRANTIES OF MERCHANTABILITY, FITNESS FOR A PARTICULAR PURPOSE AND NONINFRINGEMENT. IN
  - NO EVENT SHALL THE AUTHORS OR COPYRIGHT HOLDERS BE LIABLE FOR ANY CLAIM, DAMAGES OR OTHER LIABILITY,
  - WHETHER IN AN ACTION OF CONTRACT, TORT OR OTHERWISE, ARISING FROM, OUT OF OR IN CONNECTION WITH THE
  - SOFTWARE OR THE USE OR OTHER DEALINGS IN THE SOFTWARE
  -->

<template>
  <div class="editor-container">
    <template v-if="isShowTopLabel">
      <div class="editor-title">
        <div>{{ $t('编辑器') }}</div>
        <div class="right-container">
          <slot name="right"></slot>
          <span v-bk-tooltips="{ distance: 20, content: $t('全屏'), delay: 300 }">
            <span
              v-if="!isFull"
              class="bk-icon icon-full-screen"
              @click="openFullScreen"
            ></span>
          </span>
        </div>
      </div>
    </template>
    <div
      ref="editorRefs"
      :style="{ height: calcSize(renderHeight), width: calcSize(renderWidth), position: 'relative' }"
    >
      <div
        v-if="placeholder"
<<<<<<< HEAD
        :style="placeholderStyle"
        :class="['monaco-placeholder', { 'light-monaco-placeholder': theme !== 'vs-dark' }]"
=======
        :style="`font-size:${fontSize}px;`"
        :class="['monaco-placeholder', { 'light-monaco-placeholder': theme === 'vs' }]"
>>>>>>> 35386d91
      >
        {{ placeholder }}
      </div>

      <span
        v-if="isFull"
        class="bk-icon icon-un-full-screen"
        style="right: 20px"
        @click="exitFullScreen"
      ></span>

      <div
        v-if="problemList.length && isShowProblemDrag"
        ref="problemsRef"
<<<<<<< HEAD
        :class="['problems', { 'light-problems': theme !== 'vs-dark' }]"
=======
        :class="['problems', { 'light-problems': theme === 'vs' }]"
>>>>>>> 35386d91
        :style="`height: ${problemHeight}px; max-height: ${height - 50}px; font-size: ${fontSize}px;`"
      >
        <div
          class="problems-drag"
          @mousedown="handleMouseDown"
        ></div>
        <template>
          <div
            v-for="(item, index) of problemList"
            :key="index"
            class="problem"
            @click="handelClickProblemBtn(item.lineNumber, item.column)"
          >
            <div :class="`bk-icon ${item.codiconClass}`"></div>
            <div class="problem-text">
              <span>{{ item.problemMessage }}</span>
              <span
                v-if="item.lineNumber && item.column"
                class="problem-line"
              >
                [{{ item.lineNumber }}, {{ item.column }}]
              </span>
            </div>
          </div>
        </template>
      </div>
    </div>
  </div>
</template>
<script>
import * as monaco from 'monaco-editor';
const PLACEHOLDER_SELECTOR = '.monaco-placeholder';

self.MonacoEnvironment = {
  getWorkerUrl(moduleId, label) {
    if (label === 'yaml') {
      return process.env.NODE_ENV === 'production' ? `${window.BK_STATIC_URL}/yaml.worker.js` : './yaml.worker.js';
    }
    if (label === 'json') {
      return process.env.NODE_ENV === 'production' ? `${window.BK_STATIC_URL}/json.worker.js` : './json.worker.js';
    }
    return process.env.NODE_ENV === 'production' ? `${window.BK_STATIC_URL}/editor.worker.js` : './editor.worker.js';
  }
};

export default {
  model: {
    prop: 'value',
    event: 'change'
  },
  props: {
    options: {
      type: Object,
      default: () => ({})
    },
    value: {
      type: String,
      default: ''
    },
    theme: {
      type: String,
      default: 'vs-dark'
    },
    language: {
      type: String,
      require: true
    },
    fullScreen: {
      type: Boolean,
      default: false
    },
    width: {
      type: String,
      default: '100%'
    },
    height: {
      type: Number,
      default: 600
    },
    isShowProblem: {
      type: Boolean,
      default: true
    },
    fontFamily: {
      type: String,
      default: 'Microsoft YaHei'
    },
    warningList: {
      type: Array,
      default: () => []
    },
    isShowTopLabel: {
      type: Boolean,
      default: true
    },
    fontSize: {
      type: Number,
      default: 16
    },
    isShowProblemDrag: {
      type: Boolean,
      default: true
    },
    placeholder: {
      type: String,
      default: ''
    },
    monacoConfig: {
      type: Object,
      default: () => ({})
<<<<<<< HEAD
    },
    placeholderStyle: {
      type: Object,
      default: () => ({
        fontSize: '12px'
      })
    },
    initMonacoBeforeFun: {
      type: Function
=======
>>>>>>> 35386d91
    }
  },
  data() {
    return {
      editor: null,
      renderWidth: '100%',
      renderHeight: 500,
      problemList: [],
      isHaveError: false,
      isFull: false,
      problemHeight: null,
      range: [20, 500]
    };
  },
  watch: {
    value: {
      immediate: true,
      handler(newValue) {
        if (this.editor) {
          if (newValue !== this.editor.getValue()) {
            this.editor.setValue(newValue);
          }
          if (this.placeholder) {
            newValue === '' ? this.showPlaceholder('') : this.hidePlaceholder();
          }
        }
      }
    },
    options: {
      deep: true,
      handler(options) {
        if (this.editor) {
          this.editor.updateOptions(options);
          this.editor.layout();
        }
      }
    },
    language(newVal) {
      this.editor && monaco.editor.setModelLanguage(monaco.editor.getModels()[0], newVal);
    },
    theme(newVal) {
      this.editor && monaco.editor.setTheme(newVal);
    },
    width(newVal) {
      this.renderWidth = newVal;
      this.initWidth = this.width;
    },
    height(newVal) {
      this.renderHeight = newVal;
      this.initHeight = this.height;
    },
    warningList(newVal) {
      this.setWaringMarker(newVal);
    },
    'problemList.length'() {
      this.isHaveError = this.problemList.some(item => item.codiconClass === 'icon-close-circle-shape');
      this.$emit('get-problem-state', this.isHaveError);
    }
  },
  mounted() {
    this.initWidth = this.width;
    this.initHeight = this.height;
    this.renderWidth = this.width;
    this.renderHeight = this.height;
    let initMonaco = monaco;
    // 初始化编辑器前的回调函数
    if (this.initMonacoBeforeFun) {
      initMonaco = this.initMonacoBeforeFun(initMonaco);
    }
    this.initMonaco(initMonaco);
    this.$nextTick().then(() => {
      this.editor.layout();
    });
    window.addEventListener('resize', this.handleFullScreen);
  },
  beforeDestroy() {
    this.editor?.dispose();
    window.removeEventListener('resize', this.handleFullScreen);
  },
  methods: {
    calcSize(size) {
      const _size = size.toString();
      if (_size.match(/^\d*$/)) return `${size}px`;
      if (_size.match(/^[0-9]?%$/)) return _size;
      return '100%';
    },

    initMonaco(monaco) {
      const options = Object.assign(
        {
          value: this.value,
          theme: this.theme,
          language: this.language,
          fontFamily: this.fontFamily,
          fontSize: this.fontSize,
          cursorBlinking: 'solid',
          automaticLayout: true,
          ...this.monacoConfig
        },
        this.options
      );
      this.editor = monaco.editor.create(this.$refs.editorRefs, options);
      this.$emit('editorDidMount', this.editor);
      this.editor.onContextMenu(event => this.$emit('contextMenu', event));
      this.editor.onDidBlurEditorWidget(() => this.$emit('blur', this.editor.getValue()));
      this.editor.onDidBlurEditorText(() => this.$emit('blurText'));
      this.editor.onDidChangeConfiguration(event => this.$emit('configuration', event));
      this.editor.onDidChangeCursorPosition(event => {
        this.$emit('position', event);
      });
      this.editor.onDidChangeCursorSelection(event => {
        this.$emit('selection', event);
      });
      this.editor.onDidChangeModelContent(event => {
        const value = this.editor.getValue();
        if (this.value !== value) {
          this.$emit('change', value, event);
        }
      });
      this.editor.onDidChangeModelDecorations(event => this.$emit('modelDecorations', event));
      this.editor.onDidChangeModelLanguage(event => this.$emit('modelLanguage', event));
      this.editor.onDidChangeModelOptions(event => this.$emit('modelOptions', event));
      this.editor.onDidDispose(event => this.$emit('afterDispose', event));
      this.editor.onDidFocusEditorWidget(() => this.$emit('focus'));
      this.editor.onDidFocusEditorText(() => this.$emit('focusText'));
      this.editor.onDidLayoutChange(event => this.$emit('layout', event));
      this.editor.onDidScrollChange(event => this.$emit('scroll', event));
      this.editor.onKeyDown(event => this.$emit('keydown', event));
      this.editor.onKeyUp(event => this.$emit('keyup', event));
      this.editor.onMouseDown(event => this.$emit('mouseDown', event));
      this.editor.onMouseLeave(event => this.$emit('mouseLeave', event));
      this.editor.onMouseMove(event => this.$emit('mouseMove', event));
      this.editor.onMouseUp(event => this.$emit('mouseUp', event));
      this.isShowProblem && this.markerChange(monaco);
      if (this.placeholder) {
        this.value === '' ? this.showPlaceholder('') : this.hidePlaceholder();
        this.editor.onDidBlurEditorWidget(() => {
          this.showPlaceholder(this.editor.getValue());
        });

        this.editor.onDidFocusEditorWidget(() => {
          this.hidePlaceholder();
        });
      }
    },

    showPlaceholder(value) {
      if (value === '') {
        document.querySelector(PLACEHOLDER_SELECTOR).style.display = 'initial';
      }
    },

    hidePlaceholder() {
      document.querySelector(PLACEHOLDER_SELECTOR).style.display = 'none';
    },

    exitFullScreen() {
      const exitMethod = document.exitFullscreen; // W3C
      if (exitMethod) {
        exitMethod.call(document);
      }
    },

    openFullScreen() {
      const element = this.$refs.editorRefs;
      const fullScreenMethod =
        element.requestFullScreen || // W3C
        element.webkitRequestFullScreen || // FireFox
        element.webkitExitFullscreen || // Chrome等
        element.msRequestFullscreen; // IE11
      if (fullScreenMethod) {
        fullScreenMethod.call(element);
        this.renderWidth = window.screen.width;
        this.renderHeight = window.screen.height;
        this.$nextTick().then(() => {
          this.editor.layout();
        });
      } else {
        this.$bkMessage({
          showClose: true,
          message: `${this.$t('此浏览器不支持全屏操作')}, ${this.$t('请使用chrome浏览器')}`,
          theme: 'warning'
        });
      }
    },

    handleFullScreen() {
      if (document.fullscreenElement) {
        this.isFull = true;
        return true;
      }
      if (this.isFull) {
        this.isFull = false;
        this.renderWidth = this.initWidth;
        this.renderHeight = this.initHeight;
        this.$nextTick().then(() => {
          this.editor.layout();
        });
      }
      return false;
    },

    /**
     * @desc: 报错提示与警告提示
     * @param { Object } resource
     * @param { Object } monaco
     */
    markerChange(monaco) {
      monaco.editor.onDidChangeMarkers(([resource]) => {
        const markers = monaco.editor.getModelMarkers({ resource });
        this.problemList = [];
        for (const marker of markers) {
          if (marker.severity === monaco.MarkerSeverity.Hint) {
            continue;
          }
          this.problemList.push({
            codiconClass:
              marker.severity === monaco.MarkerSeverity.Warning
                ? 'icon-exclamation-circle-shape'
                : 'icon-close-circle-shape',
            lineNumber: marker.startLineNumber,
            column: marker.startColumn,
            problemMessage: marker.message
          });
        }
      });
    },

    /**
     * @desc: 设置警告提示
     * Tips: 传参参数为 [{startLineNumber:xxx, endLineNumber:xxx, startColumn:xxx, endColumn:xxx, message:xxx}]
     */
    setWaringMarker(markers = []) {
      if (this.isHaveError) return;
      const waringMarkers = markers.map(item => ({
        lineNumber: item.startLineNumber,
        column: item.startColumn,
        problemMessage: item.message,
        codiconClass: 'icon-exclamation-circle-shape'
      }));
      this.problemList = waringMarkers;
      // 这是monaco编辑器自带的告警方法 行和列为0的话默认1-1 暂时不显示行列标记
      // monaco.editor.setModelMarkers(this.editor.getModel(), 'owner', waringMarkers);
    },
    /**
     * @desc: 警告bottom点击鼠标事件
     */
    handelClickProblemBtn(lineNumber, column) {
      if (!lineNumber || !column) return;
      this.editor.setPosition({
        lineNumber,
        column
      });
      this.editor.focus();
    },
    handleMouseDown(e) {
      const node = e.target;
      const { parentNode } = node;
      this.problemHeight = parentNode.offsetHeight;

      if (!parentNode) return;

      const rect = parentNode.getBoundingClientRect();
      const handleMouseMove = event => {
        const [min, max] = this.range;
        const newHeight = rect.top - event.clientY + rect.height;
        if (newHeight < min) {
          this.problemHeight = 0;
        } else {
          this.problemHeight = Math.min(newHeight, max);
        }
      };
      const handleMouseUp = () => {
        window.removeEventListener('mousemove', handleMouseMove);
        window.removeEventListener('mouseup', handleMouseUp);
      };
      window.addEventListener('mousemove', handleMouseMove);
      window.addEventListener('mouseup', handleMouseUp);
    }
  }
};
</script>
<style lang="scss" scoped>
@import '@/scss/mixins/flex.scss';
/* stylelint-disable no-descending-specificity */
.editor-container {
  width: 100%;
}

.problems {
  position: absolute;
  bottom: 0;
  // max-height: 500px;
  z-index: 999;
  width: 100%;
  padding: 6px 20px;
  overflow-y: auto;
  background: #212121;
}

.light-problems {
  background: #fafbfd;

  .problem {
    color: #212121;

    &:hover {
      color: #313238;
      background: #f0f1f5;
    }
  }
}

.problem {
  display: flex;
  margin: 6px 0;
  align-items: center;
  color: #dcdee5;
  cursor: pointer;

  .problem-text {
    margin-left: 10px;
  }

  &:hover {
    color: #fff;
    background: #424242;
  }
}

.problems-drag {
  position: sticky;
  left: calc(50% - 13px);
  z-index: 100;
  width: 26px;
  height: 6px;
  border-radius: 3px;
  transform: translateY(-50%);

  @include flex-center();

  &::after {
    position: absolute;
    left: 2px;
    width: 100%;
    height: 0;
    border-bottom: 3px dotted #63656e;
    content: ' ';
  }

  &:hover {
    cursor: s-resize;
    user-select: none;
  }
}

.monaco-placeholder {
  position: absolute;
  top: 2px;
  left: 24px;
  z-index: 999;
  color: #fff;
}

.light-monaco-placeholder {
  color: #979ba5;
}

.editor-title {
  display: flex;
  width: 100%;
  padding: 14px 18px;
  color: #979ba5;
  background: #2e2e2e;
  justify-content: space-between;

  .right-container {
    @include flex-center();
  }
}

.icon-un-full-screen {
  position: absolute;
  top: 10px;
  z-index: 1;
  color: #fff;
}

.bk-icon {
  margin-right: 8px;
  cursor: pointer;
}

.icon-close-circle-shape {
  color: #b34747;
}

.icon-exclamation-circle-shape {
  color: #ff9c01;
}

.problem-line {
  color: #979ba5;
}
</style><|MERGE_RESOLUTION|>--- conflicted
+++ resolved
@@ -43,13 +43,8 @@
     >
       <div
         v-if="placeholder"
-<<<<<<< HEAD
         :style="placeholderStyle"
         :class="['monaco-placeholder', { 'light-monaco-placeholder': theme !== 'vs-dark' }]"
-=======
-        :style="`font-size:${fontSize}px;`"
-        :class="['monaco-placeholder', { 'light-monaco-placeholder': theme === 'vs' }]"
->>>>>>> 35386d91
       >
         {{ placeholder }}
       </div>
@@ -64,11 +59,7 @@
       <div
         v-if="problemList.length && isShowProblemDrag"
         ref="problemsRef"
-<<<<<<< HEAD
         :class="['problems', { 'light-problems': theme !== 'vs-dark' }]"
-=======
-        :class="['problems', { 'light-problems': theme === 'vs' }]"
->>>>>>> 35386d91
         :style="`height: ${problemHeight}px; max-height: ${height - 50}px; font-size: ${fontSize}px;`"
       >
         <div
@@ -179,7 +170,6 @@
     monacoConfig: {
       type: Object,
       default: () => ({})
-<<<<<<< HEAD
     },
     placeholderStyle: {
       type: Object,
@@ -189,8 +179,6 @@
     },
     initMonacoBeforeFun: {
       type: Function
-=======
->>>>>>> 35386d91
     }
   },
   data() {
