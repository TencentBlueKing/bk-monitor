--- conflicted
+++ resolved
@@ -1,4 +1,3 @@
-<!-- eslint-disable vue/no-deprecated-slot-attribute -->
 <!--
 * Tencent is pleased to support the open source community by making
 * 蓝鲸智云PaaS平台 (BlueKing PaaS) available.
@@ -32,19 +31,18 @@
       type="info"
       closable
     >
-      <div
-        class="slot-title-container"
-        slot="title"
-      >
-        <i18n path="接入前请查看 {0} ，尤其是在日志量大的情况下请务必提前沟通。">
-          <a
-            class="link"
-            @click="handleGotoLink('logCollection')"
-          >
-            {{ $t('接入指引') }}</a
-          >
-        </i18n>
-      </div>
+      <template #title>
+        <div class="slot-title-container">
+          <i18n path="接入前请查看 {0} ，尤其是在日志量大的情况下请务必提前沟通。">
+            <a
+              class="link"
+              @click="handleGotoLink('logCollection')"
+            >
+              {{ $t('接入指引') }}</a
+            >
+          </i18n>
+        </div>
+      </template>
     </bk-alert>
     <bk-form
       ref="validateForm"
@@ -107,12 +105,11 @@
               >
             </span>
           </div>
-          <p
-            class="en-name-tips"
-            slot="tip"
-          >
-            {{ $t('数据名用于索引和数据源') }}
-          </p>
+          <template #tip>
+            <p class="en-name-tips">
+              {{ $t('数据名用于索引和数据源') }}
+            </p>
+          </template>
         </bk-form-item>
         <bk-form-item :label="$t('备注说明')">
           <bk-input
@@ -320,8 +317,8 @@
             class="count"
           >
             <!-- <span>{{ collectTargetTarget[formData.target_node_type + '1'] }}</span>
-            <span class="font-blue">{{ formData.target_nodes.length }}</span>
-            <span>{{ collectTargetTarget[formData.target_node_type + '2'] }}</span> -->
+              <span class="font-blue">{{ formData.target_nodes.length }}</span>
+              <span>{{ collectTargetTarget[formData.target_node_type + '2'] }}</span> -->
             <i18n :path="collectTargetTarget[formData.target_node_type]">
               <span class="font-blue">{{ formData.target_nodes.length }}</span>
             </i18n>
@@ -340,12 +337,12 @@
             @change="handleTargetChange"
           />
           <!-- <ip-selector-dialog
-            :show-dialog.sync="showIpSelectorDialog"
-            :target-object-type="formData.target_object_type"
-            :target-node-type="formData.target_node_type"
-            :target-nodes="formData.target_nodes"
-            @target-change="targetChange">
-          </ip-selector-dialog> -->
+              :show-dialog.sync="showIpSelectorDialog"
+              :target-object-type="formData.target_object_type"
+              :target-node-type="formData.target_node_type"
+              :target-nodes="formData.target_nodes"
+              @target-change="targetChange">
+            </ip-selector-dialog> -->
         </div>
         <!-- 物理环境 配置项 -->
         <config-log-set-item
@@ -399,16 +396,18 @@
                     :show-icon="false"
                     type="info"
                   >
-                    <div slot="title">
-                      <i class="bk-icon icon-info"></i>
-                      <i18n path="采集范围排除能力依赖采集器 bk-log-collector >= 0.3.2，请 {0} 采集器版本。">
-                        <span
-                          class="tips-btn"
-                          @click="handleUpdateCollector"
-                          >{{ $t('升级') }}</span
-                        >
-                      </i18n>
-                    </div>
+                    <template #title>
+                      <div>
+                        <i class="bk-icon icon-info"></i>
+                        <i18n path="采集范围排除能力依赖采集器 bk-log-collector >= 0.3.2，请 {0} 采集器版本。">
+                          <span
+                            class="tips-btn"
+                            @click="handleUpdateCollector"
+                            >{{ $t('升级') }}</span
+                          >
+                        </i18n>
+                      </div>
+                    </template>
                   </bk-alert>
                   <div class="config-cluster-title justify-bt">
                     <div>
@@ -596,35 +595,36 @@
                     style="margin-left: 12px"
                     :disabled="!formData.bcs_cluster_id"
                   >
-                    <div slot="dropdown-trigger">
-                      <div
-                        v-bk-tooltips.top="{ content: $t('请先选择集群'), delay: 500 }"
-                        :disabled="!!formData.bcs_cluster_id"
-                      >
-                        <bk-button
-                          :disabled="!formData.bcs_cluster_id"
-                          icon="plus"
-                          size="small"
-                          theme="primary"
-                          outline
+                    <template #dropdown-trigger>
+                      <div>
+                        <div
+                          v-bk-tooltips.top="{ content: $t('请先选择集群'), delay: 500 }"
+                          :disabled="!!formData.bcs_cluster_id"
                         >
-                          {{ $t('添加范围') }}
-                        </bk-button>
+                          <bk-button
+                            :disabled="!formData.bcs_cluster_id"
+                            icon="plus"
+                            size="small"
+                            theme="primary"
+                            outline
+                          >
+                            {{ $t('添加范围') }}
+                          </bk-button>
+                        </div>
                       </div>
-                    </div>
-                    <ul
-                      class="bk-dropdown-list"
-                      slot="dropdown-content"
-                    >
-                      <li
-                        v-for="(isShowScope, scopeStr) in conItem.noQuestParams.scopeSelectShow"
-                        v-show="isShowScopeButton(conIndex, scopeStr)"
-                        :key="`${scopeStr}`"
-                        @click="handleAddNewScope(conIndex, scopeStr)"
-                      >
-                        <a href="javascript:;">{{ getScopeName(scopeStr) }}</a>
-                      </li>
-                    </ul>
+                    </template>
+                    <template #dropdown-content>
+                      <ul class="bk-dropdown-list">
+                        <li
+                          v-for="(isShowScope, scopeStr) in conItem.noQuestParams.scopeSelectShow"
+                          v-show="isShowScopeButton(conIndex, scopeStr)"
+                          :key="`${scopeStr}`"
+                          @click="handleAddNewScope(conIndex, scopeStr)"
+                        >
+                          <a href="javascript:;">{{ getScopeName(scopeStr) }}</a>
+                        </li>
+                      </ul>
+                    </template>
                   </bk-dropdown-menu>
                 </div>
 
@@ -651,13 +651,13 @@
 
           <div v-if="!isPhysicsEnvironment">
             <!-- <div v-show="isConfigConflict" class="conflict-container flex-ac">
-              <span class="bk-icon icon-exclamation-circle"></span>
-              <span class="conflict-message">
-                <span>{{$t('冲突检查结果')}}</span> :
-                <span>{{conflictMessage}}</span>
-              </span>
-              <span v-for="item in conflictList" :key="item" class="collection-item">配置{{index}}</span>
-            </div> -->
+                <span class="bk-icon icon-exclamation-circle"></span>
+                <span class="conflict-message">
+                  <span>{{$t('冲突检查结果')}}</span> :
+                  <span>{{conflictMessage}}</span>
+                </span>
+                <span v-for="item in conflictList" :key="item" class="collection-item">配置{{index}}</span>
+              </div> -->
             <div
               v-en-style="'margin-left: 180px; width: 900px;'"
               class="add-config-item"
@@ -750,12 +750,12 @@
       />
 
       <!-- <bk-dialog
-        v-model="isShowSubmitErrorDialog"
-        theme="primary"
-        header-position="left"
-        :mask-close="false">
-        {{submitErrorMessage}}
-      </bk-dialog> -->
+          v-model="isShowSubmitErrorDialog"
+          theme="primary"
+          header-position="left"
+          :mask-close="false">
+          {{submitErrorMessage}}
+        </bk-dialog> -->
 
       <div class="page-operate">
         <bk-button
@@ -827,47 +827,6 @@
         require: true,
       },
     },
-<<<<<<< HEAD
-    /** 是否已走过一次完整步骤，编辑状态显示不同的操作按钮 */
-    isFinishCreateStep: {
-      type: Boolean,
-      require: true
-    }
-  },
-  data() {
-    return {
-      guideUrl: window.COLLECTOR_GUIDE_URL,
-      colorRules: false,
-      isItsm: window.FEATURE_TOGGLE.collect_itsm === 'on',
-      showRegDialog: false, // 显示段日志调试弹窗
-      linkConfigurationList: [], // 链路配置列表
-      formData: {
-        collector_config_name: '', // 采集项名称
-        collector_config_name_en: '', // 采集项数据名称
-        category_id: '', // 数据分类
-        collector_scenario_id: 'row',
-        data_encoding: 'UTF-8', // 日志字符集
-        data_link_id: '', // 链路配置
-        description: '', // 备注
-        target_object_type: 'HOST', // 目前固定为 HOST
-        target_node_type: 'TOPO', // 动态 TOPO 静态 INSTANCE 服务模版 SERVICE_TEMPLATE 集群模板 SET_TEMPLATE
-        target_nodes: [], // 采集目标
-        params: {
-          multiline_pattern: '', // 行首正则, char
-          multiline_max_lines: '50', // 最多匹配行数, int
-          multiline_timeout: '2', // 最大耗时, int
-          paths: [{ value: '' }], // 日志路径
-          exclude_files: [{ value: '' }], // 日志路径黑名单
-          conditions: {
-            type: 'none', // 过滤方式类型 match separator
-            match_type: 'include', // 过滤方式 可选字段 include, exclude
-            match_content: '',
-            separator: '|',
-            separator_filters: [
-              // 分隔符过滤条件
-              { fieldindex: '', word: '', op: '=', logic_op: 'and' }
-            ]
-=======
     data() {
       return {
         guideUrl: window.COLLECTOR_GUIDE_URL,
@@ -890,10 +849,8 @@
             multiline_pattern: '', // 行首正则, char
             multiline_max_lines: '50', // 最多匹配行数, int
             multiline_timeout: '2', // 最大耗时, int
-            paths: [
-              // 日志路径
-              { value: '' },
-            ],
+            paths: [{ value: '' }], // 日志路径
+            exclude_files: [{ value: '' }], // 日志路径黑名单
             conditions: {
               type: 'none', // 过滤方式类型 match separator
               match_type: 'include', // 过滤方式 可选字段 include, exclude
@@ -907,7 +864,6 @@
             winlog_name: [], // windows事件名称
             winlog_level: [], // windows事件等级
             winlog_event_id: [], // windows事件id
->>>>>>> 6e835080
           },
           environment: 'linux', // 容器环境
           bcs_cluster_id: '', // 集群ID
@@ -956,29 +912,11 @@
                 match_expressions: [],
               },
               match_labels: [],
-<<<<<<< HEAD
-              match_expressions: []
-            },
-            match_labels: [],
-            match_expressions: [], // config 为空时回填的标签数组
-            data_encoding: 'UTF-8',
-            params: {
-              paths: [{ value: '' }], // 日志路径
-              exclude_files: [{ value: '' }], // 日志路径黑名单
-              conditions: {
-                type: 'none', // 过滤方式类型 none match separator
-                match_type: 'include', // 过滤方式 可选字段 include, exclude
-                match_content: '',
-                separator: '|',
-                separator_filters: [
-                  // 分隔符过滤条件
-                  { fieldindex: '', word: '', op: '=', logic_op: 'and' }
-                ]
-=======
               match_expressions: [], // config 为空时回填的标签数组
               data_encoding: 'UTF-8',
               params: {
                 paths: [{ value: '' }], // 日志路径
+                exclude_files: [{ value: '' }], // 日志路径黑名单
                 conditions: {
                   type: 'none', // 过滤方式类型 none match separator
                   match_type: 'include', // 过滤方式 可选字段 include, exclude
@@ -995,7 +933,6 @@
                 winlog_name: [], // windows事件名称
                 winlog_level: [], // windows事件等级
                 winlog_event_id: [], // windows事件id
->>>>>>> 6e835080
               },
             },
           ],
@@ -1182,7 +1119,7 @@
       // 是否是物理环境
       isPhysicsEnvironment() {
         const isPhysics = ['linux', 'windows'].includes(this.currentEnvironment);
-        this.$emit('update:is-physics', isPhysics);
+        this.$emit('update:isPhysics', isPhysics);
         return isPhysics;
       },
       // 是否是Node环境
@@ -1325,70 +1262,6 @@
         }
       }
     },
-<<<<<<< HEAD
-    /**
-     * @desc: 初始化容器的编辑的form表单值
-     * @param { Object } formData 基础表单
-     * @param { Boolean } isYamlData 是否是yaml解析出的表单数据
-     * @returns { Object } 返回初始化后的Form表单
-     */
-    initContainerFormData(formData, isYamlData = false) {
-      const curFormData = deepClone(formData);
-      if (!curFormData.extra_labels.length) {
-        curFormData.extra_labels = [
-          {
-            key: '',
-            value: ''
-          }
-        ];
-      }
-      const filterConfigs = curFormData.configs.map((item, index) => {
-        const {
-          workload_name,
-          workload_type,
-          container_name: containerName,
-          container_name_exclude: containerNameExclude,
-          match_expressions: matchExpressions,
-          match_labels: matchLabels,
-          data_encoding,
-          params,
-          namespaces: itemNamespace,
-          namespaces_exclude: itemNamespacesExclude,
-          container: yamlContainer,
-          label_selector: yamlSelector,
-          collector_type
-        } = item;
-        const showNameSpace = itemNamespacesExclude?.length ? itemNamespacesExclude : itemNamespace;
-        const namespaces = item.any_namespace ? ['*'] : showNameSpace;
-        const container = {
-          workload_type,
-          workload_name,
-          container_name: containerName,
-          container_name_exclude: containerNameExclude
-        };
-        // eslint-disable-next-line camelcase
-        let labelSelector = [];
-        let containerNameList = this.getContainerNameList(containerName || containerNameExclude);
-        if (isYamlData) {
-          Object.assign(container, yamlContainer);
-          labelSelector = Object.entries(yamlSelector).reduce((pre, [labelKey, labelVal]) => {
-            pre.push(...labelVal.map(item => ({ ...item, id: random(10), type: labelKey })));
-            return pre;
-          }, []);
-          const { container_name: yamlContainerName, container_name_exclude: yamlContainerNameExclude } = yamlContainer;
-          containerNameList = this.getContainerNameList(yamlContainerName || yamlContainerNameExclude);
-          params.paths = params.paths.length ? params.paths.map(item => ({ value: item })) : [{ value: '' }];
-          params.exclude_files = params.exclude_files.length
-            ? params.exclude_files.map(item => ({ value: item }))
-            : [{ value: '' }];
-        } else {
-          labelSelector = [
-            ...matchLabels.map(item => ({ ...item, id: random(10), type: 'match_labels' })),
-            ...matchExpressions.map(item => ({ ...item, id: random(10), type: 'match_expressions' }))
-          ];
-          if (!params.conditions?.separator_filters) {
-            params.conditions.separator_filters = [{ fieldindex: '', word: '', op: '=', logic_op: 'and' }];
-=======
     methods: {
       async getLinkData() {
         try {
@@ -1401,7 +1274,6 @@
           this.linkConfigurationList = res.data.filter(item => item.is_active);
           if (this.linkConfigurationList.length && !this.isCloneOrUpdate) {
             this.formData.data_link_id = this.linkConfigurationList[0].data_link_id;
->>>>>>> 6e835080
           }
         } catch (e) {
           console.warn(e);
@@ -1462,6 +1334,9 @@
               yamlContainer;
             containerNameList = this.getContainerNameList(yamlContainerName || yamlContainerNameExclude);
             params.paths = params.paths.length ? params.paths.map(item => ({ value: item })) : [{ value: '' }];
+            params.exclude_files = params.exclude_files.length
+              ? params.exclude_files.map(item => ({ value: item }))
+              : [{ value: '' }];
           } else {
             labelSelector = [
               ...matchLabels.map(item => ({ ...item, id: random(10), type: 'match_labels' })),
@@ -1538,51 +1413,6 @@
           callback?.(false);
           return;
         }
-<<<<<<< HEAD
-      );
-    },
-    /**
-     * @desc: 提交表格时验证是否通过
-     * @return { Boolean } 是否可以提交
-     */
-    async submitDataValidate() {
-      try {
-        // 基础信息表格验证
-        await this.$refs.validateForm.validate();
-      } catch (error) {}
-      // win日志类型验证
-      if (this.$refs.formConfigRef?.winCannotPass && this.isWinEventLog) return false;
-      // 物理环境验证
-      if (this.isPhysicsEnvironment) {
-        return await this.$refs.formConfigRef.logFilterValidate();
-      }
-      // 容器环境并且打开yaml模式时进行yaml语法检测
-      if (this.isYaml && !this.isPhysicsEnvironment) {
-        if (!this.$refs.yamlEditorRef.getSubmitState || this.formData.yaml_config === '') {
-          let message = this.$refs.yamlEditorRef.isHaveCannotSubmitWaring
-            ? this.$t('yaml缺少必要的字段')
-            : this.$t('yaml语法出错');
-          this.formData.yaml_config === '' && (message = this.$t('yaml不能为空'));
-          this.$bkMessage({ theme: 'error', message });
-          return false;
-        }
-        return true;
-      }
-      // 容器环境时 进行配置项检查
-      if (!this.isPhysicsEnvironment) {
-        let containerConfigValidate = true;
-        const configList = this.$refs.containerConfigRef;
-        // 标准输出环境下配置项里过滤内容是否有分隔符过滤 有则进行配置项form校验
-        const isCheckConfigItem = !(
-          this.currentEnvironment === 'std_log_config' && this.formData.collector_scenario_id === 'row'
-        );
-        // 检查配置项中是否有分隔符过滤
-        const isHaveSeparator = configList.some(item => item.subFormData.params.conditions.type === 'separator');
-        if (isCheckConfigItem || isHaveSeparator) {
-          // 判断config列表里是否有需要校验的dom元素。
-          for (const key in configList) {
-            if (containerConfigValidate) containerConfigValidate = await configList[Number(key)].logFilterValidate();
-=======
         const params = this.handleParams();
         if (deepEqual(this.localParams, params)) {
           this.isHandle = false;
@@ -1595,7 +1425,7 @@
             this.cancel();
           } else {
             // 未修改表单 直接跳转下一步
-            this.$emit('step-change');
+            this.$emit('stepChange');
           }
           return;
         }
@@ -1624,13 +1454,7 @@
         if (this.$refs.formConfigRef?.winCannotPass && this.isWinEventLog) return false;
         // 物理环境验证
         if (this.isPhysicsEnvironment) {
-          let formValidate = true;
-          try {
-            await this.$refs.formConfigRef.$refs.validateForm.validate();
-          } catch (error) {
-            formValidate = false;
-          }
-          return formValidate;
+          return await this.$refs.formConfigRef.logFilterValidate();
         }
         // 容器环境并且打开yaml模式时进行yaml语法检测
         if (this.isYaml && !this.isPhysicsEnvironment) {
@@ -1657,15 +1481,8 @@
           if (isCheckConfigItem || isHaveSeparator) {
             // 判断config列表里是否有需要校验的dom元素。
             for (const key in configList) {
-              const index = Number(key);
-              try {
-                // 这里如果表单没有校验的dom元素会一直是pending状态 没有返回值 则会卡在这里 所以需要判断是否有dom元素
-                await configList[index].$refs.validateForm?.validate();
-              } catch (error) {
-                containerConfigValidate = false;
-              }
+              if (containerConfigValidate) containerConfigValidate = await configList[Number(key)].logFilterValidate();
             }
->>>>>>> 6e835080
           }
           // 附加日志标签是否只单独填写了一边
           this.isExtraError = this.formData.extra_labels.some(item => {
@@ -1720,7 +1537,7 @@
                 }
               } else {
                 // 新增情况直接下一步
-                this.$emit('step-change');
+                this.$emit('stepChange');
               }
             }
           })
@@ -1760,7 +1577,7 @@
                 }
                 this.cancel();
               } else {
-                this.$emit('step-change');
+                this.$emit('stepChange');
               }
             }
           })
@@ -1772,7 +1589,7 @@
           })
           .finally(() => {
             this.isHandle = false;
-            this.$emit('update:container-loading', false);
+            this.$emit('update:containerLoading', false);
           });
       },
       /**
@@ -1800,51 +1617,6 @@
           extra_labels: extraLabels,
           configs,
           yaml_config,
-<<<<<<< HEAD
-          yaml_config_enabled: this.isYaml
-        });
-        containerFromData.configs.forEach((item, index) => {
-          const containerKey =
-            item.noQuestParams.containerExclude === '!=' ? 'container_name_exclude' : 'container_name';
-          const namespacesKey = item.noQuestParams.namespacesExclude === '!=' ? 'namespaces_exclude' : 'namespaces';
-          JSON.stringify(item.namespaces) === '["*"]' && (item.namespaces = []);
-          const { namespace, label, load, containerName } = this.getScopeSelectShow(index);
-          item.collector_type = this.currentEnvironment;
-          if (namespace || this.isNode) item.namespaces = [];
-          if (load || this.isNode) {
-            item.container.workload_type = '';
-            item.container.workload_name = '';
-          }
-          const cloneNamespaces = deepClone(item.namespaces);
-          delete item.namespaces;
-          item[namespacesKey] = cloneNamespaces;
-
-          // node 情况下由于只有标签选择 所以不判断是否有选中标签操作
-          item.label_selector =
-            label && !this.isNode ? this.baseLabelSelector : this.getLabelSelectorQueryParams(item.labelSelector);
-
-          item.container = {
-            workload_type: item.container.workload_type,
-            workload_name: item.container.workload_name,
-            [containerKey]: item.containerNameList.join(',')
-          };
-          if (containerName || this.isNode) item.container[containerKey] = '';
-
-          delete item.noQuestParams;
-          delete item.labelSelector;
-          delete item.containerNameList;
-          // 若为标准输出 则直接清空日志路径
-          if (item.collector_type === 'std_log_config') {
-            item.params.paths = [];
-            item.params.exclude_files = [];
-          }
-          item.params = this.filterParams(item.params, isEdit);
-        });
-        containerFromData.extra_labels = extraLabels.filter(item => !(item.key === '' && item.value === ''));
-        return Object.assign(containerFromData, {
-          // 容器环境更新
-          bk_biz_id: this.bkBizId
-=======
         } = formData;
         const containerFromData = {}; // 容器环境From数据
         const physicsFromData = {}; // 物理环境From数据
@@ -1899,7 +1671,10 @@
             delete item.labelSelector;
             delete item.containerNameList;
             // 若为标准输出 则直接清空日志路径
-            if (item.collector_type === 'std_log_config') item.params.paths = [];
+            if (item.collector_type === 'std_log_config') {
+              item.params.paths = [];
+              item.params.exclude_files = [];
+            }
             item.params = this.filterParams(item.params, isEdit);
           });
           containerFromData.extra_labels = extraLabels.filter(item => !(item.key === '' && item.value === ''));
@@ -1916,7 +1691,6 @@
           target_nodes,
           data_encoding,
           params: physicsParams,
->>>>>>> 6e835080
         });
         if (this.isUpdate) {
           // 物理环境编辑
@@ -1930,78 +1704,12 @@
         return Object.assign(physicsFromData, {
           bk_biz_id: this.bkBizId,
         });
-<<<<<<< HEAD
-      } // 物理环境新增
-      return Object.assign(physicsFromData, {
-        bk_biz_id: this.bkBizId
-      });
-    },
-    /**
-     * @desc: 对表单的params传参参数进行处理
-     * @param { Object } passParams
-     */
-    filterParams(passParams) {
-      let params = deepClone(passParams);
-      if (!this.isWinEventLog) {
-        if (!this.hasMultilineReg) {
-          // 行首正则未开启
-          delete params.multiline_pattern;
-          delete params.multiline_max_lines;
-          delete params.multiline_timeout;
-        }
-        params.paths = params.paths.map(item => (typeof item === 'object' ? item.value : item)) || [];
-        params.exclude_files = params.exclude_files?.map(item => (typeof item === 'object' ? item.value : item)) || [];
-      } else {
-        params = this.$refs.formConfigRef.getWinParamsData;
-      }
-      return params;
-    },
-    // 选择日志类型
-    chooseLogType(item) {
-      if (item.is_active) this.formData.collector_scenario_id = item.id;
-    },
-    // 选择数据分类
-    chooseDataClass() {
-      // console.log(val)
-      /**
-       * 以下为预留逻辑
-       */
-      // 当父类为services时，仅能选取动态类型目标；其他父类型目标为静态类型时，切换为serveices时需要做清空判断操作
-      // if (['services', 'module'].includes(val)) {
-      //     if (this.formData.target_object_type === 'SERVICE') {
-      //         this.formData.target_nodes = []
-      //     }
-      //     this.formData.target_object_type = 'SERVICE'
-      // } else {
-      //     this.formData.target_object_type = 'HOST'
-      // }
-    },
-    // 取消操作
-    cancel() {
-      // 保存, 回退到列表
-      if (this.isFinishCreateStep) {
-        this.$emit('changeSubmit', true);
-      }
-      let routeName;
-      const { backRoute, ...reset } = this.$route.query;
-      if (backRoute) {
-        routeName = backRoute;
-      } else {
-        routeName = 'collection-item';
-      }
-      this.$router.push({
-        name: routeName,
-        query: {
-          ...reset,
-          spaceUid: this.$store.state.spaceUid
-=======
       },
       /**
        * @desc: 对表单的params传参参数进行处理
        * @param { Object } passParams
-       * @param { Boolean } isEdit 是否是编辑的参数
        */
-      filterParams(passParams, isEdit = false) {
+      filterParams(passParams) {
         let params = deepClone(passParams);
         if (!this.isWinEventLog) {
           if (!this.hasMultilineReg) {
@@ -2010,44 +1718,9 @@
             delete params.multiline_max_lines;
             delete params.multiline_timeout;
           }
-          const {
-            match_type,
-            match_content: matchContent,
-            separator,
-            separator_filters: separatorFilters,
-            type,
-          } = params.conditions;
-          const separatorEffectiveArr = separatorFilters?.filter(item => item.fieldindex && item.word);
-          let isHaveValue = false; // 判断当前过滤项是否有值
-          switch (type) {
-            case 'match':
-              isHaveValue = !!matchContent;
-              break;
-            case 'separator':
-              isHaveValue = !!separatorEffectiveArr?.length;
-              break;
-            default:
-              break;
-          }
-          const isTest = isEdit || isHaveValue; // 是否需要检测是否有值 如果是获取编辑参数则不判断是否有值
-          params.conditions = { type: 'none' }; // 先设置为none
-          if (type === 'match' && isTest) {
-            // 字符串过滤且填写过滤内容
-            params.conditions = {
-              type,
-              match_type,
-              match_content: matchContent,
-            };
-          }
-          if (type === 'separator' && isTest) {
-            // 分隔符过滤且填写过滤内容
-            params.conditions = {
-              type,
-              separator,
-              separator_filters: separatorEffectiveArr,
-            };
-          }
-          params.paths = params.paths.map(item => (typeof item === 'object' ? item.value : item));
+          params.paths = params.paths.map(item => (typeof item === 'object' ? item.value : item)) || [];
+          params.exclude_files =
+            params.exclude_files?.map(item => (typeof item === 'object' ? item.value : item)) || [];
         } else {
           params = this.$refs.formConfigRef.getWinParamsData;
         }
@@ -2077,7 +1750,7 @@
       cancel() {
         // 保存, 回退到列表
         if (this.isFinishCreateStep) {
-          this.$emit('change-submit', true);
+          this.$emit('changeSubmit', true);
         }
         let routeName;
         const { backRoute, ...reset } = this.$route.query;
@@ -2129,7 +1802,6 @@
         if (setTemplateList?.length) {
           type = 'SET_TEMPLATE';
           nodes = setTemplateList;
->>>>>>> 6e835080
         }
         if (!type) return;
 
@@ -2659,17 +2331,6 @@
     .bk-form-content {
       line-height: 20px;
     }
-<<<<<<< HEAD
-  }
-
-  .tips,
-  .en-name-tips {
-    padding-top: 4px;
-    font-size: 12px;
-    color: #aeb0b7;
-  }
-=======
->>>>>>> 6e835080
 
     .king-alert {
       margin: 24px 0 -18px;
@@ -2702,7 +2363,7 @@
 
     .tips,
     .en-name-tips {
-      padding: 4px 0;
+      padding-top: 4px;
       font-size: 12px;
       color: #aeb0b7;
     }
@@ -2747,13 +2408,10 @@
       &.bk-form-control {
         width: 520px;
       }
-<<<<<<< HEAD
-=======
 
       &.bk-select {
         width: 520px;
       }
->>>>>>> 6e835080
     }
 
     .multiline-log-container {
@@ -2788,10 +2446,6 @@
         .king-button {
           margin-bottom: 4px;
         }
-
-        &.pl150 {
-          padding-left: 150px;
-        }
       }
     }
 
@@ -2804,18 +2458,6 @@
         }
       }
 
-<<<<<<< HEAD
-  .log-type {
-    height: 32px;
-    border-radius: 2px;
-
-    .bk-button {
-      min-width: 106px;
-      font-size: 12px;
-
-      span {
-        padding: 0 1px;
-=======
       .prefix {
         margin-right: 8px;
         font-size: 14px;
@@ -2872,116 +2514,6 @@
       }
     }
 
-    .choose-table {
-      width: 100%;
-      max-width: 1170px;
-      height: 100%;
-      padding-bottom: 14px;
-      background: #fff;
-      border: 1px solid #dcdee5;
-
-      .bk-form-content {
-        /* stylelint-disable-next-line declaration-no-important */
-        margin-left: 0 !important;
-      }
-
-      label {
-        /* stylelint-disable-next-line declaration-no-important */
-        width: 0 !important;
-      }
-
-      .choose-table-item {
-        position: relative;
-        display: flex;
-        height: 32px;
-        padding: 0 20px;
-        margin-top: 13px;
-        font-size: 13px;
-        line-height: 32px;
-        color: #858790;
-
-        .left {
-          width: 110px;
-        }
-
-        .main {
-          position: relative;
-          flex: 1;
-          padding-right: 130px;
-
-          .bk-form-control {
-            width: 88%;
-          }
-        }
-
-        .line {
-          .bk-form-control {
-            &::before {
-              position: absolute;
-              top: 16px;
-              left: 100%;
-              width: 25px;
-              height: 1px;
-              content: '';
-              border-top: 1px dashed #c4c6cc;
-            }
-          }
-        }
-
-        .right {
-          width: 60px;
-        }
-      }
-
-      .choose-table-item-head {
-        height: 42px;
-        margin-top: 0;
-        font-size: 12px;
-        line-height: 42px;
-        background: #fafbfd;
-        border-bottom: 1px solid #dcdee5;
->>>>>>> 6e835080
-      }
-
-      .choose-table-item-body {
-        position: relative;
-        height: 100%;
-
-        .choose-select {
-          position: absolute;
-          top: 0;
-          left: calc(88% - 120px);
-          display: flex;
-          align-items: center;
-          height: 100%;
-
-          .select-div {
-            width: 80px;
-          }
-
-          &::before {
-            position: absolute;
-            top: 50%;
-            right: 80px;
-            width: 20px;
-            height: 1px;
-            content: '';
-            border-top: 1px dashed #c4c6cc;
-          }
-
-          &::after {
-            position: absolute;
-            top: 17px;
-            right: 100px;
-            width: 1px;
-            height: calc(100% - 32px);
-            content: '';
-            border-left: 1px dashed #c4c6cc;
-          }
-        }
-      }
-    }
-
     .log-type {
       height: 32px;
       border-radius: 2px;
@@ -3028,17 +2560,8 @@
       margin-left: -115px;
     }
 
-<<<<<<< HEAD
-    > span {
-      position: absolute;
-      top: 6px;
-      left: -76px;
-      font-size: 12px;
-      color: #90929a;
-=======
     .mt {
       margin-top: 20px;
->>>>>>> 6e835080
     }
 
     .ml9 {
@@ -3083,8 +2606,8 @@
       > span {
         position: absolute;
         top: 6px;
-        left: -80px;
-        font-size: 14px;
+        left: -76px;
+        font-size: 12px;
         color: #90929a;
       }
 
