--- conflicted
+++ resolved
@@ -1122,11 +1122,7 @@
         }
         const params = this.handleParams();
         // console.log(params);
-<<<<<<< HEAD
-        // return 
-=======
         // return
->>>>>>> b8dfd182
         if (deepEqual(this.localParams, params)) {
           this.isHandle = false;
           if (this.isFinishCreateStep) {
