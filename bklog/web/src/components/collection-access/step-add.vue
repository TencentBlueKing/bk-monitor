<!-- eslint-disable vue/no-deprecated-slot-attribute -->
<!--
* Tencent is pleased to support the open source community by making
* 蓝鲸智云PaaS平台 (BlueKing PaaS) available.
*
* Copyright (C) 2021 THL A29 Limited, a Tencent company.  All rights reserved.
*
* 蓝鲸智云PaaS平台 (BlueKing PaaS) is licensed under the MIT License.
*
* License for 蓝鲸智云PaaS平台 (BlueKing PaaS):
*
* ---------------------------------------------------
* Permission is hereby granted, free of charge, to any person obtaining a copy of this software and associated
* documentation files (the "Software"), to deal in the Software without restriction, including without limitation
* the rights to use, copy, modify, merge, publish, distribute, sublicense, and/or sell copies of the Software, and
* to permit persons to whom the Software is furnished to do so, subject to the following conditions:
*
* The above copyright notice and this permission notice shall be included in all copies or substantial portions of
* the Software.
*
* THE SOFTWARE IS PROVIDED "AS IS", WITHOUT WARRANTY OF ANY KIND, EXPRESS OR IMPLIED, INCLUDING BUT NOT LIMITED TO
* THE WARRANTIES OF MERCHANTABILITY, FITNESS FOR A PARTICULAR PURPOSE AND NONINFRINGEMENT. IN NO EVENT SHALL THE
* AUTHORS OR COPYRIGHT HOLDERS BE LIABLE FOR ANY CLAIM, DAMAGES OR OTHER LIABILITY, WHETHER IN AN ACTION OF
* CONTRACT, TORT OR OTHERWISE, ARISING FROM, OUT OF OR IN CONNECTION WITH THE SOFTWARE OR THE USE OR OTHER DEALINGS
* IN THE SOFTWARE.
-->

<template>
  <div class="add-collection-container">
    <bk-alert
      class="king-alert"
      type="info"
      closable
    >
      <div
        class="slot-title-container"
        slot="title"
      >
        <i18n path="接入前请查看 {0} ，尤其是在日志量大的情况下请务必提前沟通。">
          <a
            class="link"
            @click="handleGotoLink('logCollection')"
          >
            {{ $t('接入指引') }}</a
          >
        </i18n>
      </div>
    </bk-alert>
    <bk-form
      ref="validateForm"
      :label-width="labelWidth"
      :model="formData"
      data-test-id="addNewCollectionItem_form_acquisitionConfig"
    >
      <!-- 基础信息 -->
      <div data-test-id="acquisitionConfig_div_baseMessageBox">
        <div class="add-collection-title">{{ $t('基础信息') }}</div>
        <bk-form-item
          ext-cls="en-bk-form"
<<<<<<< HEAD
=======
          :icon-offset="120"
>>>>>>> a14e02ac
          :label="$t('采集名')"
          :property="'collector_config_name'"
          :required="true"
          :rules="rules.collector_config_name"
<<<<<<< HEAD
          :icon-offset="120"
          :property="'collector_config_name'"
=======
>>>>>>> a14e02ac
        >
          <bk-input
            class="w520"
            v-model="formData.collector_config_name"
            data-test-id="baseMessage_input_fillName"
            maxlength="50"
            show-word-limit
          >
          </bk-input>
        </bk-form-item>
        <bk-form-item
          ext-cls="en-bk-form"
          :icon-offset="120"
          :label="$t('数据名')"
          :property="'collector_config_name_en'"
          :required="true"
          :rules="rules.collector_config_name_en"
        >
          <div class="en-name-box">
            <div>
              <bk-input
                class="w520"
                v-model="formData.collector_config_name_en"
                :disabled="isUpdate && !!formData.collector_config_name_en"
                :placeholder="$t('支持数字、字母、下划线，长短5～50字符')"
                data-test-id="baseMessage_input_fillEnglishName"
                maxlength="50"
                show-word-limit
              >
              </bk-input>
              <span
                v-if="!isTextValid"
                class="text-error"
                >{{ formData.collector_config_name_en }}</span
              >
            </div>
            <span v-bk-tooltips.top="$t('自动转换成正确的数据名格式')">
              <bk-button
                v-if="!isTextValid"
                text
                @click="handleEnConvert"
                >{{ $t('自动转换') }}</bk-button
              >
            </span>
          </div>
          <p
            class="en-name-tips"
            slot="tip"
          >
            {{ $t('数据名用于索引和数据源') }}
          </p>
        </bk-form-item>
        <bk-form-item :label="$t('备注说明')">
          <bk-input
            class="w520"
            v-model="formData.description"
            data-test-id="baseMessage_input_fillDetails"
            maxlength="100"
            type="textarea"
          >
          </bk-input>
        </bk-form-item>
      </div>

      <!-- 源日志信息 -->
      <div data-test-id="acquisitionConfig_div_sourceLogBox">
        <div class="add-collection-title original-title">
          <span>{{ $t('源日志信息') }}</span>
          <div
            class="flex-ac"
            v-show="!isPhysicsEnvironment"
          >
            <span>{{ $t('Yaml模式') }}</span>
            <div
              v-bk-tooltips.top="{ content: $t('请先选择集群'), delay: 500 }"
              :disabled="!!formData.bcs_cluster_id"
            >
              <bk-switcher
                class="ml10"
                v-model="isYaml"
                :disabled="!formData.bcs_cluster_id"
                :pre-check="handelChangeYaml"
                theme="primary"
              >
              </bk-switcher>
            </div>
          </div>
        </div>
        <!-- 环境选择 -->
        <bk-form-item
          :label="$t('环境选择')"
          required
        >
          <div class="environment-box">
            <div
              v-for="(fItem, fIndex) of environmentList"
              class="environment-container"
              :key="fIndex"
            >
              <span class="environment-category">{{ fItem.category }}</span>
              <div class="button-box">
                <div
                  v-for="(sItem, index) of fItem.btnList"
                  :class="{
                    'environment-button': true,
                    active: sItem.id === currentEnvironment,
                    disable: sItem.isDisable,
                  }"
                  :key="index"
                  @click="handleSelectEnvironment(sItem.id, sItem.isDisable)"
                >
                  <img :src="sItem.img" />
                  <p>{{ sItem.name }}</p>
                </div>
              </div>
            </div>
          </div>
        </bk-form-item>
        <!-- 数据分类 -->
        <bk-form-item
          :label="$t('数据分类')"
          :property="'category_id'"
          :rules="rules.category_id"
          required
        >
          <bk-select
            style="width: 320px"
            v-model="formData.category_id"
            :disabled="isUpdate"
            data-test-id="sourceLogBox_div_selectDataClassification"
            @selected="chooseDataClass"
          >
            <template>
              <bk-option-group
                v-for="(item, index) in globalsData.category"
                :id="item.id"
                :key="index"
                :name="item.name"
              >
                <bk-option
                  v-for="(option, key) in item.children"
                  :id="option.id"
                  :key="key"
                  :name="`${item.name}-${option.name}`"
                >
                  {{ option.name }}
                </bk-option>
              </bk-option-group>
            </template>
          </bk-select>
        </bk-form-item>

        <bk-form-item
          v-if="!isPhysicsEnvironment"
          class="cluster-select-box"
          :label="$t('集群选择')"
          :property="'bcs_cluster_id'"
          :rules="rules.bcs_cluster_id"
          required
        >
          <div class="cluster-select">
            <bk-select
              v-model="formData.bcs_cluster_id"
              :clearable="false"
              :disabled="isUpdate || isRequestCluster"
              searchable
              @change="handelClusterChange"
            >
              <bk-option
                v-for="(cluItem, cluIndex) of localClusterList"
                :id="cluItem.id"
                :key="cluIndex"
                :name="`${cluItem.name} (${cluItem.id})`"
              >
              </bk-option>
            </bk-select>
            <!-- <span class="tips">说明详情</span> -->
          </div>
        </bk-form-item>

        <!-- 物理环境 日志类型 -->
        <bk-form-item
          v-if="isPhysicsEnvironment"
          :label="$t('日志类型')"
          required
        >
          <div class="bk-button-group log-type">
            <bk-button
              v-for="(item, index) in getCollectorScenario"
              :class="{
                disable: !item.is_active,
                'is-selected': item.id === formData.collector_scenario_id,
                'is-updated': isUpdate && item.id === formData.collector_scenario_id,
              }"
              :data-test-id="`sourceLogBox_button_checkoutType${item.id}`"
              :disabled="isUpdate"
              :key="index"
              @click="chooseLogType(item)"
              >{{ item.name }}
            </bk-button>
          </div>
        </bk-form-item>
        <!-- 容器环境 日志类型 -->
        <bk-form-item
          v-else-if="!isPhysicsEnvironment && !isYaml"
          :label="$t('日志类型')"
          required
        >
          <div class="bk-button-group log-type">
            <bk-button
              v-for="(item, index) in getCollectorScenario"
              :class="{
                'is-selected': item.id === formData.collector_scenario_id,
              }"
              :data-test-id="`sourceLogBox_buttom_checkoutType${item.id}`"
              :key="index"
              @click="chooseLogType(item)"
              >{{ item.name }}
            </bk-button>
          </div>
        </bk-form-item>

        <!-- 采集目标 -->
        <div
          v-if="isPhysicsEnvironment"
          class="form-div mt"
        >
          <bk-form-item
            ref="formItemTarget"
            class="item-target"
            :label="$t('采集目标')"
            :property="'target_nodes'"
            :rules="rules.nodes"
            required
          >
            <bk-button
              style="font-size: 12px"
              :class="colorRules ? 'rulesColor' : ''"
              :disabled="!formData.category_id"
              :title="$t('新增')"
              data-test-id="sourceLogBox_button_addCollectionTarget"
              icon="plus"
              theme="default"
              @click="showIpSelectorDialog = true"
            >
              {{ $t('选择目标') }}
            </bk-button>
            <input
              style="display: none"
              :value="formData.target_nodes"
              type="text"
            />
          </bk-form-item>
          <div
            v-if="formData.target_nodes.length"
            class="count"
          >
            <!-- <span>{{ collectTargetTarget[formData.target_node_type + '1'] }}</span>
            <span class="font-blue">{{ formData.target_nodes.length }}</span>
            <span>{{ collectTargetTarget[formData.target_node_type + '2'] }}</span> -->
            <i18n :path="collectTargetTarget[formData.target_node_type]">
              <span class="font-blue">{{ formData.target_nodes.length }}</span>
            </i18n>
          </div>
          <!-- 目标选择器 -->
          <log-ip-selector
            :height="670"
            :key="bkBizId"
            :original-value="ipSelectorOriginalValue"
            :panel-list="ipSelectorPanelList"
            :show-dialog.sync="showIpSelectorDialog"
            :show-view-diff="isUpdate"
            :value="selectorNodes"
            mode="dialog"
            allow-host-list-miss-host-id
            @change="handleTargetChange"
          />
          <!-- <ip-selector-dialog
            :show-dialog.sync="showIpSelectorDialog"
            :target-object-type="formData.target_object_type"
            :target-node-type="formData.target_node_type"
            :target-nodes="formData.target_nodes"
            @target-change="targetChange">
          </ip-selector-dialog> -->
        </div>
        <!-- 物理环境 配置项 -->
        <config-log-set-item
          v-if="isPhysicsEnvironment"
          ref="formConfigRef"
          :config-data="formData"
          :current-environment="currentEnvironment"
          :en-label-width="enLabelWidth"
          :is-clone-or-update="isCloneOrUpdate"
          :scenario-id="formData.collector_scenario_id"
          @config-change="val => handelFormChange(val, 'formConfig')"
        >
        </config-log-set-item>

        <yaml-editor
          v-if="isYaml && !isPhysicsEnvironment"
          ref="yamlEditorRef"
          v-model="formData.yaml_config"
          :cluster-id="formData.bcs_cluster_id"
          :yaml-form-data.sync="yamlFormData"
          value-type="base64"
        ></yaml-editor>

        <template v-else>
          <!-- 配置项  容器环境才显示配置项 -->
          <bk-form-item
            v-if="!isPhysicsEnvironment"
            :label="$t('配置项')"
            required
          >
            <div
              v-for="(conItem, conIndex) of formData.configs"
              v-en-style="'width: 900px;'"
              class="config-box"
              v-bkloading="{ isLoading: nameSpaceRequest, zIndex: 10 }"
              :key="conIndex"
            >
              <div class="config-title">
                <span>{{ getFromCharCode(conItem.noQuestParams.letterIndex) }}</span>
                <span
                  v-if="formData.configs.length > 1"
                  class="bk-icon icon-delete"
                  @click="handleDeleteConfig(conIndex, conItem.noQuestParams.letterIndex)"
                ></span>
              </div>

              <div class="config-container">
                <div class="config-cluster-box">
                  <bk-alert
                    v-if="isShowContainerTips(conItem)"
                    :show-icon="false"
                    type="info"
                  >
                    <div slot="title">
                      <i class="bk-icon icon-info"></i>
                      <i18n path="采集范围排除能力依赖采集器 bk-log-collector >= 0.3.2，请 {0} 采集器版本。">
                        <span
                          class="tips-btn"
                          @click="handleUpdateCollector"
                          >{{ $t('升级') }}</span
                        >
                      </i18n>
                    </div>
                  </bk-alert>
                  <div class="config-cluster-title justify-bt">
                    <div>
                      <span class="title">{{ $t('选择{n}范围', { n: isNode ? 'Node' : 'Container' }) }}</span>
                      <span>
                        <span class="bk-icon icon-info-circle"></span>
                        <span>{{ $t('所有选择范围可相互叠加并作用') }}</span>
                      </span>
                    </div>
                    <div
                      v-bk-tooltips.top="{ content: $t('请先选择集群'), delay: 500 }"
                      :class="['preview', !formData.bcs_cluster_id && 'disable']"
                      :disabled="!!formData.bcs_cluster_id"
                      @click="handelShowDialog(conIndex, 'view')"
                    >
                      <span class="bk-icon icon-eye"></span>
                      <span>{{ $t('预览') }}</span>
                    </div>
                  </div>
                  <div
                    v-if="isShowScopeItem(conIndex, 'namespace')"
                    class="config-item hover-light"
                  >
                    <div class="config-item-title flex-ac">
                      <span>{{ $t('按命名空间选择') }}</span>
                      <span
                        class="bk-icon icon-delete"
                        @click="handleDeleteConfigParamsItem(conIndex, 'namespace')"
                      >
                      </span>
                    </div>
                    <div
                      class="operator-box"
                      v-bk-tooltips.top="{ content: $t('请先选择集群'), delay: 500 }"
                      :disabled="!!formData.bcs_cluster_id"
                    >
                      <bk-select
                        class="operate-select"
                        v-model="conItem.noQuestParams.namespacesExclude"
                        :clearable="false"
                        :disabled="isNode || !formData.bcs_cluster_id || nameSpaceRequest"
                        :popover-width="100"
                        placeholder=" "
                      >
                        <bk-option
                          v-for="oItem in operatorSelectList"
                          :id="oItem.id"
                          :key="oItem.id"
                          :name="oItem.name"
                        ></bk-option>
                      </bk-select>
                      <bk-select
                        v-model="conItem.namespaces"
                        :disabled="isNode || !formData.bcs_cluster_id || nameSpaceRequest"
                        display-tag
                        multiple
                        searchable
                        @selected="option => handleNameSpaceSelect(option, conIndex)"
                      >
                        <bk-option
                          v-for="oItem in showNameSpacesSelectList(conIndex)"
                          :id="oItem.id"
                          :key="oItem.id"
                          :name="oItem.name"
                        ></bk-option>
                      </bk-select>
                    </div>
                  </div>

                  <div
                    v-if="isShowScopeItem(conIndex, 'label')"
                    class="config-item"
                  >
                    <div class="config-item-title flex-ac">
                      <span>{{ $t('按标签选择{n}', { n: isNode ? 'Node' : 'Container' }) }}</span>
                      <span
                        class="bk-icon icon-delete"
                        @click="handleDeleteConfigParamsItem(conIndex, 'label')"
                      >
                      </span>
                    </div>
                    <div
                      v-if="!conItem.noQuestParams.handleEditLabel"
                      class="select-label flex-ac"
                    >
                      <div
                        class="manually"
                        @click="handleEnterLabel(conIndex, true)"
                      >
                        <span class="bk-icon icon-close-circle"></span>
                        <span>{{ $t('手动输入标签') }}</span>
                      </div>
                      <div
                        class="select"
                        @click="handelShowDialog(conIndex, 'label')"
                      >
                        <span class="bk-icon icon-close-circle"></span>
                        <span>{{ $t('选择已有标签') }}</span>
                      </div>
                    </div>
                    <match-label-item
                      v-else
                      :label-selector="conItem.labelSelector"
                      :match-item="conItem.noQuestParams.editLabelValue"
                      :submit-edit="val => handleSubmitExpressions(conIndex, val)"
                      @cancel-edit="handleEnterLabel(conIndex, false)"
                      only-show-select-edit
                    />
                    <div class="specify-domain">
                      <template>
                        <match-label-item
                          v-for="labItem in conItem.labelSelector"
                          :key="labItem.id"
                          :label-selector="conItem.labelSelector"
                          :match-item="labItem"
                          :submit-edit="val => handleLabelEdit(conIndex, labItem.id, val)"
                          show-edit
                          @delete-item="deleteLabItem(conIndex, labItem.id)"
                        />
                      </template>
                    </div>
                  </div>

                  <div
                    v-if="isShowScopeItem(conIndex, 'load')"
                    class="config-item hover-light"
                  >
                    <div class="config-item-title flex-ac">
                      <span>{{ $t('按工作负载选择') }}</span>
                      <span
                        class="bk-icon icon-delete"
                        @click="handleDeleteConfigParamsItem(conIndex, 'load')"
                      >
                      </span>
                    </div>
                    <container-target-item
                      :bcs-cluster-id="formData.bcs_cluster_id"
                      :con-item="conItem"
                      :container.sync="conItem.container"
                      :type-list="typeList"
                    />
                  </div>

                  <div
                    v-if="isShowScopeItem(conIndex, 'containerName')"
                    class="config-item hover-light"
                  >
                    <div class="config-item-title flex-ac">
                      <span>{{ $t('直接指定{n}', { n: 'Container' }) }}</span>
                      <span
                        class="bk-icon icon-delete"
                        @click="handleDeleteConfigParamsItem(conIndex, 'containerName')"
                      >
                      </span>
                    </div>
                    <div class="operator-box">
                      <bk-select
                        class="operate-select"
                        v-model="conItem.noQuestParams.containerExclude"
                        :clearable="false"
                        :popover-width="100"
                        placeholder=" "
                      >
                        <bk-option
                          v-for="oItem in operatorSelectList"
                          :id="oItem.id"
                          :key="oItem.id"
                          :name="oItem.name"
                        ></bk-option>
                      </bk-select>
                      <bk-tag-input
                        ext-cls="container-input"
                        v-model="conItem.containerNameList"
                        allow-create
                        free-paste
                        has-delete-icon
                        @blur="(inputStr, list) => handleContainerNameBlur(inputStr, list, conIndex)"
                      >
                      </bk-tag-input>
                    </div>
                  </div>

                  <bk-dropdown-menu
                    v-if="isShowAddScopeButton(conIndex)"
                    style="margin-left: 12px"
                    :disabled="!formData.bcs_cluster_id"
                  >
                    <div slot="dropdown-trigger">
                      <div
                        v-bk-tooltips.top="{ content: $t('请先选择集群'), delay: 500 }"
                        :disabled="!!formData.bcs_cluster_id"
                      >
                        <bk-button
                          :disabled="!formData.bcs_cluster_id"
                          icon="plus"
                          size="small"
                          theme="primary"
                          outline
                        >
                          {{ $t('添加范围') }}
                        </bk-button>
                      </div>
                    </div>
                    <ul
                      class="bk-dropdown-list"
                      slot="dropdown-content"
                    >
                      <li
                        v-for="(isShowScope, scopeStr) in conItem.noQuestParams.scopeSelectShow"
                        v-show="isShowScopeButton(conIndex, scopeStr)"
                        :key="`${scopeStr}`"
                        @click="handleAddNewScope(conIndex, scopeStr)"
                      >
                        <a href="javascript:;">{{ getScopeName(scopeStr) }}</a>
                      </li>
                    </ul>
                  </bk-dropdown-menu>
                </div>

                <div
                  class="hight-setting"
                  data-test-id="acquisitionConfig_div_contentFiltering"
                >
                  <!-- 容器环境 配置项 -->
                  <config-log-set-item
                    ref="containerConfigRef"
                    :config-data="conItem"
                    :config-length="formData.configs.length"
                    :current-environment="currentEnvironment"
                    :is-clone-or-update="isCloneOrUpdate"
                    :scenario-id="formData.collector_scenario_id"
                    show-type="vertical"
                    @config-change="val => handelFormChange(val, 'containerConfig', conIndex)"
                  >
                  </config-log-set-item>
                </div>
              </div>
            </div>
          </bk-form-item>

          <div v-if="!isPhysicsEnvironment">
            <!-- <div v-show="isConfigConflict" class="conflict-container flex-ac">
              <span class="bk-icon icon-exclamation-circle"></span>
              <span class="conflict-message">
                <span>{{$t('冲突检查结果')}}</span> :
                <span>{{conflictMessage}}</span>
              </span>
              <span v-for="item in conflictList" :key="item" class="collection-item">配置{{index}}</span>
            </div> -->
            <div
              v-en-style="'margin-left: 180px; width: 900px;'"
              class="add-config-item"
              @click="handleAddNewContainerConfig"
            >
              <div><span class="bk-icon icon-plus"></span> {{ $t('添加配置项') }}</div>
            </div>
            <bk-form-item :label="$t('附加日志标签')">
              <div
                v-for="(item, index) in formData.extra_labels"
                class="add-log-label form-div"
                :key="index"
              >
                <bk-input
                  v-model.trim="item.key"
                  :class="{ 'extra-error': item.key === '' && isExtraError }"
                  @blur="isExtraError = false"
                ></bk-input>
                <span>=</span>
                <bk-input
                  v-model.trim="item.value"
                  :class="{ 'extra-error': item.value === '' && isExtraError }"
                  @blur="isExtraError = false"
                ></bk-input>
                <div class="ml9">
                  <i
                    :class="['bk-icon icon-plus-circle-shape icons']"
                    @click="handleAddExtraLabel"
                  ></i>
                  <i
                    :class="[
                      'bk-icon icon-minus-circle-shape icons ml9',
                      {
                        disable: formData.extra_labels.length === 1,
                      },
                    ]"
                    @click="handleDeleteExtraLabel(index)"
                  ></i>
                </div>
              </div>
              <bk-checkbox
                class="mt8"
                v-model="formData.add_pod_label"
              >
                {{ $t('自动添加Pod中的labels') }}
              </bk-checkbox>
            </bk-form-item>
          </div>
        </template>
      </div>

      <!-- 上报链路配置 -->
      <template v-if="!isCloseDataLink">
        <div class="add-collection-title">{{ $t('链路配置') }}</div>
        <bk-form-item
          :label="$t('上报链路')"
          :rules="rules.linkConfig"
          property="data_link_id"
          required
        >
          <bk-select
            class="w520"
            v-model="formData.data_link_id"
            :clearable="false"
            :disabled="isUpdate"
            data-test-id="acquisitionConfig_div_selectReportLink"
          >
            <bk-option
              v-for="item in linkConfigurationList"
              :id="item.data_link_id"
              :key="item.data_link_id"
              :name="item.link_group_name"
            >
            </bk-option>
          </bk-select>
        </bk-form-item>
      </template>

      <label-target-dialog
        :cluster-list="clusterList"
        :is-show-dialog.sync="isShowLabelTargetDialog"
        :label-params="currentSelector"
        @config-label-change="val => handelFormChange(val, 'dialogChange')"
      />

      <config-view-dialog
        :is-node="isNode"
        :is-show-dialog.sync="isShowViewDialog"
        :view-query-params="viewQueryParams"
      />

      <!-- <bk-dialog
        v-model="isShowSubmitErrorDialog"
        theme="primary"
        header-position="left"
        :mask-close="false">
        {{submitErrorMessage}}
      </bk-dialog> -->

      <div class="page-operate">
        <bk-button
          :disabled="!collectProject"
          :loading="isHandle"
          :title="isFinishCreateStep ? $t('保存') : $t('开始采集')"
          data-test-id="acquisitionConfig_div_nextPage"
          theme="primary"
          @click.stop.prevent="startCollect()"
        >
          {{ isFinishCreateStep ? $t('保存') : $t('下一步') }}
        </bk-button>
        <bk-button
          class="ml10"
          :title="$t('取消')"
          data-test-id="acquisitionConfig_div_cancel"
          theme="default"
          @click="cancel"
        >
          {{ $t('取消') }}
        </bk-button>
      </div>
    </bk-form>
  </div>
</template>

<script>
  import { projectManages, random, deepEqual, deepClone } from '@/common/util';
  import LogIpSelector, { toTransformNode, toSelectorNode } from '@/components/log-ip-selector/log-ip-selector';
  import ContainerSvg from '@/images/container-icons/Container.svg';
  import LinuxSvg from '@/images/container-icons/Linux.svg';
  import NodeSvg from '@/images/container-icons/Node.svg';
  import StdoutSvg from '@/images/container-icons/Stdout.svg';
  import WindowsSvg from '@/images/container-icons/Windows.svg';
  import { mapGetters } from 'vuex';

  // import ipSelectorDialog from './ip-selector-dialog';
  import configLogSetItem from './components/step-add/config-log-set-item';
  import configViewDialog from './components/step-add/config-view-dialog';
  import containerTargetItem from './components/step-add/container-target-item';
  import labelTargetDialog from './components/step-add/label-target-dialog';
  import matchLabelItem from './components/step-add/match-label-item';
  import yamlEditor from './components/step-add/yaml-editor';

  export default {
    components: {
      LogIpSelector,
      // ipSelectorDialog,
      labelTargetDialog,
      configLogSetItem,
      containerTargetItem,
      yamlEditor,
      matchLabelItem,
      configViewDialog,
    },
    props: {
      isUpdate: {
        type: Boolean,
        require: true,
      },
      /** 是否是容器步骤 */
      isContainerStep: {
        type: Boolean,
        require: true,
      },
      /** 是否已走过一次完整步骤，编辑状态显示不同的操作按钮 */
      isFinishCreateStep: {
        type: Boolean,
        require: true,
      },
    },
    data() {
      return {
        guideUrl: window.COLLECTOR_GUIDE_URL,
        colorRules: false,
        isItsm: window.FEATURE_TOGGLE.collect_itsm === 'on',
        showRegDialog: false, // 显示段日志调试弹窗
        linkConfigurationList: [], // 链路配置列表
        formData: {
          collector_config_name: '', // 采集项名称
          collector_config_name_en: '', // 采集项数据名称
          category_id: '', // 数据分类
          collector_scenario_id: 'row',
          data_encoding: 'UTF-8', // 日志字符集
          data_link_id: '', // 链路配置
          description: '', // 备注
          target_object_type: 'HOST', // 目前固定为 HOST
          target_node_type: 'TOPO', // 动态 TOPO 静态 INSTANCE 服务模版 SERVICE_TEMPLATE 集群模板 SET_TEMPLATE
          target_nodes: [], // 采集目标
          params: {
            multiline_pattern: '', // 行首正则, char
            multiline_max_lines: '50', // 最多匹配行数, int
            multiline_timeout: '2', // 最大耗时, int
            paths: [
              // 日志路径
              { value: '' },
            ],
            conditions: {
              type: 'none', // 过滤方式类型 match separator
              match_type: 'include', // 过滤方式 可选字段 include, exclude
              match_content: '',
              separator: '|',
              separator_filters: [
                // 分隔符过滤条件
                { fieldindex: '', word: '', op: '=', logic_op: 'and' },
              ],
            },
            winlog_name: [], // windows事件名称
            winlog_level: [], // windows事件等级
            winlog_event_id: [], // windows事件id
          },
          environment: 'linux', // 容器环境
          bcs_cluster_id: '', // 集群ID
          add_pod_label: false, // 是否自动添加Pod中的labels
          extra_labels: [
            // 附加日志标签
            {
              key: '',
              value: '',
            },
          ],
          yaml_config: '', // yaml base64
          yaml_config_enabled: false, // 是否以yaml模式结尾
          configs: [
            // 配置项列表
            {
              namespaces: [],
              noQuestParams: {
                letterIndex: 0,
                handleEditLabel: false,
                editLabelValue: {
                  key: '',
                  operator: '',
                  value: '',
                },
                scopeSelectShow: {
                  namespace: false,
                  label: true,
                  load: true,
                  containerName: true,
                },
                namespaceStr: '',
                namespacesExclude: '=',
                containerExclude: '=',
              },
              container: {
                workload_type: '',
                workload_name: '',
                container_name: '',
              }, // 容器
              containerNameList: [], // 容器名列表
              labelSelector: [], // 展示用的标签或表达式数组
              label_selector: {
                // 指定标签或表达式
                match_labels: [],
                match_expressions: [],
              },
              match_labels: [],
              match_expressions: [], // config 为空时回填的标签数组
              data_encoding: 'UTF-8',
              params: {
                paths: [{ value: '' }], // 日志路径
                conditions: {
                  type: 'none', // 过滤方式类型 none match separator
                  match_type: 'include', // 过滤方式 可选字段 include, exclude
                  match_content: '',
                  separator: '|',
                  separator_filters: [
                    // 分隔符过滤条件
                    { fieldindex: '', word: '', op: '=', logic_op: 'and' },
                  ],
                },
                multiline_pattern: '', // 行首正则, char
                multiline_max_lines: '50', // 最多匹配行数, int
                multiline_timeout: '2', // 最大耗时, int
                winlog_name: [], // windows事件名称
                winlog_level: [], // windows事件等级
                winlog_event_id: [], // windows事件id
              },
            },
          ],
        },
        rules: {
          category_id: [
            // 数据分类
            {
              required: true,
              trigger: 'blur',
            },
          ],
          collector_config_name: [
            // 采集名称
            {
              required: true,
              trigger: 'blur',
            },
            {
              max: 50,
              message: this.$t('不能多于{n}个字符', { n: 50 }),
              trigger: 'blur',
            },
          ],
          collector_config_name_en: [
            // 采集数据名称
            {
              required: true,
              trigger: 'blur',
            },
            {
              validator: this.checkEnNameLength,
              message: this.$t('不能多于{n}个字符', { n: 50 }),
              trigger: 'blur',
            },
            {
              min: 5,
              message: this.$t('不能少于5个字符'),
              trigger: 'blur',
            },
            {
              validator: this.checkEnNameValidator,
              message: this.$t('只支持输入字母，数字，下划线'),
              trigger: 'blur',
            },
            {
              // 检查数据名是否可用
              validator: this.checkEnNameRepeat,
              message: () => this.enNameErrorMessage,
              trigger: 'blur',
            },
          ],
          // 上报链路配置
          linkConfig: [
            {
              required: true,
              trigger: 'blur',
            },
          ],
          nodes: [
            {
              validator: this.checkNodes,
              trigger: 'change',
            },
          ],
          bcs_cluster_id: [
            // 集群
            {
              required: true,
              trigger: 'blur',
            },
          ],
        },
        isTextValid: true,
        isHandle: false,
        isClone: false,
        globals: {},
        localParams: {}, // 缓存的初始数据 用于对比编辑时表单是否有属性更改
        editComparedData: {}, // 编辑保存时 保存不判断基本信息 去除基本信息后的所有值
        showIpSelectorDialog: false,
        collectTargetTarget: {
          // 已(动态)选择 静态主机 节点 服务模板 集群模板
          INSTANCE: '已选择{0}个静态主机',
          TOPO: '已动态选择{0}个节点',
          SERVICE_TEMPLATE: '已选择{0}个服务模板',
          SET_TEMPLATE: '已选择{0}个集群模板',
        },
        configBaseObj: {}, // 新增配置项的基础对象
        isYaml: false, // 是否是yaml模式
        yamlFormData: {}, // yaml请求成功时的表格数据
        currentEnvironment: 'linux', // 当前选中的环境
        environmentList: [
          {
            category: this.$t('物理环境'),
            btnList: [
              { id: 'linux', img: LinuxSvg, name: 'Linux', isDisable: false },
              { id: 'windows', img: WindowsSvg, name: 'Windows', isDisable: false },
            ],
          },
          {
<<<<<<< HEAD
            validator: this.checkEnNameLength,
            message: this.$t('不能多于{n}个字符', { n: 50 }),
            trigger: 'blur'
=======
            category: this.$t('容器环境'),
            btnList: [
              { id: 'container_log_config', img: ContainerSvg, name: 'Container', isDisable: false },
              { id: 'node_log_config', img: NodeSvg, name: 'Node', isDisable: false },
              { id: 'std_log_config', img: StdoutSvg, name: this.$t('标准输出'), isDisable: false },
            ],
>>>>>>> a14e02ac
          },
        ],
        typeList: [],
        scopeNameList: {
          namespace: this.$t('按命名空间选择'),
          label: this.$t('按标签选择'),
          load: this.$t('按工作负载选择'),
          containerName: this.$t('直接指定{n}', { n: 'Container' }),
        },
        baseLabelSelector: {
          // 指定标签或表达式
          match_labels: [],
          match_expressions: [],
        },
        viewQueryParams: {}, // 预览弹窗传参
        isRequestCluster: false, // 集群列表是否正在请求
        // isConfigConflict: false, // 配置项是否有冲突
        conflictList: [], // 冲突列表
        conflictMessage: '', // 冲突信息
        /** 英文名错误信息 */
        enNameErrorMessage: '',
        clusterList: [], // 集群列表
        nameSpacesSelectList: [], // namespace 列表
        operatorSelectList: [
          {
            id: '=',
            name: '=',
          },
          {
            id: '!=',
            name: '!=',
          },
        ],
        allContainer: {
          // 所有容器时指定容器默认传空
          workload_type: '',
          workload_name: '',
          container_name: '',
        },
        publicLetterIndex: 0, // 公共的字母下标
        isShowLabelTargetDialog: false, // 是否展示指定标签dialog
        isShowViewDialog: false, // 是否展预览dialog
        formTime: null, // form更改防抖timer
        currentSelector: {}, // 当前操作的配置项指定标签值
        currentSetIndex: 0, // 当前操作的配置项的下标
        isExtraError: false, // 附加标签是否有出错
        nameSpaceRequest: false, // 是否正在请求namespace接口
        uiconfigToYamlData: {}, // 切换成yaml时当前保存的ui配置
        // ip选择器面板
        ipSelectorPanelList: ['staticTopo', 'dynamicTopo', 'serviceTemplate', 'setTemplate', 'manualInput'],
        // 编辑态ip选择器初始值
        ipSelectorOriginalValue: null,
        enLabelWidth: 180,
      };
    },
    computed: {
      ...mapGetters({
        bkBizId: 'bkBizId',
        mySpaceList: 'mySpaceList',
      }),
      ...mapGetters('collect', ['curCollect']),
      ...mapGetters('globals', ['globalsData']),
      collectProject() {
        return projectManages(this.$store.state.topMenu, 'collection-item');
      },
      isCloseDataLink() {
        // 没有可上报的链路时，编辑采集配置链路ID为0或null时，隐藏链路配置框，并且不做空值校验。
        return !this.linkConfigurationList.length || (this.isUpdate && !this.curCollect.data_link_id);
      },
      // 是否打开行首正则功能
      hasMultilineReg() {
        return this.formData.collector_scenario_id === 'section';
      },
      // 是否是wineventlog日志
      isWinEventLog() {
        return this.formData.collector_scenario_id === 'wineventlog';
      },
      // 是否是物理环境
      isPhysicsEnvironment() {
        const isPhysics = ['linux', 'windows'].includes(this.currentEnvironment);
        this.$emit('update:isPhysics', isPhysics);
        return isPhysics;
      },
      // 是否是Node环境
      isNode: {
        get() {
          return this.currentEnvironment === 'node_log_config';
        },
        set(newVal) {
          if (newVal) {
            this.formData.configs.forEach(item => {
              item.container = this.allContainer;
              item.namespaces = [];
            });
          }
          this.scopeNameList.label = this.$t('按标签选择');
        },
      },
      // 获取日志类型列表
      getCollectorScenario() {
        try {
          const activeScenario = this.globalsData.collector_scenario.filter(item => item.is_active);
          if (this.currentEnvironment === 'windows') return activeScenario;
          const winIndex = activeScenario.findIndex(item => item.id === 'wineventlog');
          activeScenario.splice(winIndex, 1);
          return activeScenario;
        } catch (error) {
          return [];
        }
      },
      // 是否是编辑或者克隆
      isCloneOrUpdate() {
        return this.isUpdate || this.isClone;
      },
      localClusterList() {
        return this.clusterList.filter(val => (this.isNode ? !val.is_shared : true));
      },
      // ip选择器选中节点
      selectorNodes() {
        return this.getSelectorNodes();
      },
      updateCollectorConfigID() {
        // 若是新增容器日志 返回上一步 则使用curCollect缓存的collector_config_id更新;
        const { collectorId } = this.$route.params;
        return !!collectorId ? Number(collectorId) : Number(this.curCollect.collector_config_id);
      },
      labelWidth() {
        return this.$store.state.isEnLanguage ? this.enLabelWidth : 115;
      },
    },
    watch: {
      currentEnvironment(nVal, oVal) {
        if (oVal === 'windows' && this.isWinEventLog) {
          this.formData.collector_scenario_id = this.globalsData.collector_scenario[0].id;
        }
        if (['std_log_config', 'container_log_config', 'node_log_config'].includes(nVal)) {
          this.formData.environment = 'container';
          this.isNode = nVal === 'node_log_config';
          !this.clusterList.length && this.getBcsClusterList();
          !this.typeList.length && this.getWorkLoadTypeList();
          if (nVal === 'node_log_config' && this.getIsSharedCluster()) {
            // 选中node环境时 如果存在已选的共享集群 则清空
            this.formData.bcs_cluster_id = '';
          }
          return;
        }
        this.formData.environment = nVal;
      },
      'formData.bcs_cluster_id'(nVal, oVal) {
        this.getNameSpaceList(nVal, oVal === '');
      },
      'formData.extra_labels.length'() {
        this.isExtraError = false;
      },
      yamlFormData: {
        deep: true,
        handler(val) {
          if (val?.configs.length) {
            this.currentEnvironment = val.configs[0].collector_type;
          }
        },
      },
    },
    created() {
      this.isClone = this.$route.query?.type === 'clone';
      this.$store.commit('updateRouterLeaveTip', false);
      this.configBaseObj = deepClone(this.formData.configs[0]); // 生成配置项的基础对象
      this.getLinkData();
      // 克隆与编辑均进行数据回填
      if (this.isUpdate || this.isClone) {
        const cloneCollect = deepClone(this.curCollect);
        if (cloneCollect.environment === 'container') {
          // 容器环境
          this.getWorkLoadTypeList();
          this.isYaml = cloneCollect.yaml_config_enabled;
          // yaml模式可能会有多种容器环境 选择第一项配置里的环境作为展示
          if (cloneCollect.configs[0]) {
            // 如果采集项不为空 则回显
            this.currentEnvironment = cloneCollect.configs[0].collector_type;
            this.publicLetterIndex = cloneCollect.configs.length - 1;
          } else {
            // 为空 重新赋值 标准输出
            this.currentEnvironment = 'std_log_config';
            this.publicLetterIndex = 0;
            cloneCollect.configs = [this.configBaseObj];
          }
          const initFormData = this.initContainerFormData(cloneCollect);
          Object.assign(this.formData, initFormData);
          // 若是容器环境 克隆时 初始化物理环境的值
          this.formData.params = this.configBaseObj.params;
          this.formData.data_encoding = 'UTF-8';
        } else {
          // 物理环境
          this.currentEnvironment = cloneCollect.environment;
          this.formData = this.getInitFormData(cloneCollect);
          Object.assign(this.formData, cloneCollect);
          if (this.formData.target_nodes?.length) {
            // IP 选择器预览结果回填
            this.ipSelectorOriginalValue = this.getSelectorNodes();
          }
          if (!this.formData.collector_config_name_en) {
            // 兼容旧数据数据名称为空
            this.formData.collector_config_name_en = this.formData.table_id || '';
          }
        }
        // 克隆采集项的时候 清空以下回显或者重新赋值 保留其余初始数据
        if (this.isClone) {
          this.formData.collector_config_name = `${this.formData.collector_config_name}_clone`;
          this.formData.collector_config_name_en = '';
          this.formData.target_nodes = [];
        } else {
          // 编辑且非克隆则禁用另一边的环境按钮
          this.initBtnListDisable();
          this.$nextTick(() => {
            // 克隆时不缓存初始数据
            // 编辑采集项时缓存初始数据 用于对比提交时是否发生变化 未修改则不重新提交 update 接口
            this.localParams = this.handleParams(true);
            const { description, collector_config_name, ...otherVal } = this.localParams;
            this.editComparedData = otherVal;
          });
        }
      }
    },
    methods: {
      async getLinkData() {
        try {
          this.tableLoading = true;
          const res = await this.$http.request('linkConfiguration/getLinkList', {
            query: {
              bk_biz_id: this.$store.state.bkBizId,
            },
          });
          this.linkConfigurationList = res.data.filter(item => item.is_active);
          if (this.linkConfigurationList.length && !this.isCloneOrUpdate) {
            this.formData.data_link_id = this.linkConfigurationList[0].data_link_id;
          }
        } catch (e) {
          console.warn(e);
        } finally {
          this.tableLoading = false;
        }
      },
      /**
       * @desc: 初始化容器的编辑的form表单值
       * @param { Object } formData 基础表单
       * @param { Boolean } isYamlData 是否是yaml解析出的表单数据
       * @returns { Object } 返回初始化后的Form表单
       */
      initContainerFormData(formData, isYamlData = false) {
        const curFormData = deepClone(formData);
        if (!curFormData.extra_labels.length) {
          curFormData.extra_labels = [
            {
              key: '',
              value: '',
            },
          ];
        }
        const filterConfigs = curFormData.configs.map((item, index) => {
          const {
            workload_name,
            workload_type,
            container_name: containerName,
            container_name_exclude: containerNameExclude,
            match_expressions: matchExpressions,
            match_labels: matchLabels,
            data_encoding,
            params,
            namespaces: itemNamespace,
            namespaces_exclude: itemNamespacesExclude,
            container: yamlContainer,
            label_selector: yamlSelector,
            collector_type,
          } = item;
          const showNameSpace = itemNamespacesExclude?.length ? itemNamespacesExclude : itemNamespace;
          const namespaces = item.any_namespace ? ['*'] : showNameSpace;
          const container = {
            workload_type,
            workload_name,
            container_name: containerName,
            container_name_exclude: containerNameExclude,
          };

          let labelSelector = [];
          let containerNameList = this.getContainerNameList(containerName || containerNameExclude);
          if (isYamlData) {
            Object.assign(container, yamlContainer);
            labelSelector = Object.entries(yamlSelector).reduce((pre, [labelKey, labelVal]) => {
              pre.push(...labelVal.map(item => ({ ...item, id: random(10), type: labelKey })));
              return pre;
            }, []);
            const { container_name: yamlContainerName, container_name_exclude: yamlContainerNameExclude } =
              yamlContainer;
            containerNameList = this.getContainerNameList(yamlContainerName || yamlContainerNameExclude);
            params.paths = params.paths.length ? params.paths.map(item => ({ value: item })) : [{ value: '' }];
          } else {
            labelSelector = [
              ...matchLabels.map(item => ({ ...item, id: random(10), type: 'match_labels' })),
              ...matchExpressions.map(item => ({ ...item, id: random(10), type: 'match_expressions' })),
            ];
            if (!params.conditions?.separator_filters) {
              params.conditions.separator_filters = [{ fieldindex: '', word: '', op: '=', logic_op: 'and' }];
            }
          }
          const scopeNameSpaceShow = Boolean(namespaces.length);
          const scopeLabelShow = Boolean(labelSelector.length);
          const scopeContainerNameShow = Boolean(containerNameList.length);
          const scopeLoadNameShow = Boolean(container.workload_type) || Boolean(container.workload_name);
          const containerExclude = !!containerNameExclude ? '!=' : '=';
          const namespacesExclude = itemNamespacesExclude?.length ? '!=' : '=';
          const namespaceStr = this.getNameSpaceStr(namespaces);
          return {
            namespaces,
            noQuestParams: {
              letterIndex: index, // 配置项字母下标
              handleEditLabel: false,
              editLabelValue: {
                key: '',
                operator: '',
                value: '',
              },
              scopeSelectShow: {
                namespace: !scopeNameSpaceShow,
                label: !scopeLabelShow,
                load: !scopeLoadNameShow,
                containerName: !scopeContainerNameShow,
              },
              namespaceStr,
              containerExclude,
              namespacesExclude,
            },
            data_encoding,
            container,
            labelSelector,
            containerNameList,
            params,
            collector_type,
          };
        });
        curFormData.configs = filterConfigs;
        return curFormData;
      },
      /**
       * @desc: 初始化物理环境编辑的的form表单值
       * @param { Object } formData 基础表单
       * @returns { Object } 返回初始化后的Form表单
       */
      getInitFormData(formData) {
        const curFormData = deepClone(formData);
        // win_event类型不需要初始化分隔符的过滤条件
        if (!curFormData.params.conditions?.separator_filters && curFormData.collector_scenario_id !== 'wineventlog') {
          curFormData.params.conditions.separator_filters = [{ fieldindex: '', word: '', op: '=', logic_op: 'and' }];
        }
        return curFormData;
      },
      getContainerNameList(containerName = '') {
        const splitList = containerName.split(',');
        if (splitList.length === 1 && splitList[0] === '') return [];
        return splitList;
      },
      /** 导航切换提交函数 */
      stepSubmitFun(callback) {
        this.startCollect(callback);
      },
      // 开始采集
      async startCollect(callback) {
        const isCanSubmit = await this.submitDataValidate();
        if (!isCanSubmit) {
          callback?.(false);
          return;
        }
        const params = this.handleParams();
        if (deepEqual(this.localParams, params)) {
          this.isHandle = false;
          if (this.isFinishCreateStep) {
            // 保存的情况下, 没有任何改变, 回退到列表
            if (callback) {
              callback(true);
              return;
            }
            this.cancel();
          } else {
            // 未修改表单 直接跳转下一步
            this.$emit('stepChange');
          }
          return;
        }
        this.$refs.validateForm.validate().then(
          () => {
            this.isCloseDataLink && delete params.data_link_id;
            this.isPhysicsEnvironment
              ? this.setCollection(params, callback)
              : this.setContainerCollection(params, callback);
          },
          () => {
            callback?.(false);
          },
        );
      },
      /**
       * @desc: 提交表格时验证是否通过
       * @return { Boolean } 是否可以提交
       */
      async submitDataValidate() {
        try {
          // 基础信息表格验证
          await this.$refs.validateForm.validate();
        } catch (error) {}
        // win日志类型验证
        if (this.$refs.formConfigRef?.winCannotPass && this.isWinEventLog) return false;
        // 物理环境验证
        if (this.isPhysicsEnvironment) {
          let formValidate = true;
          try {
            await this.$refs.formConfigRef.$refs.validateForm.validate();
          } catch (error) {
            formValidate = false;
          }
          return formValidate;
        }
        // 容器环境并且打开yaml模式时进行yaml语法检测
        if (this.isYaml && !this.isPhysicsEnvironment) {
          if (!this.$refs.yamlEditorRef.getSubmitState || this.formData.yaml_config === '') {
            let message = this.$refs.yamlEditorRef.isHaveCannotSubmitWaring
              ? this.$t('yaml缺少必要的字段')
              : this.$t('yaml语法出错');
            this.formData.yaml_config === '' && (message = this.$t('yaml不能为空'));
            this.$bkMessage({ theme: 'error', message });
            return false;
          }
          return true;
        }
        // 容器环境时 进行配置项检查
        if (!this.isPhysicsEnvironment) {
          let containerConfigValidate = true;
          const configList = this.$refs.containerConfigRef;
          // 标准输出环境下配置项里过滤内容是否有分隔符过滤 有则进行配置项form校验
          const isCheckConfigItem = !(
            this.currentEnvironment === 'std_log_config' && this.formData.collector_scenario_id === 'row'
          );
          // 检查配置项中是否有分隔符过滤
          const isHaveSeparator = configList.some(item => item.subFormData.params.conditions.type === 'separator');
          if (isCheckConfigItem || isHaveSeparator) {
            // 判断config列表里是否有需要校验的dom元素。
            for (const key in configList) {
              const index = Number(key);
              try {
                // 这里如果表单没有校验的dom元素会一直是pending状态 没有返回值 则会卡在这里 所以需要判断是否有dom元素
                await configList[index].$refs.validateForm?.validate();
              } catch (error) {
                containerConfigValidate = false;
              }
            }
          }
          // 附加日志标签是否只单独填写了一边
          this.isExtraError = this.formData.extra_labels.some(item => {
            const extraFillLength = Object.values(item).reduce((pre, cur) => {
              cur === '' && (pre += 1);
              return pre;
            }, 0);
            return extraFillLength === 1;
          });
          if (!containerConfigValidate || this.isExtraError) return false;
          if (this.getIsSharedCluster() && this.formData.configs.some(conf => !conf.namespaces.length)) {
            // 容器环境下选择了共享集群 但NameSpace为空
            this.$bkMessage({ theme: 'error', message: this.$t('配置项命名空间不能为空') });
            return false;
          }
        }
        return true;
      },
      // 新增/修改采集
      setCollection(params, callback) {
        this.isHandle = true;
        const urlParams = {};
        let requestUrl;
        if (this.isUpdate) {
          urlParams.collector_config_id = this.updateCollectorConfigID;
          requestUrl = 'collect/updateCollection';
        } else {
          requestUrl = 'collect/addCollection';
        }
        const updateData = { params: urlParams, data: params };
        this.$http
          .request(requestUrl, updateData)
          .then(res => {
            if (res.code === 0) {
              this.$store.commit(
                `collect/${this.isUpdate ? 'updateCurCollect' : 'setCurCollect'}`,
                Object.assign({}, this.formData, params, res.data),
              );
              this.setDetail(res.data.collector_config_id);
              // 物理环境编辑情况
              if (this.isFinishCreateStep) {
                // 修改过非基本信息的值 重新下发 不改变步骤 直接展示下发组件 否则直接回列表
                if (this.isUpdateIssuedShowValue() && !this.isContainerStep) {
                  this.$emit('update:force-show-component', 'stepIssued');
                  callback?.(false);
                } else {
                  if (callback) {
                    callback(true);
                    return;
                  }
                  this.cancel();
                }
              } else {
                // 新增情况直接下一步
                this.$emit('stepChange');
              }
            }
          })
          .catch(() => callback?.(false))
          .finally(() => {
            this.isHandle = false;
          });
      },
      // 容器日志新增/修改采集
      setContainerCollection(params, callback) {
        this.isHandle = true;
        this.$emit('update:container-loading', true);
        const urlParams = {};
        let requestUrl;
        if (this.isUpdate) {
          urlParams.collector_config_id = this.updateCollectorConfigID;
          requestUrl = 'container/update';
        } else {
          requestUrl = 'container/create';
        }
        const data = Object.assign(params, this.isYaml ? this.yamlFormData : {}, { yaml_config_enabled: this.isYaml });
        const updateData = { params: urlParams, data };
        this.$http
          .request(requestUrl, updateData)
          .then(res => {
            if (res.code === 0) {
              this.$store.commit(
                `collect/${this.isUpdate ? 'updateCurCollect' : 'setCurCollect'}`,
                Object.assign({}, this.formData, params, res.data),
              );
              this.setDetail(res.data.collector_config_id);
              // 容器环境没有下发步骤 直接回到列表或者下一步
              if (this.isFinishCreateStep) {
                if (callback) {
                  callback(true);
                  return;
                }
                this.cancel();
              } else {
                this.$emit('stepChange');
              }
            }
          })
          .catch(error => {
            console.warn(error);
            callback?.(false);
            // this.isShowSubmitErrorDialog = true;
            // this.submitErrorMessage = error.message;
          })
          .finally(() => {
            this.isHandle = false;
            this.$emit('update:containerLoading', false);
          });
      },
      /**
       * @desc: 获取提交参数
       * @param {Boolean} isEdit 是否时编辑的参数
       * @returns {Object} 返回提交参数数据
       */
      handleParams(isEdit = false) {
        const formData = deepClone(this.formData);
        const {
          collector_config_name,
          collector_config_name_en,
          category_id,
          collector_scenario_id,
          description,
          target_object_type,
          target_node_type,
          target_nodes,
          data_encoding,
          data_link_id,
          params,
          environment,
          bcs_cluster_id,
          add_pod_label,
          extra_labels: extraLabels,
          configs,
          yaml_config,
        } = formData;
        const containerFromData = {}; // 容器环境From数据
        const physicsFromData = {}; // 物理环境From数据
        const publicFromData = {
          // 通用From数据
          collector_config_name,
          collector_config_name_en,
          collector_scenario_id,
          description,
          environment,
          data_link_id,
          category_id,
        };
        // 容器环境
        if (!this.isPhysicsEnvironment) {
          Object.assign(containerFromData, publicFromData, {
            bcs_cluster_id,
            add_pod_label,
            extra_labels: extraLabels,
            configs,
            yaml_config,
            yaml_config_enabled: this.isYaml,
          });
          containerFromData.configs.forEach((item, index) => {
            const containerKey =
              item.noQuestParams.containerExclude === '!=' ? 'container_name_exclude' : 'container_name';
            const namespacesKey = item.noQuestParams.namespacesExclude === '!=' ? 'namespaces_exclude' : 'namespaces';
            JSON.stringify(item.namespaces) === '["*"]' && (item.namespaces = []);
            const { namespace, label, load, containerName } = this.getScopeSelectShow(index);
            item.collector_type = this.currentEnvironment;
            if (namespace || this.isNode) item.namespaces = [];
            if (load || this.isNode) {
              item.container.workload_type = '';
              item.container.workload_name = '';
            }
            const cloneNamespaces = deepClone(item.namespaces);
            delete item.namespaces;
            item[namespacesKey] = cloneNamespaces;

            // node 情况下由于只有标签选择 所以不判断是否有选中标签操作
            item.label_selector =
              label && !this.isNode ? this.baseLabelSelector : this.getLabelSelectorQueryParams(item.labelSelector);

            item.container = {
              workload_type: item.container.workload_type,
              workload_name: item.container.workload_name,
              [containerKey]: item.containerNameList.join(','),
            };
            if (containerName || this.isNode) item.container[containerKey] = '';

            delete item.noQuestParams;
            delete item.labelSelector;
            delete item.containerNameList;
            // 若为标准输出 则直接清空日志路径
            if (item.collector_type === 'std_log_config') item.params.paths = [];
            item.params = this.filterParams(item.params, isEdit);
          });
          containerFromData.extra_labels = extraLabels.filter(item => !(item.key === '' && item.value === ''));
          return Object.assign(containerFromData, {
            // 容器环境更新
            bk_biz_id: this.bkBizId,
          });
        }
        const physicsParams = this.filterParams(params, isEdit);
        // 物理环境
        Object.assign(physicsFromData, publicFromData, {
          target_node_type,
          target_object_type,
          target_nodes,
          data_encoding,
          params: physicsParams,
        });
        if (this.isUpdate) {
          // 物理环境编辑
          physicsFromData.collector_config_id = this.updateCollectorConfigID;
          delete physicsFromData.category_id;
          delete physicsFromData.collector_scenario_id;
          return Object.assign(physicsFromData, {
            bk_biz_id: this.bkBizId,
          });
        } // 物理环境新增
        return Object.assign(physicsFromData, {
          bk_biz_id: this.bkBizId,
        });
      },
      /**
       * @desc: 对表单的params传参参数进行处理
       * @param { Object } passParams
       * @param { Boolean } isEdit 是否是编辑的参数
       */
      filterParams(passParams, isEdit = false) {
        let params = deepClone(passParams);
        if (!this.isWinEventLog) {
          if (!this.hasMultilineReg) {
            // 行首正则未开启
            delete params.multiline_pattern;
            delete params.multiline_max_lines;
            delete params.multiline_timeout;
          }
          const {
            match_type,
            match_content: matchContent,
            separator,
            separator_filters: separatorFilters,
            type,
          } = params.conditions;
          const separatorEffectiveArr = separatorFilters?.filter(item => item.fieldindex && item.word);
          let isHaveValue = false; // 判断当前过滤项是否有值
          switch (type) {
            case 'match':
              isHaveValue = !!matchContent;
              break;
            case 'separator':
              isHaveValue = !!separatorEffectiveArr?.length;
              break;
            default:
              break;
          }
          const isTest = isEdit || isHaveValue; // 是否需要检测是否有值 如果是获取编辑参数则不判断是否有值
          params.conditions = { type: 'none' }; // 先设置为none
          if (type === 'match' && isTest) {
            // 字符串过滤且填写过滤内容
            params.conditions = {
              type,
              match_type,
              match_content: matchContent,
            };
          }
          if (type === 'separator' && isTest) {
            // 分隔符过滤且填写过滤内容
            params.conditions = {
              type,
              separator,
              separator_filters: separatorEffectiveArr,
            };
          }
          params.paths = params.paths.map(item => (typeof item === 'object' ? item.value : item));
        } else {
          params = this.$refs.formConfigRef.getWinParamsData;
        }
        return params;
      },
      // 选择日志类型
      chooseLogType(item) {
        if (item.is_active) this.formData.collector_scenario_id = item.id;
      },
      // 选择数据分类
      chooseDataClass() {
        // console.log(val)
        /**
         * 以下为预留逻辑
         */
        // 当父类为services时，仅能选取动态类型目标；其他父类型目标为静态类型时，切换为serveices时需要做清空判断操作
        // if (['services', 'module'].includes(val)) {
        //     if (this.formData.target_object_type === 'SERVICE') {
        //         this.formData.target_nodes = []
        //     }
        //     this.formData.target_object_type = 'SERVICE'
        // } else {
        //     this.formData.target_object_type = 'HOST'
        // }
      },
      // 取消操作
      cancel() {
        // 保存, 回退到列表
        if (this.isFinishCreateStep) {
          this.$emit('changeSubmit', true);
        }
        let routeName;
        const { backRoute, ...reset } = this.$route.query;
        if (backRoute) {
          routeName = backRoute;
        } else {
          routeName = 'collection-item';
        }
        this.$router.push({
          name: routeName,
          query: {
            ...reset,
            spaceUid: this.$store.state.spaceUid,
          },
        });
      },
      // 采集目标选择内容变更
      targetChange(params) {
        // bk_biz_id, target_object_type, target_node_type, target_nodes
        // this.formData.target_object_type = params.target_object_type
        this.formData.target_node_type = params.target_node_type;
        this.formData.target_nodes = params.target_nodes;
        this.showIpSelectorDialog = false;
        // 触发 bk-form 的表单验证
        this.$refs.formItemTarget.validate('change');
      },
      // 采集目标选择内容变更
      handleTargetChange(value) {
        const {
          host_list: hostList,
          node_list: nodeList,
          service_template_list: serviceTemplateList,
          set_template_list: setTemplateList,
        } = value;
        let type = '';
        let nodes = [];
        if (nodeList?.length) {
          type = 'TOPO';
          nodes = nodeList;
        }
        if (hostList?.length) {
          type = 'INSTANCE';
          nodes = hostList;
        }
        if (serviceTemplateList?.length) {
          type = 'SERVICE_TEMPLATE';
          nodes = serviceTemplateList;
        }
        if (setTemplateList?.length) {
          type = 'SET_TEMPLATE';
          nodes = setTemplateList;
        }
        if (!type) return;

        this.formData.target_node_type = type;
        this.formData.target_nodes = toTransformNode(nodes, type);
        // 触发 bk-form 的表单验证
        this.$refs.formItemTarget.validate('change');
      },
      checkNodes() {
        this.colorRules = !this.formData.target_nodes?.length;
        return this.formData.target_nodes.length;
      },
      // 新增的时候更新详情
      setDetail(id) {
        this.$http
          .request('collect/details', {
            params: { collector_config_id: id },
          })
          .then(res => {
            if (res.data) {
              this.$store.commit('collect/setCurCollect', res.data);
            }
          });
      },
      async checkEnNameRepeat(val) {
        if (this.isUpdate) return true;
        const result = await this.getEnNameIsRepeat(val);
        return result;
      },
      // 检测数据名称是否可用
      async getEnNameIsRepeat(val) {
        try {
          const res = await this.$http.request('collect/getPreCheck', {
            params: { collector_config_name_en: val, bk_biz_id: this.$store.state.bkBizId },
          });
          if (res.data) {
            this.enNameErrorMessage = res.data.message;
            return res.data.allowed;
          }
        } catch (error) {
          return false;
        }
      },
      /**
       * @desc: 环境选择
       * @param { String } name 环境名称
       * @param { Boolean } isDisable 是否禁用
       */
      handleSelectEnvironment(name, isDisable) {
        if (this.isUpdate && isDisable) return;
        this.currentEnvironment = name;
        if (!['linux', 'windows'].includes(this.currentEnvironment)) {
          this.formData.configs.forEach(item => (item.labelSelector = [])); // 切换环境清空label
        }
      },
      handleAddExtraLabel() {
        this.formData.extra_labels.push({ key: '', value: '' });
      },
      handleDeleteExtraLabel(index) {
        this.formData.extra_labels.length > 1 && this.formData.extra_labels.splice(index, 1);
      },
      /**
       * @desc: 用户操作合并form数据
       * @param { Object } val 操作后返回值对象
       * @param { String } operator 配置项还是form本身
       * @param { Number } index 配置项下标
       */
      handelFormChange(val, operator, index) {
        const setIndex = index ? index : this.currentSetIndex;
        const setTime = operator === 'dialogChange' ? 10 : 500;
        clearTimeout(this.formTime);
        this.formTime = setTimeout(() => {
          switch (operator) {
            case 'formConfig':
              Object.assign(this.formData, val);
              break;
            case 'dialogChange':
            case 'containerConfig':
              Object.assign(this.formData.configs[setIndex], val);
              break;
          }
        }, setTime);
      },
      /**
       * @desc: 配置项点击所有容器
       * @param { Number } index 下标
       * @param { Boolean } state 状态
       */
      getWorkLoadTypeList() {
        this.$http
          .request('container/getWorkLoadType')
          .then(res => {
            if (res.code === 0) this.typeList = res.data.map(item => ({ id: item, name: item }));
          })
          .catch(err => {
            console.warn(err);
          });
      },
      /**
       * @desc: 指定操作弹窗
       * @param { Number } index 下标
       * @param { String } dialogType 标签或预览
       */
      handelShowDialog(index, dialogType = 'label') {
        if (!this.formData.bcs_cluster_id) return;
        this.currentSetIndex = index;
        const type = this.isNode ? 'node' : 'pod';
        const config = this.formData.configs[index];
        const containerKey =
          config.noQuestParams.containerExclude === '!=' ? 'container_name_exclude' : 'container_name';
        const namespacesKey = config.noQuestParams.namespacesExclude === '!=' ? 'namespaces_exclude' : 'namespaces';
        if (dialogType === 'label') {
          this.currentSelector = {
            bk_biz_id: this.bkBizId,
            bcs_cluster_id: this.formData.bcs_cluster_id,
            type,
            namespaceStr: config.noQuestParams.namespaceStr,
            labelSelector: config.labelSelector,
          };
        } else if (dialogType === 'view') {
          const { workload_type: workloadType, workload_name: workloadName } = config.container;
          const namespaces = config.namespaces.length === 1 && config.namespaces[0] === '*' ? [] : config.namespaces;
          this.viewQueryParams = {
            bk_biz_id: this.bkBizId,
            bcs_cluster_id: this.formData.bcs_cluster_id,
            type,
            [namespacesKey]: namespaces,
            label_selector: this.getLabelSelectorQueryParams(config.labelSelector, true),
            container: {
              workload_type: workloadType,
              workload_name: workloadName,
              [containerKey]: config.containerNameList.join(','),
            },
          };
        }
        dialogType === 'label' ? (this.isShowLabelTargetDialog = true) : (this.isShowViewDialog = true);
      },
      handleAddNewContainerConfig() {
        // 添加配置项
        const newContainerConfig = deepClone(this.configBaseObj);
        this.publicLetterIndex += 1;
        newContainerConfig.noQuestParams.letterIndex = this.publicLetterIndex;
        this.formData.configs.push(newContainerConfig);
      },
      handleDeleteConfig(index, letterIndex) {
        // 删除配置项
        this.$bkInfo({
          subTitle: this.$t('确定要删除配置项{n}？', { n: this.getFromCharCode(letterIndex) }),
          type: 'warning',
          confirmFn: () => {
            this.formData.configs.splice(index, 1);
          },
        });
      },
      handleNameSpaceSelect(option, index) {
        const config = this.formData.configs[index];
        if (option[option.length - 1] === '*') {
          // 如果最后一步选择所有，则清空数组填所有
          const nameSpacesLength = config.namespaces.length;
          config.namespaces.splice(0, nameSpacesLength, '*');
          config.noQuestParams.namespaceStr = this.getNameSpaceStr(config.namespaces);
          return;
        }
        if (option.length > 1 && option.includes('*')) {
          // 如果选中其他的值 包含所有则去掉所有选项
          const allIndex = option.findIndex(item => item === '*');
          config.namespaces.splice(allIndex, 1);
        }
        config.noQuestParams.namespaceStr = this.getNameSpaceStr(config.namespaces);
      },
      // 当前所选集群是否共享集群
      getIsSharedCluster() {
        return this.clusterList?.find(cluster => cluster.id === this.formData.bcs_cluster_id)?.is_shared ?? false;
      },
      getNameSpaceList(clusterID, isFirstUpdateSelect = false) {
        if (!clusterID || (this.isPhysicsEnvironment && this.isUpdate)) return;
        const query = { bcs_cluster_id: clusterID, bk_biz_id: this.bkBizId };
        this.nameSpaceRequest = true;
        this.$http
          .request('container/getNameSpace', { query })
          .then(res => {
            // 判断是否是第一次切换集群 如果是 则进行详情页namespace数据回显
            if (isFirstUpdateSelect) {
              const namespaceList = [];
              this.formData.configs.forEach(configItem => {
                namespaceList.push(...configItem.namespaces);
              });
              const resIDList = res.data.map(item => item.id);
              const setList = new Set([...namespaceList, ...resIDList]);
              setList.delete('*');
              const allList = [...setList].map(item => ({ id: item, name: item }));
              this.nameSpacesSelectList = [...allList];
              if (!this.getIsSharedCluster()) {
                this.nameSpacesSelectList.unshift({ name: this.$t('所有'), id: '*' });
              }
              return;
            }
            this.nameSpacesSelectList = [...res.data];
            if (!this.getIsSharedCluster()) {
              this.nameSpacesSelectList.unshift({ name: this.$t('所有'), id: '*' });
            }
          })
          .catch(err => {
            console.warn(err);
          })
          .finally(() => {
            this.nameSpaceRequest = false;
          });
      },
      showNameSpacesSelectList(conIndex) {
        const config = this.formData.configs[conIndex];
        const operate = config.noQuestParams.namespacesExclude;
        if (!this.nameSpacesSelectList.length) return [];
        if (operate === '!=' && this.nameSpacesSelectList.some(item => item.id === '*')) {
          if (config.namespaces.length === 1 && config.namespaces[0] === '*') config.namespaces = [];
          return this.nameSpacesSelectList.slice(1);
        }
        return this.nameSpacesSelectList;
      },
      /**
       * @desc: 获取bcs集群列表
       */
      getBcsClusterList() {
        if (this.isRequestCluster) return;
        this.isRequestCluster = true;
        const query = { bk_biz_id: this.bkBizId };
        this.$http
          .request('container/getBcsList', { query })
          .then(res => {
            if (res.code === 0) {
              this.clusterList = res.data;
            }
          })
          .catch(err => {
            console.warn(err);
          })
          .finally(() => {
            this.isRequestCluster = false;
          });
      },
      /**
       * @desc: 切换ui模式或yaml模式
       * @param { Boolean } val
       */
      handelChangeYaml(val) {
        return new Promise((resolve, reject) => {
          if (val) {
            const { add_pod_label, extra_labels, configs } = this.handleParams();
            const data = { add_pod_label, extra_labels, configs };
            // 传入处理后的参数 请求ui配置转yaml的数据
            this.$http
              .request('container/containerConfigsToYaml', { data })
              .then(res => {
                this.formData.yaml_config = res.data;
                // 保存进入yaml模式之前的ui配置参数
                Object.assign(this.uiconfigToYamlData, {
                  add_pod_label: this.formData.add_pod_label,
                  extra_labels: this.formData.extra_labels,
                  configs: this.formData.configs,
                });
                resolve(true);
              })
              .catch(err => {
                console.warn(err);
                reject(false);
              });
          } else {
            try {
              // 若有报错 则回填进入yaml模式之前的ui配置参数
              if (!this.$refs.yamlEditorRef.getSubmitState) {
                Object.assign(this.formData, this.uiconfigToYamlData);
              } else {
                // 无报错 回填yamlData的参数
                const assignData = this.initContainerFormData(this.yamlFormData, true);
                Object.assign(this.formData, assignData);
              }
              resolve(true);
            } catch (error) {
              resolve(false);
            }
          }
        });
      },
      /**
       * @desc: 编进进入时判断当前环境 禁用另一边环境选择
       */
      initBtnListDisable() {
        const operateIndex = ['linux', 'windows'].includes(this.currentEnvironment) ? 1 : 0;
        this.environmentList[operateIndex].btnList.forEach(item => (item.isDisable = true));
      },
      getFromCharCode(index) {
        return String.fromCharCode(index + 65);
      },
      handelClusterChange() {
        // 切换集群清空 namespaces
        this.formData.configs = this.formData.configs.map(conf => {
          return {
            ...conf,
            namespaces: [],
          };
        });
      },
      checkEnNameValidator(val) {
        this.isTextValid = new RegExp(/^[A-Za-z0-9_]+$/).test(val);
        return this.isTextValid;
      },
      checkEnNameLength(val) {
        // 编辑时，不需要验证采集项英文名
        if (this.isUpdate) return true;
        // 判断字符串长度是否大于50
        return val.length <= 50;
      },
      handleEnConvert() {
        const str = this.formData.collector_config_name_en;
        const convertStr = str.split('').reduce((pre, cur) => {
          if (cur === '-') cur = '_'; // 中划线转化成下划线
          if (!/\w/.test(cur)) cur = ''; // 不符合的值去掉
          return (pre += cur);
        }, '');
        this.formData.collector_config_name_en = convertStr;
        this.$refs.validateForm
          .validate()
          .then(() => {
            this.isTextValid = true;
          })
          .catch(() => {
            if (convertStr.length < 5) this.isTextValid = true;
          });
      },
      getSelectorNodes() {
        const { target_node_type: type, target_nodes: nodes } = this.formData;
        const targetList = toSelectorNode(nodes, type);
        return {
          host_list: type === 'INSTANCE' ? targetList : [],
          node_list: type === 'TOPO' ? targetList : [],
          service_template_list: type === 'SERVICE_TEMPLATE' ? targetList : [],
          set_template_list: type === 'SET_TEMPLATE' ? targetList : [],
        };
<<<<<<< HEAD
      });
    },
    checkEnNameValidator(val) {
      this.isTextValid = new RegExp(/^[A-Za-z0-9_]+$/).test(val);
      return this.isTextValid;
    },
    checkEnNameLength(val) {
      // 编辑时，不需要验证采集项英文名
      if (this.isUpdate) return true;
      // 判断字符串长度是否大于50
      return val.length <= 50;
    },
    handleEnConvert() {
      const str = this.formData.collector_config_name_en;
      const convertStr = str.split('').reduce((pre, cur) => {
        if (cur === '-') cur = '_'; // 中划线转化成下划线
        if (!/\w/.test(cur)) cur = ''; // 不符合的值去掉
        return (pre += cur);
      }, '');
      this.formData.collector_config_name_en = convertStr;
      this.$refs.validateForm
        .validate()
        .then(() => {
          this.isTextValid = true;
        })
        .catch(() => {
          if (convertStr.length < 5) this.isTextValid = true;
        });
    },
    getSelectorNodes() {
      const { target_node_type: type, target_nodes: nodes } = this.formData;
      const targetList = toSelectorNode(nodes, type);
      return {
        host_list: type === 'INSTANCE' ? targetList : [],
        node_list: type === 'TOPO' ? targetList : [],
        service_template_list: type === 'SERVICE_TEMPLATE' ? targetList : [],
        set_template_list: type === 'SET_TEMPLATE' ? targetList : []
      };
    },
    deleteLabItem(conIndex, matchID) {
      const { labelSelector } = this.formData.configs[conIndex];
      const labelIndex = labelSelector.findIndex(item => item.id === matchID);
      labelSelector.splice(labelIndex, 1);
    },
    handleLabelEdit(conIndex, matchID, newValue) {
      const { labelSelector } = this.formData.configs[conIndex];
=======
      },
      deleteLabItem(conIndex, matchID) {
        const { labelSelector } = this.formData.configs[conIndex];
        const labelIndex = labelSelector.findIndex(item => item.id === matchID);
        labelSelector.splice(labelIndex, 1);
      },
      handleLabelEdit(conIndex, matchID, newValue) {
        const { labelSelector } = this.formData.configs[conIndex];
>>>>>>> a14e02ac

        const isRepeat = labelSelector.some(item => {
          return newValue.key === item.key && newValue.value === item.value && newValue.operator === item.operator;
        });

        const type = newValue.operator === '=' ? 'match_labels' : 'match_expressions';

        return new Promise(resolve => {
          const labelIndex = labelSelector.findIndex(item => item.id === matchID);
          if (!isRepeat) {
            const newMatchObject = { ...labelSelector[labelIndex], ...newValue, type };
            labelSelector.splice(labelIndex, 1, newMatchObject);
          } else {
            if (newValue?.isExternal) labelSelector.splice(labelIndex, 1);
          }
          resolve(true);
        });
      },
      // 手动添加表达式
      handleSubmitExpressions(conIndex, val) {
        const configs = this.formData.configs[conIndex];
        const isRepeat = configs.labelSelector.some(item => {
          return val.key === item.key && val.value === item.value && val.operator === item.operator;
        });
        return new Promise(resolve => {
          if (!isRepeat) {
            const type = val.operator === '=' ? 'match_labels' : 'match_expressions';
            configs.labelSelector.unshift({
              ...val,
              id: random(10),
              type,
            });
          }
          configs.noQuestParams.handleEditLabel = false;
          resolve(true);
        });
      },
      handleEnterLabel(conIndex, isShow = true) {
        this.formData.configs[conIndex].noQuestParams.handleEditLabel = isShow;
      },
      getScopeName(conItem) {
        return this.scopeNameList[conItem];
      },
      // 是否显示对应模块的列表的按钮
      isShowScopeButton(conIndex, scope) {
        // 当前环境为node时， 除了label列表全部不显示
        if (this.isNode && scope !== 'label') return false;
        return this.getScopeSelectShow(conIndex)[scope];
      },
      // 点击添加范围的列表 显示对应模块
      handleAddNewScope(conIndex, scope) {
        this.getScopeSelectShow(conIndex)[scope] = false;
      },
      // 是否展示添加范围的按钮
      isShowAddScopeButton(conIndex) {
        // 当前为node环境时 隐藏按钮直接显示操作范围模块
        if (this.isNode) return false;
        return Object.values(this.getScopeSelectShow(conIndex)).some(Boolean);
      },
      // 是否展示对应操作范围模块
      isShowScopeItem(conIndex, scope) {
        if (this.isNode) return scope === 'label'; // 当前环境为node时 若是标签模块则直接显示 其余均不显示
        return !this.getScopeSelectShow(conIndex)[scope];
      },
      // 点击删除icon 隐藏对应范围模块 初始化对应的值
      handleDeleteConfigParamsItem(conIndex, scope) {
        const config = this.formData.configs[conIndex];
        switch (scope) {
          case 'namespace':
            config.namespaces = [];
            break;
          case 'load':
            config.container.workload_type = '';
            config.container.workload_name = '';
            break;
          case 'label':
            config.labelSelector = [];
            break;
          case 'containerName':
            config.containerNameList = [];
            break;
          default:
            break;
        }
        if (scope === 'label' && this.isNode) return;
        this.getScopeSelectShow(conIndex)[scope] = true;
      },
      handleContainerNameBlur(input, list, conIndex) {
        if (!input) return;
        const config = this.formData.configs[conIndex];
        config.containerNameList = !list.length ? [input] : [...new Set([...config.containerNameList, input])];
      },
      // 获取config里添加范围的列表
      getScopeSelectShow(conIndex) {
        return this.formData.configs[conIndex].noQuestParams.scopeSelectShow;
      },
      getNameSpaceStr(namespaces) {
        return namespaces.length === 1 && namespaces[0] === '*' ? '' : namespaces.join(',');
      },
      /**
       * @desc: 展示用的标签格式转化成存储或传参的标签格式
       * @param {Object} labelSelector 主页展示用的label_selector
       * @param {Boolean} isViewType 是否是预览传参 in notin 操作符需要加括号
       * @returns {Object} 返回传参用的label_selector
       */
      getLabelSelectorQueryParams(labelSelector, isViewType = false) {
        return labelSelector.reduce(
          (pre, cur) => {
            const value = isViewType && ['NotIn', 'In'].includes(cur.operator) ? `(${cur.value})` : cur.value;
            pre[cur.type].push({
              key: cur.key,
              operator: cur.operator,
              value,
            });
            return pre;
          },
          {
            match_labels: [],
            match_expressions: [],
          },
        );
      },
      isShowContainerTips(configItem) {
        const { containerExclude, namespacesExclude } = configItem.noQuestParams;
        return [containerExclude, namespacesExclude].includes('!=');
      },
      handleUpdateCollector() {
        const projectItem = this.localClusterList.find(item => item.id === this.formData.bcs_cluster_id);
        const findSpace = this.mySpaceList.find(item => item.space_code === projectItem.project_id);
        const url = `${window.BCS_WEB_CONSOLE_DOMAIN}bcs/projects/${findSpace.space_id}/log-collector`;
        window.open(url, '_blank');
      },
      /** 判断除基本信息外是否有更改过值 */
      isUpdateIssuedShowValue() {
        const params = this.handleParams();
        const { description, collector_config_name, ...otherVal } = params;
        return !deepEqual(this.editComparedData, otherVal);
      },
      /** 判断是否有改值 */
      getIsUpdateSubmitValue() {
        const params = this.handleParams();
        return !deepEqual(this.localParams, params);
      },
    },
  };
</script>

<style lang="scss">
  @import '@/scss/mixins/flex.scss';

  /* stylelint-disable no-descending-specificity */
  .add-collection-container {
    min-width: 950px;
    max-height: 100%;
    padding: 0 42px 42px;
    overflow: auto;

    .en-bk-form {
      width: 710px;

      .en-name-box {
        align-items: center;

        @include flex-justify(space-between);
      }

      .text-error {
        position: absolute;
        top: 6px;
        left: 12px;
        display: inline-block;
        font-size: 12px;
        color: transparent;

        /* stylelint-disable-next-line declaration-no-important */
        text-decoration: red wavy underline !important;
        pointer-events: none;
      }
    }

    .bk-form-content {
      line-height: 20px;
    }

    .king-alert {
      margin: 24px 0 -18px;

      .link {
        color: #3a84ff;
        cursor: pointer;
      }
    }

    .add-collection-title {
      width: 100%;
      padding-top: 36px;
      padding-bottom: 10px;
      margin-bottom: 20px;
      font-size: 14px;
      font-weight: 600;
      color: #63656e;
      border-bottom: 1px solid #dcdee5;
    }

    .original-title {
      @include flex-justify(flex-start);

      > div {
        margin-left: 40px;
        font-weight: 500;
      }
    }

    .tips,
    .en-name-tips {
      padding: 4px 0;
      font-size: 12px;
      color: #aeb0b7;
    }

    .en-name-tips {
      margin-top: 8px;
      margin-left: 0;
      line-height: 12px;
    }

    .hight-setting {
      width: 100%;
      min-height: 60px;

      .icons-downs {
        display: inline-block;
        width: 9px;
        height: 5px;
        margin-top: -3px;
        margin-right: 6px;
        vertical-align: middle;
        background: url('../../images/icons/triangle.png');
        background-size: 100% 100%;
      }

      .icon-left {
        transform: rotate(-90deg);
      }

      .log-paths {
        .bk-form-control {
          width: 460px;
        }
      }
    }

    .bk-label {
      color: #90929a;
    }

    .w520 {
      &.bk-form-control {
        width: 520px;
      }

      &.bk-select {
        width: 520px;
      }
    }

    .multiline-log-container {
      margin-top: 4px;

      .row-container {
        display: flex;
        align-items: center;

        &.second {
          // padding-left: 115px;
          margin-top: 10px;
          font-size: 12px;
          color: #63656e;

          .bk-form-item {
            /* stylelint-disable-next-line declaration-no-important */
            margin: 0 !important;

            .bk-form-content {
              /* stylelint-disable-next-line declaration-no-important */
              margin: 0 !important;

              .bk-form-control {
                width: 64px;
                margin: 0 6px;
              }
            }
          }
        }

        .king-button {
          margin-bottom: 4px;
        }

        &.pl150 {
          padding-left: 150px;
        }
      }
    }

    .form-div {
      display: flex;

      .form-inline-div {
        .bk-form-content {
          display: flex;
        }
      }

      .prefix {
        margin-right: 8px;
        font-size: 14px;
        line-height: 32px;
        color: #858790;
      }

      .count {
        margin-left: 8px;
        font-size: 12px;
        line-height: 32px;
        color: #7a7c85;
      }

      .font-blue {
        font-weight: bold;
        color: #4e99ff;
      }

      .font-gray {
        color: #858790;
      }

      .icons {
        font-size: 21px;
        line-height: 32px;
        color: #c4c6cb;
        vertical-align: middle;
        cursor: pointer;
      }

      .disable {
        color: #dcdee5;
        cursor: not-allowed;
      }

      .item-target {
        &.is-error .bk-form-content {
          padding-right: 30px;
        }
      }
    }

    .win-filter {
      margin-top: 8px;

      .select-div {
        width: 129px;
        margin-right: 8px;
      }

      .tag-input {
        width: 320px;
      }
    }

    .choose-table {
      width: 100%;
      max-width: 1170px;
      height: 100%;
      padding-bottom: 14px;
      background: #fff;
      border: 1px solid #dcdee5;

      .bk-form-content {
        /* stylelint-disable-next-line declaration-no-important */
        margin-left: 0 !important;
      }

      label {
        /* stylelint-disable-next-line declaration-no-important */
        width: 0 !important;
      }

      .choose-table-item {
        position: relative;
        display: flex;
        height: 32px;
        padding: 0 20px;
        margin-top: 13px;
        font-size: 13px;
        line-height: 32px;
        color: #858790;

        .left {
          width: 110px;
        }

        .main {
          position: relative;
          flex: 1;
          padding-right: 130px;

          .bk-form-control {
            width: 88%;
          }
        }

        .line {
          .bk-form-control {
            &::before {
              position: absolute;
              top: 16px;
              left: 100%;
              width: 25px;
              height: 1px;
              content: '';
              border-top: 1px dashed #c4c6cc;
            }
          }
        }

        .right {
          width: 60px;
        }
      }

      .choose-table-item-head {
        height: 42px;
        margin-top: 0;
        font-size: 12px;
        line-height: 42px;
        background: #fafbfd;
        border-bottom: 1px solid #dcdee5;
      }

      .choose-table-item-body {
        position: relative;
        height: 100%;

        .choose-select {
          position: absolute;
          top: 0;
          left: calc(88% - 120px);
          display: flex;
          align-items: center;
          height: 100%;

          .select-div {
            width: 80px;
          }

          &::before {
            position: absolute;
            top: 50%;
            right: 80px;
            width: 20px;
            height: 1px;
            content: '';
            border-top: 1px dashed #c4c6cc;
          }

          &::after {
            position: absolute;
            top: 17px;
            right: 100px;
            width: 1px;
            height: calc(100% - 32px);
            content: '';
            border-left: 1px dashed #c4c6cc;
          }
        }
      }
    }

    .log-type {
      height: 32px;
      border-radius: 2px;

      .bk-button {
        min-width: 106px;
        font-size: 12px;

        span {
          padding: 0 1px;
        }
      }

      .disable {
        color: #dcdee5;
        cursor: not-allowed;
        border-color: #dcdee5;
      }

      .is-updated {
        color: #63656e;
        background: #fafbfd;
        border-color: #dcdee5;
      }
    }

    .species-item {
      margin-bottom: -30px;

      .bk-form-checkbox {
        display: flex;
        align-items: center;
        width: 320px;
        height: 30px;
      }

      .bk-tag-selector {
        width: 320px;
        transform: translate3d(66px, -30px, 0);
      }
    }

    .ml {
      margin-left: -115px;
    }

    .mt {
      margin-top: 20px;
    }

    .ml9 {
      margin-left: 8px;
    }

    .ml10 {
      margin-left: 10px;
    }

    .ml115 {
      margin-left: 115px;
    }

    .mt8 {
      margin-top: 8px;
    }

    .is-selected {
      /* stylelint-disable-next-line declaration-no-important */
      z-index: 2 !important;
    }

    .rulesColor {
      /* stylelint-disable-next-line declaration-no-important */
      border-color: #ff5656 !important;
    }

    .tagRulesColor {
      .bk-tag-input {
        /* stylelint-disable-next-line declaration-no-important */
        border-color: #ff5656 !important;
      }
    }

    .win-content {
      position: relative;
      left: 118px;
      width: 76%;
      padding-bottom: 20px;

      > span {
        position: absolute;
        top: 6px;
        left: -80px;
        font-size: 14px;
        color: #90929a;
      }

      &.en-span span {
        left: -112px;
      }

      .filter-select {
        margin-top: 11px;
      }

      .bk-select {
        width: 184px;
        height: 32px;
        margin: 0 8px 12px 0;
      }
    }

    .icon-close-circle {
      display: inline-block;
      font-size: 14px;
      transform: rotateZ(45deg);
    }

    .environment-box {
      display: flex;
      align-items: center;
      margin-bottom: 30px;

      .environment-container {
        height: 68px;
        margin-right: 8px;

        .environment-category {
          display: inline-block;
          margin: 6px 0;
          font-size: 12px;
          font-weight: 400;
          color: #63656e;
        }

        .button-box {
          display: flex;

          .environment-button {
            display: flex;
            align-items: center;
            width: 120px;
            height: 40px;
            margin-right: 16px;
            font-size: 12px;
            color: #313238;
            cursor: pointer;
            user-select: none;
            border: 1px solid #dcdee5;
            border-radius: 2px;

            img {
              padding: 0 8px 0 4px;
            }

            &.disable {
              cursor: no-drop;
              background: #fafbfd;
            }

            &.active {
              background: #e1ecff;
              border: 1px solid #3a84ff;
            }
          }
        }

        &:not(:first-child) {
          position: relative;
          margin-left: 24px;

          &::before {
            position: absolute;
            top: 36px;
            left: -24px;
            width: 1px;
            height: 32px;
            content: ' ';
            background-color: #dcdee5;
          }
        }
      }
    }

    .cluster-select-box {
      margin-top: 20px;

      .bk-select {
        width: 382px;
      }

      .tips {
        font-size: 12px;
        color: #979ba5;
      }
    }

    .config-box {
      width: 730px;
      margin-bottom: 20px;
      font-size: 14px;
      background: #fff;
      border: 1px solid #dcdee5;
      border-radius: 2px;

      .config-title {
        display: flex;
        align-items: center;
        justify-content: space-between;
        height: 31px;
        padding: 0 16px;
        background: #f0f1f5;
        border-radius: 1px 1px 0 0;

        .icon-delete {
          font-size: 16px;
          color: #ea3636;
          cursor: pointer;
        }
      }

      .config-container {
        padding: 16px 24px;
        color: #63656e;
        background: #fafbfd;

        .config-cluster-box {
          padding: 8px 12px 16px;
          font-size: 12px;
          background: #fff;
          border: 1px solid #eaebf0;
          border-radius: 2px;

          .config-cluster-title {
            padding: 8px 12px;

            .title {
              margin-right: 14px;
              font-weight: 700;
            }

            .bk-icon {
              font-size: 14px;
            }

            .disable {
              /* stylelint-disable-next-line declaration-no-important */
              color: #63656e !important;

              /* stylelint-disable-next-line declaration-no-important */
              cursor: no-drop !important;
            }

            .preview {
              color: #3a84ff;
              cursor: pointer;
            }
          }
        }

        .tips-btn {
          color: #3a84ff;
          cursor: pointer;
        }

        .config-item-title {
          padding-bottom: 8px;

          :last-child {
            margin-left: 8px;
            cursor: pointer;
          }

          .icon-delete {
            display: none;
            font-size: 14px;
            color: #ea3636;
            cursor: pointer;
          }
        }

        .operator-box {
          width: 100%;

          @include flex-center();

          > :nth-child(2) {
            position: relative;
            left: -1px;
            flex: 1;
            border-radius: 0 2px 2px 0;
          }

          .operate-select {
            width: 30px;
            border-radius: 2px 0 0 2px;

            & .bk-select-angle {
              display: none;
            }
          }

          .is-focus {
            position: relative;
            z-index: 999;
          }
        }

        .config-item {
          padding: 8px 12px;
          margin-bottom: 12px;
          font-size: 12px;
          border-radius: 2px;

          .select-label {
            margin-top: 4px;
            color: #3a84ff;

            .manually {
              margin-right: 15px;
              cursor: pointer;
            }

            .select {
              position: relative;
              margin-left: 15px;
              cursor: pointer;

              &::before {
                position: absolute;
                top: 4px;
                left: -14px;
                display: inline-block;
                width: 1px;
                height: 14px;
                content: ' ';
                background: #eaebf0;
              }
            }
          }

          &.hover-light:hover {
            background: #f5f7fa;
          }

          &:hover .icon-delete {
            display: inline-block;
          }
        }

        .container-input {
          .input {
            max-width: none;
          }

          .bk-tag-input {
            border-radius: 0 2px 2px 0;
          }
        }

        .container-btn-container {
          position: relative;
          align-items: center;

          .span-box {
            margin-right: 24px;

            &:not(:first-child) {
              position: relative;
              margin-right: 0;

              &::before {
                position: absolute;
                top: 3px;
                left: -11px;
                width: 1px;
                height: 16px;
                content: ' ';
                background-color: #dcdee5;
              }
            }
          }

          .container-btn {
            color: #3a84ff;
            cursor: pointer;

            &.disable {
              color: #c4c6cc;
              cursor: not-allowed;
            }

            &.cluster-not-select {
              cursor: not-allowed;
            }
          }
        }

        .filter-content {
          margin-top: 24px;
          color: #979ba5;

          > span {
            margin-bottom: 0;
            color: #63656e;
          }
        }

        .filter-select {
          margin-top: 11px;

          .bk-select {
            width: 184px;
            height: 32px;
          }
        }

        .specify-domain {
          max-height: 210px;
          margin-top: 8px;
          overflow-y: auto;

          > div {
            padding: 4px 0;
          }
        }

        .bk-select {
          background: #fff;
        }

        .bk-label {
          color: #63656e;
        }
      }
    }

    .conflict-container {
      width: 730px;
      height: 32px;
      padding: 0 11px;
      margin: 12px 0 14px 115px;
      font-size: 12px;
      background: #fff4e2;
      border: 1px solid #ffdfac;
      border-radius: 2px;

      .icon-exclamation-circle {
        font-size: 16px;
        color: #ff9c01;
      }

      .conflict-message {
        margin: 0 16px 0 9px;
        color: #63656e;
      }

      .collection-item {
        margin-left: 24px;
        color: #3a84ff;
      }
    }

    .add-config-item {
      justify-content: center;
      width: 730px;
      height: 42px;
      margin: 0 0 14px 115px;
      font-size: 12px;
      cursor: pointer;
      background: #fafbfd;
      border: 1px dashed #dcdee5;

      @include flex-align();

      > div {
        color: #63656e;

        @include flex-center;
      }

      .icon-plus {
        font-size: 22px;
        color: #989ca7;
      }
    }

    .extra-error {
      .bk-form-input {
        border-color: #ff5656;
      }
    }

    .add-log-label {
      display: flex;
      align-items: center;

      &:not(:first-child) {
        margin-top: 20px;
      }

      span {
        margin: 0 7px;
        color: #ff9c01;
      }

      .bk-form-control {
        width: 240px;
      }
    }

    .page-operate {
      margin-top: 36px;
    }

    .justify-bt {
      align-items: center;

      @include flex-justify(space-between);
    }

    .flex-ac {
      @include flex-align();
    }
  }
</style><|MERGE_RESOLUTION|>--- conflicted
+++ resolved
@@ -57,19 +57,11 @@
         <div class="add-collection-title">{{ $t('基础信息') }}</div>
         <bk-form-item
           ext-cls="en-bk-form"
-<<<<<<< HEAD
-=======
           :icon-offset="120"
->>>>>>> a14e02ac
           :label="$t('采集名')"
           :property="'collector_config_name'"
           :required="true"
           :rules="rules.collector_config_name"
-<<<<<<< HEAD
-          :icon-offset="120"
-          :property="'collector_config_name'"
-=======
->>>>>>> a14e02ac
         >
           <bk-input
             class="w520"
@@ -1042,18 +1034,12 @@
             ],
           },
           {
-<<<<<<< HEAD
-            validator: this.checkEnNameLength,
-            message: this.$t('不能多于{n}个字符', { n: 50 }),
-            trigger: 'blur'
-=======
             category: this.$t('容器环境'),
             btnList: [
               { id: 'container_log_config', img: ContainerSvg, name: 'Container', isDisable: false },
               { id: 'node_log_config', img: NodeSvg, name: 'Node', isDisable: false },
               { id: 'std_log_config', img: StdoutSvg, name: this.$t('标准输出'), isDisable: false },
             ],
->>>>>>> a14e02ac
           },
         ],
         typeList: [],
@@ -2197,54 +2183,6 @@
           service_template_list: type === 'SERVICE_TEMPLATE' ? targetList : [],
           set_template_list: type === 'SET_TEMPLATE' ? targetList : [],
         };
-<<<<<<< HEAD
-      });
-    },
-    checkEnNameValidator(val) {
-      this.isTextValid = new RegExp(/^[A-Za-z0-9_]+$/).test(val);
-      return this.isTextValid;
-    },
-    checkEnNameLength(val) {
-      // 编辑时，不需要验证采集项英文名
-      if (this.isUpdate) return true;
-      // 判断字符串长度是否大于50
-      return val.length <= 50;
-    },
-    handleEnConvert() {
-      const str = this.formData.collector_config_name_en;
-      const convertStr = str.split('').reduce((pre, cur) => {
-        if (cur === '-') cur = '_'; // 中划线转化成下划线
-        if (!/\w/.test(cur)) cur = ''; // 不符合的值去掉
-        return (pre += cur);
-      }, '');
-      this.formData.collector_config_name_en = convertStr;
-      this.$refs.validateForm
-        .validate()
-        .then(() => {
-          this.isTextValid = true;
-        })
-        .catch(() => {
-          if (convertStr.length < 5) this.isTextValid = true;
-        });
-    },
-    getSelectorNodes() {
-      const { target_node_type: type, target_nodes: nodes } = this.formData;
-      const targetList = toSelectorNode(nodes, type);
-      return {
-        host_list: type === 'INSTANCE' ? targetList : [],
-        node_list: type === 'TOPO' ? targetList : [],
-        service_template_list: type === 'SERVICE_TEMPLATE' ? targetList : [],
-        set_template_list: type === 'SET_TEMPLATE' ? targetList : []
-      };
-    },
-    deleteLabItem(conIndex, matchID) {
-      const { labelSelector } = this.formData.configs[conIndex];
-      const labelIndex = labelSelector.findIndex(item => item.id === matchID);
-      labelSelector.splice(labelIndex, 1);
-    },
-    handleLabelEdit(conIndex, matchID, newValue) {
-      const { labelSelector } = this.formData.configs[conIndex];
-=======
       },
       deleteLabItem(conIndex, matchID) {
         const { labelSelector } = this.formData.configs[conIndex];
@@ -2253,7 +2191,6 @@
       },
       handleLabelEdit(conIndex, matchID, newValue) {
         const { labelSelector } = this.formData.configs[conIndex];
->>>>>>> a14e02ac
 
         const isRepeat = labelSelector.some(item => {
           return newValue.key === item.key && newValue.value === item.value && newValue.operator === item.operator;
