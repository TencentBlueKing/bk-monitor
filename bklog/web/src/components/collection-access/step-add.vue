<!--
  - Tencent is pleased to support the open source community by making BK-LOG 蓝鲸日志平台 available.
  - Copyright (C) 2021 THL A29 Limited, a Tencent company.  All rights reserved.
  - BK-LOG 蓝鲸日志平台 is licensed under the MIT License.
  -
  - License for BK-LOG 蓝鲸日志平台:
  - -------------------------------------------------------------------
  -
  - Permission is hereby granted, free of charge, to any person obtaining a copy of this software and associated
  - documentation files (the "Software"), to deal in the Software without restriction, including without limitation
  - the rights to use, copy, modify, merge, publish, distribute, sublicense, and/or sell copies of the Software,
  - and to permit persons to whom the Software is furnished to do so, subject to the following conditions:
  - The above copyright notice and this permission notice shall be included in all copies or substantial
  - portions of the Software.
  -
  - THE SOFTWARE IS PROVIDED "AS IS", WITHOUT WARRANTY OF ANY KIND, EXPRESS OR IMPLIED, INCLUDING BUT NOT
  - LIMITED TO THE WARRANTIES OF MERCHANTABILITY, FITNESS FOR A PARTICULAR PURPOSE AND NONINFRINGEMENT. IN
  - NO EVENT SHALL THE AUTHORS OR COPYRIGHT HOLDERS BE LIABLE FOR ANY CLAIM, DAMAGES OR OTHER LIABILITY,
  - WHETHER IN AN ACTION OF CONTRACT, TORT OR OTHERWISE, ARISING FROM, OUT OF OR IN CONNECTION WITH THE
  - SOFTWARE OR THE USE OR OTHER DEALINGS IN THE SOFTWARE
  -->

<template>
  <div class="add-collection-container">
    <bk-alert class="king-alert" type="info" closable>
      <div slot="title" class="slot-title-container">
        <i18n path="接入前请查看 {0} ，尤其是在日志量大的情况下请务必提前沟通。">
          <a class="link" @click="handleGotoLink('logCollection')"> {{ $t('接入指引') }}</a>
        </i18n>
      </div>
    </bk-alert>
    <bk-form
      :label-width="labelWidth"
      :model="formData"
      ref="validateForm"
      data-test-id="addNewCollectionItem_form_acquisitionConfig">
      <!-- 基础信息 -->
      <div data-test-id="acquisitionConfig_div_baseMessageBox">
        <div class="add-collection-title">{{ $t('基础信息') }}</div>
        <bk-form-item
          :label="$t('采集名')"
          :required="true"
          :rules="rules.collector_config_name"
          :property="'collector_config_name'">
          <bk-input
            class="w520"
            data-test-id="baseMessage_input_fillName"
            v-model="formData.collector_config_name"
            show-word-limit
            maxlength="50">
          </bk-input>
        </bk-form-item>
        <bk-form-item
          ext-cls="en-bk-form"
          :label="$t('数据名')"
          :required="true"
          :rules="rules.collector_config_name_en"
          :icon-offset="120"
          :property="'collector_config_name_en'">
          <div class="en-name-box">
            <div>
              <bk-input
                class="w520"
                v-model="formData.collector_config_name_en"
                show-word-limit
                maxlength="50"
                data-test-id="baseMessage_input_fillEnglishName"
                :disabled="isUpdate && !!formData.collector_config_name_en"
                :placeholder="$t('支持数字、字母、下划线，长短5～50字符')">
              </bk-input>
              <span v-if="!isTextValid" class="text-error">{{formData.collector_config_name_en}}</span>
            </div>
            <span v-bk-tooltips.top="$t('自动转换成正确的数据名格式')">
              <bk-button v-if="!isTextValid" text @click="handleEnConvert">{{$t('自动转换')}}</bk-button>
            </span>
          </div>
          <p class="en-name-tips" slot="tip">{{ $t('数据名用于索引和数据源') }}</p>
        </bk-form-item>
        <bk-form-item :label="$t('备注说明')">
          <bk-input
            class="w520"
            type="textarea"
            v-model="formData.description"
            data-test-id="baseMessage_input_fillDetails"
            maxlength="100">
          </bk-input>
        </bk-form-item>
      </div>

      <!-- 源日志信息 -->
      <div data-test-id="acquisitionConfig_div_sourceLogBox">
        <div class="add-collection-title original-title">
          <span>{{ $t('源日志信息') }}</span>
          <div class="flex-ac" v-show="!isPhysicsEnvironment">
            <span>{{$t('Yaml模式')}}</span>
            <div
              v-bk-tooltips.top="{ content: $t('请先选择集群'), delay: 500 }"
              :disabled="!!formData.bcs_cluster_id">
              <bk-switcher
                class="ml10"
                v-model="isYaml"
                theme="primary"
                :disabled="!formData.bcs_cluster_id"
                :pre-check="handelChangeYaml">
              </bk-switcher>
            </div>
          </div>
        </div>
        <!-- 环境选择 -->
        <bk-form-item :label="$t('环境选择')" required>
          <div class="environment-box">
            <div
              class="environment-container"
              v-for="(fItem, fIndex) of environmentList"
              :key="fIndex">
              <span class="environment-category">{{fItem.category}}</span>
              <div class="button-box">
                <div
                  v-for="(sItem, index) of fItem.btnList"
                  :key="index"
                  :class="{
                    'environment-button': true,
                    active: sItem.id === currentEnvironment,
                    disable: sItem.isDisable,
                  }"
                  @click="handleSelectEnvironment(sItem.id, sItem.isDisable)">
                  <img :src="sItem.img" />
                  <p>{{sItem.name}}</p>
                </div>
              </div>
            </div>
          </div>
        </bk-form-item>
        <!-- 数据分类 -->
        <bk-form-item
          required
          :label="$t('数据分类')"
          :rules="rules.category_id"
          :property="'category_id'">
          <bk-select
            style="width: 320px;"
            v-model="formData.category_id"
            data-test-id="sourceLogBox_div_selectDataClassification"
            :disabled="isUpdate"
            @selected="chooseDataClass">
            <template v-for="(item, index) in globalsData.category">
              <bk-option-group :id="item.id" :name="item.name" :key="index">
                <bk-option
                  v-for="(option, key) in item.children"
                  :key="key"
                  :id="option.id"
                  :name="`${item.name}-${option.name}`">
                  {{ option.name }}
                </bk-option>
              </bk-option-group>
            </template>
          </bk-select>
        </bk-form-item>

        <bk-form-item
          v-if="!isPhysicsEnvironment"
          class="cluster-select-box"
          required
          :label="$t('集群选择')"
          :rules="rules.bcs_cluster_id"
          :property="'bcs_cluster_id'">
          <div class="cluster-select">
            <bk-select
              v-model="formData.bcs_cluster_id"
              searchable
              :disabled="isUpdate || isRequestCluster"
              :clearable="false"
              @change="handelClusterChange">
              <bk-option
                v-for="(cluItem, cluIndex) of localClusterList"
                :key="cluIndex"
                :id="cluItem.id"
                :name="`${cluItem.name} (${cluItem.id})`">
              </bk-option>
            </bk-select>
            <!-- <span class="tips">说明详情</span> -->
          </div>
        </bk-form-item>

        <!-- 物理环境 日志类型 -->
        <bk-form-item v-if="isPhysicsEnvironment" :label="$t('日志类型')" required>
          <div class="bk-button-group log-type">
            <bk-button
              v-for="(item, index) in getCollectorScenario"
              :data-test-id="`sourceLogBox_button_checkoutType${item.id}`"
              :key="index"
              :disabled="isUpdate"
              :class="{
                'disable': !item.is_active,
                'is-selected': item.id === formData.collector_scenario_id,
                'is-updated': isUpdate && item.id === formData.collector_scenario_id
              }"
              @click="chooseLogType(item)"
            >{{ item.name }}
            </bk-button>
          </div>
        </bk-form-item>
        <!-- 容器环境 日志类型 -->
        <bk-form-item v-else-if="!isPhysicsEnvironment && !isYaml" :label="$t('日志类型')" required>
          <div class="bk-button-group log-type">
            <bk-button
              v-for="(item, index) in getCollectorScenario"
              :data-test-id="`sourceLogBox_buttom_checkoutType${item.id}`"
              :key="index"
              :class="{
                'is-selected': item.id === formData.collector_scenario_id,
              }"
              @click="chooseLogType(item)"
            >{{ item.name }}
            </bk-button>
          </div>
        </bk-form-item>

        <!-- 采集目标 -->
        <div v-if="isPhysicsEnvironment" class="form-div mt">
          <bk-form-item
            class="item-target"
            ref="formItemTarget"
            required
            :label="$t('采集目标')"
            :rules="rules.nodes"
            :property="'target_nodes'">
            <bk-button
              theme="default"
              icon="plus"
              style="font-size: 12px"
              data-test-id="sourceLogBox_button_addCollectionTarget"
              :title="$t('新增')"
              :class="colorRules ? 'rulesColor' : ''"
              :disabled="!formData.category_id"
              @click="showIpSelectorDialog = true">
              {{ $t('选择目标') }}
            </bk-button>
            <input type="text" :value="formData.target_nodes" style="display: none">
          </bk-form-item>
          <div class="count" v-if="formData.target_nodes.length">
            <!-- <span>{{ collectTargetTarget[formData.target_node_type + '1'] }}</span>
            <span class="font-blue">{{ formData.target_nodes.length }}</span>
            <span>{{ collectTargetTarget[formData.target_node_type + '2'] }}</span> -->
            <i18n :path="collectTargetTarget[formData.target_node_type]">
              <span class="font-blue">{{ formData.target_nodes.length }}</span>
            </i18n>
          </div>
          <!-- 目标选择器 -->
          <log-ip-selector
            mode="dialog"
            allow-host-list-miss-host-id
            :key="bkBizId"
            :height="670"
            :show-dialog.sync="showIpSelectorDialog"
            :value="selectorNodes"
            :show-view-diff="isUpdate"
            :original-value="ipSelectorOriginalValue"
            :panel-list="ipSelectorPanelList"
            @change="handleTargetChange"
          />
          <!-- <ip-selector-dialog
            :show-dialog.sync="showIpSelectorDialog"
            :target-object-type="formData.target_object_type"
            :target-node-type="formData.target_node_type"
            :target-nodes="formData.target_nodes"
            @target-change="targetChange">
          </ip-selector-dialog> -->
        </div>
        <!-- 物理环境 配置项 -->
        <config-log-set-item
          v-if="isPhysicsEnvironment"
          ref="formConfigRef"
          :en-label-width="enLabelWidth"
          :is-clone-or-update="isCloneOrUpdate"
          :scenario-id="formData.collector_scenario_id"
          :current-environment="currentEnvironment"
          :config-data="formData"
          @configChange="(val) => handelFormChange(val, 'formConfig')">
        </config-log-set-item>

        <yaml-editor
          v-if="isYaml && !isPhysicsEnvironment"
          v-model="formData.yaml_config"
          ref="yamlEditorRef"
          value-type="base64"
          :yaml-form-data.sync="yamlFormData"
          :cluster-id="formData.bcs_cluster_id"
        ></yaml-editor>

        <template v-else>
          <!-- 配置项  容器环境才显示配置项 -->
          <bk-form-item v-if="!isPhysicsEnvironment" :label="$t('配置项')" required>
            <div
              class="config-box"
              v-en-style="'width: 900px;'"
              v-for="(conItem, conIndex) of formData.configs"
              v-bkloading="{ isLoading: nameSpaceRequest, zIndex: 10 }"
              :key="conIndex">
              <div class="config-title">
                <span>{{getFromCharCode(conItem.noQuestParams.letterIndex)}}</span>
                <span
                  v-if="formData.configs.length > 1"
                  class="bk-icon icon-delete"
                  @click="handleDeleteConfig(conIndex, conItem.noQuestParams.letterIndex)"></span>
              </div>

              <div class="config-container">
                <div class="config-cluster-box">
                  <div class="config-cluster-title justify-bt">
                    <div>
                      <span class="title">{{$t('选择{n}范围', { n: isNode ? 'Node' : 'Container' })}}</span>
                      <span>
                        <span class="bk-icon icon-info-circle"></span>
                        <span>{{$t('所有选择范围可相互叠加并作用')}}</span>
                      </span>
                    </div>
                    <div
                      v-bk-tooltips.top="{ content: $t('请先选择集群'), delay: 500 }"
                      :class="['preview', !formData.bcs_cluster_id && 'disable']"
                      :disabled="!!formData.bcs_cluster_id"
                      @click="handelShowDialog(conIndex, 'view')">
                      <span class="bk-icon icon-eye"></span>
                      <span>{{$t('预览')}}</span>
                    </div>
                  </div>
                  <div
                    class="config-item hover-light"
                    v-if="isShowScopeItem(conIndex, 'namespace')">
                    <div class="config-item-title flex-ac">
                      <span>{{$t('按命名空间选择')}}</span>
                      <span
                        class="bk-icon icon-delete"
                        @click="handleDeleteConfigParamsItem(conIndex, 'namespace')">
                      </span>
                    </div>
                    <div
                      v-bk-tooltips.top="{ content: $t('请先选择集群'), delay: 500 }"
                      :disabled="!!formData.bcs_cluster_id">
                      <bk-select
                        v-model="conItem.namespaces"
                        multiple
                        display-tag
                        searchable
                        :disabled="isNode || !formData.bcs_cluster_id || nameSpaceRequest"
                        @selected="(option) => handleNameSpaceSelect(option, conIndex)">
                        <bk-option
                          v-for="oItem in nameSpacesSelectList"
                          :key="oItem.id"
                          :name="oItem.name"
                          :id="oItem.id"
                        ></bk-option>
                      </bk-select>
                    </div>
                  </div>

                  <div class="config-item" v-if="isShowScopeItem(conIndex, 'label')">
                    <div class="config-item-title flex-ac">
                      <span>{{$t('按标签选择{n}', { n: isNode ? 'Node' : 'Container' })}}</span>
                      <span
                        class="bk-icon icon-delete"
                        @click="handleDeleteConfigParamsItem(conIndex, 'label')">
                      </span>
                    </div>
                    <div v-if="!conItem.noQuestParams.handleEditLabel" class="select-label flex-ac">
                      <div class="manually" @click="handleEnterLabel(conIndex, true)">
                        <span class="bk-icon icon-close-circle"></span>
                        <span>{{$t('手动输入标签')}}</span>
                      </div>
                      <div class="select" @click="handelShowDialog(conIndex, 'label')">
                        <span class="bk-icon icon-close-circle"></span>
                        <span>{{$t('选择已有标签')}}</span>
                      </div>
                    </div>
                    <match-label-item
                      v-else
                      only-show-select-edit
                      :label-selector="conItem.labelSelector"
                      :match-item="conItem.noQuestParams.editLabelValue"
                      :submit-edit="(val) => handleSubmitExpressions(conIndex, val)"
                      @cancelEdit="handleEnterLabel(conIndex, false)" />
                    <div class="specify-domain">
                      <template v-for="labItem in conItem.labelSelector">
                        <match-label-item
                          show-edit
                          :key="labItem.id"
                          :label-selector="conItem.labelSelector"
                          :active-label-edit-i-d.sync="activeLabelEditID"
                          :match-item="labItem"
                          :submit-edit="(val) => handleLabelEdit(conIndex, labItem.id, val)"
                          @deleteItem="deleteLabItem(conIndex, labItem.id)"
                        />
                      </template>
                    </div>
                  </div>

                  <div class="config-item hover-light" v-if="isShowScopeItem(conIndex, 'load')">
                    <div class="config-item-title flex-ac">
                      <span>{{$t('按工作负载选择')}}</span>
                      <span
                        class="bk-icon icon-delete"
                        @click="handleDeleteConfigParamsItem(conIndex, 'load')">
                      </span>
                    </div>
                    <container-target-item
                      :container.sync="conItem.container"
                      :bcs-cluster-id="formData.bcs_cluster_id"
                      :con-item="conItem"
                      :type-list="typeList" />
                  </div>

                  <div class="config-item hover-light" v-if="isShowScopeItem(conIndex, 'containerName')">
                    <div class="config-item-title flex-ac">
                      <span>{{$t('直接指定{n}', { n: 'Container' })}}</span>
                      <span
                        class="bk-icon icon-delete"
                        @click="handleDeleteConfigParamsItem(conIndex, 'containerName')">
                      </span>
                    </div>
                    <bk-tag-input
                      v-model="conItem.containerNameList"
                      allow-create
                      free-paste
                      has-delete-icon
                      ext-cls="container-input"
                      @change="() => handleContainerNameChange(conIndex)"
                      @blur="(inputStr, list) => handleContainerNameBlur(inputStr, list, conIndex)">
                    </bk-tag-input>
                  </div>

                  <bk-dropdown-menu
                    v-if="isShowAddScopeButton(conIndex)"
                    style="margin-left: 12px;"
                    :disabled="!formData.bcs_cluster_id">
                    <div slot="dropdown-trigger">
                      <div
                        v-bk-tooltips.top="{ content: $t('请先选择集群'), delay: 500 }"
                        :disabled="!!formData.bcs_cluster_id">
                        <bk-button
                          theme="primary"
                          size="small"
                          outline
                          icon="plus"
                          :disabled="!formData.bcs_cluster_id">
                          {{$t('添加范围')}}
                        </bk-button>
                      </div>
                    </div>
                    <ul class="bk-dropdown-list" slot="dropdown-content">
                      <li
                        v-for="(isShowScope, scopeStr) in conItem.noQuestParams.scopeSelectShow"
                        v-show="isShowScopeButton(conIndex, scopeStr)"
                        :key="`${scopeStr}`"
                        @click="handleAddNewScope(conIndex, scopeStr)">
                        <a href="javascript:;">{{getScopeName(scopeStr)}}</a>
                      </li>
                    </ul>
                  </bk-dropdown-menu>
                </div>

                <div
                  class="hight-setting"
                  data-test-id="acquisitionConfig_div_contentFiltering">
                  <!-- 容器环境 配置项 -->
                  <config-log-set-item
                    show-type="vertical"
                    ref="containerConfigRef"
                    :is-clone-or-update="isCloneOrUpdate"
                    :scenario-id="formData.collector_scenario_id"
                    :current-environment="currentEnvironment"
                    :config-data="conItem"
                    :config-length="formData.configs.length"
                    @configChange="(val) => handelFormChange(val, 'containerConfig', conIndex)">
                  </config-log-set-item>
                </div>
              </div>
            </div>
          </bk-form-item>

          <div v-if="!isPhysicsEnvironment">
            <!-- <div v-show="isConfigConflict" class="conflict-container flex-ac">
              <span class="bk-icon icon-exclamation-circle"></span>
              <span class="conflict-message">
                <span>{{$t('冲突检查结果')}}</span> :
                <span>{{conflictMessage}}</span>
              </span>
              <span v-for="item in conflictList" :key="item" class="collection-item">配置{{index}}</span>
            </div> -->
            <div
              class="add-config-item"
              v-en-style="'margin-left: 180px; width: 900px;'"
              @click="handleAddNewContainerConfig">
              <div>
                <span class="bk-icon icon-plus"></span> {{$t('添加配置项')}}
              </div>
            </div>
            <bk-form-item :label="$t('附加日志标签')">
              <div
                class="add-log-label form-div"
                v-for="(item, index) in formData.extra_labels"
                :key="index">
                <bk-input
                  v-model.trim="item.key"
                  :class="{ 'extra-error': item.key === '' && isExtraError }"
                  @blur="isExtraError = false"></bk-input>
                <span>=</span>
                <bk-input
                  v-model.trim="item.value"
                  :class="{ 'extra-error': item.value === '' && isExtraError }"
                  @blur="isExtraError = false"></bk-input>
                <div class="ml9">
<<<<<<< HEAD
                  <i
                    :class="['bk-icon icon-plus-circle-yuan icons']"
                    @click="handleAddExtraLabel"></i>
                  <i
                    :class="['bk-icon icon-minus-circle-shape icons ml9',
                             { disable: formData.extra_labels.length === 1 }]"
                    @click="handleDeleteExtraLabel(index)"></i>
=======
                  <i :class="['bk-icon icon-plus-circle-shape icons']"
                     @click="handleAddExtraLabel"></i>
                  <i :class="['bk-icon icon-minus-circle-shape icons ml9',
                              { disable: formData.extra_labels.length === 1 }]"
                     @click="handleDeleteExtraLabel(index)"></i>
>>>>>>> f81882bd
                </div>
              </div>
              <bk-checkbox class="mt8" v-model="formData.add_pod_label">
                {{$t('自动添加Pod中的labels')}}
              </bk-checkbox>
            </bk-form-item>
          </div>
        </template>
      </div>

      <!-- 上报链路配置 -->
      <template v-if="!isCloseDataLink">
        <div class="add-collection-title">{{ $t('链路配置') }}</div>
        <bk-form-item required property="data_link_id" :label="$t('上报链路')" :rules="rules.linkConfig">
          <bk-select
            data-test-id="acquisitionConfig_div_selectReportLink"
            class="w520"
            v-model="formData.data_link_id"
            :clearable="false"
            :disabled="isUpdate">
            <bk-option
              v-for="item in linkConfigurationList"
              :key="item.data_link_id"
              :id="item.data_link_id"
              :name="item.link_group_name">
            </bk-option>
          </bk-select>
        </bk-form-item>
      </template>

      <label-target-dialog
        :is-show-dialog.sync="isShowLabelTargetDialog"
        :label-params="currentSelector"
        :cluster-list="clusterList"
        @configLabelChange="(val) => handelFormChange(val, 'dialogChange')" />

      <config-view-dialog
        :is-node="isNode"
        :is-show-dialog.sync="isShowViewDialog"
        :view-query-params="viewQueryParams" />

      <!-- <bk-dialog
        v-model="isShowSubmitErrorDialog"
        theme="primary"
        header-position="left"
        :mask-close="false">
        {{submitErrorMessage}}
      </bk-dialog> -->

      <div class="page-operate">
        <bk-button
          theme="primary"
          data-test-id="acquisitionConfig_div_nextPage"
          :title="$t('开始采集')"
          :loading="isHandle"
          :disabled="!collectProject"
          @click.stop.prevent="startCollect">
          {{ $t('下一步') }}
        </bk-button>
        <bk-button
          theme="default"
          data-test-id="acquisitionConfig_div_cancel"
          class="ml10"
          :title="$t('取消')"
          @click="cancel">
          {{ $t('取消') }}
        </bk-button>
      </div>
    </bk-form>
  </div>
</template>

<script>
import ContainerSvg from '@/images/container-icons/Container.svg';
import LinuxSvg from '@/images/container-icons/Linux.svg';
import NodeSvg from '@/images/container-icons/Node.svg';
import StdoutSvg from '@/images/container-icons/Stdout.svg';
import WindowsSvg from '@/images/container-icons/Windows.svg';
import LogIpSelector, { toTransformNode, toSelectorNode } from '@/components/log-ip-selector/log-ip-selector';
// import ipSelectorDialog from './ip-selector-dialog';
import configLogSetItem from './components/step-add/config-log-set-item';
import labelTargetDialog from './components/step-add/label-target-dialog';
import containerTargetItem from './components/step-add/container-target-item';
import yamlEditor from './components/step-add/yaml-editor';
import matchLabelItem from './components/step-add/match-label-item';
import configViewDialog from './components/step-add/config-view-dialog';
import { mapGetters } from 'vuex';
import { projectManages, random } from '@/common/util';
import { deepClone } from '../monitor-echarts/utils';

export default {
  components: {
    LogIpSelector,
    // ipSelectorDialog,
    labelTargetDialog,
    configLogSetItem,
    containerTargetItem,
    yamlEditor,
    matchLabelItem,
    configViewDialog,
  },
  props: {
    isUpdate: {
      type: Boolean,
      require: true,
    },
  },
  data() {
    return {
      guideUrl: window.COLLECTOR_GUIDE_URL,
      colorRules: false,
      isItsm: window.FEATURE_TOGGLE.collect_itsm === 'on',
      showRegDialog: false, // 显示段日志调试弹窗
      linkConfigurationList: [], // 链路配置列表
      formData: {
        collector_config_name: '', // 采集项名称
        collector_config_name_en: '', // 采集项数据名称
        category_id: '', // 数据分类
        collector_scenario_id: 'row',
        data_encoding: 'UTF-8', // 日志字符集
        data_link_id: '', // 链路配置
        description: '', // 备注
        target_object_type: 'HOST', // 目前固定为 HOST
        target_node_type: 'TOPO', // 动态 TOPO 静态 INSTANCE 服务模版 SERVICE_TEMPLATE 集群模板 SET_TEMPLATE
        target_nodes: [], // 采集目标
        params: {
          multiline_pattern: '', // 行首正则, char
          multiline_max_lines: '50', // 最多匹配行数, int
          multiline_timeout: '2', // 最大耗时, int
          paths: [ // 日志路径
            { value: '' },
          ],
          conditions: {
            type: 'none', // 过滤方式类型 match separator
            match_type: 'include', // 过滤方式 可选字段 include, exclude
            match_content: '',
            separator: '|',
            separator_filters: [ // 分隔符过滤条件
              { fieldindex: '', word: '', op: '=', logic_op: 'and' },
            ],
          },
          winlog_name: [], // windows事件名称
          winlog_level: [], // windows事件等级
          winlog_event_id: [], // windows事件id
        },
        environment: 'linux', // 容器环境
        bcs_cluster_id: '', // 集群ID
        add_pod_label: false, // 是否自动添加Pod中的labels
        extra_labels: [ // 附加日志标签
          {
            key: '',
            value: '',
          },
        ],
        yaml_config: '', // yaml base64
        yaml_config_enabled: false, // 是否以yaml模式结尾
        configs: [ // 配置项列表
          {
            namespaces: [],
            noQuestParams: {
              letterIndex: 0,
              handleEditLabel: false,
              editLabelValue: {
                key: '',
                operator: '',
                value: '',
              },
              scopeSelectShow: {
                namespace: false,
                label: true,
                load: true,
                containerName: true,
              },
              namespaceStr: '',
            },
            container: {
              workload_type: '',
              workload_name: '',
              container_name: '',
            }, // 容器
            containerNameList: [], // 容器名列表
            labelSelector: [], // 展示用的标签或表达式数组
            label_selector: { // 指定标签或表达式
              match_labels: [],
              match_expressions: [],
            },
            data_encoding: 'UTF-8',
            params: {
              paths: [{ value: '' }], // 日志路径
              conditions: {
                type: 'none', // 过滤方式类型 none match separator
                match_type: 'include',  // 过滤方式 可选字段 include, exclude
                match_content: '',
                separator: '|',
                separator_filters: [ // 分隔符过滤条件
                  { fieldindex: '', word: '', op: '=', logic_op: 'and' },
                ],
              },
              multiline_pattern: '', // 行首正则, char
              multiline_max_lines: '50', // 最多匹配行数, int
              multiline_timeout: '2', // 最大耗时, int
              winlog_name: [], // windows事件名称
              winlog_level: [], // windows事件等级
              winlog_event_id: [], // windows事件id
            },
          },
        ],
      },
      rules: {
        category_id: [ // 数据分类
          {
            required: true,
            trigger: 'blur',
          },
        ],
        collector_config_name: [ // 采集名称
          {
            required: true,
            trigger: 'blur',
          },
          {
            max: 50,
            message: this.$t('不能多于50个字符'),
            trigger: 'blur',
          },
        ],
        collector_config_name_en: [ // 采集数据名称
          {
            required: true,
            trigger: 'blur',
          },
          {
            max: 50,
            message: this.$t('不能多于50个字符'),
            trigger: 'blur',
          },
          {
            min: 5,
            message: this.$t('不能少于5个字符'),
            trigger: 'blur',
          },
          {
            validator: this.checkEnNameValidator,
            message: this.$t('只支持输入字母，数字，下划线'),
            trigger: 'blur',
          },
          {
            // 检查数据名是否可用
            validator: this.checkEnNameRepeat,
            message: this.$t('该数据名已重复'),
            trigger: 'blur',
          },
        ],
        // 上报链路配置
        linkConfig: [
          {
            required: true,
            trigger: 'blur',
          },
        ],
        nodes: [
          {
            validator: this.checkNodes,
            trigger: 'change',
          },
        ],
        bcs_cluster_id: [ // 集群
          {
            required: true,
            trigger: 'blur',
          },
        ],
      },
      isTextValid: true,
      isHandle: false,
      isClone: false,
      globals: {},
      localParams: {}, // 缓存的初始数据 用于对比编辑时表单是否有属性更改
      showIpSelectorDialog: false,
      collectTargetTarget: { // 已(动态)选择 静态主机 节点 服务模板 集群模板
        INSTANCE: '已选择{0}个静态主机',
        TOPO: '已动态选择{0}个节点',
        SERVICE_TEMPLATE: '已选择{0}个服务模板',
        SET_TEMPLATE: '已选择{0}个集群模板',
      },
      configBaseObj: {}, // 新增配置项的基础对象
      isYaml: false, // 是否是yaml模式
      yamlFormData: {}, // yaml请求成功时的表格数据
      currentEnvironment: 'linux', // 当前选中的环境
      environmentList: [
        {
          category: this.$t('物理环境'),
          btnList: [
            { id: 'linux', img: LinuxSvg, name: 'Linux', isDisable: false },
            { id: 'windows', img: WindowsSvg, name: 'Windows', isDisable: false },
          ],
        },
        {
          category: this.$t('容器环境'),
          btnList: [
            { id: 'container_log_config', img: ContainerSvg, name: 'Container', isDisable: false },
            { id: 'node_log_config', img: NodeSvg, name: 'Node', isDisable: false },
            { id: 'std_log_config', img: StdoutSvg, name: this.$t('标准输出'), isDisable: false },
          ],
        },
      ],
      typeList: [],
      scopeNameList: {
        namespace: this.$t('按命名空间选择'),
        label: this.$t('按标签选择'),
        load: this.$t('按工作负载选择'),
        containerName: this.$t('直接指定{n}', { n: 'Container' }),
      },
      baseLabelSelector: { // 指定标签或表达式
        match_labels: [],
        match_expressions: [],
      },
      viewQueryParams: {}, // 预览弹窗传参
      isRequestCluster: false, // 集群列表是否正在请求
      // isConfigConflict: false, // 配置项是否有冲突
      conflictList: [], // 冲突列表
      conflictMessage: '', // 冲突信息
      clusterList: [], // 集群列表
      nameSpacesSelectList: [], // namespace 列表
      allContainer: { // 所有容器时指定容器默认传空
        workload_type: '',
        workload_name: '',
        container_name: '',
      },
      activeLabelEditID: '',
      publicLetterIndex: 0, // 公共的字母下标
      isShowLabelTargetDialog: false, // 是否展示指定标签dialog
      isShowViewDialog: false, // 是否展预览dialog
      formTime: null, // form更改防抖timer
      currentSelector: {}, // 当前操作的配置项指定标签值
      currentSetIndex: 0, // 当前操作的配置项的下标
      isExtraError: false, // 附加标签是否有出错
      nameSpaceRequest: false, // 是否正在请求namespace接口
      uiconfigToYamlData: {}, // 切换成yaml时当前保存的ui配置
      // ip选择器面板
      ipSelectorPanelList: [
        'staticTopo',
        'dynamicTopo',
        'serviceTemplate',
        'setTemplate',
        'manualInput',
      ],
      // 编辑态ip选择器初始值
      ipSelectorOriginalValue: null,
      enLabelWidth: 180,
    };
  },
  computed: {
    ...mapGetters({
      bkBizId: 'bkBizId',
    }),
    ...mapGetters('collect', ['curCollect']),
    ...mapGetters('globals', ['globalsData']),
    collectProject() {
      return projectManages(this.$store.state.topMenu, 'collection-item');
    },
    isCloseDataLink() {
      // 没有可上报的链路时，编辑采集配置链路ID为0或null时，隐藏链路配置框，并且不做空值校验。
      return !this.linkConfigurationList.length || (this.isUpdate && !this.curCollect.data_link_id);
    },
    // 是否打开行首正则功能
    hasMultilineReg() {
      return this.formData.collector_scenario_id === 'section';
    },
    // 是否是wineventlog日志
    isWinEventLog() {
      return this.formData.collector_scenario_id === 'wineventlog';
    },
    // 是否是物理环境
    isPhysicsEnvironment() {
      const isPhysics = ['linux', 'windows'].includes(this.currentEnvironment);
      this.$emit('update:isPhysics', isPhysics);
      return isPhysics;
    },
    // 是否是Node环境
    isNode: {
      get() {
        return this.currentEnvironment === 'node_log_config';
      },
      set(newVal) {
        if (newVal) {
          this.formData.configs.forEach((item) => {
            item.container = this.allContainer;
            item.namespaces = [];
          });
        };
        this.scopeNameList.label =  this.$t('按标签选择');
      },
    },
    // 获取日志类型列表
    getCollectorScenario() {
      try {
        const activeScenario = this.globalsData.collector_scenario.filter(item => item.is_active);
        if (this.currentEnvironment === 'windows') return activeScenario;
        const winIndex = activeScenario.findIndex(item => item.id === 'wineventlog');
        activeScenario.splice(winIndex, 1);
        return activeScenario;
      } catch (error) {
        return [];
      }
    },
    // 是否是编辑或者克隆
    isCloneOrUpdate() {
      return this.isUpdate || this.isClone;
    },
    localClusterList() {
      return this.clusterList.filter(val => (this.isNode ? !val.is_shared : true));
    },
    // ip选择器选中节点
    selectorNodes() {
      return this.getSelectorNodes();
    },
    updateCollectorConfigID() { // 若是新增容器日志 返回上一步 则使用curCollect缓存的collector_config_id更新;
      const { collectorId } = this.$route.params;
      return !!collectorId ? Number(collectorId) : Number(this.curCollect.collector_config_id);
    },
    labelWidth() {
      return this.$store.state.isEnLanguage ? this.enLabelWidth : 115;
    },
  },
  watch: {
    currentEnvironment(nVal, oVal) {
      if (oVal === 'windows' && this.isWinEventLog) {
        this.formData.collector_scenario_id = this.globalsData.collector_scenario[0].id;
      }
      if (['std_log_config', 'container_log_config', 'node_log_config'].includes(nVal)) {
        this.formData.environment = 'container';
        this.isNode = nVal === 'node_log_config';
        !this.clusterList.length && this.getBcsClusterList();
        !this.typeList.length && this.getWorkLoadTypeList();
        if (nVal === 'node_log_config' && this.getIsSharedCluster()) { // 选中node环境时 如果存在已选的共享集群 则清空
          this.formData.bcs_cluster_id = '';
        }
        return;
      };
      this.formData.environment = nVal;
    },
    'formData.bcs_cluster_id'(nVal, oVal) {
      this.getNameSpaceList(nVal, oVal === '');
    },
    'formData.extra_labels.length'() {
      this.isExtraError = false;
    },
    yamlFormData: {
      deep: true,
      handler(val) {
        if (val && val.configs.length) {
          this.currentEnvironment = val.configs[0].collector_type;
        }
      },
    },
  },
  created() {
    this.isClone = this.$route.query?.type === 'clone';
    this.$store.commit('updateRouterLeaveTip', false);
    this.configBaseObj = deepClone(this.formData.configs[0]); // 生成配置项的基础对象
    this.getLinkData();
    // 克隆与编辑均进行数据回填
    if (this.isUpdate || this.isClone) {
      const cloneCollect = JSON.parse(JSON.stringify(this.curCollect));
      if (cloneCollect.environment === 'container') { // 容器环境
        this.getWorkLoadTypeList();
        this.isYaml = cloneCollect.yaml_config_enabled;
        // yaml模式可能会有多种容器环境 选择第一项配置里的环境作为展示
        this.currentEnvironment = cloneCollect.configs[0].collector_type;
        this.publicLetterIndex = cloneCollect.configs.length - 1;
        const initFormData = this.initContainerFormData(cloneCollect);
        Object.assign(this.formData, initFormData);
        // 若是容器环境 克隆时 初始化物理环境的值
        this.formData.params = this.configBaseObj.params;
        this.formData.data_encoding = 'UTF-8';
      } else { // 物理环境
        this.currentEnvironment = cloneCollect.environment;
        this.formData = this.getInitFormData(cloneCollect);
        Object.assign(this.formData, cloneCollect);
        if (this.formData.target_nodes?.length) { // IP 选择器预览结果回填
          this.ipSelectorOriginalValue = this.getSelectorNodes();
        }
        if (!this.formData.collector_config_name_en) { // 兼容旧数据数据名称为空
          this.formData.collector_config_name_en = this.formData.table_id || '';
        }
      }
      // 克隆采集项的时候 清空以下回显或者重新赋值 保留其余初始数据
      if (this.isClone) {
        this.formData.collector_config_name = `${this.formData.collector_config_name}_clone`;
        this.formData.collector_config_name_en = '';
        this.formData.target_nodes = [];
      } else {
        // 编辑且非克隆则禁用另一边的环境按钮
        this.initBtnListDisable();
        this.$nextTick(() => {
        // 克隆时不缓存初始数据
        // 编辑采集项时缓存初始数据 用于对比提交时是否发生变化 未修改则不重新提交 update 接口
          this.localParams = this.handleParams(true);
        });
      }
    }
  },
  methods: {
    async getLinkData() {
      try {
        this.tableLoading = true;
        const res = await this.$http.request('linkConfiguration/getLinkList', {
          query: {
            bk_biz_id: this.$store.state.bkBizId,
          },
        });
        this.linkConfigurationList = res.data.filter(item => item.is_active);
        if (this.linkConfigurationList.length && !this.isCloneOrUpdate) {
          this.formData.data_link_id = this.linkConfigurationList[0].data_link_id;
        }
      } catch (e) {
        console.warn(e);
      } finally {
        this.tableLoading = false;
      }
    },
    /**
     * @desc: 初始化容器的编辑的form表单值
     * @param { Object } formData 基础表单
     * @param { Boolean } isYamlData 是否是yaml解析出的表单数据
     * @returns { Object } 返回初始化后的Form表单
     */
    initContainerFormData(formData, isYamlData = false) {
      const curFormData = deepClone(formData);
      if (!curFormData.extra_labels.length) {
        curFormData.extra_labels = [{
          key: '',
          value: '',
        }];
      }
      const filterConfigs = curFormData.configs.map((item, index) => {
        const {
          workload_name,
          workload_type,
          container_name,
          match_expressions: matchExpressions,
          match_labels: matchLabels,
          data_encoding,
          params,
          namespaces: itemNamespace,
          container: yamlContainer,
          label_selector: yamlSelector,
          collector_type,
        } = item;
        const namespaces = item.any_namespace ? ['*'] : itemNamespace;
        const container =  {
          workload_type,
          workload_name,
          container_name,
        };
        // eslint-disable-next-line camelcase
        let labelSelector = [];
        let containerNameList = this.getContainerNameList(container_name);
        if (isYamlData) {
          Object.assign(container, yamlContainer);
          labelSelector = Object.entries(yamlSelector).reduce((pre, [labelKey, labelVal]) => {
            pre.push(...labelVal.map(item => ({ ...item, id: random(10), type: labelKey })));
            return pre;
          }, []);
          containerNameList = this.getContainerNameList(yamlContainer.container_name);
          params.paths = params.paths.length ? params.paths.map(item => ({ value: item })) : [{ value: '' }];
        } else {
          labelSelector = [
            ...matchLabels.map(item => ({ ...item, id: random(10), type: 'match_labels' })),
            ...matchExpressions.map(item => ({ ...item, id: random(10), type: 'match_expressions' })),
          ];
          if (!params.conditions?.separator_filters) {
            params.conditions.separator_filters = [{ fieldindex: '', word: '', op: '=', logic_op: 'and' }];
          }
        }
        const scopeNameSpaceShow = Boolean(namespaces.length);
        const scopeLabelShow = Boolean(labelSelector.length);
        const scopeContainerNameShow = Boolean(containerNameList.length);
        const scopeLoadNameShow = Boolean(container.workload_type) || Boolean(container.workload_name);
        return {
          namespaces,
          noQuestParams: {
            letterIndex: index, // 配置项字母下标
            handleEditLabel: false,
            editLabelValue: {
              key: '',
              operator: '',
              value: '',
            },
            scopeSelectShow: {
              namespace: !scopeNameSpaceShow,
              label: !scopeLabelShow,
              load: !scopeLoadNameShow,
              containerName: !scopeContainerNameShow,
            },
            namespaceStr: '',
          },
          data_encoding,
          container,
          labelSelector,
          containerNameList,
          params,
          collector_type,
        };
      });
      curFormData.configs = filterConfigs;
      return curFormData;
    },
    /**
     * @desc: 初始化物理环境编辑的的form表单值
     * @param { Object } formData 基础表单
     * @returns { Object } 返回初始化后的Form表单
     */
    getInitFormData(formData) {
      const curFormData = deepClone(formData);
      // win_event类型不需要初始化分隔符的过滤条件
      if (!curFormData.params.conditions?.separator_filters && curFormData.collector_scenario_id !== 'wineventlog') {
        curFormData.params.conditions.separator_filters = [{ fieldindex: '', word: '', op: '=', logic_op: 'and' }];
      }
      return curFormData;
    },
    getContainerNameList(containerName = '') {
      const splitList = containerName.split(',');
      if (splitList.length === 1 && splitList[0] === '') return [];
      return splitList;
    },
    // 开始采集
    async startCollect() {
      const isCanSubmit = await this.submitDataValidate();
      if (!isCanSubmit) return;
      const params = this.handleParams();
      if (this.objCompare(this.localParams, params)) {
        // 未修改表单 直接跳转下一步
        this.$emit('stepChange');
        this.isHandle = false;
        return;
      }
      this.$refs.validateForm.validate().then(() => {
        this.isCloseDataLink && delete params.data_link_id;
        this.isPhysicsEnvironment ? this.setCollection(params) : this.setContainerCollection(params);
      }, () => {});
    },
    /**
     * @desc: 提交表格时验证是否通过
     * @return { Boolean } 是否可以提交
     */
    async submitDataValidate() {
      try { // 基础信息表格验证
        await this.$refs.validateForm.validate();
      } catch (error) {}
      // win日志类型验证
      if (this.$refs.formConfigRef?.winCannotPass && this.isWinEventLog) return false;
      // 物理环境验证
      if (this.isPhysicsEnvironment) {
        let formValidate = true;
        try {
          await this.$refs.formConfigRef.$refs.validateForm.validate();
        } catch (error) {
          formValidate = false;
        }
        return formValidate;
      }
      // 容器环境并且打开yaml模式时进行yaml语法检测
      if (this.isYaml && !this.isPhysicsEnvironment) {
        if (!this.$refs.yamlEditorRef.getSubmitState || this.formData.yaml_config === '') {
          let message = this.$refs.yamlEditorRef.isHaveCannotSubmitWaring
            ? this.$t('yaml缺少必要的字段')
            : this.$t('yaml语法出错');
          this.formData.yaml_config === '' && (message = this.$t('yaml不能为空'));
          this.$bkMessage({ theme: 'error', message });
          return false;
        }
        return true;
      }
      // 容器环境时 进行配置项检查
      if (!this.isPhysicsEnvironment) {
        let containerConfigValidate = true;
        const configList = this.$refs.containerConfigRef;
        // 标准输出环境下配置项里过滤内容是否有分隔符过滤 有则进行配置项form校验
        const isCheckConfigItem = !(this.currentEnvironment === 'std_log_config' && this.formData.collector_scenario_id === 'row');
        // 检查配置项中是否有分隔符过滤
        const isHaveSeparator = configList.some(item => item.subFormData.params.conditions.type === 'separator');
        if (isCheckConfigItem || isHaveSeparator) { // 判断config列表里是否有需要校验的dom元素。
          for (const key in configList) {
            const index = Number(key);
            try {
            // 这里如果表单没有校验的dom元素会一直是pending状态 没有返回值 则会卡在这里 所以需要判断是否有dom元素
              await configList[index].$refs.validateForm?.validate();
            } catch (error) {
              containerConfigValidate = false;
            }
          }
        }
        // 附加日志标签是否只单独填写了一边
        this.isExtraError = this.formData.extra_labels.some((item) => {
          const extraFillLength = Object.values(item).reduce((pre, cur) => {
            cur === '' && (pre += 1);
            return pre;
          }, 0);
          return extraFillLength === 1;
        });
        if (!containerConfigValidate || this.isExtraError) return false;
        if (this.getIsSharedCluster() && this.formData.configs.some(conf => !conf.namespaces.length)) {
          // 容器环境下选择了共享集群 但NameSpace为空
          this.$bkMessage({ theme: 'error', message: this.$t('配置项命名空间不能为空') });
          return false;
        }
      }
      return true;
    },
    // 新增/修改采集
    setCollection(params) {
      this.isHandle = true;
      const urlParams = {};
      let requestUrl;
      if (this.isUpdate) {
        urlParams.collector_config_id = this.updateCollectorConfigID;
        requestUrl = 'collect/updateCollection';
      } else {
        requestUrl = 'collect/addCollection';
      }
      const updateData = { params: urlParams, data: params };
      this.$http.request(requestUrl, updateData).then((res) => {
        if (res.code === 0) {
          this.$store.commit(`collect/${this.isUpdate ? 'updateCurCollect' : 'setCurCollect'}`, Object.assign({}, this.formData, params, res.data));
          this.$emit('stepChange');
          this.$emit('update:is-update', true); // 新建成功,更新是否是编辑状态
          this.setDetail(res.data.collector_config_id);
        }
      })
        .finally(() => {
          this.isHandle = false;
        });
    },
    // 容器日志新增/修改采集
    setContainerCollection(params) {
      this.isHandle = true;
      this.$emit('update:container-loading', true);
      const urlParams = {};
      let requestUrl;
      if (this.isUpdate) {
        urlParams.collector_config_id = this.updateCollectorConfigID;
        requestUrl = 'container/update';
      } else {
        requestUrl = 'container/create';
      }
      const data = Object.assign(params, this.isYaml ? this.yamlFormData : {}, { yaml_config_enabled: this.isYaml });
      const updateData = { params: urlParams, data };
      this.$http.request(requestUrl, updateData).then((res) => {
        if (res.code === 0) {
          this.$store.commit(`collect/${this.isUpdate ? 'updateCurCollect' : 'setCurCollect'}`,
            Object.assign({}, this.formData, params, res.data));
          this.$emit('update:is-update', true); // 新建成功,更新是否是编辑状态
          this.$emit('stepChange');
          this.setDetail(res.data.collector_config_id);
        }
      })
        .catch((error) => {
          console.warn(error);
          // this.isShowSubmitErrorDialog = true;
          // this.submitErrorMessage = error.message;
        })
        .finally(() => {
          this.isHandle = false;
          this.$emit('update:containerLoading', false);
        });
    },
    /**
     * @desc: 获取提交参数
     * @param {Boolean} isEdit 是否时编辑的参数
     * @returns {Object} 返回提交参数数据
     */
    handleParams(isEdit = false) {
      const formData = deepClone(this.formData);
      const {
        collector_config_name,
        collector_config_name_en,
        category_id,
        collector_scenario_id,
        description,
        target_object_type,
        target_node_type,
        target_nodes,
        data_encoding,
        data_link_id,
        params,
        environment,
        bcs_cluster_id,
        add_pod_label,
        extra_labels: extraLabels,
        configs,
        yaml_config,
      } = formData;
      const containerFromData = {}; // 容器环境From数据
      const physicsFromData = {}; // 物理环境From数据
      const publicFromData = {  // 通用From数据
        collector_config_name,
        collector_config_name_en,
        collector_scenario_id,
        description,
        environment,
        data_link_id,
        category_id,
      };
      // 容器环境
      if (!this.isPhysicsEnvironment) {
        Object.assign(containerFromData, publicFromData, {
          bcs_cluster_id,
          add_pod_label,
          extra_labels: extraLabels,
          configs,
          yaml_config,
          yaml_config_enabled: this.isYaml,
        });
        containerFromData.configs.forEach((item, index) => {
          JSON.stringify(item.namespaces) === '["*"]' && (item.namespaces = []);
          const { namespace, label, load, containerName } = this.getScopeSelectShow(index);
          item.collector_type = this.currentEnvironment;
          if (namespace || this.isNode) item.namespaces = [];
          if (load || this.isNode) {
            item.container.workload_type = '';
            item.container.workload_name = '';
          }
          if (containerName || this.isNode) item.container.container_name = '';

          // node 情况下由于只有标签选择 所以不判断是否有选中标签操作
          item.label_selector = (label && !this.isNode)
            ? this.baseLabelSelector
            : this.getLabelSelectorQueryParams(item.labelSelector);

          item.container.container_name = item.containerNameList.join(',');

          delete item.noQuestParams;
          delete item.labelSelector;
          delete item.containerNameList;
          // 若为标准输出 则直接清空日志路径
          if (item.collector_type === 'std_log_config') item.params.paths = [];
          item.params = this.filterParams(item.params, isEdit);
        });
        containerFromData.extra_labels = extraLabels.filter(item => !(item.key === '' && item.value === ''));
        return Object.assign(containerFromData, { // 容器环境更新
          bk_biz_id: this.bkBizId,
        });
      }
      const physicsParams = this.filterParams(params, isEdit);
      // 物理环境
      Object.assign(physicsFromData, publicFromData, {
        target_node_type,
        target_object_type,
        target_nodes,
        data_encoding,
        params: physicsParams,
      });
      if (this.isUpdate) { // 物理环境编辑
        physicsFromData.collector_config_id = this.updateCollectorConfigID;
        delete physicsFromData.category_id;
        delete physicsFromData.collector_scenario_id;
        return Object.assign(physicsFromData, {
          bk_biz_id: this.bkBizId,
        });
      } // 物理环境新增
      return Object.assign(physicsFromData, {
        bk_biz_id: this.bkBizId,
      });
    },
    /**
     * @desc: 对表单的params传参参数进行处理
     * @param { Object } passParams
     * @param { Boolean } isEdit 是否是编辑的参数
     */
    filterParams(passParams, isEdit = false) {
      let params = deepClone(passParams);
      if (!this.isWinEventLog) {
        if (!this.hasMultilineReg) { // 行首正则未开启
          delete params.multiline_pattern;
          delete params.multiline_max_lines;
          delete params.multiline_timeout;
        }
        const {
          match_type,
          match_content: matchContent,
          separator,
          separator_filters: separatorFilters,
          type,
        } = params.conditions;
        const separatorEffectiveArr = separatorFilters?.filter(item => item.fieldindex && item.word);
        let isHaveValue = false; // 判断当前过滤项是否有值
        switch (type) {
          case 'match':
            isHaveValue = !!matchContent;
            break;
          case 'separator':
            isHaveValue = !!separatorEffectiveArr?.length;
            break;
          default:
            break;
        }
        const isTest = isEdit || isHaveValue; // 是否需要检测是否有值 如果是获取编辑参数则不判断是否有值
        params.conditions = { type: 'none' }; // 先设置为none
        if (type === 'match' && isTest) { // 字符串过滤且填写过滤内容
          params.conditions = {
            type,
            match_type,
            match_content: matchContent,
          };
        }
        if (type === 'separator' && isTest) { // 分隔符过滤且填写过滤内容
          params.conditions = {
            type,
            separator,
            separator_filters: separatorEffectiveArr,
          };
        }
        params.paths = params.paths.map(item => (typeof item === 'object' ? item.value : item));
      } else {
        params = this.$refs.formConfigRef.getWinParamsData;
      }
      return params;
    },
    // 选择日志类型
    chooseLogType(item) {
      if (item.is_active) this.formData.collector_scenario_id = item.id;
    },
    // 选择数据分类
    chooseDataClass() {
      // console.log(val)
      /**
       * 以下为预留逻辑
       */
      // 当父类为services时，仅能选取动态类型目标；其他父类型目标为静态类型时，切换为serveices时需要做清空判断操作
      // if (['services', 'module'].includes(val)) {
      //     if (this.formData.target_object_type === 'SERVICE') {
      //         this.formData.target_nodes = []
      //     }
      //     this.formData.target_object_type = 'SERVICE'
      // } else {
      //     this.formData.target_object_type = 'HOST'
      // }
    },
    // 取消操作
    cancel() {
      this.$router.push({
        name: 'collection-item',
        query: {
          spaceUid: this.$store.state.spaceUid,
        },
      });
    },
    // 采集目标选择内容变更
    targetChange(params) { // bk_biz_id, target_object_type, target_node_type, target_nodes
      // this.formData.target_object_type = params.target_object_type
      this.formData.target_node_type = params.target_node_type;
      this.formData.target_nodes = params.target_nodes;
      this.showIpSelectorDialog = false;
      // 触发 bk-form 的表单验证
      this.$refs.formItemTarget.validate('change');
    },
    // 采集目标选择内容变更
    handleTargetChange(value) {
      const {
        host_list: hostList,
        node_list: nodeList,
        service_template_list: serviceTemplateList,
        set_template_list: setTemplateList,
      } = value;
      let type = '';
      let nodes = [];
      if (nodeList?.length) {
        type = 'TOPO';
        nodes = nodeList;
      }
      if (hostList?.length) {
        type = 'INSTANCE';
        nodes = hostList;
      }
      if (serviceTemplateList?.length) {
        type = 'SERVICE_TEMPLATE';
        nodes = serviceTemplateList;
      }
      if (setTemplateList?.length) {
        type = 'SET_TEMPLATE';
        nodes = setTemplateList;
      }
      if (!type) return;

      this.formData.target_node_type = type;
      this.formData.target_nodes = toTransformNode(nodes, type);
      // 触发 bk-form 的表单验证
      this.$refs.formItemTarget.validate('change');
    },
    checkNodes() {
      this.colorRules = !(this.formData.target_nodes && this.formData.target_nodes.length);
      return this.formData.target_nodes.length;
    },
    // 新增的时候更新详情
    setDetail(id) {
      this.$http.request('collect/details', {
        params: { collector_config_id: id },
      }).then((res) => {
        if (res.data) {
          this.$store.commit('collect/setCurCollect', res.data);
        }
      });
    },
    async checkEnNameRepeat(val) {
      if (this.isUpdate) return true;
      const result = await this.getEnNameIsRepeat(val);
      return result;
    },
    // 检测数据名称是否可用
    async getEnNameIsRepeat(val) {
      try {
        const res =  await this.$http.request('collect/getPreCheck', {
          params: { collector_config_name_en: val, bk_biz_id: this.$store.state.bkBizId },
        });
        if (res.data) return res.data.allowed;
      } catch (error) {
        return false;
      }
    },
    /**
     * @desc: 环境选择
     * @param { String } name 环境名称
     * @param { Boolean } isDisable 是否禁用
     */
    handleSelectEnvironment(name, isDisable) {
      if (this.isUpdate && isDisable) return;
      this.currentEnvironment = name;
      if (!['linux', 'windows'].includes(this.currentEnvironment)) {
        this.formData.configs.forEach(item => item.labelSelector = []); // 切换环境清空label
      }
    },
    handleAddExtraLabel() {
      this.formData.extra_labels.push({ key: '', value: '' });
    },
    handleDeleteExtraLabel(index) {
      this.formData.extra_labels.length > 1 && (this.formData.extra_labels.splice(index, 1));
    },
    /**
     * @desc: 用户操作合并form数据
     * @param { Object } val 操作后返回值对象
     * @param { String } operator 配置项还是form本身
     * @param { Number } index 配置项下标
     */
    handelFormChange(val, operator, index) {
      const setIndex = index ? index : this.currentSetIndex;
      const setTime = operator === 'dialogChange' ? 10 : 500;
      clearTimeout(this.formTime);
      this.formTime = setTimeout(() => {
        switch (operator) {
          case 'formConfig':
            Object.assign(this.formData, val);
            break;
          case 'dialogChange':
          case 'containerConfig':
            Object.assign(this.formData.configs[setIndex], val);
            break;
        }
      }, setTime);
    },
    /**
     * @desc: 配置项点击所有容器
     * @param { Number } index 下标
     * @param { Boolean } state 状态
     */
    getWorkLoadTypeList() {
      this.$http.request('container/getWorkLoadType').then((res) => {
        if (res.code === 0) this.typeList = res.data.map(item => ({ id: item, name: item }));
      })
        .catch((err) => {
          console.warn(err);
        });
    },
    /**
     * @desc: 指定操作弹窗
     * @param { Number } index 下标
     * @param { String } dialogType 标签或预览
     */
    handelShowDialog(index, dialogType = 'label') {
      if (!this.formData.bcs_cluster_id) return;
      this.currentSetIndex = index;
      const type = this.isNode ? 'node' : 'pod';
      const config = this.formData.configs[index];
      if (dialogType === 'label') {
        this.currentSelector = {
          bk_biz_id: this.bkBizId,
          bcs_cluster_id: this.formData.bcs_cluster_id,
          type,
          namespaceStr: config.noQuestParams.namespaceStr,
          labelSelector: config.labelSelector,
        };
      } else if (dialogType === 'view') {
        const namespaces = (config.namespaces.length === 1 && config.namespaces[0] === '*') ? [] : config.namespaces;
        this.viewQueryParams = {
          bk_biz_id: this.bkBizId,
          bcs_cluster_id: this.formData.bcs_cluster_id,
          type,
          namespaces,
          label_selector: this.getLabelSelectorQueryParams(config.labelSelector, true),
          container: config.container,
        };
      }
      dialogType === 'label' ?  this.isShowLabelTargetDialog = true : this.isShowViewDialog = true;
    },
    handleAddNewContainerConfig() { // 添加配置项
      const newContainerConfig = deepClone(this.configBaseObj);
      this.publicLetterIndex += 1;
      newContainerConfig.noQuestParams.letterIndex = this.publicLetterIndex;
      this.formData.configs.push(newContainerConfig);
    },
    handleDeleteConfig(index, letterIndex) { // 删除配置项
      this.$bkInfo({
        subTitle: this.$t('确定要删除配置项{n}？', { n: this.getFromCharCode(letterIndex) }),
        type: 'warning',
        confirmFn: () => {
          this.formData.configs.splice(index, 1);
        },
      });
    },
    handleNameSpaceSelect(option, index) {
      const config = this.formData.configs[index];
      if (option[option.length - 1] === '*') { // 如果最后一步选择所有，则清空数组填所有
        const nameSpacesLength = config.namespaces.length;
        config.namespaces.splice(0, nameSpacesLength, '*');
        config.noQuestParams.namespaceStr = this.getNameSpaceStr(config.namespaces);
        return;
      }
      if (option.length > 1 && option.includes('*')) { // 如果选中其他的值 包含所有则去掉所有选项
        const allIndex = option.findIndex(item => item === '*');
        config.namespaces.splice(allIndex, 1);
      }
      config.noQuestParams.namespaceStr = this.getNameSpaceStr(config.namespaces);
    },
    // 当前所选集群是否共享集群
    getIsSharedCluster() {
      return this.clusterList?.find(cluster => cluster.id === this.formData.bcs_cluster_id)?.is_shared ?? false;
    },
    getNameSpaceList(clusterID, isFirstUpdateSelect = false) {
      if (!clusterID || (this.isPhysicsEnvironment && this.isUpdate)) return;
      const query = { bcs_cluster_id: clusterID, bk_biz_id: this.bkBizId };
      this.nameSpaceRequest = true;
      this.$http.request('container/getNameSpace', { query }).then((res) => {
        // 判断是否是第一次切换集群 如果是 则进行详情页namespace数据回显
        if (isFirstUpdateSelect) {
          const namespaceList = [];
          this.formData.configs.forEach((configItem) => {
            namespaceList.push(...configItem.namespaces);
          });
          const resIDList = res.data.map(item => item.id);
          const setList = new Set([...namespaceList, ...resIDList]);
          setList.delete('*');
          const allList = [...setList].map(item => ({ id: item, name: item }));
          this.nameSpacesSelectList = [...allList];
          if (!this.getIsSharedCluster()) {
            this.nameSpacesSelectList.unshift({ name: this.$t('所有'), id: '*' });
          }
          return;
        }
        this.nameSpacesSelectList = [...res.data];
        if (!this.getIsSharedCluster()) {
          this.nameSpacesSelectList.unshift({ name: this.$t('所有'), id: '*' });
        }
      })
        .catch((err) => {
          console.warn(err);
        })
        .finally(() => {
          this.nameSpaceRequest = false;
        });
    },
    /**
     * @desc: 获取bcs集群列表
     */
    getBcsClusterList() {
      if (this.isRequestCluster) return;
      this.isRequestCluster = true;
      const query = { bk_biz_id: this.bkBizId };
      this.$http.request('container/getBcsList', { query }).then((res) => {
        if (res.code === 0) {
          this.clusterList = res.data;
        }
      })
        .catch((err) => {
          console.warn(err);
        })
        .finally(() => {
          this.isRequestCluster = false;
        });
    },
    /**
     * @desc: 切换ui模式或yaml模式
     * @param { Boolean } val
     */
    handelChangeYaml(val) {
      return new Promise((resolve, reject) => {
        if (val) {
          const { add_pod_label, extra_labels, configs } = this.handleParams();
          const data = { add_pod_label, extra_labels, configs };
          // 传入处理后的参数 请求ui配置转yaml的数据
          this.$http.request('container/containerConfigsToYaml', { data }).then((res) => {
            this.formData.yaml_config = res.data;
            // 保存进入yaml模式之前的ui配置参数
            Object.assign(this.uiconfigToYamlData, {
              add_pod_label: this.formData.add_pod_label,
              extra_labels: this.formData.extra_labels,
              configs: this.formData.configs,
            });
            resolve(true);
          })
            .catch((err) => {
              console.warn(err);
              reject(false);
            });
        } else {
          try {
            // 若有报错 则回填进入yaml模式之前的ui配置参数
            if (!this.$refs.yamlEditorRef.getSubmitState) {
              Object.assign(this.formData, this.uiconfigToYamlData);
            } else {
            // 无报错 回填yamlData的参数
              const assignData = this.initContainerFormData(this.yamlFormData, true);
              Object.assign(this.formData, assignData);
            }
            resolve(true);
          } catch (error) {
            resolve(false);
          }
        }
      });
    },
    /**
     * @desc: 编进进入时判断当前环境 禁用另一边环境选择
     */
    initBtnListDisable() {
      const operateIndex = ['linux', 'windows'].includes(this.currentEnvironment) ? 1 : 0;
      this.environmentList[operateIndex].btnList.forEach(item => item.isDisable = true);
    },
    getFromCharCode(index) {
      return String.fromCharCode(index + 65);
    },
    handelClusterChange() { // 切换集群清空 namespaces
      this.formData.configs = this.formData.configs.map((conf) => {
        return {
          ...conf,
          namespaces: [],
        };
      });
    },
    checkEnNameValidator(val) {
      this.isTextValid = new RegExp(/^[A-Za-z0-9_]+$/).test(val);
      return this.isTextValid;
    },
    objCompare(objectA = {}, objectB = {}) {
      return JSON.stringify(objectA) === JSON.stringify(objectB);
    },
    handleEnConvert() {
      const str = this.formData.collector_config_name_en;
      const convertStr = str.split('').reduce((pre, cur) => {
        if (cur === '-') cur = '_'; // 中划线转化成下划线
        if (!/\w/.test(cur)) cur = ''; // 不符合的值去掉
        return pre += cur;
      }, '');
      this.formData.collector_config_name_en = convertStr;
      this.$refs.validateForm.validate().then(() => {
        this.isTextValid = true;
      })
        .catch(() => {
          if (convertStr.length < 5) this.isTextValid = true;
        });
    },
    getSelectorNodes() {
      const { target_node_type: type, target_nodes: nodes } = this.formData;
      const targetList = toSelectorNode(nodes, type);
      return {
        host_list: type === 'INSTANCE' ? targetList : [],
        node_list: type === 'TOPO' ? targetList : [],
        service_template_list: type === 'SERVICE_TEMPLATE' ? targetList : [],
        set_template_list: type === 'SET_TEMPLATE' ? targetList : [],
      };
    },
    deleteLabItem(conIndex, matchID) {
      const labelSelector = this.formData.configs[conIndex].labelSelector;
      const labelIndex = labelSelector.findIndex(item => item.id === matchID);
      labelSelector.splice(labelIndex, 1);
    },
    handleLabelEdit(conIndex, matchID, newValue) {
      const labelSelector = this.formData.configs[conIndex].labelSelector;

      const isRepeat = labelSelector.some((item) => {
        return newValue.key === item.key
        && newValue.value === item.value
        && newValue.operator === item.operator;
      });

      const type = newValue.operator === '=' ? 'match_labels' : 'match_expressions';

      return new Promise((resolve) => {
        if (!isRepeat) {
          const labelIndex = labelSelector.findIndex(item => item.id === matchID);
          const newMatchObject = { ...labelSelector[labelIndex], ...newValue, type };
          labelSelector.splice(labelIndex, 1, newMatchObject);
        }
        resolve(true);
      });
    },
    // 手动添加表达式
    handleSubmitExpressions(conIndex, val) {
      const configs = this.formData.configs[conIndex];
      const isRepeat = configs.labelSelector.some(item => val.key === item.key);
      return new Promise((resolve) => {
        if (!isRepeat) {
          const type = val.operator === '=' ? 'match_labels' : 'match_expressions';
          configs.labelSelector.unshift({
            ...val,
            id: random(10),
            type,
          });
        }
        configs.noQuestParams.handleEditLabel = false;
        resolve(true);
      });
    },
    handleEnterLabel(conIndex, isShow = true) {
      this.formData.configs[conIndex].noQuestParams.handleEditLabel = isShow;
    },
    getScopeName(conItem) {
      return this.scopeNameList[conItem];
    },
    // 是否显示对应模块的列表的按钮
    isShowScopeButton(conIndex, scope) {
      // 当前环境为node时， 除了label列表全部不显示
      if (this.isNode && scope !== 'label') return false;
      return this.getScopeSelectShow(conIndex)[scope];
    },
    // 点击添加范围的列表 显示对应模块
    handleAddNewScope(conIndex, scope) {
      this.getScopeSelectShow(conIndex)[scope] = false;
    },
    // 是否展示添加范围的按钮
    isShowAddScopeButton(conIndex) {
      // 当前为node环境时 隐藏按钮直接显示操作范围模块
      if (this.isNode) return false;
      return Object.values(this.getScopeSelectShow(conIndex)).some(Boolean);
    },
    // 是否展示对应操作范围模块
    isShowScopeItem(conIndex, scope) {
      if (this.isNode) return scope === 'label'; // 当前环境为node时 若是标签模块则直接显示 其余均不显示
      return !this.getScopeSelectShow(conIndex)[scope];
    },
    // 点击删除icon 隐藏对应范围模块 初始化对应的值
    handleDeleteConfigParamsItem(conIndex, scope) {
      const config = this.formData.configs[conIndex];
      switch (scope) {
        case 'namespace':
          config.namespaces = [];
          break;
        case 'load':
          config.container.workload_type = '';
          config.container.workload_name = '';
          break;
        case 'label':
          config.labelSelector = [];
          break;
        case 'containerName':
          config.containerNameList = [];
          config.container.container_name = '';
          break;
        default:
          break;
      }
      if (scope === 'label' && this.isNode) return;
      this.getScopeSelectShow(conIndex)[scope] = true;
    },
    handleContainerNameBlur(input, list, conIndex) {
      if (!input) return;
      const config = this.formData.configs[conIndex];
      config.containerNameList = !list.length ? [input] : [...new Set([...config.containerNameList, input])];
      config.container.container_name = config.containerNameList.join(',');
    },
    handleContainerNameChange(conIndex) {
      const config = this.formData.configs[conIndex];
      config.container.container_name = config.containerNameList.join(',');
    },
    // 获取config里添加范围的列表
    getScopeSelectShow(conIndex) {
      return this.formData.configs[conIndex].noQuestParams.scopeSelectShow;
    },
    getNameSpaceStr(namespaces) {
      return (namespaces.length === 1 && namespaces[0] === '*') ? '' : namespaces.join(',');
    },
    /**
     * @desc: 展示用的标签格式转化成存储或传参的标签格式
     * @param {Object} labelSelector 主页展示用的label_selector
     * @param {Boolean} isViewType 是否是预览传参 in notin 操作符需要加括号
     * @returns {Object} 返回传参用的label_selector
     */
    getLabelSelectorQueryParams(labelSelector, isViewType = false) {
      return labelSelector.reduce((pre, cur) => {
        const value = (isViewType && ['NotIn', 'In'].includes(cur.operator)) ? `(${cur.value})` : cur.value;
        pre[cur.type].push({
          key: cur.key,
          operator: cur.operator,
          value,
        });
        return pre;
      }, {
        match_labels: [],
        match_expressions: [],
      });
    },
  },
};
</script>

<style lang="scss">
@import '@/scss/mixins/flex.scss';

.add-collection-container {
  min-width: 950px;
  max-height: 100%;
  padding: 0 42px 42px;
  overflow: auto;

  .en-bk-form {
    width: 710px;

    .en-name-box {
      align-items: center;

      @include flex-justify(space-between);
    }

    .text-error {
      display: inline-block;
      position: absolute;
      top: 6px;
      left: 12px;
      font-size: 12px;
      color: transparent;
      pointer-events: none;

      /* stylelint-disable-next-line declaration-no-important */
      text-decoration: red wavy underline !important;
    }
  }

  .bk-form-content {
    line-height: 20px;
  }

  .king-alert {
    margin: 24px 0 -18px;

    .link {
      color: #3a84ff;
      cursor: pointer;
    }
  }

  .add-collection-title {
    width: 100%;
    font-size: 14px;
    font-weight: 600;
    color: #63656e;
    border-bottom: 1px solid #dcdee5;
    padding-top: 38px;
    padding-bottom: 10px;
    margin-bottom: 20px;
  }

  .original-title {
    @include flex-justify(start);

    > div {
      font-weight: 500;
      margin-left: 40px;
    }
  }

  .tips,
  .en-name-tips {
    padding: 4px 0;
    font-size: 12px;
    color: #aeb0b7;
  }

  .en-name-tips {
    margin-left: 0;
    margin-top: 8px;
    line-height: 12px;
  }

  .hight-setting {
    width: 100%;
    min-height: 60px;

    .icons-downs {
      display: inline-block;
      width: 9px;
      height: 5px;
      background: url('../../images/icons/triangle.png');
      background-size: 100% 100%;
      margin-right: 6px;
      vertical-align: middle;
      margin-top: -3px;
    }

    .icon-left {
      transform: rotate(-90deg);
    }

    .log-paths {
      .bk-form-control {
        width: 460px;
      }
    }
  }

  .bk-label {
    color: #90929a;
  }

  .w520 {
    &.bk-form-control {
      width: 520px;
    }

    &.bk-select {
      width: 520px;
    }
  }

  .multiline-log-container {
    margin-top: 4px;

    .row-container {
      display: flex;
      align-items: center;

      &.second {
        // padding-left: 115px;
        margin-top: 10px;
        font-size: 12px;
        color: #63656e;

        .bk-form-item {
          /* stylelint-disable-next-line declaration-no-important */
          margin: 0 !important;

          .bk-form-content {
            /* stylelint-disable-next-line declaration-no-important */
            margin: 0 !important;

            .bk-form-control {
              width: 64px;
              margin: 0 6px;
            }
          }
        }
      }

      .king-button {
        margin-bottom: 4px;
      }

      &.pl150 {
        padding-left: 150px;
      }
    }
  }

  .form-div {
    display: flex;

    .form-inline-div {
      .bk-form-content {
        display: flex;
      }
    }

    .prefix {
      font-size: 14px;
      line-height: 32px;
      color: #858790;
      margin-right: 8px;
    }

    .count {
      font-size: 12px;
      line-height: 32px;
      color: #7a7c85;
      margin-left: 8px;
    }

    .font-blue {
      color: #4e99ff;
      font-weight: bold;
    }

    .font-gray {
      color: #858790;
    }

    .icons {
      font-size: 21px;
      vertical-align: middle;
      cursor: pointer;
      color: #c4c6cb;
      line-height: 32px;
    }

    .disable {
      color: #dcdee5;
      cursor: not-allowed;
    }

    .item-target {
      &.is-error .bk-form-content {
        padding-right: 30px;
      }
    }
  }

  .win-filter {
    margin-top: 8px;

    .select-div {
      width: 129px;
      margin-right: 8px;
    }

    .tag-input {
      width: 320px;
    }
  }

  .choose-table {
    background: #fff;
    width: 100%;
    height: 100%;
    max-width: 1170px;
    border: 1px solid #dcdee5;
    padding-bottom: 14px;

    .bk-form-content {
      /* stylelint-disable-next-line declaration-no-important */
      margin-left: 0 !important;
    }

    label {
      /* stylelint-disable-next-line declaration-no-important */
      width: 0 !important;
    }

    .choose-table-item {
      display: flex;
      height: 32px;
      line-height: 32px;
      padding: 0 20px;
      font-size: 13px;
      color: #858790;
      margin-top: 13px;
      position: relative;

      .left {
        width: 110px;
      }

      .main {
        flex: 1;
        padding-right: 130px;
        position: relative;

        .bk-form-control {
          width: 88%;
        }
      }

      .line {
        .bk-form-control {
          &::before {
            content: '';
            width: 25px;
            height: 1px;
            border-top: 1px dashed #c4c6cc;
            position: absolute;
            left: 100%;
            top: 16px;
          }
        }
      }

      .right {
        width: 60px;
      }
    }

    .choose-table-item-head {
      height: 42px;
      line-height: 42px;
      background: #fafbfd;
      border-bottom: 1px solid #dcdee5;
      margin-top: 0;
    }

    .choose-table-item-body {
      position: relative;
      height: 100%;

      .choose-select {
        height: 100%;
        position: absolute;
        top: 0;
        left: calc(88% - 120px);
        display: flex;
        align-items: center;

        .select-div {
          width: 80px;
        }

        &::before {
          content: '';
          width: 20px;
          height: 1px;
          border-top: 1px dashed #c4c6cc;
          position: absolute;
          right: 80px;
          top: 50%;
        }

        &::after {
          content: '';
          width: 1px;
          height: calc(100% - 32px);
          border-left: 1px dashed #c4c6cc;
          position: absolute;
          right: 100px;
          top: 17px;
        }
      }
    }
  }

  .log-type {
    height: 32px;
    border-radius: 2px;

    .bk-button {
      min-width: 106px;
      font-size: 12px;

      span {
        padding: 0 1px;
      }
    }

    .disable {
      color: #dcdee5;
      cursor: not-allowed;
      border-color: #dcdee5;
    }

    .is-updated {
      background: #fafbfd;
      border-color: #dcdee5;
      color: #63656e;
    }
  }

  .species-item {
    margin-bottom: -30px;

    .bk-form-checkbox {
      height: 30px;
      width: 320px;
      display: flex;
      align-items: center;
    }

    .bk-tag-selector {
      width: 320px;
      transform: translate3d(66px, -30px, 0);
    }
  }

  .ml {
    margin-left: -115px;
  }

  .mt {
    margin-top: 20px;
  }

  .ml9 {
    margin-left: 8px;
  }

  .ml10 {
    margin-left: 10px;
  }

  .ml115 {
    margin-left: 115px;
  }

  .mt8 {
    margin-top: 8px;
  }

  .is-selected {
    /* stylelint-disable-next-line declaration-no-important */
    z-index: 2 !important;
  }

  .rulesColor {
    /* stylelint-disable-next-line declaration-no-important */
    border-color: #ff5656 !important;
  }

  .tagRulesColor {
    .bk-tag-input {
      /* stylelint-disable-next-line declaration-no-important */
      border-color: #ff5656 !important;
    }
  }


  .win-content {
    padding-bottom: 20px;
    position: relative;
    left: 118px;
    width: 76%;

    > span {
      color: #90929a;
      font-size: 14px;
      position: absolute;
      left: -80px;
      top: 6px;
    }

    &.en-span span {
      left: -112px;
    }

    .filter-select {
      margin-top: 11px;
    }

    .bk-select {
      width: 184px;
      margin: 0 8px 12px 0;
      height: 32px;
    }
  }

  .icon-close-circle {
    display: inline-block;
    font-size: 14px;
    transform: rotateZ(45deg);
  }

  .environment-box {
    display: flex;
    align-items: center;
    margin-bottom: 30px;

    .environment-container {
      height: 68px;
      margin-right: 8px;

      .environment-category {
        display: inline-block;
        font-weight: 400;
        font-size: 14px;
        margin: 6px 0;
        color: #63656e;
      }

      .button-box {
        display: flex;

        .environment-button {
          width: 120px;
          height: 40px;
          margin-right: 16px;
          color: #313238;
          border: 1px solid #dcdee5;
          border-radius: 2px;
          display: flex;
          align-items: center;
          cursor: pointer;
          user-select: none;

          img {
            padding: 0 8px 0 4px;
          }

          &.disable {
            background: #fafbfd;
            cursor: no-drop;
          }

          &.active {
            background: #e1ecff;
            border: 1px solid #3a84ff;
          }
        }
      }

      &:not(:first-child) {
        margin-left: 24px;
        position: relative;

        &::before {
          content: ' ';
          width: 1px;
          height: 32px;
          background-color: #dcdee5;
          position: absolute;
          left: -24px;
          top: 36px;
        }
      }
    }
  }

  .cluster-select-box {
    margin-top: 20px;

    .bk-select {
      width: 382px;
    }

    .tips {
      font-size: 12px;
      color: #979ba5;
    }
  }

  .config-box {
    width: 730px;
    background: #fff;
    border: 1px solid #dcdee5;
    border-radius: 2px;
    font-size: 14px;
    margin-bottom: 20px;

    .config-title {
      display: flex;
      justify-content: space-between;
      align-items: center;
      height: 31px;
      background: #f0f1f5;
      border-radius: 1px 1px 0 0;
      padding: 0 16px;

      .icon-delete {
        font-size: 16px;
        color: #ea3636;
        cursor: pointer;
      }
    }

    .config-container {
      padding: 16px 24px;
      color: #63656e;
      background: #fafbfd;

      .config-cluster-box {
        padding: 8px 12px 16px;
        background: #fff;
        border: 1px solid #eaebf0;
        border-radius: 2px;
        font-size: 12px;

        .config-cluster-title {
          padding: 8px 12px;

          .title {
            font-weight: 700;
            margin-right: 14px;
          }

          .bk-icon {
            font-size: 14px;
          }

          .disable {
            /* stylelint-disable-next-line declaration-no-important */
            color: #63656e !important;

            /* stylelint-disable-next-line declaration-no-important */
            cursor: no-drop !important;
          }

          .preview {
            color: #3a84ff;
            cursor: pointer;
          }
        }
      }

      .config-item-title {
        padding-bottom: 8px;

        :last-child {
          margin-left: 8px;
          cursor: pointer;
        }

        .icon-delete {
          font-size: 14px;
          color: #ea3636;
          cursor: pointer;
          display: none;
        }
      }

      .config-item {
        padding: 8px 12px;
        margin-bottom: 12px;
        border-radius: 2px;
        font-size: 12px;

        .select-label {
          margin-top: 4px;
          color: #3a84ff;

          .manually {
            margin-right: 15px;
            cursor: pointer;
          }

          .select {
            margin-left: 15px;
            position: relative;
            cursor: pointer;

            &::before {
              content: ' ';
              position: absolute;
              left: -14px;
              top: 4px;
              display: inline-block;
              width: 1px;
              height: 14px;
              background: #eaebf0;
            }
          }
        }

        &.hover-light:hover {
          background: #f5f7fa;
        }

        &:hover .icon-delete {
          display: inline-block;
        }
      }

      .container-input {
        .input {
          max-width: none;
        }
      }

      .container-btn-container {
        align-items: center;
        position: relative;

        .span-box {
          margin-right: 24px;

          &:not(:first-child) {
            margin-right: 0;
            position: relative;

            &::before {
              content: ' ';
              width: 1px;
              height: 16px;
              background-color: #dcdee5;
              position: absolute;
              left: -11px;
              top: 3px;
            }
          }
        }

        .container-btn {
          color: #3a84ff;
          cursor: pointer;

          &.disable {
            color: #c4c6cc;
            cursor: not-allowed;
          }

          &.cluster-not-select {
            cursor: not-allowed;
          }
        }
      }

      .filter-content {
        color: #979ba5;
        margin-top: 24px;

        > span {
          color: #63656e;
          margin-bottom: 0;
        };
      }

      .filter-select {
        margin-top: 11px;

        .bk-select {
          width: 184px;
          height: 32px
        }
      }

      .specify-domain {
        margin-top: 8px;
        max-height: 210px;
        overflow-y: auto;

        > div {
          padding: 4px 0;
        }
      }

      .bk-select {
        background: #fff;
      }

      .bk-label {
        color: #63656e;
      }
    }
  }

  .conflict-container {
    width: 730px;
    height: 32px;
    margin: 12px 0 14px 115px;
    font-size: 12px;
    background: #fff4e2;
    border: 1px solid #ffdfac;
    border-radius: 2px;
    padding: 0 11px;

    .icon-exclamation-circle {
      color: #ff9c01;
      font-size: 16px;
    }

    .conflict-message {
      margin: 0 16px 0 9px;
      color: #63656e;
    }

    .collection-item {
      margin-left: 24px;
      color: #3a84ff;
    }
  }

  .add-config-item {
    width: 730px;
    height: 42px;
    font-size: 12px;
    margin: 0 0 14px 115px;
    justify-content: center;
    background: #fafbfd;
    border: 1px dashed #dcdee5;
    cursor: pointer;

    @include flex-align();

    > div {
      color: #63656e;

      @include flex-center;
    }

    .icon-plus {
      color: #989ca7;
      font-size: 22px;
    }
  }

  .extra-error {
    .bk-form-input {
      border-color: #ff5656;
    }
  }

  .add-log-label {
    display: flex;
    align-items: center;

    &:not(:first-child) {
      margin-top: 20px;
    }

    span {
      color: #ff9c01;
      margin: 0 7px;
    }

    .bk-form-control {
      width: 240px;
    }
  }

  .page-operate {
    margin-top: 36px;
  }

  .justify-bt {
    align-items: center;

    @include flex-justify(space-between);
  }

  .flex-ac {
    @include flex-align();
  }
}
</style><|MERGE_RESOLUTION|>--- conflicted
+++ resolved
@@ -509,21 +509,17 @@
                   :class="{ 'extra-error': item.value === '' && isExtraError }"
                   @blur="isExtraError = false"></bk-input>
                 <div class="ml9">
-<<<<<<< HEAD
                   <i
-                    :class="['bk-icon icon-plus-circle-yuan icons']"
+                    :class="['bk-icon icon-plus-circle-shape icons']"
                     @click="handleAddExtraLabel"></i>
                   <i
-                    :class="['bk-icon icon-minus-circle-shape icons ml9',
-                             { disable: formData.extra_labels.length === 1 }]"
+                    :class="[
+                      'bk-icon icon-minus-circle-shape icons ml9',
+                      {
+                        disable: formData.extra_labels.length === 1
+                      }
+                    ]"
                     @click="handleDeleteExtraLabel(index)"></i>
-=======
-                  <i :class="['bk-icon icon-plus-circle-shape icons']"
-                     @click="handleAddExtraLabel"></i>
-                  <i :class="['bk-icon icon-minus-circle-shape icons ml9',
-                              { disable: formData.extra_labels.length === 1 }]"
-                     @click="handleDeleteExtraLabel(index)"></i>
->>>>>>> f81882bd
                 </div>
               </div>
               <bk-checkbox class="mt8" v-model="formData.add_pod_label">
