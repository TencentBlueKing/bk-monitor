--- conflicted
+++ resolved
@@ -50,24 +50,6 @@
                 >{{ $t('保留未定义字段') }}</span
               >
             </bk-checkbox>
-<<<<<<< HEAD
-=======
-            <bk-checkbox
-              v-model="retainOriginalText"
-              :checked="true"
-              :true-value="true"
-              :false-value="false"
-              :disabled="isSettingDisable || isSetDisabled"
-              @change="handleKeepLog"
-            >
-              <label
-                v-bk-tooltips="$t('确认保留原始日志,会存储在log字段. 其他字段提取内容会进行追加')"
-                class="bk-label has-desc"
-              >
-                <span>{{ $t('保留原始日志') }}</span>
-              </label>
-            </bk-checkbox>
->>>>>>> daca1a2e
             <!-- <bk-switcher size="small" theme="primary" v-model="retainOriginalText"></bk-switcher> -->
           </div>
         </div>
@@ -304,10 +286,10 @@
             >
               <template slot-scope="props">
                 <bk-checkbox
-<<<<<<< HEAD
+                  v-model="props.row.is_analyzed"
                   :disabled="getCustomizeDisabled(props.row, 'analyzed')"
-                  v-model="props.row.is_analyzed"
-                  @change="() => handelChangeAnalyzed(props.row.is_analyzed, props.$index)">
+                  @change="() => handelChangeAnalyzed(props.row.is_analyzed, props.$index)"
+                >
                 </bk-checkbox>
               </template>
             </bk-table-column>
@@ -316,29 +298,33 @@
               align="left"
               :label="$t('分词符')"
               :resizable="false"
-              :width="getCustomizeTableWidth">
+              :width="getCustomizeTableWidth"
+            >
               <template slot-scope="props">
                 <div class="participle-box">
                   <bk-select
+                    v-model="props.row.participleState"
                     :disabled="getCustomizeDisabled(props.row)"
                     :clearable="false"
                     :popover-min-width="160"
                     placeholder=" "
                     ext-cls="select-custom"
-                    v-model="props.row.participleState"
-                    @change="(val) => handleChangeParticipleState(val, props.$index)">
+                    @change="val => handleChangeParticipleState(val, props.$index)"
+                  >
                     <bk-option
                       v-for="option in participleList"
+                      :id="option.id"
                       :key="option.id"
-                      :id="option.id"
-                      :name="option.name">
+                      :name="option.name"
+                    >
                     </bk-option>
                   </bk-select>
                   <bk-input
                     v-show="props.row.participleState === 'custom'"
                     v-model="props.row.tokenize_on_chars"
                     placeholder=" "
-                    :disabled="getCustomizeDisabled(props.row)">
+                    :disabled="getCustomizeDisabled(props.row)"
+                  >
                   </bk-input>
                 </div>
               </template>
@@ -348,22 +334,13 @@
               :label="$t('大小写敏感')"
               align="left"
               :resizable="false"
-              :width="80">
+              :width="80"
+            >
               <template slot-scope="props">
                 <bk-checkbox
+                  v-model="props.row.is_case_sensitive"
                   :disabled="getCustomizeDisabled(props.row)"
-                  v-model="props.row.is_case_sensitive">
-=======
-                  v-model="props.row.is_analyzed"
-                  :disabled="
-                    isPreviewMode ||
-                    props.row.is_delete ||
-                    props.row.field_type !== 'string' ||
-                    props.row.is_time ||
-                    isSetDisabled
-                  "
                 >
->>>>>>> daca1a2e
                 </bk-checkbox>
               </template>
             </bk-table-column>
@@ -640,15 +617,9 @@
       type: Boolean,
       default: false
     },
-<<<<<<< HEAD
     originalTextTokenizeOnChars: {
       type: String,
-      default: '',
-=======
-    retainOriginalValue: {
-      type: Boolean,
-      default: false
->>>>>>> daca1a2e
+      default: ''
     },
     retainExtraJson: {
       type: Boolean,
@@ -683,12 +654,12 @@
       participleList: [
         {
           id: 'default',
-          name: this.$t('默认'),
+          name: this.$t('默认')
         },
         {
           id: 'custom',
-          name: this.$t('自定义'),
-        },
+          name: this.$t('自定义')
+        }
       ],
       rules: {
         field_name: [
@@ -788,14 +759,10 @@
     getOperatorDisabled() {
       if (this.selectEtlConfig === 'bk_log_json') return true;
       return !this.isPreviewMode && this.extractMethod !== 'bk_log_regexp';
-<<<<<<< HEAD
     },
     getCustomizeTableWidth() {
       return this.tableList.some(item => item.participleState === 'custom') ? 225 : 70;
-    },
-=======
-    }
->>>>>>> daca1a2e
+    }
   },
   watch: {
     fields: {
@@ -984,7 +951,7 @@
           is_analyzed: false,
           participleState: 'default',
           tokenize_on_chars: '',
-          is_case_sensitive: false,
+          is_case_sensitive: false
         };
         Object.assign(this.tableList[$index], assignObj);
       }
@@ -1016,7 +983,7 @@
                 is_analyzed: isAnalyzed,
                 participleState,
                 tokenize_on_chars: tokenizeOnChars,
-                is_case_sensitive: isCaseSensitive,
+                is_case_sensitive: isCaseSensitive
               };
               Object.assign(this.tableList[$index], assignObj);
               this.checkTypeItem($row);
@@ -1289,7 +1256,6 @@
     getFieldEditDisabled(row) {
       if (this.selectEtlConfig === 'bk_log_json') return false;
       return row?.is_delete || this.extractMethod !== 'bk_log_delimiter' || this.isSetDisabled;
-<<<<<<< HEAD
     },
     /**
      * @desc: 判断当前分词符或者分词符有关的子项是否禁用
@@ -1301,13 +1267,11 @@
       const { is_delete: isDelete, field_type: fieldType, is_time: isTime, is_analyzed: isAnalyzed } = row;
       let atLastAnalyzed = isAnalyzed;
       if (type === 'analyzed') atLastAnalyzed = true;
-      return (this.isPreviewMode || isDelete || fieldType !== 'string' || isTime || !atLastAnalyzed || this.isSetDisabled);
-    },
-  },
-=======
+      return (
+        this.isPreviewMode || isDelete || fieldType !== 'string' || isTime || !atLastAnalyzed || this.isSetDisabled
+      );
     }
   }
->>>>>>> daca1a2e
 };
 </script>
 
@@ -1319,10 +1283,154 @@
   position: relative;
   display: flex;
 
-  .field-method-head {
-    position: absolute;
-    top: -30px;
-    right: 0;
+  .field-table-container {
+    position: relative;
+    display: flex;
+
+    .field-method-head {
+      position: absolute;
+      top: -30px;
+      right: 0;
+    }
+
+    .field-table {
+      .cell {
+        padding-right: 5px;
+        padding-left: 5px;
+      }
+
+      .bk-label {
+        display: none;
+      }
+
+      .render-header {
+        display: flex;
+        align-items: center;
+        height: 100%;
+
+        span:nth-child(2) {
+          color: #979ba5;
+        }
+
+        .render-Participle {
+          display: inline-block;
+          width: 100%;
+          text-align: center;
+        }
+
+        span:nth-child(3) {
+          display: flex;
+          width: 14px;
+          height: 14px;
+          margin-top: 2px;
+          font-size: 14px;
+          outline: none;
+          justify-content: center;
+          align-items: center;
+        }
+      }
+
+      .bk-table-empty-text {
+        padding: 12px 0;
+      }
+
+      .bk-table-empty-block {
+        min-height: 32px;
+      }
+
+      .empty-text {
+        color: #979ba5;
+      }
+    }
+
+    .preview-panel-left {
+      flex: 1;
+    }
+
+    .participle-box {
+      display: flex;
+      width: 100%;
+      justify-content: start;
+      align-items: center;
+
+      .select-custom {
+        width: 70px;
+        margin-right: 8px;
+      }
+
+      .bk-select-name {
+        padding: 0 22px 0 10px;
+      }
+
+      .bk-form-control {
+        width: 149px;
+      }
+    }
+
+    .preview-panel-right {
+      width: 335px;
+      font-size: 12px;
+      color: #c4c6cc;
+      background: #63656e;
+      border-bottom: 1px solid #72757d;
+      border-radius: 0 2px 2px 0;
+
+      .preview-item {
+        height: 42px;
+        padding: 0 10px;
+        overflow: hidden;
+        line-height: 42px;
+        text-overflow: ellipsis;
+        white-space: nowrap;
+        border-top: 1px solid #72757d;
+
+        &:first-child {
+          height: 43px;
+          border-top: 1px solid transparent;
+        }
+      }
+
+      .preview-title {
+        color: #fff;
+      }
+    }
+
+    .bk-table .table-link {
+      cursor: pointer;
+    }
+
+    .field-date {
+      display: inline-block;
+      padding: 0 10px;
+      font-size: 14px;
+      outline: none;
+
+      &:hover {
+        color: #3a84ff;
+        cursor: pointer;
+      }
+
+      &.field-date-active {
+        color: #3a84ff;
+
+        .icon-date-picker {
+          color: #3a84ff;
+        }
+      }
+
+      &.field-date-disable {
+        color: #dcdee5;
+        cursor: not-allowed;
+      }
+    }
+
+    .icon-date-picker {
+      color: #979ba5;
+
+      &.active {
+        color: #3a84ff;
+      }
+    }
   }
 
   .field-table {
@@ -1375,39 +1483,9 @@
     }
   }
 
-<<<<<<< HEAD
-    .participle-box {
-      width: 100%;
-      display: flex;
-      justify-content: start;
-      align-items: center;
-
-      .select-custom {
-        width: 70px;
-        margin-right: 8px;
-      }
-
-      .bk-select-name {
-        padding: 0 22px 0 10px;
-      }
-
-      .bk-form-control {
-        width: 149px;
-      }
-    }
-
-    .preview-panel-right {
-      width: 335px;
-      color: #c4c6cc;
-      background: #63656e;
-      border-bottom: 1px solid #72757d;
-      font-size: 12px;
-      border-radius: 0 2px 2px 0;
-=======
   .preview-panel-left {
     flex: 1;
   }
->>>>>>> daca1a2e
 
   .preview-panel-right {
     width: 335px;
