--- conflicted
+++ resolved
@@ -42,11 +42,7 @@
           </label> -->
           <div class="bk-form-content">
             <bk-checkbox
-<<<<<<< HEAD
-              v-if="!isPreviewMode && selectEtlConfig === 'bk_log_json' && retainExtraJsonIsOpen && !isTempField"
-=======
               v-if="!isPreviewMode &&  retainExtraJsonIsOpen && !isTempField"
->>>>>>> 1761d36c
               v-model="builtFieldVisible"
               :checked="false"
               :false-value="false"
@@ -55,10 +51,6 @@
             >
               <span
                 style="margin-right: 20px; line-height: 30px"
-<<<<<<< HEAD
-                class="bk-label"
-=======
->>>>>>> 1761d36c
                 >{{ $t('显示内置字段') }}</span
               >
             </bk-checkbox>
@@ -125,36 +117,6 @@
               <template #default="props">
                 <span>{{ props.row.field_index }}</span>
               </template>
-            </bk-table-column> -->
-            <!-- 来源 -->
-            <bk-table-column
-              :label="$t('来源')"
-              align="center"
-              :resizable="false"
-              width="60"
-            >
-              <template #default="props">
-              <div class="source-box">
-                <span v-if="props.row.is_built_in" class="source-built">{{ $t('内置') }}</span>
-                <span v-else-if="props.row.is_add_in" class="source-add" >{{ $t('添加') }}</span>
-                <span v-else class="source-debug">{{ $t('调试') }}</span>
-              </div>
-              </template>
-            </bk-table-column>
-            <!-- 来源 -->
-            <bk-table-column
-              :label="$t('来源')"
-              align="center"
-              :resizable="false"
-              width="60"
-            >
-              <template #default="props">
-              <div class="source-box">
-                <span v-if="props.row.is_built_in" class="source-built">{{ $t('内置') }}</span>
-                <span v-else-if="props.row.is_add_in" class="source-add" >{{ $t('添加') }}</span>
-                <span v-else class="source-debug">{{ $t('调试') }}</span>
-              </div>
-              </template>
             </bk-table-column>
             <!-- 字段名 -->
             <bk-table-column
@@ -174,27 +136,12 @@
                 </div>
                 <bk-form-item
                   v-else
-<<<<<<< HEAD
-                  :class="{ 'is-required is-error': props.row.fieldErr || props.row.fieldAliasErr,'disable-background': props.row.is_built_in}"
-=======
                   :class="{ 'is-required is-error':props.row.fieldErr,'disable-background': props.row.is_built_in}"
->>>>>>> 1761d36c
                   class="participle-form-item"
                 >
                   <span v-if="props.row.field_type === 'object' && props.row.children?.length && !props.row.expand" @click="expandObject(props.row,true)" class="ext-btn rotate bklog-icon bklog-arrow-down-filled"></span>
                   <span v-if="props.row.field_type === 'object' && props.row.children?.length && props.row.expand " @click="expandObject(props.row,false)" class="ext-btn  bklog-icon bklog-arrow-down-filled"></span>
                   <!-- 如果为内置字段且有alias_name则优先展示alias_name -->
-<<<<<<< HEAD
-                  <bk-input
-                    v-if="props.row.is_built_in && props.row.alias_name"
-                    v-model.trim="props.row.alias_name"
-                    class="participle-field-name-input-pl5"
-                    :disabled="getFieldEditDisabled(props.row)"
-                    v-bk-tooltips.top="props.row.field_name"
-                    @blur="checkFieldNameItem(props.row)"
-                  ></bk-input>
-                  <bk-input
-=======
                   <bk-input
                     v-if="props.row.is_built_in && props.row.alias_name"
                     v-model.trim="props.row.alias_name"
@@ -203,7 +150,6 @@
                     @blur="checkFieldNameItem(props.row)"
                   ></bk-input>
                   <bk-input
->>>>>>> 1761d36c
                     v-else
                     :class="props.row.alias_name || props.row.alias_name_show?'participle-field-name-input':''"
                     v-model.trim="props.row.field_name"
@@ -225,10 +171,6 @@
                     <bk-input
                       class="participle-alias-name-input"
                       v-model.trim="props.row.alias_name"
-<<<<<<< HEAD
-                      v-bk-tooltips.top="props.row.alias_name"
-=======
->>>>>>> 1761d36c
                       :disabled="getFieldEditDisabled(props.row)"
                       @blur="checkAliasNameItem(props.row)"
                     ></bk-input>
@@ -243,11 +185,7 @@
                   </template>
                   <!-- 重命名按钮，在json格式下重复内置字段或非法字符触发 -->
                   <!-- <template v-if="selectEtlConfig === 'bk_log_json' && props.row.btnShow && !props.row.alias_name"> -->
-<<<<<<< HEAD
-                  <template v-if="selectEtlConfig === 'bk_log_json' && props.row.btnShow && !props.row.alias_name  && !props.row.alias_name_show">
-=======
                   <template v-if="selectEtlConfig === 'bk_log_json' && props.row.fieldAliasErr && !props.row.alias_name  && !props.row.alias_name_show">
->>>>>>> 1761d36c
                     <bk-button  
                       :theme="'danger'" 
                       class="tooltips-btn" 
@@ -838,16 +776,9 @@
           return list;
         }, arr);
         arr.forEach(item => (item.previous_type = item.field_type));
-<<<<<<< HEAD
-        if (!this.isPreviewMode) {
-          // arr = arr.filter(item => !item.is_built_in);
-        }
-
-=======
         // if (!this.isPreviewMode) {
           // arr = arr.filter(item => !item.is_built_in);
         // }
->>>>>>> 1761d36c
         if (this.isEditJson === false && !this.isTempField) {
           // 新建JSON时，类型如果不是数字，则默认为字符串
           arr.forEach(item => {
@@ -1101,16 +1032,6 @@
         return result || aliasResult;
       },
       checkAliasNameItem(row) {
-<<<<<<< HEAD
-        
-        let  { alias_name, is_delete, field_index } = row;
-        if(alias_name){
-          row.alias_name_show = false
-          return
-        }
-        // alias_name = this.currentAliasName
-        let queryResult = ''
-=======
         let  { alias_name, is_delete, field_index } = row;
         let queryResult = ''
         row.btnShow = false
@@ -1119,7 +1040,6 @@
           row.btnShow = true
           return false
         }
->>>>>>> 1761d36c
         if (!is_delete) { 
           if (!/^(?!_)(?!.*?_$)^[A-Za-z0-9_]+$/gi.test(alias_name)) {
               queryResult = this.$t('重命名只能包含a-z、A-Z、0-9和_，且不能以_开头和结尾')
@@ -1137,11 +1057,7 @@
         } else {
           queryResult = '';
         }
-<<<<<<< HEAD
-        this.$set(row, 'fieldAliasErr', queryResult);
-=======
         this.$set(row, 'fieldErr', queryResult);
->>>>>>> 1761d36c
         this.$emit('handle-table-data', this.changeTableList);
         return queryResult;
       },
@@ -1150,14 +1066,6 @@
           try {
             let result = true;
             this.formData.tableList.forEach(row => {
-<<<<<<< HEAD
-              // 如果有别名，不判断字段名，判断别名
-              if (!row.query_alias && row.is_built_in === false && !!this.checkFieldNameItem(row)) {
-                // 返回 true 的时候未通过
-                result = false;
-              }else if(this.checkQueryAliasItem(row)){
-                result = true;
-=======
               // 如果有别名，不判断字段名，判断别名，如果为内置字段不判断
               if (!row.is_built_in) {
                 const hasAliasNameIssue = row.alias_name && this.checkAliasNameItem(row);
@@ -1165,17 +1073,12 @@
                 if (hasAliasNameIssue || hasFieldNameIssue) {
                   result = false;
                 }
->>>>>>> 1761d36c
               }
             });
             if (result) {
               resolve();
             } else {
-<<<<<<< HEAD
-              console.warn('FieldName或QueryName校验错误');
-=======
               console.warn('FieldName或aliasName校验错误');
->>>>>>> 1761d36c
               reject(result);
             }
           } catch (err) {
@@ -1184,9 +1087,6 @@
           }
         });
       },
-<<<<<<< HEAD
-
-=======
       checkAliasName(){
         return new Promise((resolve, reject) => {
           try {
@@ -1210,7 +1110,6 @@
           }
         });
       },
->>>>>>> 1761d36c
       checkQueryAliasItem(row) {
         const { field_name: fieldName, query_alias: queryAlias, is_delete: isDelete } = row;
         if (isDelete) {
@@ -1228,16 +1127,6 @@
             row.aliasErr = this.$t('别名不能与内置字段名相同');
             return false;
           }
-<<<<<<< HEAD
-        } else if (this.globalsData.field_built_in.find(item => item.id === fieldName.toLocaleLowerCase())) {
-          // 字段名与内置字段冲突，如果没有设置重命名且不是内置字段，必须设置别名
-          if(row.query_alias || row.is_built_in){
-            return true
-          }
-          row.aliasErr = this.$t('字段名与内置字段冲突，必须设置别名');
-          return false;
-=======
->>>>>>> 1761d36c
         }
 
         row.aliasErr = '';
@@ -1266,10 +1155,7 @@
       },
       validateFieldTable() {
         const promises = [];
-<<<<<<< HEAD
-=======
         promises.push(this.checkAliasName());
->>>>>>> 1761d36c
         promises.push(this.checkFieldName());
         promises.push(this.checkQueryAlias());
         promises.push(this.checkType());
@@ -1478,11 +1364,7 @@
             }
           }
           .tooltips-icon {
-<<<<<<< HEAD
-            top: 24px;
-=======
             top: 18px;
->>>>>>> 1761d36c
           }
           .red-icon{
             color: #EA3636;
@@ -1617,19 +1499,11 @@
       :deep(thead tr th:first-child .cell) {
         padding-left: 15px;
       }
-<<<<<<< HEAD
 
       :deep(tbody tr td:first-child .bk-form-input) {
         padding-left: 15px;
       }
 
-=======
-
-      :deep(tbody tr td:first-child .bk-form-input) {
-        padding-left: 15px;
-      }
-
->>>>>>> 1761d36c
     }
     
     .preview-panel-left {
