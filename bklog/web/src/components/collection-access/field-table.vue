--- conflicted
+++ resolved
@@ -124,11 +124,7 @@
               :label="$t('字段名')"
               :render-header="$renderHeader"
               :resizable="false"
-<<<<<<< HEAD
               min-width="140"
-=======
-              min-width="120"
->>>>>>> bc376f99
             >
               <template #default="props">
                 <div
@@ -140,42 +136,26 @@
                 </div>
                 <bk-form-item
                   v-else
-<<<<<<< HEAD
                   :class="{ 'is-required is-error': props.row.fieldErr || props.row.fieldAliasErr,'disable-background': props.row.is_built_in}"
                   class="participle-form-item"
                 >
                   <bk-input
                     :class="props.row.alias_name?'participle-field-name-input':''"
-=======
-                  :class="{ 'is-required is-error': props.row.fieldErr || props.row.fieldQueryErr}"
-                  class="participle-form-item"
-                >
-                  <bk-input
-                    :class="props.row.query_alias?'participle-field-name-input':''"
->>>>>>> bc376f99
                     v-model.trim="props.row.field_name"
                     :disabled="getFieldEditDisabled(props.row)"
                     @blur="checkFieldNameItem(props.row)"
                   ></bk-input>
-<<<<<<< HEAD
                   <template v-if="props.row.alias_name">
-=======
-                  <template v-if="props.row.query_alias">
->>>>>>> bc376f99
                     <div>
                       <i
                       style ='color: #3A84FF;margin: 0 10px;'
                       class="bk-icon bklog-icon bklog-filled-right-arrow"
                     ></i>
                     </div>
-<<<<<<< HEAD
                     <div 
                       class="participle-alias-name-input"
                       v-bk-tooltips.top="props.row.alias_name"
                     >{{ props.row.alias_name }}</div>
-=======
-                    <div class="participle-field-name-input">{{ props.row.query_alias }}</div>
->>>>>>> bc376f99
                   </template>
                   <template v-if="props.row.fieldErr && !props.row.btnShow">
                     <i
@@ -186,11 +166,7 @@
                     </i>
                   </template>
                   <!-- 重命名按钮，在json格式下重复内置字段触发 -->
-<<<<<<< HEAD
                   <template v-if="selectEtlConfig === 'bk_log_json' && props.row.btnShow && !props.row.alias_name">
-=======
-                  <template v-if="selectEtlConfig === 'bk_log_json' && props.row.btnShow && !props.row.query_alias">
->>>>>>> bc376f99
                     <bk-popconfirm
                       class="participle-popconfirm-btn"
                       trigger="click"
@@ -202,24 +178,15 @@
                         </div>
                         <bk-input
                           class="participle-popconfirm-btn-input"
-<<<<<<< HEAD
                           v-model.trim="currentAliasName"
                           @blur="checkAliasNameItem(props.row)"
-=======
-                          v-model.trim="currentQueryAlias"
-                          @blur="checkQueryNameItem(props.row)"
->>>>>>> bc376f99
                         ></bk-input>
                       </div>
                       <bk-button  
                         :theme="'danger'" 
                         class="tooltips-btn" 
                         @click="handlePopoverRename(props.row)"
-<<<<<<< HEAD
                         v-bk-tooltips.top="props.row.fieldAliasErr || '点击定义字段名映射'"
-=======
-                        v-bk-tooltips.top="props.row.fieldQueryErr || '点击定义字段名映射'"
->>>>>>> bc376f99
                       >
                           重命名
                       </bk-button>
@@ -238,26 +205,15 @@
                         </div>
                         <bk-input
                           class="participle-popconfirm-btn-input"
-<<<<<<< HEAD
                           v-model.trim="currentAliasName"
                           @blur="checkAliasNameItem(props.row)"
-=======
-                          v-model.trim="currentQueryAlias"
-                          @blur="checkQueryNameItem(props.row)"
->>>>>>> bc376f99
                         ></bk-input>
                       </div>
                       <i
                         style="right: 8px"
-<<<<<<< HEAD
                         :class="props.row.fieldAliasErr? 'red-icon' : ''"
                         class="bk-icon icon-exclamation-circle tooltips-icon2"
                         v-bk-tooltips.top="props.row.fieldAliasErr || '点击定义字段名映射'"
-=======
-                        :class="props.row.fieldQueryErr? 'red-icon' : ''"
-                        class="bk-icon icon-exclamation-circle tooltips-icon2"
-                        v-bk-tooltips.top="props.row.fieldQueryErr || '点击定义字段名映射'"
->>>>>>> bc376f99
                       >
                       </i>
                     </bk-popconfirm>
@@ -687,11 +643,7 @@
         currentParticipleState: '',
         currentTokenizeOnChars: '',
         currentIsCaseSensitive: false,
-<<<<<<< HEAD
         currentAliasName: '',
-=======
-        currentQueryAlias: '',
->>>>>>> bc376f99
         participleList: [
           {
             id: 'default',
@@ -933,28 +885,16 @@
         this.$set(row, 'participleState', this.currentParticipleState);
       },
       handlePopoverRename(row) {
-<<<<<<< HEAD
         this.currentAliasName = row.query_alias;
-=======
-        this.currentQueryAlias = row.query_alias;
->>>>>>> bc376f99
       },
       // 字段名设置重命名 如果重命名有值不校验字段名，反之校验
       handleConfirmRename(row) {
         row.btnShow = false
-<<<<<<< HEAD
         if(!this.currentAliasName){
           this.checkFieldNameItem(row)
         }
         this.$set(row, 'alias_name', this.currentAliasName);
         this.currentAliasName = ''
-=======
-        if(!this.currentQueryAlias){
-          this.checkFieldNameItem(row)
-        }
-        this.$set(row, 'query_alias', this.currentQueryAlias);
-        this.currentQueryAlias = ''
->>>>>>> bc376f99
       },
       handelChangeAnalyzed() {
         if (!this.currentIsAnalyzed) {
@@ -1034,11 +974,7 @@
       checkFieldNameItem(row) {
         const { field_name, is_delete, field_index } = row;
         let result = '';
-<<<<<<< HEAD
         let aliasResult = ''
-=======
-        let queryResult = ''
->>>>>>> bc376f99
         let btnShow = false
         if (!is_delete) {
           if (!field_name) {
@@ -1046,11 +982,7 @@
           } else if (!/^(?!_)(?!.*?_$)^[A-Za-z0-9_]+$/gi.test(field_name)) {
             if(this.selectEtlConfig === 'bk_log_json'){
               btnShow = true
-<<<<<<< HEAD
               aliasResult = this.$t('只能包含a-z、A-Z、0-9和_，且不能以_开头和结尾')
-=======
-              queryResult = this.$t('只能包含a-z、A-Z、0-9和_，且不能以_开头和结尾')
->>>>>>> bc376f99
             }else{
               result = this.$t('只能包含a-z、A-Z、0-9和_，且不能以_开头和结尾');
             }
@@ -1067,11 +999,7 @@
             this.globalsData.field_built_in.find(item => item.id === field_name.toLocaleLowerCase())
           ) {
             btnShow = true
-<<<<<<< HEAD
             aliasResult = this.$t('重命名与系统内置字段重复')
-=======
-            queryResult = this.$t('重命名与系统内置字段重复')
->>>>>>> bc376f99
           } else if (this.extractMethod === 'bk_log_delimiter' || this.selectEtlConfig === 'bk_log_json') {
             result = this.filedNameIsConflict(field_index, field_name) ? this.$t('字段名称冲突, 请调整') : '';
           } else {
@@ -1083,8 +1011,10 @@
         if(!row.query_alias){
           this.$set(row, 'btnShow', btnShow);
         }
+        if(!row.query_alias){
+          this.$set(row, 'btnShow', btnShow);
+        }
         row.fieldErr = result;
-<<<<<<< HEAD
         this.$set(row, 'fieldAliasErr', aliasResult);
         this.$emit('handle-table-data', this.changeTableList);
         return result || aliasResult;
@@ -1101,44 +1031,18 @@
               queryResult = this.$t('重命名只能包含a-z、A-Z、0-9和_，且不能以_开头和结尾')
           } else if (
             this.globalsData.field_built_in.find(item => item.id === alias_name.toLocaleLowerCase())
-=======
-        this.$set(row, 'fieldQueryErr', queryResult);
-        this.$emit('handle-table-data', this.changeTableList);
-        return result || queryResult;
-      },
-      checkQueryNameItem(row) {
-        let  { query_alias, is_delete, field_index } = row;
-        if(!this.currentQueryAlias){
-          return
-        }
-        query_alias = this.currentQueryAlias
-        let queryResult = ''
-        if (!is_delete) { 
-          if (!/^(?!_)(?!.*?_$)^[A-Za-z0-9_]+$/gi.test(query_alias)) {
-              queryResult = this.$t('重命名只能包含a-z、A-Z、0-9和_，且不能以_开头和结尾')
-          } else if (
-            this.globalsData.field_built_in.find(item => item.id === query_alias.toLocaleLowerCase())
->>>>>>> bc376f99
           ) {
             queryResult = this.$t('重命名与系统内置字段重复')
           } else if (this.selectEtlConfig === 'bk_log_json') {
             // 此处对比还是字段名，要改成重名间对比
-<<<<<<< HEAD
             queryResult = this.filedNameIsConflict(field_index, alias_name) ? this.$t('重命名字段名称冲突, 请调整') : '';
-=======
-            queryResult = this.filedNameIsConflict(field_index, query_alias) ? this.$t('重命名字段名称冲突, 请调整') : '';
->>>>>>> bc376f99
           } else {
             queryResult = '';
           }
         } else {
           queryResult = '';
         }
-<<<<<<< HEAD
         this.$set(row, 'fieldAliasErr', queryResult);
-=======
-        this.$set(row, 'fieldQueryErr', queryResult);
->>>>>>> bc376f99
         this.$emit('handle-table-data', this.changeTableList);
         return queryResult;
       },
@@ -1346,18 +1250,14 @@
           /* stylelint-disable-next-line declaration-no-important */
           padding: 0 !important;
           .participle-form-item{
-<<<<<<< HEAD
             .bk-form-input[disabled] {
               border-color: transparent !important;
             }
-=======
->>>>>>> bc376f99
             .bk-form-content{
               display: flex;
               align-items: center;
             }
           }
-<<<<<<< HEAD
           .disable-background{
             background-color: #fafbfd 
           }
@@ -1371,11 +1271,6 @@
             overflow: hidden;
             text-overflow: ellipsis;
           }
-=======
-          .participle-field-name-input{
-            width: 50%;
-          }
->>>>>>> bc376f99
           .tooltips-icon {
             top: 16px;
           }
