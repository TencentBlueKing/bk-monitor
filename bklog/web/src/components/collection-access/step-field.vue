--- conflicted
+++ resolved
@@ -166,7 +166,9 @@
           <span class="title">{{ $t('原始日志配置') }}</span>
           <bk-radio-group v-model="formData.etl_params.retain_original_text">
             <bk-radio :value="true">
-              <span v-bk-tooltips="$t('确认保留原始日志,会存储在log字段. 其他字段提取内容会进行追加')">{{ $t('保留原始日志') }}</span>
+              <span v-bk-tooltips="$t('确认保留原始日志,会存储在log字段. 其他字段提取内容会进行追加')">{{
+                $t('保留原始日志')
+              }}</span>
             </bk-radio>
             <bk-radio :value="false">
               <span>{{ $t('不保留') }}</span>
@@ -174,31 +176,36 @@
           </bk-radio-group>
           <div
             v-show="formData.etl_params.retain_original_text"
-            class="flex-box select-container">
+            class="flex-box select-container"
+          >
             <div class="flex-box">
               <div class="select-title">{{ $t('分词符') }}</div>
               <bk-select
+                v-model="originParticipleState"
                 :clearable="false"
                 :popover-min-width="160"
                 ext-cls="origin-select-custom"
-                v-model="originParticipleState"
-                @change="handleChangeParticipleState">
+                @change="handleChangeParticipleState"
+              >
                 <bk-option
                   v-for="option in participleList"
+                  :id="option.id"
                   :key="option.id"
-                  :id="option.id"
-                  :name="option.name">
+                  :name="option.name"
+                >
                 </bk-option>
               </bk-select>
             </div>
             <bk-input
               v-if="originParticipleState === 'custom'"
-              style="margin-left: 8px; width: 170px;"
-              v-model="formData.etl_params.original_text_tokenize_on_chars">
+              v-model="formData.etl_params.original_text_tokenize_on_chars"
+              style="width: 170px; margin-left: 8px"
+            >
             </bk-input>
             <bk-checkbox
-              style="margin-left: 24px;"
-              v-model="formData.etl_params.original_text_is_case_sensitive">
+              v-model="formData.etl_params.original_text_is_case_sensitive"
+              style="margin-left: 24px"
+            >
               <span>{{ $t('大小写敏感') }}</span>
             </bk-checkbox>
           </div>
@@ -758,16 +765,11 @@
         value: '',
         option: {
           time_format: '',
-<<<<<<< HEAD
-          time_zone: '',
+          time_zone: ''
         },
         // 是否是自定义分词
         tokenize_on_chars: '',
-        participleState: 'default',
-=======
-          time_zone: ''
-        }
->>>>>>> daca1a2e
+        participleState: 'default'
       },
       activePanel: 'base',
       panels: [
@@ -793,12 +795,12 @@
       participleList: [
         {
           id: 'default',
-          name: this.$t('默认'),
+          name: this.$t('默认')
         },
         {
           id: 'custom',
-          name: this.$t('自定义'),
-        },
+          name: this.$t('自定义')
+        }
       ],
       visibleBkBiz: [], // 多业务选择id列表
       cacheVisibleList: [], // 缓存多业务选择下拉框
@@ -822,18 +824,13 @@
         is_analyzed: false,
         is_built_in: false,
         is_dimension: false,
-<<<<<<< HEAD
         previous_type: '',
         tokenize_on_chars: '',
-        participleState: 'default',
+        participleState: 'default'
       },
       originParticipleState: 'default',
       // eslint-disable-next-line
       defaultParticipleStr: ',.\'";=()[]{}@&<>/:\\n\\t\\r',
-=======
-        previous_type: ''
-      }
->>>>>>> daca1a2e
     };
   },
   computed: {
@@ -1073,27 +1070,15 @@
       /* eslint-enable */
       Object.assign(this.formData, {
         etl_config: this.fieldType,
-<<<<<<< HEAD
-        etl_params: Object.assign({
-          retain_original_text: true,
-          original_text_is_case_sensitive: false,
-          original_text_tokenize_on_chars: '',
-          separator_regexp: '',
-          separator: '',
-          retain_extra_json: false,
-        }, etl_params ? JSON.parse(JSON.stringify(etl_params)) : {}), // eslint-disable-line
-=======
         etl_params: Object.assign(
           {
             retain_original_text: true,
+            original_text_is_case_sensitive: false,
+            original_text_tokenize_on_chars: '',
             separator_regexp: '',
             separator: '',
             retain_extra_json: false
-          },
-          // eslint-disable-next-line camelcase
-          etl_params ? JSON.parse(JSON.stringify(etl_params)) : {}
-        ),
->>>>>>> daca1a2e
+        }, etl_params ? JSON.parse(JSON.stringify(etl_params)) : {}), // eslint-disable-line
         fields: etlFields,
         visible_type
       });
@@ -1140,19 +1125,11 @@
     },
     // 字段提取
     fieldCollection(isCollect = false) {
-<<<<<<< HEAD
-      const {
-        etl_config: etlConfig,
-        etl_params: etlParams,
-        visible_type,
-      } = this.formData;
-      const fields = this.formData.fields.map((item) => {
+      const { etl_config: etlConfig, etl_params: etlParams, visible_type } = this.formData;
+      const fields = this.formData.fields.map(item => {
         const { participleState, ...otherValue } = item;
         return otherValue;
       });
-=======
-      const { etl_config: etlConfig, fields, etl_params: etlParams, visible_type } = this.formData;
->>>>>>> daca1a2e
       this.isLoading = true;
       this.basicLoading = true;
       let data = {
@@ -1172,15 +1149,10 @@
       if (etlConfig !== 'bk_log_text') {
         const payload = {
           retain_original_text: etlParams.retain_original_text,
-<<<<<<< HEAD
           original_text_is_case_sensitive: etlParams.original_text_is_case_sensitive ?? false,
           original_text_tokenize_on_chars: etlParams.original_text_tokenize_on_chars ?? '',
           retain_extra_json : etlParams.retain_extra_json ?? false
         }
-=======
-          retain_extra_json: etlParams.retain_extra_json ?? false
-        };
->>>>>>> daca1a2e
         if (etlConfig === 'bk_log_delimiter') {
           payload.separator = etlParams.separator;
         }
@@ -1417,29 +1389,16 @@
         // storage_cluster_id,
         table_id_prefix,
         etl_config: this.fieldType,
-<<<<<<< HEAD
-        etl_params: Object.assign({
-          retain_original_text: true,
-          separator_regexp: '',
-          separator: '',
-          retain_extra_json: false,
-          original_text_is_case_sensitive: false,
-          original_text_tokenize_on_chars: '',
-        }, etl_params ? JSON.parse(JSON.stringify(etl_params)) : {}), // eslint-disable-line
-        fields: copyFields.filter(item => !item.is_built_in),
-=======
         etl_params: Object.assign(
           {
             retain_original_text: true,
             separator_regexp: '',
             separator: '',
-            retain_extra_json: false
-          },
-          // eslint-disable-next-line camelcase
-          etl_params ? JSON.parse(JSON.stringify(etl_params)) : {}
-        ),
+            retain_extra_json: false,
+            original_text_is_case_sensitive: false,
+            original_text_tokenize_on_chars: ''
+        }, etl_params ? JSON.parse(JSON.stringify(etl_params)) : {}), // eslint-disable-line
         fields: copyFields.filter(item => !item.is_built_in)
->>>>>>> daca1a2e
       });
       if (!this.copyBuiltField.length) {
         this.copyBuiltField = copyFields.filter(item => item.is_built_in);
@@ -1756,40 +1715,6 @@
     },
     // 获取采集项清洗基础配置缓存 用于存储入库提交
     getCleanStash(id) {
-<<<<<<< HEAD
-      this.$http.request('clean/getCleanStash', {
-        params: {
-          collector_config_id: id,
-        },
-      }).then((res) => {
-        if (res.data) {
-          const { clean_type, etl_params: etlParams, etl_fields: etlFields } = res.data;
-          this.formData.fields.splice(0, this.formData.fields.length);
-          /* eslint-disable */
-          this.params.etl_config = clean_type
-          Object.assign(this.params.etl_params, {
-            separator_regexp: etlParams.separator_regexp || '',
-            separator: etlParams.separator || ''
-          })
-          this.fieldType = clean_type
-          /* eslint-enable */
-          Object.assign(this.formData, {
-            etl_config: this.fieldType,
-            etl_params: Object.assign({
-              retain_original_text: true,
-              separator_regexp: '',
-              separator: '',
-              retain_extra_json: false,
-            }, etlParams ? JSON.parse(JSON.stringify(etlParams)) : {}), // eslint-disable-line
-            fields: etlFields,
-          });
-          if (etlParams.original_text_tokenize_on_chars) {
-            this.originParticipleState = 'custom';
-            this.defaultParticipleStr = etlParams.original_text_tokenize_on_chars;
-          }
-        }
-      })
-=======
       this.$http
         .request('clean/getCleanStash', {
           params: {
@@ -1798,16 +1723,16 @@
         })
         .then(res => {
           if (res.data) {
-            const { clean_type, etl_params, etl_fields: etlFields } = res.data;
+            const { clean_type, etl_params: etlParams, etl_fields: etlFields } = res.data;
             this.formData.fields.splice(0, this.formData.fields.length);
             /* eslint-disable */
-            this.params.etl_config = clean_type;
-            Object.assign(this.params.etl_params, {
-              separator_regexp: etl_params.separator_regexp || '',
-              separator: etl_params.separator || ''
-            });
-            this.fieldType = clean_type;
-            /* eslint-enable */
+          this.params.etl_config = clean_type
+          Object.assign(this.params.etl_params, {
+            separator_regexp: etlParams.separator_regexp || '',
+            separator: etlParams.separator || ''
+          })
+          this.fieldType = clean_type
+          /* eslint-enable */
             Object.assign(this.formData, {
               etl_config: this.fieldType,
               etl_params: Object.assign(
@@ -1816,15 +1741,15 @@
                   separator_regexp: '',
                   separator: '',
                   retain_extra_json: false
-                },
-                // eslint-disable-next-line camelcase
-                etl_params ? JSON.parse(JSON.stringify(etl_params)) : {}
-              ),
+            }, etlParams ? JSON.parse(JSON.stringify(etlParams)) : {}), // eslint-disable-line
               fields: etlFields
             });
+            if (etlParams.original_text_tokenize_on_chars) {
+              this.originParticipleState = 'custom';
+              this.defaultParticipleStr = etlParams.original_text_tokenize_on_chars;
+            }
           }
         })
->>>>>>> daca1a2e
         .finally(() => {
           this.basicLoading = false;
         });
@@ -1921,16 +1846,11 @@
       this.formData.fields.splice(0, fields.length, ...[...this.$refs.fieldTable.getData(), newBaseFieldObj]);
       this.deletedVisible = true;
       this.savaFormData();
-<<<<<<< HEAD
     },
     handleChangeParticipleState(val) {
       this.formData.etl_params.original_text_tokenize_on_chars = val === 'custom' ? this.defaultParticipleStr : '';
-    },
-  },
-=======
-    }
-  }
->>>>>>> daca1a2e
+    }
+  }
 };
 </script>
 
@@ -1955,7 +1875,6 @@
     align-items: center;
     margin: 50px 0 -26px;
 
-<<<<<<< HEAD
     .collector-select {
       display: flex;
       align-items: center;
@@ -1996,10 +1915,10 @@
       .select-title {
         width: 52px;
         height: 32px;
-        transform: translateX(1px);
         background: #fafbfd;
         border: 1px solid #c4c6cc;
         border-radius: 2px 0 0 2px;
+        transform: translateX(1px);
         justify-content: center;
 
         @extend %flex-box;
@@ -2021,19 +1940,6 @@
       width: 100%;
       font-size: 14px;
       font-weight: 600;
-      color: #63656e;
-      border-bottom: 1px solid #dcdee5;
-      padding-top: 50px;
-      padding-bottom: 10px;
-    }
-
-    .text-nav {
-      display: inline-block;
-=======
-    label {
-      margin-right: 16px;
->>>>>>> daca1a2e
-      font-size: 12px;
       color: #63656e;
     }
   }
