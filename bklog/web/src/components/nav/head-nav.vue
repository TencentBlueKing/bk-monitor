<!-- eslint-disable vue/no-deprecated-slot-attribute -->
<!--
* Tencent is pleased to support the open source community by making
* 蓝鲸智云PaaS平台 (BlueKing PaaS) available.
*
* Copyright (C) 2021 THL A29 Limited, a Tencent company.  All rights reserved.
*
* 蓝鲸智云PaaS平台 (BlueKing PaaS) is licensed under the MIT License.
*
* License for 蓝鲸智云PaaS平台 (BlueKing PaaS):
*
* ---------------------------------------------------
* Permission is hereby granted, free of charge, to any person obtaining a copy of this software and associated
* documentation files (the "Software"), to deal in the Software without restriction, including without limitation
* the rights to use, copy, modify, merge, publish, distribute, sublicense, and/or sell copies of the Software, and
* to permit persons to whom the Software is furnished to do so, subject to the following conditions:
*
* The above copyright notice and this permission notice shall be included in all copies or substantial portions of
* the Software.
*
* THE SOFTWARE IS PROVIDED "AS IS", WITHOUT WARRANTY OF ANY KIND, EXPRESS OR IMPLIED, INCLUDING BUT NOT LIMITED TO
* THE WARRANTIES OF MERCHANTABILITY, FITNESS FOR A PARTICULAR PURPOSE AND NONINFRINGEMENT. IN NO EVENT SHALL THE
* AUTHORS OR COPYRIGHT HOLDERS BE LIABLE FOR ANY CLAIM, DAMAGES OR OTHER LIABILITY, WHETHER IN AN ACTION OF
* CONTRACT, TORT OR OTHERWISE, ARISING FROM, OUT OF OR IN CONNECTION WITH THE SOFTWARE OR THE USE OR OTHER DEALINGS
* IN THE SOFTWARE.
-->

<template>
  <nav class="log-search-nav">
    <div class="nav-left fl">
      <div
        class="log-logo-container"
        @click.stop="jumpToHome"
      >
        <img
          class="logo-image"
          :src="platformData.logo"
          alt="logo"
        />
        <span class="logo-text">{{ platformData.name }}</span>
      </div>
<<<<<<< HEAD
      <BizMenuSelect></BizMenuSelect>
=======
      <BizMenuSelect
        v-if="showHeadNaviBizSelect"
        class="head-navi-left"
      ></BizMenuSelect>
>>>>>>> b8ab62fa
    </div>
    <div
      class="nav-center fl"
      data-test-id="topNav_div_topNavBox"
    >
      <ul>
        <li
          v-for="menu in menuList"
          :class="['menu-item', { active: activeTopMenu.id === menu.id }]"
          :data-test-id="`topNavBox_li_${menu.id}`"
          :id="`${menu.id}MenuGuide`"
          :key="menu.id"
          @click="routerHandler(menu)"
        >
          <template>
            {{ menu.name }}
          </template>
        </li>
      </ul>
    </div>
    <div
      class="nav-right fr"
      v-show="usernameRequested"
    >
      <!-- 全局设置 -->
      <bk-dropdown-menu
        v-if="isShowGlobalSetIcon"
        align="center"
        @hide="dropdownGlobalHide"
        @show="dropdownGlobalShow"
      >
        <template #dropdown-trigger>
          <div class="icon-language-container">
            <span
              :class="{
                'setting bk-icon icon-cog-shape': true,
                active: isShowGlobalDialog || isShowGlobalDropdown,
              }"
            ></span>
          </div>
        </template>
        <template #dropdown-content>
          <ul class="bk-dropdown-list">
            <li
              v-for="item in globalSettingList"
              class="language-btn"
              :key="item.id"
            >
              <a
                href="javascript:;"
                @click="handleClickGlobalDialog(item.id)"
              >
                {{ item.name }}
              </a>
            </li>
          </ul>
        </template>
      </bk-dropdown-menu>
      <!-- 语言 -->
      <bk-dropdown-menu
        align="center"
        @hide="dropdownLanguageHide"
        @show="dropdownLanguageShow"
      >
        <template #dropdown-trigger>
          <div class="icon-language-container">
            <div class="icon-circle-container">
              <div
                :class="[
                  'icon-language',
                  {
                    active: isShowLanguageDropdown,
                  },
                  language === 'en' ? 'bk-icon icon-english' : 'bk-icon icon-chinese',
                ]"
              />
            </div>
          </div>
        </template>
        <template #dropdown-content>
          <ul class="bk-dropdown-list">
            <li
              v-for="item in languageList"
              class="language-btn"
              :key="item.id"
            >
              <a
                :class="{ active: language === item.id }"
                href="javascript:;"
                @click="changeLanguage(item.id)"
              >
                <span :class="['icon-language', getLanguageClass(item.id)]" />
                {{ item.name }}
              </a>
            </li>
          </ul>
        </template>
      </bk-dropdown-menu>
      <!-- 版本日志和产品文档 -->
      <bk-dropdown-menu
        ref="dropdownHelp"
        align="center"
        @hide="dropdownHelpHide"
        @show="dropdownHelpShow"
      >
        <template #dropdown-trigger>
          <div
            class="icon-language-container"
            :class="isShowHelpDropdown && 'active'"
          >
            <div class="icon-circle-container">
              <span
                class="icon bklog-icon bklog-help"
                slot="dropdown-trigger"
              ></span>
            </div>
          </div>
        </template>
        <template #dropdown-content>
          <ul class="bk-dropdown-list">
            <li>
              <a
                href="javascript:;"
                @click.stop="dropdownHelpTriggerHandler('docCenter')"
              >
                {{ $t('产品文档') }}
              </a>
              <a
                v-if="!isExternal"
                href="javascript:;"
                @click.stop="dropdownHelpTriggerHandler('logVersion')"
              >
                {{ $t('版本日志') }}
              </a>
              <a
                href="javascript:;"
                @click.stop="dropdownHelpTriggerHandler('feedback')"
              >
                {{ $t('问题反馈') }}
              </a>
            </li>
          </ul>
        </template>
      </bk-dropdown-menu>
      <log-version :dialog-show.sync="showLogVersion" />
      <bk-dropdown-menu
        align="center"
        @hide="dropdownLogoutHide"
        @show="dropdownLogoutShow"
      >
        <template #dropdown-trigger>
          <div
            class="icon-language-container"
            :class="isShowLogoutDropdown && 'active'"
          >
            <span
              v-if="username"
              class="username"
            >
              {{ username }}
              <i class="bk-icon icon-down-shape"></i>
            </span>
          </div>
        </template>
        <template #dropdown-content>
          <ul class="bk-dropdown-list">
            <li>
              <a
                href="javascript:;"
                @click="handleGoToMyApplication"
              >
                {{ $t('我申请的') }}
              </a>
            </li>
            <li>
              <a
                href="javascript:;"
                @click="handleGoToMyReport"
              >
                {{ $t('我的订阅') }}
              </a>
            </li>
            <li>
              <a
                href="javascript:;"
                @click="handleQuit"
              >
                {{ $t('退出登录') }}
              </a>
            </li>
          </ul>
        </template>
      </bk-dropdown-menu>
    </div>

    <GlobalDialog
      v-model="showGlobalDialog"
      :title="globalDialogTitle"
    >
      <iframe
        style="width: 100%; height: 100%; border: none"
        :src="targetSrc"
      ></iframe>
    </GlobalDialog>
  </nav>
</template>

<script>
  import { useJSONP } from '@/common/jsonp';
  import GlobalDialog from '@/components/global-dialog';
  import logoImg from '@/images/log-logo.png';
  import navMenuMixin from '@/mixins/nav-menu-mixin';
  import platformConfigStore from '@/store/modules/platform-config';
  import BizMenuSelect from '@/components/biz-menu';
  import jsCookie from 'js-cookie';
  import { mapState, mapGetters } from 'vuex';

  import { menuArr } from './complete-menu';
  import LogVersion from './log-version';
  import BizMenuSelect from '@/components/biz-menu';

  export default {
    name: 'HeaderNav',
    components: {
      LogVersion,
      GlobalDialog,
      BizMenuSelect,
    },
    mixins: [navMenuMixin],
    props: {
      welcomeData: {
        type: Object,
        default: null,
      },
    },
    data() {
      return {
        isFirstLoad: true,
        isOpenVersion: window.RUN_VER.indexOf('open') !== -1,
        username: '',
        usernameRequested: false,
        isShowLanguageDropdown: false,
        isShowGlobalDropdown: false,
        isShowHelpDropdown: false,
        isShowLogoutDropdown: false,
        showLogVersion: false,
        language: 'zh-cn',
        languageList: [
          { id: 'zh-cn', name: '中文' },
          { id: 'en', name: 'English' },
        ],
        showGlobalDialog: false,
        globalDialogTitle: '',
        targetSrc: '',
      };
    },
    computed: {
      ...mapState({
        currentMenu: state => state.currentMenu,
        errorPage: state => state.errorPage,
        asIframe: state => state.asIframe,
        iframeQuery: state => state.iframeQuery,
        isExternal: state => state.isExternal,
        isShowGlobalDialog: state => state.isShowGlobalDialog,
        globalSettingList: state => state.globalSettingList,
      }),
      ...mapGetters('globals', ['globalsData']),
      platformData() {
        const { appLogo, i18n } = platformConfigStore.publicConfig;
        const bkRepoUrl = window.BK_SHARED_RES_URL;
        const publicConfigName = i18n?.name ?? this.$t('日志平台');
        return {
          name: !!bkRepoUrl ? publicConfigName : this.$t('日志平台'),
          logo: appLogo || logoImg,
        };
      },
      envConfig() {
        const { paas_api_host: host, bk_domain: bkDomain } = this.globalsData;
        return {
          host,
          bkDomain,
        };
      },
      dropDownActive() {
        let current;
        if (this.currentMenu.dropDown && this.currentMenu.children) {
          const routeName = this.$route.name;
          current = this.activeTopMenu(this.currentMenu.children, routeName);
        }
        return current || {};
      },
      isDisableSelectBiz() {
        return Boolean(this.$route.name === 'trace' && this.$route.query.traceId);
      },
      menuList() {
        return this.topMenu.filter(menu => {
          return menu.feature === 'on' && (this.isExternal ? this.externalMenu.includes(menu.id) : true);
        });
      },
      isShowGlobalSetIcon() {
        return !this.welcomeData && !this.isExternal;
      },
      showHeadNaviBizSelect() {
        if (this.$route.name === 'retrieve') {
          const isDebug = window.FEATURE_TOGGLE.bklog_search_new === 'debug';
          const isOn = window.FEATURE_TOGGLE.bklog_search_new === 'on';
          if (isDebug) {
            const whiteList = (window.FEATURE_TOGGLE_WHITE_LIST.bklog_search_new ?? []).map(id => `${id}`);
            const bkBizId = this.$route.query.bizId;
            if (bkBizId && whiteList.includes(bkBizId)) {
              return true;
            }
          }

          return isOn;
        }
      },
    },
    watch: {
      $route() {
        /** 当路由改变时应该把 dialog 关闭掉 */
        this.showGlobalDialog = false;
      },
    },
    async created() {
      this.language = jsCookie.get('blueking_language') || 'zh-cn';
      this.$store.commit('updateMenuList', menuArr);
      setTimeout(() => this.requestMySpaceList(), 10);
      this.getGlobalsData();
      this.getUserInfo();
      window.bus.$on('showGlobalDialog', this.handleGoToMyReport);
    },
    beforeUnmount() {
      window.bus.$off('showGlobalDialog', this.handleGoToMyReport);
    },
    methods: {
      async getUserInfo() {
        try {
          const res = await this.$http.request('userInfo/getUsername');
          this.username = res.data.username;
          this.$store.commit('updateUserMeta', res.data);
          if (window.__aegisInstance) {
            window.__aegisInstance.setConfig({
              uin: res.data.username,
            });
          }
        } catch (e) {
          console.warn(e);
        } finally {
          this.usernameRequested = true;
        }
      },
      // 获取全局数据和 判断是否可以保存 已有的日志聚类
      getGlobalsData() {
        if (Object.keys(this.globalsData).length) return;
        this.$http
          .request('collect/globals')
          .then(res => {
            this.$store.commit('globals/setGlobalsData', res.data);
          })
          .catch(e => {
            console.warn(e);
          });
      },
      jumpToHome() {
        this.$store.commit('updateIsShowGlobalDialog', false);
        this.$router.push({
          name: 'retrieve',
          query: {
            spaceUid: this.$store.state.spaceUid,
          },
        });
        setTimeout(() => {
          this.$emit('reload-router');
        });
      },
      routerHandler(menu) {
        // 关闭全局设置弹窗
        this.$store.commit('updateIsShowGlobalDialog', false);
        if (menu.id === this.activeTopMenu.id) {
          if (menu.id === 'retrieve') {
            this.$router.push({
              name: menu.id,
              query: {
                spaceUid: this.$store.state.spaceUid,
              },
            });
            this.$emit('reload-router');
            return;
          }
          if (menu.id === 'extract') {
            if (this.$route.query.create) {
              this.$router.push({
                name: 'extract',
                query: {
                  spaceUid: this.$store.state.spaceUid,
                },
              });
            } else {
              this.$emit('reload-router');
            }
            return;
          }
          if (menu.id === 'trace') {
            if (this.$route.name === 'trace-detail') {
              this.$router.push({
                name: 'trace-list',
                query: {
                  spaceUid: this.$store.state.spaceUid,
                },
              });
            } else {
              this.$emit('reload-router');
            }
            return;
          }
          if (menu.id === 'dashboard') {
            // if (this.$route.query.manageAction) {
            //   const newQuery = { ...this.$route.query };
            //   delete newQuery.manageAction;
            //   this.$router.push({
            //     name: 'dashboard',
            //     query: newQuery,
            //   });
            // }
            // this.$emit('reload-router');
            // return;
            this.$router.push({
              name: menu.id,
              query: {
                spaceUid: this.$store.state.spaceUid,
              },
            });
            this.$emit('reload-router');
            return;
          }
          if (menu.id === 'manage') {
            if (this.$route.name !== 'collection-item') {
              this.$router.push({
                name: 'manage',
                query: {
                  spaceUid: this.$store.state.spaceUid,
                },
              });
            } else {
              this.$emit('reload-router');
            }
            return;
          }
          this.$emit('reload-router');
          return;
        }
        if (menu.id === 'monitor') {
          window.open(`${window.MONITOR_URL}/?bizId=${this.bkBizId}#/strategy-config`, '_blank');
        } else if (menu.id === 'trace') {
          this.$router.push({
            name: 'trace-list',
            query: {
              spaceUid: this.$store.state.spaceUid,
            },
          });
        } else {
          this.$router.push({
            name: menu.id,
            query: {
              spaceUid: this.$store.state.spaceUid,
            },
          });
        }
      },
      async changeLanguage(value) {
        // const domainList = location.hostname.split('.');

        // // 本项目开发环境因为需要配置了 host 域名比联调环境多 1 级
        // if (process.env.NODE_ENV === 'development') {
        //   domainList.splice(0, 1);
        // }

        // // handle duplicate cookie names
        // for (let i = 0; i < domainList.length - 1; i++) {
        //   jsCookie.remove('blueking_language', {
        //     domain: domainList.slice(i).join('.'),
        //   });
        // }

        // jsCookie.set('blueking_language', value, {
        //   expires: 30,
        //   // 和平台保持一致，cookie 种在上级域名
        //   domain: domainList.length > 2 ? domainList.slice(1).join('.') : domainList.join('.'),
        // });

        // window.location.reload();

        jsCookie.remove('blueking_language', { path: '' });
        jsCookie.set('blueking_language', value, {
          expires: 3600,
          domain:
            this.envConfig.bkDomain || location.host.split('.').slice(-2).join('.').replace(`:${location.port}`, ''),
        });
        if (this.envConfig.host) {
          try {
            useJSONP(
              `${this.envConfig.host
                .replace(/\/$/, '')
                .replace(/^http:/, location.protocol)}/api/c/compapi/v2/usermanage/fe_update_user_language`,
              {
                data: {
                  language: value,
                },
              },
            );
          } catch (error) {
            console.warn(error);
            location.reload();
          } finally {
            location.reload();
          }
          return;
        }
        location.reload();
      },
      dropdownLanguageShow() {
        this.isShowLanguageDropdown = true;
      },
      dropdownLanguageHide() {
        this.isShowLanguageDropdown = false;
      },
      dropdownGlobalShow() {
        this.isShowGlobalDropdown = true;
      },
      dropdownGlobalHide() {
        this.isShowGlobalDropdown = false;
      },
      dropdownHelpShow() {
        this.isShowHelpDropdown = true;
      },
      dropdownHelpHide() {
        this.isShowHelpDropdown = false;
      },
      dropdownLogoutShow() {
        this.isShowLogoutDropdown = true;
      },
      dropdownLogoutHide() {
        this.isShowLogoutDropdown = false;
      },
      dropdownHelpTriggerHandler(type) {
        this.$refs.dropdownHelp.hide();
        if (type === 'logVersion') {
          this.showLogVersion = true;
        } else if (type === 'docCenter') {
          // window.open(window.BK_DOC_URL);
          this.handleGotoLink('docCenter');
        } else if (type === 'feedback') {
          window.open(window.BK_FAQ_URL);
        }
      },
      /** 前往 我申请的 */
      handleGoToMyApplication() {
        this.showGlobalDialog = false;
        this.$nextTick(() => {
          const bizId = this.$store.state.bkBizId;
          const host =
            process.env.NODE_ENV === 'development' ? `http://${process.env.devHost}:7001` : window.MONITOR_URL;
          const targetSrc = `${host}/?bizId=${bizId}&needMenu=false#/trace/report/my-applied-report`;
          this.globalDialogTitle = this.$t('我申请的');
          this.showGlobalDialog = true;
          this.targetSrc = targetSrc;
        });
      },
      /** 前往 我的订阅 */
      handleGoToMyReport() {
        this.showGlobalDialog = false;
        this.$nextTick(() => {
          const bizId = this.$store.state.bkBizId;
          const host =
            process.env.NODE_ENV === 'development' ? `http://${process.env.devHost}:7001` : window.MONITOR_URL;
          const targetSrc = `${host}/?bizId=${bizId}&needMenu=false#/trace/report/my-report`;
          this.globalDialogTitle = this.$t('我的订阅');
          this.showGlobalDialog = true;
          this.targetSrc = targetSrc;
        });
      },
      /** 退出登录 */
      handleQuit() {
        location.href = `${window.BK_PLAT_HOST}/console/accounts/logout/`;
      },
      handleClickGlobalDialog(id) {
        // 打开全局设置弹窗
        this.$store.commit('updateGlobalActiveLabel', id);
        this.$store.commit('updateIsShowGlobalDialog', true);
      },
      getLanguageClass(language) {
        return language === 'en' ? 'bk-icon icon-english' : 'bk-icon icon-chinese';
      },
    },
  };
</script>

<style lang="scss">
  @import '../../scss/mixins/clearfix';
  @import '../../scss/conf';
  @import '../../scss/mixins/flex';

  .log-search-nav {
    height: 52px;
    color: #fff;
    background: #182132;

    @include clearfix;

    .nav-left {
      display: flex;
      align-items: center;
<<<<<<< HEAD
      width: 345px;
=======
      min-width: max-content;
      max-width: 180px;
>>>>>>> b8ab62fa
      height: 100%;
      padding-left: 16px;
      margin-right: 80px;
      font-size: 18px;

      .log-logo-container {
        display: flex;
        align-items: center;
        height: 100%;
        color: #96a2b9;
        cursor: pointer;

        .logo-text {
          font-size: 16px;
          font-weight: 700;
          color: #96a2b9;
        }

        .logo-image {
          width: 40px;
          height: 40px;
          margin-right: 10px;
        }
      }

      .head-navi-left {
        &.biz-menu-select {
          .menu-select-list {
            top: 52px;
            left: 138px;
          }
        }
      }
    }

    .nav-center {
      font-size: 14px;

      ul {
        @include clearfix;
      }

      .menu-item {
        position: relative;
        float: left;
        height: 50px;
        padding: 0 20px;
        line-height: 50px;
        color: #979ba5;
        cursor: pointer;
        transition: color 0.3s linear;

        &.active {
          color: #fff;
          background: #0c1423;
          transition: all 0.3s linear;
        }

        &:hover {
          color: #fff;
          transition: color 0.3s linear;
        }

        &.guide-highlight {
          background: #000;
        }
      }

      .bk-dropdown-content {
        z-index: 2105;
        min-width: 112px;
        line-height: normal;

        /* stylelint-disable-next-line declaration-no-important */
        text-align: center !important;
      }

      .drop-menu-item > .active {
        color: #3a84ff;
      }
    }

    .nav-right {
      display: flex;
      align-items: center;
      height: 100%;
      color: #768197;

      @include clearfix;

      .setting {
        position: relative;
        margin-right: 10px;
        font-size: 15px;
        cursor: pointer;

        &::before {
          position: relative;
          top: 1px;
          z-index: 999;
        }

        &.active,
        &:hover {
          color: #fff;
        }

        &.active::after,
        &:hover::after {
          position: absolute;
          bottom: -8px;
          left: 50%;
          z-index: 99;
          width: 30px;
          height: 30px;
          content: '';
          background: #3b475e;
          border-radius: 50%;
          transform: translateX(-50%);
        }
      }

      .select-business {
        margin-right: 22px;
        color: #979ba5;
        border-color: #445060;
      }

      .icon-language-container {
        height: 50px;
        margin: 4px;
        cursor: pointer;

        @include flex-center;

        .username {
          margin: 0 28px 0 6px;
          font-size: 12px;
          line-height: 20px;
          color: #63656e;

          &:hover {
            color: #d3d9e4;
            cursor: pointer;
          }
        }

        &.active {
          .username {
            color: #d3d9e4;
          }
        }

        .icon-circle-container {
          width: 32px;
          height: 32px;
          border-radius: 16px;
          transition: all 0.2s;

          @include flex-center;

          .bklog-icon {
            font-size: 16px;
            transition: all 0.2s;
          }
        }

        &:hover,
        &.active {
          .icon-circle-container {
            background: linear-gradient(270deg, #253047, #263247);
            transition: all 0.2s;

            .bklog-icon {
              color: #d3d9e4;
              transition: all 0.2s;
            }
          }
        }
      }

      .icon-icon-help-document-fill {
        font-size: 16px;
        cursor: pointer;
      }

      .bk-dropdown-list {
        .language-btn {
          a {
            display: flex;
            align-items: center;
          }
        }

        .active {
          color: #3c96ff;
        }
      }
    }

    .icon-chinese::before {
      content: '\e206';
    }

    .icon-english::before {
      content: '\e207';
    }
  }

  .select-business-dropdown-content {
    /* stylelint-disable-next-line declaration-no-important */
    border: none !important;

    .bk-select-search-wrapper {
      border: 1px solid #dcdee5;
      border-bottom: none;
      border-top-left-radius: 2px;
      border-top-right-radius: 2px;
    }

    .bk-options-wrapper {
      border-right: 1px solid #dcdee5;
      border-left: 1px solid #dcdee5;
    }

    .bk-select-extension {
      padding: 0;
      border: none;

      &:hover {
        background: #fafbfd;
      }

      .select-business-extension {
        display: flex;
        cursor: pointer;

        .extension-item {
          flex-grow: 1;
          width: 50%;
          text-align: center;
          border: 1px solid #dcdee5;

          &:nth-child(2) {
            margin-left: -1px;
            border-left-color: #dcdee5;
          }

          &:first-child {
            border-bottom-left-radius: 2px;
          }

          &:last-child {
            border-bottom-right-radius: 2px;
          }

          &:hover {
            z-index: 1;
            color: #3a84ff;
            background: #f0f5ff;
            border-color: #3a84ff;
          }
        }
      }
    }
  }
</style><|MERGE_RESOLUTION|>--- conflicted
+++ resolved
@@ -39,14 +39,10 @@
         />
         <span class="logo-text">{{ platformData.name }}</span>
       </div>
-<<<<<<< HEAD
-      <BizMenuSelect></BizMenuSelect>
-=======
       <BizMenuSelect
         v-if="showHeadNaviBizSelect"
         class="head-navi-left"
       ></BizMenuSelect>
->>>>>>> b8ab62fa
     </div>
     <div
       class="nav-center fl"
@@ -260,7 +256,6 @@
   import logoImg from '@/images/log-logo.png';
   import navMenuMixin from '@/mixins/nav-menu-mixin';
   import platformConfigStore from '@/store/modules/platform-config';
-  import BizMenuSelect from '@/components/biz-menu';
   import jsCookie from 'js-cookie';
   import { mapState, mapGetters } from 'vuex';
 
@@ -660,12 +655,8 @@
     .nav-left {
       display: flex;
       align-items: center;
-<<<<<<< HEAD
-      width: 345px;
-=======
       min-width: max-content;
       max-width: 180px;
->>>>>>> b8ab62fa
       height: 100%;
       padding-left: 16px;
       margin-right: 80px;
