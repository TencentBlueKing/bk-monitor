--- conflicted
+++ resolved
@@ -151,11 +151,7 @@
           >
             <div class="icon-circle-container">
               <span
-<<<<<<< HEAD
                 class="icon bklog-icon bklog-help"
-=======
-                class="log-icon icon-icon-help-document-fill"
->>>>>>> cf4cbf1b
                 slot="dropdown-trigger"
               ></span>
             </div>
@@ -790,20 +786,7 @@
 
           @include flex-center;
 
-<<<<<<< HEAD
           .bklog-icon {
-=======
-          .icon-language {
-            font-size: 20px;
-
-            &.active,
-            &:hover {
-              color: #d3d9e4;
-            }
-          }
-
-          .log-icon {
->>>>>>> cf4cbf1b
             font-size: 16px;
             transition: all 0.2s;
           }
