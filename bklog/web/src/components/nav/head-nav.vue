<!-- eslint-disable vue/no-deprecated-slot-attribute -->
<!--
* Tencent is pleased to support the open source community by making
* 蓝鲸智云PaaS平台 (BlueKing PaaS) available.
*
* Copyright (C) 2021 THL A29 Limited, a Tencent company.  All rights reserved.
*
* 蓝鲸智云PaaS平台 (BlueKing PaaS) is licensed under the MIT License.
*
* License for 蓝鲸智云PaaS平台 (BlueKing PaaS):
*
* ---------------------------------------------------
* Permission is hereby granted, free of charge, to any person obtaining a copy of this software and associated
* documentation files (the "Software"), to deal in the Software without restriction, including without limitation
* the rights to use, copy, modify, merge, publish, distribute, sublicense, and/or sell copies of the Software, and
* to permit persons to whom the Software is furnished to do so, subject to the following conditions:
*
* The above copyright notice and this permission notice shall be included in all copies or substantial portions of
* the Software.
*
* THE SOFTWARE IS PROVIDED "AS IS", WITHOUT WARRANTY OF ANY KIND, EXPRESS OR IMPLIED, INCLUDING BUT NOT LIMITED TO
* THE WARRANTIES OF MERCHANTABILITY, FITNESS FOR A PARTICULAR PURPOSE AND NONINFRINGEMENT. IN NO EVENT SHALL THE
* AUTHORS OR COPYRIGHT HOLDERS BE LIABLE FOR ANY CLAIM, DAMAGES OR OTHER LIABILITY, WHETHER IN AN ACTION OF
* CONTRACT, TORT OR OTHERWISE, ARISING FROM, OUT OF OR IN CONNECTION WITH THE SOFTWARE OR THE USE OR OTHER DEALINGS
* IN THE SOFTWARE.
-->

<template>
  <nav class="log-search-nav">
    <div class="nav-left fl">
      <div
        class="log-logo-container"
        @click.stop="jumpToHome"
      >
        <img
          class="logo-image"
          :src="platformData.logo"
          width="40px"
          height="40px"
          alt="logo"
        />
        <span class="logo-text">{{ platformData.name }}</span>
      </div>
      <div class="nav-separator">|</div>
      <BizMenuSelect class="head-navi-left"></BizMenuSelect>
    </div>
    <div
      class="nav-center fl"
      data-test-id="topNav_div_topNavBox"
    >
      <ul>
        <li
          v-for="menu in menuList"
          :class="['menu-item', { active: navMenu.activeTopMenu.id === menu.id }]"
          :data-test-id="`topNavBox_li_${menu.id}`"
          :id="`${menu.id}MenuGuide`"
          :key="menu.id"
          @click="() => routerHandler(menu)"
        >
          <template>
            {{ menu.name }}
          </template>
        </li>
      </ul>
    </div>
    <div
      class="nav-right fr"
      v-show="usernameRequested"
    >
      <!-- 全局设置 -->
      <bkDropdownMenu
        v-if="isShowGlobalSetIcon"
        align="center"
        @hide="isShowGlobalDropdown = false"
        @show="isShowGlobalDropdown = true"
      >
        <template #dropdown-trigger>
          <div class="icon-language-container">
            <span
              :class="{
                'setting bk-icon icon-cog-shape icon-language-container': true,
                active: isShowGlobalDialog || isShowGlobalDropdown,
              }"
            ></span>
          </div>
        </template>
        <template #dropdown-content>
          <ul class="bk-dropdown-list">
            <li
              v-for="item in globalSettingList"
              class="language-btn"
              :key="item.id"
            >
              <a
                href="javascript:;"
                @click="handleClickGlobalDialog(item.id)"
              >
                {{ item.name }}
              </a>
            </li>
          </ul>
        </template>
      </bkDropdownMenu>
      <!-- 语言 -->
      <bkDropdownMenu
        align="center"
        @hide="isShowLanguageDropdown = false"
        @show="isShowLanguageDropdown = true"
      >
        <template #dropdown-trigger>
          <div class="icon-language-container">
            <div class="icon-circle-container">
              <div
                :class="[
                  'icon-language',
                  {
                    active: isShowLanguageDropdown,
                  },
                  language === 'en' ? 'bk-icon icon-english' : 'bk-icon icon-chinese',
                ]"
              />
            </div>
          </div>
        </template>
        <template #dropdown-content>
          <ul class="bk-dropdown-list">
            <li
              v-for="item in languageList"
              class="language-btn"
              :key="item.id"
            >
              <a
                :class="{ active: language === item.id }"
                href="javascript:;"
                @click="changeLanguage(item.id)"
              >
                <span :class="['icon-language', getLanguageClass(item.id)]" />
                {{ item.name }}
              </a>
            </li>
          </ul>
        </template>
      </bkDropdownMenu>
      <!-- 版本日志和产品文档 -->
      <bkDropdownMenu
        ref="dropdownHelp"
        align="center"
        @hide="isShowHelpDropdown = false"
        @show="isShowHelpDropdown = true"
      >
        <template #dropdown-trigger>
          <div
            class="icon-language-container"
            :class="isShowHelpDropdown && 'active'"
          >
            <div class="icon-circle-container">
              <span
                class="icon bklog-icon bklog-help"
                slot="dropdown-trigger"
              ></span>
            </div>
          </div>
        </template>
        <template #dropdown-content>
          <ul class="bk-dropdown-list">
            <li>
              <a
                href="javascript:;"
                @click.stop="dropdownHelpTriggerHandler('docCenter')"
              >
                {{ $t('产品文档') }}
              </a>
              <a
                v-if="!isExternal"
                href="javascript:;"
                @click.stop="dropdownHelpTriggerHandler('logVersion')"
              >
                {{ $t('版本日志') }}
              </a>
              <a
                href="javascript:;"
                @click.stop="dropdownHelpTriggerHandler('feedback')"
              >
                {{ $t('问题反馈') }}
              </a>
            </li>
          </ul>
        </template>
      </bkDropdownMenu>
      <log-version :dialog-show.sync="showLogVersion" />
      <bkDropdownMenu
        align="center"
        @hide="isShowLogoutDropdown = false"
        @show="isShowLogoutDropdown = true"
      >
        <template #dropdown-trigger>
          <div
            class="icon-language-container"
            :class="isShowLogoutDropdown && 'active'"
          >
            <span
              v-if="username"
              class="username"
            >
              <bk-user-display-name :user-id="username"></bk-user-display-name>
              <i class="bk-icon icon-down-shape"></i>
            </span>
          </div>
        </template>
        <template #dropdown-content>
          <ul class="bk-dropdown-list">
            <li>
              <a
                href="javascript:;"
                @click="handleGoToMyApplication"
              >
                {{ $t('我申请的') }}
              </a>
            </li>
            <li>
              <a
                href="javascript:;"
                @click="handleGoToMyReport"
              >
                {{ $t('我的订阅') }}
              </a>
            </li>
            <li>
              <a
                href="javascript:;"
                @click="handleQuit"
              >
                {{ $t('退出登录') }}
              </a>
            </li>
          </ul>
        </template>
      </bkDropdownMenu>
    </div>

    <GlobalDialog
      v-model="showGlobalDialog"
      :title="globalDialogTitle"
    >
      <iframe
        style="width: 100%; height: 100%; border: none"
        :src="targetSrc"
      ></iframe>
    </GlobalDialog>
  </nav>
</template>

<script>
  import { useJSONP } from '@/common/jsonp';
  import GlobalDialog from '@/components/global-dialog';
  import logoImg from '@/images/log-logo.png';
  import { useNavMenu } from '@/hooks/use-nav-menu';
  import platformConfigStore from '@/store/modules/platform-config';
  import jsCookie from 'js-cookie';
  import { mapState, mapGetters } from 'vuex';

  import { menuArr } from './complete-menu';
  import LogVersion from './log-version';
  import BizMenuSelect from '@/global/bk-space-choice/index';
<<<<<<< HEAD
=======
  import { bkDropdownMenu } from 'bk-magic-vue';
  import { BK_LOG_STORAGE } from '@/store/store.type'
>>>>>>> 957c9c18

  export default {
    name: 'HeaderNav',
    components: {
      LogVersion,
      GlobalDialog,
      BizMenuSelect,
      bkDropdownMenu
    },
    props: {
      welcomeData: {
        type: Object,
        default: null,
      },
    },
    data() {
      return {
        navMenu: null,
        isFirstLoad: true,
        isOpenVersion: window.RUN_VER.indexOf('open') !== -1,
        username: '',
        usernameRequested: false,
        isShowLanguageDropdown: false,
        isShowGlobalDropdown: false,
        isShowHelpDropdown: false,
        isShowLogoutDropdown: false,
        showLogVersion: false,
        language: 'zh-cn',
        languageList: [
          { id: 'zh-cn', name: '中文' },
          { id: 'en', name: 'English' },
        ],
        showGlobalDialog: false,
        globalDialogTitle: '',
        targetSrc: '',
      };
    },
    computed: {
      ...mapState({
        currentMenu: state => state.currentMenu,
        errorPage: state => state.errorPage,
        iframeQuery: state => state.iframeQuery,
        isExternal: state => state.isExternal,
        isShowGlobalDialog: state => state.isShowGlobalDialog,
        globalSettingList: state => state.globalSettingList,
        externalMenu: state => state.externalMenu,
        spaceListLoaded: state => state.spaceListLoaded,
        bkBizId: state => state.storage[BK_LOG_STORAGE.BK_BIZ_ID],
      }),
      ...mapGetters('globals', ['globalsData']),
      platformData() {
        const { appLogo, i18n } = platformConfigStore.publicConfig;
        const bkRepoUrl = window.BK_SHARED_RES_URL;
        const publicConfigName = i18n?.name ?? this.$t('日志平台');
        return {
          name: !!bkRepoUrl ? publicConfigName : this.$t('日志平台'),
          logo: appLogo || logoImg,
        };
      },
      envConfig() {
        const { paas_api_host: host, bk_domain: bkDomain } = this.globalsData;
        return {
          host,
          bkDomain,
        };
      },
      dropDownActive() {
        let current;
        if (this.currentMenu.dropDown && this.currentMenu.children) {
          const routeName = this.$route.name;
          current = this.navMenu.activeTopMenu(this.currentMenu.children, routeName);
        }
        return current || {};
      },
      isDisableSelectBiz() {
        return Boolean(this.$route.name === 'trace' && this.$route.query.traceId);
      },
      menuList() {
        const list = this.navMenu.topMenu.filter(menu => {
          return menu.feature === 'on' && (this.isExternal ? this.externalMenu.includes(menu.id) : true);
        });
        // #if MONITOR_APP === 'apm'
        if (process.env.NODE_ENV === 'development' && process.env.MONITOR_APP === 'apm' && list?.length) {
          return [...list, { id: 'monitor-apm-log', name: 'APM Log检索' }];
        }
        // #elif MONITOR_APP === 'trace'
        if (process.env.NODE_ENV === 'development' && process.env.MONITOR_APP === 'trace' && list?.length) {
          return [...list, { id: 'monitor-trace-log', name: 'Trace Log检索' }];
        }
        // #else
        return list;
        // #endif
      },
      isShowGlobalSetIcon() {
        return !this.welcomeData && !this.isExternal;
      },
    },
    watch: {
      $route() {
        /** 当路由改变时应该把 dialog 关闭掉 */
        this.showGlobalDialog = false;
      },
      spaceListLoaded: {
        handler(value) {
          if (value) {
            this.navMenu.requestMySpaceList();
          }
        },
        immediate: true
      }
    },
    async created() {
      this.language = jsCookie.get('blueking_language') || 'zh-cn';
      this.$store.commit('updateState', { 'menuList': menuArr});

      // 初始化 navMenu 并保存到组件数据
      this.navMenu = useNavMenu({
        t: $t,
        bkInfo: window.$bkInfo,
        http: window.$http,
        emit: window.$emit,
      });

<<<<<<< HEAD
      this.navMenu.requestMySpaceList();

=======
>>>>>>> 957c9c18
      this.getGlobalsData();
      this.getUserInfo();
      window.bus.$on('showGlobalDialog', this.handleGoToMyReport);
    },
    beforeUnmount() {
      window.bus.$off('showGlobalDialog', this.handleGoToMyReport);
    },

    methods: {
      async getUserInfo() {
        try {
          const res = this.$store.state.userMeta;
          this.username = res.username;
          // this.$store.commit('updateUserMeta', res.data);
          if (window.__aegisInstance) {
            window.__aegisInstance.setConfig({
              uin: res.username,
            });
          }
        } catch (e) {
          console.warn(e);
        } finally {
          this.usernameRequested = true;
        }
      },
      // 获取全局数据和 判断是否可以保存 已有的日志聚类
      getGlobalsData() {
        // if (Object.keys(this.globalsData).length) return;
        // this.$http
        //   .request('collect/globals')
        //   .then(res => {
        //     this.$store.commit('globals/setGlobalsData', res.data);
        //   })
        //   .catch(e => {
        //     console.warn(e);
        //   });
      },
      jumpToHome() {
        this.$store.commit('updateState', {'isShowGlobalDialog': false});

        if (window.IS_EXTERNAL) {
          this.$router.push({
            name: 'manage',
            query: {
              spaceUid: this.$store.state.spaceUid,
              bizId: this.$store.state.bizId,
            },
          });

          return;
        }
        this.$router.push({
          name: 'retrieve',
          query: {
            spaceUid: this.$store.state.spaceUid,
          },
        });
        setTimeout(() => {
          this.$emit('reload-router');
        });
      },
      routerHandler(menu) {
        // 关闭全局设置弹窗
        this.$store.commit('updateState', {'isShowGlobalDialog': false});
        if (menu.id === this.navMenu.activeTopMenu.id) {
          if (menu.id === 'retrieve') {
            this.$router.push({
              name: menu.id,
              query: {
                spaceUid: this.$store.state.spaceUid,
              },
            });
            this.$emit('reload-router');
            return;
          }
          if (menu.id === 'extract') {
            if (this.$route.query.create) {
              this.$router.push({
                name: 'extract',
                query: {
                  spaceUid: this.$store.state.spaceUid,
                },
              });
            } else {
              this.$emit('reload-router');
            }
            return;
          }
          if (menu.id === 'trace') {
            if (this.$route.name === 'trace-detail') {
              this.$router.push({
                name: 'trace-list',
                query: {
                  spaceUid: this.$store.state.spaceUid,
                },
              });
            } else {
              this.$emit('reload-router');
            }
            return;
          }

          if (menu.id === 'manage') {
            if (this.$route.name !== 'collection-item') {
              this.$router.push({
                name: 'manage',
                query: {
                  spaceUid: this.$store.state.spaceUid,
                },
              });
            } else {
              this.$emit('reload-router');
            }
            return;
          }
          this.$emit('reload-router');
          return;
        }

        if (menu.id === 'dashboard') {
          window.open(`${window.MONITOR_URL}/?bizId=${this.bkBizId}#/grafana`, '_blank');
          return;
        }

        if (menu.id === 'monitor') {
          window.open(`${window.MONITOR_URL}/?bizId=${this.bkBizId}#/strategy-config`, '_blank');
        } else if (menu.id === 'trace') {
          this.$router.push({
            name: 'trace-list',
            query: {
              spaceUid: this.$store.state.spaceUid,
            },
          });
        } else {
          this.$router.push({
            name: menu.id,
            query: {
              spaceUid: this.$store.state.spaceUid,
            },
          });
        }
      },
      async changeLanguage(value) {
        jsCookie.remove('blueking_language', { path: '' });
        jsCookie.set('blueking_language', value, {
          expires: 3600,
          domain:
            this.envConfig.bkDomain || location.host.split('.').slice(-2).join('.').replace(`:${location.port}`, ''),
        });
        if (this.envConfig.host) {
          try {
            useJSONP(
              `${this.envConfig.host
                .replace(/\/$/, '')
                .replace(/^http:/, location.protocol)}/api/c/compapi/v2/usermanage/fe_update_user_language`,
              {
                data: {
                  language: value,
                },
              },
            );
          } catch (error) {
            console.warn(error);
            location.reload();
          } finally {
            location.reload();
          }
          return;
        }
        location.reload();
      },

      dropdownHelpTriggerHandler(type) {
        this.$refs.dropdownHelp.hide();
        if (type === 'logVersion') {
          this.showLogVersion = true;
        } else if (type === 'docCenter') {
          // window.open(window.BK_DOC_URL);
          this.handleGotoLink('docCenter');
        } else if (type === 'feedback') {
          window.open(window.BK_FAQ_URL);
        }
      },
      /** 前往 我申请的 */
      handleGoToMyApplication() {
        this.showGlobalDialog = false;
        this.$nextTick(() => {
          const bizId = this.bkBizId;
          const host =
            process.env.NODE_ENV === 'development' ? `http://${process.env.devHost}:7001` : window.MONITOR_URL;
          const targetSrc = `${host}/?bizId=${bizId}&needMenu=false#/trace/report/my-applied-report`;
          this.globalDialogTitle = this.$t('我申请的');
          this.showGlobalDialog = true;
          this.targetSrc = targetSrc;
        });
      },
      /** 前往 我的订阅 */
      handleGoToMyReport() {
        this.showGlobalDialog = false;
        this.$nextTick(() => {
          const bizId = this.bkBizId;
          const host =
            process.env.NODE_ENV === 'development' ? `http://${process.env.devHost}:7001` : window.MONITOR_URL;
          const targetSrc = `${host}/?bizId=${bizId}&needMenu=false#/trace/report/my-report`;
          this.globalDialogTitle = this.$t('我的订阅');
          this.showGlobalDialog = true;
          this.targetSrc = targetSrc;
        });
      },
      /** 退出登录 */
      handleQuit() {
        location.href = `${window.BK_PLAT_HOST}/console/accounts/logout/`;
      },
      handleClickGlobalDialog(id) {
        // 打开全局设置弹窗
        this.$store.commit('updateState', {'globalActiveLabel': id});
        this.$store.commit('updateState', {'isShowGlobalDialog': true});
      },
      getLanguageClass(language) {
        return language === 'en' ? 'bk-icon icon-english' : 'bk-icon icon-chinese';
      },
    },
  };
</script>

<style lang="scss">
  @import '../../scss/mixins/clearfix';
  @import '../../scss/conf';
  @import '../../scss/mixins/flex';

  .log-search-nav {
    height: 52px;
    color: #fff;
    background: #182132;

    @include clearfix;

    .nav-left {
      display: flex;
      align-items: center;
      min-width: max-content;
      max-width: 180px;
      height: 100%;
      padding-left: 16px;
      margin-right: 315px;
      font-size: 18px;

      .log-logo-container {
        display: flex;
        align-items: center;
        height: 100%;
        color: #96a2b9;
        cursor: pointer;

        .logo-text {
          font-size: 16px;
          font-weight: 700;
          color: #96a2b9;
        }

        .logo-image {
          width: 40px;
          height: 40px;
          margin-right: 10px;
        }
      }

      .nav-separator {
        margin: 0px 2px 0 18px;
        font-size: 20px;
        color: #5f616b;
      }

      .head-navi-left {
        &.biz-menu-select {
          .menu-select {
            background-color: #182132;
          }

          .menu-select-list {
            top: 52px;
            left: 138px;
          }
        }
      }
    }

    .nav-center {
      font-size: 14px;

      ul {
        @include clearfix;
      }

      .menu-item {
        position: relative;
        float: left;
        height: 50px;
        padding: 0 20px;
        line-height: 50px;
        color: #979ba5;
        cursor: pointer;
        transition: color 0.3s linear;

        &.active {
          color: #fff;
          background: #0c1423;
          transition: all 0.3s linear;
        }

        &:hover {
          color: #fff;
          transition: color 0.3s linear;
        }

        &.guide-highlight {
          background: #000;
        }
      }

      .bk-dropdown-content {
        z-index: 2105;
        min-width: 112px;
        line-height: normal;

        /* stylelint-disable-next-line declaration-no-important */
        text-align: center !important;
      }

      .drop-menu-item > .active {
        color: #3a84ff;
      }
    }

    .nav-right {
      display: flex;
      align-items: center;
      height: 100%;
      color: #768197;

      @include clearfix;

      .setting {
        position: relative;
        font-size: 15px;
        cursor: pointer;

        &::before {
          position: relative;
          z-index: 2;
        }

        &.active,
        &:hover {
          color: #d3d9e4;
        }

        &.active::after,
        &:hover::after {
          position: absolute;
          left: 50%;
          z-index: 1;
          width: 30px;
          height: 30px;
          content: '';
          background: linear-gradient(270deg, #253047, #263247);
          border-radius: 50%;
          transform: translateX(-50%);
        }
      }

      .select-business {
        margin-right: 22px;
        color: #979ba5;
        border-color: #445060;
      }

      .icon-language-container {
        height: 50px;
        margin: 4px;
        cursor: pointer;

        @include flex-center;

        .username {
          margin: 0 28px 0 6px;
          font-size: 12px;
          line-height: 20px;
          color: #63656e;

          &:hover {
            color: #d3d9e4;
            cursor: pointer;
          }
        }

        &.active {
          .username {
            color: #d3d9e4;
          }
        }

        .icon-circle-container {
          width: 32px;
          height: 32px;
          border-radius: 16px;
          transition: all 0.2s;

          @include flex-center;

          .icon-language {
            font-size: 18px;

            &.active,
            &:hover {
              color: #d3d9e4;
            }
          }

          .log-icon {
            font-size: 16px;
            transition: all 0.2s;
          }
        }

        &:hover,
        &.active {
          .icon-circle-container {
            background: linear-gradient(270deg, #253047, #263247);
            transition: all 0.2s;

            .bklog-icon {
              color: #d3d9e4;
              transition: all 0.2s;
            }
          }
        }
      }

      .icon-icon-help-document-fill {
        font-size: 16px;
        cursor: pointer;
      }

      .bk-dropdown-list {
        .language-btn {
          a {
            display: flex;
            align-items: center;
          }
        }

        .active {
          color: #3c96ff;
        }
      }
    }

    .icon-chinese::before {
      content: '\e206';
    }

    .icon-english::before {
      content: '\e207';
    }
  }

  .select-business-dropdown-content {
    /* stylelint-disable-next-line declaration-no-important */
    border: none !important;

    .bk-select-search-wrapper {
      border: 1px solid #dcdee5;
      border-bottom: none;
      border-top-left-radius: 2px;
      border-top-right-radius: 2px;
    }

    .bk-options-wrapper {
      border-right: 1px solid #dcdee5;
      border-left: 1px solid #dcdee5;
    }

    .bk-select-extension {
      padding: 0;
      border: none;

      &:hover {
        background: #fafbfd;
      }

      .select-business-extension {
        display: flex;
        cursor: pointer;

        .extension-item {
          flex-grow: 1;
          width: 50%;
          text-align: center;
          border: 1px solid #dcdee5;

          &:nth-child(2) {
            margin-left: -1px;
            border-left-color: #dcdee5;
          }

          &:first-child {
            border-bottom-left-radius: 2px;
          }

          &:last-child {
            border-bottom-right-radius: 2px;
          }

          &:hover {
            z-index: 1;
            color: #3a84ff;
            background: #f0f5ff;
            border-color: #3a84ff;
          }
        }
      }
    }
  }
</style><|MERGE_RESOLUTION|>--- conflicted
+++ resolved
@@ -202,7 +202,7 @@
               v-if="username"
               class="username"
             >
-              <bk-user-display-name :user-id="username"></bk-user-display-name>
+              {{ username }}
               <i class="bk-icon icon-down-shape"></i>
             </span>
           </div>
@@ -262,11 +262,8 @@
   import { menuArr } from './complete-menu';
   import LogVersion from './log-version';
   import BizMenuSelect from '@/global/bk-space-choice/index';
-<<<<<<< HEAD
-=======
   import { bkDropdownMenu } from 'bk-magic-vue';
   import { BK_LOG_STORAGE } from '@/store/store.type'
->>>>>>> 957c9c18
 
   export default {
     name: 'HeaderNav',
@@ -387,14 +384,9 @@
         t: $t,
         bkInfo: window.$bkInfo,
         http: window.$http,
-        emit: window.$emit,
+        emit: window.$emit
       });
 
-<<<<<<< HEAD
-      this.navMenu.requestMySpaceList();
-
-=======
->>>>>>> 957c9c18
       this.getGlobalsData();
       this.getUserInfo();
       window.bus.$on('showGlobalDialog', this.handleGoToMyReport);
