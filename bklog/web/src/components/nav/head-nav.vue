--- conflicted
+++ resolved
@@ -210,7 +210,6 @@
           <li>
             <a
               href="javascript:;"
-<<<<<<< HEAD
               @click="handleGoToMyApplication">
               {{ $t('我申请的') }}
             </a>
@@ -226,10 +225,6 @@
             <a
               href="javascript:;"
               @click="handleQuit">
-=======
-              @click="handleQuit"
-            >
->>>>>>> 03616883
               {{ $t('退出登录') }}
             </a>
           </li>
@@ -255,12 +250,8 @@
 export default {
   name: 'HeaderNav',
   components: {
-<<<<<<< HEAD
     LogVersion,
     GlobalDialog
-=======
-    LogVersion
->>>>>>> 03616883
   },
   mixins: [navMenuMixin],
   props: {},
@@ -277,17 +268,10 @@
       isShowLogoutDropdown: false,
       showLogVersion: false,
       language: 'zh-cn',
-<<<<<<< HEAD
       languageList: [{ id: 'zh-cn', name: '中文' }, { id: 'en', name: 'English' }],
       showGlobalDialog: false,
       globalDialogTitle: '',
       targetSrc: ''
-=======
-      languageList: [
-        { id: 'zh-cn', name: '中文' },
-        { id: 'en', name: 'English' }
-      ]
->>>>>>> 03616883
     };
   },
   computed: {
