/*
 * Tencent is pleased to support the open source community by making BK-LOG 蓝鲸日志平台 available.
 * Copyright (C) 2021 THL A29 Limited, a Tencent company.  All rights reserved.
 * BK-LOG 蓝鲸日志平台 is licensed under the MIT License.
 *
 * License for BK-LOG 蓝鲸日志平台:
 * --------------------------------------------------------------------
 *
 * Permission is hereby granted, free of charge, to any person obtaining a copy of this software and associated
 * documentation files (the "Software"), to deal in the Software without restriction, including without limitation
 * the rights to use, copy, modify, merge, publish, distribute, sublicense, and/or sell copies of the Software,
 * and to permit persons to whom the Software is furnished to do so, subject to the following conditions:
 * The above copyright notice and this permission notice shall be included in all copies or substantial
 * portions of the Software.
 *
 * THE SOFTWARE IS PROVIDED "AS IS", WITHOUT WARRANTY OF ANY KIND, EXPRESS OR IMPLIED, INCLUDING BUT NOT
 * LIMITED TO THE WARRANTIES OF MERCHANTABILITY, FITNESS FOR A PARTICULAR PURPOSE AND NONINFRINGEMENT. IN
 * NO EVENT SHALL THE AUTHORS OR COPYRIGHT HOLDERS BE LIABLE FOR ANY CLAIM, DAMAGES OR OTHER LIABILITY,
 * WHETHER IN AN ACTION OF CONTRACT, TORT OR OTHERWISE, ARISING FROM, OUT OF OR IN CONNECTION WITH THE
 * SOFTWARE OR THE USE OR OTHER DEALINGS IN THE SOFTWARE
 */

<<<<<<< HEAD
import {
  Component,
  Prop,
  Emit,
  Mixins,
} from 'vue-property-decorator';
import {
  Button,
  Tab,
  TabPanel,
  Alert,
} from 'bk-magic-vue';
=======
import { Component as tsc } from 'vue-tsx-support';
import { Component, Prop, Emit } from 'vue-property-decorator';
import { Button, Tab, TabPanel, Alert } from 'bk-magic-vue';
>>>>>>> bf4ca784
import MonacoEditor from '../../components/collection-access/components/step-add/monaco-editor.vue';
import classDragMixin from '../../mixins/class-drag-mixin';
import $http from '../../api';
import './masking-field-input.scss';

@Component
export default class MaskingFieldInput extends Mixins(classDragMixin) {
  /** 是否是采集项脱敏 */
  @Prop({ type: Boolean, default: true }) isIndexSetMasking: boolean;
  @Prop({ type: String, required: true }) operateType: string;
  @Prop({ required: true }) indexSetId: string | number;
  /** 当前活跃的采样日志下标 */
  activeTab = '0';
  /** 缓存的日志json列表 */
  catchJsonList = [];
  /** 是否钉住 */
  inputFix = false;
  /** 输入框最小高度 */
  collectMinHeight = 160;
  /** 输入框最大高度 */
  collectMaxHeight = 600;
  /** 当前容器的高度 */
  collectHeight = 160;
  /** 采样日志列表 */
  jsonValueList = [];
  /** 是否展示无法同步规则tips */
  isShowCannotCreateRuleTips = false;
  /** JSON格式错误tips */
  isJSONStrError = false;
  /** 日志查询loading */
  inputLoading = false;
  /** monaco输入框配置 */
  monacoConfig = {
    cursorBlinking: 'blink',
    acceptSuggestionOnEnter: 'off',
    acceptSuggestionOnCommitCharacter: false, // 是否提示输入
    overviewRulerBorder: false, // 是否应围绕概览标尺绘制边框
    selectOnLineNumbers: false, //
    renderLineHighlight: 'none', // 当前行高亮方式
    lineNumbers: 'off', // 左侧是否展示行
    // scrollBeyondLastLine: true,
    minimap: {
      enabled: false // 是否启用预览图
    },
    scrollbar: {
      // 滚动条设置
      verticalScrollbarSize: 4, // 竖滚动条
      horizontalScrollbarSize: 4 // 横滚动条
      // useShadows: true, // 失焦阴影动画
    }
  };
  /** 是否是第一次添加采样 */
  isAddNewPanel = false;
  /** 当前活跃的采样日志的元素 */
  get activeJsonValue() {
    return this.jsonValueList[this.activeTab];
  }
  /** 获取所有输入框的json元素列表 */
  get getJsonParseList() {
    return this.jsonValueList.filter(item => this.isHaveValJSON(item.jsonStr)).map(item => JSON.parse(item.jsonStr));
  }
  /** 是否展示正在下发采集配置警告 */
  get isShowAlertTips() {
    return this.operateType === 'add' && !this.isAddNewPanel && !this.jsonValueList.length;
  }

  @Emit('change')
  hiddenSlider() {
    return false;
  }

  @Emit('blurInput')
  handleBlurInput(isPreview = true) {
    return { list: this.getJsonParseList, isPreview };
  }

  @Emit('createRule')
  emitCreateRule() {}

  mounted() {
    // 初始化采样日志输入框
    this.handleRefreshConfigStr(false);
  }

  /**
   * @desc: 刷新采样数据
   * @param {Boolean} isPreview 是否请求预览
   * @param {Boolean} isRefreshInput 是否是点击刷新按钮()
   */
  async handleRefreshConfigStr(isPreview = true, isRefreshInput = false) {
    try {
      this.inputLoading = true;
      const res = await $http.request('masking/getMaskingSearchStr', {
        params: { index_set_id: this.indexSetId }
      });
      if (res.data.list.length) {
        // 缓存当前的日志
        this.catchJsonList = res.data.list;
        if (!isRefreshInput) {
          // 有数据 且不是刷新按钮点击的 全都一次性展示出来
          this.addPanel(false);
          this.addPanel(false);
          this.addPanel(false);
        }
      }
      this.handleBlurConfigInput(isPreview);
    } catch (err) {
      return '';
    } finally {
      this.inputLoading = false;
    }
  }

  /**
   * @desc: 输入框失焦触发
   */
  async handleBlurConfigInput(isPreview = true) {
    // 与缓存的字符串一样 不更新
    if (this.activeJsonValue?.jsonStr === this.activeJsonValue?.catchJsonStr) return;
    this.activeJsonValue.catchJsonStr = this.activeJsonValue.jsonStr;

    this.handleBlurInput(isPreview);
  }

  /**
   * @desc: 一键生成规则
   */
  async handleCreateRule() {
    this.isShowCannotCreateRuleTips = !this.getJsonParseList.length;
    this.isJSONStrError = this.activeJsonValue.isJsonError;
    this.emitCreateRule();
  }

  /** 切换采样 */
  tabChange(val) {
    this.activeTab = val;
  }
  /** 添加采样 */
  addPanel(isQuery = true) {
    const id = this.jsonValueList.length;
    const catchStrValue = JSON.stringify(this.catchJsonList[id] ?? {}, null, 4);
    this.jsonValueList.push({
      id,
      jsonStr: catchStrValue === '{}' ? '' : catchStrValue,
      catchJsonStr: '',
      name: String(id),
      isJsonError: false,
      label: `${this.$t('采样日志')}${id + 1}`
    });
    if (isQuery) {
      this.activeTab = String(id);
      this.handleBlurInput();
    }
    this.isAddNewPanel = true;
  }
  /** 删除采样 */
  closePanel(index: number) {
    const actIndex = Number(this.activeTab);
    // 当删除的下标和展示的下标相同时 直接展示第一个采样日志
    if (actIndex === index) this.activeTab = '0';
    // 当删除的下标小于展示的下标时 当前活跃的下标要 -1
    if (actIndex - index >= 1) this.activeTab = String(actIndex - 1);
    this.jsonValueList.splice(index, 1);
    // 更新采样日志名
    this.jsonValueList.forEach((item, index) => {
      item.id = index;
      item.name = String(index);
      item.label = `${this.$t('采样日志')}${index + 1}`;
    });
    if (!this.jsonValueList.length) {
      this.isShowCannotCreateRuleTips = false;
      this.isJSONStrError = false;
    }
    this.handleBlurInput();
  }

  /**
   * @desc: 判断当前字符串是否是json格式并且有值
   * @param {String} str 字符串
   * @returns {Boolean}
   */
  isHaveValJSON(str: string): boolean {
    try {
      JSON.parse(str);
      return JSON.parse(str) instanceof Object && str !== '{}';
    } catch (error) {
      return false;
    }
  }

  render() {
    return (
      <div
        class={[
          'item-container field-input',
          {
            'input-fix': this.inputFix,
            'other-color': !this.isIndexSetMasking
          }
        ]}
      >
        {this.isShowAlertTips && (
          <Alert
            type='warning'
            show-icon={false}
            closable
            style='margin-bottom: 16px;'
          >
            <div slot='title'>
              <i class='log-icon icon-log-loading'></i>
              <span>{this.$t('正在下发采集配置，需要3-5分钟来生成采集日志，请稍后配置脱敏规则…')}</span>
            </div>
          </Alert>
        )}
        <div class='item-title'>
          <div class='left'>
            <span class='title'>{this.$t('采样日志')}</span>
            <span class='alert'>
              {this.$t(
                '日志脱敏会结合您的采样预览日志自动匹配并选用规则，无采样预览日志无法展示预览结果。您也可以新增采样，手动构造日志'
              )}
            </span>
          </div>
          <div
            class='right-fix'
            onClick={() => (this.inputFix = !this.inputFix)}
          >
            <i class={['log-icon', this.inputFix ? 'icon-fix-shape' : 'icon-fix-line']}></i>
            <span class='text'>{this.inputFix ? this.$t('取消钉住') : this.$t('钉住')}</span>
          </div>
        </div>
        <Tab
          closable
          type='border-card'
          class={{ 'hidden-input is-not-log': !this.jsonValueList.length }}
          active={this.activeTab}
          on-tab-change={this.tabChange}
          on-close-panel={this.closePanel}
        >
          <div
            slot='setting'
            class='text-btn'
            onClick={() => this.handleRefreshConfigStr(true, true)}
          >
            <i class='icon bk-icon icon-right-turn-line'></i>
            <span class='text'>{this.$t('刷新')}</span>
          </div>
          <div
            slot='add'
            onClick={() => this.addPanel()}
          >
            <div
              style='margin-left: 10px;'
              class='text-btn'
            >
              <i class='icon bk-icon icon-plus push'></i>
              <span class='text'>{this.$t('新增采样')}</span>
            </div>
          </div>
          {this.jsonValueList.map((panel, index) => (
            <TabPanel
              {...{ props: panel }}
              key={index}
            />
          ))}
          {!!this.jsonValueList.length ? (
            <div>
              <div
                class='json-editor'
                v-bkloading={{ isLoading: this.inputLoading }}
              >
                <MonacoEditor
                  v-model={this.activeJsonValue.jsonStr}
                  is-show-top-label={false}
                  is-show-problem-drag={false}
                  theme='vs'
                  language='json'
                  height={this.collectHeight}
                  font-size={14}
                  monaco-config={this.monacoConfig}
                  placeholder={this.$t('请输入 JSON 格式日志')}
                  on-get-problem-state={(err: boolean) => (this.activeJsonValue.isJsonError = err)}
                  on-blur={() => this.handleBlurConfigInput()}
                ></MonacoEditor>
              </div>
              <div
                class={['drag-right', { 'drag-ing': this.isChangingHeight }]}
                onMousedown={this.dragBegin}
              ></div>
            </div>
<<<<<<< HEAD
            {
              this.jsonValueList.map((panel, index) => (
              <TabPanel {...{ props: panel }} key={index} />
              ))
            }
            {
              !!this.jsonValueList.length
                ? <div>
                  <div
                    class="json-editor"
                    v-bkloading={{ isLoading: this.inputLoading }}>
                    <MonacoEditor
                      v-model={this.activeJsonValue.jsonStr}
                      is-show-top-label={false}
                      is-show-problem-drag={false}
                      theme="vs"
                      language="json"
                      height={this.collectHeight}
                      font-size={14}
                      monaco-config={this.monacoConfig}
                      placeholder={this.$t('请输入 JSON 格式日志')}
                      on-get-problem-state={(err: boolean) => this.activeJsonValue.isJsonError = err}
                      on-blur={() => this.handleBlurConfigInput()}>
                    </MonacoEditor>
                  </div>
                  <div
                    class={['drag-bottom', { 'drag-ing': this.isChanging }]}
                    onMousedown={e => this.dragBegin(e, 'dragY')}
                  ></div>
                </div>
                : <div class="no-data-tips">
                    <span>{this.$t('暂无采样日志')}</span>
                  </div>
            }
=======
          ) : (
            <div class='no-data-tips'>
              <span>{this.$t('暂无采样日志')}</span>
            </div>
          )}
>>>>>>> bf4ca784
        </Tab>
        <div class='sync-rule-box'>
          <Button
            theme='primary'
            size='small'
            outline
            disabled={!this.jsonValueList.length}
            onClick={() => this.handleCreateRule()}
          >
            {this.$t('自动匹配脱敏规则')}
          </Button>
          {this.isShowCannotCreateRuleTips && <span>{this.$t('未检测到采样日志内容，无法同步规则')}</span>}
          {this.isJSONStrError && <span>{this.$t('当前日志不符合JSON格式，请确认后重试')}</span>}
        </div>
        {this.$slots.default}
      </div>
    );
  }
}<|MERGE_RESOLUTION|>--- conflicted
+++ resolved
@@ -20,24 +20,8 @@
  * SOFTWARE OR THE USE OR OTHER DEALINGS IN THE SOFTWARE
  */
 
-<<<<<<< HEAD
-import {
-  Component,
-  Prop,
-  Emit,
-  Mixins,
-} from 'vue-property-decorator';
-import {
-  Button,
-  Tab,
-  TabPanel,
-  Alert,
-} from 'bk-magic-vue';
-=======
-import { Component as tsc } from 'vue-tsx-support';
-import { Component, Prop, Emit } from 'vue-property-decorator';
+import { Component, Prop, Emit, Mixins } from 'vue-property-decorator';
 import { Button, Tab, TabPanel, Alert } from 'bk-magic-vue';
->>>>>>> bf4ca784
 import MonacoEditor from '../../components/collection-access/components/step-add/monaco-editor.vue';
 import classDragMixin from '../../mixins/class-drag-mixin';
 import $http from '../../api';
@@ -324,52 +308,15 @@
                 ></MonacoEditor>
               </div>
               <div
-                class={['drag-right', { 'drag-ing': this.isChangingHeight }]}
-                onMousedown={this.dragBegin}
+                class={['drag-bottom', { 'drag-ing': this.isChanging }]}
+                onMousedown={e => this.dragBegin(e, 'dragY')}
               ></div>
             </div>
-<<<<<<< HEAD
-            {
-              this.jsonValueList.map((panel, index) => (
-              <TabPanel {...{ props: panel }} key={index} />
-              ))
-            }
-            {
-              !!this.jsonValueList.length
-                ? <div>
-                  <div
-                    class="json-editor"
-                    v-bkloading={{ isLoading: this.inputLoading }}>
-                    <MonacoEditor
-                      v-model={this.activeJsonValue.jsonStr}
-                      is-show-top-label={false}
-                      is-show-problem-drag={false}
-                      theme="vs"
-                      language="json"
-                      height={this.collectHeight}
-                      font-size={14}
-                      monaco-config={this.monacoConfig}
-                      placeholder={this.$t('请输入 JSON 格式日志')}
-                      on-get-problem-state={(err: boolean) => this.activeJsonValue.isJsonError = err}
-                      on-blur={() => this.handleBlurConfigInput()}>
-                    </MonacoEditor>
-                  </div>
-                  <div
-                    class={['drag-bottom', { 'drag-ing': this.isChanging }]}
-                    onMousedown={e => this.dragBegin(e, 'dragY')}
-                  ></div>
-                </div>
-                : <div class="no-data-tips">
-                    <span>{this.$t('暂无采样日志')}</span>
-                  </div>
-            }
-=======
           ) : (
             <div class='no-data-tips'>
               <span>{this.$t('暂无采样日志')}</span>
             </div>
           )}
->>>>>>> bf4ca784
         </Tab>
         <div class='sync-rule-box'>
           <Button
