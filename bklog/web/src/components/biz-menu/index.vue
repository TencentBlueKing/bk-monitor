--- conflicted
+++ resolved
@@ -207,11 +207,7 @@
         return this.mySpaceList.find(item => item.space_uid === this.spaceUid)?.space_name;
       },
       bizNameIcon() {
-<<<<<<< HEAD
-        return this.bizName?.length && this.bizName[0].toLocaleUpperCase();
-=======
         return this.bizName?.[0]?.toLocaleUpperCase() ?? '';
->>>>>>> b8ab62fa
       },
       showSpaceTypeIdList() {
         // 外部版不展示空间分类
