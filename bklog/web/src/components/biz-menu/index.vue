--- conflicted
+++ resolved
@@ -51,15 +51,6 @@
         <template v-if="groupList.length">
           <slot name="list-top"></slot>
           <template>
-<<<<<<< HEAD
-            <List 
-              :canSetDefaultSpace="canSetDefaultSpace" 
-              :checked="localValue" 
-              :list="generalList" 
-              :theme="theme"
-              @handleClickOutSide="handleClickOutSide" 
-              @handleClickMenuItem="handleClickMenuItem" />
-=======
             <List
               :canSetDefaultSpace="canSetDefaultSpace"
               :checked="localValue"
@@ -68,7 +59,6 @@
               @handleClickOutSide="handleClickOutSide"
               @handleClickMenuItem="handleClickMenuItem"
             />
->>>>>>> d21d05d6
           </template>
         </template>
         <li v-else class="list-empty">
@@ -90,15 +80,14 @@
 </template>
 
 <script>
-<<<<<<< HEAD
 import { Storage } from '@/common/util';
 import navMenuMixin from '@/mixins/nav-menu-mixin';
 import { SPACE_TYPE_MAP } from '@/store/constant';
 import { debounce } from 'throttle-debounce';
 import { mapState, mapGetters } from 'vuex';
 
-import * as authorityMap from '../../common/authority-map';
-import List from '../../global/biz-select/list';
+  import * as authorityMap from '../../common/authority-map';
+  import List from '../../global/biz-select/list';
 
 const SPACE_COLOR_LIST = [
   '#7250A9',
@@ -111,44 +100,6 @@
   '#D36C68',
   '#BC4FB3',
 ];
-
-export default {
-  components: {
-    List
-  },
-  mixins: [navMenuMixin],
-  props: {
-    isExpand: {
-      type: Boolean,
-      default: true,
-    },
-    theme: {
-      type: String,
-      default: 'dark',
-    },
-    handlePropsClick: {
-      type: Function,
-=======
-  import { Storage } from '@/common/util';
-  import navMenuMixin from '@/mixins/nav-menu-mixin';
-  import { SPACE_TYPE_MAP } from '@/store/constant';
-  import { debounce } from 'throttle-debounce';
-  import { mapState, mapGetters } from 'vuex';
-
-  import * as authorityMap from '../../common/authority-map';
-  import List from '../../global/biz-select/list';
-
-  const SPACE_COLOR_LIST = [
-    '#7250A9',
-    '#3563BE',
-    '#3799BA',
-    '#4FB17F',
-    '#86AF4A',
-    '#E9AE1D',
-    '#EB9258',
-    '#D36C68',
-    '#BC4FB3',
-  ];
 
   export default {
     components: {
@@ -204,74 +155,34 @@
           data: [],
         },
       };
->>>>>>> d21d05d6
-    },
-    isExternalAuth: {
-      type: Boolean,
-      default: false,
-    },
-    canSetDefaultSpace: {
-      type: Boolean,
-      default: true,
-    },
-    // localValue: {
-    //   type: Number,
-    //   default: 0,
-    // }
-  },
-  data() {
-    return {
-      bizId: '',
-      keyword: '',
-      showBizList: false,
-      storage: null,
-      BIZ_SELECTOR_COMMON_IDS: 'BIZ_SELECTOR_COMMON_IDS', // 常用的 的key
-      BIZ_SELECTOR_COMMON_MAX: 5, // 常用的的最大长度
-      spaceTypeIdList: [],
-      commonListIds: [],
-      groupList: [],
-      searchTypeId: '',
-      spaceBgColor: '#3799BA',
-      bizBoxWidth: 418,
-      exterlAuthSpaceName: '', // 用于授权外部版选择器显示
-      generalList: [],
-      localValue: 0,
-      pagination: {
-        current: 1,
-        count: 0,
-        limit: 20,
-        data: [],
-      },
-<<<<<<< HEAD
-    };
-  },
-  computed: {
-    ...mapState(['isExternal']),
-    ...mapGetters({
-      demoUid: 'demoUid',
-    }),
-    bizName() {
-      if (this.isExternalAuth && !!this.exterlAuthSpaceName) return this.exterlAuthSpaceName;
-      return this.mySpaceList.find(item => item.space_uid === this.spaceUid)?.space_name;
-    },
-    bizNameIcon() {
-      return this.bizName?.[0]?.toLocaleUpperCase() ?? '';
-    },
-    showSpaceTypeIdList() {
-      // 外部版不展示空间分类
-      return !this.isExternal && this.spaceTypeIdList.length > 1;
-    },
-  },
-  watch: {
-    async showBizList(val) {
-      if (val) {
-        await this.$nextTick();
-        const el = document.querySelector('#space-type-ul');
-        this.bizBoxWidth = Math.max(394, el?.clientWidth ?? 394) + 24;
-      } else {
-        this.$refs.bizListRef.scrollTop = 0;
-      }
-=======
+    },
+    computed: {
+      ...mapState(['isExternal']),
+      ...mapGetters({
+        demoUid: 'demoUid',
+      }),
+      bizName() {
+        if (this.isExternalAuth && !!this.exterlAuthSpaceName) return this.exterlAuthSpaceName;
+        return this.mySpaceList.find(item => item.space_uid === this.spaceUid)?.space_name;
+      },
+      bizNameIcon() {
+        return this.bizName?.[0]?.toLocaleUpperCase() ?? '';
+      },
+      showSpaceTypeIdList() {
+        // 外部版不展示空间分类
+        return !this.isExternal && this.spaceTypeIdList.length > 1;
+      },
+    },
+    watch: {
+      async showBizList(val) {
+        if (val) {
+          await this.$nextTick();
+          const el = document.querySelector('#space-type-ul');
+          this.bizBoxWidth = Math.max(394, el?.clientWidth ?? 394) + 24;
+        } else {
+          this.$refs.bizListRef.scrollTop = 0;
+        }
+      },
 
       // 监听路由变化，解析spaceUid并赋值给localValue
       $route(to) {
@@ -280,96 +191,23 @@
           this.localValue = spaceUid;
         }
       },
->>>>>>> d21d05d6
-    },
-
-<<<<<<< HEAD
-    // 监听路由变化，解析spaceUid并赋值给localValue
-    '$route'(to) {
-      const spaceUid = to.query.spaceUid || to.params.spaceUid;
-      if (spaceUid) {
-        this.localValue = spaceUid;
-      }
-    }
-  },
-  created() {
-    this.handleBizSearchDebounce = debounce(300, this.handleBizSearch);
-
-    const spaceTypeMap = {};
-    this.mySpaceList.forEach(item => {
-      spaceTypeMap[item.space_type_id] = 1;
-      if (item.space_type_id === 'bkci' && item.space_code) {
-        spaceTypeMap.bcs = 1;
-      }
-    });
-    this.spaceTypeIdList = Object.keys(spaceTypeMap).map(key => ({
-      id: key,
-      name: SPACE_TYPE_MAP[key]?.name || this.$t('未知'),
-      styles: (this.theme === 'dark' ? SPACE_TYPE_MAP[key]?.dark : SPACE_TYPE_MAP[key]?.light) || {},
-    }));
-  },
-  methods: {
-    getRandomColor() {
-      const color = SPACE_COLOR_LIST[Math.floor(Math.random() * SPACE_COLOR_LIST.length)];
-      this.$store.commit('setSpaceBgColor', color);
-      return color;
-    },
-    initGroupList() {
-      this.storage = new Storage();
-      this.commonListIds = this.storage.get(this.BIZ_SELECTOR_COMMON_IDS) || [];
-      const generalList = [];
-=======
+    },
+    created() {
+      this.handleBizSearchDebounce = debounce(300, this.handleBizSearch);
+
       const spaceTypeMap = {};
->>>>>>> d21d05d6
       this.mySpaceList.forEach(item => {
-        let show = false;
-        const keyword = this.keyword.trim().toLocaleLowerCase();
-        if (this.searchTypeId) {
-          show =
-            this.searchTypeId === 'bcs'
-              ? item.space_type_id === 'bkci' && !!item.space_code
-              : item.space_type_id === this.searchTypeId;
-        }
-        if ((show && keyword) || (!this.searchTypeId && !show)) {
-          show =
-            item.space_name.toLocaleLowerCase().indexOf(keyword) > -1 ||
-            item.py_text.toLocaleLowerCase().indexOf(keyword) > -1 ||
-            item.space_uid.toLocaleLowerCase().indexOf(keyword) > -1 ||
-            `${item.bk_biz_id}`.includes(keyword) ||
-            `${item.space_code}`.includes(keyword);
-        }
-        if (show) {
-          // 无权限 直接不显示
-          if (!item.permission[authorityMap.VIEW_BUSINESS]) return;
-          generalList.push(item);
+        spaceTypeMap[item.space_type_id] = 1;
+        if (item.space_type_id === 'bkci' && item.space_code) {
+          spaceTypeMap.bcs = 1;
         }
       });
-      this.generalList = generalList;
-      this.setPaginationData(true);
-      // 只返回一个分组，全部数据都在generalList
-      return [{
-        id: 'general',
-        name: this.$t('有权限的'),
-        children: this.pagination.data,
-      }];
-    },
-<<<<<<< HEAD
-
-    setPaginationData(isInit) {
-      const showData = this.generalList;
-      this.pagination.count = showData.length;
-      if (isInit) {
-        this.pagination.current = 1;
-        this.pagination.data = showData.slice(0, this.pagination.limit);
-      } else {
-        if (this.pagination.current * this.pagination.limit < this.pagination.count) {
-          this.pagination.current += 1;
-          const temp = showData.slice(
-            (this.pagination.current - 1) * this.pagination.limit,
-            this.pagination.current * this.pagination.limit,
-          );
-          this.pagination.data.push(...temp);
-=======
+      this.spaceTypeIdList = Object.keys(spaceTypeMap).map(key => ({
+        id: key,
+        name: SPACE_TYPE_MAP[key]?.name || this.$t('未知'),
+        styles: (this.theme === 'dark' ? SPACE_TYPE_MAP[key]?.dark : SPACE_TYPE_MAP[key]?.light) || {},
+      }));
+    },
     methods: {
       getRandomColor() {
         const color = SPACE_COLOR_LIST[Math.floor(Math.random() * SPACE_COLOR_LIST.length)];
@@ -430,44 +268,18 @@
             );
             this.pagination.data.push(...temp);
           }
->>>>>>> d21d05d6
-        }
-      }
-    },
-    handleScroll(event) {
-      const el = event.target;
-      const { scrollHeight, scrollTop, clientHeight } = el;
-      if (Math.ceil(scrollTop) + clientHeight >= scrollHeight) {
-        this.setPaginationData(false);
-        const generalData = this.groupList.find(item => item.id === 'general');
-        if (generalData?.children) {
-          generalData.children = this.pagination.data;
-        }
-<<<<<<< HEAD
-      }
-    },
-    handleClickBizSelect() {
-      this.showBizList = !this.showBizList;
-      if (this.showBizList) this.groupList = this.initGroupList();
-      setTimeout(() => {
-        this.$refs.menuSearchInput.focus();
-      }, 100);
-    },
-    debounceUpdateRouter() {
-      return debounce(60, space => {
-        if (`${space.bk_biz_id}` !== this.$route.query.bizId || space.space_uid !== this.$route.query.spaceUid) {
-          this.$router.push({
-            params: {
-              ...(this.$route.params ?? {}),
-              indexId: undefined,
-            },
-            query: {
-              ...(this.$route.query ?? {}),
-              bizId: space.bk_biz_id,
-              spaceUid: space.space_uid,
-            },
-          });
-=======
+        }
+      },
+      handleScroll(event) {
+        const el = event.target;
+        const { scrollHeight, scrollTop, clientHeight } = el;
+        if (Math.ceil(scrollTop) + clientHeight >= scrollHeight) {
+          this.setPaginationData(false);
+          const generalData = this.groupList.find(item => item.id === 'general');
+          if (generalData?.children) {
+            generalData.children = this.pagination.data;
+          }
+        }
       },
       handleClickBizSelect() {
         console.log('01---handleClickBizSelect', new Date().getTime());
@@ -516,33 +328,6 @@
           this.localValue = space.space_uid;
         } catch (error) {
           console.warn(error);
-        } finally {
-          this.showBizList = false;
->>>>>>> d21d05d6
-        }
-      });
-    },
-    /**
-     * @desc: 点击下拉框的空间选项
-     * @param {Object} space 点击的空间
-     * @param {String} type 点的是哪个分组的空间
-     */
-    handleClickMenuItem(space, type) {
-      this.debounceUpdateRouter()(space);
-
-      try {
-        if (this.isExternalAuth) {
-          this.exterlAuthSpaceName = space.space_name;
-          this.localValue = space.space_uid;
-          this.$emit('space-change', space.space_uid);
-          return;
-        }
-        if (typeof this.handlePropsClick === 'function') return this.handlePropsClick(space); // 外部function调用
-        if (type === 'general') this.commonAssignment(space.space_uid); // 点击有权限的业务时更新常用的ul列表
-        this.checkSpaceChange(space.space_uid); // 检查是否有权限然后进行空间切换
-        this.localValue = space.space_uid; 
-      } catch (error) {
-          console.warn(error);
       } finally {
           this.showBizList = false;
       }
