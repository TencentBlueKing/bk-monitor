--- conflicted
+++ resolved
@@ -492,15 +492,12 @@
   "? 表示匹配单个任意字符": "? means match any single character",
   "例：a?d 可匹配 abd、a1d": "Example: a?d matches abd, a1d",
   "请前往 {0}": "Go to {0}",
-<<<<<<< HEAD
   '需遵循公司规范，禁止对外暴露用户或公司内部敏感信息（用户PII信息、账号密码、云AKSK、内部系统鉴权/Token、保密文档等），若因授权不当造成数据泄露须承担相应责任; ':
     'It is necessary to comply with company regulations and prohibit the disclosure of user or internal sensitive information (such as user PII information, account passwords, cloud AKSK, internal system authentication/Token, confidential documents, etc.). If data leakage is caused by improper authorization, corresponding responsibilities must be borne;',
   '授权人的空间权限会影响被授权人，被授权人的权限范围<=授权人的权限范围，请谨慎变更。':
     "The spatial permissions of the authorizer will affect the authorized person. The authorized person's permission range is less than or equal to the authorized person's permission range. Please change it carefully.",
   '批量粘贴请使用;进行分隔': 'Please use bulk pasting; Separate',
   已提交审批: 'Submitted for approval',
-=======
   "不是有效的json文件": "Not a valid json file.",
   "聚类规则为空，无法导出规则": "The clustering rules are empty and the rules cannot be exported."
->>>>>>> e8d313f9
 }