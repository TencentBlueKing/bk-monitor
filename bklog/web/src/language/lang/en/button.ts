/*
 * Tencent is pleased to support the open source community by making
 * 蓝鲸智云PaaS平台 (BlueKing PaaS) available.
 *
 * Copyright (C) 2021 THL A29 Limited, a Tencent company.  All rights reserved.
 *
 * 蓝鲸智云PaaS平台 (BlueKing PaaS) is licensed under the MIT License.
 *
 * License for 蓝鲸智云PaaS平台 (BlueKing PaaS):
 *
 * ---------------------------------------------------
 * Permission is hereby granted, free of charge, to any person obtaining a copy of this software and associated
 * documentation files (the "Software"), to deal in the Software without restriction, including without limitation
 * the rights to use, copy, modify, merge, publish, distribute, sublicense, and/or sell copies of the Software, and
 * to permit persons to whom the Software is furnished to do so, subject to the following conditions:
 *
 * The above copyright notice and this permission notice shall be included in all copies or substantial portions of
 * the Software.
 *
 * THE SOFTWARE IS PROVIDED "AS IS", WITHOUT WARRANTY OF ANY KIND, EXPRESS OR IMPLIED, INCLUDING BUT NOT LIMITED TO
 * THE WARRANTIES OF MERCHANTABILITY, FITNESS FOR A PARTICULAR PURPOSE AND NONINFRINGEMENT. IN NO EVENT SHALL THE
 * AUTHORS OR COPYRIGHT HOLDERS BE LIABLE FOR ANY CLAIM, DAMAGES OR OTHER LIABILITY, WHETHER IN AN ACTION OF
 * CONTRACT, TORT OR OTHERWISE, ARISING FROM, OUT OF OR IN CONNECTION WITH THE SOFTWARE OR THE USE OR OTHER DEALINGS
 * IN THE SOFTWARE.
 */

export default {
  新增: 'Add',
  添加: 'Add',
  全部: 'All',
  升序: 'Asc',
  新建: 'New',
  原始: 'Raw',
  基础: 'Base',
  降序: 'Desc',
  编辑: 'Edit',
  隐藏: 'Hide',
  保存: 'Save',
  显示: 'Show',
  跳过: 'Skip',
  步骤: 'Step',
  更多: 'More',
  应用: 'Apply',
  克隆: 'Clone',
  调试: 'Debug',
  查询: 'Query',
  重置: 'Reset',
  重试: 'Retry',
  分享: 'Share',
  启用: 'Enable',
  表格: 'Table',
  取消: 'Cancel',
  创建: 'Create',
  删除: 'Delete',
  详情: 'Detail',
  正常: 'Normal',
  移除: 'Remove',
  提交: 'Submit',
  高级: 'Advance',
  归档: 'Archive',
  确定: 'Confirm', // 确定语境的位置,确定和确认，保留确认
  确认: 'Confirm',
  停用: 'Disable',
  检索: 'Explore',
  失败: 'Failure',
  复原: 'Recover',
  刷新: 'Refresh',
  成功: 'Success',
  完成: 'Complete',
  下载: 'Download',
  复制: 'Copy',
  回溯: 'Rehydrate',
  全屏: 'Full-Screen',
  申请: 'Apply',
  搜索: 'Search',
  关闭: 'Close',
  日志检索: 'Explore',
  下一步: 'Next',
  已收藏: 'Saved',
  查询中: 'Querying',
  上一步: 'Previous',
  新检索: 'New Query',
  执行中: 'Running',
  改为我: 'Set to Me',
  设为升序: 'Asc',
  新建配置: 'New',
  返回列表: 'Back',
  设为降序: 'Desc',
  保存模板: 'Save as Template',
  申请权限: 'Apply',
  开始采集: 'Start',
  添加IP: 'Add IP',
  标准输出: 'Stdout',
  全部添加: 'Add All',
  清洗: 'Parsing',
  查看所有: 'View all',
  新增索引: 'Add Index',
  新建分组: 'New Group',
  自动查询: 'Auto Query',
  配置信息: 'Basic Info',
  新建目录: 'New Folder',
  数据状态: 'Data Status',
  查看语法: 'View Syntax',
  点击获取: 'Click to Get',
  数据存储: 'Data Storage',
  下载日志: 'Download Log',
  更多详情: 'More Details',
  添加条件: 'Add Condition',
  说明文档: 'Documentation',
  忽略符号: 'Ignore Symbol',
  选择目标: 'Select Target',
  指定标签: 'Specify Tag',
  使用详情: 'Usage Details',
  所有容器: 'All Containers',
  应用模版: 'Apply Template',
  异步下载: 'Async Download',
  点击解析: 'Click to Parse',
  忽略数字: 'Ignore Numbers',
  直接下载: 'Direct Download',
  恢复默认: 'Restore Default',
  // "还原默认": "Restore default", // 改为 恢复默认 与上面的词条重复
  选择模版: 'Select Template',
  静态拓扑: 'Static Topology',
  下载历史: 'Download History',
  动态拓扑: 'Dynamic Topology',
  服务模板: 'Service Template',
  共享目录: 'Shared Directory',
  存储设置: 'Storage Settings',
  集群模板: 'Cluster Template',
  采集状态: 'Collection Status',
  指定容器: 'Specify Container',
  部署详情: 'Deployment Details',
  一键检测: 'Diagnosis',
  新建采集项: 'New',
  连通性测试: 'Test',
  导入仪表盘: 'Import',
  从该组移除: 'Remove',
  添加配置项: 'Add Configuration',
  新建索引集: 'New Indices',
  自定义输入: 'Custom Input',
  移动至分组: 'Move to group',
  新建仪表盘: 'New Dashboard',
  选择服务器: 'Select Server',
  添加为监控: 'Create Alert Rule',
  正则表达式: 'Regular Expression',
  新建采集接入: 'New',
  提交下载任务: 'Submit',
  查看实例列表: 'View Instances',
  字段类型过滤: 'Field Type Filter',
  查看说明文档: 'View Documentation',
  失败批量重试: 'Batch Retry',
  新建自定义上报: 'New',
  按更新时间排序: 'Sort by Time',
  添加链路中转机: 'Add Transit',
  离开: 'LEAVE',
  添加范围: 'Add Range',
  'button-确定': 'YES',
  'button-取消': 'NO',
  'button-收藏': 'Add To Favorite',
  'button-字段清洗': 'Field Parsing',
  'button-数据指纹': 'Data Fingerprint',
  添加目标: 'Add target',
  前往高级清洗: 'Go To Advanced Parsing',
  变更授权人: 'Change Auth Person',
  添加授权: 'Add',
  编辑授权: 'Edit',
  新增字段: 'Add new field',
  导入: 'Import',
  查看详情: 'Details',
  添加规则: 'Add Rule',
  已变更: 'Changed',
  同步脱敏: 'Sync Desensitization',
  重新选择: 'Re-select',
  同步: 'Sync',
  已删除: 'Deleted',
  忽略: 'Ignore',
  新建规则: 'Create New Rule',
  清空所有规则: 'Clear all rules with one click',
  自动匹配脱敏规则: 'Auto Sync Rules',
  新增采样: 'New sample',
  钉住: 'Nail sample',
  取消钉住: 'Cancel nail sample',
  升级: 'Upgrade',
  新增备注: 'Add New Label',
  新增标签: 'Add New Label',
  多选: 'Multiple',
  单选: 'Single',
  收藏该组合: 'Favorite this set',
  确认收藏: 'Confirm',
  取消收藏: 'Cancel',
  查看配置: 'View Configuration',
  测试发送: 'Test Send',
  分隔符: 'Separator',
  字段配置: 'Field Config',
  查询语法: 'Query Syntax',
  接入日志聚类: 'Access Log Cluster',
  按annotation选择: 'According To Annotation',
  单独授权: 'Separate authorization',
  批量授权: 'Batch authorization',
  新增告警组: 'Add New Alarm Group',
<<<<<<< HEAD
  模板: 'Template',
  补齐: 'Make up for',
  新建模板: 'Create template',
=======
  配置导入: 'Configuration Import',
  管理配置: 'Management Configuration',
>>>>>>> 298c41de
};<|MERGE_RESOLUTION|>--- conflicted
+++ resolved
@@ -198,12 +198,9 @@
   单独授权: 'Separate authorization',
   批量授权: 'Batch authorization',
   新增告警组: 'Add New Alarm Group',
-<<<<<<< HEAD
+  配置导入: 'Configuration Import',
+  管理配置: 'Management Configuration',
   模板: 'Template',
   补齐: 'Make up for',
   新建模板: 'Create template',
-=======
-  配置导入: 'Configuration Import',
-  管理配置: 'Management Configuration',
->>>>>>> 298c41de
 };