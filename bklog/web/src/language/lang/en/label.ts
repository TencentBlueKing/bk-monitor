--- conflicted
+++ resolved
@@ -752,7 +752,6 @@
   '最多展示近10条策略，点击查看更多': 'Up to 10 most recent strategies, click to view more',
   未恢复: 'Unrecovered',
   已恢复: 'Recovered',
-<<<<<<< HEAD
   显示行号: 'Show line number',
   检索无数据: 'Retrieve no data',
   'JSON 解析': 'JSON parsing',
@@ -777,7 +776,5 @@
   已选字段: 'Selected fields:',
   '请选择 或 输入': 'Please select or enter',
   展示: 'Show',
-=======
   创建告警策略: 'Create Alert Policy',
->>>>>>> 75f7ad22
 };