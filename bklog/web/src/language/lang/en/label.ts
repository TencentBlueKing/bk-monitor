/*
 * Tencent is pleased to support the open source community by making
 * 蓝鲸智云PaaS平台 (BlueKing PaaS) available.
 *
 * Copyright (C) 2021 THL A29 Limited, a Tencent company.  All rights reserved.
 *
 * 蓝鲸智云PaaS平台 (BlueKing PaaS) is licensed under the MIT License.
 *
 * License for 蓝鲸智云PaaS平台 (BlueKing PaaS):
 *
 * ---------------------------------------------------
 * Permission is hereby granted, free of charge, to any person obtaining a copy of this software and associated
 * documentation files (the "Software"), to deal in the Software without restriction, including without limitation
 * the rights to use, copy, modify, merge, publish, distribute, sublicense, and/or sell copies of the Software, and
 * to permit persons to whom the Software is furnished to do so, subject to the following conditions:
 *
 * The above copyright notice and this permission notice shall be included in all copies or substantial portions of
 * the Software.
 *
 * THE SOFTWARE IS PROVIDED "AS IS", WITHOUT WARRANTY OF ANY KIND, EXPRESS OR IMPLIED, INCLUDING BUT NOT LIMITED TO
 * THE WARRANTIES OF MERCHANTABILITY, FITNESS FOR A PARTICULAR PURPOSE AND NONINFRINGEMENT. IN NO EVENT SHALL THE
 * AUTHORS OR COPYRIGHT HOLDERS BE LIABLE FOR ANY CLAIM, DAMAGES OR OTHER LIABILITY, WHETHER IN AN ACTION OF
 * CONTRACT, TORT OR OTHERWISE, ARISING FROM, OUT OF OR IN CONNECTION WITH THE SOFTWARE OR THE USE OR OTHER DEALINGS
 * IN THE SOFTWARE.
 */

export default {
  从: 'From',
  至: 'To',
  少: 'Less',
  多: 'More',
  天: 'days',
  空: 'Empty',
  值: 'Value',
  列: 'Columns',
  并: 'And',
  或: 'Or',
  个: '',
  以: 'As',
  与: 'And',
  非: 'Not',
  开: 'Open',
  关: 'Close',
  行: 'Rows',
  否: 'No',
  是: 'Yes',
  今天: 'Today',
  昨天: 'Yesterday',
  前天: 'The day before yesterday',
  本周: 'This week',
  展开: 'Expand',
  收起: 'Collapse',
  业务: 'Business',
  中文: 'Chinese',
  English: 'English',
  搜索: 'Search',
  清空: 'Clear',
  详情: 'Details',
  数字: 'Number',
  文本: 'Text',
  布尔: 'Boolean',
  主机: 'Host',
  数量: 'Count',
  占比: 'Proportion',
  告警: 'Alarm',
  标签: 'Tag',
  同比: 'Year-on-year',
  分组: 'Grouping',
  组名: 'Group name',
  表单: 'Form',
  确定: 'Confirm',
  导出: 'Export',
  字节: 'Bytes',
  效果: 'Effect',
  样例: 'Sample',
  等于: 'Equal to',
  包含: 'Include',
  容器: 'Container',
  字段: 'Field',
  重试: 'Retry',
  节点: 'Node',
  存储: 'Storage',
  剩余: 'Remaining',
  大小: 'Size',
  区域: 'Region',
  说明: 'Instructions',
  异步: 'Asynchronous',
  同步: 'Synchronization',
  完成: 'Finished',
  异常: 'Exception',
  放大: 'Enlarge',
  缩小: 'Zoom out',
  还原: 'Restore',
  日志: 'Log',
  耗时: 'Time-consuming',
  所有: 'All',
  授权: 'Authorization',
  全选: 'Select all',
  支持: 'Support',
  存在: 'Exists',
  不存在: 'Not Exists',
  收藏: 'Favorite',
  刷新: 'Refresh',
  类型: 'Type',
  最大: 'Maximum',
  默认: 'Default',
  其他: 'Other',
  级别: 'Level',
  IP: 'IP',
  尺寸: 'Size',
  保存: 'Save',
  内容: 'Content',
  系统: 'System',
  上传: 'Upload',
  下载: 'Download',
  全屏: 'Full screen',
  总数: 'Total',
  永久: 'Permanent',
  启动: 'Start',
  暂停: 'Pause',
  健康: 'Healthy',
  采集: 'Collection',
  时间: 'Date',
  文件: 'File',
  名称: 'Name',
  端口: 'Port',
  换行: 'Wrap',
  索引: 'Index',
  分词: 'Token',
  总量: 'Total',
  操作: 'Actions',
  序号: 'Number',
  来源: 'Source',
  状态: 'Status',
  目标: 'Target',
  公开: 'Public',
  地址: 'Address',
  集群: 'Cluster',
  私有: 'Private',
  密码: 'Password',
  协议: 'Protocol',
  不限: 'Unlimited',
  备注: 'Description',
  配置: 'Configuration',
  分类: 'Classification',
  别名: 'Another Name',
  总趋势: 'Overall trend',
  索引集: 'Indices',
  无数据: 'No data',
  请输入: 'Enter',
  '耗时：': 'Time:',
  '时间：': 'Time:',
  '数量：': 'Quantity:',
  上下文: 'Context',
  字符串: 'String',
  去设置: 'Go to settings',
  修改人: 'Modifier',
  收藏名: 'Favorite name',
  必填项: 'Required',
  所属组: 'Belongs to group',
  变更人: 'Changed by',
  未完成: 'Unfinished',
  置顶的: 'Pinned',
  常用的: 'Commonly used',
  剩余的: 'Remaining',
  通配符: 'Wildcard',
  重命名: 'Rename',
  分词符: 'Separator',
  占位符: 'Placeholder',
  检验中: 'In inspection',
  第几列: 'Column',
  '增/删': 'Add/delete',
  显示前: 'Before',
  ', 后': 'After',
  不包含: 'Exclude',
  个成功: 'Successes',
  个失败: 'Failures',
  索引名: 'Index Name',
  回溯中: 'Backtracking',
  未开始: 'Not started',
  未输入: 'Not entered',
  文件名: 'Filename',
  操作者: 'Operator',
  拉取中: 'Pulling',
  打包中: 'Packaging',
  上传中: 'Uploading',
  下载中: 'Downloading',
  知道了: 'Got it',
  已选择: 'Selected',
  近一天: 'Last 24 hours',
  近一周: 'Last week',
  近一月: 'Last month',
  不支持: 'Not supported',
  未匹配: 'Not matched',
  自定义: 'Customize',
  操作人: 'Operator',
  跳转至: 'Jump to',
  索引数: 'Index Count',
  业务数: 'Business Count',
  热数据: 'Hot data',
  请选择: 'Select',
  根节点: 'Root node',
  异常数: 'Exception count',
  未安装: 'Not installed',
  审批人: 'Approver',
  去申请: 'to Apply',
  配置项: 'Configuration',
  编辑器: 'Editor',
  查询中: 'Searching',
  未分组: 'Ungrouped',
  部署中: 'Deploying',
  未设置: 'Not set',
  关键词: 'Keyword',
  中转机: 'Transit',
  执行人: 'Executor',
  用户名: 'Username',
  管控区域: 'BK-Net',
  是否可聚合: 'Is Aggregable',
  创建人: 'Created By',
  字段名: 'Field Name',
  空闲率: 'Idle Ratio',
  时间段: 'Time Range',
  总大小: 'Total Size',
  更新人: 'Last Modified By',
  数据源: 'Data source',
  归档项: 'Archive Item',
  集群名: 'Cluster Name',
  数据名: 'Data Name',
  分片数: 'Shard Count',
  存储名: 'Storage Name',
  全平台: 'All platform',
  主分片: 'Primary shards',
  副本数: 'Replica Count',
  采集项: 'Collection Item',
  '近 5 秒': 'Last 5 seconds',
  '近 1 天': 'Last 1 day',
  '近 5 分钟': 'Last 5 minutes',
  '近 1 小时': 'Last 1 hour',
  '近 4 小时': 'Last 4 hours',
  '近{n}天': 'Last {n} day(s)', // 为什么带数字的 前后有空格 ，而这个没有，需要确认
  '近{n}分钟': 'Last {n} minutes', // 为什么带数字的 前后有空格 ，而这个没有，需要确认
  '近{n}小时': 'Last {n} hours', // 为什么带数字的 前后有空格 ，而这个没有，需要确认
  '近 15 分钟': 'Last 15 minutes',
  '近 30 分钟': 'Last 30 minutes',
  '近 12 小时': 'Last 12 hours',
  日志检索: 'Log Explore',
  监控空间: 'Monitoring space',
  研发项目: 'BK-CI',
  容器项目: 'BCS',
  汇聚周期: 'Convergence cycle',
  过滤条件: 'Filter conditions',
  字段过滤: 'Field filtering',
  可选字段: 'Optional fields',
  日志聚类: 'Log Clustering', // 日志聚类的翻译还需要确认 log summarization ？
  显示别名: 'Show aliases',
  前往配置: 'go to configuration',
  点击查询: 'search',
  正则匹配: 'Regex matching',
  监控告警: 'Monitoring and alerting',
  实时日志: 'Real-time logs',
  虚拟字段: 'Virtual field',
  冲突字段: 'Conflict field',
  显示字段: 'Display fields',
  隐藏字段: 'Hidden fields',
  展开全部: 'Expand all',
  选择方式: 'Selection method',
  取样内容: 'Sampling content',
  计算平台: 'BK-Base',
  同比数量: 'Compared quantity',
  同比变化: 'Compared change',
  暂无数据: 'No data',
  返回顶部: 'Back to top',
  收藏查询: 'Favorite query',
  组名重复: 'Duplicate group name',
  新建收藏: 'Add favorite',
  表单模式: 'Form mode',
  变更时间: 'Update time',
  数据指纹: 'Data fingerprint',
  数据ID: 'Data ID',
  运行状态: 'Operating Status',
  存储集群: 'Storage Cluster',
  问题反馈: 'Feedback',
  产品文档: 'Documentation',
  版本日志: 'Release Notes',
  日志平台: 'BK Log',
  有权限的: 'Has permission',
  暂无内容: 'No content available',
  接入指引: 'access guide',
  解散分组: 'Dismiss group',
  其他字段: 'Other fields',
  全文索引: 'Full-text index',
  包含中文: 'Contains chinese',
  忽略字符: 'Ignore characters',
  过滤规则: 'Filter rules',
  聚类规则: 'Clustering rules',
  添加规则: 'Add rule',
  编辑规则: 'Edit rule',
  我知道了: 'I know',
  检测语法: 'Check syntax',
  检验成功: 'Valid successful',
  检测失败: 'Detection failed',
  调试工具: 'Debugging tool',
  数据接入: 'Data access',
  采集接入: 'Collection access',
  v3迁移: 'V3 migration',
  新建采集: 'New',
  配置详情: 'Configuration details',
  复制成功: 'Copy successful',
  导出失败: 'Export failed',
  点击查看: 'View',
  日志种类: 'Log type',
  静态主机: 'Static host',
  插件版本: 'Plugin version',
  采集时间: 'Collection time',
  数据时间: 'Data time',
  时间格式: 'Time format',
  时区选择: 'Time zone selection',
  重置确认: 'Reset confirmation',
  '(选填)': '(optional)',
  字段说明: 'Field Description',
  新建清洗: 'Add parsing',
  编辑清洗: 'Edit parsing',
  清洗模板: 'Parsing template',
  原始数据: 'Raw data',
  高级清洗: 'Advanced parsing',
  编辑归档: 'Edit archive',
  新建归档: 'New archive',
  归档状态: 'Archive status',
  编辑回溯: 'Edit rehydration',
  新建回溯: 'New rehydration',
  数据名称: 'Data Alias',
  存储设置: 'Storage settings',
  数据链路: 'Data Link',
  监控对象: 'Monitoring Object',
  创建记录: 'Create Record',
  更新记录: 'Update Record',
  帮助文档: 'Help documentation',
  查看所有: 'View all',
  下载类型: 'Download type',
  导出状态: 'Export status',
  完成时间: 'Completion time',
  异常原因: 'Exception reason',
  文件大小: 'File size',
  操作时间: 'Operation time',
  设置成功: 'Set successful',
  创建成功: 'Created successful',
  添加条件: 'Add Condition',
  开始时间: 'Start time',
  文件日期: 'File date',
  暂无选项: 'No options available',
  复制IP: 'Copy IP',
  清空IP: 'Clear IP',
  最新行数: 'Latest line',
  按行过滤: 'Filter by line',
  删除成功: 'Deleted successful',
  创建失败: 'Created failed',
  修改成功: 'Modified successful',
  全部空间: 'All spaces',
  字段类型: 'Field type',
  挂载目录: 'Mount Directory',
  主机IP: 'Host IP',
  内网链路: 'Private network link',
  操作成功: 'Operate successful',
  关闭告警: 'Close alert',
  开启告警: 'Turn on alerts',
  编辑告警: 'Edit alert',
  集群名称: 'Cluster Name',
  分裂规则: 'Splitting rules',
  物理索引: 'Physical index', // 产品确认准确用词
  字段信息: 'Field Info',
  查看权限: 'View permissions',
  匹配结果: 'Matching results',
  所属集群: 'Belongs to cluster',
  操作记录: 'Operation record',
  操作日期: 'Operation date',
  操作内容: 'Operation content',
  操作结果: 'Operation result',
  新建集群: 'Create cluster',
  编辑集群: 'Edit cluster',
  正在使用: 'In use', // 看语境
  热冷数据: 'Hot and cold data',
  一键拉群: 'WeCom',
  创建集群: 'Create cluster',
  保存成功: 'Saved successful',
  事件ID: 'Event ID',
  动态分组: 'Dynamic grouping',
  不能混用: 'Cannot be mixed',
  服务实例: 'Service instance',
  移除所有: 'Remove all',
  结果预览: 'Result preview',
  本页全选: 'This page',
  跨页全选: 'All pages',
  查无数据: 'No data',
  内网IP: 'Private IP',
  外网IP: 'Public IP',
  其他IP: 'Other IP',
  行首正则: 'Beginning of line regex',
  日志样例: 'Log sample',
  匹配验证: 'Matching verification',
  采集配置: 'Collection',
  采集下发: 'Deploy',
  需要审批: 'Approval required',
  返回列表: 'Return To List',
  业务接入: 'Business access',
  获取权限: 'Get permissions',
  权限申请: 'Permission application',
  我要体验: 'Try it',
  申请权限: 'Apply',
  应用类型: 'Application type',
  应用名称: 'Application name',
  容器名称: 'Container name',
  获取标签: 'Get tags',
  设置标签: 'Set tags',
  匹配标签: 'Matching tags',
  添加标签: 'Add tag',
  关联标签: 'Associate tags',
  点击展开: 'Expand',
  全部字段: 'All fields',
  查询历史: 'Query history', // 中文调整为 查询历史
  不可编辑: 'Cannot be edited',
  不可删除: 'Cannot be deleted',
  自动转换: 'Automatic conversion',
  自动查询: 'Auto Query',
  新建成功: 'Added successful',
  语法错误: 'Grammatical errors',
  容器集群: 'Container cluster',
  链路配置: 'Link configuration',
  共享集群: 'Shared cluster',
  指定字段: 'Specified field',
  编辑收藏: 'Edit favorite',
  字段提取: 'Field Extraction',
  个人收藏: 'Personal favorites',
  全文检索: 'Full text search',
  采集插件: 'Collection plugin',
  容量说明: 'Capacity description',
  更新成功: 'Updated successful',
  部分故障: 'Partial failure',
  严重故障: 'Critical malfunction', // 看下语境位置
  采集详情: 'Collection details',
  查看数据: 'view data',
  采集状态: 'Status',
  采集目标: 'Target',
  原始日志: 'Raw log',
  日志类型: 'Log Type',
  日志路径: 'Log Path',
  物理环境: 'Physical',
  容器环境: 'Container',
  数据类型: 'Data Type',
  文件列表: 'File List',
  文件路径: 'File path',
  链路名称: 'Link Name',
  链路类型: 'Link Type',
  节点名称: 'Node name',
  用户列表: 'User List',
  ES地址: 'ES Address',
  ES集群: 'ES Cluster',
  是否启用: 'Enabled',
  仓库名称: 'Store Name',
  时间字段: 'Time field',
  时间范围: 'Time Range',
  是否过期: 'Is Expired',
  数据趋势: 'Data trends',
  备注说明: 'Description',
  文件后缀: 'File Suffix',
  上报链路: 'Report Link',
  任务状态: 'Task Status',
  动态拓扑: 'Dynamic Topology',
  静态拓扑: 'Static Topology',
  服务模板: 'Service Template',
  集群模板: 'cluster Template',
  点击解析: 'Parse',
  共享目录: 'Shared directory',
  冷热数据: 'ColdHot Data',
  创建时间: 'Created Time',
  提取链路: 'Extract Link',
  索引数量: 'Index Count',
  存储大小: 'Storage size',
  更新时间: 'Updated Time',
  归档仓库: 'Archive Store',
  当前字段: 'Current field',
  数据分类: 'Data Category',
  数据采样: 'Data sampling',
  下载链接: 'Download link',
  日志归档: 'Log Archiving',
  存储索引: 'Storage Index',
  模板名称: 'Template Name',
  可见范围: 'Visible Range',
  文档计数: 'Document count',
  字段清洗: 'Field parsing',
  文件目录: 'File Directory',
  过滤内容: 'Filter Content',
  模式选择: 'Mode selection',
  副本分片: 'Replica shards',
  资源占用: 'Resource Usage',
  已选索引: 'Selected Index',
  文本过滤: 'Text Filtering',
  过期时间: 'Expiration Time',
  预览地址: 'Preview Address',
  查询语句: 'Query statement',
  聚类字段: 'Clustering field',
  执行情况: 'Execution Status',
  链路信息: 'Link Information',
  操作系统: 'Operating system',
  回溯状态: 'Rehydrate Status',
  使用统计: 'Usage statistics',
  归档目录: 'Archive Directory',
  授权目标: 'Authorized Target',
  基础信息: 'Basic information',
  集群选择: 'Cluster selection',
  连接状态: 'Connection Status',
  日数据量: 'Daily data volume',
  存储信息: 'Store information',
  容量评估: 'Capacity Evaluation',
  过期设置: 'Expiration Settings',
  授权目录: 'Authorized Directory',
  环境选择: 'Environment',
  检索记录: 'Query records',
  '耗时(s)': 'Cost (s)',
  退出登录: 'Sign Out',
  源日志信息: 'Source log',
  索引集名称: 'Indices Name',
  链路中转机: 'Link transit',
  允许的空间: 'Allowed Space',
  集群负责人: 'Cluster Owner',
  格式化方法: 'Format Method',
  仅个人可见: 'Personal only',
  字符串过滤: 'String filter',
  结果通知人: 'Result Notifier',
  数据源名称: 'DataSource Name',
  分隔符过滤: 'Delimiter filter',
  按模块选择: 'Select by module',
  按大区选择: 'Select by region',
  分钟数据量: 'Minute data volume',
  本业务可见: 'Current Business',
  多空间选择: 'Multiple space',
  字符集: 'Character Set',
  HDFS地址: 'HDFS Address',
  调试: 'Debug',
  表头显示别名: 'Header Alias',
  集群ID: 'Cluster ID',
  保留原始日志: 'Keep original log',
  目录或文件名: 'Directory / Filename',
  用户使用频次: 'User usage frequency',
  检索耗时统计: 'Query time statistics',
  使用次数趋势: 'Usage frequency trend',
  当前空间可见: 'Current Space',
  Agent状态: 'Agent status',
  需要申请的权限: 'Required Permissions',
  关联的资源实例: 'Associated resource instance',
  Bucket名字: 'Bucket name',
  是否批量开启告警: 'Enable Batch Alert',
  按照空间属性选择: 'Space attributes',
  '选择采集项/采集插件': 'Select Collection / Plug-in',
  执行bk_biz_id: 'Execute bk_biz_id', // 这个是什么？ 看语境位置
  'label-预览': 'Preview',
  'label-过滤内容': 'Filter',
  'label-展开': 'expand',
  'label-收起': 'collapse',
  采集名: 'Collection Name',
  不过滤: 'No filter',
  IP目标: 'IP target',
  使用通配符: 'Use wildcards',
  文件来源主机: 'File source host',
  将字段添加至表格中: 'Add fields to table',
  将字段从表格中移除: 'Remove fields from table',
  查询结果统计: 'Query result statistics',
  排序权重: 'Sorting weight',
  事件来源: 'Event source',
  事件内容: 'Event content',
  被授权人: 'Authorized person',
  授权人: 'Authorized',
  审批记录: 'Approval Record',
  操作权限: 'Permissions',
  操作实例: 'Instances',
  所属空间: 'Space',
  截止时间: 'End date',
  过期: 'Expire',
  失效: 'Invalid',
  '来源于授权人:': 'Authorized person',
  生效: 'Available',
  审批中: 'Approval',
  审批成功: 'Approval successful',
  审批失败: 'Approval failed',
  保留未定义字段: 'Leave undefined fields',
  '{n}脱敏规则': '{n} desensitization Rule',
  日志来源: 'Log Source',
  应用次数: 'Application Count',
  规则名称: 'Rule Name',
  匹配项: 'Match Item',
  匹配字段名: 'Match Field Name',
  且: 'and',
  替换: 'Replace',
  掩码: 'Mask',
  替换为: 'Replace With',
  选择脱敏规则: 'Select Desensitization Rule',
  新增提取: 'Add Extraction',
  脱敏设置: 'Desensitization Settings',
  采样日志: 'Sampling log',
  字段脱敏: 'Field Desensitization',
  脱敏预览: 'Desensitization Preview',
  规则变更确认: 'Rule Change Confirmation',
  'label-脱敏规则': 'Desensitization Rule',
  接入项: 'Access Item',
  '启/停': 'Start/Stop',
  接入项详情: 'Access Item Details',
  结果样例: 'Result Example',
  脱敏状态: 'Desensitization Status',
  匹配方式: 'Desensitization Method',
  匹配内容: 'Desensitization Info',
  脱敏: 'Desensitization',
  下载范围: 'Download type',
  日志下载: 'Log download',
  日志脱敏: 'Log Desensitization',
  脱敏算子: 'Desensitization operator',
  'label-脱敏算子': 'Desensitization Operator',
  全局脱敏: 'Global Desensitization',
  责任人: 'Responsible',
  收藏名称: 'Collection name',
  历史记录: 'History record',
  字段来源: 'Field Source',
  'label-内置字段': 'Built-in Fields',
  大小写敏感: 'Case sensitive',
  原始日志配置: 'Original log configuration',
  不保留: 'Not retained',
  维度: 'Dimension',
  已备注: 'Already Noted',
  未备注: 'No Remarks',
  未指定责任人: 'No responsible person specified',
  字段设置: 'Field Settings',
  目标字段: 'Target Field',
  排序字段: 'Sort Field',
  时间精度: 'Time Accuracy',
  暂无收藏: 'No Favorites',
  订阅场景: 'Subscription scenario',
  敏感度: 'Sensitivity',
  最大展示数量: 'Maximum number of impressions',
  展示同比: 'Show year-on-year',
  生成附件: 'Generate attachment',
  邮件标题: 'Mail title',
  订阅人: 'Subscriber',
  发送频率: 'Send frequency',
  只展示新类: 'Only show new classes',
  任务有效期: 'Task validity period',
  '有效期内，订阅任务将正常发送；超出有效期，则任务失效，停止发送。':
    'Within the validity period, the subscription task will be sent normally; beyond the validity period, the task will become invalid and the sending will stop.',
  '输入自定义小时，按 Enter 确认': 'Enter custom hours and press Enter to confirm',
  'label-正常': 'SUCCESS',
  'label-失败': 'FAILED',
  'label-部署中': 'RUNNING',
  'label-已停用': 'TERMINATED',
  'label-未知': 'UNKNOWN',
  'label-准备中': 'PREPARE',
  展开长字段: 'Expand long field',
  过滤参数: 'Filter parameter',
  日志过滤: 'Log Filtration',
  'label-高亮': 'Highlight',
  代码: 'Code',
  新建策略: 'New Strategy',
  编辑策略: 'Edit Strategy',
  查看策略: 'View Strategy',
  新类告警策略: 'New type of alarm',
  数量突增告警: 'Alarm for sudden increase',
  新类告警间隔: 'New alarm interval',
  新类告警阈值: 'New alarm threshold',
  '新类告警间隔（天）': 'New alarm interval (days)',
  告警级别: 'Alarm level',
  告警组: 'Alarm group',
  条件: 'Condition',
  组间关系: 'Relation',
  全文: 'Full Text',
  索引配置导入: 'Index configuration import',
  同步源日志信息: 'Source Log Information',
  同步字段清洗配置: 'Field Cleaning Configuration',
  同步存储配置: 'Storage Configuration',
  同步采集目标: 'Acquisition Target',
  请选择目标索引集: 'Please select a target index set',
  告警屏蔽时间: 'Alert Suppression Time',
  日志聚类接入: 'Log Clustering Access',
  告警配置: 'Alert Configuration',
  开启新类告警: 'Enable New Class Alert',
  开启数量突增告警: 'Enable Surge Alert',
  添加正则: 'Add Regex',
  全部包含: 'All Inclusive',
  全部不包含: 'All Not Included',
  新建检索: 'New Search',
  所属分组: 'Group',
  仅支持输入数值类型: 'Only supports numeric input types',
  索引字段: 'Index Field',
  指定日志时间: 'Specify log time',
  自然语言分词: 'Natural language segmentation',
  清洗设置: 'Cleaning settings',
  高级设置: 'Advanced settings',
  日志上报时间: 'Log reporting time',
  丢弃: 'Throw away',
  保留: 'Reserve',
  指定字段为日志时间: 'Specify the field as log time',
  保留失败日志: 'Keep failure log',
  元数据: 'Metadata',
  路径元数据: 'Path Metadata',
  自定义元数据: 'Custom MetaData',
  设备元数据: 'Device Metadata',
  采集路径分割正则: 'Collection path segmentation rules',
  路径样例: 'Path Example',
  无需设置: 'No setup required',
  默认分词符: 'Default word breaker',
  可见范围设置: 'Visible range settings',
  无: 'None',
  不分词: 'No word separation',
  JSON解析: 'JSON format',
  秒: 'Second',
  '已耗时{0}秒': '{0} seconds have passed',
  '正在下发...': 'Issuing...',
  回到旧版: 'Old Version',
  切换新版: 'New Version',
<<<<<<< HEAD
  行号: 'Index',
=======
  存储配置: 'Storage Configuration',
  索引配置: 'Index Configuration',
  日志保存天数: 'Number of days to keep logs',
  显示内置字段: 'Show built-in fields',
  执行失败: 'Execution failure',
  执行成功: 'Execution success',
  行号: 'Index',
  '请输入字段名/别名': 'Please enter a field name/alias',
  前往清洗: 'Go to wash',
  索引字段配置: 'Index field configuration',
>>>>>>> 06e81e64
};<|MERGE_RESOLUTION|>--- conflicted
+++ resolved
@@ -712,9 +712,6 @@
   '正在下发...': 'Issuing...',
   回到旧版: 'Old Version',
   切换新版: 'New Version',
-<<<<<<< HEAD
-  行号: 'Index',
-=======
   存储配置: 'Storage Configuration',
   索引配置: 'Index Configuration',
   日志保存天数: 'Number of days to keep logs',
@@ -725,5 +722,4 @@
   '请输入字段名/别名': 'Please enter a field name/alias',
   前往清洗: 'Go to wash',
   索引字段配置: 'Index field configuration',
->>>>>>> 06e81e64
 };