<!--
  - Tencent is pleased to support the open source community by making BK-LOG 蓝鲸日志平台 available.
  - Copyright (C) 2021 THL A29 Limited, a Tencent company.  All rights reserved.
  - BK-LOG 蓝鲸日志平台 is licensed under the MIT License.
  -
  - License for BK-LOG 蓝鲸日志平台:
  - -------------------------------------------------------------------
  -
  - Permission is hereby granted, free of charge, to any person obtaining a copy of this software and associated
  - documentation files (the "Software"), to deal in the Software without restriction, including without limitation
  - the rights to use, copy, modify, merge, publish, distribute, sublicense, and/or sell copies of the Software,
  - and to permit persons to whom the Software is furnished to do so, subject to the following conditions:
  - The above copyright notice and this permission notice shall be included in all copies or substantial
  - portions of the Software.
  -
  - THE SOFTWARE IS PROVIDED "AS IS", WITHOUT WARRANTY OF ANY KIND, EXPRESS OR IMPLIED, INCLUDING BUT NOT
  - LIMITED TO THE WARRANTIES OF MERCHANTABILITY, FITNESS FOR A PARTICULAR PURPOSE AND NONINFRINGEMENT. IN
  - NO EVENT SHALL THE AUTHORS OR COPYRIGHT HOLDERS BE LIABLE FOR ANY CLAIM, DAMAGES OR OTHER LIABILITY,
  - WHETHER IN AN ACTION OF CONTRACT, TORT OR OTHERWISE, ARISING FROM, OUT OF OR IN CONNECTION WITH THE
  - SOFTWARE OR THE USE OR OTHER DEALINGS IN THE SOFTWARE
  -->

<template>
  <div
    id="app"
    v-bkloading="{ isLoading: pageLoading }"
    :class="{ 'clear-min-height': $route.name === 'retrieve' }"
  >
    <NoticeComponent
      v-if="!isAsIframe"
      api-url="/notice/announcements/"
      @show-alert-change="showAlertChange"
    />
    <head-nav
      v-show="!isAsIframe && !pageLoading"
      @reloadRouter="routerKey += 1"
      @welcome="welcomePageData = $event"
    />
    <div :class="['log-search-container', isAsIframe && 'as-iframe', { 'is-show-notice': showAlert }]">
      <welcome-page
        v-if="welcomePageData"
        :data="welcomePageData"
      />
      <!-- 导航改版 -->
      <bk-navigation
        v-else-if="menuList && menuList.length"
        class="bk-log-navigation"
        navigation-type="left-right"
        head-height="0"
        header-title=""
        default-open
        :theme-color="navThemeColor"
        @toggle="handleToggle"
      >
        <template slot="menu">
          <div class="biz-menu">
            <biz-menu-select :is-expand="isExpand" />
          </div>
          <bk-navigation-menu
            :item-default-bg-color="navThemeColor"
            :default-active="activeManageNav.id"
          >
            <template v-for="groupItem in menuList">
              <bk-navigation-menu-group
                v-if="groupItem.children.length"
                :key="groupItem.id"
                :group-name="isExpand ? groupItem.name : groupItem.keyword"
              >
<<<<<<< HEAD
                <template v-for="navItem in getGroupChildren(groupItem.children)">
                  <a
=======
                <template>
                  <a
                    v-for="navItem in getGroupChildren(groupItem.children)"
>>>>>>> 35386d91
                    :key="navItem.id"
                    class="nav-item"
                    :href="getRouteHref(navItem.id)"
                  >
                    <bk-navigation-menu-item
                      :id="navItem.id"
                      :data-test-id="`navBox_nav_${navItem.id}`"
                      :icon="getMenuIcon(navItem)"
                      @click="handleClickNavItem(navItem.id)"
                    >
                      <span>{{ isExpand ? navItem.name : '' }}</span>
                    </bk-navigation-menu-item>
                  </a>
                </template>
              </bk-navigation-menu-group>
            </template>
          </bk-navigation-menu>
        </template>
        <div
          v-if="!pageLoading"
          class="navigation-content"
        >
          <auth-container-page
            v-if="authPageInfo"
            :info="authPageInfo"
          ></auth-container-page>
          <router-view
            v-else
            :key="routerKey"
            class="manage-content"
          ></router-view>
        </div>
      </bk-navigation>
      <!-- 无侧边栏页面 -->
      <router-view
        v-else-if="!pageLoading && !menuList"
        :key="routerKey"
        class="manage-content"
      ></router-view>
      <novice-guide
        v-if="displayRetrieve"
        :data="guideStep"
        guide-page="default"
      />
    </div>
    <auth-dialog />
    <bk-paas-login ref="login" />
    <global-setting-dialog
      v-model="isShowGlobalDialog"
      :active-menu="globalActiveLabel"
      :menu-list="globalSettingList"
      @menuChange="handleChangeMenu"
    />
    <!-- <login-modal v-if="loginData" :login-data="loginData" /> -->
  </div>
</template>

<script>
import { mapState, mapGetters } from 'vuex';
import headNav from '@/components/nav/head-nav';
// import LoginModal from '@/components/login-modal';
import WelcomePage from '@/components/common/welcome-page';
import AuthContainerPage from '@/components/common/auth-container-page';
import AuthDialog from '@/components/common/auth-dialog';
import BizMenuSelect from '@/components/biz-menu';
import NoviceGuide from '@/components/novice-guide';
import jsCookie from 'js-cookie';
import BkPaasLogin from '@blueking/paas-login';
import GlobalSettingDialog from '@/components/global-setting';
import NoticeComponent from '@blueking/notice-component-vue2';
import '@blueking/notice-component-vue2/dist/style.css';

export default {
  name: 'App',
  components: {
    headNav,
    // LoginModal,
    AuthContainerPage,
    AuthDialog,
    WelcomePage,
    BizMenuSelect,
    NoviceGuide,
    BkPaasLogin,
    GlobalSettingDialog,
    NoticeComponent
  },
  data() {
    return {
      loginData: null,
      welcomePageData: null,
      routerKey: 0,
      navThemeColor: '#2c354d',
      isExpand: true,
      curGuideStep: 0,
      isAsIframe: false,
      rightClickRouteName: '', // 当前右键选中的路由
      visible: false, // 是否展示右键菜单
      top: 0, // 右键菜单定位top
      left: 0, // 右键菜单定位left
      /** 全局设置列表 */
      dialogSettingList: [{ id: 'masking-setting', name: this.$t('全局脱敏') }]
    };
  },
  computed: {
    ...mapState([
      'topMenu',
      'activeTopMenu',
      'activeManageNav',
      'userGuideData',
      'isExternal',
      'isShowGlobalDialog',
      'globalSettingList',
      'globalActiveLabel',
      'showAlert'
    ]),
    ...mapGetters({
      pageLoading: 'pageLoading',
      asIframe: 'asIframe',
      authPageInfo: 'globals/authContainerInfo',
      maskingToggle: 'maskingToggle'
    }),
    navActive() {
      return '';
    },
    menuList() {
      const list = this.topMenu.find(item => item.id === this.activeTopMenu.id)?.children;
      if (this.isExternal && this.activeTopMenu.id === 'manage') {
        // 外部版只保留【日志提取】菜单
        return list.filter(menu => menu.id === 'manage-extract-strategy');
      }
      return list;
    },
    displayRetrieve() {
      return this.$store.state.retrieve.displayRetrieve;
    },
    guideStep() {
      return this.userGuideData?.default || {};
    }
  },
  watch: {
    asIframe: {
      immediate: true,
      handler(val) {
        this.isAsIframe = val;
      }
    },
    maskingToggle: {
      deep: true,
      handler(val) {
        // 更新全局操作列表
        const isShowSettingList = val.toggleString !== 'off';
        this.$store.commit('updateGlobalSettingList', isShowSettingList ? this.dialogSettingList : []);
      }
    }
  },
  created() {
    const platform = window.navigator.platform.toLowerCase();
    if (platform.indexOf('win') === 0) {
      document.body.style['font-family'] = 'Microsoft Yahei, pingFang-SC-Regular, Helvetica, Aria, sans-serif';
    } else {
      document.body.style['font-family'] = 'pingFang-SC-Regular, Microsoft Yahei, Helvetica, Aria, sans-serif';
    }
    this.$store.commit('updateRunVersion', window.RUN_VER || '');

    // 是否转换日期类型字段格式
    const isFormatDate = jsCookie.get('operation');
    if (isFormatDate === 'false') {
      this.$store.commit('updateIsFormatDate', false);
    }
    const isEnLanguage = (jsCookie.get('blueking_language') || 'zh-cn') === 'en';
    this.$store.commit('updateIsEnLanguage', isEnLanguage);
    // 初始化脱敏灰度相关的代码
    this.initMaskingToggle();

    // 弹窗登录
    window.bus.$on('show-login-modal', loginData => {
      this.loginData = loginData;
    });
    window.bus.$on('close-login-modal', () => {
      this.loginData = null;
      setTimeout(() => {
        window.location.reload();
      }, 0);
    });
    if (!this.isAsIframe) this.getUserGuide();

    this.$store.state.isExternal = window.IS_EXTERNAL ? JSON.parse(window.IS_EXTERNAL) : false;
  },
  mounted() {
    window.LoginModal = this.$refs.login;
  },
  methods: {
    /** 初始化脱敏灰度相关的数据 */
    initMaskingToggle() {
      const { log_desensitize: logDesensitize } = window.FEATURE_TOGGLE;
      let toggleList = window.FEATURE_TOGGLE_WHITE_LIST?.log_desensitize || [];
      switch (logDesensitize) {
        case 'on':
          toggleList = [];
          break;
        case 'off': {
          toggleList = [];
          // const index = this.dialogSettingList.findIndex(item => item.id === 'masking-setting');
          // const newSettingList = this.dialogSettingList.slice(index, 1);
          this.$store.commit('updateGlobalSettingList', []);
          break;
        }
        default:
          break;
      }
      this.$store.commit('updateMaskingToggle', {
        toggleString: logDesensitize,
        toggleList
      });
    },
    /** 更新全局弹窗的选项 */
    handleChangeMenu(item) {
      this.$store.commit('updateGlobalActiveLabel', item.id);
    },
    getMenuIcon(item) {
      if (item.icon) {
        return `bk-icon log-icon icon-${item.icon}`;
      }

      return 'bk-icon icon-home-shape';
    },
    handleClickNavItem(id) {
      this.$router.push({
        name: id,
        query: {
          spaceUid: this.$store.state.spaceUid
        }
      });
      if (id === 'default-dashboard') {
        this.routerKey = this.routerKey + 1;
      }
    },
    handleToggle(val) {
      this.isExpand = val;
    },
    getUserGuide() {
      this.$http
        .request('meta/getUserGuide')
        .then(res => {
          this.$store.commit('setUserGuideData', res.data);
        })
        .catch(e => {
          console.warn(e);
        });
    },
    getRouteHref(pageName) {
      const newUrl = this.$router.resolve({
        name: pageName,
        query: {
          spaceUid: this.$store.state.spaceUid
        }
      });
      return newUrl.href;
    },
    /** 侧边导航菜单 */
    getGroupChildren(list) {
      if (this.isExternal && this.activeTopMenu.id === 'manage') {
        // 外部版只保留【日志提取任务】
        return list.filter(menu => menu.id === 'log-extract-task');
      }
      return list;
    },
    showAlertChange(v) {
      this.$store.commit('updateNoticeAlert', v);
    }
  }
};
</script>

<style lang="scss">
@import './scss/reset.scss';
@import './scss/app.scss';
@import './scss/animation.scss';
@import './scss/mixins/clearfix.scss';
@import './scss/mixins/scroller.scss';

#app {
<<<<<<< HEAD
  min-width: 1280px;
  height: 100%;
=======
  height: 100%;
  min-width: 1280px;
>>>>>>> 35386d91
  min-height: 730px;
  background: #f4f7fa;
}

.clear-min-height {
  /* stylelint-disable-next-line declaration-no-important */
  min-height: 0 !important;
}

.button-text {
  color: #3a84ff;
  cursor: pointer;

  &:hover {
    color: #699df4;
  }

  &:active {
    color: #2761dd;
  }

  &.is-disabled {
    color: #c4c6cc;
    cursor: not-allowed;
  }
}

.text-overflow-hidden {
  overflow: hidden;
  text-overflow: ellipsis;
  white-space: nowrap;
}

<<<<<<< HEAD
.button-text {
  color: #3a84ff;
  cursor: pointer;

  &:hover {
    color: #699df4;
  }

  &:active {
    color: #2761dd;
  }

  &.is-disabled {
    color: #c4c6cc;
    cursor: not-allowed;
=======
.log-search-container {
  position: relative;
  width: 100%;
  height: calc(100% - 50px);
  overflow-y: hidden;

  &.as-iframe {
    height: 100%;
  }

  &.is-show-notice {
    height: calc(100% - 90px);

    .sub-nav-container {
      top: 91px;
    }

    .masking-dialog {
      .bk-dialog {
        /* stylelint-disable-next-line declaration-no-important */
        top: 92px !important;
      }
    }
  }
}

/*无权限时 v-cursor 样式*/
.cursor-element {
  width: 12px;
  height: 16px;
  background: url('./images/cursor-lock.svg') no-repeat;
}
// 检索里一些公用的样式
.tab-button {
  float: left;

  @include clearfix;

  .tab-button-item {
    padding: 0 15px;
    margin-left: -1px;
    font-size: 0;
    color: #63656e;
    cursor: pointer;
    border: 1px solid #c4c6cc;
    border-left-color: transparent;

    &:first-child {
      margin-left: 0;
      border-left-color: #c4c6cc;
      border-radius: 2px 0 0 2px;
    }

    &:last-child {
      border-radius: 0 2px 2px 0;
    }

    &.active {
      z-index: 10;
      color: #3a84ff;
      background: #e1ecff;
      border: 1px solid #3a84ff;
    }
>>>>>>> 35386d91
  }
}

<<<<<<< HEAD
.log-search-container {
  position: relative;
  width: 100%;
  height: calc(100% - 50px);
  overflow-y: hidden;

  &.as-iframe {
    height: 100%;
  }

  &.is-show-notice {
    height: calc(100% - 90px);

    .sub-nav-container {
      top: 91px;
    }

    .masking-dialog {
      .bk-dialog {
        /* stylelint-disable-next-line declaration-no-important */
        top: 92px !important;
=======
  .tab-button-text {
    display: inline-block;
    width: 100%;
    overflow: hidden;
    font-size: 12px;
    line-height: 32px;
    text-overflow: ellipsis;
    white-space: nowrap;
  }
}
// hack 组件样式
.bk-dialog.bk-info-box .bk-dialog-header-inner {
  /* stylelint-disable-next-line declaration-no-important */
  white-space: normal !important;
}

.bk-date-picker-dropdown .bk-picker-confirm-time {
  color: #3a84ff;
}

.tippy-tooltip .tippy-content {
  padding: 0;
  word-break: break-all;
}

.bk-form-control.is-error .bk-form-input {
  border-color: #ff5656;
}
// 导航
.bk-log-navigation.bk-navigation,
.hack-king-navigation.bk-navigation {
  /* stylelint-disable-next-line declaration-no-important */
  width: 100% !important;

  /* stylelint-disable-next-line declaration-no-important */
  height: 100% !important;

  .container-header {
    /* stylelint-disable-next-line declaration-no-important */
    display: none !important;
  }

  .bk-navigation-wrapper {
    height: 100%;

    .navigation-container {
      z-index: 100;
      /* stylelint-disable-next-line declaration-no-important */
      max-width: calc(100% - 60px) !important;

      .container-content {
        /* stylelint-disable-next-line declaration-no-important */
        height: 100% !important;

        /* stylelint-disable-next-line declaration-no-important */
        max-height: 100% !important;
        padding: 0;

        .navigation-content {
          height: 100%;
        }
      }
    }

    .bk-navigation-menu-group {
      .group-name-wrap .group-name {
        margin-right: 0;
>>>>>>> 35386d91
      }
    }
  }
}

/*无权限时 v-cursor 样式*/
.cursor-element {
  width: 12px;
  height: 16px;
  background: url('./images/cursor-lock.svg') no-repeat;
}
// 检索里一些公用的样式
.tab-button {
  float: left;

  @include clearfix;

  .tab-button-item {
    margin-left: -1px;
    padding: 0 15px;
    border: 1px solid #c4c6cc;
    border-left-color: transparent;
    font-size: 0;
    color: #63656e;
    cursor: pointer;

<<<<<<< HEAD
    &:first-child {
      margin-left: 0;
      border-left-color: #c4c6cc;
      border-radius: 2px 0 0 2px;
    }

    &:last-child {
      border-radius: 0 2px 2px 0;
    }

    &.active {
      border: 1px solid #3a84ff;
      color: #3a84ff;
      background: #e1ecff;
      z-index: 10;
    }
  }

  .tab-button-text {
    display: inline-block;
    width: 100%;
    line-height: 32px;
    font-size: 12px;
    white-space: nowrap;
    text-overflow: ellipsis;
    overflow: hidden;
  }
}
// hack 组件样式
.bk-dialog.bk-info-box .bk-dialog-header-inner {
  /* stylelint-disable-next-line declaration-no-important */
  white-space: normal !important;
}

.bk-date-picker-dropdown .bk-picker-confirm-time {
  color: #3a84ff;
}

.tippy-tooltip .tippy-content {
  padding: 0;
  word-break: break-all;
}

.bk-form-control.is-error .bk-form-input {
  border-color: #ff5656;
}
// 导航
.bk-log-navigation.bk-navigation,
.hack-king-navigation.bk-navigation {
  /* stylelint-disable-next-line declaration-no-important */
  width: 100% !important;

  /* stylelint-disable-next-line declaration-no-important */
  height: 100% !important;

  .container-header {
    /* stylelint-disable-next-line declaration-no-important */
    display: none !important;
  }

  .bk-navigation-wrapper {
    height: 100%;

    .navigation-container {
      /* stylelint-disable-next-line declaration-no-important */
      max-width: calc(100% - 60px) !important;
      z-index: 100;

      .container-content {
        /* stylelint-disable-next-line declaration-no-important */
        height: 100% !important;

        /* stylelint-disable-next-line declaration-no-important */
        max-height: 100% !important;
        padding: 0;

        .navigation-content {
          height: 100%;
        }
=======
    .navigation-menu-item-icon.bk-icon {
      min-width: 28px;
    }

    .nav-item {
      display: inline-block;
      width: 100%;
    }
  }

  .nav-slider-list {
    /* stylelint-disable-next-line declaration-no-important */
    height: calc(100% - 56px) !important;
  }
}

.biz-menu {
  padding-bottom: 10px;
  border-bottom: 1px solid rgba(255, 255, 255, 0.1);
}

// 表格单元 v-bk-overflow-tips
.bk-table .bk-table-body-wrapper .table-ceil-container {
  width: 100%;

  > span {
    display: block;
    overflow: hidden;
    text-overflow: ellipsis;
    white-space: nowrap;
  }
}
// hack vue-json-pretty
.json-view-wrapper .vjs-value {
  word-break: break-all;
}
// hack be-select将下拉宽度全部交给slot以控制宽度和事件传播
.custom-no-padding-option.bk-option > .bk-option-content {
  padding: 0;

  > .option-slot-container {
    min-height: 32px;
    padding: 9px 16px;
    line-height: 14px;

    &.no-authority {
      display: flex;
      justify-content: space-between;
      align-items: center;
      color: #c4c6cc;
      cursor: not-allowed;

      .text {
        width: calc(100% - 56px);
>>>>>>> 35386d91
      }
    }

<<<<<<< HEAD
    .bk-navigation-menu-group {
      .group-name-wrap .group-name {
        margin-right: 0;
=======
      .apply-text {
        flex-shrink: 0;
        display: none;
        color: #3a84ff;
        cursor: pointer;
>>>>>>> 35386d91
      }
    }

<<<<<<< HEAD
    .navigation-menu-item-icon.bk-icon {
      min-width: 28px;
    }

    .nav-item {
      width: 100%;
      display: inline-block;
    }
  }

  .nav-slider-list {
    /* stylelint-disable-next-line declaration-no-important */
    height: calc(100% - 56px) !important;
  }
}

.biz-menu {
  padding-bottom: 10px;
  border-bottom: 1px solid rgba(255, 255, 255, 0.1);
}

// 表格单元 v-bk-overflow-tips
.bk-table .bk-table-body-wrapper .table-ceil-container {
  width: 100%;

  > span {
    display: block;
    overflow: hidden;
    text-overflow: ellipsis;
    white-space: nowrap;
=======
      &:hover .apply-text {
        display: flex;
      }
    }
  }
}
// 采集项管理、索引集管理通用样式
.access-manage-container {
  padding: 28px 24px;

  .bk-tab-section {
    display: none;
>>>>>>> 35386d91
  }
}
// hack vue-json-pretty
.json-view-wrapper .vjs-value {
  word-break: break-all;
}
// hack be-select将下拉宽度全部交给slot以控制宽度和事件传播
.custom-no-padding-option.bk-option > .bk-option-content {
  padding: 0;

  > .option-slot-container {
    padding: 9px 16px;
    min-height: 32px;
    line-height: 14px;

    &.no-authority {
      display: flex;
      justify-content: space-between;
      align-items: center;
      color: #c4c6cc;
      cursor: not-allowed;

<<<<<<< HEAD
      .text {
        width: calc(100% - 56px);
      }

      .apply-text {
        flex-shrink: 0;
        display: none;
        color: #3a84ff;
        cursor: pointer;
      }

      &:hover .apply-text {
        display: flex;
      }
    }
  }
}
// 采集项管理、索引集管理通用样式
.access-manage-container {
  padding: 28px 24px;

  .bk-tab-section {
    display: none;
  }

  .go-search {
    // position: fixed;
    position: absolute;
    right: 0;
    font-size: 12px;
    z-index: 999;

    .icon-info {
      color: #979ba5;
      font-size: 14px;
    }

=======
  .go-search {
    // position: fixed;
    position: absolute;
    right: 0;
    z-index: 999;
    font-size: 12px;

    .icon-info {
      font-size: 14px;
      color: #979ba5;
    }

>>>>>>> 35386d91
    .search-button {
      display: inline-block;
      color: #3a84ff;
      cursor: pointer;
    }

    .search-text {
      height: 32px;
<<<<<<< HEAD
      line-height: 32px;
      background: #fff;
      box-shadow: 0 2px 4px 0 #1919290d;
      border-radius: 2px;
      padding: 0 9px;
=======
      padding: 0 9px;
      line-height: 32px;
      background: #fff;
      border-radius: 2px;
      box-shadow: 0 2px 4px 0 #1919290d;
>>>>>>> 35386d91
    }
  }

  .tab-content {
    height: calc(100% - 50px);
<<<<<<< HEAD
    overflow: auto;
    padding: 20px;
    background-color: #fff;
    box-shadow: 0 2px 4px 0 #1919290d;
    border-top: none;
=======
    padding: 20px;
    overflow: auto;
    background-color: #fff;
    border-top: none;
    box-shadow: 0 2px 4px 0 #1919290d;
>>>>>>> 35386d91

    @include scroller($backgroundColor: #c4c6cc, $width: 4px);

    .main-title {
      display: flex;
<<<<<<< HEAD
      align-items: flex-end;
      justify-content: space-between;
      font-size: 14px;
      font-weight: 700;
      color: #63656e;
      line-height: 20px;
      padding: 0 0 8px 0;
      border-bottom: 1px solid #dcdee5;
      margin-bottom: 20px;
=======
      padding: 0 0 8px 0;
      margin-bottom: 20px;
      font-size: 14px;
      font-weight: 700;
      line-height: 20px;
      color: #63656e;
      border-bottom: 1px solid #dcdee5;
      align-items: flex-end;
      justify-content: space-between;
>>>>>>> 35386d91
    }

    .refresh-button {
      display: flex;
<<<<<<< HEAD
      align-items: center;
      font-size: 12px;
      font-weight: normal;
      color: #3a84ff;
      margin-left: 8px;
      cursor: pointer;
=======
      margin-left: 8px;
      font-size: 12px;
      font-weight: normal;
      color: #3a84ff;
      cursor: pointer;
      align-items: center;
>>>>>>> 35386d91

      &:hover {
        color: #699df4;
      }

      .bk-icon {
<<<<<<< HEAD
        font-size: 13px;
        margin-right: 4px;
=======
        margin-right: 4px;
        font-size: 13px;
>>>>>>> 35386d91
      }
    }

    .charts-container {
      display: flex;
      justify-content: space-between;
      margin-bottom: 20px;
<<<<<<< HEAD

      .chart-container {
        position: relative;
        width: calc((100% - 16px) / 2);
        padding: 0 16px;
        border: 1px solid #f0f1f5;
        border-radius: 3px;
        box-shadow: 0 1px 3px 0 rgba(0, 0, 0, 0.05);

=======

      .chart-container {
        position: relative;
        width: calc((100% - 16px) / 2);
        padding: 0 16px;
        border: 1px solid #f0f1f5;
        border-radius: 3px;
        box-shadow: 0 1px 3px 0 rgba(0, 0, 0, 0.05);

>>>>>>> 35386d91
        .chart-header {
          display: flex;
          justify-content: space-between;
          align-items: center;
          height: 50px;

          .title {
            font-size: 12px;
            font-weight: bold;
<<<<<<< HEAD
            color: #63656e;
            line-height: 16px;
=======
            line-height: 16px;
            color: #63656e;
>>>>>>> 35386d91
          }

          .date-picker {
            display: flex;
            align-items: center;
          }
        }

        .chart-canvas-container {
          position: relative;
          height: 230px;

          &.big-chart {
            height: 280px;
          }
        }

        .king-exception {
          position: absolute;
          top: 80px;
          left: 0;
        }
      }
    }
  }
}

.title-overflow {
  overflow: hidden;
  text-overflow: ellipsis;
  white-space: nowrap;
}

.beta-class {
<<<<<<< HEAD
  color: #ffa228;
  margin-left: 2px;
  padding-top: 3px;
=======
  padding-top: 3px;
  margin-left: 2px;
  color: #ffa228;
>>>>>>> 35386d91
}

.bk-dialog-type-header .header {
  /* stylelint-disable-next-line declaration-no-important */
  white-space: normal !important;
}

<<<<<<< HEAD
.bk-options .bk-option {
  &:hover {
    color: #63656e;
    background-color: #f5f7fa;
  }

  &.is-selected {
    color: #3a84ff;
    background-color: #e1ecff;
  }
}

=======
>>>>>>> 35386d91
// .bk-label {
//   .bk-label-text {
//     font-size: 12px;
//   }

//   &::after {
//     top: 54%;
//   }
// }
</style><|MERGE_RESOLUTION|>--- conflicted
+++ resolved
@@ -66,14 +66,9 @@
                 :key="groupItem.id"
                 :group-name="isExpand ? groupItem.name : groupItem.keyword"
               >
-<<<<<<< HEAD
-                <template v-for="navItem in getGroupChildren(groupItem.children)">
-                  <a
-=======
                 <template>
                   <a
                     v-for="navItem in getGroupChildren(groupItem.children)"
->>>>>>> 35386d91
                     :key="navItem.id"
                     class="nav-item"
                     :href="getRouteHref(navItem.id)"
@@ -356,13 +351,8 @@
 @import './scss/mixins/scroller.scss';
 
 #app {
-<<<<<<< HEAD
-  min-width: 1280px;
-  height: 100%;
-=======
   height: 100%;
   min-width: 1280px;
->>>>>>> 35386d91
   min-height: 730px;
   background: #f4f7fa;
 }
@@ -396,23 +386,6 @@
   white-space: nowrap;
 }
 
-<<<<<<< HEAD
-.button-text {
-  color: #3a84ff;
-  cursor: pointer;
-
-  &:hover {
-    color: #699df4;
-  }
-
-  &:active {
-    color: #2761dd;
-  }
-
-  &.is-disabled {
-    color: #c4c6cc;
-    cursor: not-allowed;
-=======
 .log-search-container {
   position: relative;
   width: 100%;
@@ -476,33 +449,8 @@
       background: #e1ecff;
       border: 1px solid #3a84ff;
     }
->>>>>>> 35386d91
-  }
-}
-
-<<<<<<< HEAD
-.log-search-container {
-  position: relative;
-  width: 100%;
-  height: calc(100% - 50px);
-  overflow-y: hidden;
-
-  &.as-iframe {
-    height: 100%;
-  }
-
-  &.is-show-notice {
-    height: calc(100% - 90px);
-
-    .sub-nav-container {
-      top: 91px;
-    }
-
-    .masking-dialog {
-      .bk-dialog {
-        /* stylelint-disable-next-line declaration-no-important */
-        top: 92px !important;
-=======
+  }
+
   .tab-button-text {
     display: inline-block;
     width: 100%;
@@ -513,203 +461,6 @@
     white-space: nowrap;
   }
 }
-// hack 组件样式
-.bk-dialog.bk-info-box .bk-dialog-header-inner {
-  /* stylelint-disable-next-line declaration-no-important */
-  white-space: normal !important;
-}
-
-.bk-date-picker-dropdown .bk-picker-confirm-time {
-  color: #3a84ff;
-}
-
-.tippy-tooltip .tippy-content {
-  padding: 0;
-  word-break: break-all;
-}
-
-.bk-form-control.is-error .bk-form-input {
-  border-color: #ff5656;
-}
-// 导航
-.bk-log-navigation.bk-navigation,
-.hack-king-navigation.bk-navigation {
-  /* stylelint-disable-next-line declaration-no-important */
-  width: 100% !important;
-
-  /* stylelint-disable-next-line declaration-no-important */
-  height: 100% !important;
-
-  .container-header {
-    /* stylelint-disable-next-line declaration-no-important */
-    display: none !important;
-  }
-
-  .bk-navigation-wrapper {
-    height: 100%;
-
-    .navigation-container {
-      z-index: 100;
-      /* stylelint-disable-next-line declaration-no-important */
-      max-width: calc(100% - 60px) !important;
-
-      .container-content {
-        /* stylelint-disable-next-line declaration-no-important */
-        height: 100% !important;
-
-        /* stylelint-disable-next-line declaration-no-important */
-        max-height: 100% !important;
-        padding: 0;
-
-        .navigation-content {
-          height: 100%;
-        }
-      }
-    }
-
-    .bk-navigation-menu-group {
-      .group-name-wrap .group-name {
-        margin-right: 0;
->>>>>>> 35386d91
-      }
-    }
-  }
-}
-
-/*无权限时 v-cursor 样式*/
-.cursor-element {
-  width: 12px;
-  height: 16px;
-  background: url('./images/cursor-lock.svg') no-repeat;
-}
-// 检索里一些公用的样式
-.tab-button {
-  float: left;
-
-  @include clearfix;
-
-  .tab-button-item {
-    margin-left: -1px;
-    padding: 0 15px;
-    border: 1px solid #c4c6cc;
-    border-left-color: transparent;
-    font-size: 0;
-    color: #63656e;
-    cursor: pointer;
-
-<<<<<<< HEAD
-    &:first-child {
-      margin-left: 0;
-      border-left-color: #c4c6cc;
-      border-radius: 2px 0 0 2px;
-    }
-
-    &:last-child {
-      border-radius: 0 2px 2px 0;
-    }
-
-    &.active {
-      border: 1px solid #3a84ff;
-      color: #3a84ff;
-      background: #e1ecff;
-      z-index: 10;
-    }
-  }
-
-  .tab-button-text {
-    display: inline-block;
-    width: 100%;
-    line-height: 32px;
-    font-size: 12px;
-    white-space: nowrap;
-    text-overflow: ellipsis;
-    overflow: hidden;
-  }
-}
-// hack 组件样式
-.bk-dialog.bk-info-box .bk-dialog-header-inner {
-  /* stylelint-disable-next-line declaration-no-important */
-  white-space: normal !important;
-}
-
-.bk-date-picker-dropdown .bk-picker-confirm-time {
-  color: #3a84ff;
-}
-
-.tippy-tooltip .tippy-content {
-  padding: 0;
-  word-break: break-all;
-}
-
-.bk-form-control.is-error .bk-form-input {
-  border-color: #ff5656;
-}
-// 导航
-.bk-log-navigation.bk-navigation,
-.hack-king-navigation.bk-navigation {
-  /* stylelint-disable-next-line declaration-no-important */
-  width: 100% !important;
-
-  /* stylelint-disable-next-line declaration-no-important */
-  height: 100% !important;
-
-  .container-header {
-    /* stylelint-disable-next-line declaration-no-important */
-    display: none !important;
-  }
-
-  .bk-navigation-wrapper {
-    height: 100%;
-
-    .navigation-container {
-      /* stylelint-disable-next-line declaration-no-important */
-      max-width: calc(100% - 60px) !important;
-      z-index: 100;
-
-      .container-content {
-        /* stylelint-disable-next-line declaration-no-important */
-        height: 100% !important;
-
-        /* stylelint-disable-next-line declaration-no-important */
-        max-height: 100% !important;
-        padding: 0;
-
-        .navigation-content {
-          height: 100%;
-        }
-=======
-    .navigation-menu-item-icon.bk-icon {
-      min-width: 28px;
-    }
-
-    .nav-item {
-      display: inline-block;
-      width: 100%;
-    }
-  }
-
-  .nav-slider-list {
-    /* stylelint-disable-next-line declaration-no-important */
-    height: calc(100% - 56px) !important;
-  }
-}
-
-.biz-menu {
-  padding-bottom: 10px;
-  border-bottom: 1px solid rgba(255, 255, 255, 0.1);
-}
-
-// 表格单元 v-bk-overflow-tips
-.bk-table .bk-table-body-wrapper .table-ceil-container {
-  width: 100%;
-
-  > span {
-    display: block;
-    overflow: hidden;
-    text-overflow: ellipsis;
-    white-space: nowrap;
-  }
-}
 // hack vue-json-pretty
 .json-view-wrapper .vjs-value {
   word-break: break-all;
@@ -717,6 +468,11 @@
 // hack be-select将下拉宽度全部交给slot以控制宽度和事件传播
 .custom-no-padding-option.bk-option > .bk-option-content {
   padding: 0;
+
+  &.is-selected {
+    color: #3a84ff;
+    background-color: #e1ecff;
+  }
 
   > .option-slot-container {
     min-height: 32px;
@@ -732,56 +488,15 @@
 
       .text {
         width: calc(100% - 56px);
->>>>>>> 35386d91
-      }
-    }
-
-<<<<<<< HEAD
-    .bk-navigation-menu-group {
-      .group-name-wrap .group-name {
-        margin-right: 0;
-=======
+      }
+
       .apply-text {
         flex-shrink: 0;
         display: none;
         color: #3a84ff;
         cursor: pointer;
->>>>>>> 35386d91
-      }
-    }
-
-<<<<<<< HEAD
-    .navigation-menu-item-icon.bk-icon {
-      min-width: 28px;
-    }
-
-    .nav-item {
-      width: 100%;
-      display: inline-block;
-    }
-  }
-
-  .nav-slider-list {
-    /* stylelint-disable-next-line declaration-no-important */
-    height: calc(100% - 56px) !important;
-  }
-}
-
-.biz-menu {
-  padding-bottom: 10px;
-  border-bottom: 1px solid rgba(255, 255, 255, 0.1);
-}
-
-// 表格单元 v-bk-overflow-tips
-.bk-table .bk-table-body-wrapper .table-ceil-container {
-  width: 100%;
-
-  > span {
-    display: block;
-    overflow: hidden;
-    text-overflow: ellipsis;
-    white-space: nowrap;
-=======
+      }
+
       &:hover .apply-text {
         display: flex;
       }
@@ -794,68 +509,8 @@
 
   .bk-tab-section {
     display: none;
->>>>>>> 35386d91
-  }
-}
-// hack vue-json-pretty
-.json-view-wrapper .vjs-value {
-  word-break: break-all;
-}
-// hack be-select将下拉宽度全部交给slot以控制宽度和事件传播
-.custom-no-padding-option.bk-option > .bk-option-content {
-  padding: 0;
-
-  > .option-slot-container {
-    padding: 9px 16px;
-    min-height: 32px;
-    line-height: 14px;
-
-    &.no-authority {
-      display: flex;
-      justify-content: space-between;
-      align-items: center;
-      color: #c4c6cc;
-      cursor: not-allowed;
-
-<<<<<<< HEAD
-      .text {
-        width: calc(100% - 56px);
-      }
-
-      .apply-text {
-        flex-shrink: 0;
-        display: none;
-        color: #3a84ff;
-        cursor: pointer;
-      }
-
-      &:hover .apply-text {
-        display: flex;
-      }
-    }
-  }
-}
-// 采集项管理、索引集管理通用样式
-.access-manage-container {
-  padding: 28px 24px;
-
-  .bk-tab-section {
-    display: none;
-  }
-
-  .go-search {
-    // position: fixed;
-    position: absolute;
-    right: 0;
-    font-size: 12px;
-    z-index: 999;
-
-    .icon-info {
-      color: #979ba5;
-      font-size: 14px;
-    }
-
-=======
+  }
+
   .go-search {
     // position: fixed;
     position: absolute;
@@ -868,7 +523,6 @@
       color: #979ba5;
     }
 
->>>>>>> 35386d91
     .search-button {
       display: inline-block;
       color: #3a84ff;
@@ -877,53 +531,26 @@
 
     .search-text {
       height: 32px;
-<<<<<<< HEAD
-      line-height: 32px;
-      background: #fff;
-      box-shadow: 0 2px 4px 0 #1919290d;
-      border-radius: 2px;
-      padding: 0 9px;
-=======
       padding: 0 9px;
       line-height: 32px;
       background: #fff;
       border-radius: 2px;
       box-shadow: 0 2px 4px 0 #1919290d;
->>>>>>> 35386d91
     }
   }
 
   .tab-content {
     height: calc(100% - 50px);
-<<<<<<< HEAD
-    overflow: auto;
-    padding: 20px;
-    background-color: #fff;
-    box-shadow: 0 2px 4px 0 #1919290d;
-    border-top: none;
-=======
     padding: 20px;
     overflow: auto;
     background-color: #fff;
     border-top: none;
     box-shadow: 0 2px 4px 0 #1919290d;
->>>>>>> 35386d91
 
     @include scroller($backgroundColor: #c4c6cc, $width: 4px);
 
     .main-title {
       display: flex;
-<<<<<<< HEAD
-      align-items: flex-end;
-      justify-content: space-between;
-      font-size: 14px;
-      font-weight: 700;
-      color: #63656e;
-      line-height: 20px;
-      padding: 0 0 8px 0;
-      border-bottom: 1px solid #dcdee5;
-      margin-bottom: 20px;
-=======
       padding: 0 0 8px 0;
       margin-bottom: 20px;
       font-size: 14px;
@@ -933,39 +560,24 @@
       border-bottom: 1px solid #dcdee5;
       align-items: flex-end;
       justify-content: space-between;
->>>>>>> 35386d91
     }
 
     .refresh-button {
       display: flex;
-<<<<<<< HEAD
-      align-items: center;
-      font-size: 12px;
-      font-weight: normal;
-      color: #3a84ff;
-      margin-left: 8px;
-      cursor: pointer;
-=======
       margin-left: 8px;
       font-size: 12px;
       font-weight: normal;
       color: #3a84ff;
       cursor: pointer;
       align-items: center;
->>>>>>> 35386d91
 
       &:hover {
         color: #699df4;
       }
 
       .bk-icon {
-<<<<<<< HEAD
-        font-size: 13px;
-        margin-right: 4px;
-=======
         margin-right: 4px;
         font-size: 13px;
->>>>>>> 35386d91
       }
     }
 
@@ -973,7 +585,6 @@
       display: flex;
       justify-content: space-between;
       margin-bottom: 20px;
-<<<<<<< HEAD
 
       .chart-container {
         position: relative;
@@ -983,17 +594,6 @@
         border-radius: 3px;
         box-shadow: 0 1px 3px 0 rgba(0, 0, 0, 0.05);
 
-=======
-
-      .chart-container {
-        position: relative;
-        width: calc((100% - 16px) / 2);
-        padding: 0 16px;
-        border: 1px solid #f0f1f5;
-        border-radius: 3px;
-        box-shadow: 0 1px 3px 0 rgba(0, 0, 0, 0.05);
-
->>>>>>> 35386d91
         .chart-header {
           display: flex;
           justify-content: space-between;
@@ -1003,13 +603,8 @@
           .title {
             font-size: 12px;
             font-weight: bold;
-<<<<<<< HEAD
-            color: #63656e;
-            line-height: 16px;
-=======
             line-height: 16px;
             color: #63656e;
->>>>>>> 35386d91
           }
 
           .date-picker {
@@ -1044,15 +639,9 @@
 }
 
 .beta-class {
-<<<<<<< HEAD
-  color: #ffa228;
-  margin-left: 2px;
-  padding-top: 3px;
-=======
   padding-top: 3px;
   margin-left: 2px;
   color: #ffa228;
->>>>>>> 35386d91
 }
 
 .bk-dialog-type-header .header {
@@ -1060,21 +649,13 @@
   white-space: normal !important;
 }
 
-<<<<<<< HEAD
 .bk-options .bk-option {
   &:hover {
     color: #63656e;
     background-color: #f5f7fa;
   }
-
-  &.is-selected {
-    color: #3a84ff;
-    background-color: #e1ecff;
-  }
-}
-
-=======
->>>>>>> 35386d91
+}
+
 // .bk-label {
 //   .bk-label-text {
 //     font-size: 12px;
