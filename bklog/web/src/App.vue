--- conflicted
+++ resolved
@@ -66,9 +66,8 @@
                 :key="groupItem.id"
                 :group-name="isExpand ? groupItem.name : groupItem.keyword"
               >
-                <template>
+                <template v-for="navItem in getGroupChildren(groupItem.children)">
                   <a
-                    v-for="navItem in getGroupChildren(groupItem.children)"
                     :key="navItem.id"
                     class="nav-item"
                     :href="getRouteHref(navItem.id)"
@@ -351,8 +350,8 @@
 @import './scss/mixins/scroller.scss';
 
 #app {
+  min-width: 1280px;
   height: 100%;
-  min-width: 1280px;
   min-height: 730px;
   background: #f4f7fa;
 }
@@ -384,6 +383,24 @@
   overflow: hidden;
   text-overflow: ellipsis;
   white-space: nowrap;
+}
+
+.button-text {
+  color: #3a84ff;
+  cursor: pointer;
+
+  &:hover {
+    color: #699df4;
+  }
+
+  &:active {
+    color: #2761dd;
+  }
+
+  &.is-disabled {
+    color: #c4c6cc;
+    cursor: not-allowed;
+  }
 }
 
 .log-search-container {
@@ -425,13 +442,13 @@
   @include clearfix;
 
   .tab-button-item {
+    margin-left: -1px;
     padding: 0 15px;
-    margin-left: -1px;
+    border: 1px solid #c4c6cc;
+    border-left-color: transparent;
     font-size: 0;
     color: #63656e;
     cursor: pointer;
-    border: 1px solid #c4c6cc;
-    border-left-color: transparent;
 
     &:first-child {
       margin-left: 0;
@@ -444,21 +461,21 @@
     }
 
     &.active {
-      z-index: 10;
+      border: 1px solid #3a84ff;
       color: #3a84ff;
       background: #e1ecff;
-      border: 1px solid #3a84ff;
+      z-index: 10;
     }
   }
 
   .tab-button-text {
     display: inline-block;
     width: 100%;
+    line-height: 32px;
+    font-size: 12px;
+    white-space: nowrap;
+    text-overflow: ellipsis;
     overflow: hidden;
-    font-size: 12px;
-    line-height: 32px;
-    text-overflow: ellipsis;
-    white-space: nowrap;
   }
 }
 // hack 组件样式
@@ -497,9 +514,9 @@
     height: 100%;
 
     .navigation-container {
-      z-index: 100;
       /* stylelint-disable-next-line declaration-no-important */
       max-width: calc(100% - 60px) !important;
+      z-index: 100;
 
       .container-content {
         /* stylelint-disable-next-line declaration-no-important */
@@ -526,8 +543,8 @@
     }
 
     .nav-item {
+      width: 100%;
       display: inline-block;
-      width: 100%;
     }
   }
 
@@ -562,8 +579,8 @@
   padding: 0;
 
   > .option-slot-container {
+    padding: 9px 16px;
     min-height: 32px;
-    padding: 9px 16px;
     line-height: 14px;
 
     &.no-authority {
@@ -602,12 +619,12 @@
     // position: fixed;
     position: absolute;
     right: 0;
+    font-size: 12px;
     z-index: 999;
-    font-size: 12px;
 
     .icon-info {
+      color: #979ba5;
       font-size: 14px;
-      color: #979ba5;
     }
 
     .search-button {
@@ -618,53 +635,53 @@
 
     .search-text {
       height: 32px;
-      padding: 0 9px;
       line-height: 32px;
       background: #fff;
+      box-shadow: 0 2px 4px 0 #1919290d;
       border-radius: 2px;
-      box-shadow: 0 2px 4px 0 #1919290d;
+      padding: 0 9px;
     }
   }
 
   .tab-content {
     height: calc(100% - 50px);
+    overflow: auto;
     padding: 20px;
-    overflow: auto;
     background-color: #fff;
+    box-shadow: 0 2px 4px 0 #1919290d;
     border-top: none;
-    box-shadow: 0 2px 4px 0 #1919290d;
 
     @include scroller($backgroundColor: #c4c6cc, $width: 4px);
 
     .main-title {
       display: flex;
-      padding: 0 0 8px 0;
-      margin-bottom: 20px;
+      align-items: flex-end;
+      justify-content: space-between;
       font-size: 14px;
       font-weight: 700;
+      color: #63656e;
       line-height: 20px;
-      color: #63656e;
+      padding: 0 0 8px 0;
       border-bottom: 1px solid #dcdee5;
-      align-items: flex-end;
-      justify-content: space-between;
+      margin-bottom: 20px;
     }
 
     .refresh-button {
       display: flex;
-      margin-left: 8px;
+      align-items: center;
       font-size: 12px;
       font-weight: normal;
       color: #3a84ff;
+      margin-left: 8px;
       cursor: pointer;
-      align-items: center;
 
       &:hover {
         color: #699df4;
       }
 
       .bk-icon {
+        font-size: 13px;
         margin-right: 4px;
-        font-size: 13px;
       }
     }
 
@@ -690,8 +707,8 @@
           .title {
             font-size: 12px;
             font-weight: bold;
+            color: #63656e;
             line-height: 16px;
-            color: #63656e;
           }
 
           .date-picker {
@@ -717,47 +734,6 @@
       }
     }
   }
-<<<<<<< HEAD
-
-  .title-overflow {
-    overflow: hidden;
-    text-overflow: ellipsis;
-    white-space: nowrap;
-  }
-
-  .beta-class {
-    color: #ffa228;
-    margin-left: 2px;
-    padding-top: 3px;
-  }
-
-  .bk-dialog-type-header .header {
-    /* stylelint-disable-next-line declaration-no-important */
-    white-space: normal !important;
-  }
-
-  .bk-options .bk-option {
-    &:hover {
-      color: #63656e;
-      background-color: #f5f7fa;
-    }
-
-    &.is-selected {
-      color: #3a84ff;
-      background-color: #e1ecff;
-    }
-  }
-
-  // .bk-label {
-  //   .bk-label-text {
-  //     font-size: 12px;
-  //   }
-
-  //   &::after {
-  //     top: 54%;
-  //   }
-  // }
-=======
 }
 
 .title-overflow {
@@ -767,14 +743,26 @@
 }
 
 .beta-class {
+  color: #ffa228;
+  margin-left: 2px;
   padding-top: 3px;
-  margin-left: 2px;
-  color: #ffa228;
 }
 
 .bk-dialog-type-header .header {
   /* stylelint-disable-next-line declaration-no-important */
   white-space: normal !important;
+}
+
+.bk-options .bk-option {
+  &:hover {
+    color: #63656e;
+    background-color: #f5f7fa;
+  }
+
+  &.is-selected {
+    color: #3a84ff;
+    background-color: #e1ecff;
+  }
 }
 
 // .bk-label {
@@ -786,5 +774,4 @@
 //     top: 54%;
 //   }
 // }
->>>>>>> bf4ca784
 </style>