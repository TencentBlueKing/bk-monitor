@font-face {
  font-family: 'log';
  font-style: normal;
  font-weight: normal;
  src: url('iconcool.svg#iconcool') format('svg'),
    url('iconcool.ttf') format('truetype'),
    url('iconcool.woff') format('woff'),
    url('iconcool.eot?#iefix') format('embedded-opentype');
}

.log-icon {
  /* stylelint-disable-next-line declaration-no-important */
  font-family: 'log' !important;

  /* Better Font Rendering =========== */
  -webkit-font-smoothing: antialiased;
  -moz-osx-font-smoothing: grayscale;

  /* speak: none; */
  font-style: normal;
  font-weight: normal;
  line-height: 1;
  text-align: center;
  text-transform: none;
  font-variant: normal;
}

.icon-app-store:before {
  content: '\e162';
}

.icon-jump:before {
  content: '\e15f';
}

.icon-assembly-line-fill:before {
  content: '\e154';
}

.icon-calculation-fill:before {
  content: '\e14d';
}

.icon-up:before {
  content: '\e103';
}

.icon-down:before {
  content: '\e102';
}

.icon-topping-fill:before {
  content: '\e168';
}

.icon-info-fill:before {
  content: '\e101';
}

.icon-email-shape:before {
  content: '\e164';
}

.icon-lc-star-shape:before {
  content: '\e165';
}

.icon-double-arrow:before {
  content: '\e104';
}

.icon-drag-dots:before {
  content: '\e105';
}

.icon-filled-right-arrow:before {
  content: '\e106';
}

.icon-icon-help-document-fill:before {
  content: '\e107';
}

.icon-chinese:before {
  content: '\e108';
}

.icon-copy:before {
  content: '\e109';
}

.icon-english:before {
  content: '\e10a';
}

.icon-full-screen-log:before {
  content: '\e10b';
}

.icon-index-set:before {
  content: '\e10c';
}

.icon-play-log:before {
  content: '\e10d';
}

.icon-search-log-logo:before {
  content: '\e10e';
}

.icon-stop-log:before {
  content: '\e10f';
}

.icon-log-download:before {
  content: '\e110';
}

.icon-log-refresh:before {
  content: '\e111';
}

.icon-log-setting:before {
  content: '\e112';
}

.icon-download-icon:before {
  content: '\e113';
}

.icon-refresh-icon:before {
  content: '\e114';
}

.icon-set-icon:before {
  content: '\e115';
}

.icon-xiazai:before {
  content: '\e14a';
}

.icon-camera-fill:before {
  content: '\e116';
}

.icon-cc-cabinet:before {
  content: '\e158';
}

.icon-cc-create-business:before {
  content: '\e157';
}

.icon-cc-influxdb:before {
  content: '\e155';
}

.icon-cc-log:before {
  content: '\e156';
}

.icon-locale:before {
  content: '\e117';
}

.icon-collapse-small:before {
  content: '\e18a';
}

.icon-expand-small:before {
  content: '\e189';
}

.icon-new-_empty-fill:before {
  content: '\e150';
}

.icon-audit-fill:before {
  content: '\e151';
}

.icon-field-fill:before {
  content: '\e16f';
}

.icon-folder-fill:before {
  content: '\e166';
}

.icon-history-fill:before {
  content: '\e167';
}

.icon-namespace-fill:before {
  content: '\e14e';
}

.icon-withdraw-fill:before {
  content: '\e152';
}

.icon-date-picker:before {
  content: '\e118';
}

.icon-help:before {
  content: '\e119';
}

.icon-lianjie:before {
  content: '\e11a';
}

.icon-auto-refresh:before {
  content: '\e11b';
}

.icon-no-refresh:before {
  content: '\e11c';
}

.icon-copy-2:before {
  content: '\e188';
}

.icon-number:before {
  content: '\e138';
}

.icon-string:before {
  content: '\e139';
}

.icon-text:before {
  content: '\e13a';
}

.icon-unkown:before {
  content: '\e13b';
}

.icon-info-fill--2:before {
  content: '\e14f';
}

.icon-equal:before {
  content: '\e13c';
}

.icon-and:before {
  content: '\e13d';
}

.icon-value:before {
  content: '\e13f';
}

.icon-field:before {
  content: '\e13e';
}

.icon-time:before {
  content: '\e144';
}

.icon-inform:before {
  content: '\e145';
}

.icon-teminal:before {
  content: '\e146';
}

.icon-document:before {
  content: '\e147';
}

.icon-zidongchaxun:before {
  content: '\e148';
}

.icon-shoudongchaxun:before {
  content: '\e149';
}

.icon-xiangji:before {
  content: '\e14b';
}

.icon-elasticsearch:before {
  content: '\e159';
}

.icon-tongbu:before {
  content: '\e15a';
}

.icon-moban:before {
  content: '\e15b';
}

.icon-daoru:before {
  content: '\e15c';
}

.icon-shijian:before {
  content: '\e15e';
}

.icon-chart:before {
  content: '\e160';
}

.icon-zhuanhuan:before {
  content: '\e161';
}

.icon-liebiao:before {
  content: '\e169';
}

.icon-boolean:before {
  content: '\e16d';
}

.icon-block-shape:before {
  content: '\e16e';
}

.icon-menu-custom:before {
  content: '\e170';
}

.icon-qiyeweixin:before {
  content: '\e171';
}

.icon-tiaozhuan:before {
  content: '\e172';
}

.icon-ext:before {
  content: '\e175';
}

.icon-lishijilu:before {
  content: '\e176';
}

.icon-bofang:before {
  content: '\e178';
}

.icon-jiansuo:before {
  content: '\e177';
}

.icon-shixiao:before {
  content: '\e179';
}

.icon-zanting:before {
  content: '\e17a';
}

.icon-zhedie:before {
  content: '\e17b';
}

.icon-zhankai:before {
  content: '\e17c';
}

.icon-brush:before {
  content: '\e17d';
}

.icon-wholesale-editor:before {
  content: '\e17e';
}

.icon-ellipsis-more:before {
  content: '\e17f';
}

.icon-position:before {
  content: '\e180';
}

.icon-log-delete:before {
  content: '\e181';
}

.icon-masking:before {
  content: '\e183';
}

.icon-fix-line:before {
  content: '\e184';
}

.icon-fix-shape:before {
  content: '\e185';
}

.icon-log-loading:before {
  content: '\e186';
}

.icon-log-remark:before {
  content: '\e187';
}

<<<<<<< HEAD
.icon-plus-circle-shape:before {
=======
.icon-log-plus-circle-shape:before {
>>>>>>> 8dffa7ca
	content: '\e18b';
}

.icon-log-trend:before {
	content: '\e18c';
}<|MERGE_RESOLUTION|>--- conflicted
+++ resolved
@@ -413,11 +413,7 @@
   content: '\e187';
 }
 
-<<<<<<< HEAD
-.icon-plus-circle-shape:before {
-=======
 .icon-log-plus-circle-shape:before {
->>>>>>> 8dffa7ca
 	content: '\e18b';
 }
 
