--- conflicted
+++ resolved
@@ -415,11 +415,7 @@
 }
 
 .icon-log-plus-circle-shape:before {
-<<<<<<< HEAD
-	content: '\e18b';
-=======
   content: '\e18b';
->>>>>>> a14e02ac
 }
 
 .icon-log-trend:before {
