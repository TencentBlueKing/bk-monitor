@font-face {
	font-family: "bklog";
    font-style: normal;
    font-weight: normal;
	src: url("fonts/iconcool.svg#iconcool") format("svg"),
url("fonts/iconcool.ttf") format("truetype"),
url("fonts/iconcool.woff") format("woff"),
url("fonts/iconcool.eot?#iefix") format("embedded-opentype");
}

.bklog-icon {
<<<<<<< HEAD
  /* stylelint-disable-next-line declaration-no-important*/
=======
  /* use !important to prevent issues with browser extensions that change fonts */

  /* stylelint-disable-next-line declaration-no-important */
>>>>>>> 6037f863
  font-family: 'bklog' !important;
  font-style: normal;
  font-weight: normal;
  font-variant: normal;
  line-height: 1;
  text-align: center;
  text-transform: none;
  speak: none;

  /* Better Font Rendering =========== */
  -webkit-font-smoothing: antialiased;
  -moz-osx-font-smoothing: grayscale;
}

.bklog-app-store:before {
	content: "\e162";
}

.bklog-jump:before {
	content: "\e15f";
}

.bklog-assembly-line-fill:before {
	content: "\e154";
}

.bklog-calculation-fill:before {
	content: "\e14d";
}

.bklog-up:before {
	content: "\e103";
}

.bklog-down:before {
	content: "\e102";
}

.bklog-topping-fill:before {
	content: "\e168";
}

.bklog-info-fill:before {
	content: "\e101";
}

.bklog-eye:before {
	content: "\e197";
}

.bklog-eye-slash:before {
	content: "\e198";
}

.bklog-email-shape:before {
	content: "\e164";
}

.bklog-lc-star-shape:before {
	content: "\e165";
}

.bklog-double-arrow:before {
	content: "\e104";
}

.bklog-drag-dots:before {
	content: "\e105";
}

.bklog-filled-right-arrow:before {
	content: "\e106";
}

.bklog-icon-help-document-fill:before {
	content: "\e107";
}

.bklog-chinese:before {
	content: "\e108";
}

.bklog-copy:before {
	content: "\e109";
}

.bklog-english:before {
	content: "\e10a";
}

.bklog-full-screen-log:before {
	content: "\e10b";
}

.bklog-index-set:before {
	content: "\e10c";
}

.bklog-play-log:before {
	content: "\e10d";
}

.bklog-search-log-logo:before {
	content: "\e10e";
}

.bklog-stop-log:before {
	content: "\e10f";
}

.bklog-log-download:before {
	content: "\e110";
}

.bklog-log-refresh:before {
	content: "\e111";
}

.bklog-log-setting:before {
	content: "\e112";
}

.bklog-download-icon:before {
	content: "\e113";
}

.bklog-refresh-icon:before {
	content: "\e114";
}

.bklog-set-icon:before {
	content: "\e115";
}

.bklog-plus:before {
	content: "\e19a";
}

.bklog-xiazai:before {
	content: "\e14a";
}

.bklog-camera-fill:before {
	content: "\e116";
}

.bklog-cc-cabinet:before {
	content: "\e158";
}

.bklog-cc-create-business:before {
	content: "\e157";
}

.bklog-cc-influxdb:before {
	content: "\e155";
}

.bklog-cc-log:before {
	content: "\e156";
}

.bklog-locale:before {
	content: "\e117";
}

.bklog-bar:before {
	content: "\e192";
}

.bklog-collapse-small:before {
	content: "\e18a";
}

.bklog-expand-small:before {
	content: "\e189";
}

.bklog-new-_empty-fill:before {
	content: "\e150";
}

.bklog-audit-fill:before {
	content: "\e151";
}

.bklog-field-fill:before {
	content: "\e16f";
}

.bklog-folder-fill:before {
	content: "\e166";
}

.bklog-data-copy:before {
	content: "\e195";
}

.bklog-history-fill:before {
	content: "\e167";
}

.bklog-namespace-fill:before {
	content: "\e14e";
}

.bklog-withdraw-fill:before {
	content: "\e152";
}

.bklog-date-picker:before {
	content: "\e118";
}

.bklog-help:before {
	content: "\e119";
}

.bklog-lianjie:before {
	content: "\e11a";
}

.bklog-auto-refresh:before {
	content: "\e11b";
}

.bklog-no-refresh:before {
	content: "\e11c";
}

.bklog-copy-2:before {
	content: "\e188";
}

.bklog-table:before {
	content: "\e193";
}

.bklog-number:before {
	content: "\e138";
}

.bklog-string:before {
	content: "\e139";
}

.bklog-text:before {
	content: "\e13a";
}

.bklog-unkown:before {
	content: "\e13b";
}

.bklog-info-fill--2:before {
	content: "\e14f";
}

.bklog-equal:before {
	content: "\e13c";
}

.bklog-and:before {
	content: "\e13d";
}

.bklog-value:before {
	content: "\e13f";
}

.bklog-field:before {
	content: "\e13e";
}

.bklog-time:before {
	content: "\e144";
}

.bklog-inform:before {
	content: "\e145";
}

.bklog-teminal:before {
	content: "\e146";
}

.bklog-document:before {
	content: "\e147";
}

.bklog-zidongchaxun:before {
	content: "\e148";
}

.bklog-shoudongchaxun:before {
	content: "\e149";
}

.bklog-xiangji:before {
	content: "\e14b";
}

.bklog-elasticsearch:before {
	content: "\e159";
}

.bklog-tongbu:before {
	content: "\e15a";
}

.bklog-moban:before {
	content: "\e15b";
}

.bklog-daoru:before {
	content: "\e15c";
}

.bklog-shijian:before {
	content: "\e15e";
}

.bklog-chart:before {
	content: "\e160";
}

.bklog-zhuanhuan:before {
	content: "\e161";
}

.bklog-liebiao:before {
	content: "\e169";
}

.bklog-boolean:before {
	content: "\e16d";
}

.bklog-block-shape:before {
	content: "\e16e";
}

.bklog-menu-custom:before {
	content: "\e170";
}

.bklog-qiyeweixin:before {
	content: "\e171";
}

.bklog-tiaozhuan:before {
	content: "\e172";
}

.bklog-ext:before {
	content: "\e175";
}

.bklog-star-line:before {
	content: "\e194";
}

.bklog-lishijilu:before {
	content: "\e176";
}

.bklog-bofang:before {
	content: "\e178";
}

.bklog-jiansuo:before {
	content: "\e177";
}

.bklog-shixiao:before {
	content: "\e179";
}

.bklog-zanting:before {
	content: "\e17a";
}

.bklog-zhedie:before {
	content: "\e17b";
}

.bklog-zhankai:before {
	content: "\e17c";
}

.bklog-brush:before {
	content: "\e17d";
}

.bklog-wholesale-editor:before {
	content: "\e17e";
}

.bklog-ellipsis-more:before {
	content: "\e17f";
}

.bklog-position:before {
	content: "\e180";
}

.bklog-log-delete:before {
	content: "\e181";
}

.bklog-masking:before {
	content: "\e183";
}

.bklog-fix-line:before {
	content: "\e184";
}

.bklog-fix-shape:before {
	content: "\e185";
}

.bklog-log-loading:before {
	content: "\e186";
}

.bklog-log-remark:before {
	content: "\e187";
}

.bklog-log-plus-circle-shape:before {
	content: "\e18b";
}

.bklog-log-trend:before {
	content: "\e18c";
}

.bklog-new-alarm:before {
	content: "\e18d";
}

.bklog-sudden-increase:before {
	content: "\e18e";
}

.bklog-overview:before {
	content: "\e18f";
}

.bklog-setting:before {
	content: "\e196";
}

.bklog-saoba:before {
	content: "\e19f";
}

.bklog-jincheng:before {
	content: "\e1a0";
<<<<<<< HEAD
=======
}

.bklog-qiehuanbanben:before {
	content: "\e1a1";
>>>>>>> 6037f863
}<|MERGE_RESOLUTION|>--- conflicted
+++ resolved
@@ -9,13 +9,9 @@
 }
 
 .bklog-icon {
-<<<<<<< HEAD
-  /* stylelint-disable-next-line declaration-no-important*/
-=======
   /* use !important to prevent issues with browser extensions that change fonts */
 
   /* stylelint-disable-next-line declaration-no-important */
->>>>>>> 6037f863
   font-family: 'bklog' !important;
   font-style: normal;
   font-weight: normal;
@@ -476,11 +472,8 @@
 
 .bklog-jincheng:before {
 	content: "\e1a0";
-<<<<<<< HEAD
-=======
 }
 
 .bklog-qiehuanbanben:before {
 	content: "\e1a1";
->>>>>>> 6037f863
 }