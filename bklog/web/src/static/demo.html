--- conflicted
+++ resolved
@@ -1125,8 +1125,6 @@
           <span class="icon bklog-icon bklog-client-log"></span>
           <p class="icon-text">client-log</p>
         </li>
-<<<<<<< HEAD
-=======
         <li class="icon-item" title="import-daoru">
           <span class="icon bklog-icon bklog-import-daoru"></span>
           <p class="icon-text">import-daoru</p>
@@ -1139,7 +1137,6 @@
           <span class="icon bklog-icon bklog-node"></span>
           <p class="icon-text">node</p>
         </li>
->>>>>>> ffc5c914
       </ul>
       <h3 class="describe-title">为什么使用</h3>
       <ul class="use-describe">
@@ -2669,8 +2666,6 @@
           </svg>
           <p class="icon-text">client-log</p>
         </li>
-<<<<<<< HEAD
-=======
         <li class="colorful-icon">
           <svg class="icon svg-icon">
             <use xlink:href="#bklog-import-daoru"></use>
@@ -2689,7 +2684,6 @@
           </svg>
           <p class="icon-text">node</p>
         </li>
->>>>>>> ffc5c914
       </ul>
       <h3 class="describe-title">为什么使用</h3>
       <ul class="use-describe">
