<!DOCTYPE html>
<html lang="en">
<head>
  <meta charset="UTF-8">
  <meta name="viewport" content="width=device-width, initial-scale=1.0">
  <link rel="stylesheet" href="./style.css">
  <script src="./iconcool.js"></script>
  <style>
    html,
    body,
    ul,
    li {
      margin: 0;
      padding: 0;
    }
    .container {
      margin: 0 auto;
      padding: 50px;
      width: 980px;
    }
    .container .page-title {
      margin: 0;
      padding: 0;
    }
    .container .page-title .logo {
      height: 50px;
    }
    .tab-wrapper {
      padding-top: 26px;
      border-bottom: 1px solid #dcdee5;
      overflow: hidden;
    }
    .tab-wrapper .tab-panel {
      float: left;
      padding: 9px;
      min-width: 124px;
      font-size: 16px;
      color: #979ba5;
      text-align: center;
      cursor: pointer;
    }
    .tab-wrapper .tab-panel.active {
      color: #313238;
      border-bottom: 3px solid #361ec6;
    }
    .tab-content {
      display: none;
    }
    .tab-content.active {
      display: block;
    }
    .icon-list .icon-item {
      display: inline-block;
      margin-top: 20px;
      width: 116px;
      color: #313238;
      text-align: center;
      vertical-align: top;
      overflow: hidden;
      list-style: none;
    }
    .icon-list .icon-item .icon {
      display: inline-block;
      height: 92px;
      line-height: 92px;
      font-size: 44px;
    }
    .icon-list .icon-text {
      margin: 0;
      font-size: 14px;
      word-break: break-all;
    }
    .icon-list .colorful-icon {
      display: inline-block;
      margin-top: 20px;
      width: 116px;
      text-align: center;
      vertical-align: top;
      overflow: hidden;
      list-style: none;
    }
    .icon-list .colorful-icon .icon {
      display: block;
      margin: 0 auto;
      width: 1em;
      height: 92px;
      font-size: 44px;
    }
    .describe-title {
      margin: 60px 0 0;
      padding-bottom: 10px;
      font-size: 20px;
      font-weight: normal;
      color: #313238;
      border-bottom: 1px solid #dcdee5;
    }
    .use-describe {
      padding-left: 20px;
    }
    .use-describe li {
      margin-top: 20px;
      font-size: 14px;
      color: #313238;
      line-height: 20px;
    }
  </style>
  <title>Icon Cool</title>
</head>
<body>
  <div class="container">
    <h2 class="page-title">
      <img class="logo" src="data:image/svg+xml;base64,PHN2ZyBpZD0i5Zu+5bGCXzEiIGRhdGEtbmFtZT0i5Zu+5bGCIDEiIHhtbG5zPSJodHRwOi8vd3d3LnczLm9yZy8yMDAwL3N2ZyIgdmlld0JveD0iMCAwIDMzMSA2NCI+PGRlZnM+PHN0eWxlPi5jbHMtMXtmaWxsOiNlNWVlZmY7fS5jbHMtMntmaWxsOiMzNjFlYzY7fS5jbHMtM3tmaWxsOiNiNWNiZmY7fS5jbHMtNHtmaWxsOiNkY2U5ZmY7fTwvc3R5bGU+PC9kZWZzPjx0aXRsZT5pY29uIGNvb2wgbG9nbzwvdGl0bGU+PHBvbHlnb24gY2xhc3M9ImNscy0xIiBwb2ludHM9IjI2LjkgNjIuOTQgMC42OCA0Ny4yMSAwLjY4IDE1LjczIDI2LjkgMzEuNDcgMjYuOSA2Mi45NCIvPjxwb2x5Z29uIGNsYXNzPSJjbHMtMiIgcG9pbnRzPSIyMC4zNCA1MS4xNCA3LjIzIDQzLjI3IDcuMjMgMjcuNTQgMjAuMzQgMzUuNCAyMC4zNCA1MS4xNCIvPjxwb2x5Z29uIGNsYXNzPSJjbHMtMyIgcG9pbnRzPSIyNi45IDYyLjk0IDUzLjEzIDQ3LjIxIDUzLjEzIDE1LjczIDI2LjkgMzEuNDcgMjYuOSA2Mi45NCIvPjxwb2x5Z29uIGNsYXNzPSJjbHMtNCIgcG9pbnRzPSIyNi45IDAgMC42OCAxNS43MyAyNi45IDMxLjQ3IDUzLjEzIDE1LjczIDI2LjkgMCIvPjxlbGxpcHNlIGNsYXNzPSJjbHMtMiIgY3g9IjI2LjkiIGN5PSIxNS43NCIgcng9IjEwLjQ5IiByeT0iNS44MyIvPjxwb2x5Z29uIGNsYXNzPSJjbHMtMiIgcG9pbnRzPSIzNC4yMyA1MS4xNCA0OC4xOCA0Mi43NyA0MS4zMSAzOS4zNCAzNC4yMyA1MS4xNCIvPjxwb2x5Z29uIGNsYXNzPSJjbHMtMiIgcG9pbnRzPSI0OC4xOCAyNy41NCAzNC4yMyAzNS45MSA0MS4xIDM5LjM0IDQ4LjE4IDI3LjU0Ii8+PHBhdGggZD0iTTcxLjIzLDE4LjU0aDkuOTRWMTUuOGgzLjg5djIuNzRoOC42N1YxNS44aDMuOXYyLjc0aDkuNjd2My4zMUg5Ny42M3YyaC0zLjl2LTJIODUuMDZ2MS45M0g4MS4xN1YyMS44NUg3MS4yM1ptMCwyOS4xSDc1VjM4LjI3aDI4LjY0djkuMzdoMy43VjUxSDcxLjIzWm0yLjg1LTIyaDMuN1YzNi4zNWgtMy43Wm01LDIyaDQuNDNWNDEuNDdINzkuMDlabTIuODUtMjNIODUuOHYxMkg4MS45NFptNC41OSw5LjgzYTI3LjI2LDI3LjI2LDAsMCwwLDUuMzktMTBsMy45LjU3TDk1LDI3LjI1aDExLjY3djMuMjhIOTMuNThhMzcuMjIsMzcuMjIsMCwwLDEtMy44NSw2LjEyQzg4LjgsMzYsODcuNjUsMzUuMTksODYuNTMsMzQuNVptLjU4LDEzLjE0aDQuNDNWNDEuNDdIODcuMTFabTcuMzYtMTQuNDksMi4yNy0yLjI4YzIuMzEsMS40Nyw0LjE2LDIuNyw2LjQsNC4yOGwtMi40MywyLjU0Qzk4LjY3LDM2LjExLDk2Ljc4LDM0LjczLDk0LjQ3LDMzLjE1Wm0uNjEsOC4zMnY2LjE3aDQuNDdWNDEuNDdaIi8+PHBhdGggZD0iTTEwOS4zNCwyNS40YTM2LjgzLDM2LjgzLDAsMCwwLDUuMzYtOS42M2wzLjUxLjVjLS40MywxLS44MSwxLjkyLTEuMjQsMi44MWg2djNsLTIuMiw0LjA5aDMuNTFWNDMuNTlIMTExLjEyVjI4LjUybC0uMzEuMzlBMzcuMTQsMzcuMTQsMCwwLDAsMTA5LjM0LDI1LjRaTTEyNCw0OC4xNGMwLC4zNSwwLC42OSwwLDEuMDgtNS4xMi40Mi05LjgyLjg1LTE0LDEuMzVsLS40Ny0zLjUxYzQuMDUtLjI3LDkuMjEtLjY5LDE0LjQ5LTEuMjMsMCwuNzMsMCwxLjM1LDAsMmE1NSw1NSwwLDAsMCw0Ljc0LTcuNTFsMywxLjYyYy0xLjc3LDMtMy4zMSw1LjQ3LTUuMiw4LjE3QzEyNS43Miw0OS4zNywxMjUsNDguNzksMTI0LDQ4LjE0Wm0tOC42OC0yNS44NmEzOS44MSwzOS44MSwwLDAsMS0yLjUsMy45M2g0LjU1bDIuMTktMy45M1ptLTEuNDIsMTEuMjFoMi41OFYyOS4xOGgtMi41OFptMCw3LjFoMi41OFYzNi4yN2gtMi41OFpNMTE5LDI5LjE4djQuMzFoMi41OFYyOS4xOFptMCwxMS40MWgyLjU4VjM2LjI3SDExOVpNMTI1LjQ1LDIwaDguMzdjLS40My0xLjI3LS44OS0yLjYyLTEuMzItMy43N2w0LjA5LS41Yy40NiwxLjM4LjkyLDIuODUsMS4zNSw0LjI3SDE0NlYyMy40SDEyNS40NVpNMTI5LDQ4LjFjMSwuMDgsMi4xMi4xMiwzLjEyLjEyLDEuMzUsMCwxLjg1LS41NCwxLjg1LTEuODV2LThoLTYuNzVWMjYuNTZoMTYuNjFWMzguMzVoLTYuMjR2OS4yMWMwLDIuNjYtMSw0LTMuNjYsNC4xMi0xLjE2LDAtMi43OC4wOC00LjE2LjA4QzEyOS41OCw1MC41MywxMjkuMzEsNDkuMjYsMTI5LDQ4LjFabTEuNzMtMTNoOS42VjI5LjgzaC05LjZaTTEzOSw0MS43OCwxNDIsNDAuMzVjMS42OSwyLjc4LDIuOTMsNSw0LjQ3LDcuNzlMMTQzLjMsNDkuOEMxNDIsNDcuMSwxNDAuNjgsNDQuNzEsMTM5LDQxLjc4WiIvPjxwYXRoIGQ9Ik0xNjAuNDUsMTcuNDR2NC43N2gtNVYxNy40NFptMCw5LjIyVjUyLjNoLTVWMjYuNjZaIi8+PHBhdGggZD0iTTE4MS41Miw0Mi43NWg1cTAsNC44OS0xLjMyLDYuODJhNi4xNiw2LjE2LDAsMCwxLTMuMzIsMi4zNywyMywyMywwLDAsMS02LjQxLjY4LDI0Ljc1LDI0Ljc1LDAsMCwxLTUuNDUtLjQ4LDguMjgsOC4yOCwwLDAsMS0zLjM4LTEuNTgsNy4yMiw3LjIyLDAsMCwxLTIuMjYtMy44OCwzMS4yMiwzMS4yMiwwLDAsMS0uNjYtNy4zOSwyNCwyNCwwLDAsMSwuODgtNy42Nyw3LjE2LDcuMTYsMCwwLDEsMy42My00LjEzcTIuMy0xLjE1LDcuMDgtMS4xNWExOSwxOSwwLDAsMSw2LjcxLjk0LDUuNzIsNS43MiwwLDAsMSwzLjMyLDMsMTMsMTMsMCwwLDEsLjc3LDUuMWgtNWE3LDcsMCwwLDAtLjUzLTMuMjcsMi44MywyLjgzLDAsMCwwLTEuNzQtMS4zLDEzLjIsMTMuMiwwLDAsMC0zLjcxLS4zOWMtMi41MywwLTQuMjEuNDMtNSwxLjMxcy0xLjIzLDMuNTEtMS4yMyw3LjgzcTAsNS44MiwxLjI2LDcuNTksMSwxLjQsNS42OCwxLjRjMi40MywwLDQtLjM1LDQuNjUtMVMxODEuNTIsNDUuMjQsMTgxLjUyLDQyLjc1WiIvPjxwYXRoIGQ9Ik0yMDAuMjUsMjYuMzRhMjQuMTMsMjQuMTMsMCwwLDEsNi40OS42Miw2LjY5LDYuNjksMCwwLDEsNC43OCw1LjEyLDI5Ljc1LDI5Ljc1LDAsMCwxLC41OSw2Ljg3cTAsNi0uODYsOC41NWE2LjQ2LDYuNDYsMCwwLDEtMy4zMSw0cS0yLjMzLDEuMDgtNy42MywxLjA4YTE5LjY5LDE5LjY5LDAsMCwxLTcuMTEtLjk0LDYuMzEsNi4zMSwwLDAsMS0yLjM5LTEuNjIsNy42NCw3LjY0LDAsMCwxLTEuNDQtMi43NSwzMC41LDMwLjUsMCwwLDEtLjc2LTguMjMsMzMuMjIsMzMuMjIsMCwwLDEsLjQ5LTYuNDEsOC4zOCw4LjM4LDAsMCwxLDEuNjEtMy43LDYuNDQsNi40NCwwLDAsMSwzLjM2LTJBMjQuNjEsMjQuNjEsMCwwLDEsMjAwLjI1LDI2LjM0Wm0uMDgsNC4wNXEtNC41LDAtNS40NywxLjUzdC0xLDcuMzJhNDIuNTQsNDIuNTQsMCwwLDAsLjI0LDUuMjYsNS45LDUuOSwwLDAsMCwuODYsMi42MnExLDEuNDYsNS41MiwxLjQ1LDMuOTIsMCw1LjA3LTEuMTVhNC44MSw0LjgxLDAsMCwwLDEuMDktMi42LDM3LjQzLDM3LjQzLDAsMCwwLC4zLTUuNTVxMC02LTEuMTItNy41MVEyMDQuNzYsMzAuNCwyMDAuMzMsMzAuMzlaIi8+PHBhdGggZD0iTTIxNS4zOSwyNi42Nmg1LjA1bC0uMTYsMi4xNmMxLjMxLTIuMTksNC0yLjQ4LDguMzEtMi40OHM3LDEuMSw4LjI5LDMuM3EuODgsMS41Ljg4LDUuNThWNTIuM2gtNVYzNi40MmExMC4zOSwxMC4zOSwwLDAsMC0uNTQtNC4xMywyLjc0LDIuNzQsMCwwLDAtMS42MS0xLjQsOS40OCw5LjQ4LDAsMCwwLTMuMTktLjQycS0zLjY3LDAtNS4zMSwxLjUzdC0xLjYzLDVWNTIuM2gtNS4wNVoiLz48cGF0aCBkPSJNMjY0LjQ4LDQyLjc1aDVjMCwzLjI2LS40Miw1LjUzLTEuMzIsNi44MmE2LjE2LDYuMTYsMCwwLDEtMy4zMiwyLjM3LDIzLDIzLDAsMCwxLTYuNDEuNjgsMjQuNzUsMjQuNzUsMCwwLDEtNS40NS0uNDgsOC4yOCw4LjI4LDAsMCwxLTMuMzgtMS41OCw3LjI5LDcuMjksMCwwLDEtMi4yNi0zLjg4LDMxLjIyLDMxLjIyLDAsMCwxLS42Ni03LjM5LDI0LDI0LDAsMCwxLC44OS03LjY3LDcuMTEsNy4xMSwwLDAsMSwzLjYyLTQuMTNxMi4yOS0xLjE1LDcuMDgtMS4xNWExOSwxOSwwLDAsMSw2LjcxLjk0LDUuNzIsNS43MiwwLDAsMSwzLjMyLDMsMTMsMTMsMCwwLDEsLjc3LDUuMWgtNWE3LjEsNy4xLDAsMCwwLS41NC0zLjI3LDIuODMsMi44MywwLDAsMC0xLjc0LTEuMywxMy4yLDEzLjIsMCwwLDAtMy43MS0uMzljLTIuNTMsMC00LjIxLjQzLTUsMS4zMXMtMS4yMywzLjUxLTEuMjMsNy44M3EwLDUuODIsMS4yNiw3LjU5Yy42NC45MywyLjU0LDEuNCw1LjY4LDEuNCwyLjQzLDAsNC0uMzUsNC42Ni0xUzI2NC40OCw0NS4yNCwyNjQuNDgsNDIuNzVaIi8+PHBhdGggZD0iTTI4My4yMSwyNi4zNGEyNC4xMywyNC4xMywwLDAsMSw2LjQ5LjYyLDYuNjksNi42OSwwLDAsMSw0Ljc4LDUuMTIsMjkuNzUsMjkuNzUsMCwwLDEsLjU5LDYuODdxMCw2LS44Niw4LjU1YTYuNDYsNi40NiwwLDAsMS0zLjMxLDRxLTIuMzIsMS4wOC03LjYzLDEuMDhhMTkuNjksMTkuNjksMCwwLDEtNy4xMS0uOTQsNi4zMSw2LjMxLDAsMCwxLTIuMzktMS42Miw3LjY0LDcuNjQsMCwwLDEtMS40NC0yLjc1LDMwLjYxLDMwLjYxLDAsMCwxLS43NS04LjIzLDMzLjM2LDMzLjM2LDAsMCwxLC40OC02LjQxLDguMzgsOC4zOCwwLDAsMSwxLjYxLTMuNyw2LjQ4LDYuNDgsMCwwLDEsMy4zNi0yQTI0LjYxLDI0LjYxLDAsMCwxLDI4My4yMSwyNi4zNFptLjA5LDQuMDVjLTMsMC00LjgzLjUxLTUuNDgsMS41M3MtMSwzLjUzLTEsNy4zMkE0Mi41NCw0Mi41NCwwLDAsMCwyNzcsNDQuNWE1LjksNS45LDAsMCwwLC44NiwyLjYycTEsMS40Niw1LjUyLDEuNDUsMy45MiwwLDUuMDctMS4xNWE0LjgxLDQuODEsMCwwLDAsMS4wOS0yLjYsMzcuMTMsMzcuMTMsMCwwLDAsLjMxLTUuNTVxMC02LTEuMTMtNy41MVEyODcuNzIsMzAuNCwyODMuMywzMC4zOVoiLz48cGF0aCBkPSJNMzA5LjE2LDI2LjM0YTI0LjEzLDI0LjEzLDAsMCwxLDYuNDkuNjIsNi42OSw2LjY5LDAsMCwxLDQuNzgsNS4xMkEyOS43NSwyOS43NSwwLDAsMSwzMjEsMzlxMCw2LS44Niw4LjU1YTYuNDYsNi40NiwwLDAsMS0zLjMxLDRxLTIuMzMsMS4wOC03LjYzLDEuMDhhMTkuNjksMTkuNjksMCwwLDEtNy4xMS0uOTQsNi4zMSw2LjMxLDAsMCwxLTIuMzktMS42Miw3LjgsNy44LDAsMCwxLTEuNDUtMi43NSwzMC42MSwzMC42MSwwLDAsMS0uNzUtOC4yMywzMi40NCwzMi40NCwwLDAsMSwuNDktNi40MSw4LjI2LDguMjYsMCwwLDEsMS42MS0zLjcsNi40NCw2LjQ0LDAsMCwxLDMuMzYtMkEyNC42MSwyNC42MSwwLDAsMSwzMDkuMTYsMjYuMzRabS4wOCw0LjA1cS00LjUsMC01LjQ3LDEuNTNjLS43LDEuMDktMSwzLjUzLTEsNy4zMkE0Mi41NCw0Mi41NCwwLDAsMCwzMDMsNDQuNWE1Ljc3LDUuNzcsMCwwLDAsLjg2LDIuNjJxMSwxLjQ2LDUuNTIsMS40NSwzLjkxLDAsNS4wNy0xLjE1YTQuODEsNC44MSwwLDAsMCwxLjA5LTIuNiwzNy40MywzNy40MywwLDAsMCwuMy01LjU1cTAtNi0xLjEyLTcuNTFRMzEzLjY3LDMwLjQsMzA5LjI0LDMwLjM5WiIvPjxwYXRoIGQ9Ik0zMjkuMzQsMTUuNjlWNTIuM2gtNVYxNS42OVoiLz48L3N2Zz4=">
    </h2>
    <div class="tab-wrapper">
      <div class="tab-panel active" data-type="singleColor">单色图标</div>
      <div class="tab-panel"  data-type="multipleColor">彩色图标</div>
    </div>
    <section class="tab-content single-color active" data-type="singleColor">
      <ul class="icon-list">
        <li class="icon-item" title="app-store">
          <span class="icon bklog-icon bklog-app-store"></span>
          <p class="icon-text">app-store</p>
        </li>
        <li class="icon-item" title="folder-open">
          <span class="icon bklog-icon bklog-folder-open"></span>
          <p class="icon-text">folder-open</p>
        </li>
        <li class="icon-item" title="jump">
          <span class="icon bklog-icon bklog-jump"></span>
          <p class="icon-text">jump</p>
        </li>
        <li class="icon-item" title="assembly-line-fill">
          <span class="icon bklog-icon bklog-assembly-line-fill"></span>
          <p class="icon-text">assembly-line-fill</p>
        </li>
        <li class="icon-item" title="calculation-fill">
          <span class="icon bklog-icon bklog-calculation-fill"></span>
          <p class="icon-text">calculation-fill</p>
        </li>
        <li class="icon-item" title="up">
          <span class="icon bklog-icon bklog-up"></span>
          <p class="icon-text">up</p>
        </li>
        <li class="icon-item" title="down">
          <span class="icon bklog-icon bklog-down"></span>
          <p class="icon-text">down</p>
        </li>
        <li class="icon-item" title="topping-fill">
          <span class="icon bklog-icon bklog-topping-fill"></span>
          <p class="icon-text">topping-fill</p>
        </li>
        <li class="icon-item" title="info-fill">
          <span class="icon bklog-icon bklog-info-fill"></span>
          <p class="icon-text">info-fill</p>
        </li>
        <li class="icon-item" title="eye">
          <span class="icon bklog-icon bklog-eye"></span>
          <p class="icon-text">eye</p>
        </li>
        <li class="icon-item" title="eye-slash">
          <span class="icon bklog-icon bklog-eye-slash"></span>
          <p class="icon-text">eye-slash</p>
        </li>
        <li class="icon-item" title="dimens">
          <span class="icon bklog-icon bklog-dimens"></span>
          <p class="icon-text">dimens</p>
        </li>
        <li class="icon-item" title="email-shape">
          <span class="icon bklog-icon bklog-email-shape"></span>
          <p class="icon-text">email-shape</p>
        </li>
        <li class="icon-item" title="lc-star-shape">
          <span class="icon bklog-icon bklog-lc-star-shape"></span>
          <p class="icon-text">lc-star-shape</p>
        </li>
        <li class="icon-item" title="double-arrow">
          <span class="icon bklog-icon bklog-double-arrow"></span>
          <p class="icon-text">double-arrow</p>
        </li>
        <li class="icon-item" title="drag-dots">
          <span class="icon bklog-icon bklog-drag-dots"></span>
          <p class="icon-text">drag-dots</p>
        </li>
        <li class="icon-item" title="filled-right-arrow">
          <span class="icon bklog-icon bklog-filled-right-arrow"></span>
          <p class="icon-text">filled-right-arrow</p>
        </li>
        <li class="icon-item" title="audit">
          <span class="icon bklog-icon bklog-audit"></span>
          <p class="icon-text">audit</p>
        </li>
        <li class="icon-item" title="icon-help-document-fill">
          <span class="icon bklog-icon bklog-icon-help-document-fill"></span>
          <p class="icon-text">icon-help-document-fill</p>
        </li>
        <li class="icon-item" title="chinese">
          <span class="icon bklog-icon bklog-chinese"></span>
          <p class="icon-text">chinese</p>
        </li>
        <li class="icon-item" title="copy">
          <span class="icon bklog-icon bklog-copy"></span>
          <p class="icon-text">copy</p>
        </li>
        <li class="icon-item" title="english">
          <span class="icon bklog-icon bklog-english"></span>
          <p class="icon-text">english</p>
        </li>
        <li class="icon-item" title="full-screen-log">
          <span class="icon bklog-icon bklog-full-screen-log"></span>
          <p class="icon-text">full-screen-log</p>
        </li>
        <li class="icon-item" title="index-set">
          <span class="icon bklog-icon bklog-index-set"></span>
          <p class="icon-text">index-set</p>
        </li>
        <li class="icon-item" title="play-log">
          <span class="icon bklog-icon bklog-play-log"></span>
          <p class="icon-text">play-log</p>
        </li>
        <li class="icon-item" title="search-log-logo">
          <span class="icon bklog-icon bklog-search-log-logo"></span>
          <p class="icon-text">search-log-logo</p>
        </li>
        <li class="icon-item" title="stop-log">
          <span class="icon bklog-icon bklog-stop-log"></span>
          <p class="icon-text">stop-log</p>
        </li>
        <li class="icon-item" title="log-download">
          <span class="icon bklog-icon bklog-log-download"></span>
          <p class="icon-text">log-download</p>
        </li>
        <li class="icon-item" title="log-refresh">
          <span class="icon bklog-icon bklog-log-refresh"></span>
          <p class="icon-text">log-refresh</p>
        </li>
        <li class="icon-item" title="log-setting">
          <span class="icon bklog-icon bklog-log-setting"></span>
          <p class="icon-text">log-setting</p>
        </li>
        <li class="icon-item" title="download-icon">
          <span class="icon bklog-icon bklog-download-icon"></span>
          <p class="icon-text">download-icon</p>
        </li>
        <li class="icon-item" title="refresh-icon">
          <span class="icon bklog-icon bklog-refresh-icon"></span>
          <p class="icon-text">refresh-icon</p>
        </li>
        <li class="icon-item" title="set-icon">
          <span class="icon bklog-icon bklog-set-icon"></span>
          <p class="icon-text">set-icon</p>
        </li>
        <li class="icon-item" title="plus">
          <span class="icon bklog-icon bklog-plus"></span>
          <p class="icon-text">plus</p>
        </li>
        <li class="icon-item" title="xiazai">
          <span class="icon bklog-icon bklog-xiazai"></span>
          <p class="icon-text">xiazai</p>
        </li>
        <li class="icon-item" title="camera-fill">
          <span class="icon bklog-icon bklog-camera-fill"></span>
          <p class="icon-text">camera-fill</p>
        </li>
        <li class="icon-item" title="cc-cabinet">
          <span class="icon bklog-icon bklog-cc-cabinet"></span>
          <p class="icon-text">cc-cabinet</p>
        </li>
        <li class="icon-item" title="cc-create-business">
          <span class="icon bklog-icon bklog-cc-create-business"></span>
          <p class="icon-text">cc-create-business</p>
        </li>
        <li class="icon-item" title="cc-influxdb">
          <span class="icon bklog-icon bklog-cc-influxdb"></span>
          <p class="icon-text">cc-influxdb</p>
        </li>
        <li class="icon-item" title="cc-log">
          <span class="icon bklog-icon bklog-cc-log"></span>
          <p class="icon-text">cc-log</p>
        </li>
        <li class="icon-item" title="locale">
          <span class="icon bklog-icon bklog-locale"></span>
          <p class="icon-text">locale</p>
        </li>
        <li class="icon-item" title="bar">
          <span class="icon bklog-icon bklog-bar"></span>
          <p class="icon-text">bar</p>
        </li>
        <li class="icon-item" title="collapse-small">
          <span class="icon bklog-icon bklog-collapse-small"></span>
          <p class="icon-text">collapse-small</p>
        </li>
        <li class="icon-item" title="expand-small">
          <span class="icon bklog-icon bklog-expand-small"></span>
          <p class="icon-text">expand-small</p>
        </li>
        <li class="icon-item" title="new-_empty-fill">
          <span class="icon bklog-icon bklog-new-_empty-fill"></span>
          <p class="icon-text">new-_empty-fill</p>
        </li>
        <li class="icon-item" title="audit-fill">
          <span class="icon bklog-icon bklog-audit-fill"></span>
          <p class="icon-text">audit-fill</p>
        </li>
        <li class="icon-item" title="field-fill">
          <span class="icon bklog-icon bklog-field-fill"></span>
          <p class="icon-text">field-fill</p>
        </li>
        <li class="icon-item" title="folder-fill">
          <span class="icon bklog-icon bklog-folder-fill"></span>
          <p class="icon-text">folder-fill</p>
        </li>
        <li class="icon-item" title="data-copy">
          <span class="icon bklog-icon bklog-data-copy"></span>
          <p class="icon-text">data-copy</p>
        </li>
        <li class="icon-item" title="history-fill">
          <span class="icon bklog-icon bklog-history-fill"></span>
          <p class="icon-text">history-fill</p>
        </li>
        <li class="icon-item" title="namespace-fill">
          <span class="icon bklog-icon bklog-namespace-fill"></span>
          <p class="icon-text">namespace-fill</p>
        </li>
        <li class="icon-item" title="withdraw-fill">
          <span class="icon bklog-icon bklog-withdraw-fill"></span>
          <p class="icon-text">withdraw-fill</p>
        </li>
        <li class="icon-item" title="date-picker">
          <span class="icon bklog-icon bklog-date-picker"></span>
          <p class="icon-text">date-picker</p>
        </li>
        <li class="icon-item" title="help">
          <span class="icon bklog-icon bklog-help"></span>
          <p class="icon-text">help</p>
        </li>
        <li class="icon-item" title="lianjie">
          <span class="icon bklog-icon bklog-lianjie"></span>
          <p class="icon-text">lianjie</p>
        </li>
        <li class="icon-item" title="auto-refresh">
          <span class="icon bklog-icon bklog-auto-refresh"></span>
          <p class="icon-text">auto-refresh</p>
        </li>
        <li class="icon-item" title="no-refresh">
          <span class="icon bklog-icon bklog-no-refresh"></span>
          <p class="icon-text">no-refresh</p>
        </li>
        <li class="icon-item" title="copy-2">
          <span class="icon bklog-icon bklog-copy-2"></span>
          <p class="icon-text">copy-2</p>
        </li>
        <li class="icon-item" title="table">
          <span class="icon bklog-icon bklog-table"></span>
          <p class="icon-text">table</p>
        </li>
        <li class="icon-item" title="number">
          <span class="icon bklog-icon bklog-number"></span>
          <p class="icon-text">number</p>
        </li>
        <li class="icon-item" title="string">
          <span class="icon bklog-icon bklog-string"></span>
          <p class="icon-text">string</p>
        </li>
        <li class="icon-item" title="text">
          <span class="icon bklog-icon bklog-text"></span>
          <p class="icon-text">text</p>
        </li>
        <li class="icon-item" title="unkown">
          <span class="icon bklog-icon bklog-unkown"></span>
          <p class="icon-text">unkown</p>
        </li>
        <li class="icon-item" title="info-fill--2">
          <span class="icon bklog-icon bklog-info-fill--2"></span>
          <p class="icon-text">info-fill--2</p>
        </li>
        <li class="icon-item" title="equal">
          <span class="icon bklog-icon bklog-equal"></span>
          <p class="icon-text">equal</p>
        </li>
        <li class="icon-item" title="and">
          <span class="icon bklog-icon bklog-and"></span>
          <p class="icon-text">and</p>
        </li>
        <li class="icon-item" title="value">
          <span class="icon bklog-icon bklog-value"></span>
          <p class="icon-text">value</p>
        </li>
        <li class="icon-item" title="field">
          <span class="icon bklog-icon bklog-field"></span>
          <p class="icon-text">field</p>
        </li>
        <li class="icon-item" title="time">
          <span class="icon bklog-icon bklog-time"></span>
          <p class="icon-text">time</p>
        </li>
        <li class="icon-item" title="inform">
          <span class="icon bklog-icon bklog-inform"></span>
          <p class="icon-text">inform</p>
        </li>
        <li class="icon-item" title="teminal">
          <span class="icon bklog-icon bklog-teminal"></span>
          <p class="icon-text">teminal</p>
        </li>
        <li class="icon-item" title="document">
          <span class="icon bklog-icon bklog-document"></span>
          <p class="icon-text">document</p>
        </li>
        <li class="icon-item" title="zidongchaxun">
          <span class="icon bklog-icon bklog-zidongchaxun"></span>
          <p class="icon-text">zidongchaxun</p>
        </li>
        <li class="icon-item" title="shoudongchaxun">
          <span class="icon bklog-icon bklog-shoudongchaxun"></span>
          <p class="icon-text">shoudongchaxun</p>
        </li>
        <li class="icon-item" title="xiangji">
          <span class="icon bklog-icon bklog-xiangji"></span>
          <p class="icon-text">xiangji</p>
        </li>
        <li class="icon-item" title="elasticsearch">
          <span class="icon bklog-icon bklog-elasticsearch"></span>
          <p class="icon-text">elasticsearch</p>
        </li>
        <li class="icon-item" title="tongbu">
          <span class="icon bklog-icon bklog-tongbu"></span>
          <p class="icon-text">tongbu</p>
        </li>
        <li class="icon-item" title="moban">
          <span class="icon bklog-icon bklog-moban"></span>
          <p class="icon-text">moban</p>
        </li>
        <li class="icon-item" title="daoru">
          <span class="icon bklog-icon bklog-daoru"></span>
          <p class="icon-text">daoru</p>
        </li>
        <li class="icon-item" title="shijian">
          <span class="icon bklog-icon bklog-shijian"></span>
          <p class="icon-text">shijian</p>
        </li>
        <li class="icon-item" title="chart">
          <span class="icon bklog-icon bklog-chart"></span>
          <p class="icon-text">chart</p>
        </li>
        <li class="icon-item" title="zhuanhuan">
          <span class="icon bklog-icon bklog-zhuanhuan"></span>
          <p class="icon-text">zhuanhuan</p>
        </li>
        <li class="icon-item" title="liebiao">
          <span class="icon bklog-icon bklog-liebiao"></span>
          <p class="icon-text">liebiao</p>
        </li>
        <li class="icon-item" title="boolean">
          <span class="icon bklog-icon bklog-boolean"></span>
          <p class="icon-text">boolean</p>
        </li>
        <li class="icon-item" title="block-shape">
          <span class="icon bklog-icon bklog-block-shape"></span>
          <p class="icon-text">block-shape</p>
        </li>
        <li class="icon-item" title="menu-custom">
          <span class="icon bklog-icon bklog-menu-custom"></span>
          <p class="icon-text">menu-custom</p>
        </li>
        <li class="icon-item" title="qiyeweixin">
          <span class="icon bklog-icon bklog-qiyeweixin"></span>
          <p class="icon-text">qiyeweixin</p>
        </li>
        <li class="icon-item" title="tiaozhuan">
          <span class="icon bklog-icon bklog-tiaozhuan"></span>
          <p class="icon-text">tiaozhuan</p>
        </li>
        <li class="icon-item" title="ext">
          <span class="icon bklog-icon bklog-ext"></span>
          <p class="icon-text">ext</p>
        </li>
        <li class="icon-item" title="share">
          <span class="icon bklog-icon bklog-share"></span>
          <p class="icon-text">share</p>
        </li>
        <li class="icon-item" title="star-line">
          <span class="icon bklog-icon bklog-star-line"></span>
          <p class="icon-text">star-line</p>
        </li>
        <li class="icon-item" title="lishijilu">
          <span class="icon bklog-icon bklog-lishijilu"></span>
          <p class="icon-text">lishijilu</p>
        </li>
        <li class="icon-item" title="bofang">
          <span class="icon bklog-icon bklog-bofang"></span>
          <p class="icon-text">bofang</p>
        </li>
        <li class="icon-item" title="jiansuo">
          <span class="icon bklog-icon bklog-jiansuo"></span>
          <p class="icon-text">jiansuo</p>
        </li>
        <li class="icon-item" title="shixiao">
          <span class="icon bklog-icon bklog-shixiao"></span>
          <p class="icon-text">shixiao</p>
        </li>
        <li class="icon-item" title="zanting">
          <span class="icon bklog-icon bklog-zanting"></span>
          <p class="icon-text">zanting</p>
        </li>
        <li class="icon-item" title="zhedie">
          <span class="icon bklog-icon bklog-zhedie"></span>
          <p class="icon-text">zhedie</p>
        </li>
        <li class="icon-item" title="zhankai">
          <span class="icon bklog-icon bklog-zhankai"></span>
          <p class="icon-text">zhankai</p>
        </li>
        <li class="icon-item" title="brush">
          <span class="icon bklog-icon bklog-brush"></span>
          <p class="icon-text">brush</p>
        </li>
        <li class="icon-item" title="wholesale-editor">
          <span class="icon bklog-icon bklog-wholesale-editor"></span>
          <p class="icon-text">wholesale-editor</p>
        </li>
        <li class="icon-item" title="ellipsis-more">
          <span class="icon bklog-icon bklog-ellipsis-more"></span>
          <p class="icon-text">ellipsis-more</p>
        </li>
        <li class="icon-item" title="position">
          <span class="icon bklog-icon bklog-position"></span>
          <p class="icon-text">position</p>
        </li>
        <li class="icon-item" title="log-delete">
          <span class="icon bklog-icon bklog-log-delete"></span>
          <p class="icon-text">log-delete</p>
        </li>
        <li class="icon-item" title="masking">
          <span class="icon bklog-icon bklog-masking"></span>
          <p class="icon-text">masking</p>
        </li>
        <li class="icon-item" title="fix-line">
          <span class="icon bklog-icon bklog-fix-line"></span>
          <p class="icon-text">fix-line</p>
        </li>
        <li class="icon-item" title="fix-shape">
          <span class="icon bklog-icon bklog-fix-shape"></span>
          <p class="icon-text">fix-shape</p>
        </li>
        <li class="icon-item" title="log-loading">
          <span class="icon bklog-icon bklog-log-loading"></span>
          <p class="icon-text">log-loading</p>
        </li>
        <li class="icon-item" title="log-remark">
          <span class="icon bklog-icon bklog-log-remark"></span>
          <p class="icon-text">log-remark</p>
        </li>
        <li class="icon-item" title="back2">
          <span class="icon bklog-icon bklog-back2"></span>
          <p class="icon-text">back2</p>
        </li>
        <li class="icon-item" title="circle-add">
          <span class="icon bklog-icon bklog-circle-add"></span>
          <p class="icon-text">circle-add</p>
        </li>
        <li class="icon-item" title="close">
          <span class="icon bklog-icon bklog-close"></span>
          <p class="icon-text">close</p>
        </li>
        <li class="icon-item" title="correct">
          <span class="icon bklog-icon bklog-correct"></span>
          <p class="icon-text">correct</p>
        </li>
        <li class="icon-item" title="edit">
          <span class="icon bklog-icon bklog-edit"></span>
          <p class="icon-text">edit</p>
        </li>
        <li class="icon-item" title="help">
          <span class="icon bklog-icon bklog-help"></span>
          <p class="icon-text">help</p>
        </li>
        <li class="icon-item" title="more">
          <span class="icon bklog-icon bklog-more"></span>
          <p class="icon-text">more</p>
        </li>
        <li class="icon-item" title="collapse">
          <span class="icon bklog-icon bklog-collapse"></span>
          <p class="icon-text">collapse</p>
        </li>
        <li class="icon-item" title="download">
          <span class="icon bklog-icon bklog-download"></span>
          <p class="icon-text">download</p>
        </li>
        <li class="icon-item" title="invisible">
          <span class="icon bklog-icon bklog-invisible"></span>
          <p class="icon-text">invisible</p>
        </li>
        <li class="icon-item" title="jump">
          <span class="icon bklog-icon bklog-jump"></span>
          <p class="icon-text">jump</p>
        </li>
        <li class="icon-item" title="organization">
          <span class="icon bklog-icon bklog-organization"></span>
          <p class="icon-text">organization</p>
        </li>
        <li class="icon-item" title="overview-table">
          <span class="icon bklog-icon bklog-overview-table"></span>
          <p class="icon-text">overview-table</p>
        </li>
        <li class="icon-item" title="overview1">
          <span class="icon bklog-icon bklog-overview1"></span>
          <p class="icon-text">overview1</p>
        </li>
        <li class="icon-item" title="sort-2">
          <span class="icon bklog-icon bklog-sort-2"></span>
          <p class="icon-text">sort-2</p>
        </li>
        <li class="icon-item" title="visible">
          <span class="icon bklog-icon bklog-visible"></span>
          <p class="icon-text">visible</p>
        </li>
        <li class="icon-item" title="circle-alert-filled">
          <span class="icon bklog-icon bklog-circle-alert-filled"></span>
          <p class="icon-text">circle-alert-filled</p>
        </li>
        <li class="icon-item" title="circle-correct-filled">
          <span class="icon bklog-icon bklog-circle-correct-filled"></span>
          <p class="icon-text">circle-correct-filled</p>
        </li>
        <li class="icon-item" title="circle-minus-filled">
          <span class="icon bklog-icon bklog-circle-minus-filled"></span>
          <p class="icon-text">circle-minus-filled</p>
        </li>
        <li class="icon-item" title="import">
          <span class="icon bklog-icon bklog-import"></span>
          <p class="icon-text">import</p>
        </li>
        <li class="icon-item" title="setting-line">
          <span class="icon bklog-icon bklog-setting-line"></span>
          <p class="icon-text">setting-line</p>
        </li>
        <li class="icon-item" title="configuration">
          <span class="icon bklog-icon bklog-configuration"></span>
          <p class="icon-text">configuration</p>
        </li>
        <li class="icon-item" title="refresh2">
          <span class="icon bklog-icon bklog-refresh2"></span>
          <p class="icon-text">refresh2</p>
        </li>
        <li class="icon-item" title="save">
          <span class="icon bklog-icon bklog-save"></span>
          <p class="icon-text">save</p>
        </li>
        <li class="icon-item" title="subnode">
          <span class="icon bklog-icon bklog-subnode"></span>
          <p class="icon-text">subnode</p>
        </li>
        <li class="icon-item" title="log-plus-circle-shape">
          <span class="icon bklog-icon bklog-log-plus-circle-shape"></span>
          <p class="icon-text">log-plus-circle-shape</p>
        </li>
        <li class="icon-item" title="log-trend">
          <span class="icon bklog-icon bklog-log-trend"></span>
          <p class="icon-text">log-trend</p>
        </li>
        <li class="icon-item" title="new-alarm">
          <span class="icon bklog-icon bklog-new-alarm"></span>
          <p class="icon-text">new-alarm</p>
        </li>
        <li class="icon-item" title="sudden-increase">
          <span class="icon bklog-icon bklog-sudden-increase"></span>
          <p class="icon-text">sudden-increase</p>
        </li>
        <li class="icon-item" title="overview">
          <span class="icon bklog-icon bklog-overview"></span>
          <p class="icon-text">overview</p>
        </li>
        <li class="icon-item" title="setting">
          <span class="icon bklog-icon bklog-setting"></span>
          <p class="icon-text">setting</p>
        </li>
        <li class="icon-item" title="saoba">
          <span class="icon bklog-icon bklog-saoba"></span>
          <p class="icon-text">saoba</p>
        </li>
        <li class="icon-item" title="jincheng">
          <span class="icon bklog-icon bklog-jincheng"></span>
          <p class="icon-text">jincheng</p>
        </li>
        <li class="icon-item" title="qiehuanbanben">
          <span class="icon bklog-icon bklog-qiehuanbanben"></span>
          <p class="icon-text">qiehuanbanben</p>
        </li>
        <li class="icon-item" title="shaixuan">
          <span class="icon bklog-icon bklog-shaixuan"></span>
          <p class="icon-text">shaixuan</p>
        </li>
        <li class="icon-item" title="yingshe">
          <span class="icon bklog-icon bklog-yingshe"></span>
          <p class="icon-text">yingshe</p>
        </li>
        <li class="icon-item" title="arrow-down-filled">
          <span class="icon bklog-icon bklog-arrow-down-filled"></span>
          <p class="icon-text">arrow-down-filled</p>
        </li>
        <li class="icon-item" title="*">
          <span class="icon bklog-icon bklog-*"></span>
          <p class="icon-text">*</p>
        </li>
        <li class="icon-item" title="buer">
          <span class="icon bklog-icon bklog-buer"></span>
          <p class="icon-text">buer</p>
        </li>
        <li class="icon-item" title="number-2">
          <span class="icon bklog-icon bklog-number-2"></span>
          <p class="icon-text">number-2</p>
        </li>
        <li class="icon-item" title="ext-2">
          <span class="icon bklog-icon bklog-ext-2"></span>
          <p class="icon-text">ext-2</p>
        </li>
        <li class="icon-item" title="object">
          <span class="icon bklog-icon bklog-object"></span>
          <p class="icon-text">object</p>
        </li>
        <li class="icon-item" title="str-2">
          <span class="icon bklog-icon bklog-str-2"></span>
          <p class="icon-text">str-2</p>
        </li>
        <li class="icon-item" title="text-2">
          <span class="icon bklog-icon bklog-text-2"></span>
          <p class="icon-text">text-2</p>
        </li>
        <li class="icon-item" title="time-2">
          <span class="icon bklog-icon bklog-time-2"></span>
          <p class="icon-text">time-2</p>
        </li>
        <li class="icon-item" title="ai">
          <span class="icon bklog-icon bklog-ai"></span>
          <p class="icon-text">ai</p>
        </li>
        <li class="icon-item" title="-celve">
          <span class="icon bklog-icon bklog--celve"></span>
          <p class="icon-text">-celve</p>
        </li>
        <li class="icon-item" title="gaojing-filled">
          <span class="icon bklog-icon bklog-gaojing-filled"></span>
          <p class="icon-text">gaojing-filled</p>
        </li>
        <li class="icon-item" title="gaojing-line">
          <span class="icon bklog-icon bklog-gaojing-line"></span>
          <p class="icon-text">gaojing-line</p>
        </li>
        <li class="icon-item" title="ketuodong">
          <span class="icon bklog-icon bklog-ketuodong"></span>
          <p class="icon-text">ketuodong</p>
        </li>
        <li class="icon-item" title="lianxiang">
          <span class="icon bklog-icon bklog-lianxiang"></span>
          <p class="icon-text">lianxiang</p>
        </li>
        <li class="icon-item" title="paixu">
          <span class="icon bklog-icon bklog-paixu"></span>
          <p class="icon-text">paixu</p>
        </li>
        <li class="icon-item" title="shangxiawen">
          <span class="icon bklog-icon bklog-shangxiawen"></span>
          <p class="icon-text">shangxiawen</p>
        </li>
        <li class="icon-item" title="qingkong">
          <span class="icon bklog-icon bklog-qingkong"></span>
          <p class="icon-text">qingkong</p>
        </li>
        <li class="icon-item" title="shezhi">
          <span class="icon bklog-icon bklog-shezhi"></span>
          <p class="icon-text">shezhi</p>
        </li>
        <li class="icon-item" title="shishirizhi">
          <span class="icon bklog-icon bklog-shishirizhi"></span>
          <p class="icon-text">shishirizhi</p>
        </li>
        <li class="icon-item" title="shoucangjia">
          <span class="icon bklog-icon bklog-shoucangjia"></span>
          <p class="icon-text">shoucangjia</p>
        </li>
        <li class="icon-item" title="shouqi">
          <span class="icon bklog-icon bklog-shouqi"></span>
          <p class="icon-text">shouqi</p>
        </li>
        <li class="icon-item" title="qiehuan-2">
          <span class="icon bklog-icon bklog-qiehuan-2"></span>
          <p class="icon-text">qiehuan-2</p>
        </li>
        <li class="icon-item" title="tuichu">
          <span class="icon bklog-icon bklog-tuichu"></span>
          <p class="icon-text">tuichu</p>
        </li>
        <li class="icon-item" title="xinjianwenjianjia">
          <span class="icon bklog-icon bklog-xinjianwenjianjia"></span>
          <p class="icon-text">xinjianwenjianjia</p>
        </li>
        <li class="icon-item" title="xinjianchaxun">
          <span class="icon bklog-icon bklog-xinjianchaxun"></span>
          <p class="icon-text">xinjianchaxun</p>
        </li>
        <li class="icon-item" title="yingshe-2">
          <span class="icon bklog-icon bklog-yingshe-2"></span>
          <p class="icon-text">yingshe-2</p>
        </li>
        <li class="icon-item" title="yibiaopan">
          <span class="icon bklog-icon bklog-yibiaopan"></span>
          <p class="icon-text">yibiaopan</p>
        </li>
        <li class="icon-item" title="arrow-down-filled-2">
          <span class="icon bklog-icon bklog-arrow-down-filled-2"></span>
          <p class="icon-text">arrow-down-filled-2</p>
        </li>
        <li class="icon-item" title="yujumoshi">
          <span class="icon bklog-icon bklog-yujumoshi"></span>
          <p class="icon-text">yujumoshi</p>
        </li>
        <li class="icon-item" title="backtotop">
          <span class="icon bklog-icon bklog-backtotop"></span>
          <p class="icon-text">backtotop</p>
        </li>
        <li class="icon-item" title="chart-2">
          <span class="icon bklog-icon bklog-chart-2"></span>
          <p class="icon-text">chart-2</p>
        </li>
        <li class="icon-item" title="copy-3">
          <span class="icon bklog-icon bklog-copy-3"></span>
          <p class="icon-text">copy-3</p>
        </li>
        <li class="icon-item" title="file-close">
          <span class="icon bklog-icon bklog-file-close"></span>
          <p class="icon-text">file-close</p>
        </li>
        <li class="icon-item" title="file-open">
          <span class="icon bklog-icon bklog-file-open"></span>
          <p class="icon-text">file-open</p>
        </li>
        <li class="icon-item" title="file-personal">
          <span class="icon bklog-icon bklog-file-personal"></span>
          <p class="icon-text">file-personal</p>
        </li>
        <li class="icon-item" title="goto">
          <span class="icon bklog-icon bklog-goto"></span>
          <p class="icon-text">goto</p>
        </li>
        <li class="icon-item" title="table-2">
          <span class="icon bklog-icon bklog-table-2"></span>
          <p class="icon-text">table-2</p>
        </li>
        <li class="icon-item" title="ui-moshi">
          <span class="icon bklog-icon bklog-ui-moshi"></span>
          <p class="icon-text">ui-moshi</p>
        </li>
        <li class="icon-item" title="shangxia-2">
          <span class="icon bklog-icon bklog-shangxia-2"></span>
          <p class="icon-text">shangxia-2</p>
        </li>
        <li class="icon-item" title="enter">
          <span class="icon bklog-icon bklog-enter"></span>
          <p class="icon-text">enter</p>
        </li>
        <li class="icon-item" title="esc">
          <span class="icon bklog-icon bklog-esc"></span>
          <p class="icon-text">esc</p>
        </li>
        <li class="icon-item" title="history-2">
          <span class="icon bklog-icon bklog-history-2"></span>
          <p class="icon-text">history-2</p>
        </li>
        <li class="icon-item" title="weixian">
          <span class="icon bklog-icon bklog-weixian"></span>
          <p class="icon-text">weixian</p>
        </li>
        <li class="icon-item" title="jiankangdu">
          <span class="icon bklog-icon bklog-jiankangdu"></span>
          <p class="icon-text">jiankangdu</p>
        </li>
        <li class="icon-item" title="lianjiefu">
          <span class="icon bklog-icon bklog-lianjiefu"></span>
          <p class="icon-text">lianjiefu</p>
        </li>
        <li class="icon-item" title="yunsuanfu">
          <span class="icon bklog-icon bklog-yunsuanfu"></span>
          <p class="icon-text">yunsuanfu</p>
        </li>
        <li class="icon-item" title="key">
          <span class="icon bklog-icon bklog-key"></span>
          <p class="icon-text">key</p>
        </li>
        <li class="icon-item" title="value-2">
          <span class="icon bklog-icon bklog-value-2"></span>
          <p class="icon-text">value-2</p>
        </li>
        <li class="icon-item" title="shanchu">
          <span class="icon bklog-icon bklog-shanchu"></span>
          <p class="icon-text">shanchu</p>
        </li>
        <li class="icon-item" title="copy-4">
          <span class="icon bklog-icon bklog-copy-4"></span>
          <p class="icon-text">copy-4</p>
        </li>
        <li class="icon-item" title="yuju1">
          <span class="icon bklog-icon bklog-yuju1"></span>
          <p class="icon-text">yuju1</p>
        </li>
        <li class="icon-item" title="ui1">
          <span class="icon bklog-icon bklog-ui1"></span>
          <p class="icon-text">ui1</p>
        </li>
        <li class="icon-item" title="vim1">
          <span class="icon bklog-icon bklog-vim1"></span>
          <p class="icon-text">vim1</p>
        </li>
        <li class="icon-item" title="yuju2">
          <span class="icon bklog-icon bklog-yuju2"></span>
          <p class="icon-text">yuju2</p>
        </li>
        <li class="icon-item" title="vm2">
          <span class="icon bklog-icon bklog-vm2"></span>
          <p class="icon-text">vm2</p>
        </li>
        <li class="icon-item" title="zhankai-2">
          <span class="icon bklog-icon bklog-zhankai-2"></span>
          <p class="icon-text">zhankai-2</p>
        </li>
        <li class="icon-item" title="dingyueguanli">
          <span class="icon bklog-icon bklog-dingyueguanli"></span>
          <p class="icon-text">dingyueguanli</p>
        </li>
        <li class="icon-item" title="guidangcangku">
          <span class="icon bklog-icon bklog-guidangcangku"></span>
          <p class="icon-text">guidangcangku</p>
        </li>
        <li class="icon-item" title="guidanghuisu">
          <span class="icon bklog-icon bklog-guidanghuisu"></span>
          <p class="icon-text">guidanghuisu</p>
        </li>
        <li class="icon-item" title="guidangliebiao">
          <span class="icon bklog-icon bklog-guidangliebiao"></span>
          <p class="icon-text">guidangliebiao</p>
        </li>
        <li class="icon-item" title="jiqun">
          <span class="icon bklog-icon bklog-jiqun"></span>
          <p class="icon-text">jiqun</p>
        </li>
        <li class="icon-item" title="jisuanpingtai">
          <span class="icon bklog-icon bklog-jisuanpingtai"></span>
          <p class="icon-text">jisuanpingtai</p>
        </li>
        <li class="icon-item" title="qingxiliebiao">
          <span class="icon bklog-icon bklog-qingxiliebiao"></span>
          <p class="icon-text">qingxiliebiao</p>
        </li>
        <li class="icon-item" title="qingximoban">
          <span class="icon bklog-icon bklog-qingximoban"></span>
          <p class="icon-text">qingximoban</p>
        </li>
        <li class="icon-item" title="rizhicaiji">
          <span class="icon bklog-icon bklog-rizhicaiji"></span>
          <p class="icon-text">rizhicaiji</p>
        </li>
        <li class="icon-item" title="rizhitiqupeizhi">
          <span class="icon bklog-icon bklog-rizhitiqupeizhi"></span>
          <p class="icon-text">rizhitiqupeizhi</p>
        </li>
        <li class="icon-item" title="rizhitiqurenwu">
          <span class="icon bklog-icon bklog-rizhitiqurenwu"></span>
          <p class="icon-text">rizhitiqurenwu</p>
        </li>
        <li class="icon-item" title="suoyinxiang">
          <span class="icon bklog-icon bklog-suoyinxiang"></span>
          <p class="icon-text">suoyinxiang</p>
        </li>
        <li class="icon-item" title="zidingyishangbao">
          <span class="icon bklog-icon bklog-zidingyishangbao"></span>
          <p class="icon-text">zidingyishangbao</p>
        </li>
        <li class="icon-item" title="es-2">
          <span class="icon bklog-icon bklog-es-2"></span>
          <p class="icon-text">es-2</p>
        </li>
        <li class="icon-item" title="yishixiao">
          <span class="icon bklog-icon bklog-yishixiao"></span>
          <p class="icon-text">yishixiao</p>
        </li>
        <li class="icon-item" title="buer-2">
          <span class="icon bklog-icon bklog-buer-2"></span>
          <p class="icon-text">buer-2</p>
        </li>
        <li class="icon-item" title="object-2">
          <span class="icon bklog-icon bklog-object-2"></span>
          <p class="icon-text">object-2</p>
        </li>
        <li class="icon-item" title="ai-mofabang">
          <span class="icon bklog-icon bklog-ai-mofabang"></span>
          <p class="icon-text">ai-mofabang</p>
        </li>
        <li class="icon-item" title="consola">
          <span class="icon bklog-icon bklog-consola"></span>
          <p class="icon-text">consola</p>
        </li>
        <li class="icon-item" title="highlight">
          <span class="icon bklog-icon bklog-highlight"></span>
          <p class="icon-text">highlight</p>
        </li>
        <li class="icon-item" title="suoyin-mulu">
          <span class="icon bklog-icon bklog-suoyin-mulu"></span>
          <p class="icon-text">suoyin-mulu</p>
        </li>
        <li class="icon-item" title="suoyin-ronghe">
          <span class="icon bklog-icon bklog-suoyin-ronghe"></span>
          <p class="icon-text">suoyin-ronghe</p>
        </li>
        <li class="icon-item" title="all">
          <span class="icon bklog-icon bklog-all"></span>
          <p class="icon-text">all</p>
        </li>
        <li class="icon-item" title="ab">
          <span class="icon bklog-icon bklog-ab"></span>
          <p class="icon-text">ab</p>
        </li>
        <li class="icon-item" title="daxiaoxie">
          <span class="icon bklog-icon bklog-daxiaoxie"></span>
          <p class="icon-text">daxiaoxie</p>
        </li>
        <li class="icon-item" title="tongpeifu">
          <span class="icon bklog-icon bklog-tongpeifu"></span>
          <p class="icon-text">tongpeifu</p>
        </li>
        <li class="icon-item" title="share-link">
          <span class="icon bklog-icon bklog-share-link"></span>
          <p class="icon-text">share-link</p>
        </li>
        <li class="icon-item" title="zhengze">
          <span class="icon bklog-icon bklog-zhengze"></span>
          <p class="icon-text">zhengze</p>
        </li>
        <li class="icon-item" title="jiebang">
          <span class="icon bklog-icon bklog-jiebang"></span>
          <p class="icon-text">jiebang</p>
        </li>
        <li class="icon-item" title="--2">
          <span class="icon bklog-icon bklog---2"></span>
          <p class="icon-text">--2</p>
        </li>
        <li class="icon-item" title="down-4">
          <span class="icon bklog-icon bklog-down-4"></span>
          <p class="icon-text">down-4</p>
        </li>
        <li class="icon-item" title="up-2">
          <span class="icon bklog-icon bklog-up-2"></span>
          <p class="icon-text">up-2</p>
        </li>
        <li class="icon-item" title="fllatend">
          <span class="icon bklog-icon bklog-fllatend"></span>
          <p class="icon-text">fllatend</p>
        </li>
        <li class="icon-item" title="tuzenggaojing">
          <span class="icon bklog-icon bklog-tuzenggaojing"></span>
          <p class="icon-text">tuzenggaojing</p>
        </li>
        <li class="icon-item" title="xinleigaojing">
          <span class="icon bklog-icon bklog-xinleigaojing"></span>
          <p class="icon-text">xinleigaojing</p>
        </li>
        <li class="icon-item" title="enter-2">
          <span class="icon bklog-icon bklog-enter-2"></span>
          <p class="icon-text">enter-2</p>
        </li>
        <li class="icon-item" title="fengefu">
          <span class="icon bklog-icon bklog-fengefu"></span>
          <p class="icon-text">fengefu</p>
        </li>
        <li class="icon-item" title="json-fanxuliehua">
          <span class="icon bklog-icon bklog-json-fanxuliehua"></span>
          <p class="icon-text">json-fanxuliehua</p>
        </li>
        <li class="icon-item" title="zhengzetiqu">
          <span class="icon bklog-icon bklog-zhengzetiqu"></span>
          <p class="icon-text">zhengzetiqu</p>
        </li>
        <li class="icon-item" title="weiguishu">
          <span class="icon bklog-icon bklog-weiguishu"></span>
          <p class="icon-text">weiguishu</p>
        </li>
        <li class="icon-item" title="all2">
          <span class="icon bklog-icon bklog-all2"></span>
          <p class="icon-text">all2</p>
        </li>
        <li class="icon-item" title="sousuo-">
          <span class="icon bklog-icon bklog-sousuo-"></span>
          <p class="icon-text">sousuo-</p>
        </li>
        <li class="icon-item" title="sousuo-">
          <span class="icon bklog-icon bklog-sousuo-"></span>
          <p class="icon-text">sousuo-</p>
        </li>
        <li class="icon-item" title="rizhituomin">
          <span class="icon bklog-icon bklog-rizhituomin"></span>
          <p class="icon-text">rizhituomin</p>
        </li>
<<<<<<< HEAD
=======
        <li class="icon-item" title="group">
          <span class="icon bklog-icon bklog-group"></span>
          <p class="icon-text">group</p>
        </li>
>>>>>>> 87d831e1
      </ul>
      <h3 class="describe-title">为什么使用</h3>
      <ul class="use-describe">
        <li>弹性，在网页或者 app 上，展示字体是很便捷的。用字体图标可以很方便的改变 icon 的颜色，或者加入一些其他的效果</li>
        <li>可缩放，可以很方便的改变图标的大小</li>
        <li>矢量，字体图标是矢量的并且具有独立的分辨率，不管在高分辨率还是低分辨率，不管是在网页还是手机端，都具有很好的展示效果，不会出现锯齿或者马赛克模糊</li>
        <li>节省加载时间，字体图标很小，每个小图标只有几 kb，大大节省了加载时间</li>
      </ul>
      <h3 class="describe-title">如何使用</h3>
      <ul class="use-describe">
        <li>将整个目录复制到您的项目里</li>
        <li>引入 style.css</li>
        <li>挑选相应图标并获取类名，如 .bk-icon .icon-demo</li>
      </ul>
    </section>
    <section class="tab-content multiple-color"  data-type="multipleColor">
      <ul class="icon-list">
        <li class="colorful-icon">
          <svg class="icon svg-icon">
            <use xlink:href="#bklog-app-store"></use>
          </svg>
          <p class="icon-text">app-store</p>
        </li>
        <li class="colorful-icon">
          <svg class="icon svg-icon">
            <use xlink:href="#bklog-folder-open"></use>
          </svg>
          <p class="icon-text">folder-open</p>
        </li>
        <li class="colorful-icon">
          <svg class="icon svg-icon">
            <use xlink:href="#bklog-jump"></use>
          </svg>
          <p class="icon-text">jump</p>
        </li>
        <li class="colorful-icon">
          <svg class="icon svg-icon">
            <use xlink:href="#bklog-assembly-line-fill"></use>
          </svg>
          <p class="icon-text">assembly-line-fill</p>
        </li>
        <li class="colorful-icon">
          <svg class="icon svg-icon">
            <use xlink:href="#bklog-calculation-fill"></use>
          </svg>
          <p class="icon-text">calculation-fill</p>
        </li>
        <li class="colorful-icon">
          <svg class="icon svg-icon">
            <use xlink:href="#bklog-up"></use>
          </svg>
          <p class="icon-text">up</p>
        </li>
        <li class="colorful-icon">
          <svg class="icon svg-icon">
            <use xlink:href="#bklog-down"></use>
          </svg>
          <p class="icon-text">down</p>
        </li>
        <li class="colorful-icon">
          <svg class="icon svg-icon">
            <use xlink:href="#bklog-topping-fill"></use>
          </svg>
          <p class="icon-text">topping-fill</p>
        </li>
        <li class="colorful-icon">
          <svg class="icon svg-icon">
            <use xlink:href="#bklog-info-fill"></use>
          </svg>
          <p class="icon-text">info-fill</p>
        </li>
        <li class="colorful-icon">
          <svg class="icon svg-icon">
            <use xlink:href="#bklog-eye"></use>
          </svg>
          <p class="icon-text">eye</p>
        </li>
        <li class="colorful-icon">
          <svg class="icon svg-icon">
            <use xlink:href="#bklog-eye-slash"></use>
          </svg>
          <p class="icon-text">eye-slash</p>
        </li>
        <li class="colorful-icon">
          <svg class="icon svg-icon">
            <use xlink:href="#bklog-dimens"></use>
          </svg>
          <p class="icon-text">dimens</p>
        </li>
        <li class="colorful-icon">
          <svg class="icon svg-icon">
            <use xlink:href="#bklog-email-shape"></use>
          </svg>
          <p class="icon-text">email-shape</p>
        </li>
        <li class="colorful-icon">
          <svg class="icon svg-icon">
            <use xlink:href="#bklog-lc-star-shape"></use>
          </svg>
          <p class="icon-text">lc-star-shape</p>
        </li>
        <li class="colorful-icon">
          <svg class="icon svg-icon">
            <use xlink:href="#bklog-double-arrow"></use>
          </svg>
          <p class="icon-text">double-arrow</p>
        </li>
        <li class="colorful-icon">
          <svg class="icon svg-icon">
            <use xlink:href="#bklog-drag-dots"></use>
          </svg>
          <p class="icon-text">drag-dots</p>
        </li>
        <li class="colorful-icon">
          <svg class="icon svg-icon">
            <use xlink:href="#bklog-filled-right-arrow"></use>
          </svg>
          <p class="icon-text">filled-right-arrow</p>
        </li>
        <li class="colorful-icon">
          <svg class="icon svg-icon">
            <use xlink:href="#bklog-audit"></use>
          </svg>
          <p class="icon-text">audit</p>
        </li>
        <li class="colorful-icon">
          <svg class="icon svg-icon">
            <use xlink:href="#bklog-icon-help-document-fill"></use>
          </svg>
          <p class="icon-text">icon-help-document-fill</p>
        </li>
        <li class="colorful-icon">
          <svg class="icon svg-icon">
            <use xlink:href="#bklog-chinese"></use>
          </svg>
          <p class="icon-text">chinese</p>
        </li>
        <li class="colorful-icon">
          <svg class="icon svg-icon">
            <use xlink:href="#bklog-copy"></use>
          </svg>
          <p class="icon-text">copy</p>
        </li>
        <li class="colorful-icon">
          <svg class="icon svg-icon">
            <use xlink:href="#bklog-english"></use>
          </svg>
          <p class="icon-text">english</p>
        </li>
        <li class="colorful-icon">
          <svg class="icon svg-icon">
            <use xlink:href="#bklog-full-screen-log"></use>
          </svg>
          <p class="icon-text">full-screen-log</p>
        </li>
        <li class="colorful-icon">
          <svg class="icon svg-icon">
            <use xlink:href="#bklog-index-set"></use>
          </svg>
          <p class="icon-text">index-set</p>
        </li>
        <li class="colorful-icon">
          <svg class="icon svg-icon">
            <use xlink:href="#bklog-play-log"></use>
          </svg>
          <p class="icon-text">play-log</p>
        </li>
        <li class="colorful-icon">
          <svg class="icon svg-icon">
            <use xlink:href="#bklog-search-log-logo"></use>
          </svg>
          <p class="icon-text">search-log-logo</p>
        </li>
        <li class="colorful-icon">
          <svg class="icon svg-icon">
            <use xlink:href="#bklog-stop-log"></use>
          </svg>
          <p class="icon-text">stop-log</p>
        </li>
        <li class="colorful-icon">
          <svg class="icon svg-icon">
            <use xlink:href="#bklog-log-download"></use>
          </svg>
          <p class="icon-text">log-download</p>
        </li>
        <li class="colorful-icon">
          <svg class="icon svg-icon">
            <use xlink:href="#bklog-log-refresh"></use>
          </svg>
          <p class="icon-text">log-refresh</p>
        </li>
        <li class="colorful-icon">
          <svg class="icon svg-icon">
            <use xlink:href="#bklog-log-setting"></use>
          </svg>
          <p class="icon-text">log-setting</p>
        </li>
        <li class="colorful-icon">
          <svg class="icon svg-icon">
            <use xlink:href="#bklog-download-icon"></use>
          </svg>
          <p class="icon-text">download-icon</p>
        </li>
        <li class="colorful-icon">
          <svg class="icon svg-icon">
            <use xlink:href="#bklog-refresh-icon"></use>
          </svg>
          <p class="icon-text">refresh-icon</p>
        </li>
        <li class="colorful-icon">
          <svg class="icon svg-icon">
            <use xlink:href="#bklog-set-icon"></use>
          </svg>
          <p class="icon-text">set-icon</p>
        </li>
        <li class="colorful-icon">
          <svg class="icon svg-icon">
            <use xlink:href="#bklog-plus"></use>
          </svg>
          <p class="icon-text">plus</p>
        </li>
        <li class="colorful-icon">
          <svg class="icon svg-icon">
            <use xlink:href="#bklog-xiazai"></use>
          </svg>
          <p class="icon-text">xiazai</p>
        </li>
        <li class="colorful-icon">
          <svg class="icon svg-icon">
            <use xlink:href="#bklog-camera-fill"></use>
          </svg>
          <p class="icon-text">camera-fill</p>
        </li>
        <li class="colorful-icon">
          <svg class="icon svg-icon">
            <use xlink:href="#bklog-cc-cabinet"></use>
          </svg>
          <p class="icon-text">cc-cabinet</p>
        </li>
        <li class="colorful-icon">
          <svg class="icon svg-icon">
            <use xlink:href="#bklog-cc-create-business"></use>
          </svg>
          <p class="icon-text">cc-create-business</p>
        </li>
        <li class="colorful-icon">
          <svg class="icon svg-icon">
            <use xlink:href="#bklog-cc-influxdb"></use>
          </svg>
          <p class="icon-text">cc-influxdb</p>
        </li>
        <li class="colorful-icon">
          <svg class="icon svg-icon">
            <use xlink:href="#bklog-cc-log"></use>
          </svg>
          <p class="icon-text">cc-log</p>
        </li>
        <li class="colorful-icon">
          <svg class="icon svg-icon">
            <use xlink:href="#bklog-locale"></use>
          </svg>
          <p class="icon-text">locale</p>
        </li>
        <li class="colorful-icon">
          <svg class="icon svg-icon">
            <use xlink:href="#bklog-bar"></use>
          </svg>
          <p class="icon-text">bar</p>
        </li>
        <li class="colorful-icon">
          <svg class="icon svg-icon">
            <use xlink:href="#bklog-collapse-small"></use>
          </svg>
          <p class="icon-text">collapse-small</p>
        </li>
        <li class="colorful-icon">
          <svg class="icon svg-icon">
            <use xlink:href="#bklog-expand-small"></use>
          </svg>
          <p class="icon-text">expand-small</p>
        </li>
        <li class="colorful-icon">
          <svg class="icon svg-icon">
            <use xlink:href="#bklog-new-_empty-fill"></use>
          </svg>
          <p class="icon-text">new-_empty-fill</p>
        </li>
        <li class="colorful-icon">
          <svg class="icon svg-icon">
            <use xlink:href="#bklog-audit-fill"></use>
          </svg>
          <p class="icon-text">audit-fill</p>
        </li>
        <li class="colorful-icon">
          <svg class="icon svg-icon">
            <use xlink:href="#bklog-field-fill"></use>
          </svg>
          <p class="icon-text">field-fill</p>
        </li>
        <li class="colorful-icon">
          <svg class="icon svg-icon">
            <use xlink:href="#bklog-folder-fill"></use>
          </svg>
          <p class="icon-text">folder-fill</p>
        </li>
        <li class="colorful-icon">
          <svg class="icon svg-icon">
            <use xlink:href="#bklog-data-copy"></use>
          </svg>
          <p class="icon-text">data-copy</p>
        </li>
        <li class="colorful-icon">
          <svg class="icon svg-icon">
            <use xlink:href="#bklog-history-fill"></use>
          </svg>
          <p class="icon-text">history-fill</p>
        </li>
        <li class="colorful-icon">
          <svg class="icon svg-icon">
            <use xlink:href="#bklog-namespace-fill"></use>
          </svg>
          <p class="icon-text">namespace-fill</p>
        </li>
        <li class="colorful-icon">
          <svg class="icon svg-icon">
            <use xlink:href="#bklog-withdraw-fill"></use>
          </svg>
          <p class="icon-text">withdraw-fill</p>
        </li>
        <li class="colorful-icon">
          <svg class="icon svg-icon">
            <use xlink:href="#bklog-date-picker"></use>
          </svg>
          <p class="icon-text">date-picker</p>
        </li>
        <li class="colorful-icon">
          <svg class="icon svg-icon">
            <use xlink:href="#bklog-help"></use>
          </svg>
          <p class="icon-text">help</p>
        </li>
        <li class="colorful-icon">
          <svg class="icon svg-icon">
            <use xlink:href="#bklog-lianjie"></use>
          </svg>
          <p class="icon-text">lianjie</p>
        </li>
        <li class="colorful-icon">
          <svg class="icon svg-icon">
            <use xlink:href="#bklog-auto-refresh"></use>
          </svg>
          <p class="icon-text">auto-refresh</p>
        </li>
        <li class="colorful-icon">
          <svg class="icon svg-icon">
            <use xlink:href="#bklog-no-refresh"></use>
          </svg>
          <p class="icon-text">no-refresh</p>
        </li>
        <li class="colorful-icon">
          <svg class="icon svg-icon">
            <use xlink:href="#bklog-copy-2"></use>
          </svg>
          <p class="icon-text">copy-2</p>
        </li>
        <li class="colorful-icon">
          <svg class="icon svg-icon">
            <use xlink:href="#bklog-table"></use>
          </svg>
          <p class="icon-text">table</p>
        </li>
        <li class="colorful-icon">
          <svg class="icon svg-icon">
            <use xlink:href="#bklog-number"></use>
          </svg>
          <p class="icon-text">number</p>
        </li>
        <li class="colorful-icon">
          <svg class="icon svg-icon">
            <use xlink:href="#bklog-string"></use>
          </svg>
          <p class="icon-text">string</p>
        </li>
        <li class="colorful-icon">
          <svg class="icon svg-icon">
            <use xlink:href="#bklog-text"></use>
          </svg>
          <p class="icon-text">text</p>
        </li>
        <li class="colorful-icon">
          <svg class="icon svg-icon">
            <use xlink:href="#bklog-unkown"></use>
          </svg>
          <p class="icon-text">unkown</p>
        </li>
        <li class="colorful-icon">
          <svg class="icon svg-icon">
            <use xlink:href="#bklog-info-fill--2"></use>
          </svg>
          <p class="icon-text">info-fill--2</p>
        </li>
        <li class="colorful-icon">
          <svg class="icon svg-icon">
            <use xlink:href="#bklog-equal"></use>
          </svg>
          <p class="icon-text">equal</p>
        </li>
        <li class="colorful-icon">
          <svg class="icon svg-icon">
            <use xlink:href="#bklog-and"></use>
          </svg>
          <p class="icon-text">and</p>
        </li>
        <li class="colorful-icon">
          <svg class="icon svg-icon">
            <use xlink:href="#bklog-value"></use>
          </svg>
          <p class="icon-text">value</p>
        </li>
        <li class="colorful-icon">
          <svg class="icon svg-icon">
            <use xlink:href="#bklog-field"></use>
          </svg>
          <p class="icon-text">field</p>
        </li>
        <li class="colorful-icon">
          <svg class="icon svg-icon">
            <use xlink:href="#bklog-time"></use>
          </svg>
          <p class="icon-text">time</p>
        </li>
        <li class="colorful-icon">
          <svg class="icon svg-icon">
            <use xlink:href="#bklog-inform"></use>
          </svg>
          <p class="icon-text">inform</p>
        </li>
        <li class="colorful-icon">
          <svg class="icon svg-icon">
            <use xlink:href="#bklog-teminal"></use>
          </svg>
          <p class="icon-text">teminal</p>
        </li>
        <li class="colorful-icon">
          <svg class="icon svg-icon">
            <use xlink:href="#bklog-document"></use>
          </svg>
          <p class="icon-text">document</p>
        </li>
        <li class="colorful-icon">
          <svg class="icon svg-icon">
            <use xlink:href="#bklog-zidongchaxun"></use>
          </svg>
          <p class="icon-text">zidongchaxun</p>
        </li>
        <li class="colorful-icon">
          <svg class="icon svg-icon">
            <use xlink:href="#bklog-shoudongchaxun"></use>
          </svg>
          <p class="icon-text">shoudongchaxun</p>
        </li>
        <li class="colorful-icon">
          <svg class="icon svg-icon">
            <use xlink:href="#bklog-xiangji"></use>
          </svg>
          <p class="icon-text">xiangji</p>
        </li>
        <li class="colorful-icon">
          <svg class="icon svg-icon">
            <use xlink:href="#bklog-elasticsearch"></use>
          </svg>
          <p class="icon-text">elasticsearch</p>
        </li>
        <li class="colorful-icon">
          <svg class="icon svg-icon">
            <use xlink:href="#bklog-tongbu"></use>
          </svg>
          <p class="icon-text">tongbu</p>
        </li>
        <li class="colorful-icon">
          <svg class="icon svg-icon">
            <use xlink:href="#bklog-moban"></use>
          </svg>
          <p class="icon-text">moban</p>
        </li>
        <li class="colorful-icon">
          <svg class="icon svg-icon">
            <use xlink:href="#bklog-daoru"></use>
          </svg>
          <p class="icon-text">daoru</p>
        </li>
        <li class="colorful-icon">
          <svg class="icon svg-icon">
            <use xlink:href="#bklog-shijian"></use>
          </svg>
          <p class="icon-text">shijian</p>
        </li>
        <li class="colorful-icon">
          <svg class="icon svg-icon">
            <use xlink:href="#bklog-chart"></use>
          </svg>
          <p class="icon-text">chart</p>
        </li>
        <li class="colorful-icon">
          <svg class="icon svg-icon">
            <use xlink:href="#bklog-zhuanhuan"></use>
          </svg>
          <p class="icon-text">zhuanhuan</p>
        </li>
        <li class="colorful-icon">
          <svg class="icon svg-icon">
            <use xlink:href="#bklog-liebiao"></use>
          </svg>
          <p class="icon-text">liebiao</p>
        </li>
        <li class="colorful-icon">
          <svg class="icon svg-icon">
            <use xlink:href="#bklog-boolean"></use>
          </svg>
          <p class="icon-text">boolean</p>
        </li>
        <li class="colorful-icon">
          <svg class="icon svg-icon">
            <use xlink:href="#bklog-block-shape"></use>
          </svg>
          <p class="icon-text">block-shape</p>
        </li>
        <li class="colorful-icon">
          <svg class="icon svg-icon">
            <use xlink:href="#bklog-menu-custom"></use>
          </svg>
          <p class="icon-text">menu-custom</p>
        </li>
        <li class="colorful-icon">
          <svg class="icon svg-icon">
            <use xlink:href="#bklog-qiyeweixin"></use>
          </svg>
          <p class="icon-text">qiyeweixin</p>
        </li>
        <li class="colorful-icon">
          <svg class="icon svg-icon">
            <use xlink:href="#bklog-tiaozhuan"></use>
          </svg>
          <p class="icon-text">tiaozhuan</p>
        </li>
        <li class="colorful-icon">
          <svg class="icon svg-icon">
            <use xlink:href="#bklog-ext"></use>
          </svg>
          <p class="icon-text">ext</p>
        </li>
        <li class="colorful-icon">
          <svg class="icon svg-icon">
            <use xlink:href="#bklog-share"></use>
          </svg>
          <p class="icon-text">share</p>
        </li>
        <li class="colorful-icon">
          <svg class="icon svg-icon">
            <use xlink:href="#bklog-star-line"></use>
          </svg>
          <p class="icon-text">star-line</p>
        </li>
        <li class="colorful-icon">
          <svg class="icon svg-icon">
            <use xlink:href="#bklog-lishijilu"></use>
          </svg>
          <p class="icon-text">lishijilu</p>
        </li>
        <li class="colorful-icon">
          <svg class="icon svg-icon">
            <use xlink:href="#bklog-bofang"></use>
          </svg>
          <p class="icon-text">bofang</p>
        </li>
        <li class="colorful-icon">
          <svg class="icon svg-icon">
            <use xlink:href="#bklog-jiansuo"></use>
          </svg>
          <p class="icon-text">jiansuo</p>
        </li>
        <li class="colorful-icon">
          <svg class="icon svg-icon">
            <use xlink:href="#bklog-shixiao"></use>
          </svg>
          <p class="icon-text">shixiao</p>
        </li>
        <li class="colorful-icon">
          <svg class="icon svg-icon">
            <use xlink:href="#bklog-zanting"></use>
          </svg>
          <p class="icon-text">zanting</p>
        </li>
        <li class="colorful-icon">
          <svg class="icon svg-icon">
            <use xlink:href="#bklog-zhedie"></use>
          </svg>
          <p class="icon-text">zhedie</p>
        </li>
        <li class="colorful-icon">
          <svg class="icon svg-icon">
            <use xlink:href="#bklog-zhankai"></use>
          </svg>
          <p class="icon-text">zhankai</p>
        </li>
        <li class="colorful-icon">
          <svg class="icon svg-icon">
            <use xlink:href="#bklog-brush"></use>
          </svg>
          <p class="icon-text">brush</p>
        </li>
        <li class="colorful-icon">
          <svg class="icon svg-icon">
            <use xlink:href="#bklog-wholesale-editor"></use>
          </svg>
          <p class="icon-text">wholesale-editor</p>
        </li>
        <li class="colorful-icon">
          <svg class="icon svg-icon">
            <use xlink:href="#bklog-ellipsis-more"></use>
          </svg>
          <p class="icon-text">ellipsis-more</p>
        </li>
        <li class="colorful-icon">
          <svg class="icon svg-icon">
            <use xlink:href="#bklog-position"></use>
          </svg>
          <p class="icon-text">position</p>
        </li>
        <li class="colorful-icon">
          <svg class="icon svg-icon">
            <use xlink:href="#bklog-log-delete"></use>
          </svg>
          <p class="icon-text">log-delete</p>
        </li>
        <li class="colorful-icon">
          <svg class="icon svg-icon">
            <use xlink:href="#bklog-masking"></use>
          </svg>
          <p class="icon-text">masking</p>
        </li>
        <li class="colorful-icon">
          <svg class="icon svg-icon">
            <use xlink:href="#bklog-fix-line"></use>
          </svg>
          <p class="icon-text">fix-line</p>
        </li>
        <li class="colorful-icon">
          <svg class="icon svg-icon">
            <use xlink:href="#bklog-fix-shape"></use>
          </svg>
          <p class="icon-text">fix-shape</p>
        </li>
        <li class="colorful-icon">
          <svg class="icon svg-icon">
            <use xlink:href="#bklog-log-loading"></use>
          </svg>
          <p class="icon-text">log-loading</p>
        </li>
        <li class="colorful-icon">
          <svg class="icon svg-icon">
            <use xlink:href="#bklog-log-remark"></use>
          </svg>
          <p class="icon-text">log-remark</p>
        </li>
        <li class="colorful-icon">
          <svg class="icon svg-icon">
            <use xlink:href="#bklog-back2"></use>
          </svg>
          <p class="icon-text">back2</p>
        </li>
        <li class="colorful-icon">
          <svg class="icon svg-icon">
            <use xlink:href="#bklog-circle-add"></use>
          </svg>
          <p class="icon-text">circle-add</p>
        </li>
        <li class="colorful-icon">
          <svg class="icon svg-icon">
            <use xlink:href="#bklog-close"></use>
          </svg>
          <p class="icon-text">close</p>
        </li>
        <li class="colorful-icon">
          <svg class="icon svg-icon">
            <use xlink:href="#bklog-correct"></use>
          </svg>
          <p class="icon-text">correct</p>
        </li>
        <li class="colorful-icon">
          <svg class="icon svg-icon">
            <use xlink:href="#bklog-edit"></use>
          </svg>
          <p class="icon-text">edit</p>
        </li>
        <li class="colorful-icon">
          <svg class="icon svg-icon">
            <use xlink:href="#bklog-help"></use>
          </svg>
          <p class="icon-text">help</p>
        </li>
        <li class="colorful-icon">
          <svg class="icon svg-icon">
            <use xlink:href="#bklog-more"></use>
          </svg>
          <p class="icon-text">more</p>
        </li>
        <li class="colorful-icon">
          <svg class="icon svg-icon">
            <use xlink:href="#bklog-collapse"></use>
          </svg>
          <p class="icon-text">collapse</p>
        </li>
        <li class="colorful-icon">
          <svg class="icon svg-icon">
            <use xlink:href="#bklog-download"></use>
          </svg>
          <p class="icon-text">download</p>
        </li>
        <li class="colorful-icon">
          <svg class="icon svg-icon">
            <use xlink:href="#bklog-invisible"></use>
          </svg>
          <p class="icon-text">invisible</p>
        </li>
        <li class="colorful-icon">
          <svg class="icon svg-icon">
            <use xlink:href="#bklog-jump"></use>
          </svg>
          <p class="icon-text">jump</p>
        </li>
        <li class="colorful-icon">
          <svg class="icon svg-icon">
            <use xlink:href="#bklog-organization"></use>
          </svg>
          <p class="icon-text">organization</p>
        </li>
        <li class="colorful-icon">
          <svg class="icon svg-icon">
            <use xlink:href="#bklog-overview-table"></use>
          </svg>
          <p class="icon-text">overview-table</p>
        </li>
        <li class="colorful-icon">
          <svg class="icon svg-icon">
            <use xlink:href="#bklog-overview1"></use>
          </svg>
          <p class="icon-text">overview1</p>
        </li>
        <li class="colorful-icon">
          <svg class="icon svg-icon">
            <use xlink:href="#bklog-sort-2"></use>
          </svg>
          <p class="icon-text">sort-2</p>
        </li>
        <li class="colorful-icon">
          <svg class="icon svg-icon">
            <use xlink:href="#bklog-visible"></use>
          </svg>
          <p class="icon-text">visible</p>
        </li>
        <li class="colorful-icon">
          <svg class="icon svg-icon">
            <use xlink:href="#bklog-circle-alert-filled"></use>
          </svg>
          <p class="icon-text">circle-alert-filled</p>
        </li>
        <li class="colorful-icon">
          <svg class="icon svg-icon">
            <use xlink:href="#bklog-circle-correct-filled"></use>
          </svg>
          <p class="icon-text">circle-correct-filled</p>
        </li>
        <li class="colorful-icon">
          <svg class="icon svg-icon">
            <use xlink:href="#bklog-circle-minus-filled"></use>
          </svg>
          <p class="icon-text">circle-minus-filled</p>
        </li>
        <li class="colorful-icon">
          <svg class="icon svg-icon">
            <use xlink:href="#bklog-import"></use>
          </svg>
          <p class="icon-text">import</p>
        </li>
        <li class="colorful-icon">
          <svg class="icon svg-icon">
            <use xlink:href="#bklog-setting-line"></use>
          </svg>
          <p class="icon-text">setting-line</p>
        </li>
        <li class="colorful-icon">
          <svg class="icon svg-icon">
            <use xlink:href="#bklog-configuration"></use>
          </svg>
          <p class="icon-text">configuration</p>
        </li>
        <li class="colorful-icon">
          <svg class="icon svg-icon">
            <use xlink:href="#bklog-refresh2"></use>
          </svg>
          <p class="icon-text">refresh2</p>
        </li>
        <li class="colorful-icon">
          <svg class="icon svg-icon">
            <use xlink:href="#bklog-save"></use>
          </svg>
          <p class="icon-text">save</p>
        </li>
        <li class="colorful-icon">
          <svg class="icon svg-icon">
            <use xlink:href="#bklog-subnode"></use>
          </svg>
          <p class="icon-text">subnode</p>
        </li>
        <li class="colorful-icon">
          <svg class="icon svg-icon">
            <use xlink:href="#bklog-log-plus-circle-shape"></use>
          </svg>
          <p class="icon-text">log-plus-circle-shape</p>
        </li>
        <li class="colorful-icon">
          <svg class="icon svg-icon">
            <use xlink:href="#bklog-log-trend"></use>
          </svg>
          <p class="icon-text">log-trend</p>
        </li>
        <li class="colorful-icon">
          <svg class="icon svg-icon">
            <use xlink:href="#bklog-new-alarm"></use>
          </svg>
          <p class="icon-text">new-alarm</p>
        </li>
        <li class="colorful-icon">
          <svg class="icon svg-icon">
            <use xlink:href="#bklog-sudden-increase"></use>
          </svg>
          <p class="icon-text">sudden-increase</p>
        </li>
        <li class="colorful-icon">
          <svg class="icon svg-icon">
            <use xlink:href="#bklog-overview"></use>
          </svg>
          <p class="icon-text">overview</p>
        </li>
        <li class="colorful-icon">
          <svg class="icon svg-icon">
            <use xlink:href="#bklog-setting"></use>
          </svg>
          <p class="icon-text">setting</p>
        </li>
        <li class="colorful-icon">
          <svg class="icon svg-icon">
            <use xlink:href="#bklog-saoba"></use>
          </svg>
          <p class="icon-text">saoba</p>
        </li>
        <li class="colorful-icon">
          <svg class="icon svg-icon">
            <use xlink:href="#bklog-jincheng"></use>
          </svg>
          <p class="icon-text">jincheng</p>
        </li>
        <li class="colorful-icon">
          <svg class="icon svg-icon">
            <use xlink:href="#bklog-qiehuanbanben"></use>
          </svg>
          <p class="icon-text">qiehuanbanben</p>
        </li>
        <li class="colorful-icon">
          <svg class="icon svg-icon">
            <use xlink:href="#bklog-shaixuan"></use>
          </svg>
          <p class="icon-text">shaixuan</p>
        </li>
        <li class="colorful-icon">
          <svg class="icon svg-icon">
            <use xlink:href="#bklog-yingshe"></use>
          </svg>
          <p class="icon-text">yingshe</p>
        </li>
        <li class="colorful-icon">
          <svg class="icon svg-icon">
            <use xlink:href="#bklog-arrow-down-filled"></use>
          </svg>
          <p class="icon-text">arrow-down-filled</p>
        </li>
        <li class="colorful-icon">
          <svg class="icon svg-icon">
            <use xlink:href="#bklog-*"></use>
          </svg>
          <p class="icon-text">*</p>
        </li>
        <li class="colorful-icon">
          <svg class="icon svg-icon">
            <use xlink:href="#bklog-buer"></use>
          </svg>
          <p class="icon-text">buer</p>
        </li>
        <li class="colorful-icon">
          <svg class="icon svg-icon">
            <use xlink:href="#bklog-number-2"></use>
          </svg>
          <p class="icon-text">number-2</p>
        </li>
        <li class="colorful-icon">
          <svg class="icon svg-icon">
            <use xlink:href="#bklog-ext-2"></use>
          </svg>
          <p class="icon-text">ext-2</p>
        </li>
        <li class="colorful-icon">
          <svg class="icon svg-icon">
            <use xlink:href="#bklog-object"></use>
          </svg>
          <p class="icon-text">object</p>
        </li>
        <li class="colorful-icon">
          <svg class="icon svg-icon">
            <use xlink:href="#bklog-str-2"></use>
          </svg>
          <p class="icon-text">str-2</p>
        </li>
        <li class="colorful-icon">
          <svg class="icon svg-icon">
            <use xlink:href="#bklog-text-2"></use>
          </svg>
          <p class="icon-text">text-2</p>
        </li>
        <li class="colorful-icon">
          <svg class="icon svg-icon">
            <use xlink:href="#bklog-time-2"></use>
          </svg>
          <p class="icon-text">time-2</p>
        </li>
        <li class="colorful-icon">
          <svg class="icon svg-icon">
            <use xlink:href="#bklog-ai"></use>
          </svg>
          <p class="icon-text">ai</p>
        </li>
        <li class="colorful-icon">
          <svg class="icon svg-icon">
            <use xlink:href="#bklog--celve"></use>
          </svg>
          <p class="icon-text">-celve</p>
        </li>
        <li class="colorful-icon">
          <svg class="icon svg-icon">
            <use xlink:href="#bklog-gaojing-filled"></use>
          </svg>
          <p class="icon-text">gaojing-filled</p>
        </li>
        <li class="colorful-icon">
          <svg class="icon svg-icon">
            <use xlink:href="#bklog-gaojing-line"></use>
          </svg>
          <p class="icon-text">gaojing-line</p>
        </li>
        <li class="colorful-icon">
          <svg class="icon svg-icon">
            <use xlink:href="#bklog-ketuodong"></use>
          </svg>
          <p class="icon-text">ketuodong</p>
        </li>
        <li class="colorful-icon">
          <svg class="icon svg-icon">
            <use xlink:href="#bklog-lianxiang"></use>
          </svg>
          <p class="icon-text">lianxiang</p>
        </li>
        <li class="colorful-icon">
          <svg class="icon svg-icon">
            <use xlink:href="#bklog-paixu"></use>
          </svg>
          <p class="icon-text">paixu</p>
        </li>
        <li class="colorful-icon">
          <svg class="icon svg-icon">
            <use xlink:href="#bklog-shangxiawen"></use>
          </svg>
          <p class="icon-text">shangxiawen</p>
        </li>
        <li class="colorful-icon">
          <svg class="icon svg-icon">
            <use xlink:href="#bklog-qingkong"></use>
          </svg>
          <p class="icon-text">qingkong</p>
        </li>
        <li class="colorful-icon">
          <svg class="icon svg-icon">
            <use xlink:href="#bklog-shezhi"></use>
          </svg>
          <p class="icon-text">shezhi</p>
        </li>
        <li class="colorful-icon">
          <svg class="icon svg-icon">
            <use xlink:href="#bklog-shishirizhi"></use>
          </svg>
          <p class="icon-text">shishirizhi</p>
        </li>
        <li class="colorful-icon">
          <svg class="icon svg-icon">
            <use xlink:href="#bklog-shoucangjia"></use>
          </svg>
          <p class="icon-text">shoucangjia</p>
        </li>
        <li class="colorful-icon">
          <svg class="icon svg-icon">
            <use xlink:href="#bklog-shouqi"></use>
          </svg>
          <p class="icon-text">shouqi</p>
        </li>
        <li class="colorful-icon">
          <svg class="icon svg-icon">
            <use xlink:href="#bklog-qiehuan-2"></use>
          </svg>
          <p class="icon-text">qiehuan-2</p>
        </li>
        <li class="colorful-icon">
          <svg class="icon svg-icon">
            <use xlink:href="#bklog-tuichu"></use>
          </svg>
          <p class="icon-text">tuichu</p>
        </li>
        <li class="colorful-icon">
          <svg class="icon svg-icon">
            <use xlink:href="#bklog-xinjianwenjianjia"></use>
          </svg>
          <p class="icon-text">xinjianwenjianjia</p>
        </li>
        <li class="colorful-icon">
          <svg class="icon svg-icon">
            <use xlink:href="#bklog-xinjianchaxun"></use>
          </svg>
          <p class="icon-text">xinjianchaxun</p>
        </li>
        <li class="colorful-icon">
          <svg class="icon svg-icon">
            <use xlink:href="#bklog-yingshe-2"></use>
          </svg>
          <p class="icon-text">yingshe-2</p>
        </li>
        <li class="colorful-icon">
          <svg class="icon svg-icon">
            <use xlink:href="#bklog-yibiaopan"></use>
          </svg>
          <p class="icon-text">yibiaopan</p>
        </li>
        <li class="colorful-icon">
          <svg class="icon svg-icon">
            <use xlink:href="#bklog-arrow-down-filled-2"></use>
          </svg>
          <p class="icon-text">arrow-down-filled-2</p>
        </li>
        <li class="colorful-icon">
          <svg class="icon svg-icon">
            <use xlink:href="#bklog-yujumoshi"></use>
          </svg>
          <p class="icon-text">yujumoshi</p>
        </li>
        <li class="colorful-icon">
          <svg class="icon svg-icon">
            <use xlink:href="#bklog-backtotop"></use>
          </svg>
          <p class="icon-text">backtotop</p>
        </li>
        <li class="colorful-icon">
          <svg class="icon svg-icon">
            <use xlink:href="#bklog-chart-2"></use>
          </svg>
          <p class="icon-text">chart-2</p>
        </li>
        <li class="colorful-icon">
          <svg class="icon svg-icon">
            <use xlink:href="#bklog-copy-3"></use>
          </svg>
          <p class="icon-text">copy-3</p>
        </li>
        <li class="colorful-icon">
          <svg class="icon svg-icon">
            <use xlink:href="#bklog-file-close"></use>
          </svg>
          <p class="icon-text">file-close</p>
        </li>
        <li class="colorful-icon">
          <svg class="icon svg-icon">
            <use xlink:href="#bklog-file-open"></use>
          </svg>
          <p class="icon-text">file-open</p>
        </li>
        <li class="colorful-icon">
          <svg class="icon svg-icon">
            <use xlink:href="#bklog-file-personal"></use>
          </svg>
          <p class="icon-text">file-personal</p>
        </li>
        <li class="colorful-icon">
          <svg class="icon svg-icon">
            <use xlink:href="#bklog-goto"></use>
          </svg>
          <p class="icon-text">goto</p>
        </li>
        <li class="colorful-icon">
          <svg class="icon svg-icon">
            <use xlink:href="#bklog-table-2"></use>
          </svg>
          <p class="icon-text">table-2</p>
        </li>
        <li class="colorful-icon">
          <svg class="icon svg-icon">
            <use xlink:href="#bklog-ui-moshi"></use>
          </svg>
          <p class="icon-text">ui-moshi</p>
        </li>
        <li class="colorful-icon">
          <svg class="icon svg-icon">
            <use xlink:href="#bklog-shangxia-2"></use>
          </svg>
          <p class="icon-text">shangxia-2</p>
        </li>
        <li class="colorful-icon">
          <svg class="icon svg-icon">
            <use xlink:href="#bklog-enter"></use>
          </svg>
          <p class="icon-text">enter</p>
        </li>
        <li class="colorful-icon">
          <svg class="icon svg-icon">
            <use xlink:href="#bklog-esc"></use>
          </svg>
          <p class="icon-text">esc</p>
        </li>
        <li class="colorful-icon">
          <svg class="icon svg-icon">
            <use xlink:href="#bklog-history-2"></use>
          </svg>
          <p class="icon-text">history-2</p>
        </li>
        <li class="colorful-icon">
          <svg class="icon svg-icon">
            <use xlink:href="#bklog-weixian"></use>
          </svg>
          <p class="icon-text">weixian</p>
        </li>
        <li class="colorful-icon">
          <svg class="icon svg-icon">
            <use xlink:href="#bklog-jiankangdu"></use>
          </svg>
          <p class="icon-text">jiankangdu</p>
        </li>
        <li class="colorful-icon">
          <svg class="icon svg-icon">
            <use xlink:href="#bklog-lianjiefu"></use>
          </svg>
          <p class="icon-text">lianjiefu</p>
        </li>
        <li class="colorful-icon">
          <svg class="icon svg-icon">
            <use xlink:href="#bklog-yunsuanfu"></use>
          </svg>
          <p class="icon-text">yunsuanfu</p>
        </li>
        <li class="colorful-icon">
          <svg class="icon svg-icon">
            <use xlink:href="#bklog-key"></use>
          </svg>
          <p class="icon-text">key</p>
        </li>
        <li class="colorful-icon">
          <svg class="icon svg-icon">
            <use xlink:href="#bklog-value-2"></use>
          </svg>
          <p class="icon-text">value-2</p>
        </li>
        <li class="colorful-icon">
          <svg class="icon svg-icon">
            <use xlink:href="#bklog-shanchu"></use>
          </svg>
          <p class="icon-text">shanchu</p>
        </li>
        <li class="colorful-icon">
          <svg class="icon svg-icon">
            <use xlink:href="#bklog-copy-4"></use>
          </svg>
          <p class="icon-text">copy-4</p>
        </li>
        <li class="colorful-icon">
          <svg class="icon svg-icon">
            <use xlink:href="#bklog-yuju1"></use>
          </svg>
          <p class="icon-text">yuju1</p>
        </li>
        <li class="colorful-icon">
          <svg class="icon svg-icon">
            <use xlink:href="#bklog-ui1"></use>
          </svg>
          <p class="icon-text">ui1</p>
        </li>
        <li class="colorful-icon">
          <svg class="icon svg-icon">
            <use xlink:href="#bklog-vim1"></use>
          </svg>
          <p class="icon-text">vim1</p>
        </li>
        <li class="colorful-icon">
          <svg class="icon svg-icon">
            <use xlink:href="#bklog-yuju2"></use>
          </svg>
          <p class="icon-text">yuju2</p>
        </li>
        <li class="colorful-icon">
          <svg class="icon svg-icon">
            <use xlink:href="#bklog-vm2"></use>
          </svg>
          <p class="icon-text">vm2</p>
        </li>
        <li class="colorful-icon">
          <svg class="icon svg-icon">
            <use xlink:href="#bklog-zhankai-2"></use>
          </svg>
          <p class="icon-text">zhankai-2</p>
        </li>
        <li class="colorful-icon">
          <svg class="icon svg-icon">
            <use xlink:href="#bklog-dingyueguanli"></use>
          </svg>
          <p class="icon-text">dingyueguanli</p>
        </li>
        <li class="colorful-icon">
          <svg class="icon svg-icon">
            <use xlink:href="#bklog-guidangcangku"></use>
          </svg>
          <p class="icon-text">guidangcangku</p>
        </li>
        <li class="colorful-icon">
          <svg class="icon svg-icon">
            <use xlink:href="#bklog-guidanghuisu"></use>
          </svg>
          <p class="icon-text">guidanghuisu</p>
        </li>
        <li class="colorful-icon">
          <svg class="icon svg-icon">
            <use xlink:href="#bklog-guidangliebiao"></use>
          </svg>
          <p class="icon-text">guidangliebiao</p>
        </li>
        <li class="colorful-icon">
          <svg class="icon svg-icon">
            <use xlink:href="#bklog-jiqun"></use>
          </svg>
          <p class="icon-text">jiqun</p>
        </li>
        <li class="colorful-icon">
          <svg class="icon svg-icon">
            <use xlink:href="#bklog-jisuanpingtai"></use>
          </svg>
          <p class="icon-text">jisuanpingtai</p>
        </li>
        <li class="colorful-icon">
          <svg class="icon svg-icon">
            <use xlink:href="#bklog-qingxiliebiao"></use>
          </svg>
          <p class="icon-text">qingxiliebiao</p>
        </li>
        <li class="colorful-icon">
          <svg class="icon svg-icon">
            <use xlink:href="#bklog-qingximoban"></use>
          </svg>
          <p class="icon-text">qingximoban</p>
        </li>
        <li class="colorful-icon">
          <svg class="icon svg-icon">
            <use xlink:href="#bklog-rizhicaiji"></use>
          </svg>
          <p class="icon-text">rizhicaiji</p>
        </li>
        <li class="colorful-icon">
          <svg class="icon svg-icon">
            <use xlink:href="#bklog-rizhitiqupeizhi"></use>
          </svg>
          <p class="icon-text">rizhitiqupeizhi</p>
        </li>
        <li class="colorful-icon">
          <svg class="icon svg-icon">
            <use xlink:href="#bklog-rizhitiqurenwu"></use>
          </svg>
          <p class="icon-text">rizhitiqurenwu</p>
        </li>
        <li class="colorful-icon">
          <svg class="icon svg-icon">
            <use xlink:href="#bklog-suoyinxiang"></use>
          </svg>
          <p class="icon-text">suoyinxiang</p>
        </li>
        <li class="colorful-icon">
          <svg class="icon svg-icon">
            <use xlink:href="#bklog-zidingyishangbao"></use>
          </svg>
          <p class="icon-text">zidingyishangbao</p>
        </li>
        <li class="colorful-icon">
          <svg class="icon svg-icon">
            <use xlink:href="#bklog-es-2"></use>
          </svg>
          <p class="icon-text">es-2</p>
        </li>
        <li class="colorful-icon">
          <svg class="icon svg-icon">
            <use xlink:href="#bklog-yishixiao"></use>
          </svg>
          <p class="icon-text">yishixiao</p>
        </li>
        <li class="colorful-icon">
          <svg class="icon svg-icon">
            <use xlink:href="#bklog-buer-2"></use>
          </svg>
          <p class="icon-text">buer-2</p>
        </li>
        <li class="colorful-icon">
          <svg class="icon svg-icon">
            <use xlink:href="#bklog-object-2"></use>
          </svg>
          <p class="icon-text">object-2</p>
        </li>
        <li class="colorful-icon">
          <svg class="icon svg-icon">
            <use xlink:href="#bklog-ai-mofabang"></use>
          </svg>
          <p class="icon-text">ai-mofabang</p>
        </li>
        <li class="colorful-icon">
          <svg class="icon svg-icon">
            <use xlink:href="#bklog-consola"></use>
          </svg>
          <p class="icon-text">consola</p>
        </li>
        <li class="colorful-icon">
          <svg class="icon svg-icon">
            <use xlink:href="#bklog-highlight"></use>
          </svg>
          <p class="icon-text">highlight</p>
        </li>
        <li class="colorful-icon">
          <svg class="icon svg-icon">
            <use xlink:href="#bklog-suoyin-mulu"></use>
          </svg>
          <p class="icon-text">suoyin-mulu</p>
        </li>
        <li class="colorful-icon">
          <svg class="icon svg-icon">
            <use xlink:href="#bklog-suoyin-ronghe"></use>
          </svg>
          <p class="icon-text">suoyin-ronghe</p>
        </li>
        <li class="colorful-icon">
          <svg class="icon svg-icon">
            <use xlink:href="#bklog-all"></use>
          </svg>
          <p class="icon-text">all</p>
        </li>
        <li class="colorful-icon">
          <svg class="icon svg-icon">
            <use xlink:href="#bklog-ab"></use>
          </svg>
          <p class="icon-text">ab</p>
        </li>
        <li class="colorful-icon">
          <svg class="icon svg-icon">
            <use xlink:href="#bklog-daxiaoxie"></use>
          </svg>
          <p class="icon-text">daxiaoxie</p>
        </li>
        <li class="colorful-icon">
          <svg class="icon svg-icon">
            <use xlink:href="#bklog-tongpeifu"></use>
          </svg>
          <p class="icon-text">tongpeifu</p>
        </li>
        <li class="colorful-icon">
          <svg class="icon svg-icon">
            <use xlink:href="#bklog-share-link"></use>
          </svg>
          <p class="icon-text">share-link</p>
        </li>
        <li class="colorful-icon">
          <svg class="icon svg-icon">
            <use xlink:href="#bklog-zhengze"></use>
          </svg>
          <p class="icon-text">zhengze</p>
        </li>
        <li class="colorful-icon">
          <svg class="icon svg-icon">
            <use xlink:href="#bklog-jiebang"></use>
          </svg>
          <p class="icon-text">jiebang</p>
        </li>
        <li class="colorful-icon">
          <svg class="icon svg-icon">
            <use xlink:href="#bklog---2"></use>
          </svg>
          <p class="icon-text">--2</p>
        </li>
        <li class="colorful-icon">
          <svg class="icon svg-icon">
            <use xlink:href="#bklog-down-4"></use>
          </svg>
          <p class="icon-text">down-4</p>
        </li>
        <li class="colorful-icon">
          <svg class="icon svg-icon">
            <use xlink:href="#bklog-up-2"></use>
          </svg>
          <p class="icon-text">up-2</p>
        </li>
        <li class="colorful-icon">
          <svg class="icon svg-icon">
            <use xlink:href="#bklog-fllatend"></use>
          </svg>
          <p class="icon-text">fllatend</p>
        </li>
        <li class="colorful-icon">
          <svg class="icon svg-icon">
            <use xlink:href="#bklog-tuzenggaojing"></use>
          </svg>
          <p class="icon-text">tuzenggaojing</p>
        </li>
        <li class="colorful-icon">
          <svg class="icon svg-icon">
            <use xlink:href="#bklog-xinleigaojing"></use>
          </svg>
          <p class="icon-text">xinleigaojing</p>
        </li>
        <li class="colorful-icon">
          <svg class="icon svg-icon">
            <use xlink:href="#bklog-enter-2"></use>
          </svg>
          <p class="icon-text">enter-2</p>
        </li>
        <li class="colorful-icon">
          <svg class="icon svg-icon">
            <use xlink:href="#bklog-fengefu"></use>
          </svg>
          <p class="icon-text">fengefu</p>
        </li>
        <li class="colorful-icon">
          <svg class="icon svg-icon">
            <use xlink:href="#bklog-json-fanxuliehua"></use>
          </svg>
          <p class="icon-text">json-fanxuliehua</p>
        </li>
        <li class="colorful-icon">
          <svg class="icon svg-icon">
            <use xlink:href="#bklog-zhengzetiqu"></use>
          </svg>
          <p class="icon-text">zhengzetiqu</p>
        </li>
        <li class="colorful-icon">
          <svg class="icon svg-icon">
            <use xlink:href="#bklog-weiguishu"></use>
          </svg>
          <p class="icon-text">weiguishu</p>
        </li>
        <li class="colorful-icon">
          <svg class="icon svg-icon">
            <use xlink:href="#bklog-all2"></use>
          </svg>
          <p class="icon-text">all2</p>
        </li>
        <li class="colorful-icon">
          <svg class="icon svg-icon">
            <use xlink:href="#bklog-sousuo-"></use>
          </svg>
          <p class="icon-text">sousuo-</p>
        </li>
        <li class="colorful-icon">
          <svg class="icon svg-icon">
            <use xlink:href="#bklog-sousuo-"></use>
          </svg>
          <p class="icon-text">sousuo-</p>
        </li>
        <li class="colorful-icon">
          <svg class="icon svg-icon">
            <use xlink:href="#bklog-rizhituomin"></use>
          </svg>
          <p class="icon-text">rizhituomin</p>
        </li>
<<<<<<< HEAD
=======
        <li class="colorful-icon">
          <svg class="icon svg-icon">
            <use xlink:href="#bklog-group"></use>
          </svg>
          <p class="icon-text">group</p>
        </li>
>>>>>>> 87d831e1
      </ul>
      <h3 class="describe-title">为什么使用</h3>
      <ul class="use-describe">
          <li>支持彩色图标</li>
          <li>跨 SVG 使用，使用 use 可调用文档中加载的所有 SVG 图标 </li>
      </ul>
      <h3 class="describe-title">如何使用</h3>
      <ul class="use-describe">
        <li>将下载的资源文件中 iconcool.js 文件外部资源通过 script 标签引入</li>
        <li>在 html 模板文件中挑选对应的对应图标的名称使用，例如：
          <pre>
    &lt;svg aria-hidden="true"&gt;
      &lt;use xlink:href="#icon-xxx"&gt;&lt;/use&gt;
    &lt;/svg&gt;
          </pre>
        </li>
      </ul>
      </section>
    </section>
  </div>
  <script>
    document.addEventListener('click', function (e) {
      if (event.target.classList.contains('tab-panel')) {
        const type = event.target.dataset.type
        const tabPanels = document.querySelectorAll('.tab-panel')
        const tabContents = document.querySelectorAll('.tab-content')

        tabPanels.forEach(function(item) {
          item.classList.remove('active')
        })

        e.target.classList.add('active')
        
        tabContents.forEach(function (item) {
          const contentType = item.dataset.type
          if (contentType === type) {
            item.classList.add('active')
          } else {
            item.classList.remove('active')
          }
        })
      }
      
    })
  </script>
</body>
</html><|MERGE_RESOLUTION|>--- conflicted
+++ resolved
@@ -1097,13 +1097,10 @@
           <span class="icon bklog-icon bklog-rizhituomin"></span>
           <p class="icon-text">rizhituomin</p>
         </li>
-<<<<<<< HEAD
-=======
         <li class="icon-item" title="group">
           <span class="icon bklog-icon bklog-group"></span>
           <p class="icon-text">group</p>
         </li>
->>>>>>> 87d831e1
       </ul>
       <h3 class="describe-title">为什么使用</h3>
       <ul class="use-describe">
@@ -2591,15 +2588,12 @@
           </svg>
           <p class="icon-text">rizhituomin</p>
         </li>
-<<<<<<< HEAD
-=======
         <li class="colorful-icon">
           <svg class="icon svg-icon">
             <use xlink:href="#bklog-group"></use>
           </svg>
           <p class="icon-text">group</p>
         </li>
->>>>>>> 87d831e1
       </ul>
       <h3 class="describe-title">为什么使用</h3>
       <ul class="use-describe">
