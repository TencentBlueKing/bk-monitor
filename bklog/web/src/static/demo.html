--- conflicted
+++ resolved
@@ -1141,8 +1141,6 @@
           <span class="icon bklog-icon bklog-node"></span>
           <p class="icon-text">node</p>
         </li>
-<<<<<<< HEAD
-=======
         <li class="icon-item" title="prompt">
           <span class="icon bklog-icon bklog-prompt"></span>
           <p class="icon-text">prompt</p>
@@ -1155,7 +1153,6 @@
           <span class="icon bklog-icon bklog-key-tab"></span>
           <p class="icon-text">key-tab</p>
         </li>
->>>>>>> ada8f080
       </ul>
       <h3 class="describe-title">为什么使用</h3>
       <ul class="use-describe">
@@ -2709,8 +2706,6 @@
           </svg>
           <p class="icon-text">node</p>
         </li>
-<<<<<<< HEAD
-=======
         <li class="colorful-icon">
           <svg class="icon svg-icon">
             <use xlink:href="#bklog-prompt"></use>
@@ -2729,7 +2724,6 @@
           </svg>
           <p class="icon-text">key-tab</p>
         </li>
->>>>>>> ada8f080
       </ul>
       <h3 class="describe-title">为什么使用</h3>
       <ul class="use-describe">
