--- conflicted
+++ resolved
@@ -985,11 +985,7 @@
     if (fieldValueLen > 800) return [800, minWidth];
 
     // 当内容长度小于字段名长度 要保证表头字段名显示完整 80为 padding、排序icon、隐藏列icon
-<<<<<<< HEAD
     if (fieldValueLen < minWidth) return [minWidth, minWidth];
-=======
-    if (fieldValueLen < fieldNameLen + 80) return [fieldValueLen + 80, minWidth];
->>>>>>> d08e81e5
 
     // 默认计算长度 40为padding
     return [fieldValueLen + 40, minWidth];
@@ -1075,11 +1071,7 @@
     if (tableData.length && visibleFields.length) {
       visibleFields.forEach(field => {
         const [fieldWidth, minWidth] = calculateTableColsWidth(field, tableData);
-<<<<<<< HEAD
         let width = fieldWidth < minWidth ? minWidth : fieldWidth;
-=======
-        let width = fieldWidth;
->>>>>>> d08e81e5
         if (catchFieldsWidthObj) {
           const catchWidth = catchFieldsWidthObj[field.field_name];
           width = catchWidth ?? fieldWidth;
@@ -1091,27 +1083,16 @@
       const columnsWidth = visibleFields.reduce((prev, next) => prev + next.width, 0);
       const tableElem = document.querySelector('.original-log-panel');
       // 如果当前表格所有列总和小于表格实际宽度 则对小于600（最大宽度）的列赋值 defalut 使其自适应
-<<<<<<< HEAD
       const availableWidth = tableElem.clientWidth - staticWidth;
       if (tableElem && columnsWidth && columnsWidth < availableWidth) {
         const longFiels = visibleFields.filter(item => item.width > 800);
         if (longFiels.length) {
           const addWidth = (availableWidth - columnsWidth) / longFiels.length;
-=======
-      if (tableElem && columnsWidth && columnsWidth < tableElem.clientWidth - 110) {
-        const longFiels = visibleFields.filter(item => item.width > 800);
-        if (longFiels.length) {
-          const addWidth = (tableElem.clientWidth - columnsWidth - 110) / longFiels.length;
->>>>>>> d08e81e5
           longFiels.forEach(item => {
             item.width = item.width + addWidth;
           });
         } else {
-<<<<<<< HEAD
           const addWidth = (availableWidth - columnsWidth) / visibleFields.length;
-=======
-          const addWidth = (tableElem.clientWidth - columnsWidth - 110) / visibleFields.length;
->>>>>>> d08e81e5
           visibleFields.forEach(field => {
             field.width = field.width + addWidth;
           });
