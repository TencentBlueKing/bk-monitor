/*
 * Tencent is pleased to support the open source community by making
 * 蓝鲸智云PaaS平台 (BlueKing PaaS) available.
 *
 * Copyright (C) 2021 THL A29 Limited, a Tencent company.  All rights reserved.
 *
 * 蓝鲸智云PaaS平台 (BlueKing PaaS) is licensed under the MIT License.
 *
 * License for 蓝鲸智云PaaS平台 (BlueKing PaaS):
 *
 * ---------------------------------------------------
 * Permission is hereby granted, free of charge, to any person obtaining a copy of this software and associated
 * documentation files (the "Software"), to deal in the Software without restriction, including without limitation
 * the rights to use, copy, modify, merge, publish, distribute, sublicense, and/or sell copies of the Software, and
 * to permit persons to whom the Software is furnished to do so, subject to the following conditions:
 *
 * The above copyright notice and this permission notice shall be included in all copies or substantial portions of
 * the Software.
 *
 * THE SOFTWARE IS PROVIDED "AS IS", WITHOUT WARRANTY OF ANY KIND, EXPRESS OR IMPLIED, INCLUDING BUT NOT LIMITED TO
 * THE WARRANTIES OF MERCHANTABILITY, FITNESS FOR A PARTICULAR PURPOSE AND NONINFRINGEMENT. IN NO EVENT SHALL THE
 * AUTHORS OR COPYRIGHT HOLDERS BE LIABLE FOR ANY CLAIM, DAMAGES OR OTHER LIABILITY, WHETHER IN AN ACTION OF
 * CONTRACT, TORT OR OTHERWISE, ARISING FROM, OUT OF OR IN CONNECTION WITH THE SOFTWARE OR THE USE OR OTHER DEALINGS
 * IN THE SOFTWARE.
 */

/**
 * @file 通用方法
 * @author  <>
 */

import { set } from 'vue';

import { BK_LOG_STORAGE } from '@/store/store.type';
import dayjs from 'dayjs';
import DOMPurify from 'dompurify';
import JSONBigNumber from 'json-bignumber';
import { BK_LOG_STORAGE } from '@/store/store.type';
  
import store from '../store';
/**
 * 函数柯里化
 *
 * @example
 *     function add (a, b) {return a + b}
 *     curry(add)(1)(2)
 *
 * @param {Function} fn 要柯里化的函数
 *
 * @return {Function} 柯里化后的函数
 */
export function curry(fn) {
  const judge = (...args) => (args.length === fn.length ? fn(...args) : arg => judge(...args, arg));
  return judge;
}

/**
 * 判断是否是对象
 *
 * @param {Object} obj 待判断的
 *
 * @return {boolean} 判断结果
 */
export function isObject(obj) {
  return obj !== null && typeof obj === 'object';
}

/**
 * 规范化参数
 *
 * @param {Object|string} type vuex type
 * @param {Object} payload vuex payload
 * @param {Object} options vuex options
 *
 * @return {Object} 规范化后的参数
 */
export function unifyObjectStyle(type, payload, options) {
  if (isObject(type) && type.type) {
    options = payload;
    payload = type;
    type = type.type;
  }

  if (process.env.NODE_ENV !== 'production') {
    if (typeof type !== 'string') {
      console.warn(`expects string as the type, but found ${typeof type}.`);
    }
  }

  return { type, payload, options };
}

/**
 * 以 baseColor 为基础生成随机颜色
 *
 * @param {string} baseColor 基础颜色
 * @param {number} count 随机颜色个数
 *
 * @return {Array} 颜色数组
 */
export function randomColor(baseColor, count) {
  const segments = baseColor.match(/[\da-z]{2}/g);
  // 转换成 rgb 数字
  for (let i = 0; i < segments.length; i++) {
    segments[i] = parseInt(segments[i], 16);
  }
  const ret = [];
  // 生成 count 组颜色，色差 20 * Math.random
  for (let i = 0; i < count; i++) {
    ret[i] = `#${Math.floor(segments[0] + (Math.random() < 0.5 ? -1 : 1) * Math.random() * 20).toString(
      16,
    )}${Math.floor(segments[1] + (Math.random() < 0.5 ? -1 : 1) * Math.random() * 20).toString(
      16,
    )}${Math.floor(segments[2] + (Math.random() < 0.5 ? -1 : 1) * Math.random() * 20).toString(16)}`;
  }
  return ret;
}

/**
 * min max 之间的随机整数
 *
 * @param {number} min 最小值
 * @param {number} max 最大值
 *
 * @return {number} 随机数
 */
export function randomInt(min, max) {
  return Math.floor(Math.random() * (max - min + 1) + min);
}

/**
 * 异常处理
 *
 * @param {Object} err 错误对象
 * @param {Object} ctx 上下文对象，这里主要指当前的 Vue 组件
 */
export function catchErrorHandler(err, ctx) {
  const { data } = err;
  if (data) {
    if (!data.code || data.code === 404) {
      ctx.exceptionCode = {
        code: '404',
        msg: '当前访问的页面不存在',
      };
    } else if (data.code === 403) {
      ctx.exceptionCode = {
        code: '403',
        msg: 'Sorry，您的权限不足!',
      };
    } else {
      console.error(err);
      ctx.bkMessageInstance = ctx.$bkMessage({
        theme: 'error',
        message: err.message || err.data.msg || err.statusText,
      });
    }
  } else {
    console.error(err);
    ctx.bkMessageInstance = ctx.$bkMessage({
      theme: 'error',
      message: err.message || err.data.msg || err.statusText,
    });
  }
}

/**
 * 获取字符串长度，中文算两个，英文算一个
 *
 * @param {string} str 字符串
 *
 * @return {number} 结果
 */
export function getStringLen(str) {
  let len = 0;
  for (let i = 0; i < str.length; i++) {
    if (str.charCodeAt(i) > 127 || str.charCodeAt(i) === 94) {
      len += 2;
    } else {
      len = len + 1;
    }
  }
  return len;
}

/**
 * 转义特殊字符
 *
 * @param {string} str 待转义字符串
 *
 * @return {string} 结果
 */
export const escape = str => String(str).replace(/([.*+?^=!:${}()|[\]/\\])/g, '\\$1');

/**
 * 对象转为 url query 字符串
 *
 * @param {*} param 要转的参数
 * @param {string} key key
 *
 * @return {string} url query 字符串
 */
export function json2Query(param, key) {
  const mappingOperator = '=';
  const separator = '&';
  let paramStr = '';

  if (
    param instanceof String ||
    typeof param === 'string' ||
    param instanceof Number ||
    typeof param === 'number' ||
    param instanceof Boolean ||
    typeof param === 'boolean'
  ) {
    paramStr += separator + key + mappingOperator + encodeURIComponent(param);
  } else {
    Object.keys(param).forEach(p => {
      const value = param[p];
      const k =
        key === null || key === '' || key === undefined ? p : key + (param instanceof Array ? `[${p}]` : `.${p}`);
      paramStr += separator + json2Query(value, k);
    });
  }
  return paramStr.substr(1);
}

/**
 * 字符串转换为驼峰写法
 *
 * @param {string} str 待转换字符串
 *
 * @return {string} 转换后字符串
 */
export function camelize(str) {
  return str.replace(/-(\w)/g, (strMatch, p1) => p1.toUpperCase());
}

/**
 * 获取元素的样式
 *
 * @param {Object} elem dom 元素
 * @param {string} prop 样式属性
 *
 * @return {string} 样式值
 */
export function getStyle(elem, prop) {
  if (!elem || !prop) {
    return false;
  }

  // 先获取是否有内联样式
  let value = elem.style[camelize(prop)];

  if (!value) {
    // 获取的所有计算样式
    let css = '';
    if (document.defaultView && document.defaultView.getComputedStyle) {
      css = document.defaultView.getComputedStyle(elem, null);
      value = css ? css.getPropertyValue(prop) : null;
    }
  }

  return String(value);
}

/**
 *  获取元素相对于页面的高度
 *
 *  @param {Object} node 指定的 DOM 元素
 */
export function getActualTop(node) {
  let actualTop = node.offsetTop;
  let current = node.offsetParent;

  while (current !== null) {
    actualTop += current.offsetTop;
    current = current.offsetParent;
  }

  return actualTop;
}

/**
 *  获取元素相对于页面左侧的宽度
 *
 *  @param {Object} node 指定的 DOM 元素
 */
export function getActualLeft(node) {
  let actualLeft = node.offsetLeft;
  let current = node.offsetParent;

  while (current !== null) {
    actualLeft += current.offsetLeft;
    current = current.offsetParent;
  }

  return actualLeft;
}

/**
 * document 总高度
 *
 * @return {number} 总高度
 */
export function getScrollHeight() {
  let scrollHeight = 0;
  let bodyScrollHeight = 0;
  let documentScrollHeight = 0;

  if (document.body) {
    bodyScrollHeight = document.body.scrollHeight;
  }

  if (document.documentElement) {
    documentScrollHeight = document.documentElement.scrollHeight;
  }

  scrollHeight = bodyScrollHeight - documentScrollHeight > 0 ? bodyScrollHeight : documentScrollHeight;

  return scrollHeight;
}

/**
 * 滚动条在 y 轴上的滚动距离
 *
 * @return {number} y 轴上的滚动距离
 */
export function getScrollTop() {
  let scrollTop = 0;
  let bodyScrollTop = 0;
  let documentScrollTop = 0;

  if (document.body) {
    bodyScrollTop = document.body.scrollTop;
  }

  if (document.documentElement) {
    documentScrollTop = document.documentElement.scrollTop;
  }

  scrollTop = bodyScrollTop - documentScrollTop > 0 ? bodyScrollTop : documentScrollTop;

  return scrollTop;
}

/**
 * 浏览器视口的高度
 *
 * @return {number} 浏览器视口的高度
 */
export function getWindowHeight() {
  const windowHeight =
    document.compatMode === 'CSS1Compat' ? document.documentElement.clientHeight : document.body.clientHeight;

  return windowHeight;
}

export function projectManage(menuProject, projectName, childName) {
  let project = '';
  try {
    menuProject.forEach(res => {
      if (res.id === projectName && res.children) {
        res.children.forEach(item => {
          if (item.id === childName) {
            project = item.project_manage;
          }
        });
      }
    });
  } catch (e) {
    console.log(e);
  }
  return project;
}

export function projectManages(menuList, id) {
  for (const menu of menuList) {
    if (menu.id === id) {
      return menu.project_manage;
    }
    if (menu.children) {
      const recursiveResult = projectManages(menu.children, id);
      if (recursiveResult !== undefined) {
        return recursiveResult;
      }
    }
  }
  return undefined;
}

/**
 * 设置显示字段的最小宽度，此方法会修改第一个参数的数据
 * @param {Array} visibleFieldsList
 * @param {Object} fieldsWidthInfo
 * @param {Number} minWidth 固定最小宽度
 */
export function setFieldsWidth(visibleFieldsList, fieldsWidthInfo, minWidth = 1000) {
  // const totalUnit = visibleFieldsList.forEach(item => {
  //     const key = item.field_name
  //     const maxLength = fieldsWidthInfo[key].max_length || 0
  //     rowObj[key] = maxLength
  //     rowWidth.push(maxLength)
  // })
  const rowObj = {};
  const rowWidth = [];
  visibleFieldsList.forEach(item => {
    const key = item.field_name;

    const mlength = fieldsWidthInfo[key]?.max_length || 0;
    let maxLength = mlength;
    if (mlength._isBigNumber) {
      maxLength = mlength.toNumber() ?? 0;
    }
    rowObj[key] = maxLength;
    rowWidth.push(maxLength);
  });
  const rowNum = rowWidth.length;
  const allWidth = rowWidth.reduce((accumulator, currentValue) => accumulator + currentValue, 0);
  if (Math.ceil(allWidth * 6.5) <= minWidth - rowNum * 20) {
    visibleFieldsList.forEach(fieldInfo => {
      const key = fieldInfo.field_name;
      rowObj[key] = rowObj[key] < 9 ? 9 : rowObj[key];
      rowObj[key] = rowObj[key] > 30 ? rowObj[key] / 1.5 : rowObj[key];
      fieldInfo.minWidth = (rowObj[key] / allWidth) * (minWidth - rowNum * 20);
    });
  } else {
    const half = Math.ceil(rowNum / 2);
    const proportion = [];
    for (const key in rowObj) {
      const width = rowObj[key] * 6.5;
      if (width >= Math.floor((half / rowNum) * minWidth)) {
        proportion.push(half);
      } else if (width <= Math.floor((1 / rowNum) * minWidth)) {
        proportion.push(1);
      } else {
        proportion.push(Math.floor((width * rowNum) / minWidth));
      }
    }
    const proportionNum = proportion.reduce((accumulator, currentValue) => accumulator + currentValue, 0);
    visibleFieldsList.forEach((fieldInfo, index) => {
      fieldInfo.minWidth = minWidth * (proportion[index] / proportionNum);
    });
  }
}

/**
 * 返回日期格式 2020-04-13 09:15:14.123
 * @param {Number | String | Date} val
 * @return {String}
 */
export function formatDate(val, isTimzone = true, formatMilliseconds = false) {
  try {
    const date = new Date(val);
    if (isNaN(date.getTime())) {
      console.warn('无效的时间');
      return '';
    }

    // 如果是 2024-04-09T13:02:11.502064896Z 格式，则需要 formatDateNanos 转换
    if (/^\d{4}-\d{2}-\d{2}T\d{2}:\d{2}:\d{2}\.\d{9}Z$/.test(val)) {
      return formatDateNanos(val);
    }

    if (isTimzone) {
      let timestamp = val;

      if (/^\d+\.?\d*$/.test(val)) {
        // 将时间戳转换为毫秒级别，如果是10位时间戳则乘以1000
        if (val.toString().length === 10) {
          timestamp = Number(val) * 1000;
        }
      }

      // 获取毫秒部分的最后三位
      const milliseconds = timestamp % 1000;
      // 创建 dayjs 对象
      const date = dayjs.tz(timestamp);

      // 如果毫秒部分不为 000，展示毫秒精度的时间
      const formatStr = formatMilliseconds && milliseconds !== 0 ? 'YYYY-MM-DD HH:mm:ss.SSS' : 'YYYY-MM-DD HH:mm:ss';
      return date.format(formatStr);
    }

    const yyyy = date.getFullYear();
    const mm = `0${date.getMonth() + 1}`.slice(-2);
    const dd = `0${date.getDate()}`.slice(-2);
    const time = date.toTimeString().slice(0, 8);
    return `${yyyy}-${mm}-${dd} ${time}`;
  } catch (e) {
    console.warn(e);
    return val;
  }
}

/**
 * 将ISO 8601格式 2024-04-09T13:02:11.502064896Z 转换成 普通日期格式 2024-04-09 13:02:11.502064896
 */
export function formatDateNanos(val) {
  if (/^\d+$/.test(`${val}`)) {
    return formatDate(Number(val), true, `${val}`.length > 10);
  }

  // dayjs不支持纳秒 从符串中提取毫秒之后的纳秒部分
  const nanoseconds = `${val}`.slice(23, -1);

  // 使用dayjs解析字符串到毫秒 包含时区处理
  const dateTimeToMilliseconds = dayjs(val).tz(window.timezone).format('YYYY-MM-DD HH:mm:ss.SSS');
  // 获取微秒并且判断是否是000，也就是纳秒部分的最后三位
  const microseconds = nanoseconds % 1000;
  const newNanoseconds = microseconds !== 0 ? nanoseconds : nanoseconds.slice(0, 3);

  // 组合dayjs格式化的日期时间到毫秒和独立处理的纳秒部分
  const formattedDateTimeWithNanoseconds = `${dateTimeToMilliseconds}${newNanoseconds}`;

  return formattedDateTimeWithNanoseconds;
}

/**
 * 格式化文件大小
 * @param {Number | String} size
 * @param {boolean} dropFractionIfInteger - 如果为 true，整数不保留小数
 * @return {String}
 */
export function formatFileSize(size, dropFractionIfInteger = false) {
  const value = Number(size);
  if (size && !isNaN(value)) {
    const units = ['B', 'KB', 'MB', 'GB', 'TB', 'PB', 'EB', 'ZB', 'YB', 'BB'];
    let index = 0;
    let k = value;
    if (value >= 1024) {
      while (k > 1024) {
        k = k / 1024;
        index = index + 1;
      }
    }
    const formattedSize = dropFractionIfInteger && k % 1 === 0 ? k.toFixed(0) : k.toFixed(2);
    return `${formattedSize}${units[index]}`;
  }
  return '0';
}

/**
 * 读取Blob格式返回数据
 * @param {*} response
 */
export function readBlobResponse(response) {
  return new Promise((resolve, reject) => {
    const reader = new FileReader();
    reader.onload = function () {
      resolve(reader.result);
    };

    reader.onerror = function () {
      reject(reader.error);
    };

    reader.readAsText(response);
  });
}

/**
 * 读取Blob格式返回Json数据
 * @param {*} resp
 */
export function readBlobRespToJson(resp) {
  return readBlobResponse(resp).then(resText => Promise.resolve(JSONBigNumber.parse(resText)));
}
export function bigNumberToString(value) {
  // eslint-disable-next-line @typescript-eslint/prefer-optional-chain
  return (value || {})._isBigNumber ? (value.toString().length < 16 ? Number(value) : value.toString()) : value;
}

export function formatBigNumListValue(value) {
  if (Object.prototype.toString.call(value) === '[object Object]' && value !== null && !value._isBigNumber) {
    const obj = {};
    if (value instanceof Array) {
      return (obj[value] = parseBigNumberList(value));
    }
    Object.keys(value).forEach(opt => {
      obj[opt] =
        Object.prototype.toString.call(obj[opt]) === '[object Object]' && obj[opt] !== null && !obj[opt]._isBigNumber
          ? formatBigNumListValue(obj[opt])
          : bigNumberToString(value[opt] ?? '');
    });
    return obj;
  }
  return bigNumberToString(value ?? '');
}

export function parseBigNumberList(lsit) {
  return (lsit || []).map(item =>
    Object.keys(item || {}).reduce((output, key) => {
      return {
        ...output,
        [key]: formatBigNumListValue(item[key]),
      };
    }, {}),
  );
}

/**
 * 生成随机数
 * @param {Number} n
 * @param str,默认26位字母及数字
 */
export const random = (n = 8, str = 'abcdefghijklmnopqrstuvwxyz0123456789') => {
  // 生成n位长度的字符串
  // const str = 'abcdefghijklmnopqrstuvwxyz0123456789' // 可以作为常量放到random外面
  let result = '';
  for (let i = 0; i < n; i++) {
    result += str[parseInt(Math.random() * str.length, 10)];
  }
  return result;
};

/**
 * @desc: 复制文本
 * @param {*} val 文本
 * @param {*} alertMsg 弹窗文案
 */
export const copyMessage = (val, alertMsg = undefined) => {
  try {
    const input = document.createElement('input');
    input.setAttribute('value', val);
    document.body.appendChild(input);
    input.select();
    document.execCommand('copy');
    document.body.removeChild(input);
    window.mainComponent.messageSuccess(
      alertMsg ? (alertMsg ?? window.mainComponent.$t('复制失败')) : window.mainComponent.$t('复制成功'),
    );
  } catch (e) {
    console.warn(e);
  }
};

/**
 * @desc: 字符串转base64
 * @param { String } str
 */
export const base64Encode = str => {
  return btoa(encodeURIComponent(str).replace(/%([0-9A-F]{2})/g, (match, p1) => String.fromCharCode(`0x${p1}`)));
};

/**
 * @desc: base64转字符串
 * @param { String } str
 */
export const base64Decode = str => {
  return decodeURIComponent(
    atob(str)
      .split('')
      .map(c => `%${`00${c.charCodeAt(0).toString(16)}`.slice(-2)}`)
      .join(''),
  );
};

export const makeMessage = (message, traceId) => {
  const id = (traceId ?? '').split('-')[1] ?? '';

  const resMsg = `
    ${id || '--'} ：
    ${message}
  `;
  message &&
    console.log(`
  ------------------【日志】------------------
  【TraceID】：${id}
  【Message】：${message}
  ----------------------------------------------
  `);
  return resMsg;
};

export class Storage {
  /** 过期时长 */
  express = null;
  constructor(express) {
    this.express = express;
  }
  /** 设置缓存 */
  set(key, value, express = this.express) {
    const data = {
      value,
      updateTime: Date.now(),
      express,
    };
    localStorage.setItem(key, JSON.stringify(data));
  }
  /** 获取缓存 */
  get(key) {
    const dataStr = localStorage.getItem(key);
    if (!dataStr) return null;
    const data = JSON.parse(dataStr);
    const nowTime = Date.now();
    if (data.express && data.express < nowTime - data.updateTime) {
      this.remove(key);
      return null;
    }
    return data.value;
  }
  /** 移除缓存 */
  remove(key) {
    localStorage.removeItem(key);
  }
}

/**
 * 深拷贝
 * @param {Object} obj
 * @param {Map} hash
 */
export const deepClone = (obj, hash = new WeakMap()) => {
  if (Object(obj) !== obj) return obj;
  if (obj instanceof Set) return new Set(obj);
  if (hash.has(obj)) return hash.get(obj);
  const result =
    obj instanceof Date
      ? new Date(obj)
      : obj instanceof RegExp
        ? new RegExp(obj.source, obj.flags)
        : obj.constructor
          ? new obj.constructor()
          : Object.create(null);
  hash.set(obj, result);
  if (obj instanceof Map) {
    Array.from(obj, ([key, val]) => result.set(key, deepClone(val, hash)));
  }
  return Object.assign(result, ...Object.keys(obj).map(key => ({ [key]: deepClone(obj[key], hash) })));
};

/**
 * @desc: 清空bk-table表头的过滤条件
 * @param {HTMLElement} refInstance ref实例
 */
export const clearTableFilter = refInstance => {
  if (refInstance.$refs.tableHeader.filterPanels) {
    const { filterPanels } = refInstance.$refs.tableHeader;
    for (const key in filterPanels) {
      filterPanels[key].handleReset();
    }
  }
};

/**
 * @desc: 适合未作处理的bk-table表头添加tips
 */
export const renderHeader = (h, { column }) => {
  return h('p', { directives: [{ name: 'bk-overflow-tips' }], class: 'title-overflow' }, [column.label]);
};

/**
 * @desc: 对象深度对比
 * @param {Object} object1 对比对象A
 * @param {Object} object2 对比对象B
 * @param {Array<string>} ignoreArr 不对比的键名
 * @returns {Boolean} 两个对象是否相同
 */
export const deepEqual = (object1, object2, ignoreArr = []) => {
  if (object1 === object2) return true;
  const keys1Arr = Object.keys(object1);
  const keys2Arr = Object.keys(object2);
  if (keys1Arr.length !== keys2Arr.length) return false;

  for (const key1 of keys1Arr) {
    const val1 = object1[key1];
    let val2;
    if (keys2Arr.includes(key1)) {
      val2 = object2[key1];
      if (ignoreArr.includes(key1)) continue;
    } else {
      return false;
    }
    const areObjects = isObject(val1) && isObject(val2);
    if ((areObjects && !deepEqual(val1, val2, ignoreArr)) || (!areObjects && val1 !== val2)) return false;
  }
  return true;
};

// 是否是ipv6
export const isIPv6 = (str = '') => {
  return /^\s*((([0-9A-Fa-f]{1,4}:){7}([0-9A-Fa-f]{1,4}|:))|(([0-9A-Fa-f]{1,4}:){6}(:[0-9A-Fa-f]{1,4}|((25[0-5]|2[0-4]\d|1\d\d|[1-9]?\d)(\.(25[0-5]|2[0-4]\d|1\d\d|[1-9]?\d)){3})|:))|(([0-9A-Fa-f]{1,4}:){5}(((:[0-9A-Fa-f]{1,4}){1,2})|:((25[0-5]|2[0-4]\d|1\d\d|[1-9]?\d)(\.(25[0-5]|2[0-4]\d|1\d\d|[1-9]?\d)){3})|:))|(([0-9A-Fa-f]{1,4}:){4}(((:[0-9A-Fa-f]{1,4}){1,3})|((:[0-9A-Fa-f]{1,4})?:((25[0-5]|2[0-4]\d|1\d\d|[1-9]?\d)(\.(25[0-5]|2[0-4]\d|1\d\d|[1-9]?\d)){3}))|:))|(([0-9A-Fa-f]{1,4}:){3}(((:[0-9A-Fa-f]{1,4}){1,4})|((:[0-9A-Fa-f]{1,4}){0,2}:((25[0-5]|2[0-4]\d|1\d\d|[1-9]?\d)(\.(25[0-5]|2[0-4]\d|1\d\d|[1-9]?\d)){3}))|:))|(([0-9A-Fa-f]{1,4}:){2}(((:[0-9A-Fa-f]{1,4}){1,5})|((:[0-9A-Fa-f]{1,4}){0,3}:((25[0-5]|2[0-4]\d|1\d\d|[1-9]?\d)(\.(25[0-5]|2[0-4]\d|1\d\d|[1-9]?\d)){3}))|:))|(([0-9A-Fa-f]{1,4}:){1}(((:[0-9A-Fa-f]{1,4}){1,6})|((:[0-9A-Fa-f]{1,4}){0,4}:((25[0-5]|2[0-4]\d|1\d\d|[1-9]?\d)(\.(25[0-5]|2[0-4]\d|1\d\d|[1-9]?\d)){3}))|:))|(:(((:[0-9A-Fa-f]{1,4}){1,7})|((:[0-9A-Fa-f]{1,4}){0,5}:((25[0-5]|2[0-4]\d|1\d\d|[1-9]?\d)(\.(25[0-5]|2[0-4]\d|1\d\d|[1-9]?\d)){3}))|:)))(%.+)?\s*$/.test(
    str,
  );
};

/** 是否强制更新现有的表格缓存显示字段 每次需要强制更新只需取反即可 */
const TABLE_FORCE = true;

// 列表设置刷新本地缓存
export const getDefaultSettingSelectFiled = (key, filed) => {
  const tableForceStr = localStorage.getItem('TABLE_FORCE');
  const parseForce = JSON.parse(tableForceStr);
  const selectObj = JSON.parse(localStorage.getItem('TABLE_SELECT_FILED'));
  const assignObj = {};
  if (!selectObj || !tableForceStr || parseForce !== TABLE_FORCE) {
    assignObj[key] = filed;
  } else {
    Object.assign(assignObj, selectObj);
    assignObj[key] = selectObj[key] ?? filed;
  }
  localStorage.setItem('TABLE_SELECT_FILED', JSON.stringify(assignObj));
  localStorage.setItem('TABLE_FORCE', JSON.stringify(TABLE_FORCE));
  return assignObj[key];
};

// 列表设置刷新本地缓存重置
export const setDefaultSettingSelectFiled = (key, filed) => {
  const selectObj = JSON.parse(localStorage.getItem('TABLE_SELECT_FILED'));
  selectObj[key] = filed;
  localStorage.setItem('TABLE_SELECT_FILED', JSON.stringify(selectObj));
};

/**
 * 防抖装饰器
 * @param delay
 */
export const Debounce =
  (delay = 200) =>
  (target, key, descriptor) => {
    const originFunction = descriptor.value;
    const getNewFunction = () => {
      let timer;
      const newFunction = function (...args) {
        if (timer) window.clearTimeout(timer);
        timer = setTimeout(() => {
          originFunction.call(this, ...args);
        }, delay);
      };
      return newFunction;
    };
    descriptor.value = getNewFunction();
    return descriptor;
  };

export const formatDateTimeField = (data, fieldType) => {
  if (fieldType === 'date') {
    return formatDate(Number(data)) || data || emptyCharacter;
  }

  // 处理纳秒精度的UTC时间格式
  if (fieldType === 'date_nanos') {
    return formatDateNanos(data) || emptyCharacter;
  }

  return data;
};

/**
 * 获取 row[key] 内容
 * @example return row.a.b || row['a.b']
 * @param {Object} row
 * @param {String} key
 * @param {String} fieldType
 * @param {Boolean} isFormatDate
 * @param {String} emptyCharacter
 * @return {String|Number}
 */
export const parseTableRowData = (
  row,
  key,
  fieldType = undefined,
  isFormatDate = store.state.isFormatDate,
  emptyCharacter = '--',
) => {
  const keyArr = key.split('.');
  let data;

  try {
    if (keyArr.length === 1) {
      data = row[key];
    } else {
      for (let index = 0; index < keyArr.length; index++) {
        const item = keyArr[index];

        if (index === 0) {
          data = row[item];
          continue;
        }

        if (data === undefined) {
          break;
        }

        // 这里用于处理nested field
        if (Array.isArray(data)) {
          data = data
            .map(item =>
              parseTableRowData(item, keyArr.slice(index).join('.'), fieldType, isFormatDate, emptyCharacter),
            )
            .filter(item => item !== emptyCharacter);
          break;
        }

        if (data[item]) {
          data = data[item];
        } else {
          // 如果 x.y 不存在 返回 x['y.z'] x['y.z.z.z'] ...
          const validKey = keyArr.splice(index, keyArr.length - index).join('.');
          data = data[validKey];
          break;
        }
      }
    }
  } catch (e) {
    console.warn('List data analyses error：', e);
    data = emptyCharacter;
  }

  if (isFormatDate && ['date', 'date_nanos'].includes(fieldType)) {
    let formatData = data;
    let formatValue = data;
    let isMark = false;

    if (`${data}`.startsWith('<mark>')) {
      formatData = `${data}`.replace(/^<mark>/i, '').replace(/<\/mark>$/i, '');
      isMark = true;
    }

    if (fieldType === 'date' && /^\d+$/.test(formatData)) {
      formatValue = formatDate(Number(formatData)) || data || emptyCharacter;
    }

    // 处理纳秒精度的UTC时间格式
    if (fieldType === 'date_nanos') {
      formatValue = formatDateNanos(formatData) || emptyCharacter;
    }

    if (isMark) {
      return `<mark>${formatValue}</mark>`;
    }

    return formatValue;
  }

  if (Array.isArray(data) && !data.length) {
    return emptyCharacter;
  }

  if (typeof data === 'object' && data !== null) {
    return JSON.stringify(data);
  }

  return data === null || data === undefined || data === '' ? emptyCharacter : data;
};

/** 表格内字体样式 */
export const TABLE_FOUNT_FAMILY = 'Menlo, Monaco, Consolas, Courier, PingFang SC, Microsoft Yahei, monospace';

/**
 * @desc: 计算字符串像素长度
 * @param {String} str 字符串
 * @param {String} fontSize 像素大小 默认12px
 * @param {String} fontFamily 字体样式
 * @returns {Number} 两个对象是否相同
 */
export const getTextPxWidth = (str, fontSize = '12px', fontFamily = null) => {
  let result = 10;
  const ele = document.createElement('span');
  // 字符串中带有换行符时，会被自动转换成<br/>标签，若需要考虑这种情况，可以替换成空格，以获取正确的宽度
  // str = str.replace(/\\n/g,' ').replace(/\\r/g,' ');
  ele.innerText = str;
  if (fontFamily) ele.style.fontFamily = fontFamily;
  // 不同的大小和不同的字体都会导致渲染出来的字符串宽度变化，可以传入尽可能完备的样式信息
  ele.style.fontSize = fontSize;
  // 由于父节点的样式会影响子节点，这里可按需添加到指定节点上
  document.body.append(ele);
  result = ele.offsetWidth;
  document.body.removeChild(ele);

  return result;
};

/**
 * @desc: 计算
 * @param {String} str 字符串
 * @param {String} fontSize 像素大小 默认12px
 * @returns {Number} 长度
 */
export const calculateTableColsWidth = (field, list) => {
  // 取首屏前10条日志数据未计算模板
  const firstLoadList = list.slice(0, 10);
  // 通过排序获取最大的字段值
  firstLoadList.sort((a, b) => {
    return (
      (parseTableRowData(b, field.field_name, field.field_type)?.length ?? 0) -
      (parseTableRowData(a, field.field_name, field.field_type)?.length ?? 0)
    );
  });

  // 字段名长度 需保证字段名完全显示
  const fieldNameLen = getTextPxWidth(field.field_name, '12px', TABLE_FOUNT_FAMILY);
  const minWidth = fieldNameLen + 80;
  if (firstLoadList[0]) {
    if (['ip', 'serverIp'].includes(field.field_name)) return [124, minWidth];
    if (field.field_name === 'dtEventTimeStamp') return [256, minWidth];
    if (/time/i.test(field.field_name)) return [256, minWidth];
    // 去掉高亮标签 保证不影响实际展示长度计算
    const fieldValue = String(parseTableRowData(firstLoadList[0], field.field_name, field.field_type))
      .replace(/<mark>/g, '')
      .replace(/<\/mark>/g, '');
    // 表格内字体如果用12px在windows系统下表格字体会显得很细，所以用13px来加粗
    // 实际字段值长度
    const fieldValueLen = getTextPxWidth(fieldValue, '12px', TABLE_FOUNT_FAMILY);

    if (field.field_type === 'text') {
      // 800为默认自适应最大宽度
      if (fieldValueLen > 800) return [800, minWidth];
    }

    if (fieldValueLen > 480) return [480, minWidth];

    // 当内容长度小于字段名长度 要保证表头字段名显示完整 80为 padding、排序icon、隐藏列icon
    if (fieldValueLen < minWidth) return [minWidth, minWidth];

    // 默认计算长度 40为padding
    return [fieldValueLen + 40, minWidth];
  }

  return [field.width, minWidth];
};

/**
 * @desc: 扁平化对象
 * @param {Object} currentObject  递归的对象
 * @param {String} returnType 返回的值 对象key数组 对象value数组 重新扁平化的对象
 * @param {String} previousKeyName 递归的初始名字
 * @returns {Array | Object}
 */
export const getFlatObjValues = (currentObject, previousKeyName = '') => {
  const newFlatObj = {
    newKeyStrList: [],
    newValueList: [],
    newObject: {},
  };
  flatObjTypeFiledKeys(currentObject, newFlatObj, previousKeyName);
  return newFlatObj;
};

/**
 * @desc: 扁平化对象的key
 * @param {Object} currentObject 对象
 * @param {Object} newFlatObj 手机对象扁平化key的列表
 * @param {String} previousKeyName 递归的初始名字
 */
export const flatObjTypeFiledKeys = (currentObject = {}, newFlatObj, previousKeyName = '') => {
  for (const key in currentObject) {
    const value = currentObject[key];
    if (value === null) {
      newFlatObj.newKeyStrList.push(key);
      newFlatObj.newValueList.push('');
      newFlatObj.newObject[key] = '';
      continue;
    }
    if (value.constructor !== Object) {
      if (previousKeyName === null || previousKeyName === '') {
        newFlatObj.newKeyStrList.push(key);
        newFlatObj.newValueList.push(value);
        newFlatObj.newObject[key] = value;
      } else {
        if (key === null || key === '') {
          newFlatObj.newKeyStrList.push(previousKeyName);
          newFlatObj.newValueList.push(value);
          newFlatObj.newObject[previousKeyName] = value;
        } else {
          newFlatObj.newKeyStrList.push(`${previousKeyName}.${key}`);
          newFlatObj.newValueList.push(value);
          newFlatObj.newObject[`${previousKeyName}.${key}`] = value;
        }
      }
    } else {
      if (previousKeyName === null || previousKeyName === '') {
        flatObjTypeFiledKeys(value, newFlatObj, key);
      } else {
        flatObjTypeFiledKeys(value, newFlatObj, `${previousKeyName}.${key}`);
      }
    }
  }
};

export const TABLE_LOG_FIELDS_SORT_REGULAR = /^[_]{1,2}|[_]{1,2}/g;

export const utcFormatDate = val => {
  const date = new Date(val);

  if (isNaN(date.getTime())) {
    console.warn('无效的时间');
    return val;
  }

  return formatDate(date.getTime());
};

// 首次加载设置表格默认宽度自适应
export const setDefaultTableWidth = (visibleFields, tableData, catchFieldsWidthObj = null, staticWidth = 50) => {
  try {
    if (tableData.length && visibleFields.length) {
      visibleFields.forEach(field => {
        const [fieldWidth, minWidth] = calculateTableColsWidth(field, tableData);
        let width = fieldWidth < minWidth ? minWidth : fieldWidth;
        if (catchFieldsWidthObj) {
          const catchWidth = catchFieldsWidthObj[field.field_name];
          width = catchWidth ?? fieldWidth;
        }

        set(field, 'width', width);
        set(field, 'minWidth', minWidth);
      });
      const columnsWidth = visibleFields.reduce((prev, next) => prev + next.width, 0);
      const tableElem = document.querySelector('.original-log-panel');

      if (!tableElem) {
        return true;
      }

      // 如果当前表格所有列总和小于表格实际宽度 则对小于800（最大宽度）的列赋值 defalut 使其自适应
      const availableWidth = tableElem.clientWidth - staticWidth;
      if (tableElem && columnsWidth && columnsWidth < availableWidth) {
        const longFiels = visibleFields.filter(item => item.width >= 800);
        if (longFiels.length) {
          const addWidth = (availableWidth - columnsWidth) / longFiels.length;
          longFiels.forEach(item => {
            set(item, 'width', item.width + Math.ceil(addWidth));
          });
        } else {
          const addWidth = (availableWidth - columnsWidth) / visibleFields.length;
          visibleFields.forEach(field => {
            set(field, 'width', field.width + Math.ceil(addWidth));
          });
        }
      }
    }

    return true;
  } catch (error) {
    console.error(error);
    return false;
  }
};

/**
 * @desc: 下载blob类型的文件
 * @param {Any} data 数据源
 * @param {String} fileName 文件名
 * @param {String} type 文件类型
 */
export const blobDownload = (data, fileName = 'default', type = 'text/plain') => {
  const blob = new Blob([data], { type });
  const downloadElement = document.createElement('a');
  const href = window.URL.createObjectURL(blob); // 创建下载的链接
  downloadElement.href = href;
  downloadElement.download = fileName; // 下载后文件名
  document.body.appendChild(downloadElement);
  downloadElement.click(); // 点击下载
  document.body.removeChild(downloadElement);
  window.URL.revokeObjectURL(href); // 释放掉blob对象
};

export const xssFilter = str => {
  return DOMPurify.sanitize(str);
};
/** 数字千分位处理 */
export const formatNumberWithRegex = number => {
  var parts = number.toString().split('.');
  parts[0] = parts[0].replace(/\B(?=(\d{3})+(?!\d))/g, ',');
  return parts.join('.');
};
/** 上下文，实时日志高亮颜色 */
// eslint-disable-next-line @typescript-eslint/naming-convention
export const contextHighlightColor = [
  {
    dark: '#FFB401',
    light: '#FFF6E1',
  },
  {
    dark: '#1CAB88',
    light: '#E8FFF5',
  },
  {
    dark: '#3A84FF',
    light: '#F0F5FF',
  },
  {
    dark: '#FF5656',
    light: '#FFEEEE',
  },
  {
    dark: '#00CBCB',
    light: '#E1FCFD',
  },
];

export const getOperatorKey = operator => `operator:${operator}`;

/**
 * 获取字符长度，汉字两个字节
 * @param str 需要计算长度的字符
 * @returns 字符长度
 */
export const getCharLength = str => {
  const len = str.length;
  let bitLen = 0;

  for (let i = 0; i < len; i++) {
    if ((str.charCodeAt(i) & 0xff00) !== 0) {
      bitLen += 1;
    }
    bitLen += 1;
  }

  return bitLen;
};

export const getRegExp = (searchValue, flags = 'ig') => {
  return new RegExp(`${searchValue}`.replace(/[-[\]{}()*+?.,\\^$|#\s]/g, '\\$&'), flags);
};

/** url中没有索引集indexID时候，拿浏览器存储的最后一次选中的索引集进行初始化 */
export const getStorageIndexItem = indexList => {
  const catchIndexSetStr = localStorage.getItem('CATCH_INDEX_SET_ID_LIST');
  if (catchIndexSetStr) {
    const catchIndexSetList = JSON.parse(catchIndexSetStr);
    const spaceUid = store.state.spaceUid;
    if (catchIndexSetList[spaceUid] && indexList.some(item => item.index_set_id === catchIndexSetList[spaceUid])) {
      return catchIndexSetList[spaceUid];
    }
  }
  return getHaveValueIndexItem(indexList);
};

/** 获取非无数据的索引集 */
export const getHaveValueIndexItem = indexList => {
  return (
    indexList.find(item => !item.tags.map(item => item.tag_id).includes(4))?.index_set_id || indexList[0].index_set_id
  );
};

export const isNestedField = (fieldKeys, obj) => {
  if (!obj) {
    return false;
  }

  if (fieldKeys.length > 1) {
    if (obj[fieldKeys[0]] !== undefined && obj[fieldKeys[0]] !== null) {
      if (typeof obj[fieldKeys[0]] === 'object') {
        if (Array.isArray(obj[fieldKeys[0]])) {
          return true;
        }

        return isNestedField(fieldKeys.slice(1), obj[fieldKeys[0]]);
      }

      return false;
    }

    if (obj[fieldKeys[0]] === undefined) {
      return isNestedField([`${fieldKeys[0]}.${fieldKeys[1]}`, ...fieldKeys.slice(2)], obj);
    }
  }

  return false;
};

/**
 * 下载文件
 * @param url 资源地址
 * @param name 资源名称
 */
export const downFile = (url, name = '') => {
  const element = document.createElement('a');
  element.setAttribute('class', 'bklog-v3-popover-tag');
  element.setAttribute('href', url.replace(/^https?:/gim, location.protocol));
  element.setAttribute('download', name);
  element.style.display = 'none';
  document.body.appendChild(element);
  element.click();
  document.body.removeChild(element);
};

/**
 * 根据json字符串下载json文件
 * @param jsonStr json字符串
 */
export const downJsonFile = (jsonStr, name = 'json-file.json') => {
  const blob = new Blob([jsonStr], { type: 'application/json' });
  const href = window.URL.createObjectURL(blob);
  downFile(href, name);
};

/**
 * 获取当前操作系统
 */
export const getOs = () => {
  const userAgent = navigator.userAgent;
  const isMac = userAgent.includes('Macintosh');
  const isWin = userAgent.includes('Windows');
  return isMac ? 'macos' : isWin ? 'windows' : 'unknown';
};

/**
 * 获取当前操作系统的控制键盘文案
 */
export const getOsCommandLabel = () => {
  return getOs() === 'macos' ? 'Cmd' : 'Ctrl';
};

/**
 * 更新最后选择索引ID
 */
<<<<<<< HEAD
export const updateLastSelectedIndexId = (spaceUid,index_set_id) => {
  const storage = {
    [BK_LOG_STORAGE.LAST_INDEX_SET_ID]: {
      ...(store.state.storage[BK_LOG_STORAGE.LAST_INDEX_SET_ID] ?? {}),
      [spaceUid]: index_set_id,
=======
export const updateLastSelectedIndexId = (spaceUid, index_set_id) => {
  const storage = {
    [BK_LOG_STORAGE.LAST_INDEX_SET_ID]: {
      ...(store.state.storage[BK_LOG_STORAGE.LAST_INDEX_SET_ID] ?? {}),
      [spaceUid]: [String(index_set_id)],
>>>>>>> 957c9c18
    },
  };
  store.commit('updateStorage', storage);
};<|MERGE_RESOLUTION|>--- conflicted
+++ resolved
@@ -35,8 +35,7 @@
 import dayjs from 'dayjs';
 import DOMPurify from 'dompurify';
 import JSONBigNumber from 'json-bignumber';
-import { BK_LOG_STORAGE } from '@/store/store.type';
-  
+
 import store from '../store';
 /**
  * 函数柯里化
@@ -1307,19 +1306,11 @@
 /**
  * 更新最后选择索引ID
  */
-<<<<<<< HEAD
-export const updateLastSelectedIndexId = (spaceUid,index_set_id) => {
-  const storage = {
-    [BK_LOG_STORAGE.LAST_INDEX_SET_ID]: {
-      ...(store.state.storage[BK_LOG_STORAGE.LAST_INDEX_SET_ID] ?? {}),
-      [spaceUid]: index_set_id,
-=======
 export const updateLastSelectedIndexId = (spaceUid, index_set_id) => {
   const storage = {
     [BK_LOG_STORAGE.LAST_INDEX_SET_ID]: {
       ...(store.state.storage[BK_LOG_STORAGE.LAST_INDEX_SET_ID] ?? {}),
       [spaceUid]: [String(index_set_id)],
->>>>>>> 957c9c18
     },
   };
   store.commit('updateStorage', storage);
