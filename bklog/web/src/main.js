/*
 * Tencent is pleased to support the open source community by making
 * 蓝鲸智云PaaS平台 (BlueKing PaaS) available.
 *
 * Copyright (C) 2021 THL A29 Limited, a Tencent company.  All rights reserved.
 *
 * 蓝鲸智云PaaS平台 (BlueKing PaaS) is licensed under the MIT License.
 *
 * License for 蓝鲸智云PaaS平台 (BlueKing PaaS):
 *
 * ---------------------------------------------------
 * Permission is hereby granted, free of charge, to any person obtaining a copy of this software and associated
 * documentation files (the "Software"), to deal in the Software without restriction, including without limitation
 * the rights to use, copy, modify, merge, publish, distribute, sublicense, and/or sell copies of the Software, and
 * to permit persons to whom the Software is furnished to do so, subject to the following conditions:
 *
 * The above copyright notice and this permission notice shall be included in all copies or substantial portions of
 * the Software.
 *
 * THE SOFTWARE IS PROVIDED "AS IS", WITHOUT WARRANTY OF ANY KIND, EXPRESS OR IMPLIED, INCLUDING BUT NOT LIMITED TO
 * THE WARRANTIES OF MERCHANTABILITY, FITNESS FOR A PARTICULAR PURPOSE AND NONINFRINGEMENT. IN NO EVENT SHALL THE
 * AUTHORS OR COPYRIGHT HOLDERS BE LIABLE FOR ANY CLAIM, DAMAGES OR OTHER LIABILITY, WHETHER IN AN ACTION OF
 * CONTRACT, TORT OR OTHERWISE, ARISING FROM, OUT OF OR IN CONNECTION WITH THE SOFTWARE OR THE USE OR OTHER DEALINGS
 * IN THE SOFTWARE.
 */

import './public-path';

import Vue from 'vue';
import VueVirtualScroller from 'vue-virtual-scroller';

import LogButton from '@/components/log-button';
import LogIcon from '@/components/log-icon';
import i18n from '@/language/i18n';
import docsLinkMixin from '@/mixins/docs-link-mixin';
import { debounce } from 'lodash-es';

import http from './api';
import App from './app.tsx';
import { bus } from './common/bus';
import './common/preload-import.ts';
import { renderHeader, xssFilter } from './common/util';
import './directives/index';
import JsonFormatWrapper from './global/json-format-wrapper.vue';
import methods from './plugins/methods';
import preload, {
  getAllSpaceList,
  getExternalMenuListBySpace,
} from './preload';
import getRouter from './router';
import store from './store';

import 'vue-virtual-scroller/dist/vue-virtual-scroller.css';
import './scss/theme/theme-dark.scss';
import './scss/theme/theme-light.scss';
import './static/font-face/index.css';
import './static/style.css';
import '@blueking/bk-user-selector/vue2/vue2.css';
import { BK_LOG_STORAGE } from './store/store.type.ts';
import { urlArgs } from './store/default-values';

// import { localSettings } from './local.po';

Vue.prototype.$renderHeader = renderHeader;
Vue.prototype.$xss = xssFilter;

const setRouterErrorHandle = (router) => {
  router.onError((err) => {
    const pattern = /Loading (CSS chunk|chunk) (\d)+ failed/g;
    const isChunkLoadFailed = err.message.match(pattern);
    const targetPath = router.history?.pending?.fullPath;
    if (isChunkLoadFailed) {
      router.replace(targetPath);
    }
  });
};

Vue.component('JsonFormatWrapper', JsonFormatWrapper);
Vue.component('LogButton', LogButton);
Vue.component('LogIcon', LogIcon);
Vue.mixin(docsLinkMixin);
Vue.use(methods);
Vue.use(VueVirtualScroller);

window.bus = bus;

const mountedVueInstance = () => {
  // Object.assign(window, localSettings);

  window.mainComponent = {
    $t(key, params) {
      return i18n.t(key, params);
    },
  };

  preload({ http, store }).then(([spaceRequest]) => {
    const { space, spaceUid, bkBizId } = spaceRequest.value ?? {};

    let externalMenu = [];
    if (window.IS_EXTERNAL && space) {
      externalMenu = getExternalMenuListBySpace(space) ?? [];
      store.commit('updateState', { externalMenu });
    }

    const router = getRouter(spaceUid, bkBizId, externalMenu);
    setRouterErrorHandle(router);

    store.dispatch('requestMenuList', spaceUid).catch((e) => {
      console.error('获取菜单列表失败', e);
    })
      .finally(() => {
        const menuList = store.state.topMenu ?? [];
        menuList
          .find(item => item.id === 'manage')
          ?.children?.forEach((group) => {
            group?.children?.forEach((nav) => {
              if (nav.id === 'log-collection') {
                Object.assign(nav, {
                  children: [
                    {
                      id: 'collection-item',
                      name: i18n.t('采集项'),
                      project_manage: nav.project_manage,
                    },
                    {
                      id: 'log-index-set',
                      name: i18n.t('索引集'),
                      project_manage: nav.project_manage,
                    },
                  ],
                });
              }
            });
          });

        const copyMenu = structuredClone(menuList);
        store.commit('updateState', { topMenu: copyMenu });

        window.mainComponent = new Vue({
          el: '#app',
          router,
          store,
          i18n,
          components: {
            App,
          },
          created() {
            if (!space) {
              this.$router.push({
                path: '/un-authorized',
                query: {
                  ...this.$route.query,
                  type: 'space',
                  spaceUid: spaceUid ?? store.state.storage[BK_LOG_STORAGE.BK_SPACE_UID],
                  bkBizId: bkBizId ?? store.state.storage[BK_LOG_STORAGE.BK_BIZ_ID],
                },
              });

              return;
            }
<<<<<<< HEAD
=======

            if (space) {
              const queryObject = Object.keys(urlArgs ?? {}).reduce((o, k) => {
                const value = urlArgs[k];
                let formattedValue = value;
                if (typeof value === 'object') {
                  formattedValue = JSON.stringify(value);
                }

                if (typeof formattedValue === 'string') {
                  formattedValue = encodeURIComponent(formattedValue);
                }

                Object.assign(o, { [k]: formattedValue });
                return o;
              }, {});

              this.$router.replace({
                name: 'retrieve',
                params: {
                  indexId: urlArgs.index_id,
                },
                query: {
                  ...queryObject,
                  spaceUid,
                  bizId: bkBizId,
                },
              });
            }
>>>>>>> 972c1c88
          },
          mounted() {
            // 对于手动输入URL，直接刷新页面重置所有参数和状态
            window.addEventListener('hashchange', this.reset);
            getAllSpaceList(http, store);
          },
          beforeUnmount() {
            window.removeEventListener('hashchange', this.reset);
          },
          methods: {
            reset() {
              window.location.reload();
            },
          },
          template: '<App/>',
        });
      });
  });
};

if (process.env.NODE_ENV === 'development') {
  http.request('meta/getEnvConstant').then((res) => {
    const { data } = res;
    Object.keys(data).forEach((key) => {
      window[key] = data[key];
    });
    window.FEATURE_TOGGLE = JSON.parse(data.FEATURE_TOGGLE);
    window.FEATURE_TOGGLE_WHITE_LIST = JSON.parse(
      data.FEATURE_TOGGLE_WHITE_LIST,
    );
    window.SPACE_UID_WHITE_LIST = JSON.parse(data.SPACE_UID_WHITE_LIST);
    window.FIELD_ANALYSIS_CONFIG = JSON.parse(data.FIELD_ANALYSIS_CONFIG);
    mountedVueInstance();
    Vue.config.devtools = true;
  });
} else {
  mountedVueInstance();
  Vue.config.devtools = true;
}

const BaseResizeObserver = window.ResizeObserver;
window.ResizeObserver = class ResizeObserver extends BaseResizeObserver {
  constructor(callback) {
    callback = debounce(callback);
    super(callback);
  }
};

window.$t = function (key, params) {
  return i18n.t(key, params);
};<|MERGE_RESOLUTION|>--- conflicted
+++ resolved
@@ -50,14 +50,13 @@
 import getRouter from './router';
 import store from './store';
 
+import '@blueking/bk-user-selector/vue2/vue2.css';
 import 'vue-virtual-scroller/dist/vue-virtual-scroller.css';
 import './scss/theme/theme-dark.scss';
 import './scss/theme/theme-light.scss';
 import './static/font-face/index.css';
 import './static/style.css';
-import '@blueking/bk-user-selector/vue2/vue2.css';
 import { BK_LOG_STORAGE } from './store/store.type.ts';
-import { urlArgs } from './store/default-values';
 
 // import { localSettings } from './local.po';
 
@@ -158,38 +157,6 @@
 
               return;
             }
-<<<<<<< HEAD
-=======
-
-            if (space) {
-              const queryObject = Object.keys(urlArgs ?? {}).reduce((o, k) => {
-                const value = urlArgs[k];
-                let formattedValue = value;
-                if (typeof value === 'object') {
-                  formattedValue = JSON.stringify(value);
-                }
-
-                if (typeof formattedValue === 'string') {
-                  formattedValue = encodeURIComponent(formattedValue);
-                }
-
-                Object.assign(o, { [k]: formattedValue });
-                return o;
-              }, {});
-
-              this.$router.replace({
-                name: 'retrieve',
-                params: {
-                  indexId: urlArgs.index_id,
-                },
-                query: {
-                  ...queryObject,
-                  spaceUid,
-                  bizId: bkBizId,
-                },
-              });
-            }
->>>>>>> 972c1c88
           },
           mounted() {
             // 对于手动输入URL，直接刷新页面重置所有参数和状态
