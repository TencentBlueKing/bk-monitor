/*
 * Tencent is pleased to support the open source community by making
 * 蓝鲸智云PaaS平台 (BlueKing PaaS) available.
 *
 * Copyright (C) 2021 THL A29 Limited, a Tencent company.  All rights reserved.
 *
 * 蓝鲸智云PaaS平台 (BlueKing PaaS) is licensed under the MIT License.
 *
 * License for 蓝鲸智云PaaS平台 (BlueKing PaaS):
 *
 * ---------------------------------------------------
 * Permission is hereby granted, free of charge, to any person obtaining a copy of this software and associated
 * documentation files (the "Software"), to deal in the Software without restriction, including without limitation
 * the rights to use, copy, modify, merge, publish, distribute, sublicense, and/or sell copies of the Software, and
 * to permit persons to whom the Software is furnished to do so, subject to the following conditions:
 *
 * The above copyright notice and this permission notice shall be included in all copies or substantial portions of
 * the Software.
 *
 * THE SOFTWARE IS PROVIDED "AS IS", WITHOUT WARRANTY OF ANY KIND, EXPRESS OR IMPLIED, INCLUDING BUT NOT LIMITED TO
 * THE WARRANTIES OF MERCHANTABILITY, FITNESS FOR A PARTICULAR PURPOSE AND NONINFRINGEMENT. IN NO EVENT SHALL THE
 * AUTHORS OR COPYRIGHT HOLDERS BE LIABLE FOR ANY CLAIM, DAMAGES OR OTHER LIABILITY, WHETHER IN AN ACTION OF
 * CONTRACT, TORT OR OTHERWISE, ARISING FROM, OUT OF OR IN CONNECTION WITH THE SOFTWARE OR THE USE OR OTHER DEALINGS
 * IN THE SOFTWARE.
 */

// 嵌套路由视图组件声明（用于实现多层嵌套路由结构时，多级 children 路由的占位）
const LogCollectionView = { name: 'LogCollection', template: '<router-view></router-view>' };
const CollectionItemView = { name: 'CollectionItemView', template: '<router-view></router-view>' };
const IndexSetView = { name: 'IndexSet', template: '<router-view :key="Date.now()"></router-view>' };
const CustomReportView = { name: 'CustomReportView', template: '<router-view></router-view>' };
const ExtractLinkView = { name: 'ExtractLinkView', template: '<router-view></router-view>' };
const LogCleanView = { name: 'LogCleanView', template: '<router-view></router-view>' };
const LogCleanTempView = { name: 'LogCleanTempView', template: '<router-view></router-view>' };
const LogDesensitizeView = { name: 'LogDesensitizeView', template: '<router-view></router-view>' };
<<<<<<< HEAD

// 管理模块各组件异步声明（用于路由懒加载）
const Manage = () => import(/* webpackChunkName: 'manage' */ '@/views/manage');
const CollectionItem = () => import(/* webpackChunkName: 'collection' */ '@/views/manage-v2/log-collection/index.tsx');
const AccessSteps = () =>
  import(
    /* webpackChunkName: 'access-steps' */ '@/views/manage-v2/log-collection/components/create-operation/index.tsx'
  );
// const CollectionItem = () =>
//   import(/* webpackChunkName: 'collection-item' */ '@/views/manage/manage-access/log-collection/collection-item');
const ManageCollection = () =>
  import(
    /* webpackChunkName: 'manage-collection' */ '@/views/manage/manage-access/log-collection/collection-item/manage-collection'
  );
const oldAccessSteps = () => import(/* webpackChunkName: 'access-steps' */ '@/components/collection-access');
const IndexList = () =>
  import(/* webpackChunkName: 'index-set' */ '@/views/manage/manage-access/components/index-set/list');
const ManageIndex = () =>
  import(/* webpackChunkName: 'mange-index' */ '@/views/manage/manage-access/components/index-set/manage');
const CreateIndex = () =>
  import(/* webpackChunkName: 'create-index' */ '@/views/manage/manage-access/components/index-set/create');
const CustomReportList = () =>
  import(/* webpackChunkName: 'create-index' */ '@/views/manage/manage-access/custom-report/list');
const CustomReportCreate = () =>
  import(/* webpackChunkName: 'create-index' */ '@/views/manage/manage-access/custom-report/create');
const CustomReportDetail = () =>
  import(/* webpackChunkName: 'create-index' */ '@/views/manage/manage-access/custom-report/detail');
const CollectionTrack = () =>
  import(/* webpackChunkName: 'collection-track' */ '@/views/manage/trace-track/collection-track');
const SdkTrack = () => import(/* webpackChunkName: 'sdk-track' */ '@/views/manage/trace-track/sdk-track');
const cleanList = () => import(/* webpackChunkName: 'sdk-track' */ '@/views/manage/log-clean/clean-manage/list');
const cleanCreate = () => import(/* webpackChunkName: 'sdk-track' */ '@/views/manage/log-clean/clean-manage/create');
const cleanTempCreate = () =>
  import(/* webpackChunkName: 'sdk-track' */ '@/views/manage/log-clean/clean-template/create');
const cleanTemplate = () => import(/* webpackChunkName: 'sdk-track' */ '@/views/manage/log-clean/clean-template/list');
const ArchiveRepository = () =>
  import(/* webpackChunkName: 'sdk-track' */ '@/views/manage-v2/log-archive/archive-repository/index.tsx');
const ArchiveList = () =>
  import(/* webpackChunkName: 'sdk-track' */ '@/views/manage-v2/log-archive/archive-list/index.tsx');
const ArchiveRestore = () =>
  import(/* webpackChunkName: 'sdk-track' */ '@/views/manage-v2/log-archive/archive-restore/index.tsx');
const ReportManage = () => import(/* webpackChunkName: 'report-manage' */ '@/views/manage/report-management');
const ExtractConfig = () =>
  import(/* webpackChunkName: 'manage-extract-permission' */ '@/views/manage-v2/log-extract/extract-config/index.tsx');
const extract = () =>
  import(/* webpackChunkName: 'logExtract' */ '@/views/manage-v2/log-extract/extract-task/index.tsx');
const extractHome = () =>
  import(/* webpackChunkName: 'extract-home' */ '@/views/manage-v2/log-extract/extract-task/task-list/index.tsx');
const extractCreate = () =>
  import(/* webpackChunkName: 'extract-create' */ '@/views/manage-v2/log-extract/extract-task/task-create/index.tsx');
const ExtractLinkList = () =>
  import(/* webpackChunkName: 'extract-link-manage' */ '@/views/manage-v2/log-extract/extract-link/link-list.tsx');
const ExtractLinkCreate = () =>
  import(/* webpackChunkName: 'extract-link-manage' */ '@/views/manage-v2/log-extract/extract-link/link-create.tsx');
const ClusterMess = () =>
  import(/* webpackChunkName: 'es-cluster-mess' */ '@/views/manage-v2/es-cluster/cluster-manage/index.tsx');
const DataLinkConf = () =>
  import(/* webpackChunkName: 'manage-data-link-conf' */ '@/views/manage/manage-data-link/manage-data-link-conf');
const MaskingEdit = () =>
  import(/* webpackChunkName: 'field-masking-separate' */ '@/views/manage/field-masking-separate');
const MaskingList = () =>
  import(/* webpackChunkName: 'manage-data-link-conf' */ '@/views/manage/log-clean/clean-masking/list');
=======
const ClientLogView = { name: 'ClientLogView', template: '<router-view></router-view>' };

// 管理模块各组件异步声明（用于路由懒加载）
const Manage = () => import(/* webpackChunkName: 'manage' */ '@/views/manage');
const CollectionItem = () => import(/* webpackChunkName: 'collection-item' */ '@/views/manage/manage-access/log-collection/collection-item');
const ManageCollection = () => import(
  /* webpackChunkName: 'manage-collection' */ '@/views/manage/manage-access/log-collection/collection-item/manage-collection'
);
const AccessSteps = () => import(/* webpackChunkName: 'access-steps' */ '@/components/collection-access');
const ClientLog = () => import(/* webpackChunkName: 'client-log' */ '@/views/manage-v2/client-log/index.tsx');
const IndexList = () => import(/* webpackChunkName: 'index-set' */ '@/views/manage/manage-access/components/index-set/list');
const ManageIndex = () => import(/* webpackChunkName: 'mange-index' */ '@/views/manage/manage-access/components/index-set/manage');
const CreateIndex = () => import(/* webpackChunkName: 'create-index' */ '@/views/manage/manage-access/components/index-set/create');
const CustomReportList = () => import(/* webpackChunkName: 'create-index' */ '@/views/manage/manage-access/custom-report/list');
const CustomReportCreate = () => import(/* webpackChunkName: 'create-index' */ '@/views/manage/manage-access/custom-report/create');
const CustomReportDetail = () => import(/* webpackChunkName: 'create-index' */ '@/views/manage/manage-access/custom-report/detail');
const CollectionTrack = () => import(/* webpackChunkName: 'collection-track' */ '@/views/manage/trace-track/collection-track');
const SdkTrack = () => import(/* webpackChunkName: 'sdk-track' */ '@/views/manage/trace-track/sdk-track');
const cleanList = () => import(/* webpackChunkName: 'sdk-track' */ '@/views/manage/log-clean/clean-manage/list');
const cleanCreate = () => import(/* webpackChunkName: 'sdk-track' */ '@/views/manage/log-clean/clean-manage/create');
const cleanTempCreate = () => import(/* webpackChunkName: 'sdk-track' */ '@/views/manage/log-clean/clean-template/create');
const cleanTemplate = () => import(/* webpackChunkName: 'sdk-track' */ '@/views/manage/log-clean/clean-template/list');
const ArchiveRepository = () => import(/* webpackChunkName: 'sdk-track' */ '@/views/manage-v2/log-archive/archive-repository/index.tsx');
const ArchiveList = () => import(/* webpackChunkName: 'sdk-track' */ '@/views/manage-v2/log-archive/archive-list/index.tsx');
const ArchiveRestore = () => import(/* webpackChunkName: 'sdk-track' */ '@/views/manage-v2/log-archive/archive-restore/index.tsx');
const ReportManage = () => import(/* webpackChunkName: 'report-manage' */ '@/views/manage/report-management');
const ExtractConfig = () => import(/* webpackChunkName: 'manage-extract-permission' */ '@/views/manage-v2/log-extract/extract-config/index.tsx');
const extract = () => import(/* webpackChunkName: 'logExtract' */ '@/views/manage-v2/log-extract/extract-task/index.tsx');
const extractHome = () => import(/* webpackChunkName: 'extract-home' */ '@/views/manage-v2/log-extract/extract-task/task-list/index.tsx');
const extractCreate = () => import(/* webpackChunkName: 'extract-create' */ '@/views/manage-v2/log-extract/extract-task/task-create/index.tsx');
const ExtractLinkList = () => import(/* webpackChunkName: 'extract-link-manage' */ '@/views/manage-v2/log-extract/extract-link/link-list.tsx');
const ExtractLinkCreate = () => import(/* webpackChunkName: 'extract-link-manage' */ '@/views/manage-v2/log-extract/extract-link/link-create.tsx');
const ClusterMess = () => import(/* webpackChunkName: 'es-cluster-mess' */ '@/views/manage-v2/es-cluster/cluster-manage/index.tsx');
const DataLinkConf = () => import(/* webpackChunkName: 'manage-data-link-conf' */ '@/views/manage/manage-data-link/manage-data-link-conf');
const MaskingEdit = () => import(/* webpackChunkName: 'field-masking-separate' */ '@/views/manage/field-masking-separate');
const MaskingList = () => import(/* webpackChunkName: 'manage-data-link-conf' */ '@/views/manage/log-clean/clean-masking/list');
>>>>>>> 5f616b91

// 管理模块路由配置生成函数
const getManageRoutes = () => [
  {
    path: '/manage',
    name: 'manage',
    component: Manage,
    // 根据当前环境（外部版/内部版）自动重定向到管理页默认子页面
<<<<<<< HEAD
    redirect: to => {
=======
    redirect: (to) => {
>>>>>>> 5f616b91
      // 外部版:跳转到“日志提取任务”
      if (window.IS_EXTERNAL && JSON.parse(window.IS_EXTERNAL)) {
        return {
          path: '/manage/log-extract-task',
          query: {
            spaceUid: to.query.spaceUid,
            bizId: to.query.bizId,
          },
        };
      }
      // 内部版:跳转到“采集项列表”
      return {
        path: '/manage/log-collection/collection-item',
        query: {
          spaceUid: to.query.spaceUid,
          bizId: to.query.bizId,
        },
      };
    },
    children: [
      // 日志接入-日志采集
      {
        path: 'log-collection',
        name: 'log-collection',
        component: LogCollectionView,
        redirect: '/manage/log-collection/collection-item',
        children: [
          // 采集项
          {
            path: 'collection-item',
            name: 'collection-item',
            component: CollectionItemView,
            redirect: '/manage/log-collection/collection-item/list',
            children: [
              // 采集项列表
              {
                path: 'list',
                name: 'collection-item-list',
                meta: {
                  title: '日志采集',
                  navId: 'log-collection',
                },
                component: CollectionItem,
              },
              // 查看采集项
              {
                path: 'manage/:collectorId',
                name: 'manage-collection',
                meta: {
                  title: '日志采集',
                  needBack: true,
                  backName: 'collection-item',
                  navId: 'log-collection',
                },
                component: ManageCollection,
              },
              // 新建采集项
              {
                path: 'add',
                name: 'collectAdd',
                meta: {
                  title: '日志采集',
                  needBack: true,
                  backName: 'collection-item',
                  navId: 'log-collection',
                },
                component: AccessSteps,
              },
<<<<<<< HEAD
              {
                path: 'oldAdd',
                name: 'collectAdd',
                meta: {
                  title: '日志采集',
                  needBack: true,
                  backName: 'collection-item',
                  navId: 'log-collection',
                },
                component: oldAccessSteps,
              },
=======
>>>>>>> 5f616b91
              // 编辑采集项
              {
                path: 'edit/:collectorId',
                name: 'collectEdit',
                meta: {
                  title: '日志采集',
                  needBack: true,
                  backName: 'collection-item',
                  navId: 'log-collection',
                },
                component: AccessSteps,
              },
              // 字段清洗
              {
                path: 'field/:collectorId',
                name: 'collectField',
                meta: {
                  title: '日志采集',
                  needBack: true,
                  backName: 'collection-item',
                  navId: 'log-collection',
                },
                component: AccessSteps,
              },
              // 存储配置
              {
                path: 'storage/:collectorId',
                name: 'collectStorage',
                meta: {
                  title: '日志采集',
                  needBack: true,
                  backName: 'collection-item',
                  navId: 'log-collection',
                },
                component: AccessSteps,
              },
              // 脱敏配置
              {
                path: 'masking/:collectorId',
                name: 'collectMasking',
                meta: {
                  title: '日志采集',
                  needBack: true,
                  backName: 'collection-item',
                  navId: 'log-collection',
                },
                component: AccessSteps,
              },
              // 启用采集项
              {
                path: 'start/:collectorId',
                name: 'collectStart',
                meta: {
                  title: '日志采集',
                  needBack: true,
                  backName: 'collection-item',
                  navId: 'log-collection',
                },
                component: AccessSteps,
              },
              // 停用采集项
              {
                path: 'stop/:collectorId',
                name: 'collectStop',
                meta: {
                  title: '日志采集',
                  needBack: true,
                  backName: 'collection-item',
                  navId: 'log-collection',
                },
                component: AccessSteps,
              },
            ],
          },
          // 索引集
          {
            path: 'log-index-set',
            name: 'log-index-set',
            component: IndexSetView,
            redirect: '/manage/log-collection/log-index-set/list',
            children: [
              // 索引集列表
              {
                path: 'list',
                name: 'log-index-set-list',
                meta: {
                  title: '日志采集',
                  navId: 'log-collection',
                },
                component: IndexList,
              },
              // 索引集详情
              {
                path: 'manage/:indexSetId',
                name: 'log-index-set-manage',
                meta: {
                  title: '日志采集',
                  needBack: true,
                  backName: 'log-index-set-list',
                  navId: 'log-collection',
                },
                component: ManageIndex,
              },
              // 新建索引集
              {
                path: 'create',
                name: 'log-index-set-create',
                meta: {
                  title: '日志采集',
                  needBack: true,
                  backName: 'log-index-set-list',
                  navId: 'log-collection',
                },
                component: CreateIndex,
              },
              // 编辑索引集
              {
                path: 'edit/:indexSetId',
                name: 'log-index-set-edit',
                meta: {
                  title: '日志采集',
                  needBack: true,
                  backName: 'log-index-set-list',
                  navId: 'log-collection',
                },
                component: CreateIndex,
              },
              // 脱敏编辑
              {
                path: 'masking/:indexSetId',
                name: 'log-index-set-masking',
                meta: {
                  title: '日志采集',
                  needBack: true,
                  backName: 'log-index-set-list',
                  navId: 'log-collection',
                },
                component: MaskingEdit,
              },
            ],
          },
        ],
      },
<<<<<<< HEAD
=======
      {
        path: 'tgpa-task',
        name: 'tgpa-task',
        component: ClientLogView,
        redirect: '/manage/tgpa-task/list',
        children: [
          // 客户端日志列表
          {
            path: 'list',
            name: 'tgpa-task-list',
            meta: {
              title: '客户端日志',
              navId: 'tgpa-task',
            },
            component: ClientLog,
          },
          // 清洗配置
          {
            path: 'clean-config',
            name: 'clean-config',
            meta: {
              title: '清洗配置',
              needBack: true,
              backName: 'tgpa-task-list',
              navId: 'tgpa-task',
            },
            component: cleanCreate,
          },
        ],
      },
>>>>>>> 5f616b91
      // 日志接入-计算平台
      {
        path: 'bk-data-collection',
        name: 'bk-data-collection',
        component: IndexSetView,
        redirect: '/manage/bk-data-collection/list',
        children: [
          // 计算平台列表
          {
            path: 'list',
            name: 'bkdata-index-set-list',
            meta: {
              title: '计算平台',
              navId: 'bk-data-collection',
            },
            component: IndexList,
          },
          // 采集详情
          {
            path: 'manage/:indexSetId',
            name: 'bkdata-index-set-manage',
            meta: {
              title: '计算平台',
              needBack: true,
              backName: 'bkdata-index-set-list',
              navId: 'bk-data-collection',
            },
            component: ManageIndex,
          },
          // 新建索引集
          {
            path: 'create',
            name: 'bkdata-index-set-create',
            meta: {
              title: '计算平台',
              needBack: true,
              backName: 'bkdata-index-set-list',
              navId: 'bk-data-collection',
            },
            component: CreateIndex,
          },
          // 编辑索引集
          {
            path: 'edit/:indexSetId',
            name: 'bkdata-index-set-edit',
            meta: {
              title: '计算平台',
              needBack: true,
              backName: 'bkdata-index-set-list',
              navId: 'bk-data-collection',
            },
            component: CreateIndex,
          },
          // 脱敏编辑
          {
            path: 'masking/:indexSetId',
            name: 'bkdata-index-set-masking',
            meta: {
              title: '计算平台',
              needBack: true,
              backName: 'bkdata-index-set-list',
              navId: 'bk-data-collection',
            },
            component: MaskingEdit,
          },
        ],
      },
      // 日志接入-第三方ES
      {
        path: 'es-collection',
        name: 'es-collection',
        component: IndexSetView,
        redirect: '/manage/es-collection/list',
        children: [
          // 第三方ES列表
          {
            path: 'list',
            name: 'es-index-set-list',
            meta: {
              title: '第三方ES',
              navId: 'es-collection',
            },
            component: IndexList,
          },
          // 采集详情
          {
            path: 'manage/:indexSetId',
            name: 'es-index-set-manage',
            meta: {
              title: '第三方ES',
              needBack: true,
              backName: 'es-index-set-list',
              navId: 'es-collection',
            },
            component: ManageIndex,
          },
          // 新建索引集
          {
            path: 'create',
            name: 'es-index-set-create',
            meta: {
              title: '第三方ES',
              needBack: true,
              backName: 'es-index-set-list',
              navId: 'es-collection',
            },
            component: CreateIndex,
          },
          // 编辑索引集
          {
            path: 'edit/:indexSetId',
            name: 'es-index-set-edit',
            meta: {
              title: '第三方ES',
              needBack: true,
              backName: 'es-index-set-list',
              navId: 'es-collection',
            },
            component: CreateIndex,
          },
          // 脱敏编辑
          {
            path: 'masking/:indexSetId',
            name: 'es-index-set-masking',
            meta: {
              title: '第三方ES',
              needBack: true,
              backName: 'es-index-set-list',
              navId: 'es-collection',
            },
            component: MaskingEdit,
          },
        ],
      },
      // 日志接入-自定义上报
      {
        path: 'custom-report',
        name: 'custom-report',
        component: CustomReportView,
        redirect: '/manage/custom-report/list',
        children: [
          // 自定义上报列表
          {
            path: 'list',
            name: 'custom-report-list',
            meta: {
              title: '自定义上报',
              navId: 'custom-report',
            },
            component: CustomReportList,
          },
          // 新建自定义上报
          {
            path: 'create',
            name: 'custom-report-create',
            meta: {
              title: '自定义上报',
              needBack: true,
              backName: 'custom-report-list',
              navId: 'custom-report',
            },
            component: CustomReportCreate,
          },
          // 编辑自定义上报
          {
            path: 'edit/:collectorId',
            name: 'custom-report-edit',
            meta: {
              title: '自定义上报',
              needBack: true,
              backName: 'custom-report-list',
              navId: 'custom-report',
            },
            component: CustomReportCreate,
          },
          // 自定义上报采集详情
          {
            path: 'detail/:collectorId',
            name: 'custom-report-detail',
            meta: {
              title: '自定义上报',
              needBack: true,
              backName: 'custom-report-list',
              navId: 'custom-report',
            },
            component: CustomReportDetail,
          },
          // 自定义上报脱敏编辑
          {
            path: 'masking/:indexSetId',
            name: 'custom-report-masking',
            meta: {
              title: '自定义上报',
              needBack: true,
              backName: 'custom-report-list',
              navId: 'custom-report',
            },
            component: MaskingEdit,
          },
        ],
      },
      // 日志清洗-清洗列表
      {
        path: 'clean-list',
        name: 'clean-list',
        component: LogCleanView,
        redirect: '/manage/clean-list/list',
        children: [
          // 清洗列表
          {
            path: 'list',
            name: 'log-clean-list',
            meta: {
              title: '日志清洗',
              navId: 'clean-list',
            },
            component: cleanList,
          },
          // 新增清洗
          {
            path: 'create',
            name: 'clean-create',
            meta: {
              title: '日志清洗',
              needBack: true,
              backName: 'log-clean-list',
              navId: 'clean-list',
            },
            component: cleanCreate,
          },
          // 编辑清洗
          {
            path: 'edit/:collectorId',
            name: 'clean-edit',
            meta: {
              title: '日志清洗',
              needBack: true,
              backName: 'log-clean-list',
              navId: 'clean-list',
            },
            component: cleanCreate,
          },
        ],
      },
      // 日志清洗-清洗模板
      {
        path: 'clean-templates',
        name: 'clean-templates',
        component: LogCleanTempView,
        redirect: '/manage/clean-templates/list',
        children: [
          // 模板列表
          {
            path: 'list',
            name: 'log-clean-templates',
            meta: {
              title: '日志清洗',
              navId: 'clean-templates',
            },
            component: cleanTemplate,
          },
          // 新建模板
          {
            path: 'create',
            name: 'clean-template-create',
            meta: {
              title: '日志清洗',
              needBack: true,
              backName: 'log-clean-templates',
              navId: 'clean-templates',
            },
            component: cleanTempCreate,
          },
          // 编辑模板
          {
            path: 'edit/:templateId',
            name: 'clean-template-edit',
            meta: {
              title: '日志清洗',
              needBack: true,
              backName: 'log-clean-templates',
              navId: 'clean-templates',
            },
            component: cleanTempCreate,
          },
        ],
      },
      // 日志清洗-日志脱敏
      {
        path: 'log-desensitize',
        name: 'log-desensitize',
        component: LogDesensitizeView,
        redirect: '/manage/log-desensitize/list',
        children: [
          // 脱敏列表
          {
            path: 'list',
            name: 'log-desensitize-list',
            component: MaskingList,
            meta: {
              title: '日志清洗',
              navId: 'log-desensitize',
            },
          },
        ],
      },
      // 日志归档-归档仓库
      {
        path: 'archive-repository',
        name: 'archive-repository',
        component: ArchiveRepository,
        meta: {
          title: '日志归档',
          navId: 'archive-repository',
        },
      },
      // 日志归档-归档列表
      {
        path: 'archive-list',
        name: 'archive-list',
        component: ArchiveList,
        meta: {
          title: '日志归档',
          navId: 'archive-list',
        },
      },
      // 日志归档-归档回溯
      {
        path: 'archive-restore',
        name: 'archive-restore',
        component: ArchiveRestore,
        meta: {
          title: '日志归档',
          navId: 'archive-restore',
        },
      },
      // 日志提取-提取配置
      {
        path: 'manage-log-extract',
        name: 'manage-log-extract',
        component: ExtractConfig,
        meta: {
          title: '日志提取',
          navId: 'manage-log-extract',
        },
      },
      // 日志提取-提取任务
      {
        path: 'log-extract-task',
        name: 'log-extract-task',
        component: extract,
        redirect: '/manage/log-extract-task',
        meta: {
          title: '日志提取',
          navId: 'log-extract-task',
        },
        children: [
          // 提取任务列表
          {
            path: '',
            name: 'extract-home',
            component: extractHome,
            meta: {
              title: '日志提取',
              navId: 'log-extract-task',
            },
          },
          // 新建提取任务
          {
            path: 'extract-create',
            name: 'extract-create',
            component: extractCreate,
            meta: {
              title: '日志提取',
              needBack: true,
              backName: 'log-extract-task',
              navId: 'log-extract-task',
            },
          },
          // 克隆提取任务
          {
            path: 'extract-clone',
            name: 'extract-clone',
            component: extractCreate,
            meta: {
              title: '日志提取',
              needBack: true,
              backName: 'log-extract-task',
              navId: 'log-extract-task',
            },
          },
        ],
      },
      // 日志提取-链路管理
      {
        path: 'extract-link-manage',
        name: 'extract-link-manage',
        component: ExtractLinkView,
        redirect: '/manage/extract-link-manage/list',
        children: [
          // 链路管理列表
          {
            path: 'list',
            name: 'extract-link-list',
            component: ExtractLinkList,
            meta: {
              title: '日志提取',
              navId: 'extract-link-manage',
            },
          },
          // 编辑链路
          {
            path: 'edit/:linkId',
            name: 'extract-link-edit',
            meta: {
              title: '日志提取',
              needBack: true,
              backName: 'extract-link-list',
              navId: 'extract-link-manage',
            },
            component: ExtractLinkCreate,
          },
          // 新建链路
          {
            path: 'create',
            name: 'extract-link-create',
            meta: {
              title: '日志提取',
              needBack: true,
              backName: 'extract-link-list',
              navId: 'extract-link-manage',
            },
            component: ExtractLinkCreate,
          },
        ],
      },
      // ES集群-集群管理
      {
        path: 'es-cluster-manage',
        name: 'es-cluster-manage',
        component: ClusterMess,
        meta: {
          title: 'ES集群',
          navId: 'es-cluster-manage',
        },
      },
      // 订阅-订阅管理
      {
        path: 'report-manage',
        name: 'report-manage',
        component: ReportManage,
        meta: {
          title: '订阅管理',
          navId: 'report-manage',
        },
      },
      // 全链路追踪-采集接入
      {
        path: 'collection-track',
        name: 'collection-track',
        component: CollectionTrack,
        meta: {
          title: '采集接入',
          navId: 'collection-track',
        },
      },
      // 全链路追踪 - 数据平台接入
      {
        path: 'bk-data-track',
        name: 'bk-data-track',
        component: IndexSetView,
        redirect: '/manage/bk-data-track/list',
        children: [
          // 数据平台列表
          {
            path: 'list',
            name: 'bkdata-track-list',
            component: IndexList,
            meta: {
              title: '数据平台接入',
              navId: 'bk-data-track',
            },
          },
          // 采集详情
          {
            path: 'manage/:indexSetId',
            name: 'bkdata-track-manage',
            meta: {
              title: '数据平台接入',
              needBack: true,
              backName: 'bkdata-track-list',
              navId: 'bk-data-track',
            },
            component: ManageIndex,
          },
          // 新建数据平台
          {
            path: 'create',
            name: 'bkdata-track-create',
            meta: {
              title: '数据平台接入',
              needBack: true,
              backName: 'bkdata-track-list',
              navId: 'bk-data-track',
            },
            component: CreateIndex,
          },
          // 编辑数据平台
          {
            path: 'edit/:indexSetId',
            name: 'bkdata-track-edit',
            meta: {
              title: '数据平台接入',
              needBack: true,
              backName: 'bkdata-track-list',
              navId: 'bk-data-track',
            },
            component: CreateIndex,
          },
        ],
      },
      // 全链路追踪 - SDK接入
      {
        path: 'sdk-track',
        name: 'sdk-track',
        component: SdkTrack,
        meta: {
          title: 'SDK接入',
          navId: 'sdk-track',
        },
      },
      // 管理-采集链路管理
      {
        path: 'manage-data-link-conf',
        name: 'manage-data-link-conf',
        component: DataLinkConf,
        meta: {
          title: '设置',
          navId: 'manage-data-link-conf',
        },
      },
      // 兼容旧版管理端路由，访问 /manage/collect 时自动跳转到采集项列表页面
      {
        path: 'collect',
        redirect: '/manage/log-collection/collection-item',
      },
    ],
  },
];

export default getManageRoutes;<|MERGE_RESOLUTION|>--- conflicted
+++ resolved
@@ -33,7 +33,11 @@
 const LogCleanView = { name: 'LogCleanView', template: '<router-view></router-view>' };
 const LogCleanTempView = { name: 'LogCleanTempView', template: '<router-view></router-view>' };
 const LogDesensitizeView = { name: 'LogDesensitizeView', template: '<router-view></router-view>' };
-<<<<<<< HEAD
+
+
+const ClientLogView = { name: 'ClientLogView', template: '<router-view></router-view>' };
+const ClientLog = () => import(/* webpackChunkName: 'client-log' */ '@/views/manage-v2/client-log/index.tsx');
+
 
 // 管理模块各组件异步声明（用于路由懒加载）
 const Manage = () => import(/* webpackChunkName: 'manage' */ '@/views/manage');
@@ -86,54 +90,11 @@
   import(/* webpackChunkName: 'extract-create' */ '@/views/manage-v2/log-extract/extract-task/task-create/index.tsx');
 const ExtractLinkList = () =>
   import(/* webpackChunkName: 'extract-link-manage' */ '@/views/manage-v2/log-extract/extract-link/link-list.tsx');
-const ExtractLinkCreate = () =>
-  import(/* webpackChunkName: 'extract-link-manage' */ '@/views/manage-v2/log-extract/extract-link/link-create.tsx');
-const ClusterMess = () =>
-  import(/* webpackChunkName: 'es-cluster-mess' */ '@/views/manage-v2/es-cluster/cluster-manage/index.tsx');
-const DataLinkConf = () =>
-  import(/* webpackChunkName: 'manage-data-link-conf' */ '@/views/manage/manage-data-link/manage-data-link-conf');
-const MaskingEdit = () =>
-  import(/* webpackChunkName: 'field-masking-separate' */ '@/views/manage/field-masking-separate');
-const MaskingList = () =>
-  import(/* webpackChunkName: 'manage-data-link-conf' */ '@/views/manage/log-clean/clean-masking/list');
-=======
-const ClientLogView = { name: 'ClientLogView', template: '<router-view></router-view>' };
-
-// 管理模块各组件异步声明（用于路由懒加载）
-const Manage = () => import(/* webpackChunkName: 'manage' */ '@/views/manage');
-const CollectionItem = () => import(/* webpackChunkName: 'collection-item' */ '@/views/manage/manage-access/log-collection/collection-item');
-const ManageCollection = () => import(
-  /* webpackChunkName: 'manage-collection' */ '@/views/manage/manage-access/log-collection/collection-item/manage-collection'
-);
-const AccessSteps = () => import(/* webpackChunkName: 'access-steps' */ '@/components/collection-access');
-const ClientLog = () => import(/* webpackChunkName: 'client-log' */ '@/views/manage-v2/client-log/index.tsx');
-const IndexList = () => import(/* webpackChunkName: 'index-set' */ '@/views/manage/manage-access/components/index-set/list');
-const ManageIndex = () => import(/* webpackChunkName: 'mange-index' */ '@/views/manage/manage-access/components/index-set/manage');
-const CreateIndex = () => import(/* webpackChunkName: 'create-index' */ '@/views/manage/manage-access/components/index-set/create');
-const CustomReportList = () => import(/* webpackChunkName: 'create-index' */ '@/views/manage/manage-access/custom-report/list');
-const CustomReportCreate = () => import(/* webpackChunkName: 'create-index' */ '@/views/manage/manage-access/custom-report/create');
-const CustomReportDetail = () => import(/* webpackChunkName: 'create-index' */ '@/views/manage/manage-access/custom-report/detail');
-const CollectionTrack = () => import(/* webpackChunkName: 'collection-track' */ '@/views/manage/trace-track/collection-track');
-const SdkTrack = () => import(/* webpackChunkName: 'sdk-track' */ '@/views/manage/trace-track/sdk-track');
-const cleanList = () => import(/* webpackChunkName: 'sdk-track' */ '@/views/manage/log-clean/clean-manage/list');
-const cleanCreate = () => import(/* webpackChunkName: 'sdk-track' */ '@/views/manage/log-clean/clean-manage/create');
-const cleanTempCreate = () => import(/* webpackChunkName: 'sdk-track' */ '@/views/manage/log-clean/clean-template/create');
-const cleanTemplate = () => import(/* webpackChunkName: 'sdk-track' */ '@/views/manage/log-clean/clean-template/list');
-const ArchiveRepository = () => import(/* webpackChunkName: 'sdk-track' */ '@/views/manage-v2/log-archive/archive-repository/index.tsx');
-const ArchiveList = () => import(/* webpackChunkName: 'sdk-track' */ '@/views/manage-v2/log-archive/archive-list/index.tsx');
-const ArchiveRestore = () => import(/* webpackChunkName: 'sdk-track' */ '@/views/manage-v2/log-archive/archive-restore/index.tsx');
-const ReportManage = () => import(/* webpackChunkName: 'report-manage' */ '@/views/manage/report-management');
-const ExtractConfig = () => import(/* webpackChunkName: 'manage-extract-permission' */ '@/views/manage-v2/log-extract/extract-config/index.tsx');
-const extract = () => import(/* webpackChunkName: 'logExtract' */ '@/views/manage-v2/log-extract/extract-task/index.tsx');
-const extractHome = () => import(/* webpackChunkName: 'extract-home' */ '@/views/manage-v2/log-extract/extract-task/task-list/index.tsx');
-const extractCreate = () => import(/* webpackChunkName: 'extract-create' */ '@/views/manage-v2/log-extract/extract-task/task-create/index.tsx');
-const ExtractLinkList = () => import(/* webpackChunkName: 'extract-link-manage' */ '@/views/manage-v2/log-extract/extract-link/link-list.tsx');
 const ExtractLinkCreate = () => import(/* webpackChunkName: 'extract-link-manage' */ '@/views/manage-v2/log-extract/extract-link/link-create.tsx');
 const ClusterMess = () => import(/* webpackChunkName: 'es-cluster-mess' */ '@/views/manage-v2/es-cluster/cluster-manage/index.tsx');
 const DataLinkConf = () => import(/* webpackChunkName: 'manage-data-link-conf' */ '@/views/manage/manage-data-link/manage-data-link-conf');
 const MaskingEdit = () => import(/* webpackChunkName: 'field-masking-separate' */ '@/views/manage/field-masking-separate');
 const MaskingList = () => import(/* webpackChunkName: 'manage-data-link-conf' */ '@/views/manage/log-clean/clean-masking/list');
->>>>>>> 5f616b91
 
 // 管理模块路由配置生成函数
 const getManageRoutes = () => [
@@ -142,11 +103,7 @@
     name: 'manage',
     component: Manage,
     // 根据当前环境（外部版/内部版）自动重定向到管理页默认子页面
-<<<<<<< HEAD
-    redirect: to => {
-=======
     redirect: (to) => {
->>>>>>> 5f616b91
       // 外部版:跳转到“日志提取任务”
       if (window.IS_EXTERNAL && JSON.parse(window.IS_EXTERNAL)) {
         return {
@@ -215,7 +172,6 @@
                 },
                 component: AccessSteps,
               },
-<<<<<<< HEAD
               {
                 path: 'oldAdd',
                 name: 'collectAdd',
@@ -227,8 +183,6 @@
                 },
                 component: oldAccessSteps,
               },
-=======
->>>>>>> 5f616b91
               // 编辑采集项
               {
                 path: 'edit/:collectorId',
@@ -372,8 +326,6 @@
           },
         ],
       },
-<<<<<<< HEAD
-=======
       {
         path: 'tgpa-task',
         name: 'tgpa-task',
@@ -404,7 +356,6 @@
           },
         ],
       },
->>>>>>> 5f616b91
       // 日志接入-计算平台
       {
         path: 'bk-data-collection',
