/*
 * Tencent is pleased to support the open source community by making
 * 蓝鲸智云PaaS平台 (BlueKing PaaS) available.
 *
 * Copyright (C) 2021 THL A29 Limited, a Tencent company.  All rights reserved.
 *
 * 蓝鲸智云PaaS平台 (BlueKing PaaS) is licensed under the MIT License.
 *
 * License for 蓝鲸智云PaaS平台 (BlueKing PaaS):
 *
 * ---------------------------------------------------
 * Permission is hereby granted, free of charge, to any person obtaining a copy of this software and associated
 * documentation files (the "Software"), to deal in the Software without restriction, including without limitation
 * the rights to use, copy, modify, merge, publish, distribute, sublicense, and/or sell copies of the Software, and
 * to permit persons to whom the Software is furnished to do so, subject to the following conditions:
 *
 * The above copyright notice and this permission notice shall be included in all copies or substantial portions of
 * the Software.
 *
 * THE SOFTWARE IS PROVIDED "AS IS", WITHOUT WARRANTY OF ANY KIND, EXPRESS OR IMPLIED, INCLUDING BUT NOT LIMITED TO
 * THE WARRANTIES OF MERCHANTABILITY, FITNESS FOR A PARTICULAR PURPOSE AND NONINFRINGEMENT. IN NO EVENT SHALL THE
 * AUTHORS OR COPYRIGHT HOLDERS BE LIABLE FOR ANY CLAIM, DAMAGES OR OTHER LIABILITY, WHETHER IN AN ACTION OF
 * CONTRACT, TORT OR OTHERWISE, ARISING FROM, OUT OF OR IN CONNECTION WITH THE SOFTWARE OR THE USE OR OTHER DEALINGS
 * IN THE SOFTWARE.
 */

/**
 * @file router 配置
 * @author  <>
 */

import Vue from 'vue';
import VueRouter from 'vue-router';

import reportLogStore from '@/store/modules/report-log';
import exception from '@/views/404';

import http from '@/api';
import store from '@/store';

Vue.use(VueRouter);

// 解决编程式路由往同一地址跳转时会报错的情况
const originalPush = VueRouter.prototype.push;
const originalReplace = VueRouter.prototype.replace;

// push
VueRouter.prototype.push = function push(location, onResolve, onReject) {
  if (onResolve || onReject) return originalPush.call(this, location, onResolve, onReject);
  return originalPush.call(this, location).catch(err => err);
};

// replace
VueRouter.prototype.replace = function push(location, onResolve, onReject) {
  if (onResolve || onReject) return originalReplace.call(this, location, onResolve, onReject);
  return originalReplace.call(this, location).catch(err => err);
};

const LogCollectionView = {
  name: 'LogCollection',
  template: '<router-view></router-view>',
};
const IndexSetView = {
  name: 'IndexSet',
  template: '<router-view :key="Date.now()"></router-view>',
};
const CustomReportView = {
  name: 'CustomReportView',
  template: '<router-view></router-view>',
};
const ExtractLinkView = {
  name: 'ExtractLinkView',
  template: '<router-view></router-view>',
};
const LogCleanView = {
  name: 'LogCleanView',
  template: '<router-view></router-view>',
};
const LogCleanTempView = {
  name: 'LogCleanTempView',
  template: '<router-view></router-view>',
};
const LogDesensitizeView = {
  name: 'LogDesensitizeView',
  template: '<router-view></router-view>',
};
const DashboardTempView = {
  name: 'DashboardTempView',
  template: '<router-view></router-view>',
};
const retrieve = () => import(/* webpackChunkName: 'logRetrieve' */ '@/views/retrieve-hub');
// const retrieve = () => import(/* webpackChunkName: 'logRetrieve' */ '@/views/retrieve-hub');

const dashboard = () => import(/* webpackChunkName: 'dashboard' */ '@/views/dashboard');
const playground = () => import('@/views/playground');

// 管理端
const Manage = () => import(/* webpackChunkName: 'manage' */ '@/views/manage');
// ---- 日志接入 ---- 日志采集（采集项）
const CollectionItem = () =>
  import(
    /* webpackChunkName: 'collection-item' */
    '@/views/manage/manage-access/log-collection/collection-item'
  );
// ---- 日志接入 ---- 日志采集（采集项）---- 管理(查看)采集项
const ManageCollection = () =>
  import(
    /* webpackChunkName: 'manage-collection' */
    '@/views/manage/manage-access/log-collection/collection-item/manage-collection'
  );
// ---- 日志接入 ---- 日志采集（采集项）---- 新建、编辑、停用、启用、字段提取
const AccessSteps = () =>
  import(
    /* webpackChunkName: 'access-steps' */
    // '@/views/manage/manage-access/log-collection/collection-item/access-steps'
    '@/components/collection-access'
  );
// ---- 日志接入 ---- 日志采集索引集、数据平台、第三方ES接入 ---- 索引集列表
const IndexList = () =>
  import(
    /* webpackChunkName: 'index-set' */
    '@/views/manage/manage-access/components/index-set/list'
  );
// ---- 日志接入 ---- 日志采集索引集、数据平台、第三方ES接入---- 管理索引集
const ManageIndex = () =>
  import(
    /* webpackChunkName: 'mange-index' */
    '@/views/manage/manage-access/components/index-set/manage'
  );
// ---- 日志接入 ---- 日志采集索引集、数据平台、第三方ES接入 ---- 新建索引集
const CreateIndex = () =>
  import(
    /* webpackChunkName: 'create-index' */
    '@/views/manage/manage-access/components/index-set/create'
  );
// ---- 日志接入 ---- 自定义上报 ---- 自定义上报列表
const CustomReportList = () =>
  import(
    /* webpackChunkName: 'create-index' */
    '@/views/manage/manage-access/custom-report/list'
  );
// ---- 日志接入 ---- 自定义上报 ---- 自定义上报新建/编辑
const CustomReportCreate = () =>
  import(
    /* webpackChunkName: 'create-index' */
    '@/views/manage/manage-access/custom-report/create'
  );
// ---- 日志接入 ---- 自定义上报 ---- 自定义上报详情
const CustomReportDetail = () =>
  import(
    /* webpackChunkName: 'create-index' */
    '@/views/manage/manage-access/custom-report/detail'
  );
// ---- 全链路跟踪 ---- 采集跟踪
const CollectionTrack = () =>
  import(
    /* webpackChunkName: 'collection-track' */
    '@/views/manage/trace-track/collection-track'
  );
// ---- 全链路跟踪 ---- SDK跟踪
const SdkTrack = () =>
  import(
    /* webpackChunkName: 'sdk-track' */
    '@/views/manage/trace-track/sdk-track'
  );
// ---- 日志清洗 ---- 清洗列表
const cleanList = () =>
  import(
    /* webpackChunkName: 'sdk-track' */
    '@/views/manage/log-clean/clean-manage/list'
  );
// ---- 日志清洗 ---- 新增/编辑 清洗
const cleanCreate = () =>
  import(
    /* webpackChunkName: 'sdk-track' */
    '@/views/manage/log-clean/clean-manage/create'
  );
// ---- 日志清洗 ---- 新增/编辑 清洗
const cleanTempCreate = () =>
  import(
    /* webpackChunkName: 'sdk-track' */
    '@/views/manage/log-clean/clean-template/create'
  );
// ---- 模板清洗 ---- 清洗模版
const cleanTemplate = () =>
  import(
    /* webpackChunkName: 'sdk-track' */
    '@/views/manage/log-clean/clean-template/list'
  );
// ---- 日志归档 ---- 归档仓库
const ArchiveRepository = () =>
  import(
    /* webpackChunkName: 'sdk-track' */
    '@/views/manage/log-archive/archive-repository/list'
  );
// ---- 日志归档 ---- 归档列表
const ArchiveList = () =>
  import(
    /* webpackChunkName: 'sdk-track' */
    '@/views/manage/log-archive/archive-list/list'
  );
// ---- 日志归档 ---- 归档回溯
const ArchiveRestore = () =>
  import(
    /* webpackChunkName: 'sdk-track' */
    '@/views/manage/log-archive/archive-restore/list'
  );
// ---- 日志归档 ---- 订阅管理
const ReportManage = () =>
  import(
    /* webpackChunkName: 'report-manage' */
    '@/views/manage/report-management'
  );
// ---- 日志提取 ---- 提取配置
const ExtractPermission = () =>
  import(
    /* webpackChunkName: 'manage-extract-permission' */
    '@/views/manage/manage-extract/manage-extract-permission'
  );
// ---- 日志提取 ---- 提取任务
const extract = () =>
  import(
    /* webpackChunkName: 'logExtract' */
    '@/views/extract/index'
  );
// ---- 日志提取 ---- 提取任务列表
const extractHome = () =>
  import(
    /* webpackChunkName: 'extract-home' */
    '@/views/extract/home'
  );
// ---- 日志提取 ---- 新建/克隆提取任务
const extractCreate = () =>
  import(
    /* webpackChunkName: 'extract-create' */
    '@/views/extract/create'
  );
// ---- 日志提取 ---- 链路管理列表
const ExtractLinkList = () =>
  import(
    /* webpackChunkName: 'extract-link-manage' */
    '@/views/manage/manage-extract/extract-link-manage/extract-link-list'
  );
// ---- 日志提取 ---- 链路管理创建/编辑
const ExtractLinkCreate = () =>
  import(
    /* webpackChunkName: 'extract-link-manage' */
    '@/views/manage/manage-extract/extract-link-manage/extract-link-create'
  );
// ---- ES集群 ---- 集群信息
const ClusterMess = () =>
  import(
    /* webpackChunkName: 'es-cluster-mess' */
    '@/views/manage/es-cluster-status/es-cluster-mess'
  );
// ---- 管理 ---- 采集链路管理
const DataLinkConf = () =>
  import(
    /* webpackChunkName: 'manage-data-link-conf' */
    '@/views/manage/manage-data-link/manage-data-link-conf'
  );
// 外部版授权列表
const externalAuth = () =>
  import(
    /* webpackChunkName: 'externalAuth' */
    '@/views/authorization/authorization-list'
  );
// ---- 脱敏 ---- 脱敏编辑
const MaskingEdit = () =>
  import(
    /* webpackChunkName: 'field-masking-separate' */
    '@/views/manage/field-masking-separate'
  );
// ---- 脱敏 ---- 业务下的脱敏列表
const MaskingList = () =>
  import(
    /* webpackChunkName: 'manage-data-link-conf' */
    '@/views/manage/log-clean/clean-masking/list'
  );

// #if MONITOR_APP === 'apm'
const MonitorApmLog = () =>
  import(
    /* webpackChunkName: 'monitor-apm-log' */
    '@/views/retrieve-v3/monitor/monitor.tsx'
  );
// #endif
// #if MONITOR_APP === 'trace'
const MonitorTraceLog = () =>
  import(
    /* webpackChunkName: 'monitor-trace-log' */
    '@/views/retrieve-v3/monitor/monitor.tsx'
  );
// #endif

const ShareLink = () =>
  import(
    /* webpackChunkName: 'share-link' */
<<<<<<< HEAD
    '@/views/share.tsx'
=======
    '@/views/share/index.tsx'
  );

const DataIdUrl = () =>
  import(
    /* webpackChunkName: 'data-id-url' */
    '@/views/data-id-url/index.tsx'
>>>>>>> 124fe43a
  );

const getRoutes = (spaceId, bkBizId, externalMenu) => {
  const getDefRouteName = () => {
    if (window.IS_EXTERNAL === true || window.IS_EXTERNAL === 'true') {
      if (externalMenu?.includes('retrieve')) {
        return 'retrieve';
      }

      return 'manage';
    }

    return 'retrieve';
  };

  return [
    {
      path: '',
      redirect: () => {
        return {
          name: getDefRouteName(),
          query: {
            spaceUid: spaceId,
            bizId: bkBizId,
          },
        };
      },
      meta: {
        title: '检索',
        navId: 'retrieve',
      },
    },
    {
      path: '/retrieve/:indexId?',
      name: 'retrieve',
      component: retrieve,

      meta: {
        title: '检索',
        navId: 'retrieve',
      },
    },
    {
      path: '/dashboard',
      name: 'dashboard',
      component: DashboardTempView,
      redirect: '/dashboard/default-dashboard',
      children: [
        {
          path: 'default-dashboard',
          name: 'default-dashboard',
          component: dashboard,
          meta: {
            title: '仪表盘',
            navId: 'dashboard',
          },
        },
        {
          path: 'create-dashboard',
          name: 'create-dashboard',
          meta: {
            title: '仪表盘',
            needBack: true,
            backName: 'default-dashboard',
            navId: 'dashboard',
          },
          component: dashboard,
        },
        {
          path: 'import-dashboard',
          name: 'import-dashboard',
          meta: {
            title: '仪表盘',
            needBack: true,
            backName: 'default-dashboard',
            navId: 'dashboard',
          },
          component: dashboard,
        },
        {
          path: 'create-folder',
          name: 'create-folder',
          meta: {
            title: '仪表盘',
            needBack: true,
            backName: 'default-dashboard',
            navId: 'dashboard',
          },
          component: dashboard,
        },
      ],
    },
    {
      path: '/manage',
      name: 'manage',
      component: Manage,
      redirect: to => {
        if (window.IS_EXTERNAL && JSON.parse(window.IS_EXTERNAL)) {
          return {
            path: '/manage/log-extract-task',
            query: {
              spaceUid: to.query.spaceUid,
              bizId: to.query.bizId,
            },
          };
        }
        return {
          path: '/manage/log-collection/collection-item',
          query: {
            spaceUid: to.query.spaceUid,
            bizId: to.query.bizId,
          },
        };
      },
      children: [
        {
          path: 'collect', // 日志采集 支持监控跳转兼容旧版本管理端
          redirect: '/manage/log-collection/collection-item',
        },
        {
          path: 'log-collection',
          name: 'log-collection', // 日志接入 - 日志采集
          component: LogCollectionView,
          redirect: '/manage/log-collection/collection-item',
          children: [
            {
              path: 'collection-item',
              name: 'collection-item', // 采集项列表
              component: CollectionItem,
              meta: {
                title: '日志采集',
                navId: 'log-collection',
              },
            },
            {
              path: 'collection-item/manage/:collectorId',
              name: 'manage-collection', // 管理(查看)采集项
              meta: {
                title: '日志采集',
                needBack: true,
                backName: 'collection-item',
                navId: 'log-collection',
              },
              component: ManageCollection,
            },
            {
              // =================== 采集项新建、编辑等操作，尽量复用旧代码
              path: 'collection-item/add',
              name: 'collectAdd',
              meta: {
                title: '日志采集',
                needBack: true,
                backName: 'collection-item',
                navId: 'log-collection',
              },
              component: AccessSteps,
            },
            {
              path: 'collection-item/edit/:collectorId',
              name: 'collectEdit',
              meta: {
                title: '日志采集',
                needBack: true,
                backName: 'collection-item',
                navId: 'log-collection',
              },
              component: AccessSteps,
            },
            {
              path: 'collection-item/field/:collectorId',
              name: 'collectField',
              meta: {
                title: '日志采集',
                needBack: true,
                backName: 'collection-item',
                navId: 'log-collection',
              },
              component: AccessSteps,
            },
            {
              path: 'collection-item/storage/:collectorId',
              name: 'collectStorage',
              meta: {
                title: '日志采集',
                needBack: true,
                backName: 'collection-item',
                navId: 'log-collection',
              },
              component: AccessSteps,
            },
            {
              path: 'collection-item/masking/:collectorId',
              name: 'collectMasking', // 脱敏
              meta: {
                title: '日志采集',
                needBack: true,
                backName: 'collection-item',
                navId: 'log-collection',
              },
              component: AccessSteps,
            },
            {
              path: 'collection-item/start/:collectorId',
              name: 'collectStart',
              meta: {
                title: '日志采集',
                needBack: true,
                backName: 'collection-item',
                navId: 'log-collection',
              },
              component: AccessSteps,
            },
            {
              path: 'collection-item/stop/:collectorId',
              name: 'collectStop',
              meta: {
                title: '日志采集',
                needBack: true,
                backName: 'collection-item',
                navId: 'log-collection',
              },
              component: AccessSteps,
            },
            {
              // ===================
              path: 'log-index-set', // 索引集
              name: 'log-index-set',
              component: IndexSetView,
              redirect: '/manage/log-collection/log-index-set/list',
              children: [
                {
                  path: 'list',
                  name: 'log-index-set-list',
                  component: IndexList,
                  meta: {
                    title: '日志采集',
                    navId: 'log-collection',
                  },
                },
                {
                  path: 'manage/:indexSetId',
                  name: 'log-index-set-manage',
                  meta: {
                    title: '日志采集',
                    needBack: true,
                    backName: 'log-index-set-list',
                    navId: 'log-collection',
                  },
                  component: ManageIndex,
                },
                {
                  path: 'create',
                  name: 'log-index-set-create',
                  meta: {
                    title: '日志采集',
                    needBack: true,
                    backName: 'log-index-set-list',
                    navId: 'log-collection',
                  },
                  component: CreateIndex,
                },
                {
                  path: 'edit/:indexSetId',
                  name: 'log-index-set-edit',
                  meta: {
                    title: '日志采集',
                    needBack: true,
                    backName: 'log-index-set-list',
                    navId: 'log-collection',
                  },
                  component: CreateIndex,
                },
                {
                  path: 'masking/:indexSetId',
                  name: 'log-index-set-masking',
                  meta: {
                    title: '日志采集',
                    needBack: true,
                    backName: 'log-index-set-list',
                    navId: 'log-collection',
                  },
                  component: MaskingEdit,
                },
              ],
            },
          ],
        },
        {
          path: 'bk-data-collection', // 日志接入 - 数据平台
          name: 'bk-data-collection',
          component: IndexSetView,
          redirect: '/manage/bk-data-collection/list',
          children: [
            {
              path: 'list',
              name: 'bkdata-index-set-list',
              component: IndexList,
              meta: {
                title: '计算平台',
                navId: 'bk-data-collection',
              },
            },
            {
              path: 'manage/:indexSetId',
              name: 'bkdata-index-set-manage',
              meta: {
                title: '计算平台',
                needBack: true,
                backName: 'bkdata-index-set-list',
                navId: 'bk-data-collection',
              },
              component: ManageIndex,
            },
            {
              path: 'create',
              name: 'bkdata-index-set-create',
              meta: {
                title: '计算平台',
                needBack: true,
                backName: 'bkdata-index-set-list',
                navId: 'bk-data-collection',
              },
              component: CreateIndex,
            },
            {
              path: 'edit/:indexSetId',
              name: 'bkdata-index-set-edit',
              meta: {
                title: '计算平台',
                needBack: true,
                backName: 'bkdata-index-set-list',
                navId: 'bk-data-collection',
              },
              component: CreateIndex,
            },
            {
              path: 'masking/:indexSetId',
              name: 'bkdata-index-set-masking',
              meta: {
                title: '计算平台',
                needBack: true,
                backName: 'bkdata-index-set-list',
                navId: 'bk-data-collection',
              },
              component: MaskingEdit,
            },
          ],
        },
        {
          path: 'es-collection', // 日志接入 - 第三方ES接入
          name: 'es-collection',
          component: IndexSetView,
          redirect: '/manage/es-collection/list',
          children: [
            {
              path: 'list',
              name: 'es-index-set-list',
              component: IndexList,
              meta: {
                title: '第三方ES',
                navId: 'es-collection',
              },
            },
            {
              path: 'manage/:indexSetId',
              name: 'es-index-set-manage',
              meta: {
                title: '第三方ES',
                needBack: true,
                backName: 'es-index-set-list',
                navId: 'es-collection',
              },
              component: ManageIndex,
            },
            {
              path: 'create',
              name: 'es-index-set-create',
              meta: {
                title: '第三方ES',
                needBack: true,
                backName: 'es-index-set-list',
                navId: 'es-collection',
              },
              component: CreateIndex,
            },
            {
              path: 'edit/:indexSetId',
              name: 'es-index-set-edit',
              meta: {
                title: '第三方ES',
                needBack: true,
                backName: 'es-index-set-list',
                navId: 'es-collection',
              },
              component: CreateIndex,
            },
            {
              path: 'masking/:indexSetId',
              name: 'es-index-set-masking',
              meta: {
                title: '第三方ES',
                needBack: true,
                backName: 'es-index-set-list',
                navId: 'es-collection',
              },
              component: MaskingEdit,
            },
          ],
        },
        {
          path: 'custom-report',
          name: 'custom-report', // 日志接入 - 自定义上报
          component: CustomReportView,
          redirect: '/manage/custom-report/list',
          children: [
            {
              path: 'list',
              name: 'custom-report-list', // 日志接入 - 自定义上报列表
              component: CustomReportList,
              meta: {
                title: '自定义上报',
                navId: 'custom-report',
              },
            },
            {
              path: 'create',
              name: 'custom-report-create', // 日志接入 - 自定义上报新建
              meta: {
                title: '自定义上报',
                needBack: true,
                backName: 'custom-report-list',
                navId: 'custom-report',
              },
              component: CustomReportCreate,
            },
            {
              path: 'edit/:collectorId',
              name: 'custom-report-edit', // 日志接入 - 自定义上报编辑
              meta: {
                title: '自定义上报',
                needBack: true,
                backName: 'custom-report-list',
                navId: 'custom-report',
              },
              component: CustomReportCreate,
            },
            {
              path: 'detail/:collectorId',
              name: 'custom-report-detail', // 日志接入 - 自定义上报详情
              meta: {
                title: '自定义上报',
                needBack: true,
                backName: 'custom-report-list',
                navId: 'custom-report',
              },
              component: CustomReportDetail,
            },
            {
              path: 'masking/:indexSetId',
              name: 'custom-report-masking', // 日志接入 - 自定义上报详情
              meta: {
                title: '自定义上报',
                needBack: true,
                backName: 'custom-report-list',
                navId: 'custom-report',
              },
              component: MaskingEdit,
            },
          ],
        },
        {
          path: 'collection-track',
          name: 'collection-track', // 全链路追踪 - 采集接入
          component: CollectionTrack,
          meta: {
            title: '采集接入',
            navId: 'collection-track',
          },
        },
        {
          path: 'bk-data-track', // 全链路追踪 - 数据平台接入
          name: 'bk-data-track',
          component: IndexSetView,
          redirect: '/manage/bk-data-track/list',
          children: [
            {
              path: 'list',
              name: 'bkdata-track-list',
              component: IndexList,
              meta: {
                title: '数据平台接入',
                navId: 'bk-data-track',
              },
            },
            {
              path: 'manage/:indexSetId',
              name: 'bkdata-track-manage',
              meta: {
                title: '数据平台接入',
                needBack: true,
                backName: 'bkdata-track-list',
                navId: 'bk-data-track',
              },
              component: ManageIndex,
            },
            {
              path: 'create',
              name: 'bkdata-track-create',
              meta: {
                title: '数据平台接入',
                needBack: true,
                backName: 'bkdata-track-list',
                navId: 'bk-data-track',
              },
              component: CreateIndex,
            },
            {
              path: 'edit/:indexSetId',
              name: 'bkdata-track-edit',
              meta: {
                title: '数据平台接入',
                needBack: true,
                backName: 'bkdata-track-list',
                navId: 'bk-data-track',
              },
              component: CreateIndex,
            },
          ],
        },
        {
          path: 'sdk-track',
          name: 'sdk-track', // 全链路追踪 - SDK接入
          component: SdkTrack,
          meta: {
            title: 'SDK接入',
            navId: 'sdk-track',
          },
        },
        {
          path: 'clean-list',
          name: 'clean-list', // 日志清洗
          component: LogCleanView,
          redirect: '/manage/clean-list/list',
          children: [
            {
              path: 'list',
              name: 'log-clean-list', // 日志清洗 - 清洗列表
              component: cleanList,
              meta: {
                title: '日志清洗',
                navId: 'clean-list',
              },
            },
            {
              path: 'create',
              name: 'clean-create', // 日志清洗 - 新建清洗
              meta: {
                title: '日志清洗',
                needBack: true,
                backName: 'log-clean-list',
                navId: 'clean-list',
              },
              component: cleanCreate,
            },
            {
              path: 'edit/:collectorId',
              name: 'clean-edit', // 日志清洗 - 编辑清洗
              meta: {
                title: '日志清洗',
                needBack: true,
                backName: 'log-clean-list',
                navId: 'clean-list',
              },
              component: cleanCreate,
            },
          ],
        },
        {
          path: 'clean-templates',
          name: 'clean-templates', // 日志清洗模板
          component: LogCleanTempView,
          redirect: '/manage/clean-templates/list',
          children: [
            {
              path: 'list',
              name: 'log-clean-templates', // 日志清洗 - 清洗模板
              component: cleanTemplate,
              meta: {
                title: '日志清洗',
                navId: 'clean-templates',
              },
            },
            {
              path: 'create',
              name: 'clean-template-create', // 日志清洗 - 新增模板
              meta: {
                title: '日志清洗',
                needBack: true,
                backName: 'log-clean-templates',
                navId: 'clean-templates',
              },
              component: cleanTempCreate,
            },
            {
              path: 'edit/:templateId',
              name: 'clean-template-edit', // 日志清洗 - 编辑模板
              meta: {
                title: '日志清洗',
                needBack: true,
                backName: 'log-clean-templates',
                navId: 'clean-templates',
              },
              component: cleanTempCreate,
            },
          ],
        },
        {
          path: 'log-desensitize',
          name: 'log-desensitize', // 日志脱敏
          component: LogDesensitizeView,
          redirect: '/manage/log-desensitize/list',
          children: [
            {
              path: 'list',
              name: 'log-desensitize-list',
              component: MaskingList,
              meta: {
                title: '日志清洗',
                navId: 'log-desensitize',
              },
            },
          ],
        },
        {
          path: 'archive-repository',
          name: 'archive-repository', // 日志归档 - 归档仓库
          component: ArchiveRepository,
          meta: {
            title: '日志归档',
            navId: 'archive-repository',
          },
        },
        {
          path: 'archive-list',
          name: 'archive-list', // 日志归档 - 归档列表
          component: ArchiveList,
          meta: {
            title: '日志归档',
            navId: 'archive-list',
          },
        },
        {
          path: 'archive-restore',
          name: 'archive-restore', // 日志归档 - 归档回溯
          component: ArchiveRestore,
          meta: {
            title: '日志归档',
            navId: 'archive-restore',
          },
        },
        {
          path: 'manage-log-extract',
          name: 'manage-log-extract', // 日志提取 - 提取配置
          component: ExtractPermission,
          meta: {
            title: '日志提取',
            navId: 'manage-log-extract',
          },
        },
        {
          path: 'log-extract-task',
          name: 'log-extract-task', // 日志提取 - 提取任务
          component: extract,
          redirect: '/manage/log-extract-task',
          meta: {
            title: '日志提取',
            navId: 'log-extract-task',
          },
          children: [
            {
              path: '',
              name: 'extract-home', // 日志提取 - 提取任务
              component: extractHome,
              meta: {
                title: '日志提取',
                navId: 'log-extract-task',
              },
            },
            {
              path: 'extract-create',
              name: 'extract-create', // 日志提取 - 新建提取任务
              meta: {
                title: '日志提取',
                needBack: true,
                backName: 'log-extract-task',
                navId: 'log-extract-task',
              },
              component: extractCreate,
            },
            {
              path: 'extract-clone',
              name: 'extract-clone', // 日志提取 - 克隆提取任务
              meta: {
                title: '日志提取',
                needBack: true,
                backName: 'log-extract-task',
                navId: 'log-extract-task',
              },
              component: extractCreate,
            },
          ],
        },
        {
          path: 'extract-link-manage',
          name: 'extract-link-manage', // 日志提取 - 链路管理
          component: ExtractLinkView,
          redirect: '/manage/extract-link-manage/list',
          children: [
            {
              path: 'list',
              name: 'extract-link-list',
              component: ExtractLinkList,
              meta: {
                title: '日志提取',
                navId: 'extract-link-manage',
              },
            },
            {
              path: 'edit/:linkId',
              name: 'extract-link-edit',
              meta: {
                title: '日志提取',
                needBack: true,
                backName: 'extract-link-list',
                navId: 'extract-link-manage',
              },
              component: ExtractLinkCreate,
            },
            {
              path: 'create',
              name: 'extract-link-create',
              meta: {
                title: '日志提取',
                needBack: true,
                backName: 'extract-link-list',
                navId: 'extract-link-manage',
              },
              component: ExtractLinkCreate,
            },
          ],
        },
        {
          path: 'es-cluster-manage',
          name: 'es-cluster-manage', // ES集群 - 集群信息
          component: ClusterMess,
          meta: {
            title: 'ES集群',
            navId: 'es-cluster-manage',
          },
        },
        {
          path: 'manage-data-link-conf',
          name: 'manage-data-link-conf', // 管理 - 采集链路管理
          component: DataLinkConf,
          meta: {
            title: '设置',
            navId: 'manage-data-link-conf',
          },
        },
        {
          path: 'report-manage',
          name: 'report-manage', // 订阅 - 订阅管理
          component: ReportManage,
          meta: {
            title: '订阅管理',
            navId: 'report-manage',
          },
        },
      ],
    },
    {
      path: '/external-auth/:activeNav?',
      name: 'externalAuth',
      component: externalAuth,
      meta: {
        title: '授权列表',
        navId: 'external-auth',
      },
    },
    {
      path: '/playground',
      name: 'playground',
      component: playground,
    },
    {
      path: '/share/:linkId?',
      name: 'share',
      component: ShareLink,
      meta: {
        title: '分享链接',
        navId: 'share',
      },
    },
<<<<<<< HEAD
=======
    {
      path: '/data_id/:id?',
      name: 'data_id',
      component: DataIdUrl,
      meta: {
        title: '根据 bk_data_id 获取采集项和索引集信息',
        navId: 'data_id',
      },
    },
>>>>>>> 124fe43a
    // #if MONITOR_APP === 'apm'
    {
      path: '/monitor-apm-log/:indexId?',
      name: 'monitor-apm-log',
      component: MonitorApmLog,
      meta: {
        title: 'APM检索-日志',
        navId: 'monitor-apm-log',
      },
    },
    // #endif
    // #if MONITOR_APP === 'trace'
    {
      path: '/monitor-trace-log/:indexId?',
      name: 'monitor-trace-log',
      component: MonitorTraceLog,
      meta: {
        title: 'Trace检索-日志',
        navId: 'monitor-trace-log',
      },
    },
    // #endif
    {
      path: '*',
      name: 'exception',
      component: exception,
      meta: {
        navId: 'exception',
        title: '无权限页面',
      },
    },
  ];
};

/**
 * @param id 路由id
 * @returns 路由配置
 */
export function getRouteConfigById(id, space_uid, bk_biz_id, externalMenu) {
  const flatConfig = getRoutes(space_uid, bk_biz_id, externalMenu).flatMap(config => {
    if (config.children?.length) {
      return config.children.flatMap(set => {
        if (set.children?.length) {
          return set.children;
        }
        return set;
      });
    }
    return config;
  });

  return flatConfig.find(item => item.meta?.navId === id);
}

export default (spaceId, bkBizId, externalMenu) => {
  const routes = getRoutes(spaceId, bkBizId, externalMenu);
  const router = new VueRouter({
    routes,
  });

  const cancelRequest = async () => {
    const allRequest = http.queue.get();
    const requestQueue = allRequest.filter(request => request.cancelWhenRouteChange);
    await http.cancel(requestQueue.map(request => request.requestId));
  };

  router.beforeEach(async (to, from, next) => {
    await cancelRequest();
    if (to.name === 'retrieve') {
      window.parent.postMessage(
        {
          _MONITOR_URL_PARAMS_: to.params,
          _MONITOR_URL_QUERY_: to.query,
          _LOG_TO_MONITOR_: true,
          _MONITOR_URL_: window.MONITOR_URL,
        },
        '*',
        // window.MONITOR_URL,
      );
    }
    if (
      window.IS_EXTERNAL &&
      JSON.parse(window.IS_EXTERNAL) &&
      !['retrieve', 'extract-home', 'extract-create', 'extract-clone'].includes(to.name)
    ) {
      // 非外部版路由重定向
      const routeName = store.state.externalMenu.includes('retrieve') ? 'retrieve' : 'manage';
      next({ name: routeName });
    } else {
      next();
    }
  });

  router.afterEach(to => {
    if (to.name === 'exception') return;
    reportLogStore.reportRouteLog({
      route_id: to.name,
      nav_id: to.meta.navId,
      nav_name: to.meta?.title ?? undefined,
      external_menu: externalMenu,
    });
  });

  return router;
};<|MERGE_RESOLUTION|>--- conflicted
+++ resolved
@@ -296,9 +296,6 @@
 const ShareLink = () =>
   import(
     /* webpackChunkName: 'share-link' */
-<<<<<<< HEAD
-    '@/views/share.tsx'
-=======
     '@/views/share/index.tsx'
   );
 
@@ -306,7 +303,6 @@
   import(
     /* webpackChunkName: 'data-id-url' */
     '@/views/data-id-url/index.tsx'
->>>>>>> 124fe43a
   );
 
 const getRoutes = (spaceId, bkBizId, externalMenu) => {
@@ -1110,8 +1106,6 @@
         navId: 'share',
       },
     },
-<<<<<<< HEAD
-=======
     {
       path: '/data_id/:id?',
       name: 'data_id',
@@ -1121,7 +1115,6 @@
         navId: 'data_id',
       },
     },
->>>>>>> 124fe43a
     // #if MONITOR_APP === 'apm'
     {
       path: '/monitor-apm-log/:indexId?',
