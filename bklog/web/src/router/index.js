/*
 * Tencent is pleased to support the open source community by making BK-LOG 蓝鲸日志平台 available.
 * Copyright (C) 2021 THL A29 Limited, a Tencent company.  All rights reserved.
 * BK-LOG 蓝鲸日志平台 is licensed under the MIT License.
 *
 * License for BK-LOG 蓝鲸日志平台:
 * --------------------------------------------------------------------
 *
 * Permission is hereby granted, free of charge, to any person obtaining a copy of this software and associated
 * documentation files (the "Software"), to deal in the Software without restriction, including without limitation
 * the rights to use, copy, modify, merge, publish, distribute, sublicense, and/or sell copies of the Software,
 * and to permit persons to whom the Software is furnished to do so, subject to the following conditions:
 * The above copyright notice and this permission notice shall be included in all copies or substantial
 * portions of the Software.
 *
 * THE SOFTWARE IS PROVIDED "AS IS", WITHOUT WARRANTY OF ANY KIND, EXPRESS OR IMPLIED, INCLUDING BUT NOT
 * LIMITED TO THE WARRANTIES OF MERCHANTABILITY, FITNESS FOR A PARTICULAR PURPOSE AND NONINFRINGEMENT. IN
 * NO EVENT SHALL THE AUTHORS OR COPYRIGHT HOLDERS BE LIABLE FOR ANY CLAIM, DAMAGES OR OTHER LIABILITY,
 * WHETHER IN AN ACTION OF CONTRACT, TORT OR OTHERWISE, ARISING FROM, OUT OF OR IN CONNECTION WITH THE
 * SOFTWARE OR THE USE OR OTHER DEALINGS IN THE SOFTWARE
 */


/**
 * @file router 配置
 * @author  <>
 */

import Vue from 'vue';
import VueRouter from 'vue-router';
<<<<<<< HEAD
import store from '@/store';
=======
import reportLogStore from '@/store/modules/report-log';
>>>>>>> 91459123
import http from '@/api';
import page404 from '@/views/404';

Vue.use(VueRouter);

const LogCollectionView = {
  name: 'LogCollection',
  template: '<router-view></router-view>',
};
const IndexSetView = {
  name: 'IndexSet',
  template: '<router-view :key="Date.now()"></router-view>',
};
const CustomReportView = {
  name: 'CustomReportView',
  template: '<router-view></router-view>',
};
const ExtractLinkView = {
  name: 'ExtractLinkView',
  template: '<router-view></router-view>',
};
const LogCleanView = {
  name: 'LogCleanView',
  template: '<router-view></router-view>',
};
const LogCleanTempView = {
  name: 'LogCleanTempView',
  template: '<router-view></router-view>',
};
const LogDesensitizeView = {
  name: 'LogDesensitizeView',
  template: '<router-view></router-view>',
};
const DashboardTempView = {
  name: 'DashboardTempView',
  template: '<router-view></router-view>',
};
const TraceTempView = {
  name: 'TraceTempView',
  template: '<router-view></router-view>',
};

const page403 = () => import(/* webpackChunkName: 'page403' */'@/views/403');
const retrieve = () => import(/* webpackChunkName: 'logRetrieve' */'@/views/retrieve');
const dashboard = () => import(/* webpackChunkName: 'dashboard' */'@/views/dashboard');
const trace = () => import(/* webpackChunkName: 'logTrace' */'@/views/trace');
const traceDetaid = () => import(/* webpackChunkName: 'logTraceDetail' */'@/views/trace/trace-explore');

// 管理端
const Manage = () => import(/* webpackChunkName: 'manage' */'@/views/manage');
// ---- 日志接入 ---- 日志采集（采集项）
const CollectionItem = () => import(
  /* webpackChunkName: 'collection-item' */
  '@/views/manage/manage-access/log-collection/collection-item');
// ---- 日志接入 ---- 日志采集（采集项）---- 管理(查看)采集项
const ManageCollection = () => import(
  /* webpackChunkName: 'manage-collection' */
  '@/views/manage/manage-access/log-collection/collection-item/manage-collection'
);
// ---- 日志接入 ---- 日志采集（采集项）---- 新建、编辑、停用、启用、字段提取
const AccessSteps = () => import(
  /* webpackChunkName: 'access-steps' */
  // '@/views/manage/manage-access/log-collection/collection-item/access-steps'
  '@/components/collection-access'
);
// ---- 日志接入 ---- 日志采集索引集、数据平台、第三方ES接入 ---- 索引集列表
const IndexList = () => import(
  /* webpackChunkName: 'index-set' */
  '@/views/manage/manage-access/components/index-set/list'
);
// ---- 日志接入 ---- 日志采集索引集、数据平台、第三方ES接入---- 管理索引集
const ManageIndex = () => import(
  /* webpackChunkName: 'mange-index' */
  '@/views/manage/manage-access/components/index-set/manage'
);
// ---- 日志接入 ---- 日志采集索引集、数据平台、第三方ES接入 ---- 新建索引集
const CreateIndex = () => import(
  /* webpackChunkName: 'create-index' */
  '@/views/manage/manage-access/components/index-set/create'
);
// ---- 日志接入 ---- 自定义上报 ---- 自定义上报列表
const CustomReportList = () => import(
  /* webpackChunkName: 'create-index' */
  '@/views/manage/manage-access/custom-report/list'
);
// ---- 日志接入 ---- 自定义上报 ---- 自定义上报新建/编辑
const CustomReportCreate = () => import(
  /* webpackChunkName: 'create-index' */
  '@/views/manage/manage-access/custom-report/create'
);
// ---- 日志接入 ---- 自定义上报 ---- 自定义上报详情
const CustomReportDetail = () => import(
  /* webpackChunkName: 'create-index' */
  '@/views/manage/manage-access/custom-report/detail'
);
// ---- 全链路跟踪 ---- 采集跟踪
const CollectionTrack = () => import(
  /* webpackChunkName: 'collection-track' */
  '@/views/manage/trace-track/collection-track'
);
// ---- 全链路跟踪 ---- SDK跟踪
const SdkTrack = () => import(
  /* webpackChunkName: 'sdk-track' */
  '@/views/manage/trace-track/sdk-track'
);
// ---- 日志清洗 ---- 清洗列表
const cleanList = () => import(
  /* webpackChunkName: 'sdk-track' */
  '@/views/manage/log-clean/clean-manage/list'
);
// ---- 日志清洗 ---- 新增/编辑 清洗
const cleanCreate = () => import(
  /* webpackChunkName: 'sdk-track' */
  '@/views/manage/log-clean/clean-manage/create'
);
// ---- 日志清洗 ---- 新增/编辑 清洗
const cleanTempCreate = () => import(
  /* webpackChunkName: 'sdk-track' */
  '@/views/manage/log-clean/clean-template/create'
);
// ---- 模板清洗 ---- 清洗模版
const cleanTemplate = () => import(
  /* webpackChunkName: 'sdk-track' */
  '@/views/manage/log-clean/clean-template/list'
);
// ---- 日志归档 ---- 归档仓库
const ArchiveRepository = () => import(
  /* webpackChunkName: 'sdk-track' */
  '@/views/manage/log-archive/archive-repository/list'
);
// ---- 日志归档 ---- 归档列表
const ArchiveList = () => import(
  /* webpackChunkName: 'sdk-track' */
  '@/views/manage/log-archive/archive-list/list'
);
// ---- 日志归档 ---- 归档回溯
const ArchiveRestore = () => import(
  /* webpackChunkName: 'sdk-track' */
  '@/views/manage/log-archive/archive-restore/list'
);
// ---- 日志提取 ---- 提取配置
const ExtractPermission = () => import(
  /* webpackChunkName: 'manage-extract-permission' */
  '@/views/manage/manage-extract/manage-extract-permission'
);
// ---- 日志提取 ---- 提取任务
const extract = () => import(
  /* webpackChunkName: 'logExtract' */
  '@/views/extract/index'
);
// ---- 日志提取 ---- 提取任务列表
const extractHome = () => import(
  /* webpackChunkName: 'extract-home' */
  '@/views/extract/home'
);
// ---- 日志提取 ---- 新建/克隆提取任务
const extractCreate = () => import(
  /* webpackChunkName: 'extract-create' */
  '@/views/extract/create'
);
// ---- 日志提取 ---- 链路管理列表
const ExtractLinkList = () => import(
  /* webpackChunkName: 'extract-link-manage' */
  '@/views/manage/manage-extract/extract-link-manage/extract-link-list'
);
// ---- 日志提取 ---- 链路管理创建/编辑
const ExtractLinkCreate = () => import(
  /* webpackChunkName: 'extract-link-manage' */
  '@/views/manage/manage-extract/extract-link-manage/extract-link-create'
);
// ---- ES集群 ---- 集群信息
const ClusterMess = () => import(
  /* webpackChunkName: 'es-cluster-mess' */
  '@/views/manage/es-cluster-status/es-cluster-mess'
);
// ---- 管理 ---- 采集链路管理
const DataLinkConf = () => import(
  /* webpackChunkName: 'manage-data-link-conf' */
  '@/views/manage/manage-data-link/manage-data-link-conf'
);
// 外部版授权列表
const externalAuth = () => import(
  /* webpackChunkName: 'externalAuth' */
  '@/views/authorization/authorization-list'
);
// ---- 脱敏 ---- 脱敏编辑
const MaskingEdit = () => import(
  /* webpackChunkName: 'field-masking-separate' */
  '@/views/manage/field-masking-separate'
);
// ---- 脱敏 ---- 业务下的脱敏列表
const MaskingList = () => import(
  /* webpackChunkName: 'manage-data-link-conf' */
  '@/views/manage/log-clean/clean-masking/list'
);

const routes = [
  {
    path: '',
    redirect: 'retrieve',
    meta: {
      navId: 'retrieve',
    },
  },
  {
    path: '/retrieve/:indexId?',
    name: 'retrieve',
    component: retrieve,
    meta: {
      navId: 'retrieve',
    },
  },
  {
    path: '/dashboard',
    name: 'dashboard',
    component: DashboardTempView,
    redirect: '/dashboard/default-dashboard',
    children: [
      {
        path: 'default-dashboard',
        name: 'default-dashboard',
        component: dashboard,
        meta: {
          navId: 'default-dashboard',
        },
      },
      {
        path: 'create-dashboard',
        name: 'create-dashboard',
        meta: {
          needBack: true,
          backName: 'default-dashboard',
          navId: 'create-dashboard',
        },
        component: dashboard,
      },
      {
        path: 'import-dashboard',
        name: 'import-dashboard',
        meta: {
          needBack: true,
          backName: 'default-dashboard',
          navId: 'import-dashboard',
        },
        component: dashboard,
      },
      {
        path: 'create-folder',
        name: 'create-folder',
        meta: {
          needBack: true,
          backName: 'default-dashboard',
          navId: 'create-folder',
        },
        component: dashboard,
      },
    ],
  },
  {
    path: '/trace',
    name: 'trace',
    component: TraceTempView,
    redirect: '/trace/trace-list',
    meta: {
      navId: 'trace',
    },
    children: [
      {
        path: 'trace-list',
        name: 'trace-list', // 调用链列表
        component: trace,
        meta: {
          navId: 'trace',
        },
      },
      {
        path: 'trace-detail',
        name: 'trace-detail', // 调用链详情
        component: traceDetaid,
        navId: 'trace',
      },
      {
        path: '/notTraceIndex',
        name: 'notTraceIndex',
        component: page403,
        meta: {
          needBack: true,
          backName: 'trace',
          navId: 'trace',
        },
      },
    ],
  },
  {
    path: '/manage',
    name: 'manage',
    component: Manage,
    redirect: () => {
      if (JSON.parse(window.IS_EXTERNAL)) {
        return '/manage/log-extract-task';
      }
      return '/manage/log-collection/collection-item';
    },
    children: [
      {
        path: 'collect', // 日志采集 支持监控跳转兼容旧版本管理端
        redirect: '/manage/log-collection/collection-item',
      },
      {
        path: 'log-collection',
        name: 'log-collection', // 日志接入 - 日志采集
        component: LogCollectionView,
        redirect: '/manage/log-collection/collection-item',
        children: [
          {
            path: 'collection-item',
            name: 'collection-item', // 采集项列表
            component: CollectionItem,
            meta: {
              navId: 'log-collection',
            },
          },
          {
            path: 'collection-item/manage/:collectorId',
            name: 'manage-collection', // 管理(查看)采集项
            meta: {
              needBack: true,
              backName: 'collection-item',
              navId: 'log-collection',
            },
            component: ManageCollection,
          },
          {
            // =================== 采集项新建、编辑等操作，尽量复用旧代码
            path: 'collection-item/add',
            name: 'collectAdd',
            meta: {
              needBack: true,
              backName: 'collection-item',
              navId: 'log-collection',
            },
            component: AccessSteps,
          },
          {
            path: 'collection-item/edit/:collectorId',
            name: 'collectEdit',
            meta: {
              needBack: true,
              backName: 'collection-item',
              navId: 'log-collection',
            },
            component: AccessSteps,
          },
          {
            path: 'collection-item/field/:collectorId',
            name: 'collectField',
            meta: {
              needBack: true,
              backName: 'collection-item',
              navId: 'log-collection',
            },
            component: AccessSteps,
          },
          {
            path: 'collection-item/storage/:collectorId',
            name: 'collectStorage',
            meta: {
              needBack: true,
              backName: 'collection-item',
              navId: 'log-collection',
            },
            component: AccessSteps,
          },
          {
            path: 'collection-item/masking/:collectorId',
            name: 'collectMasking', // 脱敏
            meta: {
              needBack: true,
              backName: 'collection-item',
              navId: 'log-collection',
            },
            component: AccessSteps,
          },
          {
            path: 'collection-item/start/:collectorId',
            name: 'collectStart',
            meta: {
              needBack: true,
              backName: 'collection-item',
              navId: 'log-collection',
            },
            component: AccessSteps,
          },
          {
            path: 'collection-item/stop/:collectorId',
            name: 'collectStop',
            meta: {
              needBack: true,
              backName: 'collection-item',
              navId: 'log-collection',
            },
            component: AccessSteps,
          },
          {
            // ===================
            path: 'log-index-set', // 索引集
            name: 'log-index-set',
            component: IndexSetView,
            redirect: '/manage/log-collection/log-index-set/list',
            children: [
              {
                path: 'list',
                name: 'log-index-set-list',
                component: IndexList,
                meta: {
                  navId: 'log-collection',
                },
              },
              {
                path: 'manage/:indexSetId',
                name: 'log-index-set-manage',
                meta: {
                  needBack: true,
                  backName: 'log-index-set-list',
                  navId: 'log-collection',
                },
                component: ManageIndex,
              },
              {
                path: 'create',
                name: 'log-index-set-create',
                meta: {
                  needBack: true,
                  backName: 'log-index-set-list',
                  navId: 'log-collection',
                },
                component: CreateIndex,
              },
              {
                path: 'edit/:indexSetId',
                name: 'log-index-set-edit',
                meta: {
                  needBack: true,
                  backName: 'log-index-set-list',
                  navId: 'log-collection',
                },
                component: CreateIndex,
              },
              {
                path: 'masking/:indexSetId',
                name: 'log-index-set-masking',
                meta: {
                  needBack: true,
                  backName: 'log-index-set-list',
                  navId: 'log-collection',
                },
                component: MaskingEdit,
              },
            ],
          },
        ],
      },
      {
        path: 'bk-data-collection', // 日志接入 - 数据平台
        name: 'bk-data-collection',
        component: IndexSetView,
        redirect: '/manage/bk-data-collection/list',
        children: [
          {
            path: 'list',
            name: 'bkdata-index-set-list',
            component: IndexList,
            meta: {
              navId: 'bk-data-collection',
            },
          },
          {
            path: 'manage/:indexSetId',
            name: 'bkdata-index-set-manage',
            meta: {
              needBack: true,
              backName: 'bkdata-index-set-list',
              navId: 'bk-data-collection',
            },
            component: ManageIndex,
          },
          {
            path: 'create',
            name: 'bkdata-index-set-create',
            meta: {
              needBack: true,
              backName: 'bkdata-index-set-list',
              navId: 'bk-data-collection',
            },
            component: CreateIndex,
          },
          {
            path: 'edit/:indexSetId',
            name: 'bkdata-index-set-edit',
            meta: {
              needBack: true,
              backName: 'bkdata-index-set-list',
              navId: 'bk-data-collection',
            },
            component: CreateIndex,
          },
          {
            path: 'masking/:indexSetId',
            name: 'bkdata-index-set-masking',
            meta: {
              needBack: true,
              backName: 'bkdata-index-set-list',
              navId: 'bk-data-collection',
            },
            component: MaskingEdit,
          },
        ],
      },
      {
        path: 'es-collection', // 日志接入 - 第三方ES接入
        name: 'es-collection',
        component: IndexSetView,
        redirect: '/manage/es-collection/list',
        children: [
          {
            path: 'list',
            name: 'es-index-set-list',
            component: IndexList,
            meta: {
              navId: 'es-collection',
            },
          },
          {
            path: 'manage/:indexSetId',
            name: 'es-index-set-manage',
            meta: {
              needBack: true,
              backName: 'es-index-set-list',
              navId: 'es-collection',
            },
            component: ManageIndex,
          },
          {
            path: 'create',
            name: 'es-index-set-create',
            meta: {
              needBack: true,
              backName: 'es-index-set-list',
              navId: 'es-collection',
            },
            component: CreateIndex,
          },
          {
            path: 'edit/:indexSetId',
            name: 'es-index-set-edit',
            meta: {
              needBack: true,
              backName: 'es-index-set-list',
              navId: 'es-collection',
            },
            component: CreateIndex,
          },
          {
            path: 'masking/:indexSetId',
            name: 'es-index-set-masking',
            meta: {
              needBack: true,
              backName: 'es-index-set-list',
              navId: 'es-collection',
            },
            component: MaskingEdit,
          },
        ],
      },
      {
        path: 'custom-report',
        name: 'custom-report', // 日志接入 - 自定义上报
        component: CustomReportView,
        redirect: '/manage/custom-report/list',
        children: [
          {
            path: 'list',
            name: 'custom-report-list', // 日志接入 - 自定义上报列表
            component: CustomReportList,
            meta: {
              navId: 'custom-report',
            },
          },
          {
            path: 'create',
            name: 'custom-report-create', // 日志接入 - 自定义上报新建
            meta: {
              needBack: true,
              backName: 'custom-report-list',
              navId: 'custom-report',
            },
            component: CustomReportCreate,
          },
          {
            path: 'edit/:collectorId',
            name: 'custom-report-edit', // 日志接入 - 自定义上报编辑
            meta: {
              needBack: true,
              backName: 'custom-report-list',
              navId: 'custom-report',
            },
            component: CustomReportCreate,
          },
          {
            path: 'detail/:collectorId',
            name: 'custom-report-detail', // 日志接入 - 自定义上报详情
            meta: {
              needBack: true,
              backName: 'custom-report-list',
              navId: 'custom-report',
            },
            component: CustomReportDetail,
          },
          {
            path: 'masking/:indexSetId',
            name: 'custom-report-masking', // 日志接入 - 自定义上报详情
            meta: {
              needBack: true,
              backName: 'custom-report-list',
              navId: 'custom-report',
            },
            component: MaskingEdit,
          },
        ],
      },
      {
        path: 'collection-track',
        name: 'collection-track', // 全链路追踪 - 采集接入
        component: CollectionTrack,
        meta: {
          navId: 'collection-track',
        },
      },
      {
        path: 'bk-data-track', // 全链路追踪 - 数据平台接入
        name: 'bk-data-track',
        component: IndexSetView,
        redirect: '/manage/bk-data-track/list',
        children: [
          {
            path: 'list',
            name: 'bkdata-track-list',
            component: IndexList,
            meta: {
              navId: 'bk-data-track',
            },
          },
          {
            path: 'manage/:indexSetId',
            name: 'bkdata-track-manage',
            meta: {
              needBack: true,
              backName: 'bkdata-track-list',
              navId: 'bk-data-track',
            },
            component: ManageIndex,
          },
          {
            path: 'create',
            name: 'bkdata-track-create',
            meta: {
              needBack: true,
              backName: 'bkdata-track-list',
              navId: 'bk-data-track',
            },
            component: CreateIndex,
          },
          {
            path: 'edit/:indexSetId',
            name: 'bkdata-track-edit',
            meta: {
              needBack: true,
              backName: 'bkdata-track-list',
              navId: 'bk-data-track',
            },
            component: CreateIndex,
          },
        ],
      },
      {
        path: 'sdk-track',
        name: 'sdk-track', // 全链路追踪 - SDK接入
        component: SdkTrack,
        meta: {
          navId: 'sdk-track',
        },
      },
      {
        path: 'clean-list',
        name: 'clean-list', // 日志清洗
        component: LogCleanView,
        redirect: '/manage/clean-list/list',
        children: [
          {
            path: 'list',
            name: 'log-clean-list', // 日志清洗 - 清洗列表
            component: cleanList,
            meta: {
              navId: 'clean-list',
            },
          },
          {
            path: 'create',
            name: 'clean-create', // 日志清洗 - 新建清洗
            meta: {
              needBack: true,
              backName: 'log-clean-list',
              navId: 'clean-list',
            },
            component: cleanCreate,
          },
          {
            path: 'edit/:collectorId',
            name: 'clean-edit', // 日志清洗 - 编辑清洗
            meta: {
              needBack: true,
              backName: 'log-clean-list',
              navId: 'clean-list',
            },
            component: cleanCreate,
          },
        ],
      },
      {
        path: 'clean-templates',
        name: 'clean-templates', // 日志清洗模板
        component: LogCleanTempView,
        redirect: '/manage/clean-templates/list',
        children: [
          {
            path: 'list',
            name: 'log-clean-templates', // 日志清洗 - 清洗模板
            component: cleanTemplate,
            meta: {
              navId: 'clean-templates',
            },
          },
          {
            path: 'create',
            name: 'clean-template-create', // 日志清洗 - 新增模板
            meta: {
              needBack: true,
              backName: 'log-clean-templates',
              navId: 'clean-templates',
            },
            component: cleanTempCreate,
          },
          {
            path: 'edit/:templateId',
            name: 'clean-template-edit', // 日志清洗 - 编辑模板
            meta: {
              needBack: true,
              backName: 'log-clean-templates',
              navId: 'clean-templates',
            },
            component: cleanTempCreate,
          },
        ],
      },
      {
        path: 'log-desensitize',
        name: 'log-desensitize', // 日志脱敏
        component: LogDesensitizeView,
        redirect: '/manage/log-desensitize/list',
        children: [
          {
            path: 'list',
            name: 'log-desensitize-list',
            component: MaskingList,
            meta: {
              navId: 'log-desensitize',
            },
          },
        ],
      },
      {
        path: 'archive-repository',
        name: 'archive-repository', // 日志归档 - 归档仓库
        component: ArchiveRepository,
        meta: {
          navId: 'archive-repository',
        },
      },
      {
        path: 'archive-list',
        name: 'archive-list', // 日志归档 - 归档列表
        component: ArchiveList,
        meta: {
          navId: 'archive-list',
        },
      },
      {
        path: 'archive-restore',
        name: 'archive-restore', // 日志归档 - 归档回溯
        component: ArchiveRestore,
        meta: {
          navId: 'archive-restore',
        },
      },
      {
        path: 'manage-log-extract',
        name: 'manage-log-extract', // 日志提取 - 提取配置
        component: ExtractPermission,
        meta: {
          navId: 'manage-log-extract',
        },
      },
      {
        path: 'log-extract-task',
        name: 'log-extract-task', // 日志提取 - 提取任务
        component: extract,
        redirect: '/manage/log-extract-task',
        meta: {
          navId: 'log-extract-task',
        },
        children: [
          {
            path: '',
            name: 'extract-home', // 日志提取 - 提取任务
            component: extractHome,
            meta: {
              navId: 'log-extract-task',
            },
          },
          {
            path: 'extract-create',
            name: 'extract-create', // 日志提取 - 新建提取任务
            meta: {
              needBack: true,
              backName: 'log-extract-task',
              navId: 'log-extract-task',
            },
            component: extractCreate,
          },
          {
            path: 'extract-clone',
            name: 'extract-clone', // 日志提取 - 克隆提取任务
            meta: {
              needBack: true,
              backName: 'log-extract-task',
              navId: 'log-extract-task',
            },
            component: extractCreate,
          },
        ],
      },
      {
        path: 'extract-link-manage',
        name: 'extract-link-manage', // 日志提取 - 链路管理
        component: ExtractLinkView,
        redirect: '/manage/extract-link-manage/list',
        children: [
          {
            path: 'list',
            name: 'extract-link-list',
            component: ExtractLinkList,
            meta: {
              navId: 'extract-link-manage',
            },
          },
          {
            path: 'edit/:linkId',
            name: 'extract-link-edit',
            meta: {
              needBack: true,
              backName: 'extract-link-list',
              navId: 'extract-link-manage',
            },
            component: ExtractLinkCreate,
          },
          {
            path: 'create',
            name: 'extract-link-create',
            meta: {
              needBack: true,
              backName: 'extract-link-list',
              navId: 'extract-link-manage',
            },
            component: ExtractLinkCreate,
          },
        ],
      },
      {
        path: 'es-cluster-manage',
        name: 'es-cluster-manage', // ES集群 - 集群信息
        component: ClusterMess,
        meta: {
          navId: 'es-cluster-manage',
        },
      },
      {
        path: 'manage-data-link-conf',
        name: 'manage-data-link-conf', // 管理 - 采集链路管理
        component: DataLinkConf,
        meta: {
          navId: 'manage-data-link-conf',
        },
      },
    ],
  },
  // {
  //   path: '/notTraceIndex',
  //   name: 'notTraceIndex',
  //   component: page403,
  // },
  {
    path: '/external-auth',
    name: 'externalAuth',
    component: externalAuth,
  },
  {
    path: '*',
    name: 'page404',
    component: page404,
    meta: {
      navId: 'exception',
    },
  },
];

const router = new VueRouter({
  routes,
});

const cancelRequest = async () => {
  const allRequest = http.queue.get();
  const requestQueue = allRequest.filter(request => request.cancelWhenRouteChange);
  await http.cancel(requestQueue.map(request => request.requestId));
};

router.beforeEach(async (to, from, next) => {
  await cancelRequest();
  if (JSON.parse(window.IS_EXTERNAL) && !['retrieve', 'extract-home', 'extract-create', 'extract-clone'].includes(to.name)) {
    // 非外部版路由重定向
    const routeName = store.this.state.externalMenu.includes('retrieve') ? 'retrieve' : 'manage';
    next({ name: routeName });
  } else {
    next();
  }
});

router.afterEach((to) => {
  reportLogStore.reportRouteLog({
    route_id: to.name,
    nav_id: to.meta.navId,
  });
});

/**
 * @param id 路由id
 * @returns 路由配置
 */
export function getRouteConfigById(id) {
  const flatConfig = routes.flatMap((config) => {
    if (config.children?.length) {
      return config.children.flatMap((set) => {
        if (set.children?.length) {
          return set.children;
        }
        return set;
      });
    }
    return config;
  });

  return flatConfig.find(item => item.meta?.navId === id);
}

export default router;<|MERGE_RESOLUTION|>--- conflicted
+++ resolved
@@ -28,11 +28,8 @@
 
 import Vue from 'vue';
 import VueRouter from 'vue-router';
-<<<<<<< HEAD
 import store from '@/store';
-=======
 import reportLogStore from '@/store/modules/report-log';
->>>>>>> 91459123
 import http from '@/api';
 import page404 from '@/views/404';
 
@@ -331,7 +328,7 @@
     name: 'manage',
     component: Manage,
     redirect: () => {
-      if (JSON.parse(window.IS_EXTERNAL)) {
+      if (window.IS_EXTERNAL && JSON.parse(window.IS_EXTERNAL)) {
         return '/manage/log-extract-task';
       }
       return '/manage/log-collection/collection-item';
@@ -970,9 +967,12 @@
 
 router.beforeEach(async (to, from, next) => {
   await cancelRequest();
-  if (JSON.parse(window.IS_EXTERNAL) && !['retrieve', 'extract-home', 'extract-create', 'extract-clone'].includes(to.name)) {
+  if (window.IS_EXTERNAL
+    && JSON.parse(window.IS_EXTERNAL)
+    && !['retrieve', 'extract-home', 'extract-create', 'extract-clone'].includes(to.name)
+  ) {
     // 非外部版路由重定向
-    const routeName = store.this.state.externalMenu.includes('retrieve') ? 'retrieve' : 'manage';
+    const routeName = store.state.externalMenu.includes('retrieve') ? 'retrieve' : 'manage';
     next({ name: routeName });
   } else {
     next();
