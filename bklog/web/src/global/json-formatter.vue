--- conflicted
+++ resolved
@@ -1,9 +1,5 @@
 <template>
-<<<<<<< HEAD
   <span :class="['origin-content-json', { 'is-rending': true, 'is-rending-end': !isRendindg }]">
-=======
-  <span :class="['origin-content', { 'is-rending': true, 'is-rending-end': !isRendindg }]">
->>>>>>> 1774bfee
     <div
       ref="refJsonEditor"
       :class="['bklog-json-formatter', { 'is-wrap-line': isWrap }]"
