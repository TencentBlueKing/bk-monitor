<template>
  <div
    :class="['bklog-json-formatter-root', { 'is-wrap-line': isWrap, 'is-inline': !isWrap, 'is-json': formatJson }]"
    ref="refJsonFormatterCell"
  >
    <template v-for="item in rootList">
      <span
        :key="item.name"
        class="bklog-root-field"
      >
        <span class="field-name"
          ><span
            class="black-mark"
            :data-field-name="item.name"
            >{{ item.name }}</span
          ></span
        >
        <span
          class="field-value"
          :data-field-name="item.name"
          :ref="item.formatter.ref"
          >{{ item.formatter.isJson ? '' : item.formatter.value }}</span
        >
      </span>
    </template>
  </div>
</template>
<script setup lang="ts">
  import { computed, ref, watch, nextTick } from 'vue';
  import useJsonRoot from '../hooks/use-json-root';
  import useStore from '../hooks/use-store';
  //@ts-ignore
  import { parseTableRowData } from '@/common/util';
<<<<<<< HEAD
=======
  import useIntersectionObserver from '@/hooks/use-intersection-observer';
>>>>>>> 77475566

  const emit = defineEmits(['menu-click']);
  const store = useStore();

  const props = defineProps({
    jsonValue: {
      type: [Object, String],
      default: () => ({}),
    },
    fields: {
      type: [Array, Object],
      default: () => [],
    },
    formatJson: {
      type: Boolean,
      default: true,
    },
  });

  const formatCounter = ref(0);
  const refJsonFormatterCell = ref();

  const isWrap = computed(() => store.state.tableLineIsWrap);
  const fieldList = computed(() => {
    if (Array.isArray(props.fields)) {
      return props.fields;
    }

    return [props.fields];
  });

  const onSegmentClick = args => {
    emit('menu-click', args);
  };
  const { updateRootFieldOperator, setExpand, setEditor, destroy } = useJsonRoot({
    fields: fieldList.value,
    onSegmentClick,
  });

  const { isIntersecting } = useIntersectionObserver(refJsonFormatterCell, entry => {
    if (entry.isIntersecting) {
      nextTick(() => {
        setEditor(depth.value);
      });
    } else {
      destroy();
    }
  });

  const convertToObject = val => {
    if (typeof val === 'string' && props.formatJson) {
      const originValue = val.replace(/<\/?mark>/gim, '');
      if (/^(\{|\[)/.test(originValue)) {
        try {
          return JSON.parse(originValue);
        } catch (e) {
          console.error(e);
          return val;
        }
      }
    }

    return val;
  };

  const getFieldValue = field => {
    if (props.formatJson) {
      if (typeof props.jsonValue === 'string') {
        return convertToObject(props.jsonValue);
      }

      return convertToObject(parseTableRowData(props.jsonValue, field.field_name));
    }

    return typeof props.jsonValue === 'object' ? parseTableRowData(props.jsonValue, field.field_name) : props.jsonValue;
  };

  const getFieldFormatter = field => {
    const objValue = getFieldValue(field);

    return {
      ref: ref(),
      isJson: typeof objValue === 'object' && objValue !== undefined,
      value: objValue,
    };
  };

  const rootList = computed(() => {
    formatCounter.value++;
    return fieldList.value.map((f: any) => ({
      name: f.field_name,
      type: f.field_type,
      formatter: getFieldFormatter(f),
    }));
  });

  const depth = computed(() => store.state.tableJsonFormatDepth);

  watch(
    () => [formatCounter.value],
    () => {
      updateRootFieldOperator(rootList.value, depth.value);
      if (isIntersecting.value) {
        setEditor(depth.value);
      }
    },
    {
      immediate: true,
    },
  );

  watch(
    () => [depth.value],
    () => {
      setExpand(depth.value);
    },
  );


</script>
<style lang="scss">
  @import '../global/json-view/index.scss';

  .bklog-json-formatter-root {
    width: 100%;
    font-family: var(--table-fount-family);
    font-size: var(--table-fount-size);
    line-height: 20px;
    color: var(--table-fount-color);

    .bklog-root-field {
      margin-right: 4px;
      line-height: 20px;

      &:not(:first-child) {
        margin-top: 1px;
      }

      .field-name {
        min-width: max-content;

        .black-mark {
          width: max-content;
          padding: 0 2px;
          background: #e6e6e6;
          border-radius: 2px;
        }

        &::after {
          content: ':';
        }
      }

      .valid-text {
        :hover {
          color: #3a84ff;
          cursor: pointer;
        }
      }
    }

    .segment-content {
      font-family: var(--table-fount-family);
      font-size: var(--table-fount-size);
      line-height: 20px;

      span {
        width: max-content;
        min-width: 4px;
        font-family: var(--table-fount-family);
        font-size: var(--table-fount-size);
        color: var(--table-fount-color);
      }

      .menu-list {
        position: absolute;
        display: none;
      }

      .valid-text {
        cursor: pointer;

        &.focus-text,
        &:hover {
          color: #3a84ff;
        }
      }

      .null-item {
        display: inline-block;
        min-width: 6px;
      }
    }

    &.is-inline {
      .bklog-root-field {
        word-break: break-all;

        .segment-content {
          word-break: break-all;
        }
      }
    }

    &.is-json {
      display: inline-block;
      width: 100%;
    }

    &.is-wrap-line {
      display: flex;
      flex-direction: column;

      .bklog-root-field {
        display: flex;
      }
    }

    mark {
      padding: 0 2px;
      border-radius: 2px;
    }
  }
</style>
<style lang="scss">
  .bklog-text-segment {
    .segment-content {
      font-family: var(--table-fount-family);
      font-size: var(--table-fount-size);
      line-height: 20px;

      .valid-text {
        cursor: pointer;

        &.focus-text,
        &:hover {
          color: #3a84ff;
        }
      }
    }
  }
</style><|MERGE_RESOLUTION|>--- conflicted
+++ resolved
@@ -31,10 +31,7 @@
   import useStore from '../hooks/use-store';
   //@ts-ignore
   import { parseTableRowData } from '@/common/util';
-<<<<<<< HEAD
-=======
   import useIntersectionObserver from '@/hooks/use-intersection-observer';
->>>>>>> 77475566
 
   const emit = defineEmits(['menu-click']);
   const store = useStore();
