<template>
  <div
    class="field-table-container"
    v-bkloading="{ isLoading: isExtracting }"
  >
    <div
      v-if="tableType === 'indexLog'"
      class="field-header"
    >
      <div
        class="field-add-btn"
        @click="batchAddField"
      >
        {{ $t('前往清洗') }}<span class="bklog-icon bklog-jump"></span>
      </div>
      <div style="display: flex; align-items: center">
        <bk-checkbox
          class="visible-built-btn"
          v-model="builtFieldVisible"
          size="small"
          theme="primary"
        >
          {{ $t('显示内置字段') }}
        </bk-checkbox>

        <bk-input
          style="width: 220px"
          class="field-header-search"
          v-model="keyword"
          :placeholder="$t('请输入字段名/别名')"
          right-icon="bk-icon icon-search"
        >
        </bk-input>
      </div>
    </div>
    <div>
      <bk-form
        ref="fieldsForm"
        :label-width="0"
        :model="formData"
      >
        <bk-table
          class="field-table add-field-table"
          :data="changeTableList"
          :empty-text="$t('暂无内容')"
          :max-height="isPreviewMode ? 300 : 320"
          row-key="field_index"
          size="small"
          col-border
        >
          <template>
            <!-- <bk-table-column
              label=""
              align="center"
              :resizable="false"
              width="40"
              v-if="!isPreviewMode && extractMethod === 'bk_log_delimiter'"
            >
              <template slot-scope="props">
                <span>{{ props.row.field_index }}</span>
              </template>
            </bk-table-column> -->
            <!-- 字段名 -->
            <bk-table-column
              :render-header="renderHeaderFieldName"
              :resizable="false"
              min-width="100"
            >
              <template #default="props">
                <div
                  v-if="!props.row.is_edit"
                  class="overflow-tips"
                  v-bk-overflow-tips
                >
                  <span v-bk-tooltips.top="$t('字段名不支持快速修改')">{{ props.row.field_name }} </span>
                </div>
                <bk-form-item
                  v-else
                  :class="{ 'is-required is-error': props.row.fieldErr }"
                >
                  <bk-input
                    class="participle-disabled-input"
                    v-model.trim="props.row.field_name"
                    :disabled="getFieldEditDisabled(props.row)"
                    @blur="checkFieldNameItem(props.row)"
                  ></bk-input>
                  <template v-if="props.row.fieldErr">
                    <i
                      style="right: 8px"
                      class="bk-icon icon-exclamation-circle-shape tooltips-icon"
                      v-bk-tooltips.top="props.row.fieldErr"
                    >
                    </i>
                  </template>
                </bk-form-item>
              </template>
            </bk-table-column>
            <!-- 重命名 -->
            <bk-table-column
              :render-header="renderHeaderAliasName"
              :resizable="false"
              min-width="100"
            >
              <template #default="props">
                <div
                  v-if="!props.row.is_edit && isPreviewMode"
                  class="overflow-tips"
                  v-bk-overflow-tips
                >
                  <span>{{ props.row.alias_name }}</span>
                </div>
                <bk-form-item
                  v-else
                  :class="{ 'is-required is-error': props.row.aliasErr }"
                >
                  <bk-input
                    v-model.trim="props.row.alias_name"
                    :disabled="props.row.is_delete || isSetDisabled"
                    @blur="checkAliasNameItem(props.row)"
                  >
                  </bk-input>
                  <template v-if="props.row.aliasErr">
                    <i
                      style="right: 8px"
                      class="bk-icon icon-exclamation-circle-shape tooltips-icon"
                      v-bk-tooltips.top="props.row.aliasErr"
                    ></i>
                  </template>
                </bk-form-item>
              </template>
            </bk-table-column>
            <!-- 类型 -->
            <bk-table-column
              :render-header="renderHeaderDataType"
              :resizable="false"
              align="center"
              min-width="100"
            >
              <template #default="props">
                <div
                  v-if="!props.row.is_edit"
                  class="overflow-tips"
                  v-bk-overflow-tips
                >
<<<<<<< HEAD
                  <span v-bk-tooltips.top="$t('数据类型不支持快速修改')">{{ props.row.field_type }}</span>
=======
                  <span v-bk-tooltips.top="$t('字段类型不支持快速修改')">{{ props.row.field_type }}</span>
>>>>>>> 6bc5672b
                </div>
                <bk-form-item
                  v-else
                  :class="{ 'is-required is-error': props.row.typeErr }"
                >
                  <bk-select
                    v-model="props.row.field_type"
                    :clearable="false"
                    :disabled="props.row.is_delete || isSetDisabled"
                    @selected="
                      value => {
                        fieldTypeSelect(value, props.row, props.$index);
                      }
                    "
                  >
                    <bk-option
                      v-for="option in globalsData.field_data_type"
                      :disabled="isTypeDisabled(props.row, option)"
                      :id="option.id"
                      :key="option.id"
                      :name="option.name"
                    >
                    </bk-option>
                  </bk-select>
                  <template v-if="props.row.typeErr">
                    <i
                      style="right: 8px"
                      class="bk-icon icon-exclamation-circle-shape tooltips-icon"
                      v-bk-tooltips.top="$t('必填项')"
                    ></i>
                  </template>
                </bk-form-item>
              </template>
            </bk-table-column>
            <!-- 分词符 -->
            <bk-table-column
              :render-header="renderHeaderParticipleName"
              :resizable="false"
              align="left"
              min-width="200"
            >
              <template #default="props">
                <!-- 预览模式-->
                <template
                  v-if="(isPreviewMode && !props.row.is_edit) || (tableType === 'indexLog' && props.row.is_built_in)"
                >
                  <div
                    v-if="props.row.is_analyzed"
                    style="width: 85%; margin-left: 15px"
                  >
                    <div>
                      {{ props.row.participleState === 'custom' ? props.row.tokenize_on_chars : '自然语言分词' }}
                    </div>
                    <div>{{ $t('大小写敏感') }}: {{ props.row.is_case_sensitive ? '是' : '否' }}</div>
                  </div>
                  <div
                    v-else
                    style="width: 85%; margin-left: 15px"
                  >
                    {{ $t('不分词') }}
                  </div>
                </template>
                <template v-else>
                  <div v-if="props.row.field_type === 'string'">
                    <bk-popconfirm
                      class="participle-popconfirm"
                      :is-show="isShowParticiple"
                      trigger="click"
                      @confirm="handleConfirmParticiple(props.row, props.$index)"
                    >
                      <template #content>
                        <div>
                          <div>
                            <bk-form
                              class="participle-form"
                              :label-width="95"
                              :model="formData"
                            >
                              <bk-form-item
                                :label="$t('分词')"
                                :property="'source_name'"
                              >
                                <bk-switcher
                                  v-model="currentIsAnalyzed"
                                  :disabled="getCustomizeDisabled(props.row, 'analyzed')"
                                  theme="primary"
                                  @change="() => handelChangeAnalyzed()"
                                ></bk-switcher>
                              </bk-form-item>
                              <bk-form-item
                                :label="$t('分词符')"
                                :property="'participle'"
                              >
                                <div class="bk-button-group">
                                  <bk-button
                                    v-for="option in participleList"
                                    class="participle-btn"
                                    :class="currentParticipleState === option.id ? 'is-selected' : ''"
                                    :data-test-id="`fieldExtractionBox_button_filterMethod${option.id}`"
                                    :disabled="getCustomizeDisabled(props.row)"
                                    :key="option.id"
                                    @click="handleChangeParticipleState(option.id, props.$index)"
                                  >
                                    {{ option.name }}
                                  </bk-button>
                                </div>
                                <bk-input
                                  v-if="currentParticipleState === 'custom'"
                                  style="margin-top: 10px"
                                  v-model="currentTokenizeOnChars"
                                  :disabled="getCustomizeDisabled(props.row)"
                                >
                                </bk-input>
                              </bk-form-item>
                              <bk-form-item
                                :label="$t('大小写敏感')"
                                :property="'is_case_sensitive'"
                              >
                                <bk-switcher
                                  v-model="currentIsCaseSensitive"
                                  :disabled="getCustomizeDisabled(props.row)"
                                  theme="primary"
                                ></bk-switcher>
                              </bk-form-item>
                            </bk-form>
                          </div>
                        </div>
                      </template>
                      <div
                        class="participle-cell-wrap"
                        @click="handlePopover(props.row, props.$index)"
                      >
                        <div
                          v-if="props.row.is_analyzed"
                          style="width: 85%"
                        >
                          <div>
                            {{ props.row.participleState === 'custom' ? props.row.tokenize_on_chars : '自然语言分词' }}
                          </div>
                          <div>{{ $t('大小写敏感') }}: {{ props.row.is_case_sensitive ? '是' : '否' }}</div>
                        </div>
                        <div
                          v-else
                          style="width: 85%"
                        >
                          {{ $t('不分词') }}
                        </div>
                        <div class="participle-select-icon bk-icon icon-angle-down"></div>
                      </div>
                    </bk-popconfirm>
                  </div>
                  <div v-else>
                    <bk-input
                      class="participle-disabled-input"
                      :placeholder="$t('无需设置')"
                      disabled
                    >
                    </bk-input>
                  </div>
                </template>
              </template>
            </bk-table-column>
            <div
              class="empty-text"
              slot="empty"
            >
              {{ $t('暂无数据') }}
            </div>
          </template>
        </bk-table>
      </bk-form>
    </div>
  </div>
</template>
<script>
  import { mapGetters } from 'vuex';

  export default {
    name: 'SettingTable',
    props: {
      isEditJson: {
        type: Boolean,
        default: undefined,
      },
      isPreviewMode: {
        type: Boolean,
        default: true,
      },
      // 分为原始日志表格和索引日志表格
      tableType: {
        type: String,
        default: 'originLog',
      },
      extractMethod: {
        type: String,
        default: 'bk_log_json',
      },
      // jsonText: {
      //     type: Array
      // },
      fields: {
        type: Array,
        default: () => [],
      },
      builtFields: {
        type: Array,
        default: () => [],
      },
      isTempField: {
        type: Boolean,
        default: false,
      },
      isExtracting: {
        type: Boolean,
        default: false,
      },
      originalTextTokenizeOnChars: {
        type: String,
        default: '',
      },
      retainExtraJson: {
        type: Boolean,
        default: false,
      },
      selectEtlConfig: {
        type: String,
        default: 'bk_log_json',
      },
      isSetDisabled: {
        type: Boolean,
        default: false,
      },
      collectorConfigId: {
        type: [Number, String],
        default: '',
      },
    },
    data() {
      return {
        isReset: false,
        dialogDate: false,
        curRow: {},
        formData: {
          tableList: [],
        },
        isShowParticiple: false,
        // timeCheckResult: false,
        checkLoading: false,
        retainOriginalText: true, // 保留原始日志
        currentIsAnalyzed: false,
        currentParticipleState: '',
        currentTokenizeOnChars: '',
        currentIsCaseSensitive: false,
        builtFieldVisible: false,
        keyword: '',
        participleList: [
          {
            id: 'default',
            name: this.$t('自然语言分词'),
            placeholder: this.$t('自然语言分词，按照日常语法习惯进行分词'),
          },
          {
            id: 'custom',
            name: this.$t('自定义'),
            placeholder: this.$t('支持自定义分词符，可按需自行配置符号进行分词'),
          },
        ],
        rules: {
          field_name: [
            // 存在bug，暂时启用
            // {
            //     required: true,
            //     trigger: 'blur'
            // },
            // {
            //     validator: this.checkFieldNameFormat,
            //     trigger: 'blur'
            // },
            // {
            //     validator: this.checkFieldName,
            //     trigger: 'blur'
            // }
          ],
          alias_name: [
            // 目前组件不能拿到其他字段的值，不能通过validator进行验证
            // {
            //     validator: this.checkAliasName,
            //     trigger: 'blur'
            // }
            {
              max: 50,
              trigger: 'blur',
            },
            {
              regex: /^[A-Za-z0-9_]+$/,
              trigger: 'blur',
            },
          ],
          field_type: [
            // {
            //     required: true,
            //     trigger: 'change'
            // }
          ],
          notCheck: [
            {
              validator() {
                return true;
              },
              trigger: 'change',
            },
          ],
        },
      };
    },
    computed: {
      ...mapGetters({
        bkBizId: 'bkBizId',
      }),
      ...mapGetters('collect', ['curCollect']),
      ...mapGetters('globals', ['globalsData']),
      isSettingDisable() {
        return !this.fields.length;
      },
      tableList() {
        return this.formData.tableList;
      },
      tableAllList() {
        return [...this.tableList, ...this.builtFields];
      },
      changeTableList() {
        const currentTableList = this.builtFieldVisible ? this.tableAllList : this.tableList;
        if (this.keyword) {
          const query = this.keyword.toLowerCase();
          return currentTableList.filter(
            item => item.field_name.toLowerCase().includes(query) || item.alias_name.toLowerCase().includes(query),
          );
        } else {
          return currentTableList;
        }
      },
      getParticipleWidth() {
        return this.$store.getters.isEnLanguage ? '65' : '50';
      },
    },
    watch: {
      fields: {
        deep: true,
        handler() {
          this.reset();
        },
      },
    },
    async mounted() {
      this.reset();
      this.$emit('handle-table-data', this.changeTableList);
    },
    methods: {
      reset() {
        let arr = [];
        const copyFields = JSON.parse(JSON.stringify(this.fields)); // option指向地址bug
        const errTemp = {
          fieldErr: '',
          typeErr: false,
          aliasErr: '',
        };
        if (this.extractMethod !== 'bk_log_json') {
          errTemp.aliasErr = false;
        }
        copyFields.reduce((list, item) => {
          list.push(Object.assign({}, errTemp, item));
          return list;
        }, arr);
        arr.forEach(item => (item.previous_type = item.field_type));

        if (this.isEditJson === false && !this.isTempField) {
          // 新建JSON时，类型如果不是数字，则默认为字符串
          arr.forEach(item => {
            if (typeof item.value !== 'number') {
              item.field_type = 'string';
              item.previous_type = 'string';
            }
          });
        }

        // 根据预览值 value 判断不是数字，则默认为字符串
        arr.forEach(item => {
          const { value, field_type } = item;
          item.participleState = item.tokenize_on_chars ? 'custom' : 'default';

          if (field_type === '' && value !== '' && this.judgeNumber(value)) {
            item.field_type = 'string';
            item.previous_type = 'string';
          }
        });
        this.formData.tableList.splice(0, this.formData.tableList.length, ...arr);
      },
      resetField() {
        this.$emit('reset');
      },
      batchAddField() {
        console.log(this.collectorConfigId, 'collectorConfigId');
        if (!this.collectorConfigId) return;
        const newURL = this.$router.resolve({
          name: 'clean-edit',
          params: {
            collectorId: this.collectorConfigId,
          },
          query: {
            spaceUid: this.$store.state.spaceUid,
          },
        });
        window.open(newURL.href, '_blank');
      },
      // 当前字段类型是否禁用
      isTypeDisabled(row, option) {
        if (row.verdict) {
          // 不是数值，相关数值类型选项被禁用
          return ['int', 'long', 'double', 'float'].includes(option.id);
        }
        // 是数值，如果值大于 2147483647 即 2^31 - 1，int 选项被禁用
        return option.id === 'int' && row.value > 2147483647;
      },
      fieldTypeSelect(val, $row, $index) {
        const fieldName = $row.field_name;
        const fieldType = $row.field_type;
        const previousType = $row.previous_type;
        const isAnalyzed = $row.is_analyzed;
        const isCaseSensitive = $row.is_case_sensitive;
        const participleState = $row.participleState;
        const tokenizeOnChars = $row.tokenize_on_chars;
        if (val !== 'string') {
          const assignObj = {
            is_analyzed: false,
            participleState: 'default',
            tokenize_on_chars: '',
            is_case_sensitive: false,
          };
          Object.assign(this.changeTableList[$index], assignObj);
        }
        if (fieldType && this.curCollect.table_id) {
          const row = this.fields.find(item => item.field_name === fieldName);
          if (row?.field_type && row.field_type !== val) {
            const h = this.$createElement;
            this.$bkInfo({
              // title: '修改',
              // subTitle: '修改类型后，会影响到之前采集的数据',
              subHeader: h(
                'p',
                {
                  style: {
                    whiteSpace: 'normal',
                  },
                },
                this.$t('更改字段类型后在同时检索新老数据时可能会出现异常，确认请继续'),
              ),
              type: 'warning',
              confirmFn: () => {
                this.changeTableList[$index].field_type = val;
                this.changeTableList[$index].previousType = val;
                this.checkTypeItem($row);
              },
              cancelFn: () => {
                const assignObj = {
                  field_type: previousType,
                  is_analyzed: isAnalyzed,
                  participleState,
                  tokenize_on_chars: tokenizeOnChars,
                  is_case_sensitive: isCaseSensitive,
                };
                Object.assign(this.changeTableList[$index], assignObj);
                this.checkTypeItem($row);
              },
            });
            return false;
          }
        } else {
          this.changeTableList[$index].field_type = val;
        }
        this.checkTypeItem($row);
      },
      handlePopover(row) {
        this.currentParticipleState = row.participleState;
        this.currentIsCaseSensitive = row.is_case_sensitive;
        this.currentTokenizeOnChars = row.tokenize_on_chars;
        this.currentIsAnalyzed = row.is_analyzed;
      },
      handleConfirmParticiple(row) {
        this.$set(row, 'is_analyzed', this.currentIsAnalyzed);
        this.$set(row, 'is_case_sensitive', this.currentIsCaseSensitive);
        this.$set(row, 'tokenize_on_chars', this.currentTokenizeOnChars);
        this.$set(row, 'participleState', this.currentParticipleState);
      },
      handelChangeAnalyzed() {
        if (!this.currentIsAnalyzed) {
          this.currentIsCaseSensitive = false;
          this.currentTokenizeOnChars = '';
          this.currentParticipleState = 'default';
        }
      },
      handleChangeParticipleState(state) {
        this.currentParticipleState = state;
        this.currentTokenizeOnChars = state === 'custom' ? this.originalTextTokenizeOnChars : '';
      },
      judgeNumber(value) {
        if (value === 0) return false;

        return value && value !== ' ' ? isNaN(value) : true;
      },
      getData() {
        // const data = JSON.parse(JSON.stringify(this.formData.tableList.filter(row => !row.is_delete)))
        const data = JSON.parse(JSON.stringify(this.formData.tableList));
        data.forEach(item => {
          if (item.hasOwnProperty('fieldErr')) {
            delete item.fieldErr;
          }

          if (item.hasOwnProperty('aliasErr')) {
            delete item.aliasErr;
          }

          if (item.hasOwnProperty('typeErr')) {
            delete item.typeErr;
          }
        });
        return data;
      },
      // checkFieldNameFormat (val) {
      //     return /^(?!_)(?!.*?_$)^[A-Za-z0-9_]+$/ig.test(val)
      // },
      // checkFieldName (val) {
      //     return this.extractMethod === 'bk_log_json' ?
      //             true : !this.globalsData.field_built_in.find(item => item.id === val.toLocaleLowerCase())
      // },
      checkTypeItem(row) {
        row.typeErr = row.is_delete ? false : !row.field_type;
        return !row.typeErr;
      },
      checkType() {
        return new Promise((resolve, reject) => {
          try {
            let result = true;
            this.formData.tableList.forEach(row => {
              if (!this.checkTypeItem(row)) {
                result = false;
              }
            });
            if (result) {
              resolve();
            } else {
              console.warn('Type校验错误');
              reject(result);
            }
          } catch (err) {
            console.warn('Type校验错误');
            reject(err);
          }
        });
      },
      checkFieldNameItem(row) {
        const { field_name, is_delete, field_index } = row;
        let result = '';

        if (!is_delete) {
          if (!field_name) {
            result = this.$t('必填项');
          } else if (this.extractMethod !== 'bk_log_json' && !/^(?!_)(?!.*?_$)^[A-Za-z0-9_]+$/gi.test(field_name)) {
            result = this.$t('只能包含a-z、A-Z、0-9和_，且不能以_开头和结尾');
          } else if (
            this.extractMethod !== 'bk_log_json' &&
            this.globalsData.field_built_in.find(item => item.id === field_name.toLocaleLowerCase())
          ) {
            result =
              this.extractMethod === 'bk_log_regexp'
                ? this.$t('字段名与系统字段重复，必须修改正则表达式')
                : this.$t('字段名与系统内置字段重复');
          } else if (this.extractMethod === 'bk_log_delimiter' || this.selectEtlConfig === 'bk_log_json') {
            result = this.filedNameIsConflict(field_index, field_name) ? this.$t('字段名称冲突, 请调整') : '';
          } else {
            result = '';
          }
        } else {
          result = '';
        }
        row.fieldErr = result;
        this.$emit('handle-table-data', this.changeTableList);

        return result;
      },
      checkFieldName() {
        return new Promise((resolve, reject) => {
          try {
            let result = true;
            this.formData.tableList.forEach(row => {
              if (this.checkFieldNameItem(row)) {
                // 返回 true 的时候未通过
                result = false;
              }
            });
            if (result) {
              resolve();
            } else {
              console.warn('FieldName校验错误');
              reject(result);
            }
          } catch (err) {
            console.warn('FieldName校验错误');
            reject(err);
          }
        });
      },
      checkAliasNameItem(row) {
        const { field_name: fieldName, alias_name: aliasName, is_delete: isDelete } = row;
        if (isDelete) {
          return true;
        }
        if (aliasName) {
          // 设置了别名
          if (!/^(?!^\d)[\w]+$/gi.test(aliasName)) {
            // 别名只支持【英文、数字、下划线】，并且不能以数字开头
            row.aliasErr = this.$t('别名只支持【英文、数字、下划线】，并且不能以数字开头');
            return false;
          }
          if (this.globalsData.field_built_in.find(item => item.id === aliasName.toLocaleLowerCase())&&this.tableType !== 'originLog') {
            // 别名不能与内置字段名相同
            row.aliasErr = this.$t('别名不能与内置字段名相同');
            return false;
          }
        } else if (this.globalsData.field_built_in.find(item => item.id === fieldName.toLocaleLowerCase())&&this.tableType !== 'originLog') {
          // 字段名与内置字段冲突，必须设置别名
          row.aliasErr = this.$t('字段名与内置字段冲突，必须设置别名');
          return false;
        }

        row.aliasErr = '';
        return true;
      },
      checkAliasName() {
        return new Promise((resolve, reject) => {
          try {
            let result = true;
            this.formData.tableList.forEach(row => {
              if (!this.checkAliasNameItem(row)) {
                result = false;
              }
            });
            if (result) {
              resolve();
            } else {
              console.warn('AliasName校验错误');
              reject(result);
            }
          } catch (err) {
            console.warn('AliasName校验错误');
            reject(err);
          }
        });
      },
      validateFieldTable() {
        const promises = [];
        promises.push(this.checkFieldName());
        promises.push(this.checkAliasName());
        promises.push(this.checkType());
        return promises;
      },
      // visibleHandle() {
      //   if (this.isSettingDisable) return;
      // },
      handleKeepLog(value) {
        this.$emit('handle-keep-log', value);
      },
      handleKeepField(value) {
        this.$emit('handle-keep-field', value);
      },
      renderHeaderFieldName(h) {
        return h(
          'div',
          {
            class: 'render-header',
          },
          [h('span', { directives: [{ name: 'bk-overflow-tips' }], class: 'title-overflow' }, [this.$t('字段名')])],
        );
      },
      renderHeaderAliasName(h) {
        return h(
          'div',
          {
            directives: [
              {
                name: 'bk-tooltips',
                value: this.$t('非必填字段，填写后将会替代字段名；字段名与内置字段重复时，必须重新命名。'),
              },
            ],
            class: 'render-header decoration-header-cell',
          },
          [
            h(
              'span',
              {
                class: 'title-overflow',
              },
              [this.$t('别名')],
            ),
            h('span', this.$t('(选填)')),
          ],
        );
      },
      renderHeaderDataType(h) {
        return h(
          'div',
          {
            class: 'render-header',
          },
          [h('span', { directives: [{ name: 'bk-overflow-tips' }], class: 'title-overflow' }, [this.$t('数据类型')])],
        );
      },
      renderHeaderParticipleName(h) {
        return h(
          'span',
          {
            class: 'render-header decoration-header-cell',
            directives: [
              {
                name: 'bk-tooltips',
                value: this.$t('选中分词,适用于分词检索,不能用于指标和维度'),
              },
            ],
          },
          [
            h(
              'span',
              {
                class: 'render-Participle title-overflow',
                directives: [{ name: 'bk-overflow-tips' }],
              },
              [this.$t('分词符')],
            ),
          ],
        );
      },
      filedNameIsConflict(fieldIndex, fieldName) {
        const otherFieldNameList = this.formData.tableList.filter(item => item.field_index !== fieldIndex);
        return otherFieldNameList.some(item => item.field_name === fieldName);
      },
      /** 当前字段是否禁用 */
      getFieldEditDisabled(row) {
        if (row?.is_delete) return true;
        if (this.selectEtlConfig === 'bk_log_json') return false;
        return this.extractMethod !== 'bk_log_delimiter' || this.isSetDisabled;
      },
      /**
       * @desc: 判断当前分词符或者分词符有关的子项是否禁用
       * @param {Any} row 字段信息
       * @param {String} type 是分词还是分词有关的子项
       * @returns {Boolean}
       */
      getCustomizeDisabled(row, type = 'analyzed-item') {
        const { is_delete: isDelete, field_type: fieldType } = row;
        let atLastAnalyzed = this.currentIsAnalyzed;
        if (type === 'analyzed') {
          // 原始日志表格分词禁用
          if (this.tableType === 'originLog') {
            atLastAnalyzed = false;
          } else {
            atLastAnalyzed = true;
          }
        }
        return (
          (this.isPreviewMode && !row.is_edit) ||
          isDelete ||
          fieldType !== 'string' ||
          !atLastAnalyzed ||
          this.isSetDisabled
        );
      },
      // isShowFieldDateIcon(row) {
      //   return ['string', 'int', 'long'].includes(row.field_type);
      // },
    },
  };
</script>
<style lang="scss">
  @import '@/scss/mixins/clearfix';
  @import '@/scss/mixins/overflow-tips.scss';

  /* stylelint-disable no-descending-specificity */
  .field-table-container {
    position: relative;
    margin-top: 10px;

    .field-header {
      display: flex;
      align-items: center;
      justify-content: space-between;
      margin-bottom: 10px;

      .field-add-btn {
        font-size: 12px;
        color: #3a84ff;
        cursor: pointer;
      }

      .visible-built-btn {
        margin-right: 20px;
      }
    }

    .field-table.add-field-table {
      .bk-table-body {
        .cell {
          display: contents;
          height: 100%;

          /* stylelint-disable-next-line declaration-no-important */
          padding: 0 !important;

          .tooltips-icon {
            top: 16px;
          }

          .overflow-tips {
            padding: 10px 15px;
          }
        }
      }

      .bk-form-input {
        height: 50px;
        border: 1px solid transparent;
      }

      .participle-disabled-input {
        .bk-form-input[disabled] {
          /* stylelint-disable-next-line declaration-no-important */
          border-color: transparent !important;
        }
      }

      .bk-select {
        height: 50px;
        border: 1px solid transparent;

        .bk-select-name {
          height: 50px;
          padding: 7px 38px 0 13px;
        }

        .bk-select-angle {
          top: 12px;
        }

        &.is-default-trigger.is-unselected:before {
          top: 8px;
        }
      }

      .is-center {
        .bk-select {
          .bk-select-name {
            height: 50px;
            padding: 7px 24px 0 24px;
          }
        }
      }

      .participle-select-icon {
        font-size: 20px;
        font-weight: 500;
        color: #979ba5;
      }
    }

    .field-table {
      .bk-table-body {
        .cell {
          padding-right: 15px;
          padding-left: 15px;
        }
      }

      .render-header {
        display: flex;
        align-items: center;
        height: 100%;

        span:nth-child(2) {
          color: #979ba5;
        }

        .render-Participle {
          display: inline-block;
          width: 100%;
          text-align: center;
        }

        span:nth-child(3) {
          display: flex;
          align-items: center;
          justify-content: center;
          width: 14px;
          height: 14px;
          margin-top: 2px;
          font-size: 14px;
          outline: none;
        }

        &.decoration-header-cell {
          color: inherit;
          text-decoration: underline;
          text-decoration-style: dashed;
          text-underline-position: under;
        }
      }

      .bk-table-empty-text {
        padding: 12px 0;
      }

      .bk-table-empty-block {
        min-height: 32px;
      }

      .empty-text {
        color: #979ba5;
      }

      .participle-popconfirm {
        width: 100%;

        .bk-tooltip-ref {
          width: 100%;
        }

        .participle-cell-wrap {
          display: flex;
          align-items: center;
          margin-left: 10px;
        }
      }

      &.bk-table-border th:first-child {
        .cell {
          padding: 0 15px;
        }
      }
    }

    .bk-table .table-link {
      cursor: pointer;
    }

    .icon-date-picker {
      color: #979ba5;

      &.active {
        color: #3a84ff;
      }
    }
  }

  .field-dropdown-list {
    padding: 7px 0;
    margin: -7px -14px;

    .dropdown-item {
      padding: 0 10px;
      font-size: 12px;
      line-height: 32px;
      color: #63656e;
      cursor: pointer;

      &:hover {
        color: #3a84ff;
        background: #e1ecff;
      }
    }
  }

  .header {
    /* stylelint-disable-next-line declaration-no-important */
    white-space: normal !important;
  }

  .participle-form {
    margin-right: 10px;

    .bk-form-control {
      width: 200px;
    }

    .bk-form-item {
      margin-top: 5px;

      .bk-label {
        padding: 0 13px 0 0;
      }
    }

    .participle-btn {
      padding: 0 8px;
      font-size: 12px;
    }
  }
</style><|MERGE_RESOLUTION|>--- conflicted
+++ resolved
@@ -142,11 +142,7 @@
                   class="overflow-tips"
                   v-bk-overflow-tips
                 >
-<<<<<<< HEAD
-                  <span v-bk-tooltips.top="$t('数据类型不支持快速修改')">{{ props.row.field_type }}</span>
-=======
                   <span v-bk-tooltips.top="$t('字段类型不支持快速修改')">{{ props.row.field_type }}</span>
->>>>>>> 6bc5672b
                 </div>
                 <bk-form-item
                   v-else
