--- conflicted
+++ resolved
@@ -244,7 +244,7 @@
   import useLocale from '@/hooks/use-locale';
   import useStore from '@/hooks/use-store';
   import { useRoute, useRouter } from 'vue-router/composables';
-  import { builtInInitHiddenList } from '@/const/index.js'
+  import { builtInInitHiddenList } from '@/const/index.js';
   import * as authorityMap from '../common/authority-map';
   import settingTable from './setting-table.vue';
   import http from '@/api';
@@ -276,7 +276,7 @@
       original_text_is_case_sensitive: '',
     },
     etl_config: '',
-    fields:[]
+    fields: [],
   });
   const isEdit = ref(false);
   const isEditConfigName = ref(false);
@@ -455,7 +455,11 @@
         const collectData = res?.data || {};
         formData.value = collectData;
         cleanType.value = collectData?.etl_config;
-        indexBuiltField.value = collectData?.fields.filter(item => builtInInitHiddenList.includes(item.field_name) || builtInInitHiddenList.includes(item.alias_name) && item.field_name !== 'data');
+        indexBuiltField.value = collectData?.fields.filter(
+          item =>
+            builtInInitHiddenList.includes(item.field_name) ||
+            (builtInInitHiddenList.includes(item.alias_name) && item.field_name !== 'data'),
+        );
         originBuiltFields.value = collectData?.fields?.filter(item => item.is_built_in && item.field_name === 'data');
       });
 
@@ -467,15 +471,8 @@
       })
       .then(res => {
         const etlFields = res?.data?.etl_fields || [];
-<<<<<<< HEAD
-        etlFields.forEach(field => {
-          const matchingAlias = alias_settings.value.find(
-            alias => field.field_name === alias.field_name || field.alias_name === alias.field_name,
-=======
         const existingFields = formData.value.fields || [];
-        const existingFieldsMap = new Map(
-          existingFields.map(field => [field.field_name, field])
-        );
+        const existingFieldsMap = new Map(existingFields.map(field => [field.field_name, field]));
         const mergedFields = [];
 
         // 遍历 etlFields，将其添加到结果数组中
@@ -490,16 +487,20 @@
           mergedFields.push(existingField);
         });
         mergedFields.forEach(field => {
-          const matchingAlias = alias_settings.value.find(alias =>
-            field.field_name === alias.field_name || field.alias_name === alias.field_name
->>>>>>> 8ab81b9d
+          const matchingAlias = alias_settings.value.find(
+            alias => field.field_name === alias.field_name || field.alias_name === alias.field_name,
           );
           if (matchingAlias) {
             field.query_alias = matchingAlias.query_alias;
           }
         });
-        
-        tableField.value = mergedFields.filter(item => !builtInInitHiddenList.includes(item.field_name) && !builtInInitHiddenList.includes(item.alias_name) && !item.is_delete);
+
+        tableField.value = mergedFields.filter(
+          item =>
+            !builtInInitHiddenList.includes(item.field_name) &&
+            !builtInInitHiddenList.includes(item.alias_name) &&
+            !item.is_delete,
+        );
         formData.value.etl_params.retain_original_text = res?.data?.etl_params.retain_original_text;
       });
     sliderLoading.value = false;
