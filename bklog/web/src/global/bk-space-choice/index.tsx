--- conflicted
+++ resolved
@@ -28,6 +28,7 @@
 import useLocale from '@/hooks/use-locale';
 import { useNavMenu } from '@/hooks/use-nav-menu';
 import { SPACE_TYPE_MAP } from '@/store/constant';
+import { BK_LOG_STORAGE } from '@/store/store.type';
 import { debounce } from 'throttle-debounce';
 import { useRouter, useRoute } from 'vue-router/composables';
 
@@ -37,7 +38,6 @@
 import List from './list';
 
 import './index.scss';
-import { BK_LOG_STORAGE } from '@/store/store.type';
 
 const userConfigMixin = new UserConfigMixin();
 
@@ -167,13 +167,8 @@
         [],
     );
 
-<<<<<<< HEAD
     // 初始化业务列表
     const groupList = computed(() => {
-=======
-      // 体验demo的业务id
-      demoId.value = mySpaceList.value.find(item => item.space_uid === demoUid.value)?.id || '';
->>>>>>> f51806da
       // 有权限业务
       const generalList = authorizedList.value.filter(item => !commonListIdsLog.value.includes(Number(item.id))) || [];
 
@@ -306,8 +301,8 @@
     // 点击体验demo按钮
     const experienceDemo = () => {
       showBizList.value = false;
-      checkSpaceChange(demoUid.value);  // 切换到demo业务
-      if (demoId.value) updateCacheBizId(Number(demoId.value));  // 更新常用业务缓存
+      checkSpaceChange(demoUid.value); // 切换到demo业务
+      if (demoId.value) updateCacheBizId(Number(demoId.value)); // 更新常用业务缓存
     };
 
     // 下拉框内容渲染
@@ -359,9 +354,9 @@
               <List
                 canSetDefaultSpace={props.canSetDefaultSpace as boolean}
                 checked={spaceUid.value}
+                commonList={commonList.value}
                 list={groupList.value}
                 theme={props.theme as ThemeType}
-                commonList={commonList.value}
                 on-HandleClickMenuItem={handleClickMenuItem}
                 on-HandleClickOutSide={handleClickOutSide}
                 on-OpenDialog={openDialog}
@@ -390,8 +385,8 @@
     // 渲染主入口
     return () => (
       <div
+        ref={refRootElement}
         class={['biz-menu-select', { 'light-theme': props.theme === 'light' }]}
-        ref={refRootElement}
       >
         {/* 图标+业务名称 */}
         <div class='menu-select'>
