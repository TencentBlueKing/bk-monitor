<template>
  <div
    ref="lazyRenderCell"
    class="bklog-lazy-render-cell"
    :class="{
      'is-intersecting': isVisible,
      'is-not-intersecting': !isVisible,
      'has-overflow-x': hasOverflowX,
    }"
    :style="cellStyle"
  >
    <template v-if="isVisible || !delay">
      <!-- 实际内容 -->
      <slot></slot>
    </template>
  </div>
</template>

<script setup>
<<<<<<< HEAD
  import { ref, computed, onUnmounted } from 'vue';
=======
  import { ref, computed, nextTick, onMounted, onBeforeUnmount, watch } from 'vue';
>>>>>>> 9920423f
  import useIntersectionObserver from '@/hooks/use-intersection-observer';
  import useMutationObserver from '@/hooks/use-mutation-observer';
  import lazyTaskManager from './utils/lazy-task-manager';

  const props = defineProps({
    delay: {
      type: Number,
      default: 1,
    },
    visibleOnly: {
      type: Boolean,
      default: true,
    },
    root: {
      type: HTMLDivElement,
      default: null,
    },
    index: {
      type: Number,
      default: 0,
    },
    // 用于监听触发强制计算高度
    forceCounter: {
      type: Number,
      default: 0,
    },
    minHeight: {
      type: String,
      default: '40px',
    },
    root: {
      type: HTMLDivElement,
      default: null,
    },
  });

  const lazyRenderCell = ref(null);
  const isVisible = ref(false);
<<<<<<< HEAD
  const localHeight = ref();
  const isIntersecting = ref(false);

  const cellStyle = computed(() => {
    return {
      minHeight: localHeight.value ?? props.minHeight,
    };
  });

  let resizeObserver = new ResizeObserver(() => {
    localHeight.value = `${lazyRenderCell.value.firstElementChild.offsetHeight ?? props.minHeight}px}`;
  });

  useIntersectionObserver(lazyRenderCell, entry => {
    if (entry.isIntersecting) {
      isVisible.value = true;
      if (lazyRenderCell.value.firstElementChild) {
        resizeObserver.observe(lazyRenderCell.value.firstElementChild);
      }
    } else {
      if (lazyRenderCell.value.firstElementChild) {
        resizeObserver.unobserve(lazyRenderCell.value.firstElementChild);
      }
      if (props.visibleOnly) {
        isVisible.value = false;
      }
=======
  let observer = null;
  const localHeight = ref(0);
  const hasOverflowX = ref(false);

  const cellStyle = computed(() => {
    return {
      minHeight: `${localHeight.value}px`,
    };
  });

  const getChildNode = () => {
    return lazyRenderCell.value?.childNodes?.[0];
  };

  const updateCell = () => {
    const child = getChildNode();
    if (child) {
      localHeight.value = child?.offsetHeight ?? 42;
      hasOverflowX.value = child.scrollWidth > child.offsetWidth;
>>>>>>> 9920423f
    }
  };

  useMutationObserver(lazyRenderCell, () => {
    nextTick(() => {
      updateCell();
    });
  });

  onMounted(() => {
    lazyTaskManager.addTask(props.index, (isInBuffer, dir) => {
      if (dir === 'up') {
        isVisible.value = isInBuffer;
      } else {
        if (isInBuffer) {
          isVisible.value = isInBuffer;
        }
      }

      if (isInBuffer) {
        updateCell();
      }
    });

    lazyTaskManager.observeElement(lazyRenderCell.value, props.index);
  });

<<<<<<< HEAD
  onUnmounted(() => {
    resizeObserver.disconnect();
    resizeObserver = null;
  });
=======
  onBeforeUnmount(() => {
    lazyTaskManager.removeTask(props.index);
    lazyTaskManager.unobserveElement(lazyRenderCell.value);
  });

  watch(
    () => [props.forceCounter],
    () => {
      updateCell();
    },
  );
>>>>>>> 9920423f
</script>

<style>
  .bklog-lazy-render-cell {
    box-sizing: border-box;
    display: flex;
    align-items: center;
    height: 100%;
    min-height: 40px;
<<<<<<< HEAD

    &.is-not-intersecting {
      opacity: 1;
      transition: opacity 1s;
    }
  }

  .bklog-lazy-render-cell.bklog-lazy-loading::before {
    position: absolute;
    top: 50%;
    left: 42px;
    box-sizing: border-box;
    display: block;
    width: 12px;
    height: 12px;

    /* margin: 15px auto; */
    color: #f0f1f5;
    content: '';
    border-radius: 50%;
    transform: translateY(-50%);
    animation: lazyanimloader 4s linear infinite;
  }

  @keyframes lazyanimloader {
    0% {
      box-shadow:
        14px 0 0 -2px,
        38px 0 0 -2px,
        -14px 0 0 -2px,
        -38px 0 0 -2px;
    }

    25% {
      box-shadow:
        14px 0 0 -2px,
        38px 0 0 -2px,
        -14px 0 0 -2px,
        -38px 0 0 2px;
    }

    50% {
      box-shadow:
        14px 0 0 -2px,
        38px 0 0 -2px,
        -14px 0 0 2px,
        -38px 0 0 -2px;
    }

    75% {
      box-shadow:
        14px 0 0 2px,
        38px 0 0 -2px,
        -14px 0 0 -2px,
        -38px 0 0 -2px;
    }

    100% {
      box-shadow:
        14px 0 0 -2px,
        38px 0 0 2px,
        -14px 0 0 -2px,
        -38px 0 0 -2px;
    }
=======
>>>>>>> 9920423f
  }
</style><|MERGE_RESOLUTION|>--- conflicted
+++ resolved
@@ -17,11 +17,7 @@
 </template>
 
 <script setup>
-<<<<<<< HEAD
   import { ref, computed, onUnmounted } from 'vue';
-=======
-  import { ref, computed, nextTick, onMounted, onBeforeUnmount, watch } from 'vue';
->>>>>>> 9920423f
   import useIntersectionObserver from '@/hooks/use-intersection-observer';
   import useMutationObserver from '@/hooks/use-mutation-observer';
   import lazyTaskManager from './utils/lazy-task-manager';
@@ -60,7 +56,6 @@
 
   const lazyRenderCell = ref(null);
   const isVisible = ref(false);
-<<<<<<< HEAD
   const localHeight = ref();
   const isIntersecting = ref(false);
 
@@ -87,27 +82,6 @@
       if (props.visibleOnly) {
         isVisible.value = false;
       }
-=======
-  let observer = null;
-  const localHeight = ref(0);
-  const hasOverflowX = ref(false);
-
-  const cellStyle = computed(() => {
-    return {
-      minHeight: `${localHeight.value}px`,
-    };
-  });
-
-  const getChildNode = () => {
-    return lazyRenderCell.value?.childNodes?.[0];
-  };
-
-  const updateCell = () => {
-    const child = getChildNode();
-    if (child) {
-      localHeight.value = child?.offsetHeight ?? 42;
-      hasOverflowX.value = child.scrollWidth > child.offsetWidth;
->>>>>>> 9920423f
     }
   };
 
@@ -117,42 +91,10 @@
     });
   });
 
-  onMounted(() => {
-    lazyTaskManager.addTask(props.index, (isInBuffer, dir) => {
-      if (dir === 'up') {
-        isVisible.value = isInBuffer;
-      } else {
-        if (isInBuffer) {
-          isVisible.value = isInBuffer;
-        }
-      }
-
-      if (isInBuffer) {
-        updateCell();
-      }
-    });
-
-    lazyTaskManager.observeElement(lazyRenderCell.value, props.index);
-  });
-
-<<<<<<< HEAD
   onUnmounted(() => {
     resizeObserver.disconnect();
     resizeObserver = null;
   });
-=======
-  onBeforeUnmount(() => {
-    lazyTaskManager.removeTask(props.index);
-    lazyTaskManager.unobserveElement(lazyRenderCell.value);
-  });
-
-  watch(
-    () => [props.forceCounter],
-    () => {
-      updateCell();
-    },
-  );
->>>>>>> 9920423f
 </script>
 
 <style>
@@ -162,7 +104,6 @@
     align-items: center;
     height: 100%;
     min-height: 40px;
-<<<<<<< HEAD
 
     &.is-not-intersecting {
       opacity: 1;
@@ -227,7 +168,5 @@
         -14px 0 0 -2px,
         -38px 0 0 -2px;
     }
-=======
->>>>>>> 9920423f
   }
 </style>