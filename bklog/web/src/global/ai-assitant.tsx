--- conflicted
+++ resolved
@@ -28,11 +28,7 @@
 import AIBlueking from '@blueking/ai-blueking/vue2';
 
 import { random } from '../common/util';
-<<<<<<< HEAD
 import { AI_BLUEKING_SHORTCUTS } from './ai-type';
-=======
-import { type AIBluekingShortcut, AI_BLUEKING_SHORTCUTS } from './ai-type';
->>>>>>> 66192c4a
 
 import './ai-assistant.scss';
 import '@blueking/ai-blueking/dist/vue2/style.css';
@@ -47,11 +43,7 @@
   type: string;
 }
 export default defineComponent({
-<<<<<<< HEAD
-  setup(_props, { expose }) {
-=======
-  setup(_props, { expose, emit }) {
->>>>>>> 66192c4a
+setup(_props, { expose }) {
     const aiBlueking = ref<InstanceType<typeof AIBlueking> | null>(null);
 
     let chatid = random(10);
@@ -73,10 +65,7 @@
       aiBlueking.value?.hide?.();
     };
 
-<<<<<<< HEAD
-=======
 
->>>>>>> 66192c4a
     const displayAiAssistant = () => {
       isShow.value = true;
     };
@@ -85,7 +74,6 @@
       chatid = random(10);
       if (sendMsg) {
         aiBlueking.value?.handleShow();
-<<<<<<< HEAD
         aiBlueking.value?.addNewSession().finally(() => {
           const shortcut = structuredClone(AI_BLUEKING_SHORTCUTS[0]);
           shortcut.components.forEach(comp => {
@@ -97,17 +85,6 @@
 
           aiBlueking.value?.handleShortcutClick?.({ shortcut, source: 'popup' });
         });
-=======
-        const shortcut = structuredClone(AI_BLUEKING_SHORTCUTS[0]);
-        shortcut.components.forEach(comp => {
-          const value = args[comp.key];
-          if (value) {
-            comp.default = typeof value === 'object' ? JSON.stringify(value) : value;
-          }
-        });
-
-        aiBlueking.value?.handleShortcutClick?.({ shortcut, source: 'popup' });
->>>>>>> 66192c4a
       }
     };
 
@@ -124,12 +101,7 @@
       setAiStart(sendMsg, args);
     };
 
-<<<<<<< HEAD
     const handleShortcutFilter = () => {
-=======
-
-    const handleShortcutFilter = (shortcut: AIBluekingShortcut, selectedText: string) => {
->>>>>>> 66192c4a
       return false;
     };
 
@@ -158,10 +130,7 @@
           prompts={[]}
           shortcutFilter={handleShortcutFilter}
           shortcuts={shortcuts.value}
-<<<<<<< HEAD
           showHistoryIcon={false}
-=======
->>>>>>> 66192c4a
           url={apiUrl}
           onClose={hiddenAiAssistant}
           onShow={displayAiAssistant}
