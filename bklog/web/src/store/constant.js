/*
 * Tencent is pleased to support the open source community by making
 * 蓝鲸智云PaaS平台 (BlueKing PaaS) available.
 *
 * Copyright (C) 2021 THL A29 Limited, a Tencent company.  All rights reserved.
 *
 * 蓝鲸智云PaaS平台 (BlueKing PaaS) is licensed under the MIT License.
 *
 * License for 蓝鲸智云PaaS平台 (BlueKing PaaS):
 *
 * ---------------------------------------------------
 * Permission is hereby granted, free of charge, to any person obtaining a copy of this software and associated
 * documentation files (the "Software"), to deal in the Software without restriction, including without limitation
 * the rights to use, copy, modify, merge, publish, distribute, sublicense, and/or sell copies of the Software, and
 * to permit persons to whom the Software is furnished to do so, subject to the following conditions:
 *
 * The above copyright notice and this permission notice shall be included in all copies or substantial portions of
 * the Software.
 *
 * THE SOFTWARE IS PROVIDED "AS IS", WITHOUT WARRANTY OF ANY KIND, EXPRESS OR IMPLIED, INCLUDING BUT NOT LIMITED TO
 * THE WARRANTIES OF MERCHANTABILITY, FITNESS FOR A PARTICULAR PURPOSE AND NONINFRINGEMENT. IN NO EVENT SHALL THE
 * AUTHORS OR COPYRIGHT HOLDERS BE LIABLE FOR ANY CLAIM, DAMAGES OR OTHER LIABILITY, WHETHER IN AN ACTION OF
 * CONTRACT, TORT OR OTHERWISE, ARISING FROM, OUT OF OR IN CONNECTION WITH THE SOFTWARE OR THE USE OR OTHER DEALINGS
 * IN THE SOFTWARE.
 */

import i18n from '@/language/i18n';

export const fieldTypeMap = {
  any: {
    name: i18n.t('不限'),
    icon: 'bk-icon icon-check-line',
  },
  number: {
    name: i18n.t('数字'),
    icon: 'log-icon icon-number',
  },
  integer: {
    name: i18n.t('数字'),
    icon: 'log-icon icon-number',
  },
  double: {
    name: i18n.t('数字'),
    icon: 'log-icon icon-number',
  },
  keyword: {
    name: i18n.t('字符串'),
    icon: 'log-icon icon-string',
  },
  long: {
    name: i18n.t('数字'),
    icon: 'log-icon icon-number',
  },
  text: {
    name: i18n.t('文本'),
    icon: 'log-icon icon-text',
  },
  date: {
    name: i18n.t('时间'),
    icon: 'bk-icon icon-clock',
  },
  date_nanos: {
    name: i18n.t('时间'),
    icon: 'bk-icon icon-clock',
  },
  boolean: {
    name: i18n.t('布尔'),
    icon: 'log-icon icon-boolean',
  },
  conflict: {
    name: i18n.t('冲突字段'),
    icon: 'bk-icon icon-exclamation-triangle',
  },
  __virtual__: {
    name: i18n.t('该字段为平台补充 不可检索'),
    icon: 'log-icon icon-ext',
  },
};

export const SPACE_TYPE_MAP = {
  bkcc: {
    name: i18n.t('业务'),
    dark: {
      color: '#478EFC',
      backgroundColor: '#2B354D',
    },
    light: {
      color: '#63656E',
      backgroundColor: '#CDE8FB',
    },
  },
  default: {
    name: i18n.t('监控空间'),
    dark: {
      color: '#B3B3B3',
      backgroundColor: '#333333',
    },
    light: {
      color: '#63656E',
      backgroundColor: '#DEDEDE',
    },
  },
  bkci: {
    name: i18n.t('研发项目'),
    dark: {
      color: '#F85959',
      backgroundColor: '#4C3232',
    },
    light: {
      color: '#63656E',
      backgroundColor: '#F8D8D4',
    },
  },
  bcs: {
    name: i18n.t('容器项目'),
    dark: {
      color: '#FC943B',
      backgroundColor: '#453921',
    },
    light: {
      color: '#63656E',
      backgroundColor: '#FFF2C9',
    },
  },
  paas: {
    name: i18n.t('蓝鲸应用'),
    dark: {
      color: '#2BB950',
      backgroundColor: '#223B2B',
    },
    light: {
      color: '#63656E',
      backgroundColor: '#D8EDD9',
    },
  },
  bksaas: {
    name: i18n.tc('蓝鲸应用'),
    dark: {
      color: '#2BB950',
      backgroundColor: '#223B2B',
    },
    light: {
      color: '#63656E',
<<<<<<< HEAD
      backgroundColor: '#D8EDD9'
    }
  }
};

// echart图表颜色
export const lineColor = [
  '#A3C5FD', // 0: pale green
  '#EAB839', // 1: mustard
  '#6ED0E0', // 2: light blue
  '#EF843C', // 3: orange
  '#E24D42', // 4: red
  '#1F78C1', // 5: ocean
  '#BA43A9', // 6: purple
  '#705DA0', // 7: violet
  '#508642', // 8: dark green
  '#CCA300', // 9: dark sand
  '#447EBC',
  '#C15C17',
  '#890F02',
  '#0A437C',
  '#6D1F62',
  '#584477',
  '#B7DBAB',
  '#F4D598',
  '#70DBED',
  '#F9BA8F',
  '#F29191',
  '#82B5D8',
  '#E5A8E2',
  '#AEA2E0',
  '#629E51',
  '#E5AC0E',
  '#64B0C8',
  '#E0752D',
  '#BF1B00',
  '#0A50A1',
  '#962D82',
  '#614D93',
  '#9AC48A',
  '#F2C96D',
  '#65C5DB',
  '#F9934E',
  '#EA6460',
  '#5195CE',
  '#D683CE',
  '#806EB7',
  '#3F6833',
  '#967302',
  '#2F575E',
  '#99440A',
  '#58140C',
  '#052B51',
  '#511749',
  '#3F2B5B',
  '#E0F9D7',
  '#FCEACA',
  '#CFFAFF',
  '#F9E2D2',
  '#FCE2DE',
  '#BADFF4',
  '#F9D9F9',
  '#DEDAF7'
];
=======
      backgroundColor: '#D8EDD9',
    },
  },
};
>>>>>>> 0e363130
<|MERGE_RESOLUTION|>--- conflicted
+++ resolved
@@ -141,10 +141,9 @@
     },
     light: {
       color: '#63656E',
-<<<<<<< HEAD
-      backgroundColor: '#D8EDD9'
-    }
-  }
+      backgroundColor: '#D8EDD9',
+    },
+  },
 };
 
 // echart图表颜色
@@ -204,11 +203,5 @@
   '#FCE2DE',
   '#BADFF4',
   '#F9D9F9',
-  '#DEDAF7'
-];
-=======
-      backgroundColor: '#D8EDD9',
-    },
-  },
-};
->>>>>>> 0e363130
+  '#DEDAF7',
+];