/* eslint-disable @typescript-eslint/no-misused-promises */
/*
 * Tencent is pleased to support the open source community by making
 * 蓝鲸智云PaaS平台 (BlueKing PaaS) available.
 *
 * Copyright (C) 2021 THL A29 Limited, a Tencent company.  All rights reserved.
 *
 * 蓝鲸智云PaaS平台 (BlueKing PaaS) is licensed under the MIT License.
 *
 * License for 蓝鲸智云PaaS平台 (BlueKing PaaS):
 *
 * ---------------------------------------------------
 * Permission is hereby granted, free of charge, to any person obtaining a copy of this software and associated
 * documentation files (the "Software"), to deal in the Software without restriction, including without limitation
 * the rights to use, copy, modify, merge, publish, distribute, sublicense, and/or sell copies of the Software, and
 * to permit persons to whom the Software is furnished to do so, subject to the following conditions:
 *
 * The above copyright notice and this permission notice shall be included in all copies or substantial portions of
 * the Software.
 *
 * THE SOFTWARE IS PROVIDED "AS IS", WITHOUT WARRANTY OF ANY KIND, EXPRESS OR IMPLIED, INCLUDING BUT NOT LIMITED TO
 * THE WARRANTIES OF MERCHANTABILITY, FITNESS FOR A PARTICULAR PURPOSE AND NONINFRINGEMENT. IN NO EVENT SHALL THE
 * AUTHORS OR COPYRIGHT HOLDERS BE LIABLE FOR ANY CLAIM, DAMAGES OR OTHER LIABILITY, WHETHER IN AN ACTION OF
 * CONTRACT, TORT OR OTHERWISE, ARISING FROM, OUT OF OR IN CONNECTION WITH THE SOFTWARE OR THE USE OR OTHER DEALINGS
 * IN THE SOFTWARE.
 */

/**
 * @file main store
 * @author  <>
 */
import Vue, { set } from 'vue';

import {
  unifyObjectStyle,
  getOperatorKey,
  readBlobRespToJson,
  parseBigNumberList,
  setDefaultTableWidth,
  formatDate,
  getStorageIndexItem,
} from '@/common/util';
import { handleTransformToTimestamp } from '@/components/time-range/utils';
import axios from 'axios';
import Vuex from 'vuex';

import { deepClone } from '../components/monitor-echarts/utils';
import collect from './collect';
import { ConditionOperator } from './condition-operator';
import {
  IndexSetQueryResult,
  IndexFieldInfo,
  IndexItem,
  logSourceField,
  indexSetClusteringData,
  getDefaultRetrieveParams,
} from './default-values.ts';
import globals from './globals';
import RequestPool from './request-pool';
import retrieve from './retrieve';
import RouteUrlResolver from './url-resolver';
import http from '@/api';

Vue.use(Vuex);
const stateTpl = {
  userMeta: {}, // /meta/mine
  pageLoading: true,
  authDialogData: null,
  // 是否将unix时间戳格式化
  isFormatDate: true,
  // 当前运行环境
  runVersion: '',
  // 系统当前登录用户
  user: {},
  // 是否作为iframe被嵌套
  asIframe: false,
  iframeQuery: {},
  // 当前项目及Id
  space: {},
  spaceUid: '',
  indexId: '',
  indexItem: { ...IndexItem },
  operatorDictionary: {},
  /** 联合查询ID列表 */
  unionIndexList: [],
  /** 联合查询元素列表 */
  unionIndexItemList: [],

  // 收藏列表
  favoriteList: [],

  /** 索引集对应的字段列表信息 */
  // @ts-ignore
  indexFieldInfo: { ...IndexFieldInfo },
  indexSetQueryResult: { ...IndexSetQueryResult },
  indexSetFieldConfig: { clustering_config: { ...indexSetClusteringData } },
  indexSetFieldConfigList: {
    is_loading: false,
    data: [],
  },
  indexSetOperatorConfig: {
    /** 当前日志来源是否展示  用于字段更新后还保持显示状态 */
    isShowSourceField: false,
  },
  traceIndexId: '',
  // 业务Id
  bkBizId: '',
  // 我的项目列表
  mySpaceList: [],
  currentMenu: {},
  currentMenuItem: {},
  topMenu: [],
  menuList: [],
  visibleFields: [],
  // 数据接入权限
  menuProject: [],
  errorPage: ['notTraceIndex'],
  // 全局配置
  globalsData: {},
  activeTopMenu: {},
  activeManageNav: {},
  activeManageSubNav: {},
  // -- id, id对应数据
  collectDetail: [0, {}],
  showFieldsConfigPopoverNum: 0,
  showRouterLeaveTip: false,
  // 新人指引
  userGuideData: {},
  curCustomReport: null,
  // demo 业务链接
  demoUid: '',
  spaceBgColor: '', // 空间颜色
  isEnLanguage: false,
  chartSizeNum: 0, // 自定义上报详情拖拽后 表格chart需要自适应新宽度
  isExternal: false, // 外部版
  /** 是否展示全局脱敏弹窗 */
  isShowGlobalDialog: false,
  /** 当前全局设置弹窗的活跃id */
  globalActiveLabel: 'masking-setting', // masking-setting
  /** 全局设置列表 */
  globalSettingList: [],
  /** 日志灰度 */
  maskingToggle: {
    toggleString: 'off',
    toggleList: [],
  },
  /** 外部版路由菜单 */
  externalMenu: [],
  isAppFirstLoad: true,
  /** 是否清空了显示字段，展示全量字段 */
  isNotVisibleFieldsShow: false,
  showAlert: false, // 是否展示跑马灯
  isLimitExpandView: false,
  storeIsShowClusterStep: false,
  retrieveDropdownData: {},
  notTextTypeFields: [],
  tableLineIsWrap: false,
  tableJsonFormat: false,
  tableJsonFormatDepth: 1,
  tableShowRowIndex: false,
  isSetDefaultTableColumn: false,
  tookTime: 0,
  searchTotal: 0,
  showFieldAlias: localStorage.getItem('showFieldAlias') === 'true',
  clearSearchValueNum: 0,
  // 存放接口报错信息的对象
  apiErrorInfo: {},
  clusterParams: null,
};

const store = new Vuex.Store({
  // 模块
  modules: {
    retrieve,
    collect,
    globals,
  },
  // 公共 store
  state: deepClone(stateTpl),
  // 公共 getters
  getters: {
    runVersion: state => state.runVersion,
    user: state => state.user,
    space: state => state.space,
    spaceUid: state => state.spaceUid,
    indexId: state => state.indexId,
    visibleFields: state => state.visibleFields,
    /** 是否是联合查询 */
    isUnionSearch: state => !!state.unionIndexList.length,
    /** 联合查询索引集ID数组 */
    unionIndexList: state => state.unionIndexList,
    unionIndexItemList: state => state.unionIndexItemList,
    traceIndexId: state => state.traceIndexId,
    bkBizId: state => state.bkBizId,
    mySpaceList: state => state.mySpaceList,
    pageLoading: state => state.pageLoading,
    globalsData: state => state.globalsData,
    // -- 返回数据
    collectDetail: state => state.collectDetail[1],
    asIframe: state => state.asIframe,
    iframeQuery: state => state.iframeQuery,
    demoUid: state => state.demoUid,
    accessUserManage: state =>
      Boolean(
        state.topMenu
          .find(item => item.id === 'manage')
          ?.children.some(item => item.id === 'permissionGroup' && item.project_manage === true),
      ),
    spaceBgColor: state => state.spaceBgColor,
    isEnLanguage: state => state.isEnLanguage,
    chartSizeNum: state => state.chartSizeNum,
    isShowGlobalDialog: state => state.isShowGlobalDialog,
    globalActiveLabel: state => state.globalActiveLabel,
    globalSettingList: state => state.globalSettingList,
    maskingToggle: state => state.maskingToggle,
    isNotVisibleFieldsShow: state => state.isNotVisibleFieldsShow,
    /** 脱敏灰度判断 */
    isShowMaskingTemplate: state =>
      state.maskingToggle.toggleString === 'on' || state.maskingToggle.toggleList.includes(Number(state.bkBizId)),
    isLimitExpandView: state => state.isLimitExpandView,
    // @ts-ignore
    retrieveParams: state => {
      const {
        start_time,
        end_time,
        addition,
        begin,
        size,
        keyword = '*',
        ip_chooser,
        host_scopes,
        interval,
        search_mode,
        sort_list,
        commonFilters,
      } = state.indexItem;

      const filterAddition = addition
        .filter(item => !item.disabled && item.field !== '_ip-select_')
        .map(({ field, operator, value }) => {
          const addition = {
            field,
            operator,
            value,
          };

          if (['is true', 'is false'].includes(addition.operator)) {
            addition.value = [''];
          }

          return addition;
        });

      const searchParams =
        search_mode === 'sql' ? { keyword, addition: [] } : { addition: filterAddition, keyword: '*' };

      if (searchParams.keyword.replace(/\s*/, '') === '') {
        searchParams.keyword = '*';
      }

      return {
        start_time,
        end_time,
        addition: filterAddition,
        begin,
        size,
        ip_chooser,
        host_scopes,
        interval,
        search_mode,
        sort_list,
        bk_biz_id: state.bkBizId,
        ...searchParams,
        commonFilters,
      };
    },
    isNewRetrieveRoute: () => {
      const v = localStorage.getItem('retrieve_version') ?? 'v2';
      return v === 'v2';
    },
    storeIsShowClusterStep: state => state.storeIsShowClusterStep,
    getApiError: state => apiName => {
      return state.apiErrorInfo[apiName];
    },
    resultTableStaticWidth: state => {
      return (state.indexSetOperatorConfig?.bcsWebConsole?.is_active ? 84 : 58) + 50;
    },
  },
  // 公共 mutations
  mutations: {
    updateCommonFilter(state, param) {
      state.indexItem.commonFilters = param;
    },
    updatetableJsonFormatDepth(state, val) {
      state.tableJsonFormatDepth = val;
    },
    updateTableJsonFormat(state, val) {
      state.tableJsonFormat = val;
    },
    updateTableShowRowIndex(state, val) {
      state.tableShowRowIndex = val;
    },
    updateApiError(state, { apiName, errorMessage }) {
      Vue.set(state.apiErrorInfo, apiName, errorMessage);
    },
    deleteApiError(state, apiName) {
      Vue.delete(state.apiErrorInfo, apiName);
    },
    updateFavoriteList(state, payload) {
      state.favoriteList.length = 0;
      state.favoriteList = [];
      state.favoriteList.push(...(payload ?? []));
    },
    updateChartParams(state, params) {
      Object.keys(params).forEach(key => {
        if (Array.isArray(state.indexItem.chart_params[key])) {
          state.indexItem.chart_params[key].splice(0, state.indexItem.chart_params[key].length, ...(params[key] ?? []));
        } else {
          set(state.indexItem.chart_params, key, params[key]);
        }
      });
    },
    updateIndexItem(state, payload) {
      ['ids', 'items', 'catchUnionBeginList'].forEach(key => {
        if (Array.isArray(state.indexItem[key]) && Array.isArray(payload?.[key] ?? false)) {
          state.indexItem[key].splice(
            0,
            state.indexItem[key].length,
            ...(payload?.[key] ?? []).filter(v => v !== null && v !== undefined),
          );
        }
      });

      Object.assign(state.indexItem, payload ?? {});
    },

    updateIndexSetOperatorConfig(state, payload) {
      Object.keys(payload ?? {}).forEach(key => {
        set(state.indexSetOperatorConfig, key, payload[key]);
      });
    },

    /**
     * 当切换索引集时，重置请求参数默认值
     * @param {*} state
     * @param {*} payload
     */
    resetIndexsetItemParams(state, payload) {
      const defaultValue = { ...getDefaultRetrieveParams(), isUnionIndex: false, selectIsUnionSearch: false };
      ['ids', 'items', 'catchUnionBeginList'].forEach(key => {
        if (Array.isArray(state.indexItem[key])) {
          state.indexItem[key].splice(
            0,
            state.indexItem[key].length,
            ...(payload?.[key] ?? []).filter(v => v !== null && v !== undefined),
          );
        }
      });

      state.indexItem.isUnionIndex = false;
      state.unionIndexList.splice(0, state.unionIndexList.length);
      state.indexItem.chart_params = deepClone(IndexItem.chart_params);

      if (payload?.addition?.length >= 0) {
        state.indexItem.addition.splice(
          0,
          state.indexItem.addition.length,
          ...payload?.addition.map(item => {
            const instance = new ConditionOperator(item);
            return { ...item, ...instance.getRequestParam() };
          }),
        );
      }

      const copyValue = Object.keys(payload ?? {}).reduce((result, key) => {
        if (!['ids', 'items', 'catchUnionBeginList', 'addition'].includes(key)) {
          Object.assign(result, { [key]: payload[key] });
        }

        return result;
      }, {});
      Object.assign(state.indexItem, defaultValue, copyValue);
    },

    updateIndexSetFieldConfig(state, payload) {
      const defVal = { ...indexSetClusteringData };
      const { config } = payload ?? { config: [] };
      const result = (config ?? []).reduce((output, item) => Object.assign(output, { [item.name]: { ...item } }), {
        clustering_config: defVal,
      });

      Object.assign(state.indexSetFieldConfig, result ?? {});
    },

    resetIndexSetQueryResult(state, payload) {
      Object.assign(state.indexSetQueryResult, IndexSetQueryResult, payload ?? {});
    },

    updateIndexSetQueryResult(state, payload) {
      Object.assign(state.indexSetQueryResult, payload ?? {});
    },

    updateIndexItemParams(state, payload) {
      if (payload?.addition?.length >= 0) {
        state.indexItem.addition.splice(
          0,
          state.indexItem.addition.length,
          ...payload?.addition.map(item => {
            const instance = new ConditionOperator(item);
            return { ...item, ...instance.getRequestParam() };
          }),
        );
      }

      const copyValue = Object.keys(payload ?? {}).reduce((result, key) => {
        if (!['addition'].includes(key)) {
          Object.assign(result, { [key]: payload[key] });
        }

        return result;
      }, {});

      Object.assign(state.indexItem, copyValue ?? {});
    },

    updateIndexSetFieldConfigList() {
      if (payload.is_loading !== undefined) {
        state.indexSetFieldConfigList.is_loading = payload.is_loading;
      }

      if (payload.data) {
        state.indexSetFieldConfigList.data.length = 0;
        state.indexSetFieldConfigList.data.push(...(payload ?? []));
      }
    },

    updateAddition(state) {
      state.indexItem.addition.forEach(item => {
        const instance = new ConditionOperator(item);
        Object.assign(item, instance.getRequestParam());
      });
    },

    updataOperatorDictionary(state, payload) {
      state.operatorDictionary = {};
      (payload.fields ?? []).forEach(field => {
        const { field_operator = [] } = field;
        field_operator.forEach(item => {
          const { operator } = item;
          const key = getOperatorKey(operator);
          Object.assign(state.operatorDictionary, { [key]: item });
        });
      });
    },

    updateUserMeta(state, payload) {
      state.userMeta = payload;
    },
    /**
     * 设置初始化 loading 是否显示
     */
    setPageLoading(state, loading) {
      state.pageLoading = loading;
    },
    updateAuthDialogData(state, payload) {
      state.authDialogData = payload;
    },
    updateIsFormatDate(state, payload) {
      state.isFormatDate = payload;
    },
    /**
     * 更新当前运行环境
     * @param {Object} state store state
     * @param {String} runVersion 运行环境
     */
    updateRunVersion(state, runVersion) {
      state.runVersion = runVersion;
    },
    /**
     * 更新当前用户 user
     *
     * @param {Object} state store state
     * @param {Object} user user 对象
     */
    updateUser(state, user) {
      state.user = Object.assign({}, user);
    },
    /**
     * 更新当前路由对应导航
     */
    updateCurrentMenu(state, current) {
      Vue.set(state, 'currentMenu', current);
    },
    updateCurrentMenuItem(state, item) {
      Vue.set(state, 'currentMenuItem', item);
    },
    updateSpace(state, spaceUid) {
      state.space = state.mySpaceList.find(item => item.space_uid === spaceUid) || {};
      state.bkBizId = state.space.bk_biz_id;
      state.spaceUid = spaceUid;
      state.isSetDefaultTableColumn = false;
    },
    updateMySpaceList(state, spaceList) {
      state.mySpaceList = spaceList.map(item => {
        const defaultTag = { id: item.space_type_id, name: item.space_type_name, type: item.space_type_id };
        return {
          ...item,
          name: item.space_name.replace(/\[.*?\]/, ''),
          py_text: Vue.prototype.$bkToPinyin(item.space_name, true),
          tags:
            item.space_type_id === 'bkci' && item.space_code
              ? [defaultTag, { id: 'bcs', name: window.mainComponent.$t('容器项目'), type: 'bcs' }]
              : [defaultTag],
        };
      });
    },
    updateIndexId(state, indexId) {
      state.indexId = indexId;
    },
    updateUnionIndexList(state, unionIndexList) {
      state.unionIndexList.splice(
        0,
        state.unionIndexList.length,
        ...unionIndexList.filter(v => v !== null && v !== undefined),
      );
      state.indexItem.ids.splice(
        0,
        state.indexItem.ids.length,
        ...unionIndexList.filter(v => v !== null && v !== undefined),
      );
      const unionIndexItemList = state.retrieve.indexSetList.filter(item => unionIndexList.includes(item.index_set_id));
      state.unionIndexItemList.splice(0, state.unionIndexItemList.length, ...unionIndexItemList);
    },
    updateUnionIndexItemList(state, unionIndexItemList) {
      state.unionIndexItemList = unionIndexItemList;
    },
    updateTraceIndexId(state, indexId) {
      state.traceIndexId = indexId;
    },
    updateMenuList(state, menuList) {
      state.menuList.splice(0, state.menuList.length, ...menuList);
    },
    updateActiveTopMenu(state, payload) {
      state.activeTopMenu = payload;
    },
    updateActiveManageNav(state, payload) {
      state.activeManageNav = payload;
    },
    updateActiveManageSubNav(state, payload) {
      state.activeManageSubNav = payload;
    },
    updateMenuProject(state, menuProject) {
      state.menuProject.splice(0, state.menuProject.length, ...menuProject);
    },
    updateTopMenu(state, topMenu) {
      state.topMenu.splice(0, state.topMenu.length, ...topMenu);
    },
    updateGlobalsData(state, globalsData) {
      state.globalsData = globalsData;
      Vue.set(state, 'globalsData', globalsData);
    },
    // -- 代码调整 collectDetail: [id, 数据]
    updateCollectDetail(state, collectDetail) {
      const data = collectDetail[1];
      data.params.paths = data.params.paths.map(item => ({ value: item }));
      state.collectDetail = data;
    },
    updateAsIframe(state, asIframe) {
      state.asIframe = asIframe;
    },
    updateIframeQuery(state, iframeQuery) {
      Object.assign(state.iframeQuery, iframeQuery);
    },
    updateShowFieldsConfigPopoverNum(state, showFieldsConfigPopoverNum) {
      state.showFieldsConfigPopoverNum += showFieldsConfigPopoverNum;
    },
    updateRouterLeaveTip(state, isShow) {
      state.showRouterLeaveTip = isShow;
    },
    setUserGuideData(state, userGuideData) {
      state.userGuideData = userGuideData;
    },
    setDemoUid(state, demoUid) {
      state.demoUid = demoUid;
    },
    setSpaceBgColor(state, val) {
      state.spaceBgColor = val;
    },
    updateIsEnLanguage(state, val) {
      state.isEnLanguage = val;
    },
    updateChartSize(state) {
      state.chartSizeNum += 1;
    },
    updateIsShowGlobalDialog(state, val) {
      state.isShowGlobalDialog = val;
    },
    updateGlobalActiveLabel(state, val) {
      state.globalActiveLabel = val;
    },
    updateGlobalSettingList(state, val) {
      state.globalSettingList = val;
    },
    updateMaskingToggle(state, val) {
      state.maskingToggle = val;
    },
    updateExternalMenu(state, val) {
      state.externalMenu = val;
    },
    updateVisibleFields(state, val) {
      state.visibleFields.splice(0, state.visibleFields.length, ...(val ?? []));
      state.indexFieldInfo.request_counter++;
    },
    updateVisibleFieldMinWidth(state, tableList, fieldList) {
      const staticWidth = state.indexSetOperatorConfig?.bcsWebConsole?.is_active ? 84 : 58 + 50;
      setDefaultTableWidth(fieldList ?? state.visibleFields, tableList, null, staticWidth);
    },
    updateIsNotVisibleFieldsShow(state, val) {
      state.isNotVisibleFieldsShow = val;
    },
    updateNoticeAlert(state, val) {
      state.showAlert = val;
    },
    updateIsLimitExpandView(state, val) {
      localStorage.setItem('EXPAND_SEARCH_VIEW', JSON.stringify(val));
      state.isLimitExpandView = val;
    },
    updateIndexFieldInfo(state, payload) {
      Object.assign(state.indexFieldInfo, payload ?? {});
    },
    updateIndexFieldInfoField(state, payload) {
      state.indexFieldInfo.fields.push(...payload)
    },
    updateIndexFieldEggsItems(state, payload) {
      const { start_time, end_time } = state.indexItem;
      const lastQueryTimerange = `${start_time}_${end_time}`;
      Object.keys(payload ?? {}).forEach(key => {
        set(state.indexFieldInfo.aggs_items, key, payload[key]);
      });
      state.indexFieldInfo.last_eggs_request_token = lastQueryTimerange;
    },
    resetIndexFieldInfo(state, payload) {
      const defValue = { ...IndexFieldInfo };
      state.indexFieldInfo = Object.assign(defValue, payload ?? {});
    },
    updateStoreIsShowClusterStep(state, val) {
      state.storeIsShowClusterStep = val;
    },
    updateClusterParams(state, payload) {
      state.clusterParams = payload;
    },
    updateSqlQueryFieldList(state, payload) {
      const target = {};
      state.retrieveDropdownData = {};

      const recursiveIncreaseData = (dataItem, prefixFieldKey = '') => {
        dataItem &&
          Object.entries(dataItem).forEach(([field, value]) => {
            if (typeof value === 'object') {
              recursiveIncreaseData(value, `${prefixFieldKey + field}.`);
            } else {
              const fullFieldKey = prefixFieldKey ? prefixFieldKey + field : field;
              let fieldData = target[fullFieldKey];
              if (fieldData) fieldData.__totalCount += 1;
              if (value || value === 0) {
                if (!fieldData) {
                  Object.assign(target, {
                    [fullFieldKey]: Object.defineProperties(
                      {},
                      {
                        __fieldType: {
                          // 该字段下的值的数据类型，可能是数值、字符串、布尔值
                          value: typeof value,
                        },
                        __totalCount: {
                          // 总记录数量
                          value: 1,
                          writable: true,
                        },
                        __validCount: {
                          // 有效值数量
                          value: 0,
                          writable: true,
                        },
                      },
                    ),
                  });
                  fieldData = target[fullFieldKey];
                }
                fieldData.__validCount += 1;
                fieldData[value] += 1;
                if (state.notTextTypeFields.includes(field) && !fieldData?.[value]) {
                  // 非 text 类型字段统计可选值，text 则由用户手动输入
                  fieldData[value] = 1;
                }
              }
            }
          });
      };

      // 更新下拉字段可选值信息
      const computeRetrieveDropdownData = listData => {
        listData.forEach(dataItem => {
          recursiveIncreaseData(dataItem);
        });
      };

      computeRetrieveDropdownData(payload ?? []);

      Object.keys(target).forEach(key => {
        Vue.set(state.retrieveDropdownData, key, target[key]);
      });
    },
    updateNotTextTypeFields(state, payload) {
      state.notTextTypeFields.length = [];
      state.notTextTypeFields = [];

      state.notTextTypeFields.push(
        ...(payload.fields ?? []).filter(field => field.field_type !== 'text').map(item => item.field_name),
      );
    },
    updateTableLineIsWrap(state, payload) {
      state.tableLineIsWrap = payload;
    },
    updateShowFieldAlias(state, payload) {
      window.localStorage.setItem('showFieldAlias', payload);
      state.showFieldAlias = payload;
    },
    /** 初始化表格宽度 为false的时候会按照初始化的情况来更新宽度 */
    updateIsSetDefaultTableColumn(state, payload) {
      // 如果浏览器记录过当前索引集表格拖动过 则不需要重新计算
      if (!state.isSetDefaultTableColumn) {
        const catchFieldsWidthObj = store.state.retrieve.catchFieldCustomConfig.fieldsWidth;
        const staticWidth = state.indexSetOperatorConfig?.bcsWebConsole?.is_active ? 84 : 58;
        setDefaultTableWidth(
          state.visibleFields,
          payload?.list ?? state.indexSetQueryResult.list,
          catchFieldsWidthObj,
          staticWidth + 60,
        );
        // request_counter 用于触发查询结果表格的更新
        state.indexFieldInfo.request_counter++;
      }
      if (typeof payload === 'boolean') state.isSetDefaultTableColumn = payload;
    },
    resetVisibleFields(state, payload) {
      const catchDisplayFields = store.state.retrieve.catchFieldCustomConfig.displayFields;
      const displayFields = catchDisplayFields.length ? catchDisplayFields : null;
      // 请求字段时 判断当前索引集是否有更改过字段 若更改过字段则使用session缓存的字段显示
      const filterList = (payload || displayFields) ?? state.indexFieldInfo.display_fields;
      const visibleFields =
        filterList
          .map(displayName => {
            for (const field of state.indexFieldInfo.fields) {
              if (field.field_name === displayName) {
                return field;
              }
            }
          })
          .filter(Boolean) ?? [];
      store.commit('updateVisibleFields', visibleFields);
      store.commit('updateIsNotVisibleFieldsShow', !visibleFields.length);

      if (state.indexItem.isUnionIndex) store.dispatch('showShowUnionSource', { keepLastTime: true });
    },
    resetIndexSetOperatorConfig(state) {
      const {
        bkmonitor,
        context_and_realtime: contextAndRealtime,
        bcs_web_console: bcsWebConsole,
      } = state.indexSetFieldConfig;
      // 字段设置的参数传到实时日志和上下文
      let indexSetValue;
      if (!state.indexItem.isUnionIndex) {
        const item = state.indexItem.items[0];
        indexSetValue = {
          scenarioID: item?.scenario_id,
          sortFields: item?.sort_fields ?? [],
          targetFields: item?.target_fields ?? [],
        };
      } else {
        indexSetValue = {};
      }
      store.commit('updateIndexSetOperatorConfig', {
        bkmonitor,
        bcsWebConsole,
        contextAndRealtime,
        indexSetValue,
        toolMessage: {
          webConsole: bcsWebConsole.is_active ? 'WebConsole' : bcsWebConsole?.extra?.reason,
          realTimeLog: contextAndRealtime.is_active
            ? window.mainComponent.$t('实时日志')
            : contextAndRealtime?.extra?.reason,
          contextLog: contextAndRealtime.is_active
            ? window.mainComponent.$t('上下文')
            : contextAndRealtime?.extra?.reason,
        },
      });
    },
    updateClearSearchValueNum(state, payload) {
      state.clearSearchValueNum = payload;
    },
    // 初始化监控默认数据
    initMonitorState(state, payload) {
      Object.assign(state, payload);
    },
    resetState(state) {
      Object.assign(state, deepClone(stateTpl));
    },
  },
  actions: {
    /**
     * 获取用户信息
     *
     * @param {Function} commit store commit mutation handler
     * @param {Object} state store state
     * @param {Function} dispatch store dispatch action handler
     * @param {Object} params 请求参数
     * @param {Object} config 请求的配置
     *
     * @return {Promise} promise 对象
     */
    userInfo({ commit }, params, config = {}) {
      return http.request('userInfo/getUserInfo', { query: params, config }).then(response => {
        const userData = response.data || {};
        commit('updateUser', userData);
        return userData;
      });
    },

    /**
     * 获取菜单列表
     *
     * @param {Function} commit store commit mutation handler
     * @param {Object} state store state
     * @param {Function} dispatch store dispatch action handler
     * @param {Object} params 请求参数
     * @param {Object} config 请求的配置
     *
     * @return {Promise} promise 对象
     */
    getMenuList({}, spaceUid) {
      return http.request('meta/menu', {
        query: {
          space_uid: spaceUid,
        },
      });
    },
    getGlobalsData({ commit }) {
      return http.request('collect/globals', { query: {} }).then(response => {
        const globalsData = response.data || {};
        commit('updateGlobalsData', globalsData);
        return globalsData;
      });
    },
    // -- 代码调整
    getCollectDetail({ commit, state }, data) {
      // 判断是否有该id的缓存数据
      if (state.collectDetail[0] !== data.collector_config_id) {
        commit('updateCollectDetail', [data.collector_config_id, data || {}]);
        return data;
      }
    },
    // 判断有无权限
    checkAllowed(context, paramData) {
      return new Promise(async (resolve, reject) => {
        try {
          const checkRes = await http.request('auth/checkAllowed', {
            data: paramData,
          });
          for (const item of checkRes.data) {
            if (item.is_allowed === false) {
              // 无权限
              resolve({
                isAllowed: false,
              });
              return;
            }
          }
          // 有权限
          resolve({
            isAllowed: true,
          });
        } catch (err) {
          // 请求出错
          reject(err);
        }
      });
    },
    // 已知无权限，需要获取信息
    getApplyData(context, paramData) {
      return http.request('auth/getApplyData', {
        data: paramData,
      });
    },
    // 判断有无权限，无权限获取相关信息
    checkAndGetData(context, paramData) {
      return new Promise(async (resolve, reject) => {
        try {
          const checkRes = await http.request('auth/checkAllowed', {
            data: paramData,
          });
          for (const item of checkRes.data) {
            if (item.is_allowed === false) {
              // 无权限
              const applyDataRes = await http.request('auth/getApplyData', {
                data: paramData,
              });
              resolve({
                isAllowed: false,
                data: applyDataRes.data,
              });
              return;
            }
          }
          // 有权限
          resolve({
            isAllowed: true,
          });
        } catch (err) {
          // 请求出错
          reject(err);
        }
      });
    },

    /**
     * 初始化时，通过路由参数和请求返回的索引集列表初始化索引集默认选中值
     * @param {*} param0
     * @param {*} param1
     */
    updateIndexItemByRoute({ commit, state }, { route, list = [] }) {
      const ids = [];
      let isUnionIndex = false;
      commit('resetIndexSetQueryResult', { search_count: 0 });
      const resolver = new RouteUrlResolver({ route });
      const result = resolver.convertQueryToStore();

      if ((result?.unionList?.length ?? 0) > 0) {
        isUnionIndex = true;
        ids.push(...result?.unionList);
        commit('updateUnionIndexList', ids);
      } else {
        const indexId = window.__IS_MONITOR_APM__ ? route.query.indexId : route.params.indexId;
        if (indexId) {
          ids.push(indexId);
        }
      }

      if (!isUnionIndex && !ids.length && list?.length) {
        ids.push(getStorageIndexItem(list));
      }

      if (route.query?.bizId) {
        state.bkBizId = route.query?.bizId;
      }

      if (result.ip_chooser) {
        const ipSelectValue = result.addition?.find(c => c.field === '_ip-select_');
        if (ipSelectValue) {
          ipSelectValue.value = [result.ip_chooser];
        } else {
          if (!result.addition) result.addition = [];

          if (Object.keys(result.ip_chooser ?? {}).length) {
            result.addition.push({
              field: '_ip-select_',
              operator: '',
              value: [result.ip_chooser],
            });
          }
        }
      }

      if (result.clusterParams) {
        commit('updateClusterParams', result.clusterParams);
      }

      if (ids.length) {
        delete result.unionList;
        delete result.clusterParams;
        const payload = {
          ...result,
          ids,
          selectIsUnionSearch: isUnionIndex,
          chart_params: deepClone(IndexItem.chart_params),
          items: ids.map(val => (list || []).find(item => item.index_set_id === val)).filter(val => val !== undefined),
          isUnionIndex,
        };
        if (payload.items.length === 1 && !payload.keyword && !payload.addition?.length) {
          if (payload.items[0].query_string) {
            payload.keyword = payload.items[0].query_string;
            payload.search_mode = 'sql';
            payload.addition = [];
          } else if (payload.items[0].addition) {
            payload.addition = payload.items[0].addition;
            payload.search_mode = 'ui';
            payload.keyword = '';
          }
        }
        // if (!payload.keyword && payload.items.length === 1 && payload.items[0].query_string) {
        //   payload.keyword = payload.items[0].query_string;
        //   payload.search_mode = 'sql';
        // }
        commit('updateIndexId', isUnionIndex ? undefined : ids[0]);
        commit('updateIndexItem', payload);
      }
    },

    /** 请求字段config信息 */
    requestIndexSetFieldInfo({ commit, state }) {
      // @ts-ignore
      const { ids = [], start_time = '', end_time = '', isUnionIndex } = state.indexItem;

      commit('resetIndexFieldInfo');
      commit('updataOperatorDictionary', {});
      commit('updateNotTextTypeFields', {});
      commit('updateIndexSetFieldConfig', {});
      commit('updateVisibleFields', []);

      if (!ids.length) {
        return;
      }
      commit('resetIndexFieldInfo', { is_loading: true });
      const urlStr = isUnionIndex ? 'unionSearch/unionMapping' : 'retrieve/getLogTableHead';
      !isUnionIndex && commit('deleteApiError', urlStr);
      const queryData = {
        start_time,
        end_time,
        is_realtime: 'True',
      };
      if (isUnionIndex) {
        Object.assign(queryData, {
          index_set_ids: ids,
        });
      }

      return http
        .request(
          urlStr,
          {
            params: { index_set_id: ids[0] },
            query: !isUnionIndex ? queryData : undefined,
            data: isUnionIndex ? queryData : undefined,
          },
          isUnionIndex ? {} : { catchIsShowMessage: false },
        )
        .then(res => {
<<<<<<< HEAD
=======
          console.log(res);

>>>>>>> 7deb71f1
          commit('updateIndexFieldInfo', res.data ?? {});
          commit('updataOperatorDictionary', res.data ?? {});
          commit('updateNotTextTypeFields', res.data ?? {});
          commit('updateIndexSetFieldConfig', res.data ?? {});
          commit('retrieve/updateFiledSettingConfigID', res.data?.config_id ?? -1); // 当前字段配置configID
          commit('retrieve/updateCatchFieldCustomConfig', res.data.user_custom_config); // 更新用户个人配置
          commit('resetVisibleFields');
          commit('resetIndexSetOperatorConfig');
          commit('updateIsSetDefaultTableColumn');
          return res;
        })
        .catch(err => {
          !isUnionIndex && commit('updateApiError', { apiName: urlStr, errorMessage: err });
          commit('updateIndexFieldInfo', { is_loading: false });
        })
        .finally(() => {
          commit('updateIndexFieldInfo', { is_loading: false });
        });
    },

    /** 请求获取用户个人配置信息 */
    requestIndexSetCustomConfigInfo({ commit, state }) {
      // @ts-ignore
      const { ids = [], start_time = '', end_time = '', isUnionIndex } = state.indexItem;
      if (!ids.length) {
        return;
      }
      const urlStr = isUnionIndex ? 'unionSearch/unionMapping' : 'retrieve/getLogTableHead';
      !isUnionIndex && commit('deleteApiError', urlStr);
      const queryData = {
        start_time,
        end_time,
        is_realtime: 'True',
      };
      if (isUnionIndex) {
        Object.assign(queryData, {
          index_set_ids: ids,
        });
      }
      return http
        .request(
          urlStr,
          {
            params: { index_set_id: ids[0] },
            query: !isUnionIndex ? queryData : undefined,
            data: isUnionIndex ? queryData : undefined,
          },
          isUnionIndex ? {} : { catchIsShowMessage: false },
        )
        .then(res => {
          commit('retrieve/updateCatchFieldCustomConfig', res.data.user_custom_config); // 更新用户个人配置
          return res;
        })
        .catch(() => {
          commit('retrieve/updateCatchFieldCustomConfig', {
            ...state.retrieve.catchFieldCustomConfig,
            filterSetting: {},
          });
        })
        .finally();
    },
    /**
     * 执行查询
     */
    requestIndexSetQuery(
      { commit, state, getters, dispatch },
      payload = { isPagination: false, cancelToken: null, searchCount: undefined, formChartChange: true },
    ) {
      if (
        (!state.indexItem.isUnionIndex && !state.indexId) ||
        (state.indexItem.isUnionIndex && !state.indexItem.ids.length)
      ) {
        state.searchTotal = 0;
        commit('updateSqlQueryFieldList', []);
        commit('updateIndexSetQueryResult', []);
        return Promise.reject({ message: `index_set_id is undefined` });
      }
      let begin = state.indexItem.begin;
      const { size, ...otherPrams } = getters.retrieveParams;

      // 每次请求这里需要根据选择日期时间这里计算最新的timestamp
      // 最新的 start_time, end_time 也要记录下来，用于字段统计时，保证请求的参数一致
      const { datePickerValue } = state.indexItem;
      const letterRegex = /[a-zA-Z]/;
      const needTransform = datePickerValue.every(d => letterRegex.test(d));

      const [start_time, end_time] = needTransform
        ? handleTransformToTimestamp(datePickerValue)
        : [state.indexItem.start_time, state.indexItem.end_time];

      if (needTransform) {
        commit('updateIndexItem', { start_time, end_time });
      }

      if (!payload?.isPagination && payload.formChartChange) {
        store.commit('retrieve/updateChartKey');
      }
      const searchCount = payload.searchCount ?? state.indexSetQueryResult.search_count + 1;
      commit(payload.isPagination ? 'updateIndexSetQueryResult' : 'resetIndexSetQueryResult', {
        is_loading: true,
        search_count: searchCount,
      });

      const baseUrl = process.env.NODE_ENV === 'development' ? 'api/v1' : window.AJAX_URL_PREFIX;
      const cancelTokenKey = 'requestIndexSetQueryCancelToken';
      RequestPool.execCanceToken(cancelTokenKey);
      const requestCancelToken = payload.cancelToken ?? RequestPool.getCancelToken(cancelTokenKey);

      // 区分联合查询和单选查询
      const searchUrl = !state.indexItem.isUnionIndex
        ? `/search/index_set/${state.indexId}/search/`
        : '/search/index_set/union_search/';

      const baseData = {
        bk_biz_id: state.bkBizId,
        size,
        ...otherPrams,
        start_time,
        end_time,
        addition: [...otherPrams.addition, ...otherPrams.commonFilters],
      };

      // 更新联合查询的begin
      const unionConfigs = state.unionIndexList.map(item => ({
        begin: payload.isPagination
          ? state.indexItem.catchUnionBeginList.find(cItem => String(cItem?.index_set_id) === item)?.begin ?? 0
          : 0,
        index_set_id: item,
      }));

      const queryBegin = payload.isPagination ? (begin += size) : 0;

      const queryData = Object.assign(
        baseData,
        !state.indexItem.isUnionIndex
          ? {
              begin: queryBegin, // 单选检索的begin
            }
          : {
              union_configs: unionConfigs,
            },
      );
      const params = {
        method: 'post',
        url: searchUrl,
        cancelToken: requestCancelToken,
        withCredentials: true,
        baseURL: baseUrl,
        responseType: 'blob',
        data: queryData,
      };
      if (state.isExternal) {
        params.headers = {
          'X-Bk-Space-Uid': state.spaceUid,
        };
      }

      return axios(params)
        .then(resp => {
          if (resp.data && !resp.message) {
            return readBlobRespToJson(resp.data).then(({ code, data, result, message }) => {
              const rsolvedData = data;
              rsolvedData.is_error = false;
              const indexSetQueryResult = state.indexSetQueryResult;
              const logList = parseBigNumberList(rsolvedData.list);
              const originLogList = parseBigNumberList(rsolvedData.origin_log_list);

              rsolvedData.list = payload.isPagination ? indexSetQueryResult.list.concat(logList) : logList;
              rsolvedData.origin_log_list = payload.isPagination
                ? indexSetQueryResult.origin_log_list.concat(originLogList)
                : originLogList;

              const catchUnionBeginList = parseBigNumberList(rsolvedData?.union_configs || []);
              state.tookTime = payload.isPagination
                ? state.tookTime + Number(data?.took || 0)
                : Number(data?.took || 0);

              if (!payload?.isPagination) {
                commit('updateIsSetDefaultTableColumn', { list: logList });
                dispatch('requestSearchTotal');
              }
              // 更新页数
              commit('updateSqlQueryFieldList', logList);
              commit('updateIndexItem', { catchUnionBeginList, begin: payload.isPagination ? begin : 0 });
              commit('updateIndexSetQueryResult', rsolvedData);

              return {
                data,
                message,
                code,
                result,
                length: logList.length,
              };
            });
          }

          return { data, message, result: false };
        })
        .catch(() => {
          state.searchTotal = 0;
          commit('updateSqlQueryFieldList', []);
          commit('updateIndexSetQueryResult', { is_error: true });
        })
        .finally(() => {
          commit('updateIndexSetQueryResult', { is_loading: false });
        });
    },

    requestFieldConfigList({ state, commit }, payload) {
      const cancelTokenKey = 'requestFieldConfigCancelToken';
      RequestPool.execCanceToken(cancelTokenKey);
      const requestCancelToken = payload.cancelToken ?? RequestPool.getCancelToken(cancelTokenKey);
      commit('updateIndexSetFieldConfigList', {
        data: [],
        is_loading: true,
      });
      return http
        .request(
          'retrieve/getFieldsListConfig',
          {
            data: {
              ...(state.indexItem.isUnionIndex
                ? { index_set_ids: state.unionIndexList }
                : { index_set_id: state.indexId }),
              scope: 'default',
              index_set_type: state.indexItem.isUnionIndex ? 'union' : 'single',
            },
          },
          {
            cancelToken: requestCancelToken,
          },
        )
        .then(resp => {
          commit('updateIndexSetFieldConfigList', {
            data: resp.data ?? [],
          });

          return resp;
        })
        .finally(() => {
          commit('updateIndexSetFieldConfigList', {
            is_loading: false,
          });
        });
    },

    /**
     * 索引集选择改变事件
     * 更新索引集相关缓存 & 发起当前索引集所需字段信息请求
     * @param {*} param0
     * @param {*} payload
     */
    requestIndexSetItemChanged({ commit, dispatch }, payload) {
      commit('updateIndexItem', payload);
      commit('resetIndexSetQueryResult', { search_count: 0, is_loading: true });

      if (!payload.isUnionIndex) {
        commit('updateIndexId', payload.ids[0]);
      }

      return dispatch('requestIndexSetFieldInfo');
    },

    requestIndexSetValueList({ commit, state }, payload) {
      const { start_time, end_time } = state.indexItem;
      const lastQueryTimerange = `${start_time}_${end_time}`;

      // 本次请求与上次请求时间范围不一致，重置缓存数据
      if (state.indexFieldInfo.last_eggs_request_token !== lastQueryTimerange) {
        set(state.indexFieldInfo, 'aggs_items', {});
      }

      if (!!payload.force) {
        (payload?.fields ?? []).forEach(field => {
          set(state.indexFieldInfo.aggs_items, field.field_name, []);
        });
      }

      const isDefaultQuery = !(payload?.fields?.length ?? false);
      const filterBuildIn = field => (isDefaultQuery ? !field.is_built_in : true);

      const filterFn = field =>
        !state.indexFieldInfo.aggs_items[field.field_name]?.length &&
        field.es_doc_values &&
        filterBuildIn(field) &&
        ['keyword', 'integer', 'long', 'double', 'bool', 'conflict'].includes(field.field_type) &&
        !/^__dist_/.test(field.field_name);

      const mapFn = field => field.field_name;
      const fields = (payload?.fields?.length ? payload.fields : state.indexFieldInfo.fields)
        .filter(filterFn)
        .map(mapFn);

      if (!fields.length) return Promise.resolve(true);

      const urlStr = state.indexItem.isUnionIndex ? 'unionSearch/unionTerms' : 'retrieve/getAggsTerms';
      const queryData = {
        keyword: '*',
        fields,
        addition: payload?.addition ?? [],
        start_time: formatDate(start_time * 1000),
        end_time: formatDate(end_time * 1000),
        size: payload?.size ?? 100,
      };

      if (state.indexItem.isUnionIndex) {
        Object.assign(queryData, {
          index_set_ids: state.unionIndexList,
        });
      }

      const params = {
        index_set_id: state.indexId,
      };

      const body = {
        params,
        data: queryData,
      };

      return http.request(urlStr, body).then(resp => {
        commit('updateIndexFieldEggsItems', resp.data.aggs_items ?? {});
        return resp;
      });
    },

    requestFavoriteList({ commit, state }, payload) {
      commit('updateFavoriteList', []);
      return http
        .request('favorite/getFavoriteByGroupList', {
          query: {
            space_uid: payload?.spaceUid ?? state.spaceUid,
            order_type: payload?.sort ?? (localStorage.getItem('favoriteSortType') || 'NAME_ASC'),
          },
        })
        .then(resp => {
          commit('updateFavoriteList', resp.data || []);
          return resp;
        });
    },

    /**
     * 下钻添加条件到查询搜索
     * @param {*} param0
     * @param {*} payload
     * @returns
     */
    setQueryCondition({ state, dispatch }, payload) {
      const newQueryList = Array.isArray(payload) ? payload : [payload];
      const isLink = newQueryList[0]?.isLink;
      const searchMode = state.indexItem.search_mode;
      const depth = Number(payload.depth ?? '0');
      const isNewSearchPage = newQueryList[0].operator === 'new-search-page-is';
      const getFieldType = field => {
        const target = state.indexFieldInfo.fields?.find(item => item.field_name === field);
        return target ? target.field_type : '';
      };
      const getAdditionMappingOperator = ({ operator, field, value }) => {
        let mappingKey = {
          // is is not 值映射
          is: '=',
          'is not': '!=',
        };

        /** text类型字段类型的下钻映射 */
        const textMappingKey = {
          is: 'contains match phrase',
          'is not': 'not contains match phrase',
        };

        /** keyword 类型字段类型的下钻映射 */
        const keywordMappingKey = {
          is: 'contains',
          'is not': 'not contains',
        };

        const boolMapping = {
          is: `is ${value[0]}`,
          'is not': `is ${/true/i.test(value[0]) ? 'false' : 'true'}`,
        };

        const textType = getFieldType(field);
        if (textType === 'text') {
          mappingKey = textMappingKey;
        }

        if (textType === 'boolean') {
          mappingKey = boolMapping;
          if (value.length) {
            value.splice(0, value.length);
          }
        }

        if (depth > 1 && textType === 'keyword') {
          mappingKey = keywordMappingKey;
        }
        return mappingKey[operator] ?? operator; // is is not 值映射
      };

      const formatJsonString = formatResult => {
        if (typeof formatResult === 'string') {
          return formatResult.replace(/"/g, '\\"');
        }

        return formatResult;
      };

      const getSqlAdditionMappingOperator = ({ operator, field }) => {
        const textType = getFieldType(field);

        const formatValue = value => {
          let formatResult = value;
          if (['text', 'string', 'keyword'].includes(textType)) {
            if (Array.isArray(formatResult)) {
              formatResult = formatResult.map(formatJsonString);
            } else {
              formatResult = formatJsonString(formatResult);
            }
          }

          return formatResult;
        };

        let mappingKey = {
          // is is not 值映射
          is: val => `${field}: "${formatValue(val)}"`,
          'is not': val => `NOT ${field}: "${formatValue(val)}"`,
        };

        return mappingKey[operator] ?? operator; // is is not 值映射
      };
      /** 判断条件是否已经在检索内 */
      const searchValueIsExist = (newSearchValue, searchMode) => {
        let isExist;
        if (searchMode === 'ui') {
          isExist = state.indexItem.addition.some(addition => {
            return (
              addition.field === newSearchValue.field &&
              addition.operator === newSearchValue.operator &&
              addition.value.toString() === newSearchValue.value.toString()
            );
          });
        }
        if (searchMode === 'sql') {
          const keyword = state.indexItem.keyword.replace(/^\s*\*\s*$/, '');
          isExist = keyword.indexOf(newSearchValue) !== -1;
        }
        return isExist;
      };
      const filterQueryList = newQueryList
        .map(item => {
          const isNewSearchPage = item.operator === 'new-search-page-is';
          item.operator = isNewSearchPage ? 'is' : item.operator;
          const { field, operator, value } = item;

          let newSearchValue = null;
          if (searchMode === 'ui') {
            const mapOperator = getAdditionMappingOperator({ field, operator, value });
            newSearchValue = Object.assign({ field, value }, { operator: mapOperator });
          }
          if (searchMode === 'sql') {
            newSearchValue = getSqlAdditionMappingOperator({ field, operator })?.(value);
          }
          const isExist = searchValueIsExist(newSearchValue, searchMode);
          return !isExist || isNewSearchPage ? newSearchValue : null;
        })
        .filter(Boolean);

      // list内的所有条件均相同时不进行添加条件处理
      if (!filterQueryList.length) return Promise.resolve([filterQueryList, searchMode, isNewSearchPage]);
      if (!isLink) {
        if (searchMode === 'ui') {
          const startIndex = state.indexItem.addition.length;
          state.indexItem.addition.splice(startIndex, 0, ...filterQueryList);
          dispatch('requestIndexSetQuery');
        }

        if (searchMode === 'sql') {
          const keyword = state.indexItem.keyword.replace(/^\s*\*\s*$/, '');
          const keywords = keyword.length > 0 ? [keyword] : [];
          const newSearchKeywords = filterQueryList.filter(item => keyword.indexOf(item) === -1);
          if (newSearchKeywords.length) {
            const lastIndex = newSearchKeywords.length - 1;
            newSearchKeywords[lastIndex] = newSearchKeywords[lastIndex].replace(/\s*$/, ' ');
          }

          const newSearchKeyword = keywords.concat(newSearchKeywords).join('AND ');
          state.indexItem.keyword = newSearchKeyword;
          dispatch('requestIndexSetQuery');
        }
      }
      return Promise.resolve([filterQueryList, searchMode, isNewSearchPage]);
    },

    changeShowUnionSource({ commit, dispatch, state }) {
      commit('updateIndexSetOperatorConfig', { isShowSourceField: !state.indexSetOperatorConfig.isShowSourceField });
      dispatch('showShowUnionSource', { keepLastTime: false });
    },

    /** 日志来源显隐操作 */
    showShowUnionSource({ state }, { keepLastTime = false }) {
      // 非联合查询 或者清空了所有字段 不走逻辑
      if (!state.indexItem.isUnionIndex || !state.visibleFields.length) return;
      const isExist = state.visibleFields.some(item => item.tag === 'union-source');
      // 保持之前的逻辑
      if (keepLastTime) {
        const isShowSourceField = state.indexSetOperatorConfig.isShowSourceField;
        if (isExist) {
          !isShowSourceField && state.visibleFields.shift();
        } else {
          isShowSourceField && state.visibleFields.unshift(logSourceField());
        }
        return;
      }

      isExist ? state.visibleFields.shift() : state.visibleFields.unshift(logSourceField());
    },
    requestSearchTotal({ state, getters }) {
      state.searchTotal = 0;
      const start_time = Math.floor(getters.retrieveParams.start_time);
      const end_time = Math.ceil(getters.retrieveParams.end_time);
      http
        .request(
          'retrieve/fieldStatisticsTotal',
          {
            data: {
              ...getters.retrieveParams,
              bk_biz_id: state.bkBizId,
              index_set_ids: state.indexItem.ids,
              start_time,
              end_time,
              addition: [...getters.retrieveParams.addition, ...getters.retrieveParams.commonFilters],
            },
          },
          {
            catchIsShowMessage: false,
          },
        )
        .then(res => {
          const { data, code } = res;
          if (code === 0) state.searchTotal = data.total_count;
        });
    },
    setApiError({ commit }, payload) {
      commit('SET_API_ERROR', payload);
    },
    clearApiError({ commit }, apiName) {
      commit('CLEAR_API_ERROR', apiName);
    },

    handleTrendDataZoom({ commit }, payload) {
      const { start_time, end_time, format } = payload;

      const [startTimeStamp, endTimeStamp] = format
        ? handleTransformToTimestamp([start_time, end_time])
        : [start_time, end_time];

      commit('updateIndexItem', {
        start_time: startTimeStamp,
        end_time: endTimeStamp,
        datePickerValue: [start_time, end_time],
      });

      // 这里通过增加 prefix 标识当前是由图表缩放导致的更新操作
      // 用于后续逻辑判定使用
      commit('retrieve/updateChartKey', { prefix: 'chart_zoom_' });
    },
    userFieldConfigChange({ state, getters, commit }, userConfig) {
      return new Promise(async (resolve, reject) => {
        const indexSetConfig = {
          ...state.retrieve.catchFieldCustomConfig,
          ...userConfig,
        };
        const queryParams = {
          index_set_id: state.indexId,
          index_set_type: getters.isUnionSearch ? 'union' : 'single',
          index_set_config: indexSetConfig,
        };
        if (getters.isUnionSearch) {
          delete queryParams.index_set_id;
          queryParams.index_set_ids = state.unionIndexList;
        }
        try {
          const res = await http.request('retrieve/updateUserFiledTableConfig', {
            data: queryParams,
          });
          if (res.code === 0) {
            const userConfig = {
              fieldsWidth: res.data.index_set_config.fieldsWidth,
              displayFields: res.data.index_set_config.displayFields,
              filterSetting: res.data.index_set_config.filterSetting,
            };
            commit('retrieve/updateCatchFieldCustomConfig', userConfig);
          }
          resolve(res);
        } catch (err) {
          reject(err);
        }
      });
    },
  },
});

/**
 * hack vuex dispatch, add third parameter `config` to the dispatch method
 *
 * 需要对单独的请求做配置的话，无论是 get 还是 post，store.dispatch 都需要三个参数，例如：
 * store.dispatch('example/btn1', {btn: 'btn1'}, {fromCache: true})
 * 其中第二个参数指的是请求本身的参数，第三个参数指的是请求的配置，如果请求本身没有参数，那么
 * 第二个参数也必须占位，store.dispatch('example/btn1', {}, {fromCache: true})
 * 在 store 中需要如下写法：
 * btn1 ({ commit, state, dispatch }, params, config) {
 *     return http.get(`/app/index?invoke=btn1`, params, config)
 * }
 *
 * @param {Object|string} _type vuex type
 * @param {Object} _payload vuex payload
 * @param {Object} config config 参数，主要指 http 的参数，详见 src/api/index initConfig
 *
 * @return {Promise} 执行请求的 promise
 */
store.dispatch = function (_type, _payload, config = {}) {
  const { type, payload } = unifyObjectStyle(_type, _payload);

  const action = { type, payload, config };
  const entry = store._actions[type];
  if (!entry) {
    if (process.env.NODE_ENV !== 'production') {
      console.error(`[vuex] unknown action type: ${type}`);
    }
    return;
  }

  store._actionSubscribers
    .slice()
    .filter(sub => sub.before)
    .forEach(sub => sub.before(action, store.state));
  // store._actionSubscribers.forEach(sub => sub(action, store.state));

  return entry.length > 1 ? Promise.all(entry.map(handler => handler(payload, config))) : entry[0](payload, config);
};

export default store;<|MERGE_RESOLUTION|>--- conflicted
+++ resolved
@@ -1046,11 +1046,8 @@
           isUnionIndex ? {} : { catchIsShowMessage: false },
         )
         .then(res => {
-<<<<<<< HEAD
-=======
           console.log(res);
 
->>>>>>> 7deb71f1
           commit('updateIndexFieldInfo', res.data ?? {});
           commit('updataOperatorDictionary', res.data ?? {});
           commit('updateNotTextTypeFields', res.data ?? {});
