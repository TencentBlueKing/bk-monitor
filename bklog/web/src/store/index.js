--- conflicted
+++ resolved
@@ -973,11 +973,7 @@
           ...result,
           ids,
           selectIsUnionSearch: isUnionIndex,
-<<<<<<< HEAD
-          chart_params: {},
-=======
           chart_params: deepClone(IndexItem.chart_params),
->>>>>>> 27d3716d
           items: ids.map(val => (list || []).find(item => item.index_set_id === val)).filter(val => val !== undefined),
           isUnionIndex,
         };
