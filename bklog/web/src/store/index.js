/* eslint-disable @typescript-eslint/no-misused-promises */
/*
 * Tencent is pleased to support the open source community by making
 * 蓝鲸智云PaaS平台 (BlueKing PaaS) available.
 *
 * Copyright (C) 2021 THL A29 Limited, a Tencent company.  All rights reserved.
 *
 * 蓝鲸智云PaaS平台 (BlueKing PaaS) is licensed under the MIT License.
 *
 * License for 蓝鲸智云PaaS平台 (BlueKing PaaS):
 *
 * ---------------------------------------------------
 * Permission is hereby granted, free of charge, to any person obtaining a copy of this software and associated
 * documentation files (the "Software"), to deal in the Software without restriction, including without limitation
 * the rights to use, copy, modify, merge, publish, distribute, sublicense, and/or sell copies of the Software, and
 * to permit persons to whom the Software is furnished to do so, subject to the following conditions:
 *
 * The above copyright notice and this permission notice shall be included in all copies or substantial portions of
 * the Software.
 *
 * THE SOFTWARE IS PROVIDED "AS IS", WITHOUT WARRANTY OF ANY KIND, EXPRESS OR IMPLIED, INCLUDING BUT NOT LIMITED TO
 * THE WARRANTIES OF MERCHANTABILITY, FITNESS FOR A PARTICULAR PURPOSE AND NONINFRINGEMENT. IN NO EVENT SHALL THE
 * AUTHORS OR COPYRIGHT HOLDERS BE LIABLE FOR ANY CLAIM, DAMAGES OR OTHER LIABILITY, WHETHER IN AN ACTION OF
 * CONTRACT, TORT OR OTHERWISE, ARISING FROM, OUT OF OR IN CONNECTION WITH THE SOFTWARE OR THE USE OR OTHER DEALINGS
 * IN THE SOFTWARE.
 */

/**
 * @file main store
 * @author  <>
 */
import Vue, { set } from 'vue';

import {
  unifyObjectStyle,
  getOperatorKey,
  readBlobRespToJson,
  parseBigNumberList,
  setDefaultTableWidth,
  formatDate,
  getStorageIndexItem,
} from '@/common/util';
import { handleTransformToTimestamp } from '@/components/time-range/utils';
import Vuex from 'vuex';

import { deepClone } from '../components/monitor-echarts/utils';
import collect from './collect';
import { ConditionOperator } from './condition-operator';
import {
  IndexSetQueryResult,
  IndexFieldInfo,
  IndexItem,
  logSourceField,
  indexSetClusteringData,
  getDefaultRetrieveParams,
} from './default-values.ts';
import globals from './globals';
import RequestPool from './request-pool';
import retrieve from './retrieve';
import RouteUrlResolver from './url-resolver';
import { axiosInstance } from '@/api';
import http from '@/api';

Vue.use(Vuex);
const stateTpl = {
  userMeta: {}, // /meta/mine
  pageLoading: true,
  authDialogData: null,
  // 是否将unix时间戳格式化
  isFormatDate: true,
  // 当前运行环境
  runVersion: '',
  // 系统当前登录用户
  user: {},
  // 是否作为iframe被嵌套
  asIframe: false,
  iframeQuery: {},
  // 当前项目及Id
  space: {},
  spaceUid: '',
  indexId: '',
  indexItem: { ...IndexItem },
  operatorDictionary: {},
  /** 联合查询ID列表 */
  unionIndexList: [],
  /** 联合查询元素列表 */
  unionIndexItemList: [],

  // 收藏列表
  favoriteList: [],

  /** 索引集对应的字段列表信息 */
  // @ts-ignore
  indexFieldInfo: { ...IndexFieldInfo },
  indexSetQueryResult: { ...IndexSetQueryResult },
  indexSetFieldConfig: { clustering_config: { ...indexSetClusteringData } },
  indexSetFieldConfigList: {
    is_loading: false,
    data: [],
  },
  indexSetOperatorConfig: {
    /** 当前日志来源是否展示  用于字段更新后还保持显示状态 */
    isShowSourceField: false,
  },
  traceIndexId: '',
  // 业务Id
  bkBizId: '',
  // 我的项目列表
  mySpaceList: [],
  currentMenu: {},
  currentMenuItem: {},
  topMenu: [],
  menuList: [],
  visibleFields: [],
  // 数据接入权限
  menuProject: [],
  errorPage: ['notTraceIndex'],
  // 全局配置
  globalsData: {},
  activeTopMenu: {},
  activeManageNav: {},
  activeManageSubNav: {},
  // -- id, id对应数据
  collectDetail: [0, {}],
  showFieldsConfigPopoverNum: 0,
  showRouterLeaveTip: false,
  // 新人指引
  userGuideData: {},
  curCustomReport: null,
  // demo 业务链接
  demoUid: '',
  spaceBgColor: '', // 空间颜色
  isEnLanguage: false,
  chartSizeNum: 0, // 自定义上报详情拖拽后 表格chart需要自适应新宽度
  isExternal: false, // 外部版
  /** 是否展示全局脱敏弹窗 */
  isShowGlobalDialog: false,
  /** 当前全局设置弹窗的活跃id */
  globalActiveLabel: 'masking-setting', // masking-setting
  /** 全局设置列表 */
  globalSettingList: [],
  /** 日志灰度 */
  maskingToggle: {
    toggleString: 'off',
    toggleList: [],
  },
  /** 外部版路由菜单 */
  externalMenu: [],
  isAppFirstLoad: true,
  /** 是否清空了显示字段，展示全量字段 */
  isNotVisibleFieldsShow: false,
  showAlert: false, // 是否展示跑马灯
  isLimitExpandView: false,
  storeIsShowClusterStep: false,
  retrieveDropdownData: {},
  notTextTypeFields: [],
  tableLineIsWrap: false,
  tableJsonFormat: false,
  tableJsonFormatDepth: 1,
  tableShowRowIndex: false,
  // 是否展示空字段
  tableAllowEmptyField: false,
  isSetDefaultTableColumn: false,
  tookTime: 0,
  searchTotal: 0,
  showFieldAlias: localStorage.getItem('showFieldAlias') === 'true',
  clearSearchValueNum: 0,
  // 存放接口报错信息的对象
  apiErrorInfo: {},
  clusterParams: null,
};

const store = new Vuex.Store({
  // 模块
  modules: {
    retrieve,
    collect,
    globals,
  },
  // 公共 store
  state: deepClone(stateTpl),
  // 公共 getters
  getters: {
    runVersion: state => state.runVersion,
    user: state => state.user,
    space: state => state.space,
    spaceUid: state => state.spaceUid,
    indexId: state => state.indexId,
    visibleFields: state => state.visibleFields,
    /** 是否是联合查询 */
    isUnionSearch: state => !!state.unionIndexList.length,
    /** 联合查询索引集ID数组 */
    unionIndexList: state => state.unionIndexList,
    unionIndexItemList: state => state.unionIndexItemList,
    traceIndexId: state => state.traceIndexId,
    bkBizId: state => state.bkBizId,
    mySpaceList: state => state.mySpaceList,
    pageLoading: state => state.pageLoading,
    globalsData: state => state.globalsData,
    // -- 返回数据
    collectDetail: state => state.collectDetail[1],
    asIframe: state => state.asIframe,
    iframeQuery: state => state.iframeQuery,
    demoUid: state => state.demoUid,
    accessUserManage: state =>
      Boolean(
        state.topMenu
          .find(item => item.id === 'manage')
          ?.children.some(item => item.id === 'permissionGroup' && item.project_manage === true),
      ),
    spaceBgColor: state => state.spaceBgColor,
    isEnLanguage: state => state.isEnLanguage,
    chartSizeNum: state => state.chartSizeNum,
    isShowGlobalDialog: state => state.isShowGlobalDialog,
    globalActiveLabel: state => state.globalActiveLabel,
    globalSettingList: state => state.globalSettingList,
    maskingToggle: state => state.maskingToggle,
    isNotVisibleFieldsShow: state => state.isNotVisibleFieldsShow,
    /** 脱敏灰度判断 */
    isShowMaskingTemplate: state =>
      state.maskingToggle.toggleString === 'on' || state.maskingToggle.toggleList.includes(Number(state.bkBizId)),
    isLimitExpandView: state => state.isLimitExpandView,
    common_filter_addition: state => state.retrieve.catchFieldCustomConfig.filterAddition ?? [],
    // @ts-ignore
    retrieveParams: state => {
      const {
        start_time,
        end_time,
        addition,
        begin,
        size,
        keyword = '*',
        ip_chooser,
        host_scopes,
        interval,
        search_mode,
        sort_list,
        format,
      } = state.indexItem;

      const filterAddition = addition
        .filter(item => !item.disabled && item.field !== '_ip-select_')
        .map(({ field, operator, value }) => {
          const addition = {
            field,
            operator,
            value,
          };

          if (['is true', 'is false'].includes(addition.operator)) {
            addition.value = [''];
          }

          return addition;
        });

      const searchParams =
        search_mode === 'sql' ? { keyword, addition: [] } : { addition: filterAddition, keyword: '*' };

      if (searchParams.keyword.replace(/\s*/, '') === '') {
        searchParams.keyword = '*';
      }

      return {
        start_time,
        end_time,
        format,
        addition: filterAddition,
        begin,
        size,
        ip_chooser,
        host_scopes,
        interval,
        search_mode,
        sort_list,
        bk_biz_id: state.bkBizId,
        ...searchParams,
      };
    },
    isNewRetrieveRoute: () => {
      const v = localStorage.getItem('retrieve_version') ?? 'v2';
      return v === 'v2';
    },
    storeIsShowClusterStep: state => state.storeIsShowClusterStep,
    getApiError: state => apiName => {
      return state.apiErrorInfo[apiName];
    },
    resultTableStaticWidth: state => {
      return (state.indexSetOperatorConfig?.bcsWebConsole?.is_active ? 84 : 58) + 50;
    },
  },
  // 公共 mutations
  mutations: {
    updatetableJsonFormatDepth(state, val) {
      state.tableJsonFormatDepth = val;
    },
    updateTableJsonFormat(state, val) {
      state.tableJsonFormat = val;
    },
    updateTableShowRowIndex(state, val) {
      state.tableShowRowIndex = val;
    },
    // 更新是否展示空字段
    updateTableEmptyFieldFormat(state, val) {
      state.tableAllowEmptyField = val;
    },
    updateApiError(state, { apiName, errorMessage }) {
      Vue.set(state.apiErrorInfo, apiName, errorMessage);
    },
    deleteApiError(state, apiName) {
      Vue.delete(state.apiErrorInfo, apiName);
    },
    updateFavoriteList(state, payload) {
      state.favoriteList.length = 0;
      state.favoriteList = [];
      state.favoriteList.push(...(payload ?? []));
    },
    updateChartParams(state, params) {
      Object.keys(params).forEach(key => {
        if (Array.isArray(state.indexItem.chart_params[key])) {
          state.indexItem.chart_params[key].splice(0, state.indexItem.chart_params[key].length, ...(params[key] ?? []));
        } else {
          set(state.indexItem.chart_params, key, params[key]);
        }
      });
    },
    updateIndexItem(state, payload) {
      ['ids', 'items', 'catchUnionBeginList'].forEach(key => {
        if (Array.isArray(state.indexItem[key]) && Array.isArray(payload?.[key] ?? false)) {
          state.indexItem[key].splice(
            0,
            state.indexItem[key].length,
            ...(payload?.[key] ?? []).filter(v => v !== null && v !== undefined),
          );
        }
      });

      Object.assign(state.indexItem, payload ?? {});
    },

    updateIndexSetOperatorConfig(state, payload) {
      Object.keys(payload ?? {}).forEach(key => {
        set(state.indexSetOperatorConfig, key, payload[key]);
      });
    },

    /**
     * 当切换索引集时，重置请求参数默认值
     * @param {*} state
     * @param {*} payload
     */
    resetIndexsetItemParams(state, payload) {
      const defaultValue = { ...getDefaultRetrieveParams(), isUnionIndex: false, selectIsUnionSearch: false };
      ['ids', 'items', 'catchUnionBeginList'].forEach(key => {
        if (Array.isArray(state.indexItem[key])) {
          state.indexItem[key].splice(
            0,
            state.indexItem[key].length,
            ...(payload?.[key] ?? []).filter(v => v !== null && v !== undefined),
          );
        }
      });

      state.indexItem.isUnionIndex = false;
      state.unionIndexList.splice(0, state.unionIndexList.length);
      state.indexItem.chart_params = deepClone(IndexItem.chart_params);

      if (payload?.addition?.length >= 0) {
        state.indexItem.addition.splice(
          0,
          state.indexItem.addition.length,
          ...payload?.addition.map(item => {
            const instance = new ConditionOperator(item);
            return { ...item, ...instance.getRequestParam() };
          }),
        );
      }

      const copyValue = Object.keys(payload ?? {}).reduce((result, key) => {
        if (!['ids', 'items', 'catchUnionBeginList', 'addition'].includes(key)) {
          Object.assign(result, { [key]: payload[key] });
        }

        return result;
      }, {});
      Object.assign(state.indexItem, defaultValue, copyValue);
    },

    updateIndexSetFieldConfig(state, payload) {
      const defVal = { ...indexSetClusteringData };
      const { config } = payload ?? { config: [] };
      const result = (config ?? []).reduce((output, item) => Object.assign(output, { [item.name]: { ...item } }), {
        clustering_config: defVal,
      });

      Object.assign(state.indexSetFieldConfig, result ?? {});
    },

    resetIndexSetQueryResult(state, payload) {
      Object.assign(state.indexSetQueryResult, IndexSetQueryResult, payload ?? {});
    },

    updateIndexSetQueryResult(state, payload) {
      Object.assign(state.indexSetQueryResult, payload ?? {});
    },

    updateIndexItemParams(state, payload) {
      if (payload?.addition?.length >= 0) {
        state.indexItem.addition.splice(
          0,
          state.indexItem.addition.length,
          ...payload?.addition.map(item => {
            const instance = new ConditionOperator(item);
            return { ...item, ...instance.getRequestParam() };
          }),
        );
      }

      const copyValue = Object.keys(payload ?? {}).reduce((result, key) => {
        if (!['addition'].includes(key)) {
          Object.assign(result, { [key]: payload[key] });
        }

        return result;
      }, {});

      Object.assign(state.indexItem, copyValue ?? {});
    },

    updateIndexSetFieldConfigList() {
      if (payload.is_loading !== undefined) {
        state.indexSetFieldConfigList.is_loading = payload.is_loading;
      }

      if (payload.data) {
        state.indexSetFieldConfigList.data.length = 0;
        state.indexSetFieldConfigList.data.push(...(payload ?? []));
      }
    },

    updateAddition(state) {
      state.indexItem.addition.forEach(item => {
        const instance = new ConditionOperator(item);
        Object.assign(item, instance.getRequestParam());
      });
    },

    updataOperatorDictionary(state, payload) {
      state.operatorDictionary = {};
      (payload.fields ?? []).forEach(field => {
        const { field_operator = [] } = field;
        field_operator.forEach(item => {
          const { operator } = item;
          const key = getOperatorKey(operator);
          Object.assign(state.operatorDictionary, { [key]: item });
        });
      });
    },

    updateUserMeta(state, payload) {
      state.userMeta = payload;
    },
    /**
     * 设置初始化 loading 是否显示
     */
    setPageLoading(state, loading) {
      state.pageLoading = loading;
    },
    updateAuthDialogData(state, payload) {
      state.authDialogData = payload;
    },
    updateIsFormatDate(state, payload) {
      state.isFormatDate = payload;
    },
    /**
     * 更新当前运行环境
     * @param {Object} state store state
     * @param {String} runVersion 运行环境
     */
    updateRunVersion(state, runVersion) {
      state.runVersion = runVersion;
    },
    /**
     * 更新当前用户 user
     *
     * @param {Object} state store state
     * @param {Object} user user 对象
     */
    updateUser(state, user) {
      state.user = Object.assign({}, user);
    },
    /**
     * 更新当前路由对应导航
     */
    updateCurrentMenu(state, current) {
      Vue.set(state, 'currentMenu', current);
    },
    updateCurrentMenuItem(state, item) {
      Vue.set(state, 'currentMenuItem', item);
    },
    updateSpace(state, spaceUid) {
      state.space = state.mySpaceList.find(item => item.space_uid === spaceUid) || {};
      state.bkBizId = state.space.bk_biz_id;
      state.spaceUid = spaceUid;
      state.isSetDefaultTableColumn = false;
    },
    updateMySpaceList(state, spaceList) {
      state.mySpaceList = spaceList.map(item => {
        const defaultTag = { id: item.space_type_id, name: item.space_type_name, type: item.space_type_id };
        return {
          ...item,
          name: item.space_name.replace(/\[.*?\]/, ''),
          py_text: Vue.prototype.$bkToPinyin(item.space_name, true),
          tags:
            item.space_type_id === 'bkci' && item.space_code
              ? [defaultTag, { id: 'bcs', name: window.mainComponent.$t('容器项目'), type: 'bcs' }]
              : [defaultTag],
        };
      });
    },
    updateIndexId(state, indexId) {
      state.indexId = indexId;
    },
    updateUnionIndexList(state, unionIndexList) {
      state.unionIndexList.splice(
        0,
        state.unionIndexList.length,
        ...unionIndexList.filter(v => v !== null && v !== undefined),
      );
      state.indexItem.ids.splice(
        0,
        state.indexItem.ids.length,
        ...unionIndexList.filter(v => v !== null && v !== undefined),
      );
      const unionIndexItemList = state.retrieve.indexSetList.filter(item => unionIndexList.includes(item.index_set_id));
      state.unionIndexItemList.splice(0, state.unionIndexItemList.length, ...unionIndexItemList);
    },
    updateUnionIndexItemList(state, unionIndexItemList) {
      state.unionIndexItemList = unionIndexItemList;
    },
    updateTraceIndexId(state, indexId) {
      state.traceIndexId = indexId;
    },
    updateMenuList(state, menuList) {
      state.menuList.splice(0, state.menuList.length, ...menuList);
    },
    updateActiveTopMenu(state, payload) {
      state.activeTopMenu = payload;
    },
    updateActiveManageNav(state, payload) {
      state.activeManageNav = payload;
    },
    updateActiveManageSubNav(state, payload) {
      state.activeManageSubNav = payload;
    },
    updateMenuProject(state, menuProject) {
      state.menuProject.splice(0, state.menuProject.length, ...menuProject);
    },
    updateTopMenu(state, topMenu) {
      state.topMenu.splice(0, state.topMenu.length, ...topMenu);
    },
    updateGlobalsData(state, globalsData) {
      state.globalsData = globalsData;
      Vue.set(state, 'globalsData', globalsData);
    },
    // -- 代码调整 collectDetail: [id, 数据]
    updateCollectDetail(state, collectDetail) {
      const data = collectDetail[1];
      data.params.paths = data.params.paths.map(item => ({ value: item }));
      state.collectDetail = data;
    },
    updateAsIframe(state, asIframe) {
      state.asIframe = asIframe;
    },
    updateIframeQuery(state, iframeQuery) {
      Object.assign(state.iframeQuery, iframeQuery);
    },
    updateShowFieldsConfigPopoverNum(state, showFieldsConfigPopoverNum) {
      state.showFieldsConfigPopoverNum += showFieldsConfigPopoverNum;
    },
    updateRouterLeaveTip(state, isShow) {
      state.showRouterLeaveTip = isShow;
    },
    setUserGuideData(state, userGuideData) {
      state.userGuideData = userGuideData;
    },
    setDemoUid(state, demoUid) {
      state.demoUid = demoUid;
    },
    setSpaceBgColor(state, val) {
      state.spaceBgColor = val;
    },
    updateIsEnLanguage(state, val) {
      state.isEnLanguage = val;
    },
    updateChartSize(state) {
      state.chartSizeNum += 1;
    },
    updateIsShowGlobalDialog(state, val) {
      state.isShowGlobalDialog = val;
    },
    updateGlobalActiveLabel(state, val) {
      state.globalActiveLabel = val;
    },
    updateGlobalSettingList(state, val) {
      state.globalSettingList = val;
    },
    updateMaskingToggle(state, val) {
      state.maskingToggle = val;
    },
    updateExternalMenu(state, val) {
      state.externalMenu = val;
    },
    updateVisibleFields(state, val) {
      state.visibleFields.splice(0, state.visibleFields.length, ...(val ?? []));
      state.indexFieldInfo.request_counter++;
    },
    updateVisibleFieldMinWidth(state, tableList, fieldList) {
      const staticWidth = state.indexSetOperatorConfig?.bcsWebConsole?.is_active ? 84 : 58 + 50;
      setDefaultTableWidth(fieldList ?? state.visibleFields, tableList, null, staticWidth);
    },
    updateIsNotVisibleFieldsShow(state, val) {
      state.isNotVisibleFieldsShow = val;
    },
    updateNoticeAlert(state, val) {
      state.showAlert = val;
    },
    updateIsLimitExpandView(state, val) {
      localStorage.setItem('EXPAND_SEARCH_VIEW', JSON.stringify(val));
      state.isLimitExpandView = val;
    },
    updateIndexFieldInfo(state, payload) {
      Object.assign(state.indexFieldInfo, payload ?? {});
    },
    updateIndexFieldEggsItems(state, payload) {
      const { start_time, end_time } = state.indexItem;
      const lastQueryTimerange = `${start_time}_${end_time}`;
      Object.keys(payload ?? {}).forEach(key => {
        set(state.indexFieldInfo.aggs_items, key, payload[key]);
      });
      state.indexFieldInfo.last_eggs_request_token = lastQueryTimerange;
    },
    resetIndexFieldInfo(state, payload) {
      const defValue = { ...IndexFieldInfo };
      state.indexFieldInfo = Object.assign(defValue, payload ?? {});
    },
    updateStoreIsShowClusterStep(state, val) {
      state.storeIsShowClusterStep = val;
    },
    updateClusterParams(state, payload) {
      state.clusterParams = payload;
    },
    updateSqlQueryFieldList(state, payload) {
      const target = {};
      state.retrieveDropdownData = {};

      const recursiveIncreaseData = (dataItem, prefixFieldKey = '') => {
        dataItem &&
          Object.entries(dataItem).forEach(([field, value]) => {
            if (typeof value === 'object') {
              recursiveIncreaseData(value, `${prefixFieldKey + field}.`);
            } else {
              const fullFieldKey = prefixFieldKey ? prefixFieldKey + field : field;
              let fieldData = target[fullFieldKey];
              if (fieldData) fieldData.__totalCount += 1;
              if (value || value === 0) {
                if (!fieldData) {
                  Object.assign(target, {
                    [fullFieldKey]: Object.defineProperties(
                      {},
                      {
                        __fieldType: {
                          // 该字段下的值的数据类型，可能是数值、字符串、布尔值
                          value: typeof value,
                        },
                        __totalCount: {
                          // 总记录数量
                          value: 1,
                          writable: true,
                        },
                        __validCount: {
                          // 有效值数量
                          value: 0,
                          writable: true,
                        },
                      },
                    ),
                  });
                  fieldData = target[fullFieldKey];
                }
                fieldData.__validCount += 1;
                fieldData[value] += 1;
                if (state.notTextTypeFields.includes(field) && !fieldData?.[value]) {
                  // 非 text 类型字段统计可选值，text 则由用户手动输入
                  fieldData[value] = 1;
                }
              }
            }
          });
      };

      // 更新下拉字段可选值信息
      const computeRetrieveDropdownData = listData => {
        listData.forEach(dataItem => {
          recursiveIncreaseData(dataItem);
        });
      };

      computeRetrieveDropdownData(payload ?? []);

      Object.keys(target).forEach(key => {
        Vue.set(state.retrieveDropdownData, key, target[key]);
      });
    },
    updateNotTextTypeFields(state, payload) {
      state.notTextTypeFields.length = [];
      state.notTextTypeFields = [];

      state.notTextTypeFields.push(
        ...(payload.fields ?? []).filter(field => field.field_type !== 'text').map(item => item.field_name),
      );
    },
    updateTableLineIsWrap(state, payload) {
      state.tableLineIsWrap = payload;
    },
    updateShowFieldAlias(state, payload) {
      window.localStorage.setItem('showFieldAlias', payload);
      state.showFieldAlias = payload;
    },
    /** 初始化表格宽度 为false的时候会按照初始化的情况来更新宽度 */
    updateIsSetDefaultTableColumn(state, payload) {
      // 如果浏览器记录过当前索引集表格拖动过 则不需要重新计算
      if (!state.isSetDefaultTableColumn) {
        const catchFieldsWidthObj = store.state.retrieve.catchFieldCustomConfig.fieldsWidth;
        const staticWidth = state.indexSetOperatorConfig?.bcsWebConsole?.is_active ? 84 : 58;
        setDefaultTableWidth(
          state.visibleFields,
          payload?.list ?? state.indexSetQueryResult.list,
          catchFieldsWidthObj,
          staticWidth + 60,
        );
        // request_counter 用于触发查询结果表格的更新
        state.indexFieldInfo.request_counter++;
      }
      if (typeof payload === 'boolean') state.isSetDefaultTableColumn = payload;
    },
    /**
     * @desc: 用于更新可见field
     * 根据传入的 `payload` 参数更新当前可见的字段。`payload` 可以是一个字段名称的数组，
     * 或者是包含字段名称数组和版本信息的对象。
     *
     * @param {Array | Object} payload  - 可传入字段名称数组或包含字段数组以及版本信息的对象。
     *   - 当为数组时，表示字段名称列表。
     *   - 当为对象时，应包含以下属性：
     *     - {Array} displayFieldNames - 字段名称数组。
     *     - {string} version - 版本信息，包含 v2时，表示是新版本设计，目前包含了object字段层级展示的添加功能，后续如果需要区别于之前的逻辑处理，可以参照此逻辑处理(暂不生效)
     *
     */
    resetVisibleFields(state, payload) {
      const isVersion2Payload = payload?.version === 'v2';
      const catchDisplayFields = store.state.retrieve.catchFieldCustomConfig.displayFields;
      const displayFields = catchDisplayFields.length ? catchDisplayFields : null;
      // 请求字段时 判断当前索引集是否有更改过字段 若更改过字段则使用session缓存的字段显示
      const filterList =
        (isVersion2Payload ? payload.displayFieldNames : payload || displayFields) ??
        state.indexFieldInfo.display_fields;
      const visibleFields =
        filterList
          .map(displayName => {
            const field = state.indexFieldInfo.fields.find(field => field.field_name === displayName);
            if (field) return field;
            return {
              field_type: 'object',
              field_name: displayName,
              field_alias: '',
              is_display: false,
              is_editable: true,
              tag: '',
              origin_field: '',
              es_doc_values: true,
              is_analyzed: true,
              is_virtual_obj_node: true,
              field_operator: [],
              is_built_in: true,
              is_case_sensitive: false,
              tokenize_on_chars: '',
              description: '',
              filterVisible: true,
            };
          })
          .filter(Boolean) ?? [];
      store.commit('updateVisibleFields', visibleFields);
      store.commit('updateIsNotVisibleFieldsShow', !visibleFields.length);

      if (state.indexItem.isUnionIndex) store.dispatch('showShowUnionSource', { keepLastTime: true });
    },
    resetIndexSetOperatorConfig(state) {
      const {
        bkmonitor,
        context_and_realtime: contextAndRealtime,
        bcs_web_console: bcsWebConsole,
      } = state.indexSetFieldConfig;
      // 字段设置的参数传到实时日志和上下文
      let indexSetValue;
      if (!state.indexItem.isUnionIndex) {
        const item = state.indexItem.items[0];
        indexSetValue = {
          scenarioID: item?.scenario_id,
          sortFields: item?.sort_fields ?? [],
          targetFields: item?.target_fields ?? [],
        };
      } else {
        indexSetValue = {};
      }
      store.commit('updateIndexSetOperatorConfig', {
        bkmonitor,
        bcsWebConsole,
        contextAndRealtime,
        indexSetValue,
        toolMessage: {
          webConsole: bcsWebConsole.is_active ? 'WebConsole' : bcsWebConsole?.extra?.reason,
          realTimeLog: contextAndRealtime.is_active
            ? window.mainComponent.$t('实时日志')
            : contextAndRealtime?.extra?.reason,
          contextLog: contextAndRealtime.is_active
            ? window.mainComponent.$t('上下文')
            : contextAndRealtime?.extra?.reason,
        },
      });
    },
    updateClearSearchValueNum(state, payload) {
      state.clearSearchValueNum = payload;
    },
    // 初始化监控默认数据
    initMonitorState(state, payload) {
      Object.assign(state, payload);
    },
    resetState(state) {
      Object.assign(state, deepClone(stateTpl));
    },
  },
  actions: {
    /**
     * 获取用户信息
     *
     * @param {Function} commit store commit mutation handler
     * @param {Object} state store state
     * @param {Function} dispatch store dispatch action handler
     * @param {Object} params 请求参数
     * @param {Object} config 请求的配置
     *
     * @return {Promise} promise 对象
     */
    userInfo({ commit }, params, config = {}) {
      return http.request('userInfo/getUserInfo', { query: params, config }).then(response => {
        const userData = response.data || {};
        commit('updateUser', userData);
        return userData;
      });
    },

    /**
     * 获取菜单列表
     *
     * @param {Function} commit store commit mutation handler
     * @param {Object} state store state
     * @param {Function} dispatch store dispatch action handler
     * @param {Object} params 请求参数
     * @param {Object} config 请求的配置
     *
     * @return {Promise} promise 对象
     */
    getMenuList({}, spaceUid) {
      return http.request('meta/menu', {
        query: {
          space_uid: spaceUid,
        },
      });
    },
    getGlobalsData({ commit }) {
      return http.request('collect/globals', { query: {} }).then(response => {
        const globalsData = response.data || {};
        commit('updateGlobalsData', globalsData);
        return globalsData;
      });
    },
    // -- 代码调整
    getCollectDetail({ commit, state }, data) {
      // 判断是否有该id的缓存数据
      if (state.collectDetail[0] !== data.collector_config_id) {
        commit('updateCollectDetail', [data.collector_config_id, data || {}]);
        return data;
      }
    },
    // 判断有无权限
    checkAllowed(context, paramData) {
      return new Promise(async (resolve, reject) => {
        try {
          const checkRes = await http.request('auth/checkAllowed', {
            data: paramData,
          });
          for (const item of checkRes.data) {
            if (item.is_allowed === false) {
              // 无权限
              resolve({
                isAllowed: false,
              });
              return;
            }
          }
          // 有权限
          resolve({
            isAllowed: true,
          });
        } catch (err) {
          // 请求出错
          reject(err);
        }
      });
    },
    // 已知无权限，需要获取信息
    getApplyData(context, paramData) {
      return http.request('auth/getApplyData', {
        data: paramData,
      });
    },
    // 判断有无权限，无权限获取相关信息
    checkAndGetData(context, paramData) {
      return new Promise(async (resolve, reject) => {
        try {
          const checkRes = await http.request('auth/checkAllowed', {
            data: paramData,
          });
          for (const item of checkRes.data) {
            if (item.is_allowed === false) {
              // 无权限
              const applyDataRes = await http.request('auth/getApplyData', {
                data: paramData,
              });
              resolve({
                isAllowed: false,
                data: applyDataRes.data,
              });
              return;
            }
          }
          // 有权限
          resolve({
            isAllowed: true,
          });
        } catch (err) {
          // 请求出错
          reject(err);
        }
      });
    },

    /**
     * 初始化时，通过路由参数和请求返回的索引集列表初始化索引集默认选中值
     * @param {*} param0
     * @param {*} param1
     */
    updateIndexItemByRoute({ commit, state }, { route, list = [] }) {
      const ids = [];
      let isUnionIndex = false;
      commit('resetIndexSetQueryResult', { search_count: 0 });
      const resolver = new RouteUrlResolver({ route });
      const result = resolver.convertQueryToStore();

      if ((result?.unionList?.length ?? 0) > 0) {
        isUnionIndex = true;
        ids.push(...result?.unionList);
        commit('updateUnionIndexList', ids);
      } else {
        const indexId = window.__IS_MONITOR_COMPONENT__ ? route.query.indexId : route.params.indexId;
        if (indexId) {
          ids.push(indexId);
        }
      }

      if (!isUnionIndex && !ids.length && list?.length) {
        ids.push(getStorageIndexItem(list));
      }

      if (route.query?.bizId) {
        state.bkBizId = route.query?.bizId;
      }

      if (result.ip_chooser) {
        const ipSelectValue = result.addition?.find(c => c.field === '_ip-select_');
        if (ipSelectValue) {
          ipSelectValue.value = [result.ip_chooser];
        } else {
          if (!result.addition) result.addition = [];

          if (Object.keys(result.ip_chooser ?? {}).length) {
            result.addition.push({
              field: '_ip-select_',
              operator: '',
              value: [result.ip_chooser],
            });
          }
        }
      }

      if (result.clusterParams) {
        commit('updateClusterParams', result.clusterParams);
      }

      if (ids.length) {
        delete result.unionList;
        delete result.clusterParams;
        const payload = {
          ...result,
          ids,
          selectIsUnionSearch: isUnionIndex,
          chart_params: deepClone(IndexItem.chart_params),
          items: ids.map(val => (list || []).find(item => item.index_set_id === val)).filter(val => val !== undefined),
          isUnionIndex,
        };

        if (payload.items.length === 1 && !payload.keyword && !payload.addition?.length) {
          if (payload.items[0].query_string) {
            payload.keyword = payload.items[0].query_string;
            payload.search_mode = 'sql';
            payload.addition = [];
          } else if (payload.items[0].addition) {
            payload.addition = payload.items[0].addition;
            payload.search_mode = 'ui';
            payload.keyword = '';
          }
        }

        commit('updateIndexId', isUnionIndex ? undefined : ids[0]);
        commit('updateIndexItem', payload);
      }
    },

    /** 请求字段config信息 */
    requestIndexSetFieldInfo({ commit, state }) {
      // @ts-ignore
      const { ids = [], start_time = '', end_time = '', isUnionIndex } = state.indexItem;

      commit('resetIndexFieldInfo');
      commit('updataOperatorDictionary', {});
      commit('updateNotTextTypeFields', {});
      commit('updateIndexSetFieldConfig', {});
      commit('updateVisibleFields', []);

      if (!ids.length) {
        return;
      }
      commit('resetIndexFieldInfo', { is_loading: true });
      const urlStr = isUnionIndex ? 'unionSearch/unionMapping' : 'retrieve/getLogTableHead';
      !isUnionIndex && commit('deleteApiError', urlStr);
      const queryData = {
        start_time,
        end_time,
        is_realtime: 'True',
      };
      if (isUnionIndex) {
        Object.assign(queryData, {
          index_set_ids: ids,
        });
      }

      return http
        .request(
          urlStr,
          {
            params: { index_set_id: ids[0] },
            query: !isUnionIndex ? queryData : undefined,
            data: isUnionIndex ? queryData : undefined,
          },
          isUnionIndex ? {} : { catchIsShowMessage: false },
        )
        .then(res => {
          commit('updateIndexFieldInfo', res.data ?? {});
          commit('updataOperatorDictionary', res.data ?? {});
          commit('updateNotTextTypeFields', res.data ?? {});
          commit('updateIndexSetFieldConfig', res.data ?? {});
          commit('retrieve/updateFiledSettingConfigID', res.data?.config_id ?? -1); // 当前字段配置configID
          commit('retrieve/updateCatchFieldCustomConfig', res.data.user_custom_config); // 更新用户个人配置
          commit('resetVisibleFields');
          commit('resetIndexSetOperatorConfig');
          commit('updateIsSetDefaultTableColumn');
          return res;
        })
        .catch(err => {
          !isUnionIndex && commit('updateApiError', { apiName: urlStr, errorMessage: err });
          commit('updateIndexFieldInfo', { is_loading: false });
        })
        .finally(() => {
          commit('updateIndexFieldInfo', { is_loading: false });
        });
    },

    /** 请求获取用户个人配置信息 */
    requestIndexSetCustomConfigInfo({ commit, state }) {
      // @ts-ignore
      const { ids = [], start_time = '', end_time = '', isUnionIndex } = state.indexItem;
      if (!ids.length) {
        return;
      }
      const urlStr = isUnionIndex ? 'unionSearch/unionMapping' : 'retrieve/getLogTableHead';
      !isUnionIndex && commit('deleteApiError', urlStr);
      const queryData = {
        start_time,
        end_time,
        is_realtime: 'True',
      };
      if (isUnionIndex) {
        Object.assign(queryData, {
          index_set_ids: ids,
        });
      }
      return http
        .request(
          urlStr,
          {
            params: { index_set_id: ids[0] },
            query: !isUnionIndex ? queryData : undefined,
            data: isUnionIndex ? queryData : undefined,
          },
          isUnionIndex ? {} : { catchIsShowMessage: false },
        )
        .then(res => {
          commit('retrieve/updateCatchFieldCustomConfig', res.data.user_custom_config); // 更新用户个人配置
          return res;
        })
        .catch(() => {
          commit('retrieve/updateCatchFieldCustomConfig', {
            ...state.retrieve.catchFieldCustomConfig,
            filterSetting: {},
          });
        })
        .finally();
    },
    /**
     * 执行查询
     */
    requestIndexSetQuery(
      { commit, state, getters, dispatch },
      payload = { isPagination: false, cancelToken: null, searchCount: undefined, formChartChange: true },
    ) {
      if (
        (!state.indexItem.isUnionIndex && !state.indexId) ||
        (state.indexItem.isUnionIndex && !state.indexItem.ids.length)
      ) {
        state.searchTotal = 0;
        commit('updateSqlQueryFieldList', []);
        commit('updateIndexSetQueryResult', { is_error: false, exception_msg: '' });
        return; // Promise.reject({ message: `index_set_id is undefined` });
      }
      let begin = state.indexItem.begin;
      const { size, format, ...otherPrams } = getters.retrieveParams;

      // 每次请求这里需要根据选择日期时间这里计算最新的timestamp
      // 最新的 start_time, end_time 也要记录下来，用于字段统计时，保证请求的参数一致
      const { datePickerValue } = state.indexItem;
      const letterRegex = /[a-zA-Z]/;
      const needTransform = datePickerValue.every(d => letterRegex.test(d));

      const [start_time, end_time] = needTransform
        ? handleTransformToTimestamp(datePickerValue, format)
        : [state.indexItem.start_time, state.indexItem.end_time];

      if (needTransform) {
        commit('updateIndexItem', { start_time, end_time });
      }

      if (!payload?.isPagination && payload.formChartChange) {
        store.commit('retrieve/updateChartKey');
      }
      const searchCount = payload.searchCount ?? state.indexSetQueryResult.search_count + 1;
      commit(payload.isPagination ? 'updateIndexSetQueryResult' : 'resetIndexSetQueryResult', {
        is_loading: true,
        search_count: searchCount,
      });

      const baseUrl = process.env.NODE_ENV === 'development' ? 'api/v1' : window.AJAX_URL_PREFIX;
      const cancelTokenKey = 'requestIndexSetQueryCancelToken';
      RequestPool.execCanceToken(cancelTokenKey);
      const requestCancelToken = payload.cancelToken ?? RequestPool.getCancelToken(cancelTokenKey);

      // 区分联合查询和单选查询
      const searchUrl = !state.indexItem.isUnionIndex
        ? `/search/index_set/${state.indexId}/search/`
        : '/search/index_set/union_search/';

      const baseData = {
        bk_biz_id: state.bkBizId,
        size,
        ...otherPrams,
        start_time,
        end_time,
        addition: [...otherPrams.addition, ...(getters.common_filter_addition ?? [])],
      };

      // 更新联合查询的begin
      const unionConfigs = state.unionIndexList.map(item => ({
        begin: payload.isPagination
          ? state.indexItem.catchUnionBeginList.find(cItem => String(cItem?.index_set_id) === item)?.begin ?? 0
          : 0,
        index_set_id: item,
      }));

      const queryBegin = payload.isPagination ? (begin += size) : 0;

      const queryData = Object.assign(
        baseData,
        !state.indexItem.isUnionIndex
          ? {
              begin: queryBegin, // 单选检索的begin
            }
          : {
              union_configs: unionConfigs,
            },
      );
      const params = {
        method: 'post',
        url: searchUrl,
        cancelToken: requestCancelToken,
        withCredentials: true,
        baseURL: baseUrl,
        responseType: 'blob',
        data: queryData,
      };
      if (state.isExternal) {
        params.headers = {
          'X-Bk-Space-Uid': state.spaceUid,
        };
      }

      return axiosInstance(params)
        .then(resp => {
          if (resp.data && !resp.message) {
            return readBlobRespToJson(resp.data).then(({ code, data, result, message }) => {
              const rsolvedData = data;
              if (result) {
                const indexSetQueryResult = state.indexSetQueryResult;
                const logList = parseBigNumberList(rsolvedData.list);
                const originLogList = parseBigNumberList(rsolvedData.origin_log_list);

                rsolvedData.list = payload.isPagination ? indexSetQueryResult.list.concat(logList) : logList;
                rsolvedData.origin_log_list = payload.isPagination
                  ? indexSetQueryResult.origin_log_list.concat(originLogList)
                  : originLogList;

                const catchUnionBeginList = parseBigNumberList(rsolvedData?.union_configs || []);
                state.tookTime = payload.isPagination
                  ? state.tookTime + Number(data?.took || 0)
                  : Number(data?.took || 0);

                if (!payload?.isPagination) {
                  commit('updateIsSetDefaultTableColumn', { list: logList });
                  dispatch('requestSearchTotal');
                }
                // 更新页数
                commit('updateSqlQueryFieldList', logList);
                commit('updateIndexItem', { catchUnionBeginList, begin: payload.isPagination ? begin : 0 });
                commit('updateIndexSetQueryResult', rsolvedData);

                return {
                  data,
                  message,
                  code,
                  result,
                  length: logList.length,
                };
              }

              commit('updateIndexSetQueryResult', { exception_msg: message, is_error: !result });

              return {
                data,
                message,
                code,
                result,
                length: 0,
              };
            });
          }

          return { data, message, result: false };
        })
        .catch(e => {
          state.searchTotal = 0;
          commit('updateSqlQueryFieldList', []);
          commit('updateIndexSetQueryResult', { is_error: true, exception_msg: e?.message ?? e?.toString() });
        })
        .finally(() => {
          commit('updateIndexSetQueryResult', { is_loading: false });
        });
    },

    requestFieldConfigList({ state, commit }, payload) {
      const cancelTokenKey = 'requestFieldConfigCancelToken';
      RequestPool.execCanceToken(cancelTokenKey);
      const requestCancelToken = payload.cancelToken ?? RequestPool.getCancelToken(cancelTokenKey);
      commit('updateIndexSetFieldConfigList', {
        data: [],
        is_loading: true,
      });
      return http
        .request(
          'retrieve/getFieldsListConfig',
          {
            data: {
              ...(state.indexItem.isUnionIndex
                ? { index_set_ids: state.unionIndexList }
                : { index_set_id: state.indexId }),
              scope: 'default',
              index_set_type: state.indexItem.isUnionIndex ? 'union' : 'single',
            },
          },
          {
            cancelToken: requestCancelToken,
          },
        )
        .then(resp => {
          commit('updateIndexSetFieldConfigList', {
            data: resp.data ?? [],
          });

          return resp;
        })
        .finally(() => {
          commit('updateIndexSetFieldConfigList', {
            is_loading: false,
          });
        });
    },

    /**
     * 索引集选择改变事件
     * 更新索引集相关缓存 & 发起当前索引集所需字段信息请求
     * @param {*} param0
     * @param {*} payload
     */
    requestIndexSetItemChanged({ commit, dispatch }, payload) {
      commit('updateIndexItem', payload);
      commit('resetIndexSetQueryResult', { search_count: 0, is_loading: true });

      if (!payload.isUnionIndex) {
        commit('updateIndexId', payload.ids[0]);
      }

      return dispatch('requestIndexSetFieldInfo');
    },

    /**
     * 请求提示词列表
     * @param {*} param0
     * @param {*} payload: { force: boolean; fields: []; addition: []; size: number; commit: boolean; cancelToken: boolean }
     * @returns
     */
    requestIndexSetValueList({ commit, state }, payload) {
      const { start_time, end_time } = state.indexItem;
      const lastQueryTimerange = `${start_time}_${end_time}`;

      const cancelTokenKey = 'requestIndexSetValueListCancelToken';
      RequestPool.execCanceToken(cancelTokenKey);
      const requestCancelToken = payload.cancelToken ? RequestPool.getCancelToken(cancelTokenKey) : null;

      // 本次请求与上次请求时间范围不一致，重置缓存数据
      if (state.indexFieldInfo.last_eggs_request_token !== lastQueryTimerange) {
        set(state.indexFieldInfo, 'aggs_items', {});
      }

      if (!!payload.force) {
        (payload?.fields ?? []).forEach(field => {
          set(state.indexFieldInfo.aggs_items, field.field_name, []);
        });
      }

      const isDefaultQuery = !(payload?.fields?.length ?? false);
      const filterBuildIn = field => (isDefaultQuery ? !field.is_built_in : true);

      const filterFn = field =>
        !state.indexFieldInfo.aggs_items[field.field_name]?.length &&
        field.es_doc_values &&
        filterBuildIn(field) &&
        ['keyword', 'integer', 'long', 'double', 'bool', 'conflict'].includes(field.field_type) &&
        !/^__dist_/.test(field.field_name);

      const mapFn = field => field.field_name;
      const fields = (payload?.fields?.length ? payload.fields : state.indexFieldInfo.fields)
        .filter(filterFn)
        .map(mapFn);

      if (!fields.length) return Promise.resolve(true);

      const urlStr = state.indexItem.isUnionIndex ? 'unionSearch/unionTerms' : 'retrieve/getAggsTerms';
      const queryData = {
        keyword: '*',
        fields,
        addition: payload?.addition ?? [],
        start_time: formatDate(start_time),
        end_time: formatDate(end_time),
        size: payload?.size ?? 100,
      };

      if (state.indexItem.isUnionIndex) {
        Object.assign(queryData, {
          index_set_ids: state.unionIndexList,
        });
      }

      const params = {
        index_set_id: state.indexId,
      };

      const body = {
        params,
        data: queryData,
      };

      return http
        .request(urlStr, body, {
          cancelToken: requestCancelToken,
        })
        .then(resp => {
          if (payload?.commit !== false) {
            commit('updateIndexFieldEggsItems', resp.data.aggs_items ?? {});
          }

          return resp;
        });
    },

    requestFavoriteList({ commit, state }, payload) {
      commit('updateFavoriteList', []);
      return http
        .request('favorite/getFavoriteByGroupList', {
          query: {
            space_uid: payload?.spaceUid ?? state.spaceUid,
            order_type: payload?.sort ?? (localStorage.getItem('favoriteSortType') || 'NAME_ASC'),
          },
        })
        .then(resp => {
          const results = (resp.data || []).map(item => {
            item.favorites?.forEach(sub => {
              sub.full_name = `${item.group_name}/${sub.name}`;
            });
            return item;
          });
          commit('updateFavoriteList', results);
          return resp;
        });
    },

    /**
     * 下钻添加条件到查询搜索
     * @param {*} param0
     * @param {*} payload
     * @returns
     */
    setQueryCondition({ state, dispatch }, payload) {
      const newQueryList = Array.isArray(payload) ? payload : [payload];
      const isLink = newQueryList[0]?.isLink;
      const searchMode = state.indexItem.search_mode;
      const depth = Number(payload.depth ?? '0');
      const isNestedField = payload?.isNestedField ?? 'false';
      const isNewSearchPage = newQueryList[0].operator === 'new-search-page-is';

      const getTargetField = field => {
        return state.visibleFields?.find(item => item.field_name === field);
      };

      const getFieldType = field => {
        return getTargetField(field)?.field_type ?? '';
      };

      const getAdditionMappingOperator = ({ operator, field, value }) => {
        let mappingKey = {
          // is is not 值映射
          is: '=',
          'is not': '!=',
        };

        /** text类型字段类型的下钻映射 */
        const textMappingKey = {
          is: 'contains match phrase',
          'is not': 'not contains match phrase',
        };

        /** keyword 类型字段类型的下钻映射 */
        const keywordMappingKey = {
          is: 'contains',
          'is not': 'not contains',
        };

        const boolMapping = {
          is: `is ${value[0]}`,
          'is not': `is ${/true/i.test(value[0]) ? 'false' : 'true'}`,
        };

        const targetField = getTargetField(field);

        const textType = targetField?.field_type ?? '';
        const isVirtualObjNode = targetField?.is_virtual_obj_node ?? false;

        if (textType === 'text') {
          mappingKey = textMappingKey;
        }

        if (textType === 'boolean') {
          mappingKey = boolMapping;
          if (value.length) {
            value.splice(0, value.length);
          }
        }

        if ((depth > 1 || isNestedField === 'true') && textType === 'keyword') {
          mappingKey = keywordMappingKey;
        }
        return mappingKey[operator] ?? operator; // is is not 值映射
      };

      const formatJsonString = formatResult => {
        if (typeof formatResult === 'string') {
          return formatResult.replace(/"/g, '\\"');
        }

        return formatResult;
      };

      const getSqlAdditionMappingOperator = ({ operator, field }) => {
        const textType = getFieldType(field);

        const formatValue = value => {
          let formatResult = value;
          if (['text', 'string', 'keyword'].includes(textType)) {
            if (Array.isArray(formatResult)) {
              formatResult = formatResult.map(formatJsonString);
            } else {
              formatResult = formatJsonString(formatResult);
            }
          }

          return formatResult;
        };

        let mappingKey = {
          // is is not 值映射
          is: val => `${field}: "${formatValue(val)}"`,
          'is not': val => `NOT ${field}: "${formatValue(val)}"`,
        };

        return mappingKey[operator] ?? operator; // is is not 值映射
      };
      /** 判断条件是否已经在检索内 */
      const searchValueIsExist = (newSearchValue, searchMode) => {
        let isExist;
        if (searchMode === 'ui') {
          isExist = state.indexItem.addition.some(addition => {
            return (
              addition.field === newSearchValue.field &&
              addition.operator === newSearchValue.operator &&
              addition.value.toString() === newSearchValue.value.toString()
            );
          });
        }
        if (searchMode === 'sql') {
          const keyword = state.indexItem.keyword.replace(/^\s*\*\s*$/, '');
          isExist = keyword.indexOf(newSearchValue) !== -1;
        }
        return isExist;
      };
      const filterQueryList = newQueryList
        .map(item => {
          const isNewSearchPage = item.operator === 'new-search-page-is';
          item.operator = isNewSearchPage ? 'is' : item.operator;
          const { field, operator, value } = item;
          const targetField = getTargetField(field);

          let newSearchValue = null;
          if (searchMode === 'ui') {
            if (targetField?.is_virtual_obj_node) {
              newSearchValue = Object.assign({ field: '*', value }, { operator: 'contains match phrase' });
            } else {
              const mapOperator = getAdditionMappingOperator({ field, operator, value });
              newSearchValue = Object.assign({ field, value }, { operator: mapOperator });
            }
          }
          if (searchMode === 'sql') {
<<<<<<< HEAD
            if (targetField?.is_virtual_obj_node) {
              newSearchValue = [value];
            } else {
=======
            if (targetField?.is_virtual_obj_node) { 
              newSearchValue = `\"${value[0]}\"`;
            } else{
>>>>>>> 3b892967
              newSearchValue = getSqlAdditionMappingOperator({ field, operator })?.(value);
            }
          }
          const isExist = searchValueIsExist(newSearchValue, searchMode);
          return !isExist || isNewSearchPage ? newSearchValue : null;
        })
        .filter(Boolean);

      // list内的所有条件均相同时不进行添加条件处理
      if (!filterQueryList.length) return Promise.resolve([filterQueryList, searchMode, isNewSearchPage]);
      if (!isLink) {
        if (searchMode === 'ui') {
          const startIndex = state.indexItem.addition.length;
          state.indexItem.addition.splice(startIndex, 0, ...filterQueryList);
          dispatch('requestIndexSetQuery');
        }

        if (searchMode === 'sql') {
          const keyword = state.indexItem.keyword.replace(/^\s*\*\s*$/, '');
          const keywords = keyword.length > 0 ? [keyword] : [];
          const newSearchKeywords = filterQueryList.filter(item => keyword.indexOf(item) === -1);
          if (newSearchKeywords.length) {
            const lastIndex = newSearchKeywords.length - 1;
            newSearchKeywords[lastIndex] = newSearchKeywords[lastIndex].replace(/\s*$/, ' ');
          }

          const newSearchKeyword = keywords.concat(newSearchKeywords).join('AND ');
          state.indexItem.keyword = newSearchKeyword;
          dispatch('requestIndexSetQuery');
        }
      }
      return Promise.resolve([filterQueryList, searchMode, isNewSearchPage]);
    },

    changeShowUnionSource({ commit, dispatch, state }) {
      commit('updateIndexSetOperatorConfig', { isShowSourceField: !state.indexSetOperatorConfig.isShowSourceField });
      dispatch('showShowUnionSource', { keepLastTime: false });
    },

    /** 日志来源显隐操作 */
    showShowUnionSource({ state }, { keepLastTime = false }) {
      // 非联合查询 或者清空了所有字段 不走逻辑
      if (!state.indexItem.isUnionIndex || !state.visibleFields.length) return;
      const isExist = state.visibleFields.some(item => item.tag === 'union-source');
      // 保持之前的逻辑
      if (keepLastTime) {
        const isShowSourceField = state.indexSetOperatorConfig.isShowSourceField;
        if (isExist) {
          !isShowSourceField && state.visibleFields.shift();
        } else {
          isShowSourceField && state.visibleFields.unshift(logSourceField());
        }
        return;
      }

      isExist ? state.visibleFields.shift() : state.visibleFields.unshift(logSourceField());
    },
    requestSearchTotal({ state, getters }) {
      state.searchTotal = 0;
      const start_time = Math.floor(getters.retrieveParams.start_time);
      const end_time = Math.ceil(getters.retrieveParams.end_time);
      http
        .request(
          'retrieve/fieldStatisticsTotal',
          {
            data: {
              ...getters.retrieveParams,
              bk_biz_id: state.bkBizId,
              index_set_ids: state.indexItem.ids,
              start_time,
              end_time,
              addition: [...getters.retrieveParams.addition, ...(getters.common_filter_addition ?? [])],
            },
          },
          {
            catchIsShowMessage: false,
          },
        )
        .then(res => {
          const { data, code } = res;
          if (code === 0) state.searchTotal = data.total_count;
        });
    },
    setApiError({ commit }, payload) {
      commit('SET_API_ERROR', payload);
    },
    clearApiError({ commit }, apiName) {
      commit('CLEAR_API_ERROR', apiName);
    },

    handleTrendDataZoom({ commit, getters }, payload) {
      const { start_time, end_time, format } = payload;
      const formatStr = getters.retrieveParams.format;

      const [startTimeStamp, endTimeStamp] = format
        ? handleTransformToTimestamp([start_time, end_time], formatStr)
        : [start_time, end_time];

      commit('updateIndexItem', {
        start_time: startTimeStamp,
        end_time: endTimeStamp,
        datePickerValue: [start_time, end_time],
      });

      // 这里通过增加 prefix 标识当前是由图表缩放导致的更新操作
      // 用于后续逻辑判定使用
      commit('retrieve/updateChartKey', { prefix: 'chart_zoom_' });
    },
    userFieldConfigChange({ state, getters, commit }, userConfig) {
      return new Promise(async (resolve, reject) => {
        const indexSetConfig = {
          ...state.retrieve.catchFieldCustomConfig,
          ...userConfig,
        };
        const queryParams = {
          index_set_id: state.indexId,
          index_set_type: getters.isUnionSearch ? 'union' : 'single',
          index_set_config: indexSetConfig,
        };
        if (getters.isUnionSearch) {
          delete queryParams.index_set_id;
          queryParams.index_set_ids = state.unionIndexList;
        }
        try {
          const res = await http.request('retrieve/updateUserFiledTableConfig', {
            data: queryParams,
          });
          if (res.code === 0) {
            const userConfig = res.data.index_set_config;
            commit('retrieve/updateCatchFieldCustomConfig', userConfig);
          }
          resolve(res);
        } catch (err) {
          reject(err);
        }
      });
    },
  },
});

/**
 * hack vuex dispatch, add third parameter `config` to the dispatch method
 *
 * 需要对单独的请求做配置的话，无论是 get 还是 post，store.dispatch 都需要三个参数，例如：
 * store.dispatch('example/btn1', {btn: 'btn1'}, {fromCache: true})
 * 其中第二个参数指的是请求本身的参数，第三个参数指的是请求的配置，如果请求本身没有参数，那么
 * 第二个参数也必须占位，store.dispatch('example/btn1', {}, {fromCache: true})
 * 在 store 中需要如下写法：
 * btn1 ({ commit, state, dispatch }, params, config) {
 *     return http.get(`/app/index?invoke=btn1`, params, config)
 * }
 *
 * @param {Object|string} _type vuex type
 * @param {Object} _payload vuex payload
 * @param {Object} config config 参数，主要指 http 的参数，详见 src/api/index initConfig
 *
 * @return {Promise} 执行请求的 promise
 */
store.dispatch = function (_type, _payload, config = {}) {
  const { type, payload } = unifyObjectStyle(_type, _payload);

  const action = { type, payload, config };
  const entry = store._actions[type];
  if (!entry) {
    if (process.env.NODE_ENV !== 'production') {
      console.error(`[vuex] unknown action type: ${type}`);
    }
    return;
  }

  store._actionSubscribers
    .slice()
    .filter(sub => sub.before)
    .forEach(sub => sub.before(action, store.state));
  // store._actionSubscribers.forEach(sub => sub(action, store.state));

  return entry.length > 1 ? Promise.all(entry.map(handler => handler(payload, config))) : entry[0](payload, config);
};

export default store;<|MERGE_RESOLUTION|>--- conflicted
+++ resolved
@@ -1585,15 +1585,9 @@
             }
           }
           if (searchMode === 'sql') {
-<<<<<<< HEAD
-            if (targetField?.is_virtual_obj_node) {
-              newSearchValue = [value];
-            } else {
-=======
             if (targetField?.is_virtual_obj_node) { 
               newSearchValue = `\"${value[0]}\"`;
             } else{
->>>>>>> 3b892967
               newSearchValue = getSqlAdditionMappingOperator({ field, operator })?.(value);
             }
           }
