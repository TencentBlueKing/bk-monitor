--- conflicted
+++ resolved
@@ -822,17 +822,21 @@
         ids.push(list[0].index_set_id);
       }
 
-<<<<<<< HEAD
       if (route.query?.bizId) {
         state.bkBizId = route.query?.bizId;
-=======
+      }
+
       if (result.ip_chooser) {
-        result.addition.push({
-          field: '_ip-select_',
-          operator: '',
-          value: [result.ip_chooser],
-        });
->>>>>>> f82fbe07
+        const ipSelectValue = result.addition.find(c => c.field === '_ip-select_');
+        if (ipSelectValue) {
+          ipSelectValue.value = [result.ip_chooser];
+        } else {
+          result.addition.push({
+            field: '_ip-select_',
+            operator: '',
+            value: [result.ip_chooser],
+          });
+        }
       }
 
       if (ids.length) {
