/* eslint-disable @typescript-eslint/no-unused-vars */
/* eslint-disable @typescript-eslint/naming-convention */
/* eslint-disable @typescript-eslint/no-misused-promises */
/*
 * Tencent is pleased to support the open source community by making
 * 蓝鲸智云PaaS平台 (BlueKing PaaS) available.
 *
 * Copyright (C) 2021 THL A29 Limited, a Tencent company.  All rights reserved.
 *
 * 蓝鲸智云PaaS平台 (BlueKing PaaS) is licensed under the MIT License.
 *
 * License for 蓝鲸智云PaaS平台 (BlueKing PaaS):
 *
 * ---------------------------------------------------
 * Permission is hereby granted, free of charge, to any person obtaining a copy of this software and associated
 * documentation files (the "Software"), to deal in the Software without restriction, including without limitation
 * the rights to use, copy, modify, merge, publish, distribute, sublicense, and/or sell copies of the Software, and
 * to permit persons to whom the Software is furnished to do so, subject to the following conditions:
 *
 * The above copyright notice and this permission notice shall be included in all copies or substantial portions of
 * the Software.
 *
 * THE SOFTWARE IS PROVIDED "AS IS", WITHOUT WARRANTY OF ANY KIND, EXPRESS OR IMPLIED, INCLUDING BUT NOT LIMITED TO
 * THE WARRANTIES OF MERCHANTABILITY, FITNESS FOR A PARTICULAR PURPOSE AND NONINFRINGEMENT. IN NO EVENT SHALL THE
 * AUTHORS OR COPYRIGHT HOLDERS BE LIABLE FOR ANY CLAIM, DAMAGES OR OTHER LIABILITY, WHETHER IN AN ACTION OF
 * CONTRACT, TORT OR OTHERWISE, ARISING FROM, OUT OF OR IN CONNECTION WITH THE SOFTWARE OR THE USE OR OTHER DEALINGS
 * IN THE SOFTWARE.
 */

/**
 * @file main store
 * @author  <>
 */
import Vue, { set } from 'vue';

import {
  unifyObjectStyle,
  getOperatorKey,
  readBlobRespToJson,
  parseBigNumberList,
  setDefaultTableWidth,
  formatDate,
  getStorageIndexItem,
} from '@/common/util';
import { handleTransformToTimestamp } from '@/components/time-range/utils';
import Vuex from 'vuex';

import { deepClone } from '../components/monitor-echarts/utils';
import collect from './collect';
import { ConditionOperator } from './condition-operator';
import {
  IndexSetQueryResult,
  IndexFieldInfo,
  IndexItem,
  logSourceField,
  indexSetClusteringData,
  getDefaultRetrieveParams,
  getStorageOptions,
  BkLogGlobalStorageKey,
  URL_ARGS,
} from './default-values.ts';
import { BK_LOG_STORAGE } from './store.type.ts';
import globals from './globals';
import { isAiAssistantActive, getCommonFilterAdditionWithValues } from './helper';
import RequestPool from './request-pool';
import retrieve from './retrieve';
import { axiosInstance } from '@/api';
import http from '@/api';

Vue.use(Vuex);
const stateTpl = {
  userMeta: {}, // /meta/mine
  pageLoading: true,
  authDialogData: null,
  // 是否将unix时间戳格式化
  isFormatDate: true,
  // 当前运行环境
  runVersion: '',
  // 系统当前登录用户
  user: {},
  // 是否作为iframe被嵌套
  asIframe: false,
  iframeQuery: {},
  // 当前项目及Id
  space: {},
  spaceUid: URL_ARGS.spaceUid ?? '',
  indexId: URL_ARGS.index_id ?? '',
  indexItem: { ...IndexItem },
  operatorDictionary: {},
  /** 联合查询ID列表 */
  unionIndexList: URL_ARGS.union_index_list ?? [],
  /** 联合查询元素列表 */
  unionIndexItemList: [],

  // 收藏列表
  favoriteList: [],

  /** 索引集对应的字段列表信息 */
  // @ts-ignore
  indexFieldInfo: { ...IndexFieldInfo },
  indexSetQueryResult: { ...IndexSetQueryResult },
  indexSetFieldConfig: { clustering_config: { ...indexSetClusteringData } },
  indexSetFieldConfigList: {
    is_loading: false,
    data: [],
  },
  indexSetOperatorConfig: {
    /** 当前日志来源是否展示  用于字段更新后还保持显示状态 */
    isShowSourceField: false,
  },
  traceIndexId: '',
  // 业务Id
  bkBizId: URL_ARGS.bizId ?? '',
  // 我的项目列表
  mySpaceList: [],
  currentMenu: {},
  currentMenuItem: {},
  topMenu: [],
  menuList: [],
  visibleFields: [],
  // 数据接入权限
  menuProject: [],
  errorPage: ['notTraceIndex'],
  // 全局配置
  globalsData: {},
  activeTopMenu: {},
  activeManageNav: {},
  activeManageSubNav: {},
  // -- id, id对应数据
  collectDetail: [0, {}],
  showFieldsConfigPopoverNum: 0,
  showRouterLeaveTip: false,
  // 新人指引
  userGuideData: {},
  curCustomReport: null,
  // demo 业务链接
  demoUid: '',
  spaceBgColor: '', // 空间颜色
  isEnLanguage: false,
  chartSizeNum: 0, // 自定义上报详情拖拽后 表格chart需要自适应新宽度
  isExternal: false, // 外部版
  /** 是否展示全局脱敏弹窗 */
  isShowGlobalDialog: false,
  /** 当前全局设置弹窗的活跃id */
  globalActiveLabel: 'masking-setting', // masking-setting
  /** 全局设置列表 */
  globalSettingList: [],
  /** 日志灰度 */
  maskingToggle: {
    toggleString: 'off',
    toggleList: [],
  },
  /** 外部版路由菜单 */
  externalMenu: [],
  isAppFirstLoad: true,
  /** 是否清空了显示字段，展示全量字段 */
  isNotVisibleFieldsShow: false,
  showAlert: false, // 是否展示跑马灯
  storeIsShowClusterStep: false,
  retrieveDropdownData: {},
  notTextTypeFields: [],
  isSetDefaultTableColumn: false,
  tookTime: 0,
  searchTotal: 0,
  clearSearchValueNum: 0,
  // 存放接口报错信息的对象
  apiErrorInfo: {},
  clusterParams: null,
  storage: {
    ...getStorageOptions(),
  },
  features: {
    isAiAssistantActive: false,
  },
  localSort: false
};

const store = new Vuex.Store({
  // 模块
  modules: {
    retrieve,
    collect,
    globals,
  },
  // 公共 store
  state: deepClone(stateTpl),
  // 公共 getters
  getters: {
    runVersion: state => state.runVersion,
    user: state => state.user,
    space: state => state.space,
    spaceUid: state => state.spaceUid,
    indexId: state => state.indexId,
    visibleFields: state => state.visibleFields,
    /** 是否是联合查询 */
    isUnionSearch: state => !!state.indexItem.isUnionIndex,
    /** 联合查询索引集ID数组 */
    unionIndexList: state => state.unionIndexList,
    unionIndexItemList: state => state.unionIndexItemList,
    traceIndexId: state => state.traceIndexId,
    bkBizId: state => state.bkBizId,
    mySpaceList: state => state.mySpaceList,
    pageLoading: state => state.pageLoading,
    globalsData: state => state.globalsData,
    // -- 返回数据
    collectDetail: state => state.collectDetail[1],
    asIframe: state => state.asIframe,
    iframeQuery: state => state.iframeQuery,
    demoUid: state => state.demoUid,
    accessUserManage: state =>
      Boolean(
        state.topMenu
          .find(item => item.id === 'manage')
          ?.children.some(item => item.id === 'permissionGroup' && item.project_manage === true),
      ),
    spaceBgColor: state => state.spaceBgColor,
    isEnLanguage: state => state.isEnLanguage,
    chartSizeNum: state => state.chartSizeNum,
    isShowGlobalDialog: state => state.isShowGlobalDialog,
    globalActiveLabel: state => state.globalActiveLabel,
    globalSettingList: state => state.globalSettingList,
    maskingToggle: state => state.maskingToggle,
    isNotVisibleFieldsShow: state => state.isNotVisibleFieldsShow,
    /** 脱敏灰度判断 */
    isShowMaskingTemplate: state =>
      state.maskingToggle.toggleString === 'on' || state.maskingToggle.toggleList.includes(Number(state.bkBizId)),
    isLimitExpandView: state => state.storage[BK_LOG_STORAGE.IS_LIMIT_EXPAND_VIEW],
    custom_sort_list: state => state.retrieve.catchFieldCustomConfig.sortList ?? [],

    // @ts-ignore
    retrieveParams: state => {
      const {
        start_time,
        end_time,
        addition,
        begin,
        size,
        keyword = '*',
        ip_chooser,
        host_scopes,
        interval,
        search_mode,
        sort_list,
        format,
      } = state.indexItem;

      const filterAddition = addition
        .filter(item => !item.disabled && item.field !== '_ip-select_')
        .map(({ field, operator, value }) => {
          const addition = {
            field,
            operator,
            value,
          };

          if (['is true', 'is false'].includes(addition.operator)) {
            addition.value = [''];
          }

          return addition;
        });

      const searchParams =
        search_mode === 'sql' ? { keyword, addition: [] } : { addition: filterAddition, keyword: '*' };

      if (searchParams.keyword.replace(/\s*/, '') === '') {
        searchParams.keyword = '*';
      }

      return {
        start_time,
        end_time,
        format,
        addition: filterAddition,
        begin,
        size,
        ip_chooser,
        host_scopes,
        interval,
        search_mode,
        sort_list,
        bk_biz_id: state.bkBizId,
        ...searchParams,
      };
    },
    isNewRetrieveRoute: () => {
      const v = localStorage.getItem('retrieve_version') ?? 'v2';
      return v === 'v2';
    },
    storeIsShowClusterStep: state => state.storeIsShowClusterStep,
    getApiError: state => apiName => {
      return state.apiErrorInfo[apiName];
    },
    resultTableStaticWidth: state => {
      return (state.indexSetOperatorConfig?.bcsWebConsole?.is_active ? 84 : 58) + 50;
    },
    isAiAssistantActive: state => state.features.isAiAssistantActive,
  },
  // 公共 mutations
  mutations: {
    updateStorage(state, payload) {
      Object.keys(payload).forEach(key => {
        state.storage[key] = payload[key];
      });

      localStorage.setItem(BkLogGlobalStorageKey, JSON.stringify(state.storage));
    },
    updateApiError(state, { apiName, errorMessage }) {
      Vue.set(state.apiErrorInfo, apiName, errorMessage);
    },
    deleteApiError(state, apiName) {
      Vue.delete(state.apiErrorInfo, apiName);
    },
    updateFavoriteList(state, payload) {
      state.favoriteList.length = 0;
      state.favoriteList = [];
      state.favoriteList.push(...(payload ?? []));
    },
    updateChartParams(state, params) {
      Object.keys(params).forEach(key => {
        if (Array.isArray(state.indexItem.chart_params[key])) {
          state.indexItem.chart_params[key].splice(0, state.indexItem.chart_params[key].length, ...(params[key] ?? []));
        } else {
          set(state.indexItem.chart_params, key, params[key]);
        }
      });
    },
    updateIndexItem(state, payload) {
      Object.keys(payload ?? {}).forEach(key => {
        if (['ids', 'items', 'catchUnionBeginList'].includes(key)) {
          if (Array.isArray(state.indexItem[key]) && Array.isArray(payload?.[key] ?? false)) {
            state.indexItem[key].splice(
              0,
              state.indexItem[key].length,
              ...(payload?.[key] ?? []).filter(v => v !== null && v !== undefined),
            );
          } else {
            set(state.indexItem, key, payload[key]);
          }
        } else {
          set(state.indexItem, key, payload[key]);
        }
      });
    },

    updateIndexSetOperatorConfig(state, payload) {
      Object.keys(payload ?? {}).forEach(key => {
        set(state.indexSetOperatorConfig, key, payload[key]);
      });
    },

    /**
     * 当切换索引集时，重置请求参数默认值
     * @param {*} state
     * @param {*} payload
     */
    resetIndexsetItemParams(state, payload) {
      const defaultValue = { ...getDefaultRetrieveParams(), isUnionIndex: false, selectIsUnionSearch: false };
      ['ids', 'items', 'catchUnionBeginList'].forEach(key => {
        if (Array.isArray(state.indexItem[key])) {
          state.indexItem[key].splice(
            0,
            state.indexItem[key].length,
            ...(payload?.[key] ?? []).filter(v => v !== null && v !== undefined),
          );
        }
      });

      state.indexItem.isUnionIndex = false;
      state.unionIndexList.splice(0, state.unionIndexList.length);
      state.indexItem.chart_params = deepClone(IndexItem.chart_params);

      if (payload?.addition?.length >= 0) {
        state.indexItem.addition.splice(
          0,
          state.indexItem.addition.length,
          ...payload?.addition.map(item => {
            const instance = new ConditionOperator(item);
            return { ...item, ...instance.getRequestParam() };
          }),
        );
      }

      const copyValue = Object.keys(payload ?? {}).reduce((result, key) => {
        if (!['ids', 'items', 'catchUnionBeginList', 'addition'].includes(key)) {
          Object.assign(result, { [key]: payload[key] });
        }

        return result;
      }, {});
      Object.assign(state.indexItem, defaultValue, copyValue);
    },

    updateIndexSetFieldConfig(state, payload) {
      const defVal = { ...indexSetClusteringData };
      const { config } = payload ?? { config: [] };
      const result = (config ?? []).reduce((output, item) => Object.assign(output, { [item.name]: { ...item } }), {
        clustering_config: defVal,
      });

      Object.assign(state.indexSetFieldConfig, result ?? {});
    },

    updateIndexSetCustomConfig(state, payload) {
      Object.keys(payload ?? {}).forEach(key => {
        set(state.indexFieldInfo.custom_config, key, payload[key]);
      });
    },

    resetIndexSetQueryResult(state, payload) {
      Object.assign(state.indexSetQueryResult, IndexSetQueryResult, payload ?? {});
    },

    updateIndexSetQueryResult(state, payload) {
      Object.assign(state.indexSetQueryResult, payload ?? {});
    },

    updateIndexItemParams(state, payload) {
      if (payload?.addition?.length >= 0) {
        state.indexItem.addition.splice(
          0,
          state.indexItem.addition.length,
          ...payload?.addition.map(item => {
            const instance = new ConditionOperator(item);
            return { ...item, ...instance.getRequestParam() };
          }),
        );
      }

      const copyValue = Object.keys(payload ?? {}).reduce((result, key) => {
        if (!['addition'].includes(key)) {
          Object.assign(result, { [key]: payload[key] });
        }

        return result;
      }, {});

      Object.assign(state.indexItem, copyValue ?? {});
    },

    updateIndexSetFieldConfigList() {
      if (payload.is_loading !== undefined) {
        state.indexSetFieldConfigList.is_loading = payload.is_loading;
      }

      if (payload.data) {
        state.indexSetFieldConfigList.data.length = 0;
        state.indexSetFieldConfigList.data.push(...(payload ?? []));
      }
    },

    updateAddition(state) {
      state.indexItem.addition.forEach(item => {
        const instance = new ConditionOperator(item);
        Object.assign(item, instance.getRequestParam());
      });
    },

    updataOperatorDictionary(state, payload) {
      state.operatorDictionary = {};
      (payload.fields ?? []).forEach(field => {
        const { field_operator = [] } = field;
        field_operator.forEach(item => {
          const { operator } = item;
          const key = getOperatorKey(operator);
          Object.assign(state.operatorDictionary, { [key]: item });
        });
      });
    },

    updateUserMeta(state, payload) {
      state.userMeta = payload;
    },
    /**
     * 设置初始化 loading 是否显示
     */
    setPageLoading(state, loading) {
      state.pageLoading = loading;
    },
    updateAuthDialogData(state, payload) {
      state.authDialogData = payload;
    },
    updateIsFormatDate(state, payload) {
      state.isFormatDate = payload;
    },
    /**
     * 更新当前运行环境
     * @param {Object} state store state
     * @param {String} runVersion 运行环境
     */
    updateRunVersion(state, runVersion) {
      state.runVersion = runVersion;
    },
    /**
     * 更新当前用户 user
     *
     * @param {Object} state store state
     * @param {Object} user user 对象
     */
    updateUser(state, user) {
      state.user = Object.assign({}, user);
    },
    /**
     * 更新当前路由对应导航
     */
    updateCurrentMenu(state, current) {
      Vue.set(state, 'currentMenu', current);
    },
    updateCurrentMenuItem(state, item) {
      Vue.set(state, 'currentMenuItem', item);
    },
    updateSpace(state, spaceUid) {
      state.space = state.mySpaceList.find(item => item.space_uid === spaceUid) || {};
      state.bkBizId = state.space.bk_biz_id;
      state.spaceUid = spaceUid;
      state.isSetDefaultTableColumn = false;
      state.features.isAiAssistantActive = isAiAssistantActive([state.bkBizId, state.spaceUid]);
    },
    updateMySpaceList(state, spaceList) {
      state.mySpaceList = spaceList.map(item => {
        const defaultTag = { id: item.space_type_id, name: item.space_type_name, type: item.space_type_id };
        return {
          ...item,
          name: item.space_name.replace(/\[.*?\]/, ''),
          py_text: Vue.prototype.$bkToPinyin(item.space_name, true),
          tags:
            item.space_type_id === 'bkci' && item.space_code
              ? [defaultTag, { id: 'bcs', name: window.mainComponent.$t('容器项目'), type: 'bcs' }]
              : [defaultTag],
        };
      });
    },
    updateIndexId(state, indexId) {
      state.indexId = indexId;
    },
    updateUnionIndexList(state, unionIndexList) {
      state.unionIndexList.splice(
        0,
        state.unionIndexList.length,
        ...unionIndexList.filter(v => v !== null && v !== undefined),
      );
      state.indexItem.ids.splice(
        0,
        state.indexItem.ids.length,
        ...unionIndexList.filter(v => v !== null && v !== undefined),
      );
      const unionIndexItemList = state.retrieve.indexSetList.filter(item => unionIndexList.includes(item.index_set_id));
      state.unionIndexItemList.splice(0, state.unionIndexItemList.length, ...unionIndexItemList);
    },
    updateUnionIndexItemList(state, unionIndexItemList) {
      state.unionIndexItemList = unionIndexItemList;
    },
    updateTraceIndexId(state, indexId) {
      state.traceIndexId = indexId;
    },
    updateMenuList(state, menuList) {
      state.menuList.splice(0, state.menuList.length, ...menuList);
    },
    updateActiveTopMenu(state, payload) {
      state.activeTopMenu = payload;
    },
    updateActiveManageNav(state, payload) {
      state.activeManageNav = payload;
    },
    updateActiveManageSubNav(state, payload) {
      state.activeManageSubNav = payload;
    },
    updateMenuProject(state, menuProject) {
      state.menuProject.splice(0, state.menuProject.length, ...menuProject);
    },
    updateTopMenu(state, topMenu) {
      state.topMenu.splice(0, state.topMenu.length, ...topMenu);
    },
    updateGlobalsData(state, globalsData) {
      state.globalsData = globalsData;
      Vue.set(state, 'globalsData', globalsData);
    },
    // -- 代码调整 collectDetail: [id, 数据]
    updateCollectDetail(state, collectDetail) {
      const data = collectDetail[1];
      data.params.paths = data.params.paths.map(item => ({ value: item }));
      state.collectDetail = data;
    },
    updateAsIframe(state, asIframe) {
      state.asIframe = asIframe;
    },
    updateIframeQuery(state, iframeQuery) {
      Object.assign(state.iframeQuery, iframeQuery);
    },
    updateShowFieldsConfigPopoverNum(state, showFieldsConfigPopoverNum) {
      state.showFieldsConfigPopoverNum += showFieldsConfigPopoverNum;
    },
    updateRouterLeaveTip(state, isShow) {
      state.showRouterLeaveTip = isShow;
    },
    setUserGuideData(state, userGuideData) {
      state.userGuideData = userGuideData;
    },
    setDemoUid(state, demoUid) {
      state.demoUid = demoUid;
    },
    setSpaceBgColor(state, val) {
      state.spaceBgColor = val;
    },
    updateIsEnLanguage(state, val) {
      state.isEnLanguage = val;
    },
    updateChartSize(state) {
      state.chartSizeNum += 1;
    },
    updateIsShowGlobalDialog(state, val) {
      state.isShowGlobalDialog = val;
    },
    updateGlobalActiveLabel(state, val) {
      state.globalActiveLabel = val;
    },
    updateGlobalSettingList(state, val) {
      state.globalSettingList = val;
    },
    updateMaskingToggle(state, val) {
      state.maskingToggle = val;
    },
    updateExternalMenu(state, val) {
      state.externalMenu = val;
    },
    updateVisibleFields(state, val) {
      state.visibleFields.splice(0, state.visibleFields.length, ...(val ?? []));
      state.indexFieldInfo.request_counter++;
    },
    updateVisibleFieldMinWidth(state, tableList, fieldList) {
      const staticWidth = state.indexSetOperatorConfig?.bcsWebConsole?.is_active ? 84 : 58 + 50;
      setDefaultTableWidth(fieldList ?? state.visibleFields, tableList, null, staticWidth);
    },
    updateIsNotVisibleFieldsShow(state, val) {
      state.isNotVisibleFieldsShow = val;
    },
    updateNoticeAlert(state, val) {
      state.showAlert = val;
    },

    updateIndexFieldInfo(state, payload) {
      Object.assign(state.indexFieldInfo, payload ?? {});
    },
    updateIndexFieldEggsItems(state, payload) {
      const { start_time, end_time } = state.indexItem;
      const lastQueryTimerange = `${start_time}_${end_time}`;
      Object.keys(payload ?? {}).forEach(key => {
        set(state.indexFieldInfo.aggs_items, key, payload[key]);
      });
      state.indexFieldInfo.last_eggs_request_token = lastQueryTimerange;
    },
    resetIndexFieldInfo(state, payload) {
      const defValue = { ...IndexFieldInfo };
      state.indexFieldInfo = Object.assign(defValue, payload ?? {});
    },
    updateStoreIsShowClusterStep(state, val) {
      state.storeIsShowClusterStep = val;
    },
    updateClusterParams(state, payload) {
      state.clusterParams = payload;
    },
    updateSqlQueryFieldList(state, payload) {
      const target = {};
      state.retrieveDropdownData = {};

      const recursiveIncreaseData = (dataItem, prefixFieldKey = '') => {
        dataItem &&
          Object.entries(dataItem).forEach(([field, value]) => {
            if (typeof value === 'object') {
              recursiveIncreaseData(value, `${prefixFieldKey + field}.`);
            } else {
              const fullFieldKey = prefixFieldKey ? prefixFieldKey + field : field;
              let fieldData = target[fullFieldKey];
              if (fieldData) fieldData.__totalCount += 1;
              if (value || value === 0) {
                if (!fieldData) {
                  Object.assign(target, {
                    [fullFieldKey]: Object.defineProperties(
                      {},
                      {
                        __fieldType: {
                          // 该字段下的值的数据类型，可能是数值、字符串、布尔值
                          value: typeof value,
                        },
                        __totalCount: {
                          // 总记录数量
                          value: 1,
                          writable: true,
                        },
                        __validCount: {
                          // 有效值数量
                          value: 0,
                          writable: true,
                        },
                      },
                    ),
                  });
                  fieldData = target[fullFieldKey];
                }
                fieldData.__validCount += 1;
                fieldData[value] += 1;
                if (state.notTextTypeFields.includes(field) && !fieldData?.[value]) {
                  // 非 text 类型字段统计可选值，text 则由用户手动输入
                  fieldData[value] = 1;
                }
              }
            }
          });
      };

      // 更新下拉字段可选值信息
      const computeRetrieveDropdownData = listData => {
        listData.forEach(dataItem => {
          recursiveIncreaseData(dataItem);
        });
      };

      computeRetrieveDropdownData(payload ?? []);

      Object.keys(target).forEach(key => {
        Vue.set(state.retrieveDropdownData, key, target[key]);
      });
    },
    updateNotTextTypeFields(state, payload) {
      state.notTextTypeFields.length = [];
      state.notTextTypeFields = [];

      state.notTextTypeFields.push(
        ...(payload.fields ?? []).filter(field => field.field_type !== 'text').map(item => item.field_name),
      );
    },
    updateTableLineIsWrap(state, payload) {
      state.storage.tableLineIsWrap = payload;
    },
    /** 初始化表格宽度 为false的时候会按照初始化的情况来更新宽度 */
    updateIsSetDefaultTableColumn(state, payload) {
      // 如果浏览器记录过当前索引集表格拖动过 则不需要重新计算
      if (!state.isSetDefaultTableColumn) {
        const catchFieldsWidthObj = store.state.retrieve.catchFieldCustomConfig.fieldsWidth;
        const staticWidth = state.indexSetOperatorConfig?.bcsWebConsole?.is_active ? 104 : 84;
        setDefaultTableWidth(
          state.visibleFields,
          payload?.list ?? state.indexSetQueryResult.list,
          catchFieldsWidthObj,
          staticWidth + 60,
        );
        // request_counter 用于触发查询结果表格的更新
        state.indexFieldInfo.request_counter++;
      }
      if (typeof payload === 'boolean') state.isSetDefaultTableColumn = payload;
    },
    /**
     * @desc: 用于更新可见field
     * 根据传入的 `payload` 参数更新当前可见的字段。`payload` 可以是一个字段名称的数组，
     * 或者是包含字段名称数组和版本信息的对象。
     *
     * @param {Array | Object} payload  - 可传入字段名称数组或包含字段数组以及版本信息的对象。
     *   - 当为数组时，表示字段名称列表。
     *   - 当为对象时，应包含以下属性：
     *     - {Array} displayFieldNames - 字段名称数组。
     *     - {string} version - 版本信息，包含 v2时，表示是新版本设计，目前包含了object字段层级展示的添加功能，后续如果需要区别于之前的逻辑处理，可以参照此逻辑处理(暂不生效)
     *
     */
    resetVisibleFields(state, payload) {
      const isVersion2Payload = payload?.version === 'v2';
      const catchDisplayFields = store.state.retrieve.catchFieldCustomConfig.displayFields;
      const displayFields = catchDisplayFields.length ? catchDisplayFields : null;
      // 请求字段时 判断当前索引集是否有更改过字段 若更改过字段则使用session缓存的字段显示
      const filterList =
        (isVersion2Payload ? payload.displayFieldNames : payload || displayFields) ??
        state.indexFieldInfo.display_fields;
      const visibleFields =
        filterList
          .map(displayName => {
            const field = state.indexFieldInfo.fields.find(field => field.field_name === displayName);
            if (field) return field;
            return {
              field_type: 'object',
              field_name: displayName,
              field_alias: '',
              is_display: false,
              is_editable: true,
              tag: '',
              origin_field: '',
              es_doc_values: true,
              is_analyzed: true,
              is_virtual_obj_node: true,
              field_operator: [],
              is_built_in: true,
              is_case_sensitive: false,
              tokenize_on_chars: '',
              description: '',
              filterVisible: true,
            };
          })
          .filter(Boolean) ?? [];
      store.commit('updateVisibleFields', visibleFields);
      store.commit('updateIsNotVisibleFieldsShow', !visibleFields.length);

      if (state.indexItem.isUnionIndex) store.dispatch('showShowUnionSource', { keepLastTime: true });
    },
    resetIndexSetOperatorConfig(state) {
      const {
        bkmonitor,
        context_and_realtime: contextAndRealtime,
        bcs_web_console: bcsWebConsole,
      } = state.indexSetFieldConfig;
      // 字段设置的参数传到实时日志和上下文
      let indexSetValue;
      if (!state.indexItem.isUnionIndex) {
        const item = state.indexItem.items[0];
        indexSetValue = {
          scenarioID: item?.scenario_id,
          sortFields: item?.sort_fields ?? [],
          targetFields: item?.target_fields ?? [],
        };
      } else {
        indexSetValue = {};
      }
      store.commit('updateIndexSetOperatorConfig', {
        bkmonitor,
        bcsWebConsole,
        contextAndRealtime,
        indexSetValue,
        toolMessage: {
          webConsole: bcsWebConsole.is_active ? 'WebConsole' : bcsWebConsole?.extra?.reason,
          realTimeLog: contextAndRealtime.is_active
            ? window.mainComponent.$t('实时日志')
            : contextAndRealtime?.extra?.reason,
          contextLog: contextAndRealtime.is_active
            ? window.mainComponent.$t('上下文')
            : contextAndRealtime?.extra?.reason,
        },
      });
    },
    updateClearSearchValueNum(state, payload) {
      state.clearSearchValueNum = payload;
    },
    // 初始化监控默认数据
    initMonitorState(state, payload) {
      Object.assign(state, payload);
    },
    resetState(state) {
      Object.assign(state, deepClone(stateTpl));
    },
    updateLocalSort(state, payload) {
      state.localSort = payload;
    },
  },
  actions: {
    /**
     * 获取用户信息
     *
     * @param {Function} commit store commit mutation handler
     * @param {Object} state store state
     * @param {Function} dispatch store dispatch action handler
     * @param {Object} params 请求参数
     * @param {Object} config 请求的配置
     *
     * @return {Promise} promise 对象
     */
    userInfo({ commit }, params, config = {}) {
      return http.request('userInfo/getUserInfo', { query: params, config }).then(response => {
        const userData = response.data || {};
        commit('updateUser', userData);
        return userData;
      });
    },

    /**
     * 获取菜单列表
     *
     * @param {Function} commit store commit mutation handler
     * @param {Object} state store state
     * @param {Function} dispatch store dispatch action handler
     * @param {Object} params 请求参数
     * @param {Object} config 请求的配置
     *
     * @return {Promise} promise 对象
     */
    getMenuList({}, spaceUid) {
      return http.request('meta/menu', {
        query: {
          space_uid: spaceUid,
        },
      });
    },
    getGlobalsData({ commit }) {
      return http.request('collect/globals', { query: {} }).then(response => {
        const globalsData = response.data || {};
        commit('updateGlobalsData', globalsData);
        return globalsData;
      });
    },
    // -- 代码调整
    getCollectDetail({ commit, state }, data) {
      // 判断是否有该id的缓存数据
      if (state.collectDetail[0] !== data.collector_config_id) {
        commit('updateCollectDetail', [data.collector_config_id, data || {}]);
        return data;
      }
    },
    // 判断有无权限
    checkAllowed(context, paramData) {
      return new Promise(async (resolve, reject) => {
        try {
          const checkRes = await http.request('auth/checkAllowed', {
            data: paramData,
          });
          for (const item of checkRes.data) {
            if (item.is_allowed === false) {
              // 无权限
              resolve({
                isAllowed: false,
              });
              return;
            }
          }
          // 有权限
          resolve({
            isAllowed: true,
          });
        } catch (err) {
          // 请求出错
          reject(err);
        }
      });
    },
    // 已知无权限，需要获取信息
    getApplyData(context, paramData) {
      return http.request('auth/getApplyData', {
        data: paramData,
      });
    },
    // 判断有无权限，无权限获取相关信息
    checkAndGetData(context, paramData) {
      return new Promise(async (resolve, reject) => {
        try {
          const checkRes = await http.request('auth/checkAllowed', {
            data: paramData,
          });
          for (const item of checkRes.data) {
            if (item.is_allowed === false) {
              // 无权限
              const applyDataRes = await http.request('auth/getApplyData', {
                data: paramData,
              });
              resolve({
                isAllowed: false,
                data: applyDataRes.data,
              });
              return;
            }
          }
          // 有权限
          resolve({
            isAllowed: true,
          });
        } catch (err) {
          // 请求出错
          reject(err);
        }
      });
    },

    /** 请求字段config信息 */
    requestIndexSetFieldInfo({ commit, state }) {
      // @ts-ignore
      const { ids = [], start_time = '', end_time = '', isUnionIndex } = state.indexItem;

      commit('resetIndexFieldInfo');
      commit('updataOperatorDictionary', {});
      commit('updateNotTextTypeFields', {});
      commit('updateIndexSetFieldConfig', {});
      commit('updateVisibleFields', []);

      if (!ids.length) {
        return;
      }
      commit('resetIndexFieldInfo', { is_loading: true });
      const urlStr = isUnionIndex ? 'unionSearch/unionMapping' : 'retrieve/getLogTableHead';
      !isUnionIndex && commit('deleteApiError', urlStr);
      const queryData = {
        start_time,
        end_time,
        is_realtime: 'True',
      };
      if (isUnionIndex) {
        Object.assign(queryData, {
          index_set_ids: ids,
        });
      }

      return http
        .request(
          urlStr,
          {
            params: { index_set_id: ids[0] },
            query: !isUnionIndex ? queryData : undefined,
            data: isUnionIndex ? queryData : undefined,
          },
          isUnionIndex ? {} : { catchIsShowMessage: false },
        )
        .then(res => {
          commit('updateIndexFieldInfo', res.data ?? {});
          commit('updataOperatorDictionary', res.data ?? {});
          commit('updateNotTextTypeFields', res.data ?? {});
          commit('updateIndexSetFieldConfig', res.data ?? {});
          commit('retrieve/updateFiledSettingConfigID', res.data?.config_id ?? -1); // 当前字段配置configID
          commit('retrieve/updateCatchFieldCustomConfig', res.data.user_custom_config); // 更新用户个人配置
          commit('resetVisibleFields');
          commit('resetIndexSetOperatorConfig');
          commit('updateIsSetDefaultTableColumn');
          return res;
        })
        .catch(err => {
          !isUnionIndex && commit('updateApiError', { apiName: urlStr, errorMessage: err });
          commit('updateIndexFieldInfo', { is_loading: false });
        })
        .finally(() => {
          commit('updateIndexFieldInfo', { is_loading: false });
        });
    },

    /** 请求获取用户个人配置信息 */
    requestIndexSetCustomConfigInfo({ commit, state }) {
      // @ts-ignore
      const { ids = [], start_time = '', end_time = '', isUnionIndex } = state.indexItem;
      if (!ids.length) {
        return;
      }
      const urlStr = isUnionIndex ? 'unionSearch/unionMapping' : 'retrieve/getLogTableHead';
      !isUnionIndex && commit('deleteApiError', urlStr);
      const queryData = {
        start_time,
        end_time,
        is_realtime: 'True',
      };
      if (isUnionIndex) {
        Object.assign(queryData, {
          index_set_ids: ids,
        });
      }
      return http
        .request(
          urlStr,
          {
            params: { index_set_id: ids[0] },
            query: !isUnionIndex ? queryData : undefined,
            data: isUnionIndex ? queryData : undefined,
          },
          isUnionIndex ? {} : { catchIsShowMessage: false },
        )
        .then(res => {
          commit('retrieve/updateCatchFieldCustomConfig', res.data.user_custom_config); // 更新用户个人配置
          return res;
        })
        .catch(() => {
          commit('retrieve/updateCatchFieldCustomConfig', {
            ...state.retrieve.catchFieldCustomConfig,
            filterSetting: {},
          });
        })
        .finally();
    },
    /**
     * 执行查询
     *
     * @param {Boolean} payload.isPagination - 是否是分页请求。
     * @param {CancelToken} payload.cancelToken - 用于取消请求的 Axios cancel token。
     * @param {Number} payload.searchCount - 自定义的查询计数器。
<<<<<<< HEAD
     * @param {Array} payload.localSort - 用于排序的本地排序配置
     *
=======
     * 
>>>>>>> 170f2bca
     */
    requestIndexSetQuery(
      { commit, state, getters, dispatch },
      payload = { isPagination: false, cancelToken: null, searchCount: undefined },
    ) {
      if (!payload?.isPagination) {
        commit('updateIndexSetQueryResult', {
          origin_log_list: [],
          list: [],
        });
      }

      if (
        (!state.indexItem.isUnionIndex && !state.indexId) ||
        (state.indexItem.isUnionIndex && !state.indexItem.ids.length)
      ) {
        state.searchTotal = 0;
        commit('updateSqlQueryFieldList', []);
        commit('updateIndexSetQueryResult', { is_error: false, exception_msg: '' });
        return; // Promise.reject({ message: `index_set_id is undefined` });
      }
      let begin = state.indexItem.begin;
      const { size, format, ...otherPrams } = getters.retrieveParams;

      // 如果是第一次请求
      // 分页请求后面请求{ start_time, end_time }要保证和初始值一致
      if (!payload?.isPagination) {
        // 每次请求这里需要根据选择日期时间这里计算最新的timestamp
        // 最新的 start_time, end_time 也要记录下来，用于字段统计时，保证请求的参数一致
        const { datePickerValue } = state.indexItem;
        const letterRegex = /[a-zA-Z]/;
        const needTransform = datePickerValue.every(d => letterRegex.test(d));

        const [start_time, end_time] = needTransform
          ? handleTransformToTimestamp(datePickerValue, format)
          : [state.indexItem.start_time, state.indexItem.end_time];

        if (needTransform) {
          commit('updateIndexItem', { start_time, end_time });
        }
      }

      const searchCount = payload.searchCount ?? state.indexSetQueryResult.search_count + 1;
      commit(payload.isPagination ? 'updateIndexSetQueryResult' : 'resetIndexSetQueryResult', {
        is_loading: true,
        search_count: searchCount,
      });

      const baseUrl = process.env.NODE_ENV === 'development' ? 'api/v1' : window.AJAX_URL_PREFIX;
      const cancelTokenKey = 'requestIndexSetQueryCancelToken';
      RequestPool.execCanceToken(cancelTokenKey);
      const requestCancelToken = payload.cancelToken ?? RequestPool.getCancelToken(cancelTokenKey);

      // 区分联合查询和单选查询
      const searchUrl = !state.indexItem.isUnionIndex
        ? `/search/index_set/${state.indexId}/search/`
        : '/search/index_set/union_search/';

      const { start_time, end_time } = state.indexItem;

      const baseData = {
        bk_biz_id: state.bkBizId,
        size,
        ...otherPrams,
        start_time,
        end_time,
        addition: [...otherPrams.addition, ...getCommonFilterAdditionWithValues(state)],
        sort_list: state.localSort ? otherPrams.sort_list : getters.custom_sort_list,
      };

      // 更新联合查询的begin
      const unionConfigs = state.unionIndexList.map(item => ({
        begin: payload.isPagination
          ? state.indexItem.catchUnionBeginList.find(cItem => String(cItem?.index_set_id) === item)?.begin ?? 0
          : 0,
        index_set_id: item,
      }));

      const queryBegin = payload.isPagination ? (begin += size) : 0;

      const queryData = Object.assign(
        baseData,
        !state.indexItem.isUnionIndex
          ? {
              begin: queryBegin, // 单选检索的begin
            }
          : {
              union_configs: unionConfigs,
            },
      );
      const params = {
        method: 'post',
        url: searchUrl,
        cancelToken: requestCancelToken,
        withCredentials: true,
        baseURL: baseUrl,
        responseType: 'blob',
        data: queryData,
      };
      if (state.isExternal) {
        params.headers = {
          'X-Bk-Space-Uid': state.spaceUid,
        };
      }

      return axiosInstance(params)
        .then(resp => {
          if (resp.data && !resp.message) {
            return readBlobRespToJson(resp.data).then(({ code, data, result, message }) => {
              const rsolvedData = data;
              if (result) {
                const indexSetQueryResult = state.indexSetQueryResult;
                const logList = parseBigNumberList(rsolvedData.list);
                const originLogList = parseBigNumberList(rsolvedData.origin_log_list);
                const size = logList.length;

                rsolvedData.list = payload.isPagination ? indexSetQueryResult.list.concat(logList) : logList;
                rsolvedData.origin_log_list = payload.isPagination
                  ? indexSetQueryResult.origin_log_list.concat(originLogList)
                  : originLogList;

                const catchUnionBeginList = parseBigNumberList(rsolvedData?.union_configs || []);
                state.tookTime = payload.isPagination
                  ? state.tookTime + Number(data?.took || 0)
                  : Number(data?.took || 0);

                if (!payload?.isPagination) {
                  commit('updateIsSetDefaultTableColumn', { list: logList });
                  dispatch('requestSearchTotal');
                }
                // 更新页数
                commit('updateSqlQueryFieldList', logList);
                commit('updateIndexItem', { catchUnionBeginList, begin: payload.isPagination ? begin : 0 });
                commit('updateIndexSetQueryResult', rsolvedData);

                return {
                  data,
                  message,
                  code,
                  result,
                  length: logList.length,
                  size,
                };
              }

              commit('updateIndexSetQueryResult', { exception_msg: message, is_error: !result });

              return {
                data,
                message,
                code,
                result,
                length: 0,
                size: 0,
              };
            });
          }

          return { data, message, result: false };
        })
        .catch(e => {
          state.searchTotal = 0;
          commit('updateSqlQueryFieldList', []);
          if (e.code !== 'ERR_CANCELED') {
            commit('updateIndexSetQueryResult', { is_error: true, exception_msg: e?.message ?? e?.toString() });
          }
        })
        .finally(() => {
          commit('updateIndexSetQueryResult', { is_loading: false });
        });
    },

    requestFieldConfigList({ state, commit }, payload) {
      const cancelTokenKey = 'requestFieldConfigCancelToken';
      RequestPool.execCanceToken(cancelTokenKey);
      const requestCancelToken = payload.cancelToken ?? RequestPool.getCancelToken(cancelTokenKey);
      commit('updateIndexSetFieldConfigList', {
        data: [],
        is_loading: true,
      });
      return http
        .request(
          'retrieve/getFieldsListConfig',
          {
            data: {
              ...(state.indexItem.isUnionIndex
                ? { index_set_ids: state.unionIndexList }
                : { index_set_id: state.indexId }),
              scope: 'default',
              index_set_type: state.indexItem.isUnionIndex ? 'union' : 'single',
            },
          },
          {
            cancelToken: requestCancelToken,
          },
        )
        .then(resp => {
          commit('updateIndexSetFieldConfigList', {
            data: resp.data ?? [],
          });

          return resp;
        })
        .finally(() => {
          commit('updateIndexSetFieldConfigList', {
            is_loading: false,
          });
        });
    },

    /**
     * 索引集选择改变事件
     * 更新索引集相关缓存 & 发起当前索引集所需字段信息请求
     * @param {*} param0
     * @param {*} payload
     */
    requestIndexSetItemChanged({ commit, dispatch }, payload) {
      commit('updateIndexItem', payload);
      commit('resetIndexSetQueryResult', { search_count: 0, is_loading: true });

      if (!payload.isUnionIndex) {
        commit('updateIndexId', payload.ids[0]);
      }

      return dispatch('requestIndexSetFieldInfo');
    },

    /**
     * 请求提示词列表
     * @param {*} param0
     * @param {*} payload: { force: boolean; fields: []; addition: []; size: number; commit: boolean; cancelToken: boolean }
     * @returns
     */
    requestIndexSetValueList({ commit, state }, payload) {
      const { start_time, end_time } = state.indexItem;
      const lastQueryTimerange = `${start_time}_${end_time}`;

      const cancelTokenKey = 'requestIndexSetValueListCancelToken';
      RequestPool.execCanceToken(cancelTokenKey);
      const requestCancelToken = payload.cancelToken ? RequestPool.getCancelToken(cancelTokenKey) : null;

      // 本次请求与上次请求时间范围不一致，重置缓存数据
      if (state.indexFieldInfo.last_eggs_request_token !== lastQueryTimerange) {
        set(state.indexFieldInfo, 'aggs_items', {});
      }

      if (!!payload.force) {
        (payload?.fields ?? []).forEach(field => {
          set(state.indexFieldInfo.aggs_items, field.field_name, []);
        });
      }

      const isDefaultQuery = !(payload?.fields?.length ?? false);
      const filterBuildIn = field => (isDefaultQuery ? !field.is_built_in : true);

      const filterFn = field =>
        !state.indexFieldInfo.aggs_items[field.field_name]?.length &&
        field.es_doc_values &&
        filterBuildIn(field) &&
        ['keyword'].includes(field.field_type) &&
        !/^__dist_/.test(field.field_name);

      const mapFn = field => field.field_name;
      const fields = (payload?.fields?.length ? payload.fields : state.indexFieldInfo.fields)
        .filter(filterFn)
        .map(mapFn);

      if (!fields.length) return Promise.resolve(true);

      const urlStr = state.indexItem.isUnionIndex ? 'unionSearch/unionTerms' : 'retrieve/getAggsTerms';
      const queryData = {
        keyword: '*',
        fields,
        addition: payload?.addition ?? [],
        start_time: formatDate(start_time),
        end_time: formatDate(end_time),
        size: payload?.size ?? 100,
      };

      if (state.indexItem.isUnionIndex) {
        Object.assign(queryData, {
          index_set_ids: state.unionIndexList,
        });
      }

      const params = {
        index_set_id: state.indexId,
      };

      const body = {
        params,
        data: queryData,
      };

      return http
        .request(urlStr, body, {
          cancelToken: requestCancelToken,
        })
        .then(resp => {
          if (payload?.commit !== false) {
            commit('updateIndexFieldEggsItems', resp.data.aggs_items ?? {});
          }

          return resp;
        });
    },

    requestFavoriteList({ commit, state }, payload) {
      commit('updateFavoriteList', []);
      return http
        .request('favorite/getFavoriteByGroupList', {
          query: {
            space_uid: payload?.spaceUid ?? state.spaceUid,
            order_type: payload?.sort ?? (localStorage.getItem('favoriteSortType') || 'NAME_ASC'),
          },
        })
        .then(resp => {
          const results = (resp.data || []).map(item => {
            item.favorites?.forEach(sub => {
              sub.full_name = `${item.group_name}/${sub.name}`;
            });
            return item;
          });
          commit('updateFavoriteList', results);
          return resp;
        });
    },

    /**
     * 下钻添加条件到查询搜索
     * @param {*} param0
     * @param {*} payload
     * @returns
     */
    setQueryCondition({ state, dispatch }, payload) {
      const newQueryList = Array.isArray(payload) ? payload : [payload];
      const isLink = newQueryList[0]?.isLink;
      const searchMode = state.indexItem.search_mode;
      const depth = Number(payload.depth ?? '0');
      const isNestedField = payload?.isNestedField ?? 'false';
      const isNewSearchPage = newQueryList[0].operator === 'new-search-page-is';

      const getTargetField = field => {
        return state.visibleFields?.find(item => item.field_name === field);
      };

      const getFieldType = field => {
        return getTargetField(field)?.field_type ?? '';
      };

      const getAdditionMappingOperator = ({ operator, field, value }) => {
        let mappingKey = {
          // is is not 值映射
          is: '=',
          'is not': '!=',
        };

        /** text类型字段类型的下钻映射 */
        const textMappingKey = {
          is: 'contains match phrase',
          'is not': 'not contains match phrase',
        };

        /** keyword 类型字段类型的下钻映射 */
        const keywordMappingKey = {
          is: 'contains',
          'is not': 'not contains',
        };

        const boolMapping = {
          is: `is ${value[0]}`,
          'is not': `is ${/true/i.test(value[0]) ? 'false' : 'true'}`,
        };

        const targetField = getTargetField(field);

        const textType = targetField?.field_type ?? '';
        const isVirtualObjNode = targetField?.is_virtual_obj_node ?? false;

        if (textType === 'text') {
          mappingKey = textMappingKey;
        }

        if (textType === 'boolean') {
          mappingKey = boolMapping;
          if (value.length) {
            value.splice(0, value.length);
          }
        }

        if ((depth > 1 || isNestedField === 'true') && textType === 'keyword') {
          mappingKey = keywordMappingKey;
        }
        return mappingKey[operator] ?? operator; // is is not 值映射
      };

      const formatJsonString = formatResult => {
        if (typeof formatResult === 'string') {
          return formatResult.replace(/"/g, '\\"');
        }

        return formatResult;
      };

      const getSqlAdditionMappingOperator = ({ operator, field }) => {
        const textType = getFieldType(field);

        const formatValue = value => {
          let formatResult = value;
          if (['text', 'string', 'keyword'].includes(textType)) {
            if (Array.isArray(formatResult)) {
              formatResult = formatResult.map(formatJsonString);
            } else {
              formatResult = formatJsonString(formatResult);
            }
          }

          return formatResult;
        };

        let mappingKey = {
          // is is not 值映射
          is: val => `${field}: "${formatValue(val)}"`,
          'is not': val => `NOT ${field}: "${formatValue(val)}"`,
        };

        return mappingKey[operator] ?? operator; // is is not 值映射
      };
      /** 判断条件是否已经在检索内 */
      const searchValueIsExist = (newSearchValue, searchMode) => {
        let isExist;
        if (searchMode === 'ui') {
          isExist = state.indexItem.addition.some(addition => {
            return (
              addition.field === newSearchValue.field &&
              addition.operator === newSearchValue.operator &&
              addition.value.toString() === newSearchValue.value.toString()
            );
          });
        }
        if (searchMode === 'sql') {
          const keyword = state.indexItem.keyword.replace(/^\s*\*\s*$/, '');
          isExist = keyword.indexOf(newSearchValue) !== -1;
        }
        return isExist;
      };
      const filterQueryList = newQueryList
        .map(item => {
          const isNewSearchPage = item.operator === 'new-search-page-is';
          item.operator = isNewSearchPage ? 'is' : item.operator;
          const { field, operator, value } = item;
          const targetField = getTargetField(field);

          let newSearchValue = null;
          if (searchMode === 'ui') {
            if (targetField?.is_virtual_obj_node) {
              newSearchValue = Object.assign({ field: '*', value }, { operator: 'contains match phrase' });
            } else {
              const mapOperator = getAdditionMappingOperator({ field, operator, value });
              newSearchValue = Object.assign({ field, value }, { operator: mapOperator });
            }
          }
          if (searchMode === 'sql') {
            if (targetField?.is_virtual_obj_node) {
              newSearchValue = `\"${value[0]}\"`;
            } else {
              newSearchValue = getSqlAdditionMappingOperator({ field, operator })?.(value);
            }
          }
          const isExist = searchValueIsExist(newSearchValue, searchMode);
          return !isExist || isNewSearchPage ? newSearchValue : null;
        })
        .filter(Boolean);

      // list内的所有条件均相同时不进行添加条件处理
      if (!filterQueryList.length) return Promise.resolve([filterQueryList, searchMode, isNewSearchPage]);
      if (!isLink) {
        if (searchMode === 'ui') {
          const startIndex = state.indexItem.addition.length;
          state.indexItem.addition.splice(startIndex, 0, ...filterQueryList);
          dispatch('requestIndexSetQuery');
        }

        if (searchMode === 'sql') {
          const keyword = state.indexItem.keyword.replace(/^\s*\*\s*$/, '');
          const keywords = keyword.length > 0 ? [keyword] : [];
          const newSearchKeywords = filterQueryList.filter(item => keyword.indexOf(item) === -1);
          if (newSearchKeywords.length) {
            const lastIndex = newSearchKeywords.length - 1;
            newSearchKeywords[lastIndex] = newSearchKeywords[lastIndex].replace(/\s*$/, ' ');
          }

          const newSearchKeyword = keywords.concat(newSearchKeywords).join('AND ');
          state.indexItem.keyword = newSearchKeyword;
          dispatch('requestIndexSetQuery');
        }
      }
      return Promise.resolve([filterQueryList, searchMode, isNewSearchPage]);
    },

    changeShowUnionSource({ commit, dispatch, state }) {
      commit('updateIndexSetOperatorConfig', { isShowSourceField: !state.indexSetOperatorConfig.isShowSourceField });
      dispatch('showShowUnionSource', { keepLastTime: false });
    },

    /** 日志来源显隐操作 */
    showShowUnionSource({ state }, { keepLastTime = false }) {
      // 非联合查询 或者清空了所有字段 不走逻辑
      if (!state.indexItem.isUnionIndex || !state.visibleFields.length) return;
      const isExist = state.visibleFields.some(item => item.tag === 'union-source');
      // 保持之前的逻辑
      if (keepLastTime) {
        const isShowSourceField = state.indexSetOperatorConfig.isShowSourceField;
        if (isExist) {
          !isShowSourceField && state.visibleFields.shift();
        } else {
          isShowSourceField && state.visibleFields.unshift(logSourceField());
        }
        return;
      }

      isExist ? state.visibleFields.shift() : state.visibleFields.unshift(logSourceField());
    },
    requestSearchTotal({ state, getters }) {
      state.searchTotal = 0;
      const start_time = Math.floor(getters.retrieveParams.start_time);
      const end_time = Math.ceil(getters.retrieveParams.end_time);
      http
        .request(
          'retrieve/fieldStatisticsTotal',
          {
            data: {
              ...getters.retrieveParams,
              bk_biz_id: state.bkBizId,
              index_set_ids: state.indexItem.ids,
              start_time,
              end_time,
              addition: [...getters.retrieveParams.addition, ...getCommonFilterAdditionWithValues(state)],
            },
          },
          {
            catchIsShowMessage: false,
          },
        )
        .then(res => {
          const { data, code } = res;
          if (code === 0) state.searchTotal = data.total_count;
        });
    },
    setApiError({ commit }, payload) {
      commit('SET_API_ERROR', payload);
    },
    clearApiError({ commit }, apiName) {
      commit('CLEAR_API_ERROR', apiName);
    },

    handleTrendDataZoom({ commit, getters }, payload) {
      const { start_time, end_time, format } = payload;
      const formatStr = getters.retrieveParams.format;

      const [startTimeStamp, endTimeStamp] = format
        ? handleTransformToTimestamp([start_time, end_time], formatStr)
        : [start_time, end_time];

      commit('updateIndexItem', {
        start_time: startTimeStamp,
        end_time: endTimeStamp,
        datePickerValue: [start_time, end_time],
      });

      return Promise.resolve(true);
    },
    /**
     * 更新 Vuex 状态中的用户字段配置。
     *
     * @param {Object} userConfig 要更新的用户配置对象。
     * @param {boolean} userConfig.isUpdate 标志是否仅为更新操作。如果为 `true`，表示仅为更新操作，在成功响应后不会提交新的配置到 Vuex。
     * @return {Promise} 一个 Promise，解析为 HTTP 请求的响应。
     */
    userFieldConfigChange({ state, getters, commit }, userConfig) {
      return new Promise(async (resolve, reject) => {
        const indexSetConfig = {
          ...state.retrieve.catchFieldCustomConfig,
          ...userConfig,
        };
        delete indexSetConfig.isUpdate;
        const queryParams = {
          index_set_id: state.indexId,
          index_set_type: getters.isUnionSearch ? 'union' : 'single',
          index_set_config: indexSetConfig,
        };
        if (getters.isUnionSearch) {
          delete queryParams.index_set_id;
          queryParams.index_set_ids = state.unionIndexList;
        }
        try {
          const res = await http.request('retrieve/updateUserFiledTableConfig', {
            data: queryParams,
          });
          if (res.code === 0 && !userConfig.isUpdate) {
            const userConfig = res.data.index_set_config;
            commit('retrieve/updateCatchFieldCustomConfig', userConfig);
          }
          resolve(res);
        } catch (err) {
          reject(err);
        }
      });
    },

    toggleFieldVisible({ commit, state }, { visible, field }) {
      const displayFieldNames = state.visibleFields.map(item => item.field_name);
      if (visible) {
        // 需要显示字段
        displayFieldNames.push(field.field_name);
      } else {
        // 需要隐藏字段
        const index = state.visibleFields.findIndex(item => field.field_name === item.field_name);
        displayFieldNames.splice(index, 1);
      }
      if (!displayFieldNames.length) return; // 可以设置为全部隐藏，但是不请求接口

      http
        .request('retrieve/postFieldsConfig', {
          params: { index_set_id: state.indexId },
          data: {
            display_fields: displayFieldNames,
            sort_list: state.indexFieldInfo.sort_list,
            config_id: state.retrieve.filedSettingConfigID,
            index_set_id: state.indexId,
            index_set_ids: state.unionIndexList,
            index_set_type: state.isUnionSearch ? 'union' : 'single',
          },
        })
        .catch(e => {
          console.warn(e);
        });
      commit('resetVisibleFields', { displayFieldNames, version: 'v2' });
      commit('updateIsSetDefaultTableColumn', false);
    },
  },
});

/**
 * hack vuex dispatch, add third parameter `config` to the dispatch method
 *
 * 需要对单独的请求做配置的话，无论是 get 还是 post，store.dispatch 都需要三个参数，例如：
 * store.dispatch('example/btn1', {btn: 'btn1'}, {fromCache: true})
 * 其中第二个参数指的是请求本身的参数，第三个参数指的是请求的配置，如果请求本身没有参数，那么
 * 第二个参数也必须占位，store.dispatch('example/btn1', {}, {fromCache: true})
 * 在 store 中需要如下写法：
 * btn1 ({ commit, state, dispatch }, params, config) {
 *     return http.get(`/app/index?invoke=btn1`, params, config)
 * }
 *
 * @param {Object|string} _type vuex type
 * @param {Object} _payload vuex payload
 * @param {Object} config config 参数，主要指 http 的参数，详见 src/api/index initConfig
 *
 * @return {Promise} 执行请求的 promise
 */
store.dispatch = function (_type, _payload, config = {}) {
  const { type, payload } = unifyObjectStyle(_type, _payload);

  const action = { type, payload, config };
  const entry = store._actions[type];
  if (!entry) {
    if (process.env.NODE_ENV !== 'production') {
      console.error(`[vuex] unknown action type: ${type}`);
    }
    return;
  }

  store._actionSubscribers
    .slice()
    .filter(sub => sub.before)
    .forEach(sub => sub.before(action, store.state));
  // store._actionSubscribers.forEach(sub => sub(action, store.state));

  return entry.length > 1 ? Promise.all(entry.map(handler => handler(payload, config))) : entry[0](payload, config);
};

export default store;<|MERGE_RESOLUTION|>--- conflicted
+++ resolved
@@ -172,7 +172,7 @@
   features: {
     isAiAssistantActive: false,
   },
-  localSort: false
+  localSort: false,
 };
 
 const store = new Vuex.Store({
@@ -1069,12 +1069,8 @@
      * @param {Boolean} payload.isPagination - 是否是分页请求。
      * @param {CancelToken} payload.cancelToken - 用于取消请求的 Axios cancel token。
      * @param {Number} payload.searchCount - 自定义的查询计数器。
-<<<<<<< HEAD
      * @param {Array} payload.localSort - 用于排序的本地排序配置
      *
-=======
-     * 
->>>>>>> 170f2bca
      */
     requestIndexSetQuery(
       { commit, state, getters, dispatch },
