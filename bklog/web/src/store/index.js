--- conflicted
+++ resolved
@@ -172,11 +172,7 @@
   features: {
     isAiAssistantActive: false,
   },
-<<<<<<< HEAD
   localSort: false,
-=======
-  localSort: false
->>>>>>> b2d49f79
 };
 
 const store = new Vuex.Store({
@@ -1073,12 +1069,7 @@
      * @param {Boolean} payload.isPagination - 是否是分页请求。
      * @param {CancelToken} payload.cancelToken - 用于取消请求的 Axios cancel token。
      * @param {Number} payload.searchCount - 自定义的查询计数器。
-<<<<<<< HEAD
-     * @param {Array} payload.localSort - 用于排序的本地排序配置
      *
-=======
-     * 
->>>>>>> b2d49f79
      */
     requestIndexSetQuery(
       { commit, state, getters, dispatch },
