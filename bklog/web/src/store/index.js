/* eslint-disable @typescript-eslint/no-misused-promises */
/*
 * Tencent is pleased to support the open source community by making
 * 蓝鲸智云PaaS平台 (BlueKing PaaS) available.
 *
 * Copyright (C) 2021 THL A29 Limited, a Tencent company.  All rights reserved.
 *
 * 蓝鲸智云PaaS平台 (BlueKing PaaS) is licensed under the MIT License.
 *
 * License for 蓝鲸智云PaaS平台 (BlueKing PaaS):
 *
 * ---------------------------------------------------
 * Permission is hereby granted, free of charge, to any person obtaining a copy of this software and associated
 * documentation files (the "Software"), to deal in the Software without restriction, including without limitation
 * the rights to use, copy, modify, merge, publish, distribute, sublicense, and/or sell copies of the Software, and
 * to permit persons to whom the Software is furnished to do so, subject to the following conditions:
 *
 * The above copyright notice and this permission notice shall be included in all copies or substantial portions of
 * the Software.
 *
 * THE SOFTWARE IS PROVIDED "AS IS", WITHOUT WARRANTY OF ANY KIND, EXPRESS OR IMPLIED, INCLUDING BUT NOT LIMITED TO
 * THE WARRANTIES OF MERCHANTABILITY, FITNESS FOR A PARTICULAR PURPOSE AND NONINFRINGEMENT. IN NO EVENT SHALL THE
 * AUTHORS OR COPYRIGHT HOLDERS BE LIABLE FOR ANY CLAIM, DAMAGES OR OTHER LIABILITY, WHETHER IN AN ACTION OF
 * CONTRACT, TORT OR OTHERWISE, ARISING FROM, OUT OF OR IN CONNECTION WITH THE SOFTWARE OR THE USE OR OTHER DEALINGS
 * IN THE SOFTWARE.
 */

/**
 * @file main store
 * @author  <>
 */
import Vue, { set } from 'vue';

import {
  unifyObjectStyle,
  getOperatorKey,
  readBlobRespToJson,
  parseBigNumberList,
  setDefaultTableWidth,
  formatDate,
  getStorageIndexItem,
} from '@/common/util';
import { handleTransformToTimestamp } from '@/components/time-range/utils';
import axios from 'axios';
import Vuex from 'vuex';

import { deepClone } from '../components/monitor-echarts/utils';
import collect from './collect';
import { ConditionOperator } from './condition-operator';
import {
  IndexSetQueryResult,
  IndexFieldInfo,
  IndexItem,
  logSourceField,
  indexSetClusteringData,
  getDefaultRetrieveParams,
} from './default-values.ts';
import globals from './globals';
import RequestPool from './request-pool';
import retrieve from './retrieve';
import RouteUrlResolver from './url-resolver';
import http from '@/api';

Vue.use(Vuex);
const stateTpl = {
  userMeta: {}, // /meta/mine
  pageLoading: true,
  authDialogData: null,
  // 是否将unix时间戳格式化
  isFormatDate: true,
  // 当前运行环境
  runVersion: '',
  // 系统当前登录用户
  user: {},
  // 是否作为iframe被嵌套
  asIframe: false,
  iframeQuery: {},
  // 当前项目及Id
  space: {},
  spaceUid: '',
  indexId: '',
  indexItem: { ...IndexItem },
  operatorDictionary: {},
  /** 联合查询ID列表 */
  unionIndexList: [],
  /** 联合查询元素列表 */
  unionIndexItemList: [],

  // 收藏列表
  favoriteList: [],

  /** 索引集对应的字段列表信息 */
  // @ts-ignore
  indexFieldInfo: { ...IndexFieldInfo },
  indexSetQueryResult: { ...IndexSetQueryResult },
  indexSetFieldConfig: { clustering_config: { ...indexSetClusteringData } },
  indexSetFieldConfigList: {
    is_loading: false,
    data: [],
  },
  indexSetOperatorConfig: {
    /** 当前日志来源是否展示  用于字段更新后还保持显示状态 */
    isShowSourceField: false,
  },
  traceIndexId: '',
  // 业务Id
  bkBizId: '',
  // 我的项目列表
  mySpaceList: [],
  currentMenu: {},
  currentMenuItem: {},
  topMenu: [],
  menuList: [],
  visibleFields: [],
  // 数据接入权限
  menuProject: [],
  errorPage: ['notTraceIndex'],
  // 全局配置
  globalsData: {},
  activeTopMenu: {},
  activeManageNav: {},
  activeManageSubNav: {},
  // -- id, id对应数据
  collectDetail: [0, {}],
  showFieldsConfigPopoverNum: 0,
  showRouterLeaveTip: false,
  // 新人指引
  userGuideData: {},
  curCustomReport: null,
  // demo 业务链接
  demoUid: '',
  spaceBgColor: '', // 空间颜色
  isEnLanguage: false,
  chartSizeNum: 0, // 自定义上报详情拖拽后 表格chart需要自适应新宽度
  isExternal: false, // 外部版
  /** 是否展示全局脱敏弹窗 */
  isShowGlobalDialog: false,
  /** 当前全局设置弹窗的活跃id */
  globalActiveLabel: 'masking-setting', // masking-setting
  /** 全局设置列表 */
  globalSettingList: [],
  /** 日志灰度 */
  maskingToggle: {
    toggleString: 'off',
    toggleList: [],
  },
  /** 外部版路由菜单 */
  externalMenu: [],
  isAppFirstLoad: true,
  /** 是否清空了显示字段，展示全量字段 */
  isNotVisibleFieldsShow: false,
  showAlert: false, // 是否展示跑马灯
  isLimitExpandView: false,
  storeIsShowClusterStep: false,
  retrieveDropdownData: {},
  notTextTypeFields: [],
  tableLineIsWrap: false,
  tableJsonFormat: false,
  tableJsonFormatDepth: 1,
  tableShowRowIndex: false,
  isSetDefaultTableColumn: false,
  tookTime: 0,
  searchTotal: 0,
  showFieldAlias: localStorage.getItem('showFieldAlias') === 'true',
  clearSearchValueNum: 0,
  // 存放接口报错信息的对象
  apiErrorInfo: {},
  clusterParams: null,
};

const store = new Vuex.Store({
  // 模块
  modules: {
    retrieve,
    collect,
    globals,
  },
  // 公共 store
  state: deepClone(stateTpl),
  // 公共 getters
  getters: {
    runVersion: state => state.runVersion,
    user: state => state.user,
    space: state => state.space,
    spaceUid: state => state.spaceUid,
    indexId: state => state.indexId,
    visibleFields: state => state.visibleFields,
    /** 是否是联合查询 */
    isUnionSearch: state => !!state.unionIndexList.length,
    /** 联合查询索引集ID数组 */
    unionIndexList: state => state.unionIndexList,
    unionIndexItemList: state => state.unionIndexItemList,
    traceIndexId: state => state.traceIndexId,
    bkBizId: state => state.bkBizId,
    mySpaceList: state => state.mySpaceList,
    pageLoading: state => state.pageLoading,
    globalsData: state => state.globalsData,
    // -- 返回数据
    collectDetail: state => state.collectDetail[1],
    asIframe: state => state.asIframe,
    iframeQuery: state => state.iframeQuery,
    demoUid: state => state.demoUid,
    accessUserManage: state =>
      Boolean(
        state.topMenu
          .find(item => item.id === 'manage')
          ?.children.some(item => item.id === 'permissionGroup' && item.project_manage === true),
      ),
    spaceBgColor: state => state.spaceBgColor,
    isEnLanguage: state => state.isEnLanguage,
    chartSizeNum: state => state.chartSizeNum,
    isShowGlobalDialog: state => state.isShowGlobalDialog,
    globalActiveLabel: state => state.globalActiveLabel,
    globalSettingList: state => state.globalSettingList,
    maskingToggle: state => state.maskingToggle,
    isNotVisibleFieldsShow: state => state.isNotVisibleFieldsShow,
    /** 脱敏灰度判断 */
    isShowMaskingTemplate: state =>
      state.maskingToggle.toggleString === 'on' || state.maskingToggle.toggleList.includes(Number(state.bkBizId)),
    isLimitExpandView: state => state.isLimitExpandView,
    // @ts-ignore
    retrieveParams: state => {
      const {
        start_time,
        end_time,
        addition,
        begin,
        size,
        keyword = '*',
        ip_chooser,
        host_scopes,
        interval,
        search_mode,
        sort_list,
      } = state.indexItem;

      const filterAddition = addition
        .filter(item => !item.disabled && item.field !== '_ip-select_')
        .map(({ field, operator, value }) => {
          const addition = {
            field,
            operator,
            value,
          };

          if (['is true', 'is false'].includes(addition.operator)) {
            addition.value = [''];
          }

          return addition;
        });

      const searchParams =
        search_mode === 'sql' ? { keyword, addition: [] } : { addition: filterAddition, keyword: '*' };

      if (searchParams.keyword.replace(/\s*/, '') === '') {
        searchParams.keyword = '*';
      }

      return {
        start_time,
        end_time,
        addition: filterAddition,
        begin,
        size,
        ip_chooser,
        host_scopes,
        interval,
        search_mode,
        sort_list,
        bk_biz_id: state.bkBizId,
        ...searchParams,
      };
    },
    isNewRetrieveRoute: () => {
      const v = localStorage.getItem('retrieve_version') ?? 'v2';
      return v === 'v2';
    },
    storeIsShowClusterStep: state => state.storeIsShowClusterStep,
    getApiError: state => apiName => {
      return state.apiErrorInfo[apiName];
    },
  },
  // 公共 mutations
  mutations: {
    updatetableJsonFormatDepth(state, val) {
      state.tableJsonFormatDepth = val;
    },
    updateTableJsonFormat(state, val) {
      state.tableJsonFormat = val;
    },
    updateTableShowRowIndex(state, val) {
      state.tableShowRowIndex = val;
    },
    updateApiError(state, { apiName, errorMessage }) {
      Vue.set(state.apiErrorInfo, apiName, errorMessage);
    },
    deleteApiError(state, apiName) {
      Vue.delete(state.apiErrorInfo, apiName);
    },
    updateFavoriteList(state, payload) {
      state.favoriteList.length = 0;
      state.favoriteList = [];
      state.favoriteList.push(...(payload ?? []));
    },
    updateChartParams(state, params) {
      Object.keys(params).forEach(key => {
        if (Array.isArray(state.indexItem.chart_params[key])) {
          state.indexItem.chart_params[key].splice(0, state.indexItem.chart_params[key].length, ...(params[key] ?? []));
        } else {
          state.indexItem.chart_params[key] = params[key];
        }
      });
    },
    updateIndexItem(state, payload) {
      ['ids', 'items', 'catchUnionBeginList'].forEach(key => {
        if (Array.isArray(state.indexItem[key]) && Array.isArray(payload?.[key] ?? false)) {
          state.indexItem[key].splice(
            0,
            state.indexItem[key].length,
            ...(payload?.[key] ?? []).filter(v => v !== null && v !== undefined),
          );
        }
      });

      Object.assign(state.indexItem, payload ?? {});
    },

    updateIndexSetOperatorConfig(state, payload) {
      Object.assign(state.indexSetOperatorConfig, payload ?? {});
    },

    /**
     * 当切换索引集时，重置请求参数默认值
     * @param {*} state
     * @param {*} payload
     */
    resetIndexsetItemParams(state, payload) {
      const defaultValue = { ...getDefaultRetrieveParams(), isUnionIndex: false, selectIsUnionSearch: false };
      ['ids', 'items', 'catchUnionBeginList'].forEach(key => {
        if (Array.isArray(state.indexItem[key])) {
          state.indexItem[key].splice(
            0,
            state.indexItem[key].length,
            ...(payload?.[key] ?? []).filter(v => v !== null && v !== undefined),
          );
        }
      });

      state.indexItem.isUnionIndex = false;
      state.unionIndexList.splice(0, state.unionIndexList.length);
      state.indexItem.chart_params = {};

      if (payload?.addition?.length >= 0) {
        state.indexItem.addition.splice(
          0,
          state.indexItem.addition.length,
          ...payload?.addition.map(item => {
            const instance = new ConditionOperator(item);
            return { ...item, ...instance.getRequestParam() };
          }),
        );
      }

      const copyValue = Object.keys(payload ?? {}).reduce((result, key) => {
        if (!['ids', 'items', 'catchUnionBeginList', 'addition'].includes(key)) {
          Object.assign(result, { [key]: payload[key] });
        }

        return result;
      }, {});
      Object.assign(state.indexItem, defaultValue, copyValue);
    },

    updateIndexSetFieldConfig(state, payload) {
      const defVal = { ...indexSetClusteringData };
      const { config } = payload ?? { config: [] };
      const result = (config ?? []).reduce((output, item) => Object.assign(output, { [item.name]: { ...item } }), {
        clustering_config: defVal,
      });

      Object.assign(state.indexSetFieldConfig, result ?? {});
    },

    resetIndexSetQueryResult(state, payload) {
      Object.assign(state.indexSetQueryResult, IndexSetQueryResult, payload ?? {});
    },

    updateIndexSetQueryResult(state, payload) {
      Object.assign(state.indexSetQueryResult, payload ?? {});
    },

    updateIndexItemParams(state, payload) {
      if (payload?.addition?.length >= 0) {
        state.indexItem.addition.splice(
          0,
          state.indexItem.addition.length,
          ...payload?.addition.map(item => {
            const instance = new ConditionOperator(item);
            return { ...item, ...instance.getRequestParam() };
          }),
        );
      }

      const copyValue = Object.keys(payload ?? {}).reduce((result, key) => {
        if (!['addition'].includes(key)) {
          Object.assign(result, { [key]: payload[key] });
        }

        return result;
      }, {});

      Object.assign(state.indexItem, copyValue ?? {});
    },

    updateIndexSetFieldConfigList() {
      if (payload.is_loading !== undefined) {
        state.indexSetFieldConfigList.is_loading = payload.is_loading;
      }

      if (payload.data) {
        state.indexSetFieldConfigList.data.length = 0;
        state.indexSetFieldConfigList.data.push(...(payload ?? []));
      }
    },

    updateAddition(state) {
      state.indexItem.addition.forEach(item => {
        const instance = new ConditionOperator(item);
        Object.assign(item, instance.getRequestParam());
      });
    },

    updataOperatorDictionary(state, payload) {
      state.operatorDictionary = {};
      (payload.fields ?? []).forEach(field => {
        const { field_operator = [] } = field;
        field_operator.forEach(item => {
          const { operator } = item;
          const key = getOperatorKey(operator);
          Object.assign(state.operatorDictionary, { [key]: item });
        });
      });
    },

    updateUserMeta(state, payload) {
      state.userMeta = payload;
    },
    /**
     * 设置初始化 loading 是否显示
     */
    setPageLoading(state, loading) {
      state.pageLoading = loading;
    },
    updateAuthDialogData(state, payload) {
      state.authDialogData = payload;
    },
    updateIsFormatDate(state, payload) {
      state.isFormatDate = payload;
    },
    /**
     * 更新当前运行环境
     * @param {Object} state store state
     * @param {String} runVersion 运行环境
     */
    updateRunVersion(state, runVersion) {
      state.runVersion = runVersion;
    },
    /**
     * 更新当前用户 user
     *
     * @param {Object} state store state
     * @param {Object} user user 对象
     */
    updateUser(state, user) {
      state.user = Object.assign({}, user);
    },
    /**
     * 更新当前路由对应导航
     */
    updateCurrentMenu(state, current) {
      Vue.set(state, 'currentMenu', current);
    },
    updateCurrentMenuItem(state, item) {
      Vue.set(state, 'currentMenuItem', item);
    },
    updateSpace(state, spaceUid) {
      state.space = state.mySpaceList.find(item => item.space_uid === spaceUid) || {};
      state.bkBizId = state.space.bk_biz_id;
      state.spaceUid = spaceUid;
      state.isSetDefaultTableColumn = false;
    },
    updateMySpaceList(state, spaceList) {
      state.mySpaceList = spaceList.map(item => {
        const defaultTag = { id: item.space_type_id, name: item.space_type_name, type: item.space_type_id };
        return {
          ...item,
          name: item.space_name.replace(/\[.*?\]/, ''),
          py_text: Vue.prototype.$bkToPinyin(item.space_name, true),
          tags:
            item.space_type_id === 'bkci' && item.space_code
              ? [defaultTag, { id: 'bcs', name: window.mainComponent.$t('容器项目'), type: 'bcs' }]
              : [defaultTag],
        };
      });
    },
    updateIndexId(state, indexId) {
      state.indexId = indexId;
    },
    updateUnionIndexList(state, unionIndexList) {
      state.unionIndexList.splice(
        0,
        state.unionIndexList.length,
        ...unionIndexList.filter(v => v !== null && v !== undefined),
      );
      state.indexItem.ids.splice(
        0,
        state.indexItem.ids.length,
        ...unionIndexList.filter(v => v !== null && v !== undefined),
      );
      const unionIndexItemList = state.retrieve.indexSetList.filter(item => unionIndexList.includes(item.index_set_id));
      state.unionIndexItemList.splice(0, state.unionIndexItemList.length, ...unionIndexItemList);
    },
    updateUnionIndexItemList(state, unionIndexItemList) {
      state.unionIndexItemList = unionIndexItemList;
    },
    updateTraceIndexId(state, indexId) {
      state.traceIndexId = indexId;
    },
    updateMenuList(state, menuList) {
      state.menuList.splice(0, state.menuList.length, ...menuList);
    },
    updateActiveTopMenu(state, payload) {
      state.activeTopMenu = payload;
    },
    updateActiveManageNav(state, payload) {
      state.activeManageNav = payload;
    },
    updateActiveManageSubNav(state, payload) {
      state.activeManageSubNav = payload;
    },
    updateMenuProject(state, menuProject) {
      state.menuProject.splice(0, state.menuProject.length, ...menuProject);
    },
    updateTopMenu(state, topMenu) {
      state.topMenu.splice(0, state.topMenu.length, ...topMenu);
    },
    updateGlobalsData(state, globalsData) {
      state.globalsData = globalsData;
      Vue.set(state, 'globalsData', globalsData);
    },
    // -- 代码调整 collectDetail: [id, 数据]
    updateCollectDetail(state, collectDetail) {
      const data = collectDetail[1];
      data.params.paths = data.params.paths.map(item => ({ value: item }));
      state.collectDetail = data;
    },
    updateAsIframe(state, asIframe) {
      state.asIframe = asIframe;
    },
    updateIframeQuery(state, iframeQuery) {
      Object.assign(state.iframeQuery, iframeQuery);
    },
    updateShowFieldsConfigPopoverNum(state, showFieldsConfigPopoverNum) {
      state.showFieldsConfigPopoverNum += showFieldsConfigPopoverNum;
    },
    updateRouterLeaveTip(state, isShow) {
      state.showRouterLeaveTip = isShow;
    },
    setUserGuideData(state, userGuideData) {
      state.userGuideData = userGuideData;
    },
    setDemoUid(state, demoUid) {
      state.demoUid = demoUid;
    },
    setSpaceBgColor(state, val) {
      state.spaceBgColor = val;
    },
    updateIsEnLanguage(state, val) {
      state.isEnLanguage = val;
    },
    updateChartSize(state) {
      state.chartSizeNum += 1;
    },
    updateIsShowGlobalDialog(state, val) {
      state.isShowGlobalDialog = val;
    },
    updateGlobalActiveLabel(state, val) {
      state.globalActiveLabel = val;
    },
    updateGlobalSettingList(state, val) {
      state.globalSettingList = val;
    },
    updateMaskingToggle(state, val) {
      state.maskingToggle = val;
    },
    updateExternalMenu(state, val) {
      state.externalMenu = val;
    },
    updateVisibleFields(state, val) {
      state.visibleFields = val;
    },
    updateVisibleFieldMinWidth(state, fields) {
      setDefaultTableWidth(state.visibleFields, fields);
    },
    updateIsNotVisibleFieldsShow(state, val) {
      state.isNotVisibleFieldsShow = val;
    },
    updateNoticeAlert(state, val) {
      state.showAlert = val;
    },
    updateIsLimitExpandView(state, val) {
      localStorage.setItem('EXPAND_SEARCH_VIEW', JSON.stringify(val));
      state.isLimitExpandView = val;
    },
    updateIndexFieldInfo(state, payload) {
      Object.assign(state.indexFieldInfo, payload ?? {});
    },
    updateIndexFieldEggsItems(state, payload) {
      const { start_time, end_time } = state.indexItem;
      const lastQueryTimerange = `${start_time}_${end_time}`;
      Object.keys(payload ?? {}).forEach(key => {
        set(state.indexFieldInfo.aggs_items, key, payload[key]);
      });
      state.indexFieldInfo.last_eggs_request_token = lastQueryTimerange;
    },
    resetIndexFieldInfo(state, payload) {
      const defValue = { ...IndexFieldInfo };
      state.indexFieldInfo = Object.assign(defValue, payload ?? {});
    },
    updateStoreIsShowClusterStep(state, val) {
      state.storeIsShowClusterStep = val;
    },
    updateClusterParams(state, payload) {
      state.clusterParams = payload;
    },
    updateSqlQueryFieldList(state, payload) {
      const target = {};
      state.retrieveDropdownData = {};

      const recursiveIncreaseData = (dataItem, prefixFieldKey = '') => {
        dataItem &&
          Object.entries(dataItem).forEach(([field, value]) => {
            if (typeof value === 'object') {
              recursiveIncreaseData(value, `${prefixFieldKey + field}.`);
            } else {
              const fullFieldKey = prefixFieldKey ? prefixFieldKey + field : field;
              let fieldData = target[fullFieldKey];
              if (fieldData) fieldData.__totalCount += 1;
              if (value || value === 0) {
                if (!fieldData) {
                  Object.assign(target, {
                    [fullFieldKey]: Object.defineProperties(
                      {},
                      {
                        __fieldType: {
                          // 该字段下的值的数据类型，可能是数值、字符串、布尔值
                          value: typeof value,
                        },
                        __totalCount: {
                          // 总记录数量
                          value: 1,
                          writable: true,
                        },
                        __validCount: {
                          // 有效值数量
                          value: 0,
                          writable: true,
                        },
                      },
                    ),
                  });
                  fieldData = target[fullFieldKey];
                }
                fieldData.__validCount += 1;
                fieldData[value] += 1;
                if (state.notTextTypeFields.includes(field) && !fieldData?.[value]) {
                  // 非 text 类型字段统计可选值，text 则由用户手动输入
                  fieldData[value] = 1;
                }
              }
            }
          });
      };

      // 更新下拉字段可选值信息
      const computeRetrieveDropdownData = listData => {
        listData.forEach(dataItem => {
          recursiveIncreaseData(dataItem);
        });
      };

      computeRetrieveDropdownData(payload ?? []);

      Object.keys(target).forEach(key => {
        Vue.set(state.retrieveDropdownData, key, target[key]);
      });
    },
    updateNotTextTypeFields(state, payload) {
      state.notTextTypeFields.length = [];
      state.notTextTypeFields = [];

      state.notTextTypeFields.push(
        ...(payload.fields ?? []).filter(field => field.field_type !== 'text').map(item => item.field_name),
      );
    },
    updateTableLineIsWrap(state, payload) {
      state.tableLineIsWrap = payload;
    },
    updateShowFieldAlias(state, payload) {
      window.localStorage.setItem('showFieldAlias', payload);
      state.showFieldAlias = payload;
    },
    /** 初始化表格宽度 为false的时候会按照初始化的情况来更新宽度 */
    updateIsSetDefaultTableColumn(state, payload) {
      // 如果浏览器记录过当前索引集表格拖动过 则不需要重新计算
      if (!state.isSetDefaultTableColumn) {
        const catchFieldsWidthObj = store.state.retrieve.catchFieldCustomConfig.fieldsWidth;
        state.isSetDefaultTableColumn = setDefaultTableWidth(
          state.visibleFields,
          state.indexSetQueryResult.list,
          catchFieldsWidthObj,
        );
      }
      if (typeof payload === 'boolean') state.isSetDefaultTableColumn = payload;
    },
    resetVisibleFields(state, payload) {
      const catchDisplayFields = store.state.retrieve.catchFieldCustomConfig.displayFields;
      const displayFields = catchDisplayFields.length ? catchDisplayFields : null;
      // 请求字段时 判断当前索引集是否有更改过字段 若更改过字段则使用session缓存的字段显示
      const filterList = (payload || displayFields) ?? state.indexFieldInfo.display_fields;
      const visibleFields =
        filterList
          .map(displayName => {
            for (const field of state.indexFieldInfo.fields) {
              if (field.field_name === displayName) {
                return field;
              }
            }
          })
          .filter(Boolean) ?? [];
      store.commit('updateVisibleFields', visibleFields);
      store.commit('updateIsNotVisibleFieldsShow', !visibleFields.length);
      if (state.indexItem.isUnionIndex) store.dispatch('showShowUnionSource', { keepLastTime: true });
    },
    resetIndexSetOperatorConfig(state) {
      const {
        bkmonitor,
        context_and_realtime: contextAndRealtime,
        bcs_web_console: bcsWebConsole,
      } = state.indexSetFieldConfig;
      // 字段设置的参数传到实时日志和上下文
      let indexSetValue;
      if (!state.indexItem.isUnionIndex) {
        const item = state.indexItem.items[0];
        indexSetValue = {
          scenarioID: item?.scenario_id,
          sortFields: item?.sort_fields ?? [],
          targetFields: item?.target_fields ?? [],
        };
      } else {
        indexSetValue = {};
      }
      store.commit('updateIndexSetOperatorConfig', {
        bkmonitor,
        bcsWebConsole,
        contextAndRealtime,
        indexSetValue,
        toolMessage: {
          webConsole: bcsWebConsole.is_active ? 'WebConsole' : bcsWebConsole?.extra?.reason,
          realTimeLog: contextAndRealtime.is_active
            ? window.mainComponent.$t('实时日志')
            : contextAndRealtime?.extra?.reason,
          contextLog: contextAndRealtime.is_active
            ? window.mainComponent.$t('上下文')
            : contextAndRealtime?.extra?.reason,
        },
      });
    },
    updateClearSearchValueNum(state, payload) {
      state.clearSearchValueNum = payload;
    },
    // 初始化监控默认数据
    initMonitorState(state, payload) {
      Object.assign(state, payload);
    },
    resetState(state) {
      Object.assign(state, deepClone(stateTpl));
    },
  },
  actions: {
    /**
     * 获取用户信息
     *
     * @param {Function} commit store commit mutation handler
     * @param {Object} state store state
     * @param {Function} dispatch store dispatch action handler
     * @param {Object} params 请求参数
     * @param {Object} config 请求的配置
     *
     * @return {Promise} promise 对象
     */
    userInfo({ commit }, params, config = {}) {
      return http.request('userInfo/getUserInfo', { query: params, config }).then(response => {
        const userData = response.data || {};
        commit('updateUser', userData);
        return userData;
      });
    },

    /**
     * 获取菜单列表
     *
     * @param {Function} commit store commit mutation handler
     * @param {Object} state store state
     * @param {Function} dispatch store dispatch action handler
     * @param {Object} params 请求参数
     * @param {Object} config 请求的配置
     *
     * @return {Promise} promise 对象
     */
    getMenuList({}, spaceUid) {
      return http.request('meta/menu', {
        query: {
          space_uid: spaceUid,
        },
      });
    },
    getGlobalsData({ commit }) {
      return http.request('collect/globals', { query: {} }).then(response => {
        const globalsData = response.data || {};
        commit('updateGlobalsData', globalsData);
        return globalsData;
      });
    },
    // -- 代码调整
    getCollectDetail({ commit, state }, data) {
      // 判断是否有该id的缓存数据
      if (state.collectDetail[0] !== data.collector_config_id) {
        commit('updateCollectDetail', [data.collector_config_id, data || {}]);
        return data;
      }
    },
    // 判断有无权限
    checkAllowed(context, paramData) {
      return new Promise(async (resolve, reject) => {
        try {
          const checkRes = await http.request('auth/checkAllowed', {
            data: paramData,
          });
          for (const item of checkRes.data) {
            if (item.is_allowed === false) {
              // 无权限
              resolve({
                isAllowed: false,
              });
              return;
            }
          }
          // 有权限
          resolve({
            isAllowed: true,
          });
        } catch (err) {
          // 请求出错
          reject(err);
        }
      });
    },
    // 已知无权限，需要获取信息
    getApplyData(context, paramData) {
      return http.request('auth/getApplyData', {
        data: paramData,
      });
    },
    // 判断有无权限，无权限获取相关信息
    checkAndGetData(context, paramData) {
      return new Promise(async (resolve, reject) => {
        try {
          const checkRes = await http.request('auth/checkAllowed', {
            data: paramData,
          });
          for (const item of checkRes.data) {
            if (item.is_allowed === false) {
              // 无权限
              const applyDataRes = await http.request('auth/getApplyData', {
                data: paramData,
              });
              resolve({
                isAllowed: false,
                data: applyDataRes.data,
              });
              return;
            }
          }
          // 有权限
          resolve({
            isAllowed: true,
          });
        } catch (err) {
          // 请求出错
          reject(err);
        }
      });
    },

    /**
     * 初始化时，通过路由参数和请求返回的索引集列表初始化索引集默认选中值
     * @param {*} param0
     * @param {*} param1
     */
    updateIndexItemByRoute({ commit, state }, { route, list }) {
      const ids = [];
      let isUnionIndex = false;
      commit('resetIndexSetQueryResult', { search_count: 0 });
      const resolver = new RouteUrlResolver({ route });
      const result = resolver.convertQueryToStore();

      if ((result?.unionList?.length ?? 0) > 0) {
        isUnionIndex = true;
        ids.push(...result?.unionList);
        commit('updateUnionIndexList', ids);
      } else {
        const indexId = window.__IS_MONITOR_APM__ ? route.query.indexId : route.params.indexId;
        if (indexId) {
          ids.push(indexId);
        }
      }

      if (!isUnionIndex && !ids.length && list?.length) {
        ids.push(getStorageIndexItem(list));
      }

      if (route.query?.bizId) {
        state.bkBizId = route.query?.bizId;
      }

      if (result.ip_chooser) {
        const ipSelectValue = result.addition?.find(c => c.field === '_ip-select_');
        if (ipSelectValue) {
          ipSelectValue.value = [result.ip_chooser];
        } else {
          if (!result.addition) result.addition = [];

          if (Object.keys(result.ip_chooser ?? {}).length) {
            result.addition.push({
              field: '_ip-select_',
              operator: '',
              value: [result.ip_chooser],
            });
          }
        }
      }

      if (result.clusterParams) {
        commit('updateClusterParams', result.clusterParams);
      }

      if (ids.length) {
        delete result.unionList;
        delete result.clusterParams;
        const payload = {
          ...result,
          ids,
          selectIsUnionSearch: isUnionIndex,
          chart_params: deepClone(IndexItem.chart_params),
          items: ids.map(val => (list || []).find(item => item.index_set_id === val)).filter(val => val !== undefined),
          isUnionIndex,
        };
<<<<<<< HEAD
        if (!payload.keyword && payload.items.length === 1 && payload.items[0].query_string) {
          payload.keyword = payload.items[0].query_string;
          payload.search_mode = 'sql';
=======
        if (payload.items.length === 1 && !payload.keyword && !payload.addition?.length) {
          if (payload.items[0].query_string) {
            payload.keyword = payload.items[0].query_string;
            payload.search_mode = 'sql';
            payload.addition = [];
          } else if (payload.items[0].addition) {
            payload.addition = payload.items[0].addition;
            payload.search_mode = 'ui';
            payload.keyword = '';
          }
>>>>>>> e1be0434
        }
        commit('updateIndexId', isUnionIndex ? undefined : ids[0]);
        commit('updateIndexItem', payload);
      }
    },

    /** 请求字段config信息 */
    requestIndexSetFieldInfo({ commit, dispatch, state }) {
      // @ts-ignore
      const { ids = [], start_time = '', end_time = '', isUnionIndex } = state.indexItem;

      commit('resetIndexFieldInfo');
      commit('updataOperatorDictionary', {});
      commit('updateNotTextTypeFields', {});
      commit('updateIndexSetFieldConfig', {});

      if (!ids.length) {
        return;
      }

      commit('resetIndexFieldInfo', { is_loading: true });
      const urlStr = isUnionIndex ? 'unionSearch/unionMapping' : 'retrieve/getLogTableHead';
      !isUnionIndex && commit('deleteApiError', urlStr);
      const queryData = {
        start_time,
        end_time,
        is_realtime: 'True',
      };
      if (isUnionIndex) {
        Object.assign(queryData, {
          index_set_ids: ids,
        });
      }

      return http
        .request(
          urlStr,
          {
            params: { index_set_id: ids[0] },
            query: !isUnionIndex ? queryData : undefined,
            data: isUnionIndex ? queryData : undefined,
          },
          isUnionIndex ? {} : { catchIsShowMessage: false },
        )
        .then(res => {
          commit('updateIndexFieldInfo', res.data ?? {});
          commit('updataOperatorDictionary', res.data ?? {});
          // commit('updateAddition');
          commit('updateNotTextTypeFields', res.data ?? {});
          commit('updateIndexSetFieldConfig', res.data ?? {});
          commit('retrieve/updateFiledSettingConfigID', res.data?.config_id ?? -1); // 当前字段配置configID
          commit('retrieve/updateCatchFieldCustomConfig', res.data.user_custom_config); // 更新用户个人配置
          commit('resetVisibleFields');
          commit('resetIndexSetOperatorConfig');

          // 请求字段联想相关配置
          dispatch('requestIndexSetValueList');

          return res;
        })
        .catch(err => {
          !isUnionIndex && commit('updateApiError', { apiName: urlStr, errorMessage: err });
          commit('updateIndexFieldInfo', { is_loading: false });
        })
        .finally(() => {
          commit('updateIndexFieldInfo', { is_loading: false });
        });
    },

    /**
     * 执行查询
     */
    requestIndexSetQuery(
      { commit, state, getters, dispatch },
      payload = { isPagination: false, cancelToken: null, searchCount: undefined, formChartChange: true },
    ) {
      if (
        (!state.indexItem.isUnionIndex && !state.indexId) ||
        (state.indexItem.isUnionIndex && !state.indexItem.ids.length)
      ) {
        state.searchTotal = 0;
        commit('updateSqlQueryFieldList', []);
        commit('updateIndexSetQueryResult', []);
        return Promise.reject({ message: `index_set_id is undefined` });
      }
      let begin = state.indexItem.begin;
      const { size, ...otherPrams } = getters.retrieveParams;

      // 每次请求这里需要根据选择日期时间这里计算最新的timestamp
      // 最新的 start_time, end_time 也要记录下来，用于字段统计时，保证请求的参数一致
      const { datePickerValue } = state.indexItem;
      const letterRegex = /[a-zA-Z]/;
      const needTransform = datePickerValue.every(d => letterRegex.test(d));

      const [start_time, end_time] = needTransform
        ? handleTransformToTimestamp(datePickerValue)
        : [state.indexItem.start_time, state.indexItem.end_time];

      if (needTransform) {
        commit('updateIndexItem', { start_time, end_time });
      }

      if (!payload?.isPagination && payload.formChartChange) {
        store.commit('retrieve/updateChartKey');
      }
      const searchCount = payload.searchCount ?? state.indexSetQueryResult.search_count + 1;
      commit(payload.isPagination ? 'updateIndexSetQueryResult' : 'resetIndexSetQueryResult', {
        is_loading: true,
        search_count: searchCount,
      });

      const baseUrl = process.env.NODE_ENV === 'development' ? 'api/v1' : window.AJAX_URL_PREFIX;
      const cancelTokenKey = 'requestIndexSetQueryCancelToken';
      RequestPool.execCanceToken(cancelTokenKey);
      const requestCancelToken = payload.cancelToken ?? RequestPool.getCancelToken(cancelTokenKey);

      // 区分联合查询和单选查询
      const searchUrl = !state.indexItem.isUnionIndex
        ? `/search/index_set/${state.indexId}/search/`
        : '/search/index_set/union_search/';

      // const addition = otherPrams.addition.map(a => {
      //   if (['is true', 'is false'].includes(a.operator)) {
      //     a.value = [''];
      //   }

      //   return a;
      // });

      const baseData = {
        bk_biz_id: state.bkBizId,
        size,
        ...otherPrams,
        start_time,
        end_time,
        // addition,
      };

      // 更新联合查询的begin
      const unionConfigs = state.unionIndexList.map(item => ({
        begin: payload.isPagination
          ? (state.indexItem.catchUnionBeginList.find(cItem => String(cItem?.index_set_id) === item)?.begin ?? 0)
          : 0,
        index_set_id: item,
      }));

      const queryBegin = payload.isPagination ? (begin += size) : 0;

      const queryData = Object.assign(
        baseData,
        !state.indexItem.isUnionIndex
          ? {
              begin: queryBegin, // 单选检索的begin
            }
          : {
              union_configs: unionConfigs,
            },
      );
      const params = {
        method: 'post',
        url: searchUrl,
        cancelToken: requestCancelToken,
        withCredentials: true,
        baseURL: baseUrl,
        responseType: 'blob',
        data: queryData,
      };
      if (state.isExternal) {
        params.headers = {
          'X-Bk-Space-Uid': state.spaceUid,
        };
      }

      return axios(params)
        .then(resp => {
          if (resp.data && !resp.message) {
            return readBlobRespToJson(resp.data).then(({ code, data, result, message }) => {
              const rsolvedData = data;
              rsolvedData.is_error = false;
              const indexSetQueryResult = state.indexSetQueryResult;
              const logList = parseBigNumberList(rsolvedData.list);
              const originLogList = parseBigNumberList(rsolvedData.origin_log_list);

              rsolvedData.list = payload.isPagination ? indexSetQueryResult.list.concat(logList) : logList;
              rsolvedData.origin_log_list = payload.isPagination
                ? indexSetQueryResult.origin_log_list.concat(originLogList)
                : originLogList;
              const catchUnionBeginList = parseBigNumberList(rsolvedData?.union_configs || []);
              state.tookTime = payload.isPagination
                ? state.tookTime + Number(data?.took || 0)
                : Number(data?.took || 0);
              // 更新页数
              commit('updateSqlQueryFieldList', logList);
              commit('updateIndexItem', { catchUnionBeginList, begin: payload.isPagination ? begin : 0 });
              commit('updateIndexSetQueryResult', rsolvedData);
              commit('updateIsSetDefaultTableColumn');

              if (!payload?.isPagination) dispatch('requestSearchTotal');
              return {
                data,
                message,
                code,
                result,
              };
            });
          }

          return { data, message, result: false };
        })
        .catch(() => {
          state.searchTotal = 0;
          commit('updateSqlQueryFieldList', []);
          commit('updateIndexSetQueryResult', { is_error: true });
        })
        .finally(() => {
          commit('updateIndexSetQueryResult', { is_loading: false });
        });
    },

    requestFieldConfigList({ state, commit }, payload) {
      const cancelTokenKey = 'requestFieldConfigCancelToken';
      RequestPool.execCanceToken(cancelTokenKey);
      const requestCancelToken = payload.cancelToken ?? RequestPool.getCancelToken(cancelTokenKey);
      commit('updateIndexSetFieldConfigList', {
        data: [],
        is_loading: true,
      });
      return http
        .request(
          'retrieve/getFieldsListConfig',
          {
            data: {
              ...(state.indexItem.isUnionIndex
                ? { index_set_ids: state.unionIndexList }
                : { index_set_id: state.indexId }),
              scope: 'default',
              index_set_type: state.indexItem.isUnionIndex ? 'union' : 'single',
            },
          },
          {
            cancelToken: requestCancelToken,
          },
        )
        .then(resp => {
          commit('updateIndexSetFieldConfigList', {
            data: resp.data ?? [],
          });
        })
        .finally(() => {
          commit('updateIndexSetFieldConfigList', {
            is_loading: false,
          });
        });
    },

    /**
     * 索引集选择改变事件
     * 更新索引集相关缓存 & 发起当前索引集所需字段信息请求
     * @param {*} param0
     * @param {*} payload
     */
    requestIndexSetItemChanged({ commit, dispatch }, payload) {
      commit('updateIndexItem', payload);
      commit('resetIndexSetQueryResult', { search_count: 0, is_loading: true });
      commit('updateIsSetDefaultTableColumn', false);

      if (!payload.isUnionIndex) {
        commit('updateIndexId', payload.ids[0]);
      }

      return dispatch('requestIndexSetFieldInfo');
    },

    requestIndexSetValueList({ commit, state }, payload) {
      const { start_time, end_time } = state.indexItem;
      const lastQueryTimerange = `${start_time}_${end_time}`;

      // 本次请求与上次请求时间范围不一致，重置缓存数据
      if (state.indexFieldInfo.last_eggs_request_token !== lastQueryTimerange) {
        set(state.indexFieldInfo, 'aggs_items', {});
      }

      const isDefaultQuery = !(payload?.fields?.length ?? false);
      const filterBuildIn = field => (isDefaultQuery ? !field.is_built_in : true);

      const filterFn = field =>
        !state.indexFieldInfo.aggs_items[field.field_name] &&
        field.es_doc_values &&
        filterBuildIn(field) &&
        ['keyword', 'integer', 'long', 'double', 'bool', 'conflict'].includes(field.field_type) &&
        !/^__dist_/.test(field.field_name);

      const mapFn = field => field.field_name;
      const fields = (payload?.fields?.length ? payload.fields : state.indexFieldInfo.fields)
        .filter(filterFn)
        .map(mapFn);

      if (!fields.length) return Promise.resolve(true);

      const urlStr = state.indexItem.isUnionIndex ? 'unionSearch/unionTerms' : 'retrieve/getAggsTerms';
      const queryData = {
        keyword: '*',
        fields,
        start_time: formatDate(start_time * 1000),
        end_time: formatDate(end_time * 1000),
      };

      if (state.indexItem.isUnionIndex) {
        Object.assign(queryData, {
          index_set_ids: state.unionIndexList,
        });
      }

      const params = {
        index_set_id: state.indexId,
      };

      const body = {
        params,
        data: queryData,
      };

      return http.request(urlStr, body).then(resp => {
        commit('updateIndexFieldEggsItems', resp.data.aggs_items ?? {});
        return resp;
      });
    },

    requestFavoriteList({ commit, state }, payload) {
      commit('updateFavoriteList', []);
      return http
        .request('favorite/getFavoriteByGroupList', {
          query: {
            space_uid: payload?.spaceUid ?? state.spaceUid,
            order_type: payload?.sort ?? (localStorage.getItem('favoriteSortType') || 'NAME_ASC'),
          },
        })
        .then(resp => {
          commit('updateFavoriteList', resp.data || []);
          return resp;
        });
    },

    /**
     * 下钻添加条件到查询搜索
     * @param {*} param0
     * @param {*} payload
     * @returns
     */
    setQueryCondition({ state, dispatch }, payload) {
      const newQueryList = Array.isArray(payload) ? payload : [payload];
      const isLink = newQueryList[0]?.isLink;
      const searchMode = state.indexItem.search_mode;
      const depth = Number(payload.depth ?? '0');
      const isNewSearchPage = newQueryList[0].operator === 'new-search-page-is';
      const getFieldType = field => {
        const target = state.indexFieldInfo.fields?.find(item => item.field_name === field);
        return target ? target.field_type : '';
      };
      const getAdditionMappingOperator = ({ operator, field, value }) => {
        let mappingKey = {
          // is is not 值映射
          is: '=',
          'is not': '!=',
        };

        /** text类型字段类型的下钻映射 */
        const textMappingKey = {
          is: 'contains match phrase',
          'is not': 'not contains match phrase',
        };

        /** keyword 类型字段类型的下钻映射 */
        const keywordMappingKey = {
          is: 'contains',
          'is not': 'not contains',
        };

        const boolMapping = {
          is: `is ${value[0]}`,
          'is not': `is ${/true/i.test(value[0]) ? 'false' : 'true'}`,
        };

        const textType = getFieldType(field);
        if (textType === 'text') {
          mappingKey = textMappingKey;
        }

        if (textType === 'boolean') {
          mappingKey = boolMapping;
          if (value.length) {
            value.splice(0, value.length);
          }
        }

        if (depth > 1 && textType === 'keyword') {
          mappingKey = keywordMappingKey;
        }
        return mappingKey[operator] ?? operator; // is is not 值映射
      };

      const formatJsonString = formatResult => {
        if (typeof formatResult === 'string') {
          return formatResult.replace(/"/g, '\\"');
        }

        return formatResult;
      };

      const getSqlAdditionMappingOperator = ({ operator, field }) => {
        const textType = getFieldType(field);

        const formatValue = value => {
          let formatResult = value;
          if (['text', 'string', 'keyword'].includes(textType)) {
            if (Array.isArray(formatResult)) {
              formatResult = formatResult.map(formatJsonString);
            } else {
              formatResult = formatJsonString(formatResult);
            }
          }

          return formatResult;
        };

        let mappingKey = {
          // is is not 值映射
          is: val => `${field}: "${formatValue(val)}"`,
          'is not': val => `NOT ${field}: "${formatValue(val)}"`,
        };

        return mappingKey[operator] ?? operator; // is is not 值映射
      };
      /** 判断条件是否已经在检索内 */
      const searchValueIsExist = (newSearchValue, searchMode) => {
        let isExist;
        if (searchMode === 'ui') {
          isExist = state.indexItem.addition.some(addition => {
            return (
              addition.field === newSearchValue.field &&
              addition.operator === newSearchValue.operator &&
              addition.value.toString() === newSearchValue.value.toString()
            );
          });
        }
        if (searchMode === 'sql') {
          const keyword = state.indexItem.keyword.replace(/^\s*\*\s*$/, '');
          isExist = keyword.indexOf(newSearchValue) !== -1;
        }
        return isExist;
      };
      const filterQueryList = newQueryList
        .map(item => {
          const isNewSearchPage = item.operator === 'new-search-page-is';
          item.operator = isNewSearchPage ? 'is' : item.operator;
          const { field, operator, value } = item;

          let newSearchValue = null;
          if (searchMode === 'ui') {
            const mapOperator = getAdditionMappingOperator({ field, operator, value });
            newSearchValue = Object.assign({ field, value }, { operator: mapOperator });
          }
          if (searchMode === 'sql') {
            newSearchValue = getSqlAdditionMappingOperator({ field, operator })?.(value);
          }
          const isExist = searchValueIsExist(newSearchValue, searchMode);
          return !isExist || isNewSearchPage ? newSearchValue : null;
        })
        .filter(Boolean);

      // list内的所有条件均相同时不进行添加条件处理
      if (!filterQueryList.length) return Promise.resolve([filterQueryList, searchMode, isNewSearchPage]);
      if (!isLink) {
        if (searchMode === 'ui') {
          const startIndex = state.indexItem.addition.length;
          state.indexItem.addition.splice(startIndex, 0, ...filterQueryList);
          dispatch('requestIndexSetQuery');
        }

        if (searchMode === 'sql') {
          const keyword = state.indexItem.keyword.replace(/^\s*\*\s*$/, '');
          const keywords = keyword.length > 0 ? [keyword] : [];
          const newSearchKeywords = filterQueryList.filter(item => keyword.indexOf(item) === -1);
          if (newSearchKeywords.length) {
            const lastIndex = newSearchKeywords.length - 1;
            newSearchKeywords[lastIndex] = newSearchKeywords[lastIndex].replace(/\s*$/, ' ');
          }

          const newSearchKeyword = keywords.concat(newSearchKeywords).join('AND ');
          state.indexItem.keyword = newSearchKeyword;
          dispatch('requestIndexSetQuery');
        }
      }
      return Promise.resolve([filterQueryList, searchMode, isNewSearchPage]);
    },

    changeShowUnionSource({ commit, dispatch, state }) {
      commit('updateIndexSetOperatorConfig', { isShowSourceField: !state.indexSetOperatorConfig.isShowSourceField });
      dispatch('showShowUnionSource', { keepLastTime: false });
    },

    /** 日志来源显隐操作 */
    showShowUnionSource({ state }, { keepLastTime = false }) {
      // 非联合查询 或者清空了所有字段 不走逻辑
      if (!state.indexItem.isUnionIndex || !state.visibleFields.length) return;
      const isExist = state.visibleFields.some(item => item.tag === 'union-source');
      // 保持之前的逻辑
      if (keepLastTime) {
        const isShowSourceField = state.indexSetOperatorConfig.isShowSourceField;
        if (isExist) {
          !isShowSourceField && state.visibleFields.shift();
        } else {
          isShowSourceField && state.visibleFields.unshift(logSourceField());
        }
        return;
      }

      isExist ? state.visibleFields.shift() : state.visibleFields.unshift(logSourceField());
    },
    requestSearchTotal({ state, getters }) {
      state.searchTotal = 0;
      const start_time = Math.floor(getters.retrieveParams.start_time);
      const end_time = Math.ceil(getters.retrieveParams.end_time);
      http
        .request(
          'retrieve/fieldStatisticsTotal',
          {
            data: {
              ...getters.retrieveParams,
              bk_biz_id: state.bkBizId,
              index_set_ids: state.indexItem.ids,
              start_time,
              end_time,
            },
          },
          {
            catchIsShowMessage: false,
          },
        )
        .then(res => {
          const { data, code } = res;
          if (code === 0) state.searchTotal = data.total_count;
        });
    },
    setApiError({ commit }, payload) {
      commit('SET_API_ERROR', payload);
    },
    clearApiError({ commit }, apiName) {
      commit('CLEAR_API_ERROR', apiName);
    },

    handleTrendDataZoom({ commit }, payload) {
      const { start_time, end_time, format } = payload;

      const [startTimeStamp, endTimeStamp] = format
        ? handleTransformToTimestamp([start_time, end_time])
        : [start_time, end_time];

      commit('updateIndexItem', {
        start_time: startTimeStamp,
        end_time: endTimeStamp,
        datePickerValue: [start_time, end_time],
      });

      // 这里通过增加 prefix 标识当前是由图表缩放导致的更新操作
      // 用于后续逻辑判定使用
      commit('retrieve/updateChartKey', { prefix: 'chart_zoom_' });
    },
    userFieldConfigChange({ state, getters, commit }, userConfig) {
      return new Promise(async (resolve, reject) => {
        const indexSetConfig = {
          ...state.retrieve.catchFieldCustomConfig,
          ...userConfig,
        };
        const queryParams = {
          index_set_id: state.indexId,
          index_set_type: getters.isUnionSearch ? 'union' : 'single',
          index_set_config: indexSetConfig,
        };
        if (getters.isUnionSearch) {
          delete queryParams.index_set_id;
          queryParams.index_set_ids = state.unionIndexList;
        }
        try {
          const res = await http.request('retrieve/updateUserFiledTableConfig', {
            data: queryParams,
          });
          if (res.code === 0) {
            const userConfig = {
              fieldsWidth: res.data.index_set_config.fieldsWidth,
              displayFields: res.data.index_set_config.displayFields,
            };
            commit('retrieve/updateCatchFieldCustomConfig', userConfig);
          }
          resolve(res);
        } catch (err) {
          reject(err);
        }
      });
    },
  },
});

/**
 * hack vuex dispatch, add third parameter `config` to the dispatch method
 *
 * 需要对单独的请求做配置的话，无论是 get 还是 post，store.dispatch 都需要三个参数，例如：
 * store.dispatch('example/btn1', {btn: 'btn1'}, {fromCache: true})
 * 其中第二个参数指的是请求本身的参数，第三个参数指的是请求的配置，如果请求本身没有参数，那么
 * 第二个参数也必须占位，store.dispatch('example/btn1', {}, {fromCache: true})
 * 在 store 中需要如下写法：
 * btn1 ({ commit, state, dispatch }, params, config) {
 *     return http.get(`/app/index?invoke=btn1`, params, config)
 * }
 *
 * @param {Object|string} _type vuex type
 * @param {Object} _payload vuex payload
 * @param {Object} config config 参数，主要指 http 的参数，详见 src/api/index initConfig
 *
 * @return {Promise} 执行请求的 promise
 */
store.dispatch = function (_type, _payload, config = {}) {
  const { type, payload } = unifyObjectStyle(_type, _payload);

  const action = { type, payload, config };
  const entry = store._actions[type];
  if (!entry) {
    if (process.env.NODE_ENV !== 'production') {
      console.error(`[vuex] unknown action type: ${type}`);
    }
    return;
  }

  store._actionSubscribers
    .slice()
    .filter(sub => sub.before)
    .forEach(sub => sub.before(action, store.state));
  // store._actionSubscribers.forEach(sub => sub(action, store.state));

  return entry.length > 1 ? Promise.all(entry.map(handler => handler(payload, config))) : entry[0](payload, config);
};

export default store;<|MERGE_RESOLUTION|>--- conflicted
+++ resolved
@@ -967,11 +967,6 @@
           items: ids.map(val => (list || []).find(item => item.index_set_id === val)).filter(val => val !== undefined),
           isUnionIndex,
         };
-<<<<<<< HEAD
-        if (!payload.keyword && payload.items.length === 1 && payload.items[0].query_string) {
-          payload.keyword = payload.items[0].query_string;
-          payload.search_mode = 'sql';
-=======
         if (payload.items.length === 1 && !payload.keyword && !payload.addition?.length) {
           if (payload.items[0].query_string) {
             payload.keyword = payload.items[0].query_string;
@@ -982,7 +977,6 @@
             payload.search_mode = 'ui';
             payload.keyword = '';
           }
->>>>>>> e1be0434
         }
         commit('updateIndexId', isUnionIndex ? undefined : ids[0]);
         commit('updateIndexItem', payload);
