/*
 * Tencent is pleased to support the open source community by making
 * 蓝鲸智云PaaS平台 (BlueKing PaaS) available.
 *
 * Copyright (C) 2021 THL A29 Limited, a Tencent company.  All rights reserved.
 *
 * 蓝鲸智云PaaS平台 (BlueKing PaaS) is licensed under the MIT License.
 *
 * License for 蓝鲸智云PaaS平台 (BlueKing PaaS):
 *
 * ---------------------------------------------------
 * Permission is hereby granted, free of charge, to any person obtaining a copy of this software and associated
 * documentation files (the "Software"), to deal in the Software without restriction, including without limitation
 * the rights to use, copy, modify, merge, publish, distribute, sublicense, and/or sell copies of the Software, and
 * to permit persons to whom the Software is furnished to do so, subject to the following conditions:
 *
 * The above copyright notice and this permission notice shall be included in all copies or substantial portions of
 * the Software.
 *
 * THE SOFTWARE IS PROVIDED "AS IS", WITHOUT WARRANTY OF ANY KIND, EXPRESS OR IMPLIED, INCLUDING BUT NOT LIMITED TO
 * THE WARRANTIES OF MERCHANTABILITY, FITNESS FOR A PARTICULAR PURPOSE AND NONINFRINGEMENT. IN NO EVENT SHALL THE
 * AUTHORS OR COPYRIGHT HOLDERS BE LIABLE FOR ANY CLAIM, DAMAGES OR OTHER LIABILITY, WHETHER IN AN ACTION OF
 * CONTRACT, TORT OR OTHERWISE, ARISING FROM, OUT OF OR IN CONNECTION WITH THE SOFTWARE OR THE USE OR OTHER DEALINGS
 * IN THE SOFTWARE.
 */

// 获取存储集群
const getStorage = {
  url: '/databus/storage/cluster_groups/',
  method: 'get',
};
// 获取全局配置
const globals = {
  url: '/meta/globals/',
  method: 'get',
};
// 采集项-创建
const addCollection = {
  url: '/databus/collectors/',
  method: 'post',
};
// 采集项-更新
const updateCollection = {
  url: '/databus/collectors/:collector_config_id/',
  method: 'put',
};

// 采集项-更新
const onlyUpdateCollection = {
  url: '/databus/collectors/:collector_config_id/only_update/',
  method: 'post',
};

// 索引集信息-快速更新
const fastUpdateCollection = {
  url: '/databus/collectors/:collector_config_id/fast_update/',
  method: 'post',
};

// 采集项-只创建配置
const onlyCreateCollection = {
  url: '/databus/collectors/only_create/',
  method: 'post',
};
// 创建采集ITSM单据
const applyItsmTicket = {
  url: '/databus/collect_itsm/:collector_config_id/apply_itsm_ticket/',
  method: 'post',
};
// 查询采集ITSM状态
const queryItsmTicket = {
  url: '/databus/collect_itsm/:collector_config_id/',
  method: 'get',
};

// 字段提取&清洗
const fieldCollection = {
  url: '/databus/collectors/:collector_config_id/update_or_create_clean_config/',
  method: 'post',
};
// 字段提取-预览
const getEtlPreview = {
  url: '/databus/collectors/:collector_config_id/etl_preview/',
  method: 'post',
};
// 字段提取-时间校验
const getCheckTime = {
  url: '/databus/collectors/:collector_config_id/etl_time/',
  method: 'post',
};
// 采集项-详情
const details = {
  url: '/databus/collectors/:collector_config_id/',
  method: 'get',
};

// 采集列表-列表
const getCollectList = {
  url: '/databus/collectors/',
  method: 'get',
};
// 采集列表-列表（全量）
const getAllCollectors = {
  url: '/databus/collectors/list_collectors/',
  method: 'get',
};
// 采集插件列表
const getCollectorPlugins = {
  url: '/databus/collector_plugins/',
  method: 'get',
};
// 采集列表-状态
const getCollectStatus = {
  // 轮询-批量获取采集项订阅状态
  url: '/databus/collectors/batch_subscription_status/',
  method: 'get',
};
// 采集列表-启用
const startCollect = {
  url: '/databus/collectors/:collector_config_id/start/',
  method: 'post',
};
// 采集列表-停用
const stopCollect = {
  url: '/databus/collectors/:collector_config_id/stop/',
  method: 'post',
};
// 采集列表-删除
const deleteCollect = {
  url: '/databus/collectors/:collector_config_id/',
  method: 'delete',
};

// 采集下发-topo树
const getBizTopo = {
  url: '/bizs/:bk_biz_id/topo/',
  method: 'get',
};
// 日志提取无鉴权topo树
const getExtractBizTopo = {
  url: '/log_extract/strategies/topo/',
  method: 'get',
};
// 采集下发-by 静态topo or input
const getHostByIp = {
  url: '/bizs/:bk_biz_id/host_instance_by_ip/',
  method: 'post',
};
// 采集下发-by 动态topo
const getHostByNode = {
  url: '/bizs/:bk_biz_id/host_instance_by_node/',
  method: 'post',
};
// 采集下发-服务模板topo
const getTemplateTopo = {
  url: '/bizs/:bk_biz_id/template_topo/',
  method: 'get',
};
// 采集下发-by 根据服务模板或集群模板获取实例
const getHostByTemplate = {
  url: '/bizs/:bk_biz_id/get_nodes_by_template/',
  method: 'get',
};
// 采集下发-列表&轮询共用同一接口
const getIssuedClusterList = {
  url: '/databus/collectors/:collector_config_id/task_status/',
  method: 'get',
};
// 采集下发-重试(批量)
const retry = {
  url: '/databus/collectors/:collector_config_id/retry/',
  method: 'post',
};
// 段日志调试
const regexDebug = {
  url: '/databus/collectors/:collector_id/regex_debug/',
  method: 'post',
};
// 采集下发-任务执行详情(更多)
const executDetails = {
  url: '/databus/collectors/:collector_id/task_detail/',
};
// 获取节点agent数量
const getNodeAgentStatus = {
  url: '/bizs/:bk_biz_id/list_agent_status/',
  method: 'post',
};
// 获取动态分组列表
const getDynamicGroupList = {
  url: '/bizs/:bk_biz_id/list_dynamic_group/',
  method: 'get',
};
// 获取动态分组表格数据
const getDynamicGroup = {
  url: '/bizs/:bk_biz_id/get_dynamic_group/',
  method: 'post',
};
// 获取预检查创建采集项的参数
const getPreCheck = {
  url: '/databus/collectors/pre_check/?bk_biz_id=:bk_biz_id&collector_config_name_en=:collector_config_name_en',
  method: 'get',
};

const createWeWork = {
  url: '/esb_api/wework/create_chat/',
  method: 'post',
};

// 采集项一键检测 - 开启检测
const runCheck = {
  url: '/databus/check_collector/run_check_collector/',
  method: 'post',
};

// 采集项一键检测 - 获取检测信息
const getCheckInfos = {
  url: '/databus/check_collector/get_check_collector_infos/',
  method: 'post',
};

// oplt_log 查看token请求
const reviewToken = {
  url: '/databus/collectors/:collector_config_id/report_token/',
  method: 'get',
};
// 获取日志采集-增加用量数据
const getStorageUsage = {
  url: '/index_set/storage_usage/',
  method: 'post',
};
/**
 * 新版采集列表接口
 */
const newCollectList = {
  url: '/databus/log_access/collector/',
  method: 'post',
};
/**
 * 获取左侧索引集列表
 */
const getIndexGroupList = {
  url: '/index_group/',
  method: 'get',
};

/**
 * 新增左侧索引集
 */
const addIndexGroup = {
  url: '/index_group/',
  method: 'post',
};
/**
 * 更新左侧索引集
 */
const updateIndexGroup = {
  url: '/index_group/:index_set_id/',
  method: 'put',
};

/**
 * 删除左侧索引集
 */
const delIndexGroup = {
  url: '/index_group/:index_set_id/',
  method: 'delete',
};

/**
 * 获取采集列表过滤相关枚举值
 */
const collectorFieldEnums = {
  url: '/databus/log_access/collector_field_enums/',
  method: 'get',
};
/**
 * 获取采集列表状态接口
 */
const getCollectorStatus = {
  url: '/databus/log_access/collector_status/',
  method: 'post',
};

// 获取客户端日志-采集下发-日志列表数据
const getTaskLogList = {
  url: '/tgpa/task/',
  method: 'get',
};

// 客户端日志-新建采集
const createCollectionTask = {
  url: '/tgpa/task/',
  method: 'post',
};

// 客户端日志-获取下载链接
const getDownloadLink = {
  url: '/tgpa/task/download_url/',
  method: 'get',
};

// 客户端日志-获取索引集ID
const getTaskIndexSetId = {
  url: '/tgpa/task/index_set_id/',
  method: 'get',
};

export {
  getStorage,
  globals,
  addCollection,
  updateCollection,
  onlyUpdateCollection,
  onlyCreateCollection,
  fastUpdateCollection,
  applyItsmTicket,
  queryItsmTicket,
  fieldCollection,
  getEtlPreview,
  getCheckTime,
  details,
  getCollectList,
  getAllCollectors,
  getCollectorPlugins,
  getCollectStatus,
  startCollect,
  stopCollect,
  deleteCollect,
  getExtractBizTopo,
  getBizTopo,
  getHostByIp,
  getNodeAgentStatus,
  getHostByNode,
  getTemplateTopo,
  getHostByTemplate,
  getIssuedClusterList,
  retry,
  regexDebug,
  executDetails,
  getDynamicGroupList,
  getDynamicGroup,
  getPreCheck,
  createWeWork,
  runCheck,
  getCheckInfos,
  reviewToken,
  getStorageUsage,
<<<<<<< HEAD
  /** 新版采集管理 */
  newCollectList,
  getIndexGroupList,
  addIndexGroup,
  updateIndexGroup,
  delIndexGroup,
  collectorFieldEnums,
  getCollectorStatus,
=======
  getTaskLogList,
  createCollectionTask,
  getDownloadLink,
  getTaskIndexSetId,
>>>>>>> ada8f080
};<|MERGE_RESOLUTION|>--- conflicted
+++ resolved
@@ -345,7 +345,6 @@
   getCheckInfos,
   reviewToken,
   getStorageUsage,
-<<<<<<< HEAD
   /** 新版采集管理 */
   newCollectList,
   getIndexGroupList,
@@ -354,10 +353,8 @@
   delIndexGroup,
   collectorFieldEnums,
   getCollectorStatus,
-=======
   getTaskLogList,
   createCollectionTask,
   getDownloadLink,
   getTaskIndexSetId,
->>>>>>> ada8f080
 };