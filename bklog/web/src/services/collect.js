/*
 * Tencent is pleased to support the open source community by making
 * 蓝鲸智云PaaS平台 (BlueKing PaaS) available.
 *
 * Copyright (C) 2021 THL A29 Limited, a Tencent company.  All rights reserved.
 *
 * 蓝鲸智云PaaS平台 (BlueKing PaaS) is licensed under the MIT License.
 *
 * License for 蓝鲸智云PaaS平台 (BlueKing PaaS):
 *
 * ---------------------------------------------------
 * Permission is hereby granted, free of charge, to any person obtaining a copy of this software and associated
 * documentation files (the "Software"), to deal in the Software without restriction, including without limitation
 * the rights to use, copy, modify, merge, publish, distribute, sublicense, and/or sell copies of the Software, and
 * to permit persons to whom the Software is furnished to do so, subject to the following conditions:
 *
 * The above copyright notice and this permission notice shall be included in all copies or substantial portions of
 * the Software.
 *
 * THE SOFTWARE IS PROVIDED "AS IS", WITHOUT WARRANTY OF ANY KIND, EXPRESS OR IMPLIED, INCLUDING BUT NOT LIMITED TO
 * THE WARRANTIES OF MERCHANTABILITY, FITNESS FOR A PARTICULAR PURPOSE AND NONINFRINGEMENT. IN NO EVENT SHALL THE
 * AUTHORS OR COPYRIGHT HOLDERS BE LIABLE FOR ANY CLAIM, DAMAGES OR OTHER LIABILITY, WHETHER IN AN ACTION OF
 * CONTRACT, TORT OR OTHERWISE, ARISING FROM, OUT OF OR IN CONNECTION WITH THE SOFTWARE OR THE USE OR OTHER DEALINGS
 * IN THE SOFTWARE.
 */

// 获取存储集群
const getStorage = {
  url: '/databus/storage/cluster_groups/',
  method: 'get',
};
// 获取全局配置
const globals = {
  url: '/meta/globals/',
  method: 'get',
};
// 采集项-创建
const addCollection = {
  url: '/databus/collectors/',
  method: 'post',
};
// 采集项-更新
const updateCollection = {
  url: '/databus/collectors/:collector_config_id/',
  method: 'put',
};

// 采集项-更新
const onlyUpdateCollection = {
  url: '/databus/collectors/:collector_config_id/only_update/',
  method: 'post',
};

// 索引集信息-快速更新
const fastUpdateCollection = {
  url: '/databus/collectors/:collector_config_id/fast_update/',
  method: 'post',
};

// 采集项-只创建配置
const onlyCreateCollection = {
  url: '/databus/collectors/only_create/',
  method: 'post',
};
// 创建采集ITSM单据
const applyItsmTicket = {
  url: '/databus/collect_itsm/:collector_config_id/apply_itsm_ticket/',
  method: 'post',
};
// 查询采集ITSM状态
const queryItsmTicket = {
  url: '/databus/collect_itsm/:collector_config_id/',
  method: 'get',
};

// 字段提取&清洗
const fieldCollection = {
  url: '/databus/collectors/:collector_config_id/update_or_create_clean_config/',
  method: 'post',
};
// 字段提取-预览
const getEtlPreview = {
  url: '/databus/collectors/:collector_config_id/etl_preview/',
  method: 'post',
};
// 字段提取-时间校验
const getCheckTime = {
  url: '/databus/collectors/:collector_config_id/etl_time/',
  method: 'post',
};
// 采集项-详情
const details = {
  url: '/databus/collectors/:collector_config_id/',
  method: 'get',
};

// 采集列表-列表
const getCollectList = {
  url: '/databus/collectors/',
  method: 'get',
};
// 采集列表-列表（全量）
const getAllCollectors = {
  url: '/databus/collectors/list_collectors/',
  method: 'get',
};
// 采集插件列表
const getCollectorPlugins = {
  url: '/databus/collector_plugins/',
  method: 'get',
};
// 采集列表-状态
const getCollectStatus = {
  // 轮询-批量获取采集项订阅状态
  url: '/databus/collectors/batch_subscription_status/',
  method: 'get',
};
// 采集列表-启用
const startCollect = {
  url: '/databus/collectors/:collector_config_id/start/',
  method: 'post',
};
// 采集列表-停用
const stopCollect = {
  url: '/databus/collectors/:collector_config_id/stop/',
  method: 'post',
};
// 采集列表-删除
const deleteCollect = {
  url: '/databus/collectors/:collector_config_id/',
  method: 'delete',
};

// 采集下发-topo树
const getBizTopo = {
  url: '/bizs/:bk_biz_id/topo/',
  method: 'get',
};
// 日志提取无鉴权topo树
const getExtractBizTopo = {
  url: '/log_extract/strategies/topo/',
  method: 'get',
};
// 采集下发-by 静态topo or input
const getHostByIp = {
  url: '/bizs/:bk_biz_id/host_instance_by_ip/',
  method: 'post',
};
// 采集下发-by 动态topo
const getHostByNode = {
  url: '/bizs/:bk_biz_id/host_instance_by_node/',
  method: 'post',
};
// 采集下发-服务模板topo
const getTemplateTopo = {
  url: '/bizs/:bk_biz_id/template_topo/',
  method: 'get',
};
// 采集下发-by 根据服务模板或集群模板获取实例
const getHostByTemplate = {
  url: '/bizs/:bk_biz_id/get_nodes_by_template/',
  method: 'get',
};
// 采集下发-列表&轮询共用同一接口
const getIssuedClusterList = {
  url: '/databus/collectors/:collector_config_id/task_status/',
  method: 'get',
};
// 采集下发-重试(批量)
const retry = {
  url: '/databus/collectors/:collector_config_id/retry/',
  method: 'post',
};
// 段日志调试
const regexDebug = {
  url: '/databus/collectors/:collector_id/regex_debug/',
  method: 'post',
};
// 采集下发-任务执行详情(更多)
const executDetails = {
  url: '/databus/collectors/:collector_id/task_detail/',
};
// 获取节点agent数量
const getNodeAgentStatus = {
  url: '/bizs/:bk_biz_id/list_agent_status/',
  method: 'post',
};
// 获取动态分组列表
const getDynamicGroupList = {
  url: '/bizs/:bk_biz_id/list_dynamic_group/',
  method: 'get',
};
// 获取动态分组表格数据
const getDynamicGroup = {
  url: '/bizs/:bk_biz_id/get_dynamic_group/',
  method: 'post',
};
// 获取预检查创建采集项的参数
const getPreCheck = {
  url: '/databus/collectors/pre_check/?bk_biz_id=:bk_biz_id&collector_config_name_en=:collector_config_name_en',
  method: 'get',
};

const createWeWork = {
  url: '/esb_api/wework/create_chat/',
  method: 'post',
};

// 采集项一键检测 - 开启检测
const runCheck = {
  url: '/databus/check_collector/run_check_collector/',
  method: 'post',
};

// 采集项一键检测 - 获取检测信息
const getCheckInfos = {
  url: '/databus/check_collector/get_check_collector_infos/',
  method: 'post',
};

// oplt_log 查看token请求
const reviewToken = {
  url: '/databus/collectors/:collector_config_id/report_token/',
  method: 'get',
};
// 获取日志采集-增加用量数据
const getStorageUsage = {
  url: '/index_set/storage_usage/',
  method: 'post',
};
/**
 * 新版采集列表接口
 */
const newCollectList = {
  url: '/databus/log_access/collector/',
  method: 'post',
};
/**
 * 获取左侧索引集列表
 */
const getIndexGroupList = {
  url: '/index_group/',
  method: 'get',
};

/**
 * 新增左侧索引集
 */
const addIndexGroup = {
  url: '/index_group/',
  method: 'post',
};
/**
 * 更新左侧索引集
 */
const updateIndexGroup = {
  url: '/index_group/:index_set_id/',
  method: 'put',
};

/**
 * 删除左侧索引集
 */
const delIndexGroup = {
  url: '/index_group/:index_set_id/',
  method: 'delete',
};

/**
 * 获取采集列表过滤相关枚举值
 */
const collectorFieldEnums = {
  url: '/databus/log_access/collector_field_enums/',
  method: 'get',
};
/**
 * 获取采集列表状态接口
 */
const getCollectorStatus = {
  url: '/databus/log_access/collector_status/',
  method: 'post',
};

// 获取客户端日志-采集下发-日志列表数据
const getTaskLogList = {
  url: '/tgpa/task/',
  method: 'get',
};

// 客户端日志-新建采集
const createCollectionTask = {
  url: '/tgpa/task/',
  method: 'post',
};

// 客户端日志-获取下载链接
const getDownloadLink = {
  url: '/tgpa/task/download_url/',
  method: 'get',
};

export {
  getStorage,
  globals,
  addCollection,
  updateCollection,
  onlyUpdateCollection,
  onlyCreateCollection,
  fastUpdateCollection,
  applyItsmTicket,
  queryItsmTicket,
  fieldCollection,
  getEtlPreview,
  getCheckTime,
  details,
  getCollectList,
  getAllCollectors,
  getCollectorPlugins,
  getCollectStatus,
  startCollect,
  stopCollect,
  deleteCollect,
  getExtractBizTopo,
  getBizTopo,
  getHostByIp,
  getNodeAgentStatus,
  getHostByNode,
  getTemplateTopo,
  getHostByTemplate,
  getIssuedClusterList,
  retry,
  regexDebug,
  executDetails,
  getDynamicGroupList,
  getDynamicGroup,
  getPreCheck,
  createWeWork,
  runCheck,
  getCheckInfos,
  reviewToken,
  getStorageUsage,
<<<<<<< HEAD
  /** 新版采集管理 */
  newCollectList,
  getIndexGroupList,
  addIndexGroup,
  updateIndexGroup,
  delIndexGroup,
  collectorFieldEnums,
  getCollectorStatus,
=======
  getTaskLogList,
  createCollectionTask,
  getDownloadLink,
>>>>>>> 5f616b91
};<|MERGE_RESOLUTION|>--- conflicted
+++ resolved
@@ -339,7 +339,6 @@
   getCheckInfos,
   reviewToken,
   getStorageUsage,
-<<<<<<< HEAD
   /** 新版采集管理 */
   newCollectList,
   getIndexGroupList,
@@ -348,9 +347,7 @@
   delIndexGroup,
   collectorFieldEnums,
   getCollectorStatus,
-=======
   getTaskLogList,
   createCollectionTask,
   getDownloadLink,
->>>>>>> 5f616b91
 };