/*
 * Tencent is pleased to support the open source community by making
 * 蓝鲸智云PaaS平台 (BlueKing PaaS) available.
 *
 * Copyright (C) 2021 THL A29 Limited, a Tencent company.  All rights reserved.
 *
 * 蓝鲸智云PaaS平台 (BlueKing PaaS) is licensed under the MIT License.
 *
 * License for 蓝鲸智云PaaS平台 (BlueKing PaaS):
 *
 * ---------------------------------------------------
 * Permission is hereby granted, free of charge, to any person obtaining a copy of this software and associated
 * documentation files (the "Software"), to deal in the Software without restriction, including without limitation
 * the rights to use, copy, modify, merge, publish, distribute, sublicense, and/or sell copies of the Software, and
 * to permit persons to whom the Software is furnished to do so, subject to the following conditions:
 *
 * The above copyright notice and this permission notice shall be included in all copies or substantial portions of
 * the Software.
 *
 * THE SOFTWARE IS PROVIDED "AS IS", WITHOUT WARRANTY OF ANY KIND, EXPRESS OR IMPLIED, INCLUDING BUT NOT LIMITED TO
 * THE WARRANTIES OF MERCHANTABILITY, FITNESS FOR A PARTICULAR PURPOSE AND NONINFRINGEMENT. IN NO EVENT SHALL THE
 * AUTHORS OR COPYRIGHT HOLDERS BE LIABLE FOR ANY CLAIM, DAMAGES OR OTHER LIABILITY, WHETHER IN AN ACTION OF
 * CONTRACT, TORT OR OTHERWISE, ARISING FROM, OUT OF OR IN CONNECTION WITH THE SOFTWARE OR THE USE OR OTHER DEALINGS
 * IN THE SOFTWARE.
 */

// 获取存储集群
const getStorage = {
  url: '/databus/storage/cluster_groups/',
  method: 'get',
};
// 获取全局配置
const globals = {
  url: '/meta/globals/',
  method: 'get',
};
// 采集项-创建
const addCollection = {
  url: '/databus/collectors/',
  method: 'post',
};
// 采集项-更新
const updateCollection = {
  url: '/databus/collectors/:collector_config_id/',
  method: 'put',
};

// 采集项-更新
const onlyUpdateCollection = {
  url: '/databus/collectors/:collector_config_id/only_update/',
  method: 'post',
};

// 索引集信息-快速更新
const fastUpdateCollection = {
  url: '/databus/collectors/:collector_config_id/fast_update/',
  method: 'post',
};

// 采集项-只创建配置
const onlyCreateCollection = {
  url: '/databus/collectors/only_create/',
  method: 'post',
};
// 创建采集ITSM单据
const applyItsmTicket = {
  url: '/databus/collect_itsm/:collector_config_id/apply_itsm_ticket/',
  method: 'post',
};
// 查询采集ITSM状态
const queryItsmTicket = {
  url: '/databus/collect_itsm/:collector_config_id/',
  method: 'get',
};

// 字段提取&清洗
const fieldCollection = {
  url: '/databus/collectors/:collector_config_id/update_or_create_clean_config/',
  method: 'post',
};
// 字段提取-预览
const getEtlPreview = {
  url: '/databus/collectors/:collector_config_id/etl_preview/',
  method: 'post',
};
// 字段提取-时间校验
const getCheckTime = {
  url: '/databus/collectors/:collector_config_id/etl_time/',
  method: 'post',
};
// 采集项-详情
const details = {
  url: '/databus/collectors/:collector_config_id/',
  method: 'get',
};

// 采集列表-列表
const getCollectList = {
  url: '/databus/collectors/',
  method: 'get',
};
// 采集列表-列表（全量）
const getAllCollectors = {
  url: '/databus/collectors/list_collectors/',
  method: 'get',
};
// 采集插件列表
const getCollectorPlugins = {
  url: '/databus/collector_plugins/',
  method: 'get',
};
// 采集列表-状态
const getCollectStatus = {
  // 轮询-批量获取采集项订阅状态
  url: '/databus/collectors/batch_subscription_status/',
  method: 'get',
};
// 采集列表-启用
const startCollect = {
  url: '/databus/collectors/:collector_config_id/start/',
  method: 'post',
};
// 采集列表-停用
const stopCollect = {
  url: '/databus/collectors/:collector_config_id/stop/',
  method: 'post',
};
// 采集列表-删除
const deleteCollect = {
  url: '/databus/collectors/:collector_config_id/',
  method: 'delete',
};

// 采集下发-topo树
const getBizTopo = {
  url: '/bizs/:bk_biz_id/topo/',
  method: 'get',
};
// 日志提取无鉴权topo树
const getExtractBizTopo = {
  url: '/log_extract/strategies/topo/',
  method: 'get',
};
// 采集下发-by 静态topo or input
const getHostByIp = {
  url: '/bizs/:bk_biz_id/host_instance_by_ip/',
  method: 'post',
};
// 采集下发-by 动态topo
const getHostByNode = {
  url: '/bizs/:bk_biz_id/host_instance_by_node/',
  method: 'post',
};
// 采集下发-服务模板topo
const getTemplateTopo = {
  url: '/bizs/:bk_biz_id/template_topo/',
  method: 'get',
};
// 采集下发-by 根据服务模板或集群模板获取实例
const getHostByTemplate = {
  url: '/bizs/:bk_biz_id/get_nodes_by_template/',
  method: 'get',
};
// 采集下发-列表&轮询共用同一接口
const getIssuedClusterList = {
  url: '/databus/collectors/:collector_config_id/task_status/',
  method: 'get',
};
// 采集下发-重试(批量)
const retry = {
  url: '/databus/collectors/:collector_config_id/retry/',
  method: 'post',
};
// 段日志调试
const regexDebug = {
  url: '/databus/collectors/:collector_id/regex_debug/',
  method: 'post',
};
// 采集下发-任务执行详情(更多)
const executDetails = {
  url: '/databus/collectors/:collector_id/task_detail/',
};
// 获取节点agent数量
const getNodeAgentStatus = {
  url: '/bizs/:bk_biz_id/list_agent_status/',
  method: 'post',
};
// 获取动态分组列表
const getDynamicGroupList = {
  url: '/bizs/:bk_biz_id/list_dynamic_group/',
  method: 'get',
};
// 获取动态分组表格数据
const getDynamicGroup = {
  url: '/bizs/:bk_biz_id/get_dynamic_group/',
  method: 'post',
};
// 获取预检查创建采集项的参数
const getPreCheck = {
  url: '/databus/collectors/pre_check/?bk_biz_id=:bk_biz_id&collector_config_name_en=:collector_config_name_en',
  method: 'get',
};

const createWeWork = {
  url: '/esb_api/wework/create_chat/',
  method: 'post',
};

// 采集项一键检测 - 开启检测
const runCheck = {
  url: '/databus/check_collector/run_check_collector/',
  method: 'post',
};

// 采集项一键检测 - 获取检测信息
const getCheckInfos = {
  url: '/databus/check_collector/get_check_collector_infos/',
  method: 'post',
};

// oplt_log 查看token请求
const reviewToken = {
  url: '/databus/collectors/:collector_config_id/report_token/',
  method: 'get',
};
// 获取日志采集-增加用量数据
const getStorageUsage = {
  url: '/index_set/storage_usage/',
  method: 'post',
};
/**
 * 新版采集列表接口
 */
const newCollectList = {
  url: '/databus/log_access/collector/',
  method: 'post',
};
/**
 * 获取左侧索引集列表
 */
const getIndexGroupList = {
  url: '/index_group/',
  method: 'get',
};

/**
 * 新增左侧索引集
 */
const addIndexGroup = {
  url: '/index_group/',
  method: 'post',
};
/**
 * 更新左侧索引集
 */
const updateIndexGroup = {
  url: '/index_group/:index_set_id/',
  method: 'put',
};

/**
 * 删除左侧索引集
 */
const delIndexGroup = {
  url: '/index_group/:index_set_id/',
  method: 'delete',
};

/**
 * 获取采集列表过滤相关枚举值
 */
const collectorFieldEnums = {
  url: '/databus/log_access/collector_field_enums/',
  method: 'get',
};
<<<<<<< HEAD
=======
/**
 * 获取采集列表状态接口
 */
const getCollectorStatus = {
  url: '/databus/log_access/collector_status/',
  method: 'post',
};
>>>>>>> c0c70cec

export {
  getStorage,
  globals,
  addCollection,
  updateCollection,
  onlyUpdateCollection,
  onlyCreateCollection,
  fastUpdateCollection,
  applyItsmTicket,
  queryItsmTicket,
  fieldCollection,
  getEtlPreview,
  getCheckTime,
  details,
  getCollectList,
  getAllCollectors,
  getCollectorPlugins,
  getCollectStatus,
  startCollect,
  stopCollect,
  deleteCollect,
  getExtractBizTopo,
  getBizTopo,
  getHostByIp,
  getNodeAgentStatus,
  getHostByNode,
  getTemplateTopo,
  getHostByTemplate,
  getIssuedClusterList,
  retry,
  regexDebug,
  executDetails,
  getDynamicGroupList,
  getDynamicGroup,
  getPreCheck,
  createWeWork,
  runCheck,
  getCheckInfos,
  reviewToken,
  getStorageUsage,
  /** 新版采集管理 */
  newCollectList,
  getIndexGroupList,
  addIndexGroup,
  updateIndexGroup,
  delIndexGroup,
  collectorFieldEnums,
<<<<<<< HEAD
=======
  getCollectorStatus,
>>>>>>> c0c70cec
};<|MERGE_RESOLUTION|>--- conflicted
+++ resolved
@@ -273,8 +273,6 @@
   url: '/databus/log_access/collector_field_enums/',
   method: 'get',
 };
-<<<<<<< HEAD
-=======
 /**
  * 获取采集列表状态接口
  */
@@ -282,7 +280,6 @@
   url: '/databus/log_access/collector_status/',
   method: 'post',
 };
->>>>>>> c0c70cec
 
 export {
   getStorage,
@@ -331,8 +328,5 @@
   updateIndexGroup,
   delIndexGroup,
   collectorFieldEnums,
-<<<<<<< HEAD
-=======
   getCollectorStatus,
->>>>>>> c0c70cec
 };