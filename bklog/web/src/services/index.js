/*
 * Tencent is pleased to support the open source community by making BK-LOG 蓝鲸日志平台 available.
 * Copyright (C) 2021 THL A29 Limited, a Tencent company.  All rights reserved.
 * BK-LOG 蓝鲸日志平台 is licensed under the MIT License.
 *
 * License for BK-LOG 蓝鲸日志平台:
 * --------------------------------------------------------------------
 *
 * Permission is hereby granted, free of charge, to any person obtaining a copy of this software and associated
 * documentation files (the "Software"), to deal in the Software without restriction, including without limitation
 * the rights to use, copy, modify, merge, publish, distribute, sublicense, and/or sell copies of the Software,
 * and to permit persons to whom the Software is furnished to do so, subject to the following conditions:
 * The above copyright notice and this permission notice shall be included in all copies or substantial
 * portions of the Software.
 *
 * THE SOFTWARE IS PROVIDED "AS IS", WITHOUT WARRANTY OF ANY KIND, EXPRESS OR IMPLIED, INCLUDING BUT NOT
 * LIMITED TO THE WARRANTIES OF MERCHANTABILITY, FITNESS FOR A PARTICULAR PURPOSE AND NONINFRINGEMENT. IN
 * NO EVENT SHALL THE AUTHORS OR COPYRIGHT HOLDERS BE LIABLE FOR ANY CLAIM, DAMAGES OR OTHER LIABILITY,
 * WHETHER IN AN ACTION OF CONTRACT, TORT OR OTHERWISE, ARISING FROM, OUT OF OR IN CONNECTION WITH THE
 * SOFTWARE OR THE USE OR OTHER DEALINGS IN THE SOFTWARE
 */

import * as userInfo from './userInfo';
import * as example from './example';
import * as retrieve from './retrieve';
import * as source from './source';
import * as indexSet from './indexSet';
import * as meta from './meta';
import * as monitor from './monitor';
import * as auth from './auth';
import * as plugins from './plugins';
import * as resultTables from './result-tables';
import * as biz from './biz';
import * as collect from './collect';
import * as particulars from './particulars';
import * as migrate from './migrate';
import * as extract from './extract';
import * as extractManage from './extract-manage';
import * as linkConfiguration from './link-configuration';
import * as clean from './clean';
import * as archive from './archive';
import * as logClustering from './log-clustering';
import * as custom from './custom';
import * as container from './container';
import * as docs from './docs';
import * as favorite from './favorite';
import * as ipChooser from './ip-chooser';
import * as authorization from './authorization';
import * as masking from './masking';
import * as newReport from './new-report';

const getMyProjectList = {
  url: '/meta/projects/mine/',
  method: 'get'
};

const getMySpaceList = {
  url: '/meta/spaces/mine/',
  method: 'get'
};
const frontendEventReport = {
  url: '/frontend_event/report/',
  method: 'post'
};

export default {
  project: {
    getMyProjectList
  },
  space: {
    getMySpaceList
  },
  report: {
    frontendEventReport
  },
  userInfo,
  example,
  retrieve,
  indexSet,
  source,
  meta,
  monitor,
  auth,
  plugins,
  resultTables,
  biz,
  particulars,
  collect,
  migrate,
  extract,
  extractManage,
  linkConfiguration,
  clean,
  archive,
  logClustering,
  custom,
  container,
  docs,
  favorite,
  ipChooser,
  authorization,
<<<<<<< HEAD
  masking,
  newReport,
=======
  masking
>>>>>>> 03616883
};<|MERGE_RESOLUTION|>--- conflicted
+++ resolved
@@ -99,10 +99,6 @@
   favorite,
   ipChooser,
   authorization,
-<<<<<<< HEAD
   masking,
   newReport,
-=======
-  masking
->>>>>>> 03616883
 };