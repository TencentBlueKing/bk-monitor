/*
 * Tencent is pleased to support the open source community by making BK-LOG 蓝鲸日志平台 available.
 * Copyright (C) 2021 THL A29 Limited, a Tencent company.  All rights reserved.
 * BK-LOG 蓝鲸日志平台 is licensed under the MIT License.
 *
 * License for BK-LOG 蓝鲸日志平台:
 * --------------------------------------------------------------------
 *
 * Permission is hereby granted, free of charge, to any person obtaining a copy of this software and associated
 * documentation files (the "Software"), to deal in the Software without restriction, including without limitation
 * the rights to use, copy, modify, merge, publish, distribute, sublicense, and/or sell copies of the Software,
 * and to permit persons to whom the Software is furnished to do so, subject to the following conditions:
 * The above copyright notice and this permission notice shall be included in all copies or substantial
 * portions of the Software.
 *
 * THE SOFTWARE IS PROVIDED "AS IS", WITHOUT WARRANTY OF ANY KIND, EXPRESS OR IMPLIED, INCLUDING BUT NOT
 * LIMITED TO THE WARRANTIES OF MERCHANTABILITY, FITNESS FOR A PARTICULAR PURPOSE AND NONINFRINGEMENT. IN
 * NO EVENT SHALL THE AUTHORS OR COPYRIGHT HOLDERS BE LIABLE FOR ANY CLAIM, DAMAGES OR OTHER LIABILITY,
 * WHETHER IN AN ACTION OF CONTRACT, TORT OR OTHERWISE, ARISING FROM, OUT OF OR IN CONNECTION WITH THE
 * SOFTWARE OR THE USE OR OTHER DEALINGS IN THE SOFTWARE
 */

import * as userInfo from './userInfo';
import * as example from './example';
import * as retrieve from './retrieve';
import * as source from './source';
import * as indexSet from './indexSet';
import * as meta from './meta';
import * as monitor from './monitor';
import * as auth from './auth';
import * as plugins from './plugins';
import * as resultTables from './result-tables';
import * as biz from './biz';
import * as collect from './collect';
import * as particulars from './particulars';
import * as migrate from './migrate';
import * as extract from './extract';
import * as extractManage from './extract-manage';
import * as linkConfiguration from './link-configuration';
import * as clean from './clean';
import * as archive from './archive';
import * as logClustering from './log-clustering';
import * as custom from './custom';
import * as container from './container';
import * as docs from './docs';
import * as favorite from './favorite';
import * as ipChooser from './ip-chooser';
import * as authorization from './authorization';
import * as masking from './masking';
import * as unionSearch from './union-search';

const getMyProjectList = {
  url: '/meta/projects/mine/',
  method: 'get'
};

const getMySpaceList = {
  url: '/meta/spaces/mine/',
  method: 'get'
};
const frontendEventReport = {
  url: '/frontend_event/report/',
  method: 'post'
};

export default {
  project: {
    getMyProjectList
  },
  space: {
    getMySpaceList
  },
  report: {
    frontendEventReport
  },
  userInfo,
  example,
  retrieve,
  indexSet,
  source,
  meta,
  monitor,
  auth,
  plugins,
  resultTables,
  biz,
  particulars,
  collect,
  migrate,
  extract,
  extractManage,
  linkConfiguration,
  clean,
  archive,
  logClustering,
  custom,
  container,
  docs,
  favorite,
  ipChooser,
  authorization,
<<<<<<< HEAD
  masking,
  unionSearch,
=======
  masking
>>>>>>> bf4ca784
};<|MERGE_RESOLUTION|>--- conflicted
+++ resolved
@@ -99,10 +99,6 @@
   favorite,
   ipChooser,
   authorization,
-<<<<<<< HEAD
   masking,
-  unionSearch,
-=======
-  masking
->>>>>>> bf4ca784
+  unionSearch
 };