/*
 * Tencent is pleased to support the open source community by making
 * 蓝鲸智云PaaS平台 (BlueKing PaaS) available.
 *
 * Copyright (C) 2021 THL A29 Limited, a Tencent company.  All rights reserved.
 *
 * 蓝鲸智云PaaS平台 (BlueKing PaaS) is licensed under the MIT License.
 *
 * License for 蓝鲸智云PaaS平台 (BlueKing PaaS):
 *
 * ---------------------------------------------------
 * Permission is hereby granted, free of charge, to any person obtaining a copy of this software and associated
 * documentation files (the "Software"), to deal in the Software without restriction, including without limitation
 * the rights to use, copy, modify, merge, publish, distribute, sublicense, and/or sell copies of the Software, and
 * to permit persons to whom the Software is furnished to do so, subject to the following conditions:
 *
 * The above copyright notice and this permission notice shall be included in all copies or substantial portions of
 * the Software.
 *
 * THE SOFTWARE IS PROVIDED "AS IS", WITHOUT WARRANTY OF ANY KIND, EXPRESS OR IMPLIED, INCLUDING BUT NOT LIMITED TO
 * THE WARRANTIES OF MERCHANTABILITY, FITNESS FOR A PARTICULAR PURPOSE AND NONINFRINGEMENT. IN NO EVENT SHALL THE
 * AUTHORS OR COPYRIGHT HOLDERS BE LIABLE FOR ANY CLAIM, DAMAGES OR OTHER LIABILITY, WHETHER IN AN ACTION OF
 * CONTRACT, TORT OR OTHERWISE, ARISING FROM, OUT OF OR IN CONNECTION WITH THE SOFTWARE OR THE USE OR OTHER DEALINGS
 * IN THE SOFTWARE.
 */

const getIndexSetList = {
  url: '/search/index_set/',
  method: 'get',
};

const getLogTableHead = {
  url: '/search/index_set/:index_set_id/fields/',
  method: 'get',
};
const getLogTableList = {
  url: '/search/index_set/:index_set_id/search/',
  method: 'post',
};
const getLogChartList = {
  url: '/search/index_set/:index_set_id/aggs/date_histogram/',
  method: 'post',
};

const getFilterBiz = {
  url: '/bizs/',
  method: 'get',
};
// IP快选 选择业务接口调整
const getIpBusinessList = {
  url: '/search/index_set/:index_set_id/bizs/',
  method: 'get',
};
const getIpTree = {
  url: '/bizs/:bk_biz_id/topo/',
  method: 'get',
};
const getOperators = {
  url: '/search/index_set/operators/',
  method: 'get',
};
const getCloudAreaList = {
  url: '/search/index_set/$index_set_id/:tailf/',
  method: 'post',
};
const downloadLog = {
  url: '/search/index_set/:index_set_id/export/',
  method: 'post',
};
const exportAsync = {
  url: '/search/index_set/:index_set_id/async_export/',
  method: 'post',
};
const getRealTimeLog = {
  url: '/search/index_set/:index_set_id/tail_f/',
  method: 'post',
};
const getContentLog = {
  url: '/search/index_set/:index_set_id/context/',
  method: 'post',
};
const saveTitleInfo = {
  url: '/search/index_set/:index_set_id/config/',
  method: 'post',
};
const getRetrieveFavorite = {
  url: '/search/favorite/',
  method: 'get',
};
const postRetrieveFavorite = {
  url: '/search/favorite/',
  method: 'post',
};
const deleteRetrieveFavorite = {
  url: '/search/favorite/:id/',
  method: 'delete',
};
const postFieldsConfig = {
  url: '/search/index_set/config/',
  method: 'post',
};
const getWebConsoleUrl = {
  url: '/search/index_set/:index_set_id/bcs_web_console/',
  method: 'get',
};
const getSearchHistory = {
  url: '/search/index_set/:index_set_id/history/',
  method: 'get',
};
const getExportHistoryList = {
  url: '/search/index_set/:index_set_id/export_history/?bk_biz_id=:bk_biz_id&page=:page&pagesize=:pagesize&show_all=:show_all',
  method: 'get',
};
const getFieldsListConfig = {
  url: '/search/index_set/list_config/',
  method: 'post',
};
const createFieldsConfig = {
  url: '/search/index_set/create_config/',
  method: 'post',
};
const updateFieldsConfig = {
  url: '/search/index_set/update_config/',
  method: 'post',
};
const deleteFieldsConfig = {
  url: '/search/index_set/delete_config/',
  method: 'post',
};
const getFieldsConfigByContextLog = {
  url: '/search/index_set/:index_set_id/retrieve_config/?config_id=:config_id',
  method: 'get',
};
const getAggsTerms = {
  url: '/search/index_set/:index_set_id/aggs/terms/',
  method: 'post',
};
/** 获取字段top列表信息 */
const fieldFetchTopList = {
  url: '/field/index_set/fetch_topk_list/',
  method: 'post'
};
/** 获取图表分析信息 */
const fieldStatisticsInfo = {
  url: '/field/index_set/statistics/info/',
  method: 'post'
};
/** 获取图表分析图表 */
const fieldStatisticsGraph = {
  url: '/field/index_set/statistics/graph/',
  method: 'post'
};
/** 获取字段去重数量 */
const fieldDistinctCount = {
  url: '/field/index_set/fetch_distinct_count_list/',
  method: 'post'
};
export {
  getIndexSetList,
  getLogTableHead,
  getLogTableList,
  getLogChartList,
  getFilterBiz,
  getIpTree,
  getOperators,
  getCloudAreaList,
  downloadLog,
  exportAsync,
  getRealTimeLog,
  getContentLog,
  saveTitleInfo,
  getIpBusinessList,
  getRetrieveFavorite,
  postRetrieveFavorite,
  deleteRetrieveFavorite,
  postFieldsConfig,
  getWebConsoleUrl,
  getSearchHistory,
  getExportHistoryList,
  getFieldsListConfig,
  createFieldsConfig,
  updateFieldsConfig,
  deleteFieldsConfig,
  getFieldsConfigByContextLog,
  getAggsTerms,
<<<<<<< HEAD
  fieldFetchTopList,
  fieldStatisticsInfo,
  fieldStatisticsGraph,
  fieldDistinctCount
=======
>>>>>>> 0e363130
};<|MERGE_RESOLUTION|>--- conflicted
+++ resolved
@@ -138,22 +138,22 @@
 /** 获取字段top列表信息 */
 const fieldFetchTopList = {
   url: '/field/index_set/fetch_topk_list/',
-  method: 'post'
+  method: 'post',
 };
 /** 获取图表分析信息 */
 const fieldStatisticsInfo = {
   url: '/field/index_set/statistics/info/',
-  method: 'post'
+  method: 'post',
 };
 /** 获取图表分析图表 */
 const fieldStatisticsGraph = {
   url: '/field/index_set/statistics/graph/',
-  method: 'post'
+  method: 'post',
 };
 /** 获取字段去重数量 */
 const fieldDistinctCount = {
   url: '/field/index_set/fetch_distinct_count_list/',
-  method: 'post'
+  method: 'post',
 };
 export {
   getIndexSetList,
@@ -183,11 +183,8 @@
   deleteFieldsConfig,
   getFieldsConfigByContextLog,
   getAggsTerms,
-<<<<<<< HEAD
   fieldFetchTopList,
   fieldStatisticsInfo,
   fieldStatisticsGraph,
-  fieldDistinctCount
-=======
->>>>>>> 0e363130
+  fieldDistinctCount,
 };