--- conflicted
+++ resolved
@@ -290,9 +290,6 @@
   generateQueryString,
   setIndexSetCustomConfig,
   getProxyHost,
-<<<<<<< HEAD
-  requestGrepResult
-=======
+  requestGrepResult,
   unionExportAsync,
->>>>>>> 8ff8160c
 };