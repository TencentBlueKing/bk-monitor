--- conflicted
+++ resolved
@@ -214,13 +214,6 @@
   url: '/search/index_set/user_custom_config/',
   method: 'post',
 };
-<<<<<<< HEAD
-/** 字段分析列表下载*/
-const downloadFieldAnalysisList = {
-  url: '/field/index_set/fetch_value_list/',
-  method: 'post',
-};
-=======
 
 /** 输出UI查询转为querystring语法*/
 const generateQueryString = {
@@ -228,7 +221,6 @@
   method: 'post',
 };
 
->>>>>>> a89daabe
 export {
   getIndexSetList,
   getLogTableHead,
@@ -273,9 +265,5 @@
   updateClusteringConfig,
   getClusteringConfigStatus,
   updateUserFiledTableConfig,
-<<<<<<< HEAD
-  downloadFieldAnalysisList,
-=======
   generateQueryString,
->>>>>>> a89daabe
 };