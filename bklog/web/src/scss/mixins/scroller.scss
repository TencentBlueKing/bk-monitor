--- conflicted
+++ resolved
@@ -6,11 +6,8 @@
   }
 
   &::-webkit-scrollbar-thumb {
-<<<<<<< HEAD
+    background-color: $backgroundColor;
     border-radius: calc($width / 2);
-=======
->>>>>>> 03616883
-    background-color: $backgroundColor;
     border-radius: $width / 2;
   }
 }