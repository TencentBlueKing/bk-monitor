--- conflicted
+++ resolved
@@ -24,9 +24,6 @@
  * IN THE SOFTWARE.
  */
 const oxlintPlugin = require('eslint-plugin-oxlint');
-<<<<<<< HEAD
-
-=======
 const typescriptEslint = require('@typescript-eslint/eslint-plugin');
 const typescriptEslintParser = require('@typescript-eslint/parser');
 const codecc = require('eslint-plugin-codecc');
@@ -98,7 +95,6 @@
     'EVENTS',
   ],
 };
->>>>>>> 957c9c18
 module.exports = [
   {
     files: ['*.js', '**/*.js', '*.ts', '**/*.ts'],
@@ -369,13 +365,5 @@
       'src/**/.config',
     ],
   },
-<<<<<<< HEAD
-  {
-    rules: {
-      'prettier/prettier': 'off', // 关闭此规则
-    },
-  },
-=======
->>>>>>> 957c9c18
   ...oxlintPlugin.buildFromOxlintConfigFile('./.oxlintrc.json'),
 ];