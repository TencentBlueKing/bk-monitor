--- conflicted
+++ resolved
@@ -127,17 +127,11 @@
     # 蓝鲸静态资源服务
     "whitenoise.middleware.WhiteNoiseMiddleware",
     # Auth middleware
-    "blueapps.account.middlewares.BkJwtLoginRequiredMiddleware",   # 与下面的 apigw_manager 中间件冲突，需要去掉
+    # "blueapps.account.middlewares.BkJwtLoginRequiredMiddleware",   # 与下面的 apigw_manager 中间件冲突，需要去掉
     "blueapps.account.middlewares.WeixinLoginRequiredMiddleware",
-<<<<<<< HEAD
     "apps.middleware.apigw.ApiGatewayJWTMiddleware",  # JWT 认证，解析请求头中的 X-Bkapi-JWT，获取 request.jwt 对象
     "apigw_manager.apigw.authentication.ApiGatewayJWTAppMiddleware",  # 根据 request.jwt，获取 request.app 对象
     "apigw_manager.apigw.authentication.ApiGatewayJWTUserMiddleware",  # 根据 request.jwt，获取 request.user 对象
-=======
-    # "apps.middlewares.ApiGatewayJWTMiddleware",  # JWT 认证，解析请求头中的 X-Bkapi-JWT，获取 request.jwt 对象
-    # "apigw_manager.apigw.authentication.ApiGatewayJWTAppMiddleware",  # 根据 request.jwt，获取 request.app 对象
-    # "apigw_manager.apigw.authentication.ApiGatewayJWTUserMiddleware",  # 根据 request.jwt，获取 request.user 对象
->>>>>>> a8c5b1a4
     # "blueapps.account.middlewares.LoginRequiredMiddleware",
     # 注释掉是因为ApiTokenAuthenticationMiddleware中针对非TOKEN校验的会继承父类
     "apps.middleware.api_token_middleware.ApiTokenAuthenticationMiddleware",
