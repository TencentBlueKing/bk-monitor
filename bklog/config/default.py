# -*- coding: utf-8 -*-
"""
Tencent is pleased to support the open source community by making BK-LOG 蓝鲸日志平台 available.
Copyright (C) 2021 THL A29 Limited, a Tencent company.  All rights reserved.
BK-LOG 蓝鲸日志平台 is licensed under the MIT License.
License for BK-LOG 蓝鲸日志平台:
--------------------------------------------------------------------
Permission is hereby granted, free of charge, to any person obtaining a copy of this software and associated
documentation files (the "Software"), to deal in the Software without restriction, including without limitation
the rights to use, copy, modify, merge, publish, distribute, sublicense, and/or sell copies of the Software,
and to permit persons to whom the Software is furnished to do so, subject to the following conditions:
The above copyright notice and this permission notice shall be included in all copies or substantial
portions of the Software.
THE SOFTWARE IS PROVIDED "AS IS", WITHOUT WARRANTY OF ANY KIND, EXPRESS OR IMPLIED, INCLUDING BUT NOT
LIMITED TO THE WARRANTIES OF MERCHANTABILITY, FITNESS FOR A PARTICULAR PURPOSE AND NONINFRINGEMENT. IN
NO EVENT SHALL THE AUTHORS OR COPYRIGHT HOLDERS BE LIABLE FOR ANY CLAIM, DAMAGES OR OTHER LIABILITY,
WHETHER IN AN ACTION OF CONTRACT, TORT OR OTHERWISE, ARISING FROM, OUT OF OR IN CONNECTION WITH THE
SOFTWARE OR THE USE OR OTHER DEALINGS IN THE SOFTWARE.
We undertake not to change the open source license (MIT license) applicable to the current version of
the project delivered to anyone in the future.
"""
import os
import sys

from bkcrypto import constants as bkcrypto_constants
from blueapps.conf.default_settings import *  # noqa
from django.http import HttpResponseRedirect
from django.urls import reverse
from django.utils.translation import ugettext_lazy as _

from config.log import get_logging_config_dict

# 使用k8s部署模式
IS_K8S_DEPLOY_MODE = os.getenv("DEPLOY_MODE") == "kubernetes"

# 这里是默认的 INSTALLED_APPS，大部分情况下，不需要改动
# 如果你已经了解每个默认 APP 的作用，确实需要去掉某些 APP，请去掉下面的注释，然后修改
# INSTALLED_APPS = (
#     'bkoauth',
#     # 框架自定义命令
#     'blueapps.contrib.bk_commands',
#     'django.contrib.admin',
#     'django.contrib.auth',
#     'django.contrib.contenttypes',
#     'django.contrib.sessions',
#     'django.contrib.sites',
#     'django.contrib.messages',
#     'django.contrib.staticfiles',
#     # account app
#     'blueapps.account',
# )

# 请在这里加入你的自定义 APP
INSTALLED_APPS += (
    # must first django_jsonfield_backport
    "django_jsonfield_backport",
    "django_prometheus",
    "rest_framework",
    "iam.contrib.iam_migration",
    "django_dbconn_retry",
    "apps.iam",
    "apps.api",
    "apps.log_commons",
    "apps.log_search",
    "apps.log_audit",
    "apps.log_databus",
    "apps.log_esquery",
    "apps.log_measure",
    "apps.log_trace",
    "apps.log_bcs",
    "apps.esb",
    "apps.bk_log_admin",
    "apps.grafana",
    "bk_monitor",
    "home_application",
    "console",
    "pipeline",
    "pipeline.log",
    "pipeline.engine",
    "pipeline.component_framework",
    "pipeline.django_signal_valve",
    "django_celery_beat",
    "django_celery_results",
    "apps.log_extract",
    "apps.feature_toggle",
    "apps.log_clustering",
    "bkm_space",
    "bkm_ipchooser",
    "apps.log_desensitize",
    "log_adapter",
    "bkm_search_module",
    "bk_notice_sdk",
    "apigw_manager.apigw",
)

# BKLOG后台接口：默认否，后台接口session不写入本地数据库
BKAPP_IS_BKLOG_API = os.environ.get("BKAPP_IS_BKLOG_API", 0)
if BKAPP_IS_BKLOG_API:
    SESSION_ENGINE = "django.contrib.sessions.backends.signed_cookies"
else:
    SESSION_ENGINE = "django.contrib.sessions.backends.cache"
    INSTALLED_APPS += ("version_log",)

# 设置pyinstrument的profiler开关
PYINSTRUMENT_URL_ARGUMENT = "bk-log-profile"

# 这里是默认的中间件，大部分情况下，不需要改动
# 如果你已经了解每个默认 MIDDLEWARE 的作用，确实需要去掉某些 MIDDLEWARE，或者改动先后顺序，请去掉下面的注释，然后修改
MIDDLEWARE = (
    # 性能分析
    "apps.middleware.pyinstrument.ProfilerMiddleware",
    # http -> https 转换中间件
    "apps.middlewares.HttpsMiddleware",
    "django.middleware.gzip.GZipMiddleware",
    "apps.middleware.user_middleware.BkLogMetricsBeforeMiddleware",
    # request instance provider
    "blueapps.middleware.request_provider.RequestProvider",
    "django.contrib.sessions.middleware.SessionMiddleware",
    "django.middleware.common.CommonMiddleware",
    "django.middleware.csrf.CsrfViewMiddleware",
    "django.contrib.auth.middleware.AuthenticationMiddleware",
    "django.contrib.messages.middleware.MessageMiddleware",
    "blueapps.middleware.xss.middlewares.CheckXssMiddleware",
    # 跨域检测中间件， 默认关闭
    # 'django.middleware.clickjacking.XFrameOptionsMiddleware',
    "django.middleware.security.SecurityMiddleware",
    # 蓝鲸静态资源服务
    "whitenoise.middleware.WhiteNoiseMiddleware",
    # Auth middleware
    # "blueapps.account.middlewares.BkJwtLoginRequiredMiddleware",   # 与下面的 apigw_manager 中间件冲突，需要去掉
    "blueapps.account.middlewares.WeixinLoginRequiredMiddleware",
<<<<<<< HEAD
    "apps.middleware.apigw.ApiGatewayJWTMiddleware",  # JWT 认证，解析请求头中的 X-Bkapi-JWT，获取 request.jwt 对象
=======
    "apigw_manager.apigw.authentication.ApiGatewayJWTGenericMiddleware",  # JWT 认证，解析请求头中的 X-Bkapi-JWT，获取 request.jwt 对象
>>>>>>> d4e91ccd
    "apigw_manager.apigw.authentication.ApiGatewayJWTAppMiddleware",  # 根据 request.jwt，获取 request.app 对象
    "apigw_manager.apigw.authentication.ApiGatewayJWTUserMiddleware",  # 根据 request.jwt，获取 request.user 对象
    # "blueapps.account.middlewares.LoginRequiredMiddleware",
    # 注释掉是因为ApiTokenAuthenticationMiddleware中针对非TOKEN校验的会继承父类
    "apps.middleware.api_token_middleware.ApiTokenAuthenticationMiddleware",
    # exception middleware
    "blueapps.core.exceptions.middleware.AppExceptionMiddleware",
    # 自定义中间件
    # "django.middleware.locale.LocaleMiddleware",
    # 自定义国际化中间件, 替换django.middleware.locale.LocaleMiddleware
    "apps.middleware.custom_locale.CustomLocaleMiddleware",
    "apps.middlewares.CommonMid",
    "apps.middleware.user_middleware.UserLocalMiddleware",
    "apps.middleware.user_middleware.BkLogMetricsAfterMiddleware",
    # 项目空间参数注入
    "bkm_space.middleware.ParamInjectMiddleware",
)

# 所有环境的日志级别可以在这里配置
# LOG_LEVEL = 'INFO'

# ===============================================================================
# 静态资源配置
# ===============================================================================

# 静态资源文件(js,css等）在APP上线更新后, 由于浏览器有缓存,
# 可能会造成没更新的情况. 所以在引用静态资源的地方，都把这个加上
# Django 模板中：<script src="/a.js?v={{ STATIC_VERSION }}"></script>
# mako 模板中：<script src="/a.js?v=${ STATIC_VERSION }"></script>
# 如果静态资源修改了以后，上线前改这个版本号即可
#
STATIC_VERSION = "1.0"

DEFAULT_HTTPS_HOST = ""

if IS_K8S_DEPLOY_MODE:
    STATIC_ROOT = "static"
else:
    STATICFILES_DIRS = [os.path.join(BASE_DIR, "static")]

# ==============================================================================
# SENTRY相关配置
# ==============================================================================

SENTRY_DSN = os.environ.get("SENTRY_DSN")
if SENTRY_DSN:
    RAVEN_CONFIG = {
        "dsn": SENTRY_DSN,
    }

# ==============================================================================
# CELERY相关配置
# ==============================================================================

# CELERY 开关，使用时请改为 True，修改项目目录下的 Procfile 文件，添加以下两行命令：
# worker: python manage.py celery worker -l info
# beat: python manage.py celery beat -l info
# 不使用时，请修改为 False，并删除项目目录下的 Procfile 文件中 celery 配置
IS_USE_CELERY = True

IS_CELERY = False
IS_CELERY_BEAT = False
if "celery" in sys.argv:
    IS_CELERY = True
    if "beat" in sys.argv:
        IS_CELERY_BEAT = True

# CELERY 并发数，默认为 2，可以通过环境变量或者 Procfile 设置
CELERYD_CONCURRENCY = os.getenv("BK_CELERYD_CONCURRENCY", 2)

CELERY_TASK_SERIALIZER = "pickle"
CELERY_ACCEPT_CONTENT = ["pickle"]

# CELERY 配置，申明任务的文件路径，即包含有 @task 装饰器的函数文件

CELERY_IMPORTS = (
    "apps.log_search.tasks.bkdata",
    "apps.log_search.tasks.async_export",
    "apps.log_search.tasks.project",
    "apps.log_search.tasks.space",
    "apps.log_search.tasks.cmdb",
    "apps.log_search.handlers.index_set",
    "apps.log_search.tasks.mapping",
    "apps.log_search.tasks.no_data",
    "apps.log_databus.tasks.collector",
    "apps.log_databus.tasks.itsm",
    "apps.log_databus.tasks.bkdata",
    "apps.log_databus.tasks.archive",
    "apps.log_measure.tasks.report",
    "apps.log_extract.tasks",
    "apps.log_clustering.tasks.sync_pattern",
    "apps.log_clustering.tasks.subscription",
    "apps.log_extract.tasks.extract",
)

# bk crypto sdk配置
BKPAAS_BK_CRYPTO_KEY = os.getenv("BKPAAS_BK_CRYPTO_KEY")
BKCRYPTO = {
    "SYMMETRIC_CIPHERS": {
        "default": {
            "get_key_config": "apps.utils.aes.get_default_symmetric_key_config",
        },
    },
}

# 对称加密类型
if os.getenv("BKPAAS_BK_CRYPTO_TYPE", "CLASSIC") == "SHANGMI":
    BKCRYPTO.update(
        {
            "SYMMETRIC_CIPHER_TYPE": bkcrypto_constants.SymmetricCipherType.SM4.value,
        }
    )
else:
    BKCRYPTO.update(
        {
            "SYMMETRIC_CIPHER_TYPE": bkcrypto_constants.SymmetricCipherType.AES.value,
        }
    )

# celery web worker高优先级队列配置
BK_LOG_HIGH_PRIORITY_QUEUE = os.getenv("BKAPP_HIGH_PRIORITY_QUEUE", "celery")

# OTLP Service Name
SERVICE_NAME = APP_CODE
if BKAPP_IS_BKLOG_API:
    SERVICE_NAME = APP_CODE + "_api"
if IS_CELERY:
    SERVICE_NAME = APP_CODE + "_worker"
if IS_CELERY_BEAT:
    SERVICE_NAME = APP_CODE + "_beat"

# load logging settings
if RUN_VER != "open":
    LOGGING = get_logging_config_dict(locals())
    LOGGING["handlers"]["root"]["encoding"] = "utf-8"
    LOGGING["handlers"]["component"]["encoding"] = "utf-8"
    LOGGING["handlers"]["mysql"]["encoding"] = "utf-8"
    if not IS_LOCAL:
        logging_format = {
            "()": "pythonjsonlogger.jsonlogger.JsonFormatter",
            "fmt": (
                "%(levelname)s %(asctime)s %(pathname)s %(lineno)d "
                "%(funcName)s %(process)d %(thread)d %(message)s"
                "$(otelTraceID)s $(otelSpanID)s %(otelServiceName)s"
            ),
        }
        LOGGING["formatters"]["verbose"] = logging_format

if IS_K8S_DEPLOY_MODE:
    LOG_LEVEL = os.getenv("LOG_LEVEL", "INFO")
    LOGGING = {
        "version": 1,
        "formatters": {
            "json": {
                "()": "pythonjsonlogger.jsonlogger.JsonFormatter",
                "fmt": (
                    "%(levelname)s %(asctime)s %(pathname)s %(lineno)d "
                    "%(funcName)s %(process)d %(thread)d %(message)s "
                    "$(otelTraceID)s $(otelSpanID)s %(otelServiceName)s"
                ),
            },
        },
        "handlers": {
            "stdout": {
                "class": "logging.StreamHandler",
                "formatter": "json",
                "stream": sys.stdout,
            },
        },
        "loggers": {
            "django": {"handlers": ["stdout"], "level": "INFO", "propagate": True},
            "django.server": {
                "handlers": ["stdout"],
                "level": LOG_LEVEL,
                "propagate": True,
            },
            "django.request": {
                "handlers": ["stdout"],
                "level": "ERROR",
                "propagate": True,
            },
            "django.db.backends": {
                "handlers": ["stdout"],
                "level": LOG_LEVEL,
                "propagate": True,
            },
            # the root logger ,用于整个project的logger
            "root": {"handlers": ["stdout"], "level": LOG_LEVEL, "propagate": True},
            # 组件调用日志
            "component": {
                "handlers": ["stdout"],
                "level": LOG_LEVEL,
                "propagate": True,
            },
            "celery": {"handlers": ["stdout"], "level": LOG_LEVEL, "propagate": True},
            # other loggers...
            # blueapps
            "blueapps": {
                "handlers": ["stdout"],
                "level": LOG_LEVEL,
                "propagate": True,
            },
            # 普通app日志
            "app": {"handlers": ["stdout"], "level": LOG_LEVEL, "propagate": True},
            "bk_dataview": {"handlers": ["stdout"], "level": LOG_LEVEL, "propagate": True},
            "iam": {
                "handlers": ["stdout"],
                "level": LOG_LEVEL,
                "propagate": True,
            },
            "bk_monitor": {"handlers": ["stdout"], "level": LOG_LEVEL, "propagate": True},
        },
    }
    #
    # 可选，开启OT日志上报
    if os.getenv("BKAPP_OTLP_LOG", "off") == "on":
        LOGGING["handlers"]["otlp"] = {
            "class": "apps.utils.log.OTLPLogHandler",
        }
        for v in LOGGING["loggers"].values():
            v["handlers"].append("otlp")

OTLP_TRACE = os.getenv("BKAPP_OTLP_TRACE", "off") == "on"
OTLP_GRPC_HOST = os.getenv("BKAPP_OTLP_GRPC_HOST", "http://localhost:4317")
OTLP_BK_DATA_ID = int(os.getenv("BKAPP_OTLP_BK_DATA_ID", -1))
OTLP_BK_DATA_TOKEN = os.getenv("BKAPP_OTLP_BK_DATA_TOKEN", "")
OTLP_BK_LOG_TOKEN = os.getenv("BKAPP_OTLP_BK_LOG_TOKEN", "")
# ===============================================================================
# 项目配置
# ===============================================================================
BK_PAAS_HOST = os.environ.get("BK_PAAS_HOST", "")
# ESB API调用前辍
BK_PAAS_INNER_HOST = os.environ.get("BK_PAAS_INNER_HOST", BK_PAAS_HOST)
PAAS_API_HOST = os.environ.get("BK_COMPONENT_API_URL") or BK_PAAS_INNER_HOST
if "paas" in BK_PAAS_HOST:
    BK_CC_HOST = BK_PAAS_HOST.replace("paas", "cmdb")
else:
    BK_CC_HOST = "://cmdb.".join(BK_PAAS_HOST.split("://"))
BKDATA_URL = BK_PAAS_HOST
MONITOR_URL = ""
BK_DOC_URL = "https://bk.tencent.com/docs/"
BK_DOC_QUERY_URL = "https://bk.tencent.com/docs/document/5.1/90/3822/"
BK_FAQ_URL = "https://bk.tencent.com/s-mart/community"

# SaaS访问域名
BK_BKLOG_HOST = os.environ.get("BK_BKLOG_HOST", f"{BK_PAAS_HOST}/o/bk_log_search/")

# API访问地址，APIGW 需要用到
BK_BKLOG_API_HOST = os.getenv("BKAPP_BKLOG_API_HOST", "http://bk-log-search-api")

# 网关管理员
APIGW_MANAGERS = f'[{",".join(os.getenv("BKAPP_APIGW_MANAGERS", "admin").split(","))}]'
# 网关名称
BK_APIGW_NAME = os.getenv("BKAPP_APIGW_NAME", "bk-log-search")
# APIGW 接口地址模板
BK_API_URL_TMPL = os.getenv("BKAPP_API_URL_TMPL", f"{PAAS_API_HOST}/api/{{api_name}}/")
<<<<<<< HEAD
BK_APIGW_JWT_PROVIDER_CLS = "apps.middleware.apigw.ApiGatewayJWTProvider"
=======
>>>>>>> d4e91ccd

# 日志归档文档
BK_ARCHIVE_DOC_URL = os.getenv("BKAPP_ARCHIVE_DOC_URL", "")

BK_ASSESSMEN_HOST_COUNT = int(os.getenv("BKAPP_ASSESSMEN_HOST_COUNT", 30))

# 日志清洗文档
BK_ETL_DOC_URL = os.getenv("BKAPP_ETL_DOC_URL", "")

BK_COMPONENT_API_URL = os.environ.get("BK_COMPONENT_API_URL")
# 计算平台文档地址
BK_DOC_DATA_URL = ""
DEFAULT_AUTO_FIELD = "django.db.models.AutoField"
BK_HOT_WARM_CONFIG_URL = (
    "https://www.elastic.co/guide/en/elasticsearch/reference/master/modules-cluster.html#shard-allocation-awareness"
)
BK_COMPONENT_API_URL = os.environ.get("BK_COMPONENT_API_URL")
DEPLOY_MODE = os.environ.get("DEPLOY_MODE", "")


# ===============================================================================
# 企业版登录重定向
# ===============================================================================


def redirect_func(request):
    login_page_url = reverse("account:login_page")
    next_url = "{}?refer_url={}".format(login_page_url, request.path)
    return HttpResponseRedirect(next_url)


# BLUEAPPS_PAGE_401_RESPONSE_FUNC = redirect_func

# bulk_request limit
BULK_REQUEST_LIMIT = int(os.environ.get("BKAPP_BULK_REQUEST_LIMIT", 500))

# redis_version
REDIS_VERSION = int(os.environ.get("BKAPP_REDIS_VERSION", 2))

# 该配置需要等待SITE_URL被patch掉才能正确配置，因此放在patch逻辑后面
GRAFANA = {
    "HOST": os.getenv("BKAPP_GRAFANA_URL", ""),
    "PREFIX": "{}grafana/".format(os.getenv("BKAPP_GRAFANA_PREFIX", SITE_URL)),
    "ADMIN": (os.getenv("BKAPP_GRAFANA_ADMIN_USERNAME", "admin"), os.getenv("BKAPP_GRAFANA_ADMIN_PASSWORD", "admin")),
    "PROVISIONING_CLASSES": [
        "apps.grafana.provisioning.Provisioning",
        "apps.grafana.provisioning.TraceProvisioning",
        "apps.grafana.provisioning.CustomESDataSourceProvisioning",
    ],
    "PERMISSION_CLASSES": ["apps.grafana.permissions.BizPermission"],
}
SKIP_FLOW_MIXIN_MIDDLEWARE_VIEW = ["CustomESDatasourceViewSet"]

# 是否可以跨业务创建索引集
Index_Set_Cross_Biz = False

CONF_PATH = os.path.abspath(__file__)
PROJECT_ROOT = os.path.dirname(os.path.dirname(CONF_PATH))
# BASE_DIR = os.path.dirname(PROJECT_ROOT)
PYTHON_BIN = os.path.dirname(sys.executable)

INIT_SUPERUSER = []
DEBUG = False
SHOW_EXCEPTION_DETAIL = False

# 敏感参数
SENSITIVE_PARAMS = ["app_code", "app_secret", "bk_app_code", "bk_app_secret", "auth_info"]

# esb模块中esb允许转发的接口
ALLOWED_MODULES_FUNCS = {
    "apps.log_databus.views.collector_views": {"tail": "tail"},
    "apps.log_databus.views.storage_views": {"connectivity_detect": "connectivity_detect"},
}
# esb模块中转发meta接口的传发设置
META_ESB_FORWARD_CONFIG = {
    "create_es_snapshot_repository": {
        "iam_key": "cluster_id",
        "target_call": "create_es_snapshot_repository",
        "iam_actions": ["manage_es_source_v2"],
        "iam_resource": "es_source",
    },
    "modify_es_snapshot_repository": {
        "iam_key": "cluster_id",
        "target_call": "modify_es_snapshot_repository",
        "iam_actions": ["manage_es_source_v2"],
        "iam_resource": "es_source",
    },
    "delete_es_snapshot_repository": {
        "iam_key": "cluster_id",
        "target_call": "delete_es_snapshot_repository",
        "iam_actions": ["manage_es_source_v2"],
        "iam_resource": "es_source",
    },
    "verify_es_snapshot_repository": {"is_view_permission": True, "target_call": "verify_es_snapshot_repository"},
}

# resf_framework
REST_FRAMEWORK = {
    "DATETIME_FORMAT": "%Y-%m-%d %H:%M:%S",
    "EXCEPTION_HANDLER": "apps.generic.custom_exception_handler",
    "SEARCH_PARAM": "keyword",
    "DEFAULT_RENDERER_CLASSES": ("rest_framework.renderers.JSONRenderer",),
}

# 是否同步业务
USING_SYNC_BUSINESS = True

# ==============================================================================
# 国际化相关配置
# ==============================================================================

# 时区
USE_TZ = True
TIME_ZONE = "Asia/Shanghai"
# 数据平台后台时区
TRANSFER_TIME_ZONE = "GMT"
DATAAPI_TIME_ZONE = "Etc/GMT-8"
BKDATA_DATETIME_FORMAT = "%Y-%m-%d %H:%M:%S%z"

# admin时间显示
DATETIME_FORMAT = "Y-m-d H:i:s"

# 翻译
USE_I18N = True
USE_L10N = True
LANGUAGE_CODE = "zh-cn"
LOCALEURL_USE_ACCEPT_LANGUAGE = True

LANGUAGES = (("en", "English"), ("zh-cn", _("简体中文")))
LANGUAGE_SESSION_KEY = "blueking_language"
LANGUAGE_COOKIE_NAME = "blueking_language"

# 设定使用根目录的locale
LOCALE_PATHS = (os.path.join(PROJECT_ROOT, "locale"),)

# ===============================================================================
# Authentication
# ===============================================================================
AUTH_USER_MODEL = "account.User"
AUTHENTICATION_BACKENDS = (
    "apps.middleware.api_token_middleware.ApiTokenAuthBackend",
<<<<<<< HEAD
    # "apps.middleware.apigw.UserModelBackend",
=======
    "apps.middleware.apigw.UserModelBackend",
>>>>>>> d4e91ccd
    "blueapps.account.backends.BkJwtBackend",
    "blueapps.account.backends.UserBackend",
    "django.contrib.auth.backends.ModelBackend",
)
REDIRECT_FIELD_NAME = "c_url"
# 验证登录的cookie名
BK_COOKIE_NAME = "bk_token"

BK_SUPPLIER_ACCOUNT = os.getenv("BKAPP_BK_SUPPLIER_ACCOUNT", "")

# 数据库初始化 管理员列表
ADMIN_USERNAME_LIST = ["admin"]
SYSTEM_USE_API_ACCOUNT = "admin"

# 权限
AUTH_TYPE = "RBAC"
ACTION_PROJECT_MANAGE = "project.manage"
ACTION_PROJECT_RETRIEVE = "project.retrieve"
ACTION_INDEX_SET_RETRIEVE = "index_set.retrieve"
ACTION_INDEX_SET_MANAGE = "project.manage"
ACTION_DATABUS_MANAGE = "project.manage"
ACTION_EXTRACT_MANAGE = "project.manage"
ACTION_MEASURE = "project.manage"

# 数据平台鉴权方式
BKDATA_DATA_APP_CODE = os.getenv("BKAPP_BKDATA_DATA_APP_CODE", APP_CODE)
BKDATA_DATA_TOKEN_ID = os.getenv("BKAPP_BKDATA_DATA_TOKEN_ID", 0)
BKDATA_DATA_TOKEN = os.getenv("BKAPP_BKDATA_DATA_TOKEN", "")

# 登录窗口大小
IFRAME_HEIGHT = int(os.getenv("BKAPP_IFRAME_HEIGHT", 400))
IFRAME_WIDTH = int(os.getenv("BKAPP_IFRAME_WIDTH", 400))

# ===============================================================================
# FeatureToggle 特性开关：以内部版为准，其它版本根据需求调整
# 此配置以V4.2.X企业版做为默认配置，其它版本按需进行调整
# ===============================================================================
FEATURE_TOGGLE = {
    # 菜单：apps.log_search.handlers.meta.MetaHandler.get_menus
    # 索引集管理-数据源
    "scenario_log": os.environ.get("BKAPP_FEATURE_SCENARIO_LOG", "on"),  # 采集
    "scenario_bkdata": "on",  # 数据平台
    "scenario_es": os.environ.get("BKAPP_FEATURE_SCENARIO_ES", "on"),  # 第三方ES：依赖采集接入
    # 日志采集-字段类型
    "es_type_object": os.environ.get("BKAPP_ES_TYPE_OBJECT", "on"),
    "es_type_nested": os.environ.get("BKAPP_ES_TYPE_NESTED", "off"),
    # 是否使用数据平台token鉴权
    "bkdata_token_auth": os.environ.get("BKAPP_BKDATA_TOKEN_AUTH", "off"),
    # 提取cos链路开关
    "extract_cos": os.environ.get("BKAPP_EXTRACT_COS", "off"),
    # 采集接入ITSM
    "collect_itsm": os.environ.get("BKAPP_COLLECT_ITSM", "off"),
    # 自定义指标上报
    "monitor_report": os.environ.get("BKAPP_MONITOR_REPORT", "on"),
    "bklog_es_config": "on",
    # 一键检测工具自定义配置
    "check_collector_custom_config": "",
    # trace
    "trace": os.environ.get("BKAPP_FEATURE_TRACE", "off"),
    # 日志脱敏
    "log_desensitize": os.environ.get("BKAPP_FEATURE_DESENSITIZE", "on"),
}

SAAS_MONITOR = "bk_monitorv3"
SAAS_BKDATA = "bk_dataweb"

# 前端菜单配置
MENUS = [
    {"id": "retrieve", "name": _("检索"), "feature": "on", "icon": ""},
    {
        "id": "trace",
        "name": _("调用链"),
        "feature": FEATURE_TOGGLE["trace"],
        "icon": "",
        "children": [
            {
                "id": "trace_search",
                "name": _("调用链"),
                "feature": "on",
                "icon": "",
                "keyword": _("trace"),
                "children": [
                    {"id": "trace_list", "name": _("调用链列表"), "feature": "on", "icon": "liebiao"},
                    {"id": "trace_detail", "name": _("调用链详情"), "feature": "on", "icon": "document"},
                ],
            }
        ],
    },
    {"id": "monitor", "name": _("监控策略"), "feature": "on", "icon": ""},
    {
        "id": "dashboard",
        "name": _("仪表盘"),
        "feature": "on" if GRAFANA["HOST"] else "off",
        "icon": "",
        "children": [
            {
                "id": "dashboard_manage",
                "name": _("仪表盘"),
                "feature": "on",
                "icon": "",
                "keyword": _("仪表盘"),
                "children": [
                    {"id": "default_dashboard", "name": _("默认仪表盘"), "feature": "on", "icon": "block-shape"},
                    {"id": "create_dashboard", "name": _("新建仪表盘"), "feature": "on", "icon": "log-plus-circle-shape"},
                    {"id": "create_folder", "name": _("新建目录"), "feature": "on", "icon": "folder-fill"},
                    {"id": "import_dashboard", "name": _("导入仪表盘"), "feature": "on", "icon": "topping-fill"},
                ],
            }
        ],
    },
    {
        "id": "manage",
        "name": _("管理"),
        "feature": "on",
        "icon": "",
        "children": [
            {
                "id": "manage_access",
                "name": _("日志接入"),
                "feature": "on",
                "icon": "",
                "keyword": _("接入"),
                "children": [
                    {
                        "id": "log_collection",
                        "name": _("日志采集"),
                        "feature": "on",
                        "scenes": "scenario_log",
                        "icon": "document",
                    },
                    {
                        "id": "bk_data_collection",
                        "name": _("计算平台"),
                        "feature": FEATURE_TOGGLE["scenario_bkdata"],
                        "scenes": "scenario_bkdata",
                        "icon": "calculation-fill",
                    },
                    {
                        "id": "es_collection",
                        "name": _("第三方ES"),
                        "feature": "on",
                        "scenes": "scenario_es",
                        "icon": "elasticsearch",
                    },
                    {"id": "custom_report", "name": _("自定义上报"), "feature": "on", "icon": "menu-custom"},
                ],
            },
            {
                "id": "log_clean",
                "name": _("日志清洗"),
                "feature": "on",
                "icon": "",
                "keyword": _("清洗"),
                "children": [
                    {
                        "id": "clean_list",
                        "name": _("清洗列表"),
                        "feature": "on",
                        "scenes": "scenario_log",
                        "icon": "info-fill--2",
                    },
                    {
                        "id": "clean_templates",
                        "name": _("清洗模板"),
                        "feature": "on",
                        "icon": "moban",
                    },
                    {
                        "id": "log_desensitize",
                        "name": _("日志脱敏"),
                        "feature": FEATURE_TOGGLE["log_desensitize"],
                        "icon": "moban",
                    },
                ],
            },
            {
                "id": "log_archive",
                "name": _("日志归档"),
                "feature": "on",
                "icon": "",
                "keyword": _("归档"),
                "children": [
                    {
                        "id": "archive_repository",
                        "name": _("归档仓库"),
                        "feature": "on",
                        "icon": "new-_empty-fill",
                    },
                    {
                        "id": "archive_list",
                        "name": _("归档列表"),
                        "feature": "on",
                        "icon": "audit-fill",
                    },
                    {
                        "id": "archive_restore",
                        "name": _("归档回溯"),
                        "feature": "on",
                        "icon": "withdraw-fill",
                    },
                ],
            },
            {
                "id": "manage_extract_strategy",
                "name": _("日志提取"),
                "icon": "",
                "keyword": _("提取"),
                "feature": os.environ.get("BKAPP_FEATURE_EXTRACT", "on"),
                "children": [
                    {"id": "manage_log_extract", "name": _("日志提取配置"), "feature": "on", "icon": "cc-log"},
                    {"id": "log_extract_task", "name": _("日志提取任务"), "feature": "on", "icon": "audit-fill"},
                    {"id": "extract_link_manage", "name": _("提取链路管理"), "feature": "on", "icon": "assembly-line-fill"},
                ],
            },
            {
                "id": "log_archive",
                "name": _("日志归档"),
                "feature": "off",
                "icon": "",
                "children": [{"id": "log_archive_conf", "name": _("日志归档"), "feature": "off", "icon": ""}],
            },
            {
                "id": "trace_track",
                "name": _("全链路追踪"),
                "feature": FEATURE_TOGGLE["trace"],
                "icon": "",
                "keyword": "trace",
                "children": [
                    {
                        "id": "collection_track",
                        "name": _("采集接入"),
                        "feature": "off",
                        "scenes": "scenario_log",
                        "icon": "",
                    },
                    {
                        "id": "bk_data_track",
                        "name": _("计算平台"),
                        "feature": FEATURE_TOGGLE["scenario_bkdata"],
                        "scenes": "scenario_bkdata",
                        "icon": "cc-cabinet",
                    },
                    {
                        "id": "third_party_es_trace",
                        "name": _("第三方ES"),
                        "feature": "off",
                        "scenes": "scenario_es",
                        "icon": "",
                    },
                    {"id": "sdk_track", "name": _("SDK接入"), "feature": "off", "icon": ""},
                ],
            },
            {
                "id": "es_cluster_status",
                "name": _("ES集群"),
                "feature": "on",
                "icon": "",
                "keyword": _("集群"),
                "children": [{"id": "es_cluster_manage", "name": _("集群管理"), "feature": "on", "icon": "cc-influxdb"}],
            },
            {
                "id": "report",
                "name": _("订阅"),
                "feature": "on",
                "icon": "",
                "keyword": _("订阅"),
                "children": [{"id": "report_manage", "name": _("订阅管理"), "feature": "on", "icon": "email-shape"}],
            },
            {
                "id": "manage_data_link",
                "name": _("设置"),
                "feature": os.environ.get("BKAPP_FEATURE_DATA_LINK", "on"),
                "icon": "",
                "keyword": _("设置"),
                "children": [
                    {"id": "manage_data_link_conf", "name": _("采集链路管理"), "feature": "on", "icon": "log-setting"}
                ],
            },
        ],
    },
]

# TAM
TAM_AEGIS_KEY = os.environ.get("BKAPP_TAM_AEGIS_KEY", "")

# 任务过期天数
EXTRACT_EXPIRED_DAYS = int(os.getenv("BKAPP_EXTRACT_EXPIRED_DAYS", 1))
# windows系统名称列表
WINDOWS_OS_NAME_LIST = [
    os_name.lower() for os_name in os.getenv("BKAPP_WINDOWS_OS_NAME", "xserver,windows").split(",") if os_name
]

# 中转服务器配置
EXTRACT_FILE_PATTERN_CHARACTERS = os.getenv("BKAPP_EXTRACT_FILE_PATTERN_CHARACTERS", r"():@\[\]a-zA-Z0-9._/*-~")

EXTRACT_SAAS_STORE_DIR = os.getenv("BKAPP_EXTRACT_SAAS_STORY_DIR", "/data/app/code/USERRES")
EXTRACT_TRANSIT_EXPIRED = int(os.getenv("BKAPP_EXTRACT_TRANSIT_EXPIRED", 60 * 5))
EXTRACT_DISTRIBUTION_DIR = os.getenv("BKAPP_EXTRACT_DISTRIBUTION_DIR", "/data/bk_log_extract/distribution/")
EXTRACT_COS_DOMAIN = os.getenv("BKAPP_EXTRACT_COS_DOMAIN")
# 最大打包文件大小限制 单位为Mb 默认2048Mb
EXTRACT_PACK_MAX_FILE_SZIE_LIMIT = int(os.getenv("BKAPP_EXTRACT_PACK_MAX_FILE_SZIE_LIMIT", 2048))
# 同时下载的文件数量限制
CSTONE_DOWNLOAD_FILES_LIMIT = int(os.getenv("BKAPP_CSTONE_DOWNLOAD_FILES_LIMIT", 10))

# 过期pipeline任务超时时间设定
PIPELINE_TASKS_EXPIRED_TIME = os.getenv("BKAPP_PIPELINE_TASKS_EXPIRED_TIME", 24)
# Windows 机器JOB执行账户
WINDOWS_ACCOUNT = os.getenv("BKAPP_WINDOWS_ACCOUNT", "system")

# pipeline 配置
from pipeline.celery.settings import CELERY_QUEUES as PIPELINE_CELERY_QUEUES
from pipeline.celery.settings import CELERY_ROUTES as PIPELINE_CELERY_ROUTES

CELERY_ROUTES = PIPELINE_CELERY_ROUTES
CELERY_QUEUES = PIPELINE_CELERY_QUEUES

# ===============================================================================
# databus
# ===============================================================================
TABLE_ID_PREFIX = "bklog"
TABLE_SPACE_PREFIX = "space"

DEFAULT_OPERATOR = os.environ.get("BKAPP_ES_OPERATOR", "admin")
ES_DATE_FORMAT = os.environ.get("BKAPP_ES_DATE_FORMAT", "%Y%m%d")
ES_SHARDS_SIZE = int(os.environ.get("BKAPP_ES_SHARDS_SIZE", 30))
ES_SLICE_GAP = int(os.environ.get("BKAPP_ES_SLICE_GAP", 60))
ES_SHARDS = int(os.environ.get("BKAPP_ES_SHARDS", 3))
ES_SHARDS_MAX = int(os.environ.get("BKAPP_ES_SHARDS_MAX", 64))
ES_REPLICAS = int(os.environ.get("BKAPP_ES_REPLICAS", 1))
ES_STORAGE_DEFAULT_DURATION = int(os.environ.get("BKAPP_ES_STORAGE_DURATION", 7))
ES_PRIVATE_STORAGE_DURATION = int(os.environ.get("BKAPP_ES_PRIVATE_STORAGE_DURATION", 365))
ES_PUBLIC_STORAGE_DURATION = int(os.environ.get("BKAPP_ES_PUBLIC_STORAGE_DURATION", 7))

# 公共集群存储容量限制
ES_STORAGE_CAPACITY = os.environ.get("BKAPP_ES_STORAGE_CAPACITY", 0)

# ES兼容：默认关闭，可以通过环境变量调整
ES_COMPATIBILITY = int(os.environ.get("BKAPP_ES_COMPATIBILITY", 0))

# scroll滚动查询：默认关闭，通过环境变量控制
FEATURE_EXPORT_SCROLL = os.environ.get("BKAPP_FEATURE_EXPORT_SCROLL", False)

# BCS
BCS_API_GATEWAY_TOKEN = os.getenv("BKAPP_BCS_API_GATEWAY_TOKEN", "")
BCS_CC_SSM_SWITCH = os.getenv("BKAPP_BCS_CC_SSM_SWITCH", "on")
BCS_APIGATEWAY_HOST = os.getenv("BKAPP_BCS_APIGATEWAY_HOST", "")
BCS_CC_APIGATEWAY_HOST = os.getenv("BKAPP_BCS_CC_APIGATEWAY_HOST", "")
BK_SSM_HOST = os.getenv("BKAPP_SSM_HOST", "http://bkssm.service.consul:5000/api/v1/auth/access-tokens")
BCS_WEB_CONSOLE_DOMAIN = os.getenv("BKAPP_BCS_WEB_CONSOLE_DOMAIN", BK_BKLOG_HOST.replace("bklog", "bcs"))
BKLOG_CONFIG_KIND = os.getenv("BKAPP_BKLOG_CONFIG_KIND", "BkLogConfig")
BKLOG_CONFIG_API_VERSION = os.getenv("BKAPP_BKLOG_CONFIG_API_VERSION", "bk.tencent.com/v1alpha1")
BKLOG_CONFIG_VERSION = os.getenv("BKAPP_BKLOG_CONFIG_VERSION", "v1alpha1")

# 是否关闭权限中心校验
IGNORE_IAM_PERMISSION = os.environ.get("BKAPP_IGNORE_IAM_PERMISSION", False)

# 日志采集器配置
# 日志文件多久没更新则不再读取
COLLECTOR_CLOSE_INACTIVE = 86400
# 行日志一次上报条数
COLLECTOR_ROW_PACKAGE_COUNT = 100
# 段日志一次上报条数
COLLECTOR_SECTION_PACKAGE_COUNT = 10
# 系统支持的清洗类型
COLLECTOR_SCENARIOS = os.environ.get("BKAPP_COLLECTOR_SCENARIOS", "row,section,wineventlog").split(",")
# 接入指引
COLLECTOR_GUIDE_URL = os.environ.get("BKAPP_COLLECTOR_GUIDE_URL", "")
# ITSM接入服务ID
COLLECTOR_ITSM_SERVICE_ID = int(os.environ.get("BKAPP_COLLECTOR_ITSM_SERVICE_ID", 0))
ITSM_LOG_DISPLAY_ROLE = "LOG_SEARCH"
BLUEKING_BK_BIZ_ID = int(os.environ.get("BKAPP_BLUEKING_BK_BIZ_ID", 2))
BKMONITOR_CUSTOM_PROXY_IP = os.environ.get("BKAPP_BKMONITOR_CUSTOM_PROXY_IP", "")
# 蓝鲸监控平台的业务ID
BKMONITOR_BK_BIZ_ID = os.environ.get("BKAPP_BKMONITOR_BK_BIZ_ID", BLUEKING_BK_BIZ_ID)
TABLE_TRANSFER = os.environ.get("BKAPP_TABLE_TRANSFER", "pushgateway_transfer_metircs.base")

# ===============================================================================
# 前端上报
# ===============================================================================
# 环境代号
ENVIRONMENT_CODE = os.getenv("BKAPP_ENVIRONMENT_CODE") or APP_CODE
FRONTEND_REPORT_DATA_ID = os.environ.get("BKAPP_FRONTEND_REPORT_DATA_ID")
FRONTEND_REPORT_DATA_TOKEN = os.environ.get("BKAPP_FRONTEND_REPORT_DATA_TOKEN")
FRONTEND_REPORT_DATA_URL = os.environ.get("BKAPP_FRONTEND_REPORT_DATA_URL")

# ===============================================================================
# EsQuery
# ===============================================================================
ES_QUERY_ACCESS_LIST: list = ["bkdata", "es", "log"]
ES_QUERY_TIMEOUT = int(os.environ.get("BKAPP_ES_QUERY_TIMEOUT", 55))

# ESQUERY 查询白名单，直接透传
ESQUERY_EXTRA_WHITE_LIST = [app for app in os.getenv("BKAPP_ESQUERY_WHITE_LIST", "").split(",") if app]

ESQUERY_WHITE_LIST = [
    "bk_log_search",
    "hippogriff-4",
    "bk_bklog",
    "bk_monitor",
    "bk_bkmonitor",
    "bk_monitorv3",
    "bk_bkmonitorv3",
    "log-trace",
    "log-search-4",
    "bkmonitorv3",
    "bk-log-search",
    "gem3",
    "data",
    "dataweb",
    "bk_bcs",
    "bk-dbm",
    "bk_dbm",
    "bk-audit",
    "klc_saas",
    "paasv3cli",
    "bk_paas3",
    "kingeye-web_saas",
] + ESQUERY_EXTRA_WHITE_LIST

# BK repo conf
BKREPO_ENDPOINT_URL = os.getenv("BKREPO_ENDPOINT_URL") or os.getenv("BKAPP_BKREPO_ENDPOINT_URL")
BKREPO_USERNAME = os.getenv("BKREPO_USERNAME") or os.getenv("BKAPP_BKREPO_USERNAME")
BKREPO_PASSWORD = os.getenv("BKREPO_PASSWORD") or os.getenv("BKAPP_BKREPO_PASSWORD")
BKREPO_PROJECT = os.getenv("BKREPO_PROJECT") or os.getenv("BKAPP_BKREPO_PROJECT")
BKREPO_BUCKET = os.getenv("BKREPO_BUCKET") or os.getenv("BKAPP_BKREPO_BUCKET")

BKLOG_NODE_IP = os.getenv("BK_BKLOG_NODE_IP")
BKLOG_STORAGE_ROOT_PATH = os.getenv("BK_BKLOG_STORAGE_ROOT_PATH")
BKLOG_CLOUD_ID = os.getenv("BK_BKLOG_CLOUD_ID", 0)
# custom report
CUSTOM_REPORT_TYPE = os.getenv("BKAPP_CUSTOM_REPORT_TYPE", "log")

# ===============================================================================
# Demo业务配置
# ===============================================================================
BIZ_ACCESS_URL = os.getenv("BKAPP_BIZ_ACCESS_URL", "")
DEMO_BIZ_ID = int(os.getenv("BKAPP_DEMO_BIZ_ID") or 0)
DEMO_BIZ_EDIT_ENABLED = bool(os.getenv("BKAPP_DEMO_BIZ_EDIT_ENABLED", ""))

# ==============================================================================
# 仅用于调试：可根据需要设置此环境变量关闭CORS限制
# ==============================================================================
if os.getenv("BKAPP_CORS_ENABLED", "on") == "off":
    # allow all hosts
    CORS_ORIGIN_ALLOW_ALL = True
    MIDDLEWARE += ("corsheaders.middleware.CorsMiddleware",)
    # cookies will be allowed to be included in cross-site HTTP requests
    CORS_ALLOW_CREDENTIALS = True

# ==============================================================================
# consul
# ==============================================================================
CONSUL_CLIENT_CERT_FILE_PATH = os.getenv("CONSUL_CLIENT_CERT_FILE_PATH")
CONSUL_CLIENT_KEY_FILE_PATH = os.getenv("CONSUL_CLIENT_KEY_FILE_PATH")
CONSUL_SERVER_CA_CERT_PATH = os.getenv("CONSUL_SERVER_CA_CERT_PATH")
CONSUL_HTTPS_PORT = os.getenv("CONSUL_HTTPS_PORT")

# ==============================================================================
# kafka
# ==============================================================================
# 默认kafka域名，若提供了，则不再使用metadata返回的域名。
# 用于 SaaS 没有 consul 域名解析的情况。需要手动给出
DEFAULT_KAFKA_HOST = os.getenv("BKAPP_DEFAULT_KAFKA_HOST")
DEFAULT_KAFKA_POLL_TIMEOUT = int(os.getenv("BKAPP_DEFAULT_KAFKA_POLL_TIMEOUT", 1000))

# ==============================================================================
# redis
# ==============================================================================
# 默认开启
USE_REDIS = os.getenv("BKAPP_USE_REDIS", "on") == "on"
REDIS_HOST = os.getenv("BKAPP_REDIS_HOST", os.getenv("REDIS_HOST", "127.0.0.1"))
REDIS_PORT = int(os.getenv("BKAPP_REDIS_PORT", os.getenv("REDIS_PORT", 6379)))
REDIS_PASSWD = os.getenv("BKAPP_REDIS_PASSWORD", os.getenv("REDIS_PASSWORD", ""))
REDIS_MODE = os.getenv("BKAPP_REDIS_MODE", os.getenv("BK_BKLOG_REDIS_MODE", "single"))

if REDIS_MODE == "single" and BKAPP_IS_BKLOG_API:
    REDIS_HOST = os.getenv("BK_BKLOG_REDIS_HOST", os.getenv("REDIS_HOST", ""))
    REDIS_PORT = int(os.getenv("BK_BKLOG_REDIS_PORT", os.getenv("REDIS_PORT", 6379)))
    REDIS_PASSWD = os.getenv("BK_BKLOG_REDIS_PASSWORD", os.getenv("REDIS_PASSWORD", ""))

if REDIS_MODE == "sentinel":
    REDIS_PASSWD = os.getenv("BK_BKLOG_REDIS_PASSWORD", os.getenv("REDIS_PASSWORD", ""))
    REDIS_SENTINEL_HOST = os.getenv("BK_BKLOG_REDIS_SENTINEL_HOST", "")
    REDIS_SENTINEL_PORT = int(os.getenv("BK_BKLOG_REDIS_SENTINEL_PORT", 26379))
    REDIS_SENTINEL_MASTER_NAME = os.getenv("BK_BKLOG_REDIS_SENTINEL_MASTER_NAME", "mymaster")
    REDIS_SENTINEL_PASSWORD = os.getenv("BK_BKLOG_REDIS_SENTINEL_MASTER_PASSWORD", "")

# BKLOG 后台QOS配置
BKLOG_QOS_USE = os.getenv("BKAPP_QOS_USE", "on") == "on"
BKLOG_QOS_LIMIT_APP = [
    "bk_monitor",
    "bk_bkmonitor",
    "bk_monitorv3",
    "bk_bkmonitorv3",
    "bkmonitorv3",
]
# 窗口时间 单位分钟
BKLOG_QOS_LIMIT_WINDOW = int(os.getenv("BK_BKLOG_QOS_LIMIT_WINDOW", 5))
# 窗口内超时次数
BKLOG_QOS_LIMIT = int(os.getenv("BK_BKLOG_QOS_LIMIT", 3))
# 达到窗口内限制次数屏蔽时间 单位分钟
BKLOG_QOS_LIMIT_TIME = int(os.getenv("BK_BKLOG_QOS_LIMIT_TIME", 5))

# ajax请求401返回plain信息
IS_AJAX_PLAIN_MODE = True

# ===============
# 项目空间配置
# ===============
BKM_SPACE_API_CLASS = "apps.log_search.models.SpaceApi"

# ===============
# IP选择器配置
# ===============
BKM_IPCHOOSER_BKAPI_CLASS = "apps.utils.ipchooser.BkApi"
# 是否开启动态主机配置协议适配
ENABLE_DHCP = bool(os.getenv("BKAPP_ENABLE_DHCP", False))
# 如果手动设置了GSE版本，则使用手动设置的版本, 否则根据ENABLE_DHCP来判断, True->v2, False->v1
if os.getenv("BKAPP_GSE_VERSION"):
    GSE_VERSION = os.getenv("BKAPP_GSE_VERSION", "v1")
else:
    GSE_VERSION = "v2" if ENABLE_DHCP else "v1"

# 日志检索组件配置
# ===============
BKM_SEARCH_MODULE_BKAPI_CLASS = "apps.utils.search_module.BkApi"

# 国际化切换语言设置
BK_DOMAIN = os.getenv("BK_DOMAIN", "")
# 容器采集配置
CONTAINER_COLLECTOR_CONFIG_DIR = os.getenv("BKAPP_CONTAINER_COLLECTOR_CONFIG_DIR", "/data/etc")
# 容器下发CR全局标签
CONTAINER_COLLECTOR_CR_LABEL_BKENV: str = os.getenv("BKAPP_CONTAINER_COLLECTOR_CR_LABEL_BKENV", "")

# 是否开启RETAIN_EXTRA_JSON
RETAIN_EXTRA_JSON = os.getenv("BKAPP_RETAIN_EXTRA_JSON", "on") == "on"
# 外部版授权ITSM服务ID
ITSM_EXTERNAL_PERMISSION_SERVICE_ID = int(os.getenv("BKAPP_ITSM_EXTERNAL_PERMISSION_SERVICE_ID", 0))
# ITSM回调地址
BK_ITSM_CALLBACK_HOST = os.getenv("BKAPP_ITSM_CALLBACK_HOST", BK_BKLOG_HOST)
# 外部版PAAS地址
EXTERNAL_PAAS_HOST = os.getenv("BKAPP_EXTERNAL_PAAS_HOST", "")

# 监控网关地址（新）
MONITOR_APIGATEWAY_ROOT_NEW = os.getenv("BKAPP_BKMONITOR_APIGW_HOST", "")

# 外部版网关密钥
EXTERNAL_APIGW_PUBLIC_KEY = os.getenv("BKAPP_EXTERNAL_APIGW_PUBLIC_KEY", "")

# ==============================================================================
# Templates
# ==============================================================================
# mako template dir

MAKO_TEMPLATE_DIR = [os.path.join(PROJECT_ROOT, directory) for directory in ["static/dist", "templates"]]

VUE_INDEX = "index.html"

TEMPLATES = [
    {
        "BACKEND": "django.template.backends.django.DjangoTemplates",
        "DIRS": [os.path.join(PROJECT_ROOT, "templates")],
        "APP_DIRS": True,
        "OPTIONS": {
            "context_processors": [
                # the context to the templates
                "django.contrib.messages.context_processors.messages",
                "django.contrib.auth.context_processors.auth",
                "django.template.context_processors.request",
                "django.template.context_processors.csrf",
                "apps.utils.context_processors.mysetting",  # 自定义模版context，可在页面中使用STATIC_URL等变量
                "django.template.context_processors.i18n",
            ],
            "debug": DEBUG,
        },
    },
    {
        "BACKEND": "blueapps.template.backends.mako.MakoTemplates",
        "DIRS": [os.path.join(PROJECT_ROOT, "static/dist/")],
        "APP_DIRS": True,
        "OPTIONS": {
            "context_processors": [
                # the context to the templates
                "django.contrib.messages.context_processors.messages",
                "django.contrib.auth.context_processors.auth",
                "django.template.context_processors.request",
                "django.template.context_processors.csrf",
                "apps.utils.context_processors.mysetting",  # 自定义模版context，可在页面中使用STATIC_URL等变量
                "django.template.context_processors.i18n",
            ]
        },
    },
]

# ==============================================================================
# Cache
# ==============================================================================
CACHES = {
    "redis": {
        "BACKEND": "django_prometheus.cache.backends.redis.RedisCache",
        "LOCATION": f"redis://{REDIS_HOST}:{REDIS_PORT}/0",
        "OPTIONS": {"CLIENT_CLASS": "django_redis.client.DefaultClient", "PASSWORD": REDIS_PASSWD},
        "KEY_PREFIX": APP_CODE,
        "VERSION": REDIS_VERSION,
    },
    "db": {
        "BACKEND": "django.core.cache.backends.db.DatabaseCache",
        "LOCATION": "django_cache",
        "OPTIONS": {"MAX_ENTRIES": 100000, "CULL_FREQUENCY": 10},
    },
    "dummy": {"BACKEND": "django.core.cache.backends.dummy.DummyCache"},
    "locmem": {"BACKEND": "django.core.cache.backends.locmem.LocMemCache"},
}
CACHES["default"] = CACHES["db"]
CACHES["login_db"] = CACHES["db"]

if USE_REDIS:
    CACHES["default"] = CACHES["redis"]
    CACHES["login_db"] = CACHES["redis"]

if BKAPP_IS_BKLOG_API and REDIS_MODE == "sentinel" and USE_REDIS:
    DJANGO_REDIS_CONNECTION_FACTORY = "apps.utils.sentinel.SentinelConnectionFactory"
    CACHES["redis_sentinel"] = {
        "BACKEND": "django_prometheus.cache.backends.redis.RedisCache",
        "LOCATION": f"redis://{REDIS_SENTINEL_MASTER_NAME}?is_master=1",
        "OPTIONS": {
            "CLIENT_CLASS": "apps.utils.sentinel.SentinelClient",
            "PASSWORD": REDIS_PASSWD,
            "SENTINELS": [
                (
                    REDIS_SENTINEL_HOST,
                    REDIS_SENTINEL_PORT,
                )
            ],
            "SENTINEL_KWARGS": {"password": REDIS_SENTINEL_PASSWORD},
        },
        "KEY_PREFIX": APP_CODE,
    }
    CACHES["default"] = CACHES["redis_sentinel"]
    CACHES["login_db"] = CACHES["redis_sentinel"]

# ==============================================================================
# Prometheus metrics token
PROMETHEUS_METRICS_TOKEN = os.environ.get("PROMETHEUS_METRICS_TOKEN", "")
# ==============================================================================

# ==============================================================================
# Listening Domain, 格式 http(s)://domain_name
SERVICE_LISTENING_DOMAIN = os.environ.get("SERVICE_LISTENING_DOMAIN", "")
# ==============================================================================

# ==============================================================================
# 主机标识优先级, 填入CC的标准字段, 默认 bk_host_innerip,bk_host_name,bk_host_innerip_v6
HOST_IDENTIFIER_PRIORITY = os.environ.get("HOST_IDENTIFIER_PRIORITY", "bk_host_innerip,bk_host_name,bk_host_innerip_v6")
# ==============================================================================

# ==============================================================================
# 一键检测工具开关, 默认为关
CHECK_COLLECTOR_SWITCH: bool = os.getenv("CHECK_COLLECTOR_SWITCH", "off") == "on"
# ==============================================================================

# ==============================================================================
# HTTPS 代理转发
SECURE_PROXY_SSL_HEADER = ("HTTP_X_FORWARDED_PROTO", "https")
# ==============================================================================

# ==============================================================================
# 支持监控跨域
allowed_cors_from_settings = os.environ.get("BKAPP_ALLOWED_CORS_ORIGINS", "").split(",")
# 监控默认域名
default_allowed_bkmonitor_origin = BK_BKLOG_HOST.replace("bklog", "bkmonitor")
# 中间件CorsMiddleware中支持跨域的域名配置
CORS_ALLOWED_ORIGINS = [default_allowed_bkmonitor_origin]
for origin in allowed_cors_from_settings:
    if origin:
        CORS_ALLOWED_ORIGINS.append(origin)

#  通知中心配置
BK_NOTICE = {
    # 添加默认值防止本地调试无法启动
    "BK_API_URL_TMPL": os.environ.get("BK_API_URL_TMPL", "")
}

# 平台全局配置
BK_SHARED_RES_URL = os.environ.get("BKPAAS_SHARED_RES_URL", "")

"""
以下为框架代码 请勿修改
"""

# celery settings
if IS_USE_CELERY:
    CELERY_ENABLE_UTC = True
    CELERYBEAT_SCHEDULER = "django_celery_beat.schedulers:DatabaseScheduler"

    from celery.signals import setup_logging

    @setup_logging.connect
    def config_loggers(*args, **kwags):
        from logging.config import dictConfig

        dictConfig(LOGGING)


# remove disabled apps
if locals().get("DISABLED_APPS"):
    INSTALLED_APPS = locals().get("INSTALLED_APPS", [])
    DISABLED_APPS = locals().get("DISABLED_APPS", [])

    INSTALLED_APPS = [_app for _app in INSTALLED_APPS if _app not in DISABLED_APPS]

    _keys = (
        "AUTHENTICATION_BACKENDS",
        "DATABASE_ROUTERS",
        "FILE_UPLOAD_HANDLERS",
        "MIDDLEWARE",
        "PASSWORD_HASHERS",
        "TEMPLATE_LOADERS",
        "STATICFILES_FINDERS",
        "TEMPLATE_CONTEXT_PROCESSORS",
    )

    import itertools

    for _app, _key in itertools.product(DISABLED_APPS, _keys):
        if locals().get(_key) is None:
            continue
        locals()[_key] = tuple([_item for _item in locals()[_key] if not _item.startswith(_app + ".")])<|MERGE_RESOLUTION|>--- conflicted
+++ resolved
@@ -129,11 +129,7 @@
     # Auth middleware
     # "blueapps.account.middlewares.BkJwtLoginRequiredMiddleware",   # 与下面的 apigw_manager 中间件冲突，需要去掉
     "blueapps.account.middlewares.WeixinLoginRequiredMiddleware",
-<<<<<<< HEAD
     "apps.middleware.apigw.ApiGatewayJWTMiddleware",  # JWT 认证，解析请求头中的 X-Bkapi-JWT，获取 request.jwt 对象
-=======
-    "apigw_manager.apigw.authentication.ApiGatewayJWTGenericMiddleware",  # JWT 认证，解析请求头中的 X-Bkapi-JWT，获取 request.jwt 对象
->>>>>>> d4e91ccd
     "apigw_manager.apigw.authentication.ApiGatewayJWTAppMiddleware",  # 根据 request.jwt，获取 request.app 对象
     "apigw_manager.apigw.authentication.ApiGatewayJWTUserMiddleware",  # 根据 request.jwt，获取 request.user 对象
     # "blueapps.account.middlewares.LoginRequiredMiddleware",
@@ -390,10 +386,7 @@
 BK_APIGW_NAME = os.getenv("BKAPP_APIGW_NAME", "bk-log-search")
 # APIGW 接口地址模板
 BK_API_URL_TMPL = os.getenv("BKAPP_API_URL_TMPL", f"{PAAS_API_HOST}/api/{{api_name}}/")
-<<<<<<< HEAD
 BK_APIGW_JWT_PROVIDER_CLS = "apps.middleware.apigw.ApiGatewayJWTProvider"
-=======
->>>>>>> d4e91ccd
 
 # 日志归档文档
 BK_ARCHIVE_DOC_URL = os.getenv("BKAPP_ARCHIVE_DOC_URL", "")
@@ -535,11 +528,7 @@
 AUTH_USER_MODEL = "account.User"
 AUTHENTICATION_BACKENDS = (
     "apps.middleware.api_token_middleware.ApiTokenAuthBackend",
-<<<<<<< HEAD
-    # "apps.middleware.apigw.UserModelBackend",
-=======
     "apps.middleware.apigw.UserModelBackend",
->>>>>>> d4e91ccd
     "blueapps.account.backends.BkJwtBackend",
     "blueapps.account.backends.UserBackend",
     "django.contrib.auth.backends.ModelBackend",
