paths:
  /app/apm/create_apm_application/:
    post:
      operationId: create_apm_application
      description: 创建APM应用
      x-bk-apigateway-resource:
        isPublic: false
        allowApplyPermission: true
        matchSubpath: false
        backend:
          name: default
          method: post
          path: /apm_api/v1/application/create_application/
          matchSubpath: false
        authConfig:
          appVerifiedRequired: true
          userVerifiedRequired: false
          resourcePermissionRequired: true
        descriptionEn: null
  /app/apm/delete_apm_application/:
    post:
      operationId: delete_apm_application
      description: 删除APM应用
      x-bk-apigateway-resource:
        isPublic: false
        allowApplyPermission: true
        matchSubpath: false
        backend:
          name: default
          method: post
          path: /apm_api/v1/application/delete_application/
          matchSubpath: false
        authConfig:
          appVerifiedRequired: true
          userVerifiedRequired: false
          resourcePermissionRequired: true
        descriptionEn: null
  /app/apm/apply_apm_datasource/:
    post:
      operationId: apply_apm_datasource
      description: 申请APM数据源
      x-bk-apigateway-resource:
        isPublic: false
        allowApplyPermission: true
        matchSubpath: false
        backend:
          name: default
          method: post
          path: /apm_api/v1/application/apply_datasource/
          matchSubpath: false
        authConfig:
          appVerifiedRequired: true
          userVerifiedRequired: false
          resourcePermissionRequired: true
        descriptionEn: null
  /app/apm/list_apm_application/:
    get:
      operationId: list_apm_application
      description: 获取应用列表
      x-bk-apigateway-resource:
        isPublic: false
        allowApplyPermission: true
        matchSubpath: false
        backend:
          name: default
          method: get
          path: /apm_api/v1/application/list_application/
          matchSubpath: false
        authConfig:
          appVerifiedRequired: true
          userVerifiedRequired: false
          resourcePermissionRequired: true
        descriptionEn: list apm application
  /app/apm/list_apm_es_cluster_info/:
    get:
      operationId: list_apm_es_cluster_info
      description: 获取es集群信息
      x-bk-apigateway-resource:
        isPublic: false
        allowApplyPermission: true
        matchSubpath: false
        backend:
          name: default
          method: get
          path: /apm_api/v1/meta_info/list_es_cluster_info/
          matchSubpath: false
        authConfig:
          appVerifiedRequired: true
          userVerifiedRequired: false
          resourcePermissionRequired: true
        descriptionEn: list apm es cluster info
  /app/apm/query_apm_topo_instance/:
    post:
      operationId: query_apm_topo_instance
      description: 查询topo实例
      x-bk-apigateway-resource:
        isPublic: false
        allowApplyPermission: true
        matchSubpath: false
        backend:
          name: default
          method: post
          path: /apm_api/v1/topo/query_topo_instance/
          matchSubpath: false
        authConfig:
          appVerifiedRequired: true
          userVerifiedRequired: false
          resourcePermissionRequired: true
        descriptionEn: query apm topo instance
  /app/apm/query_remote_service_relation/:
    post:
      operationId: query_apm_remote_service_relation
      description: 查询远程服务接口调用关系
      x-bk-apigateway-resource:
        isPublic: false
        allowApplyPermission: true
        matchSubpath: false
        backend:
          name: default
          method: post
          path: /apm_api/v1/topo/query_remote_service_relation/
          matchSubpath: false
        authConfig:
          appVerifiedRequired: true
          userVerifiedRequired: false
          resourcePermissionRequired: true
        descriptionEn: query apm remote service relation
  /app/apm/query_metric_dimensions/:
    get:
      operationId: query_metric_dimensions
      description: 查询指标维度
      x-bk-apigateway-resource:
        isPublic: false
        allowApplyPermission: true
        matchSubpath: false
        backend:
          name: default
          method: get
          path: /apm_api/v1/application/query_metric_dimensions/
          matchSubpath: false
        authConfig:
          appVerifiedRequired: true
          userVerifiedRequired: false
          resourcePermissionRequired: true
        descriptionEn: query metric dimensions
  /app/apm/query_discover_rules/:
    post:
      operationId: query_apm_discover_rules
      description: 查询拓扑发现规则
      x-bk-apigateway-resource:
        isPublic: false
        allowApplyPermission: true
        matchSubpath: false
        backend:
          name: default
          method: post
          path: /apm_api/v1/application/query_discover_rules/
          matchSubpath: false
        authConfig:
          appVerifiedRequired: true
          userVerifiedRequired: false
          resourcePermissionRequired: true
        descriptionEn: query apm discover rules
  /app/apm/get_bkdata_flow/:
    get:
      operationId: query_apm_bk_data_flow_detail
      description: 获取bkdata flow详情
      x-bk-apigateway-resource:
        isPublic: false
        allowApplyPermission: true
        matchSubpath: false
        backend:
          name: default
          method: get
          path: /apm_api/v1/application/get_bkdata_flow/
          matchSubpath: false
        authConfig:
          appVerifiedRequired: true
          userVerifiedRequired: false
          resourcePermissionRequired: true
        descriptionEn: query apm bkdata flow
  /app/apm/create_or_update_bkdata_flow/:
    post:
      operationId: create_or_update_bkdata_flow
      description: 创建/更新计算平台Flow
      x-bk-apigateway-resource:
        isPublic: false
        allowApplyPermission: true
        matchSubpath: false
        backend:
          name: default
          method: post
          path: /apm_api/v1/application/create_or_update_bkdata_flow/
          matchSubpath: false
        authConfig:
          appVerifiedRequired: true
          userVerifiedRequired: false
          resourcePermissionRequired: true
        descriptionEn: create or update bkdata flow
  /app/apm/operate_apm_dataid/:
    post:
      operationId: operate_apm_dataid
      description: 恢复/暂停APM中某个DataId的链路
      x-bk-apigateway-resource:
        isPublic: false
        allowApplyPermission: true
        matchSubpath: false
        backend:
          name: default
          method: post
          path: /apm_api/v1/application/operate_apm_dataid/
          matchSubpath: false
        authConfig:
          appVerifiedRequired: true
          userVerifiedRequired: false
          resourcePermissionRequired: true
        descriptionEn: operate apm dataid
  /app/apm/query_apm_topo_node/:
    get:
      operationId: query_apm_topo_node
      description: 查询topo节点
      x-bk-apigateway-resource:
        isPublic: false
        allowApplyPermission: true
        matchSubpath: false
        backend:
          name: default
          method: get
          path: /apm_api/v1/topo/query_topo_node/
          matchSubpath: false
        authConfig:
          appVerifiedRequired: true
          userVerifiedRequired: false
          resourcePermissionRequired: true
        descriptionEn: query apm topo node
  /app/apm/profiling/services_detail/:
    get:
      operationId: query_apm_profile_service_detail
      description: 查询profile服务详情
      x-bk-apigateway-resource:
        isPublic: false
        allowApplyPermission: true
        matchSubpath: false
        backend:
          name: default
          method: get
          path: /apm_api/v1/profiling/services_detail/
          matchSubpath: false
        authConfig:
          appVerifiedRequired: true
          userVerifiedRequired: false
          resourcePermissionRequired: true
        descriptionEn: query profile service detail
  /app/apm/profiling/builtin_profile_datasource/:
    get:
      operationId: query_builtin_profile_datasource
      description: 查询内建 Profiling 存储
      x-bk-apigateway-resource:
        isPublic: false
        allowApplyPermission: true
        matchSubpath: false
        backend:
          name: default
          method: get
          path: /apm_api/v1/profiling/builtin_profile_datasource/
          matchSubpath: false
        authConfig:
          appVerifiedRequired: true
          userVerifiedRequired: false
          resourcePermissionRequired: true
        descriptionEn: query builtin profile datasource
  /app/apm/query_apm_topo_relation/:
    post:
      operationId: query_apm_topo_relation
      description: 查询topo关系
      x-bk-apigateway-resource:
        isPublic: false
        allowApplyPermission: true
        matchSubpath: false
        backend:
          name: default
          method: post
          path: /apm_api/v1/topo/query_topo_relation/
          matchSubpath: false
        authConfig:
          appVerifiedRequired: true
          userVerifiedRequired: false
          resourcePermissionRequired: true
        descriptionEn: query apm topo relation
  /app/apm/query_apm_root_endpoint/:
    get:
      operationId: query_apm_root_endpoint
      description: 查询root入口
      x-bk-apigateway-resource:
        isPublic: false
        allowApplyPermission: true
        matchSubpath: false
        backend:
          name: default
          method: get
          path: /apm_api/v1/application/query_root_endpoint/
          matchSubpath: false
        authConfig:
          appVerifiedRequired: true
          userVerifiedRequired: false
          resourcePermissionRequired: true
        descriptionEn: query apm root endpoint
  /app/apm/start_apm_application/:
    get:
      operationId: start_apm_application
      description: 启动应用
      x-bk-apigateway-resource:
        isPublic: false
        allowApplyPermission: true
        matchSubpath: false
        backend:
          name: default
          method: get
          path: /apm_api/v1/application/start_application/
          matchSubpath: false
        authConfig:
          appVerifiedRequired: true
          userVerifiedRequired: false
          resourcePermissionRequired: true
        descriptionEn: start apm application
  /app/apm/stop_apm_application/:
    get:
      operationId: stop_apm_application
      description: 停止应用
      x-bk-apigateway-resource:
        isPublic: false
        allowApplyPermission: true
        matchSubpath: false
        backend:
          name: default
          method: get
          path: /apm_api/v1/application/stop_application/
          matchSubpath: false
        authConfig:
          appVerifiedRequired: true
          userVerifiedRequired: false
          resourcePermissionRequired: true
        descriptionEn: stop apm application
  /app/apm/query_apm_span/:
    post:
      operationId: query_apm_span
      description: 查询span信息
      x-bk-apigateway-resource:
        isPublic: false
        allowApplyPermission: true
        matchSubpath: false
        backend:
          name: default
          method: post
          path: /apm_api/v1/application/query_span/
          matchSubpath: false
        authConfig:
          appVerifiedRequired: true
          userVerifiedRequired: false
          resourcePermissionRequired: true
        descriptionEn: query apm span
  /app/apm/query_apm_endpoint/:
    post:
      operationId: query_apm_endpoint
      description: 查询APM入口
      x-bk-apigateway-resource:
        isPublic: false
        allowApplyPermission: true
        matchSubpath: false
        backend:
          name: default
          method: post
          path: /apm_api/v1/application/query_endpoint/
          matchSubpath: false
        authConfig:
          appVerifiedRequired: true
          userVerifiedRequired: false
          resourcePermissionRequired: true
        descriptionEn: query apm endpoint
  /app/apm/query_apm_fields/:
    get:
      operationId: query_apm_fields
      description: 查询字段信息
      x-bk-apigateway-resource:
        isPublic: false
        allowApplyPermission: true
        matchSubpath: false
        backend:
          name: default
          method: get
          path: /apm_api/v1/application/query_fields/
          matchSubpath: false
        authConfig:
          appVerifiedRequired: true
          userVerifiedRequired: false
          resourcePermissionRequired: true
        descriptionEn: query apm fields
  /app/apm/update_apm_metric_fields/:
    post:
      operationId: update_apm_metric_fields
      description: 更新apm指标字段
      x-bk-apigateway-resource:
        isPublic: false
        allowApplyPermission: true
        matchSubpath: false
        backend:
          name: default
          method: post
          path: /apm_api/v1/application/update_metric_fields/
          matchSubpath: false
        authConfig:
          appVerifiedRequired: true
          userVerifiedRequired: false
          resourcePermissionRequired: true
        descriptionEn: update apm metric fields
  /app/apm/query_apm_es/:
    post:
      operationId: query_apm_es
      description: 查询apm相关es数据
      x-bk-apigateway-resource:
        isPublic: false
        allowApplyPermission: true
        matchSubpath: false
        backend:
          name: default
          method: post
          path: /apm_api/v1/application/query_es/
          matchSubpath: false
        authConfig:
          appVerifiedRequired: true
          userVerifiedRequired: false
          resourcePermissionRequired: true
        descriptionEn: query apm es
  /app/apm/query_host_instance/:
    post:
      operationId: query_apm_host_instance
      description: 查询apm主机实例
      x-bk-apigateway-resource:
        isPublic: false
        allowApplyPermission: true
        matchSubpath: false
        backend:
          name: default
          method: post
          path: /apm_api/v1/application/query_host_instance/
          matchSubpath: false
        authConfig:
          appVerifiedRequired: true
          userVerifiedRequired: false
          resourcePermissionRequired: true
        descriptionEn: query apm host instance
  /app/apm/query_apm_es_mapping/:
    post:
      operationId: query_apm_es_mapping
      description: 查询apm应用es映射
      x-bk-apigateway-resource:
        isPublic: false
        allowApplyPermission: true
        matchSubpath: false
        backend:
          name: default
          method: post
          path: /apm_api/v1/application/query_es_mapping/
          matchSubpath: false
        authConfig:
          appVerifiedRequired: true
          userVerifiedRequired: false
          resourcePermissionRequired: true
        descriptionEn: query apm es mapping
  /app/apm/query_apm_trace_list/:
    post:
      operationId: query_apm_trace_list
      description: 查询trace列表
      x-bk-apigateway-resource:
        isPublic: false
        allowApplyPermission: true
        matchSubpath: false
        backend:
          name: default
          method: post
          path: /apm_api/v1/application/query_trace_list/
          matchSubpath: false
        authConfig:
          appVerifiedRequired: true
          userVerifiedRequired: false
          resourcePermissionRequired: true
        descriptionEn: query apm trace list
  /app/apm/query_apm_span_list/:
    post:
      operationId: query_apm_span_list
      description: 查询span列表
      x-bk-apigateway-resource:
        isPublic: false
        allowApplyPermission: true
        matchSubpath: false
        backend:
          name: default
          method: post
          path: /apm_api/v1/application/query_span_list/
          matchSubpath: false
        authConfig:
          appVerifiedRequired: true
          userVerifiedRequired: false
          resourcePermissionRequired: true
        descriptionEn: query apm span list
  /app/apm/query_apm_span_statistics/:
    post:
      operationId: query_apm_span_statistics
      description: 查询接口统计列表
      x-bk-apigateway-resource:
        isPublic: false
        allowApplyPermission: true
        matchSubpath: false
        backend:
          name: default
          method: post
          path: /apm_api/v1/application/query_span_statistics/
          matchSubpath: false
        authConfig:
          appVerifiedRequired: true
          userVerifiedRequired: false
          resourcePermissionRequired: true
        descriptionEn: query apm span statistics
  /app/apm/query_apm_service_statistics/:
    post:
      operationId: query_apm_service_statistics
      description: 查询服务统计列表
      x-bk-apigateway-resource:
        isPublic: false
        allowApplyPermission: true
        matchSubpath: false
        backend:
          name: default
          method: post
          path: /apm_api/v1/application/query_service_statistics/
          matchSubpath: false
        authConfig:
          appVerifiedRequired: true
          userVerifiedRequired: false
          resourcePermissionRequired: true
        descriptionEn: query apm service statistics
  /app/apm/query_apm_trace_option_values/:
    post:
      operationId: query_apm_trace_option_values
      description: 查询trace列表候选值
      x-bk-apigateway-resource:
        isPublic: false
        allowApplyPermission: true
        matchSubpath: false
        backend:
          name: default
          method: post
          path: /apm_api/v1/application/query_trace_option_values/
          matchSubpath: false
        authConfig:
          appVerifiedRequired: true
          userVerifiedRequired: false
          resourcePermissionRequired: true
        descriptionEn: query apm trace option values
  /app/apm/query_apm_span_option_values/:
    post:
      operationId: query_apm_span_option_values
      description: 查询span列表候选值
      x-bk-apigateway-resource:
        isPublic: false
        allowApplyPermission: true
        matchSubpath: false
        backend:
          name: default
          method: post
          path: /apm_api/v1/application/query_span_option_values/
          matchSubpath: false
        authConfig:
          appVerifiedRequired: true
          userVerifiedRequired: false
          resourcePermissionRequired: true
        descriptionEn: query apm span option values
  /app/apm/query_apm_trace_detail/:
    post:
      operationId: query_apm_trace_detail
      description: 查询trace详情
      x-bk-apigateway-resource:
        isPublic: false
        allowApplyPermission: true
        matchSubpath: false
        backend:
          name: default
          method: post
          path: /apm_api/v1/application/query_trace_detail/
          matchSubpath: false
        authConfig:
          appVerifiedRequired: true
          userVerifiedRequired: false
          resourcePermissionRequired: true
        descriptionEn: query trace detail
  /app/apm/query_apm_span_detail/:
    post:
      operationId: query_apm_span_detail
      description: 查询span详情
      x-bk-apigateway-resource:
        isPublic: false
        allowApplyPermission: true
        matchSubpath: false
        backend:
          name: default
          method: post
          path: /apm_api/v1/application/query_span_detail/
          matchSubpath: false
        authConfig:
          appVerifiedRequired: true
          userVerifiedRequired: false
          resourcePermissionRequired: true
        descriptionEn: query span detail
  /app/apm/query_apm_application_config/:
    get:
      operationId: query_apm_application_config
      description: 查询APM应用配置
      x-bk-apigateway-resource:
        isPublic: false
        allowApplyPermission: true
        matchSubpath: false
        backend:
          name: default
          method: get
          path: /apm_api/v1/application/application_config/
          matchSubpath: false
        authConfig:
          appVerifiedRequired: true
          userVerifiedRequired: false
          resourcePermissionRequired: true
        descriptionEn: query apm application config
  /app/apm/release_apm_app_config/:
    post:
      operationId: release_apm_app_config
      description: 下发APM应用配置
      x-bk-apigateway-resource:
        isPublic: false
        allowApplyPermission: true
        matchSubpath: false
        backend:
          name: default
          method: post
          path: /apm_api/v1/application/release_app_config/
          matchSubpath: false
        authConfig:
          appVerifiedRequired: true
          userVerifiedRequired: false
          resourcePermissionRequired: true
        descriptionEn: release apm app config
  /app/apm/delete_apm_delete_app_config/:
    post:
      operationId: delete_apm_app_config
      description: 删除APM应用配置
      x-bk-apigateway-resource:
        isPublic: false
        allowApplyPermission: true
        matchSubpath: false
        backend:
          name: default
          method: post
          path: /apm_api/v1/application/delete_app_config/
          matchSubpath: false
        authConfig:
          appVerifiedRequired: true
          userVerifiedRequired: false
          resourcePermissionRequired: true
        descriptionEn: delete apm app config
  /app/apm/query_trace_by_ids/:
    post:
      operationId: query_trace_by_ids
      description: 根据traceId列表获取trace信息
      x-bk-apigateway-resource:
        isPublic: false
        allowApplyPermission: true
        matchSubpath: false
        backend:
          name: default
          method: post
          path: /apm_api/v1/application/query_trace_by_ids/
          matchSubpath: false
        authConfig:
          appVerifiedRequired: true
          userVerifiedRequired: false
          resourcePermissionRequired: true
        descriptionEn: query trace by ids
  /app/apm/query_app_by_trace/:
    post:
      operationId: query_app_by_trace
      description: 根据traceId列表获取App关联
      x-bk-apigateway-resource:
        isPublic: false
        allowApplyPermission: true
        matchSubpath: false
        backend:
          name: default
          method: post
          path: /apm_api/v1/application/query_app_by_trace/
          matchSubpath: false
        authConfig:
          appVerifiedRequired: true
          userVerifiedRequired: false
          resourcePermissionRequired: true
        descriptionEn: query app by trace
  /app/apm/query_app_by_host_instance/:
    post:
      operationId: query_app_by_host_instance
      description: 根据ip列表获取App关联
      x-bk-apigateway-resource:
        isPublic: false
        allowApplyPermission: true
        matchSubpath: false
        backend:
          name: default
          method: post
          path: /apm_api/v1/application/query_app_by_host_instance/
          matchSubpath: false
        authConfig:
          appVerifiedRequired: true
          userVerifiedRequired: false
          resourcePermissionRequired: true
        descriptionEn: query app by host instance
  /app/apm/query_log_relation/:
    post:
      operationId: query_log_relation_by_index_set_id
      description: 根据索引集id获取服务关联
      x-bk-apigateway-resource:
        isPublic: false
        allowApplyPermission: true
        matchSubpath: false
        backend:
          name: default
          method: post
          path: /apm_api/v1/application/query_log_relation_by_index_set_id/
          matchSubpath: false
        authConfig:
          appVerifiedRequired: true
          userVerifiedRequired: false
          resourcePermissionRequired: true
        descriptionEn: query log relation by index set id
  /app/apm/query_trace_by_host_instance/:
    post:
      operationId: query_trace_by_host_instance
      description: 根据ip获取trace信息
      x-bk-apigateway-resource:
        isPublic: false
        allowApplyPermission: true
        matchSubpath: false
        backend:
          name: default
          method: post
          path: /apm_api/v1/application/query_trace_by_host_instance/
          matchSubpath: false
        authConfig:
          appVerifiedRequired: true
          userVerifiedRequired: false
          resourcePermissionRequired: true
        descriptionEn: query trace by host instance
  /app/apm/create_web_application/:
    post:
      operationId: apm_create_web_application
      description: 【APM】应用创建
      x-bk-apigateway-resource:
        isPublic: false
        allowApplyPermission: true
        matchSubpath: false
        backend:
          name: default
          method: post
          path: /api/v4/application_web/create_application/
          matchSubpath: false
        authConfig:
          appVerifiedRequired: true
          userVerifiedRequired: false
          resourcePermissionRequired: true
        descriptionEn: create apm application
  /app/apm/delete_web_application/:
    post:
      operationId: apm_delete_web_application
      description: 【APM】应用删除
      x-bk-apigateway-resource:
        isPublic: false
        allowApplyPermission: true
        matchSubpath: false
        backend:
          name: default
          method: post
          path: /api/v4/application_web/delete_application/
          matchSubpath: false
        authConfig:
          appVerifiedRequired: true
          userVerifiedRequired: false
          resourcePermissionRequired: true
        descriptionEn: delete apm application
  /app/apm/update_web_application/:
    post:
      operationId: apm_update_web_application
      description: 【APM】应用更新
      x-bk-apigateway-resource:
        isPublic: false
        allowApplyPermission: true
        matchSubpath: false
        backend:
          name: default
          method: post
          path: /api/v4/application_web/setup/
          matchSubpath: false
        authConfig:
          appVerifiedRequired: true
          userVerifiedRequired: false
          resourcePermissionRequired: true
        descriptionEn: update apm application
  /app/apm/check_duplicate_app_name/:
    get:
      operationId: apm_check_duplicate_app_name
      description: 【APM】应用名校验
      x-bk-apigateway-resource:
        isPublic: false
        allowApplyPermission: true
        matchSubpath: false
        backend:
          name: default
          method: get
          path: /api/v4/application_web/check_duplicate_app_name/
          matchSubpath: false
        authConfig:
          appVerifiedRequired: true
          userVerifiedRequired: false
          resourcePermissionRequired: true
        descriptionEn: check apm duplicate app name
  /app/apm/application_info/:
    get:
      operationId: apm_application_info
      description: 【APM】应用详情查询
      x-bk-apigateway-resource:
        isPublic: false
        allowApplyPermission: true
        matchSubpath: false
        backend:
          name: default
          method: get
          path: /api/v4/application_web/application_info_by_id/
          matchSubpath: false
        authConfig:
          appVerifiedRequired: true
          userVerifiedRequired: false
          resourcePermissionRequired: true
        descriptionEn: apm application info
  /app/apm/query_bk_data_token/:
    get:
      operationId: query_bk_data_token
      description: 【APM】应用token查询
      x-bk-apigateway-resource:
        isPublic: false
        allowApplyPermission: true
        matchSubpath: false
        backend:
          name: default
          method: get
          path: /apm_api/v1/application/query_bk_data_token_info/
          matchSubpath: false
        authConfig:
          appVerifiedRequired: true
          userVerifiedRequired: false
          resourcePermissionRequired: true
        descriptionEn: query apm data token
  /app/apm/application_info_by_app_name/:
    get:
      operationId: apm_application_info_by_app_name
      description: 【APM】根据应用名查询应用详情
      x-bk-apigateway-resource:
        isPublic: false
        allowApplyPermission: true
        matchSubpath: false
        backend:
          name: default
          method: get
          path: /api/v4/application_web/application_info_by_app_name/
          matchSubpath: false
        authConfig:
          appVerifiedRequired: true
          userVerifiedRequired: false
          resourcePermissionRequired: true
        descriptionEn: query apm application info by app name
  /app/apm/query_apm_event/:
    post:
      operationId: query_apm_event
      description: 查询APM相关事件信息
      x-bk-apigateway-resource:
        isPublic: false
        allowApplyPermission: true
        matchSubpath: false
        backend:
          name: default
          method: post
          path: /apm_api/v1/application/query_event/
          matchSubpath: false
        authConfig:
          appVerifiedRequired: true
          userVerifiedRequired: false
          resourcePermissionRequired: true
        descriptionEn: query apm event
  /app/apm/profiling/ebpf_service_list/:
    post:
      operationId: query_apm_ebpf_service_list
      description: 获取 ebpf 相关应用服务列表
      x-bk-apigateway-resource:
        isPublic: false
        allowApplyPermission: true
        matchSubpath: false
        backend:
          name: default
          method: post
          path: /apm_api/v1/profiling/ebpf_service_list/
          matchSubpath: false
        authConfig:
          appVerifiedRequired: true
          userVerifiedRequired: false
          resourcePermissionRequired: true
        descriptionEn: query ebpf service list
  /app/apm/profiling/ebpf_profile/:
    post:
      operationId: query_apm_ebpf_profile
      description: 获取单个 ebpf 服务下的 profiling 性能数据
      x-bk-apigateway-resource:
        isPublic: false
        allowApplyPermission: true
        matchSubpath: false
        backend:
          name: default
          method: post
          path: /apm_api/v1/profiling/ebpf_profile/
          matchSubpath: false
        authConfig:
          appVerifiedRequired: true
          userVerifiedRequired: false
          resourcePermissionRequired: true
        descriptionEn: query ebpf service profile data
  /app/apm/query_apm_fields_topk/:
    post:
      operationId: query_apm_fields_topk
      description: 查询trace或span字段topk信息
      x-bk-apigateway-resource:
        isPublic: false
        allowApplyPermission: true
        matchSubpath: false
        backend:
          name: default
          method: post
          path: /apm_api/v1/application/query_fields_topk/
          matchSubpath: false
        authConfig:
          appVerifiedRequired: true
          userVerifiedRequired: false
          resourcePermissionRequired: true
        descriptionEn: query apm fields topk
  /app/apm/query_apm_field_statistics_info/:
    post:
      operationId: query_apm_field_statistics_info
      description: 查询trace或span字段的统计信息
      x-bk-apigateway-resource:
        isPublic: false
        allowApplyPermission: true
        matchSubpath: false
        backend:
          name: default
          method: post
          path: /apm_api/v1/application/query_field_statistics_info/
          matchSubpath: false
        authConfig:
          appVerifiedRequired: true
          userVerifiedRequired: false
          resourcePermissionRequired: true
        descriptionEn: query apm field statistics info
  /app/apm/query_apm_field_statistics_graph/:
    post:
      operationId: query_apm_field_statistics_graph
      description: 查询trace或span字段的时序数据
      x-bk-apigateway-resource:
        isPublic: false
        allowApplyPermission: true
        matchSubpath: false
        backend:
          name: default
          method: post
          path: /apm_api/v1/application/query_field_statistics_graph/
          matchSubpath: false
        authConfig:
          appVerifiedRequired: true
          userVerifiedRequired: false
          resourcePermissionRequired: true
        descriptionEn: query apm field statistics graph
  /app/apm/list_trace_view_config/:
    get:
      operationId: list_trace_view_config
      description: 获取查询视图配置
      x-bk-apigateway-resource:
        isPublic: false
        allowApplyPermission: false
        matchSubpath: false
        backend:
          name: default
          method: get
          path: /api/v4/trace_query_web/view_config/
          matchSubpath: false
        authConfig:
          appVerifiedRequired: true
          userVerifiedRequired: false
          resourcePermissionRequired: true
<<<<<<< HEAD
        descriptionEn: "list trace view config"
  /app/apm/service/update_service_config/:
    get:
      operationId: update_service_config
      description: 【APM】应用下服务配置修改
      x-bk-apigateway-resource:
        isPublic: false
        allowApplyPermission: false
        matchSubpath: false
        backend:
          name: default
          method: post
          path: /api/v4/service_web/service_config/
          matchSubpath: false
        authConfig:
          appVerifiedRequired: true
          userVerifiedRequired: false
          resourcePermissionRequired: true
        descriptionEn: "update service config"
  /app/apm/list_spans/:
    post:
      operationId: list_spans
      description: 查询 span
      x-bk-apigateway-resource:
        isPublic: false
        allowApplyPermission: true
        matchSubpath: false
        backend:
          name: default
          method: post
          path: /api/v4/trace_query_web/list_spans/
          matchSubpath: false
        authConfig:
          appVerifiedRequired: true
          userVerifiedRequired: false
          resourcePermissionRequired: true
        descriptionEn: "query span list"
  /app/apm/list_traces/:
    post:
      operationId: list_traces
      description: 查询 span
      x-bk-apigateway-resource:
        isPublic: false
        allowApplyPermission: true
        matchSubpath: false
        backend:
          name: default
          method: post
          path: /api/v4/trace_query_web/list_traces/
          matchSubpath: false
        authConfig:
          appVerifiedRequired: true
          userVerifiedRequired: false
          resourcePermissionRequired: true
        descriptionEn: "query span list"
  /app/apm/application_info_by_id/:
    get:
      operationId: apm_application_info_by_id
      description: 【APM】应用详情查询
      x-bk-apigateway-resource:
        isPublic: false
        allowApplyPermission: true
        matchSubpath: false
        backend:
          name: default
          method: get
          path: /api/v4/application_web/{application_id}/application_info/
          matchSubpath: false
        authConfig:
          appVerifiedRequired: true
          userVerifiedRequired: false
          resourcePermissionRequired: true
        descriptionEn: apm application info
  /app/apm/list_application_info/:
    get:
      operationId: apm_list_application_info
      description: 【APM】应用列表详情查询
      x-bk-apigateway-resource:
        isPublic: false
        allowApplyPermission: true
        matchSubpath: false
        backend:
          name: default
          method: get
          path: /api/v4/application_web/list_application_info/
          matchSubpath: false
        authConfig:
          appVerifiedRequired: true
          userVerifiedRequired: false
          resourcePermissionRequired: true
        descriptionEn: apm list application info
  /app/apm/query_bk_data_token_by_id/:
    get:
      operationId: query_bk_data_token_by_id
      description: 【APM】应用token查询
      x-bk-apigateway-resource:
        isPublic: false
        allowApplyPermission: true
        matchSubpath: false
        backend:
          name: default
          method: get
          path: /api/v4/application_web/{application_id}/query_bk_data_token/
          matchSubpath: false
        authConfig:
          appVerifiedRequired: true
          userVerifiedRequired: false
          resourcePermissionRequired: true
        descriptionEn: query bk data token by id
=======
        descriptionEn: "list trace view config"
>>>>>>> a511640a
<|MERGE_RESOLUTION|>--- conflicted
+++ resolved
@@ -1006,7 +1006,6 @@
           appVerifiedRequired: true
           userVerifiedRequired: false
           resourcePermissionRequired: true
-<<<<<<< HEAD
         descriptionEn: "list trace view config"
   /app/apm/service/update_service_config/:
     get:
@@ -1116,6 +1115,4 @@
           userVerifiedRequired: false
           resourcePermissionRequired: true
         descriptionEn: query bk data token by id
-=======
-        descriptionEn: "list trace view config"
->>>>>>> a511640a
+        descriptionEn: "list trace view config"