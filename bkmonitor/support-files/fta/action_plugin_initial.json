--- conflicted
+++ resolved
@@ -868,11 +868,7 @@
                 "request_data_mapping": {
                     "bk_template_id": "{{template_id}}"
                 },
-<<<<<<< HEAD
-                "resource_data": "response.pipeline_tree.constants.* | [?show_type == 'show']",
-=======
                 "resource_data": "response.pipeline_tree.constants.*",
->>>>>>> e8ecf2eb
                 "mapping": {
                     "key": "{{key}}",
                     "name": "{{name}}",
