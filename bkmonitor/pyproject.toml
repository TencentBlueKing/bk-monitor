--- conflicted
+++ resolved
@@ -5,11 +5,7 @@
 readme = "README.md"
 requires-python = "==3.11.*"
 dependencies = [
-<<<<<<< HEAD
-    "aidev-agent==1.0.0b28",
-=======
     "aidev-agent==1.0.0b39",
->>>>>>> 957c9c18
     "apigw-manager==4.0.4",
     "arrow==0.6.0",
     "babel==2.14.0",
