--- conflicted
+++ resolved
@@ -49,11 +49,8 @@
     批量上报指标
     """
     global DEPLOYMENT
-<<<<<<< HEAD
-=======
     if registry.is_empty():
         return
->>>>>>> bf9878a3
     if DEPLOYMENT is DeploymentNotSet:
         DEPLOYMENT = refresh_deployment()
     if not get_metric_agg_gateway_url():
