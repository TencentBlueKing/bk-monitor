# -*- coding: utf-8 -*-
"""
Tencent is pleased to support the open source community by making 蓝鲸智云 - 监控平台 (BlueKing - Monitor) available.
Copyright (C) 2017-2021 THL A29 Limited, a Tencent company. All rights reserved.
Licensed under the MIT License (the "License"); you may not use this file except in compliance with the License.
You may obtain a copy of the License at http://opensource.org/licenses/MIT
Unless required by applicable law or agreed to in writing, software distributed under the License is distributed on
an "AS IS" BASIS, WITHOUT WARRANTIES OR CONDITIONS OF ANY KIND, either express or implied. See the License for the
specific language governing permissions and limitations under the License.
"""


import abc
import json
import logging

import requests
import six
from blueapps.account.conf import ConfFixture
from blueapps.account.utils import load_backend
from django.conf import settings
from django.utils import translation
from django.utils.module_loading import import_string
from django.utils.translation import ugettext as _
from requests.exceptions import HTTPError, ReadTimeout

from bkmonitor.utils.request import get_request
from bkmonitor.utils.user import make_userinfo
from core.drf_resource.contrib.cache import CacheResource
from core.errors.api import BKAPIError
from core.errors.iam import APIPermissionDeniedError

logger = logging.getLogger(__name__)


__doc__ = """
    基于蓝鲸ESB/APIGateWay封装
    http请求默认带上通用参数：bk_app_code, bk_app_secret, bk_username
"""

BK_USERNAME_FIELD = "bk_username"
APIPermissionDeniedCodeList = ["9900403", 9900403]


def get_bk_login_ticket(request):
    """
    从 request 中获取用户登录凭据
    """
    form_cls = "AuthenticationForm"
    context = [request.COOKIES, request.GET]

    if request.is_rio():
        # 为了保证能够使用RIO,需要调整import路径
        context.insert(0, request.META)
        AuthenticationForm = import_string("blueapps.account.components.rio.forms.RioAuthenticationForm")
    else:
        if request.is_wechat():
            form_cls = "WeixinAuthenticationForm"

        AuthenticationForm = load_backend("{}.forms.{}".format(ConfFixture.BACKEND_TYPE, form_cls))

    for form in (AuthenticationForm(c) for c in context):
        if form.is_valid():
            return form.cleaned_data

    return {}


class APIResource(six.with_metaclass(abc.ABCMeta, CacheResource)):
    """
    API类型的Resource
    """

    TIMEOUT = 60
    # 是否直接使用标准格式数据，兼容BCS非标准返回的情况
    IS_STANDARD_FORMAT = True

    @abc.abstractproperty
    def base_url(self):
        """
        api gateway 基本url生成规则
        """
        raise NotImplementedError

    @abc.abstractproperty
    def module_name(self):
        """
        在apigw中的模块名
        """
        raise NotImplementedError

    @abc.abstractproperty
    def action(self):
        """
        url的后缀，通常是指定特定资源
        """
        raise NotImplementedError

    @abc.abstractproperty
    def method(self):
        """
        请求方法，仅支持GET或POST
        """
        raise NotImplementedError

    @staticmethod
    def split_request_data(data):
        """
        切分请求参数为文件/非文件类型，便于requests参数组装
        """
        file_data = {}
        non_file_data = {}
        for request_param, param_value in list(data.items()):
            if hasattr(param_value, "read"):
                # 一般认为含有read属性的为文件类型
                file_data[request_param] = param_value
            else:
                non_file_data[request_param] = param_value
        return non_file_data, file_data

<<<<<<< HEAD
    def __init__(self, *args, **kwargs):
        super(APIResource, self).__init__(*args, **kwargs)
        assert self.method.upper() in ["GET", "POST", "PUT", "DELETE"], _("method仅支持GET或POST或PUT或DELETE")
=======
    def __init__(self, **kwargs):
        super(APIResource, self).__init__(**kwargs)
        assert self.method.upper() in ["GET", "POST", "PUT", "DELETE", "PATCH"], _("method仅支持GET或POST或PUT或DELETE或PATCH")
>>>>>>> 122aeaeb
        self.method = self.method.upper()
        self.session = requests.session()

    def request(self, request_data=None, **kwargs):
        request_data = request_data or kwargs
        # 如果参数中传递了用户信息，则记录下来，以便接口请求时使用
        if BK_USERNAME_FIELD in request_data:
            setattr(self, "bk_username", request_data[BK_USERNAME_FIELD])
        return super(APIResource, self).request(request_data, **kwargs)

    def full_request_data(self, validated_request_data):
        # 组装通用参数： 1. 用户信息 2. SaaS凭证
        if hasattr(self, "bk_username"):
            validated_request_data.update({BK_USERNAME_FIELD: self.bk_username})
        else:
            request = get_request(peaceful=True)
            user_info = make_userinfo()
            if request and not getattr(request, "external_user", None):
                user_info.update(get_bk_login_ticket(request))
            validated_request_data.update(user_info)

        return validated_request_data

    def before_request(self, kwargs):
        return kwargs

    def get_headers(self):
        headers = {}

        # 增加语言头
        language = translation.get_language()
        if language:
            headers["blueking-language"] = language

        # 添加调用凭证
        auth_params = {"bk_app_code": settings.APP_CODE, "bk_app_secret": settings.SECRET_KEY}
        if getattr(self, "bk_username", None):
            auth_params["bk_username"] = self.bk_username
        else:
            auth_params.update(make_userinfo())
        headers["x-bkapi-authorization"] = json.dumps(auth_params)

        return headers

    def perform_request(self, validated_request_data):
        """
        发起http请求
        """
        validated_request_data = dict(validated_request_data)
        validated_request_data = self.full_request_data(validated_request_data)

        # 拼接最终请求的url
        request_url = self.get_request_url(validated_request_data)
        logger.debug("request: {}".format(request_url))

        try:
            headers = self.get_headers()
            kwargs = {
                "method": self.method,
                "url": request_url,
                "timeout": validated_request_data.get("timeout") or self.TIMEOUT,
                "headers": headers,
                "verify": False,
            }
            if self.method == "GET":
                kwargs = self.before_request(kwargs)
                request_url = kwargs.pop("url")
                if "method" in kwargs:
                    del kwargs["method"]

                result = self.session.get(
                    url=request_url,
                    params=validated_request_data,
                    headers=headers,
                    verify=False,
                    timeout=validated_request_data.get("timeout") or self.TIMEOUT,
                )
            else:
                non_file_data, file_data = self.split_request_data(validated_request_data)

                if not file_data:
                    # 不存在文件数据，则按照json方式去请求
                    kwargs["json"] = non_file_data
                else:
                    # 若存在文件数据，则将非文件数据和文件数据分开传参
                    kwargs["files"] = file_data
                    kwargs["data"] = non_file_data

                kwargs = self.before_request(kwargs)
                result = self.session.request(**kwargs)
        except ReadTimeout:
            raise BKAPIError(system_name=self.module_name, url=self.action, result=_("接口返回结果超时"))

        try:
            result.raise_for_status()
        except HTTPError as err:
            logger.exception("【模块：{}】请求APIGW错误：{}，请求url: {} ".format(self.module_name, err, request_url))
            raise BKAPIError(system_name=self.module_name, url=self.action, result=str(err.response.content))

        result_json = result.json()

        ret_code = result_json.get("code")
        # 权限中心无权限结构特殊处理
        if ret_code in APIPermissionDeniedCodeList:
            raise APIPermissionDeniedError(
                context={"system_name": self.module_name, "url": self.action},
                data={"apply_url": settings.BK_IAM_SAAS_HOST},
                extra={"permission": result_json.get("permission")},
            )

        if not result_json.get("result", True) and ret_code != 0:
            msg = result_json.get("message", "")
            errors = result_json.get("errors", "")
            if errors:
                msg = f"{msg}(detail:{errors})"
            request_id = result_json.pop("request_id", "") or result.headers.get("x-bkapi-request-id", "")
            logger.error(
                "【Module: " + self.module_name + "】【Action: " + self.action + "】(%s) get error：%s",
                request_id,
                msg,
                extra=dict(module_name=self.module_name, url=request_url),
            )
            # 调试使用
            # msg = u"【模块：%s】接口【%s】返回结果错误：%s###%s" % (
            #     self.module_name, request_url, validated_request_data, result_json)
            raise BKAPIError(system_name=self.module_name, url=self.action, result=result_json)

        # 渲染数据
        if self.IS_STANDARD_FORMAT:
            response_data = self.render_response_data(validated_request_data, result_json.get("data"))
        else:
            response_data = self.render_response_data(validated_request_data, result_json)

        return response_data

    @property
    def label(self):
        return ""

    @property
    def action_display(self):
        """
        api描述
        eg: data(基础事件下发)
        """
        if self.label:
            return "{}-{}".format(self.module_name, self.label)
        return self.module_name

    def get_request_url(self, validated_request_data):
        """
        获取最终请求的url，也可以由子类进行重写
        """
        return self.base_url.rstrip("/") + "/" + self.action.lstrip("/")

    def render_response_data(self, validated_request_data, response_data):
        """
        在提供数据给response_serializer之前，对数据作最后的处理，子类可进行重写
        """
        return response_data<|MERGE_RESOLUTION|>--- conflicted
+++ resolved
@@ -118,15 +118,9 @@
                 non_file_data[request_param] = param_value
         return non_file_data, file_data
 
-<<<<<<< HEAD
     def __init__(self, *args, **kwargs):
         super(APIResource, self).__init__(*args, **kwargs)
-        assert self.method.upper() in ["GET", "POST", "PUT", "DELETE"], _("method仅支持GET或POST或PUT或DELETE")
-=======
-    def __init__(self, **kwargs):
-        super(APIResource, self).__init__(**kwargs)
         assert self.method.upper() in ["GET", "POST", "PUT", "DELETE", "PATCH"], _("method仅支持GET或POST或PUT或DELETE或PATCH")
->>>>>>> 122aeaeb
         self.method = self.method.upper()
         self.session = requests.session()
 
