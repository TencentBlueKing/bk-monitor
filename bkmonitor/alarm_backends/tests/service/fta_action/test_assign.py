--- conflicted
+++ resolved
@@ -149,11 +149,7 @@
             },
             {"action_type": ActionPluginType.ITSM, "action_id": 4444},
         ],
-<<<<<<< HEAD
-        "alert_severity": 2,
-=======
         "alert_severity": 1,
->>>>>>> b282a772
         "additional_tags": [{"key": "ip123", "value": "127.0.0.1"}],
         "bk_biz_id": 2,
         "is_enabled": True,
@@ -887,17 +883,10 @@
         assert len(actions) == 4
         p_ai = ActionInstance.objects.get(is_parent_action=True, id__in=actions)
         p_ai.inputs["notify_info"].pop("wxbot_mention_users", None)
-<<<<<<< HEAD
-        assert p_ai.inputs["notify_info"] == {'mail': ['lisa', 'lisa1']}
-        new_alert = AlertDocument.get(id=alert.id)
-        assert new_alert.appointee == ["lisa", "lisa1"]
-        assert new_alert.severity == 2
-=======
         assert p_ai.inputs["notify_info"]['voice'] == [['lisa', 'lisa1']]
         new_alert = AlertDocument.get(id=alert.id)
         assert new_alert.appointee == ["lisa", "lisa1"]
         assert new_alert.severity == 1
->>>>>>> b282a772
 
     def test_default_assign_notice(self, setup, alert, user_group_setup, biz_mock, init_configs):
         """
