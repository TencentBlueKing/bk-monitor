"""
Tencent is pleased to support the open source community by making 蓝鲸智云 - 监控平台 (BlueKing - Monitor) available.
Copyright (C) 2017-2021 THL A29 Limited, a Tencent company. All rights reserved.
Licensed under the MIT License (the "License"); you may not use this file except in compliance with the License.
You may obtain a copy of the License at http://opensource.org/licenses/MIT
Unless required by applicable law or agreed to in writing, software distributed under the License is distributed on
an "AS IS" BASIS, WITHOUT WARRANTIES OR CONDITIONS OF ANY KIND, either express or implied. See the License for the
specific language governing permissions and limitations under the License.
"""

import copy
import json
import logging
import time
from collections import defaultdict
from datetime import datetime, timedelta
from itertools import chain, groupby
from operator import itemgetter
from typing import Any
from collections.abc import Callable, Iterable

import arrow
from django.conf import settings

from alarm_backends.constants import CONST_ONE_DAY
from alarm_backends.core.cache.base import CacheManager
from alarm_backends.core.cache.cmdb import (
    BusinessManager,
    ServiceTemplateManager,
    SetTemplateManager,
    TopoManager,
)
from alarm_backends.core.storage.redis import Cache
from bkmonitor.commons.tools import is_ipv6_biz
from bkmonitor.models import (
    AlgorithmModel,
    MetricListCache,
    StrategyHistoryModel,
    StrategyModel,
)
from bkmonitor.strategy.new_strategy import Strategy, parse_metric_id
from bkmonitor.utils.common_utils import chunks, count_md5
from bkmonitor.utils.kubernetes import is_k8s_target
from bkmonitor.utils.tenant import bk_biz_id_to_bk_tenant_id
from constants.cmdb import TargetNodeType
from constants.data_source import DataSourceLabel, DataTypeLabel, UnifyQueryDataSources
from constants.strategy import (
    AGG_METHOD_REAL_TIME,
    AdvanceConditionMethod,
    TargetFieldType,
)
from core.drf_resource import api
from core.prometheus import metrics
from core.unit import load_unit

logger = logging.getLogger("cache")


class StrategyCacheManager(CacheManager):
    """
    告警策略缓存
    """

    CACHE_TIMEOUT = CONST_ONE_DAY
    # 策略详情的缓存key
    CACHE_KEY_TEMPLATE = CacheManager.CACHE_KEY_PREFIX + ".strategy_{strategy_id}"
    # 策略ID列表缓存key
    IDS_CACHE_KEY = CacheManager.CACHE_KEY_PREFIX + ".strategy_ids"
    # 业务ID列表缓存key
    BK_BIZ_IDS_CACHE_KEY = CacheManager.CACHE_KEY_PREFIX + ".bk_biz_ids"
    # real time 走实时数据相关的策略
    REAL_TIME_CACHE_KEY = CacheManager.CACHE_KEY_PREFIX + ".real_time_strategy_ids"
    # no data 策略
    NO_DATA_CACHE_KEY = CacheManager.CACHE_KEY_PREFIX + ".no_data_strategy_ids"
    # 启用 aiops sdk 策略
    AIOPS_SDK_CACHE_KEY = CacheManager.CACHE_KEY_PREFIX + ".aiops_sdk_strategy_ids"
    # gse事件
    GSE_ALARM_CACHE_KEY = CacheManager.CACHE_KEY_PREFIX + ".gse_alarm_strategy_ids"
    # 自愈关联告警策略
    FTA_ALERT_CACHE_KEY = CacheManager.CACHE_KEY_PREFIX + ".fta_alert_strategy_ids"
    # 策略分组
    STRATEGY_GROUP_CACHE_KEY = CacheManager.CACHE_KEY_PREFIX + ".strategy_group"
    # 最近增量更新时间
    LAST_UPDATED_CACHE_KEY = CacheManager.CACHE_KEY_PREFIX + ".last_updated"
    # 事件型时序检测周期(默认60s)
    fake_event_agg_interval = 60
    # 实例维度
    instance_dimensions = {"bk_target_ip", "bk_target_service_instance_id", "bk_host_id"}
    cache = Cache("cache-strategy")

    @classmethod
    def transform_template_to_topo_nodes(cls, target, template_node_type, cache_manager):
        """
        转化模板为节点
        :param target: 监控目标
        :param template_node_type: 模板类型，可选[SET_TEMPLATE, SERVICE_TEMPLATE]
        :param cache_manager: 模板缓存管理器
        :return: 修改target后的监控项, 模板失效标识
        """
        if template_node_type == TargetNodeType.SET_TEMPLATE:
            bk_obj_id = "set"
        else:
            bk_obj_id = "module"

        new_value = []
        if target["value"]:
            is_invalid_template = True
            for node in target["value"]:
                instances = cache_manager.get(node["bk_inst_id"])
                if instances:
                    is_invalid_template = False
                else:
                    instances = []
                for instance in instances:
                    new_value.append(
                        {
                            "bk_obj_id": bk_obj_id,
                            "bk_inst_id": instance
                            if isinstance(instance, int)
                            else instance["bk_inst_id"],  # 新老缓存兼容
                        }
                    )
        else:
            # 目标值为空，不做失效判定
            is_invalid_template = False
        target["field"] = target["field"].replace(template_node_type.lower(), "topo_node")
        target["value"] = new_value
        return target, is_invalid_template

    @classmethod
    def check_biz(cls, strategy, invalid_strategy_dict):
        """
        检测策略所属业务是否存在
        """
        if strategy["bk_biz_id"] not in invalid_strategy_dict["existed_biz_list"]:
            invalid_strategy_dict[StrategyModel.InvalidType.INVALID_BIZ].add(strategy["id"])
            strategy["is_invalid"] = True

    @classmethod
    def check_metrics(cls, strategy: dict[str, Any], item: dict[str, Any], invalid_strategy_dict: dict[str, Any]):
        """
        检测指标是否失效
        """
        try:
            bk_tenant_id = bk_biz_id_to_bk_tenant_id(strategy["bk_biz_id"])
        except ValueError:
            logger.warning(f"strategy({strategy['id']}) bk_biz_id({strategy['bk_biz_id']}) not found")
            return

        data_type_map = {
            DataTypeLabel.TIME_SERIES: StrategyModel.InvalidType.INVALID_METRIC,
            DataTypeLabel.ALERT: StrategyModel.InvalidType.DELETED_RELATED_STRATEGY,
        }

        need_check_type = [DataTypeLabel.ALERT, DataTypeLabel.TIME_SERIES]
        # 检测单位与数据单位是否同族，多指标无需检测
        if item["algorithms"]:
            if item["algorithms"][0]["type"] == AlgorithmModel.AlgorithmChoices.HostAnomalyDetection:
                # 主机智能异常检测不检测指标项
                return

            unit_prefix = item["algorithms"][0].get("unit_prefix", "")
            unit = item["query_configs"][0].get("unit", "")
            if invalid_strategy_dict["loaded_unit"].get(unit):
                metric_unit = invalid_strategy_dict["loaded_unit"][unit]
            else:
                metric_unit = load_unit(unit)
                invalid_strategy_dict["loaded_unit"][unit] = metric_unit
            suffix_list = [unit["suffix"] for unit in metric_unit.fn.unit_series()]
            if unit_prefix not in suffix_list:
                invalid_strategy_dict[StrategyModel.InvalidType.INVALID_UNIT].add(strategy["id"])
                strategy["is_invalid"] = True

        for query_config in item["query_configs"]:
            metric_id = query_config["metric_id"]
            data_type = query_config["data_type_label"]
            data_source = query_config["data_source_label"]
            # fix bk_data time_field字段问题
            if data_type == DataTypeLabel.TIME_SERIES and data_source == DataSourceLabel.BK_DATA:
                if "time_field" in query_config and query_config["time_field"] != "dtEventTimeStamp":
                    logger.warning(
                        f"strategy cache conflict: strategy: {strategy['id']}, source form bk_data"
                        f" but time_field is not [dtEventTimeStamp]"
                    )
                    query_config["time_field"] = "dtEventTimeStamp"
            # 时序型指标、关联告警指标判定是否失效
            if data_type in need_check_type and data_source != DataSourceLabel.PROMETHEUS:
                if data_type == DataTypeLabel.ALERT and data_source == DataSourceLabel.BK_MONITOR_COLLECTOR:
                    # 关联的策略待验证是否失效
                    invalid_strategy_dict["related_ids_map"][query_config["bkmonitor_strategy_id"]].add(strategy["id"])
                if metric_id in invalid_strategy_dict["checked_metric_ids"]["exists"]:
                    continue
                elif metric_id in invalid_strategy_dict["checked_metric_ids"]["not_exists"]:
                    invalid_strategy_dict[data_type_map[data_type]].add(strategy["id"])
                    strategy["is_invalid"] = True
                else:
                    metric_params = parse_metric_id(metric_id)
                    if "index_set_id" in metric_params:
                        metric_params["related_id"] = metric_params["index_set_id"]
                        del metric_params["index_set_id"]
                    if MetricListCache.objects.filter(bk_tenant_id=bk_tenant_id, **metric_params).exists():
                        invalid_strategy_dict["checked_metric_ids"]["exists"].add(metric_id)
                    else:
                        invalid_strategy_dict["checked_metric_ids"]["not_exists"].add(metric_id)
                        invalid_strategy_dict[data_type_map[data_type]].add(strategy["id"])
                        strategy["is_invalid"] = True

    @classmethod
    def check_related_strategy(cls, result_map, invalid_strategy_dict):
        """
        检测关联策略是否失效
        """
        # 关联策略失效，该策略判定为失效策略
        invalid_ids_set = invalid_strategy_dict[StrategyModel.InvalidType.INVALID_METRIC].union(
            invalid_strategy_dict[StrategyModel.InvalidType.INVALID_TARGET],
            invalid_strategy_dict[StrategyModel.InvalidType.DELETED_RELATED_STRATEGY],
        )
        invalid_related_ids = invalid_strategy_dict["related_ids_map"].keys() & invalid_ids_set
        for invalid_related_id in invalid_related_ids:
            for invalid_id in invalid_strategy_dict["related_ids_map"][invalid_related_id]:
                strategy_config = result_map.get(invalid_id)
                if strategy_config:
                    strategy_config["is_invalid"] = True
                invalid_strategy_dict[StrategyModel.InvalidType.INVALID_RELATED_STRATEGY].add(invalid_id)

        invalid_ids_set = invalid_ids_set | invalid_strategy_dict[StrategyModel.InvalidType.INVALID_RELATED_STRATEGY]
        # 策略失效检测完毕，更新至数据库
        origin_invalid_ids_set = set(
            StrategyModel.objects.filter(is_invalid=True).values_list("id", flat=True).distinct()
        )
        for invalid_type in StrategyModel.InvalidType.Choices:
            if invalid_type[0]:
                StrategyModel.objects.filter(id__in=list(invalid_strategy_dict[invalid_type[0]])).update(
                    is_invalid=True, invalid_type=invalid_type[0]
                )
            else:
                StrategyModel.objects.filter(id__in=list(origin_invalid_ids_set - invalid_ids_set)).update(
                    is_invalid=False, invalid_type=""
                )
        return result_map

    @classmethod
    def check_target(cls, strategy, target, invalid_strategy_dict):
        # 判定集群/服务模板是否失效
        is_invalid_template = False
        # 转化集群/服务模板为拓扑节点
        target_field = target["field"].upper()
        if TargetNodeType.SET_TEMPLATE in target_field:
            _, is_invalid_template = cls.transform_template_to_topo_nodes(
                target, TargetNodeType.SET_TEMPLATE, SetTemplateManager
            )
        elif TargetNodeType.SERVICE_TEMPLATE in target_field:
            _, is_invalid_template = cls.transform_template_to_topo_nodes(
                target, TargetNodeType.SERVICE_TEMPLATE, ServiceTemplateManager
            )
        if is_invalid_template:
            # 模板id全部不存在，目标失效
            invalid_strategy_dict[StrategyModel.InvalidType.INVALID_TARGET].add(strategy["id"])
            strategy["is_invalid"] = True
        else:
            # 判断模板下的拓扑节点id是否存在
            if TargetNodeType.TOPO in target["field"].upper() and target["value"]:
                is_invalid_topo = True
                for node in target["value"]:
                    if TopoManager.get(node["bk_obj_id"], node["bk_inst_id"]):
                        is_invalid_topo = False
                        break
                # 拓扑节点id全部不存在，目标失效
                if is_invalid_topo:
                    invalid_strategy_dict[StrategyModel.InvalidType.INVALID_TARGET].add(strategy["id"])
                    strategy["is_invalid"] = True

    @classmethod
    def handle_special_query_config(cls, bk_biz_id: int, is_ip_target, item):
        """
        预处理特殊情况的查询配置
        1. 根据目标类型补全特殊维度
        2. 伪事件型策略的metric_id处理
        """
        for query_config in item["query_configs"]:
            # promql类型策略无需处理
            if query_config.get("promql"):
                continue

            data_source_label = query_config["data_source_label"]
            data_type_label = query_config["data_type_label"]

            # 伪事件型策略的metric_id需要调整为事件型metric_id
            fake_event_metric_id_mapping = {
                "bk_monitor.system.env.uptime": "bk_monitor.os_restart",
                "bk_monitor.pingserver.base.loss_percent": "bk_monitor.ping-gse",
                "bk_monitor.system.proc_port.proc_exists": "bk_monitor.proc_port",
            }
            if query_config["metric_id"] in fake_event_metric_id_mapping:
                query_config["metric_id"] = fake_event_metric_id_mapping[query_config["metric_id"]]
            # hack agg_interval with fake_event
            if query_config["metric_id"] in fake_event_metric_id_mapping.values():
                query_config["agg_interval"] = query_config.get("agg_interval", cls.fake_event_agg_interval)
<<<<<<< HEAD
            if query_config["metric_id"] == "bk_monitor.os_restart":
                # 主机重启优化
                # alarm_backends/service/detect/strategy/os_restart.py:32
                query_config["alias"] = "a"
                # 1h 内的都查上
                item["expression"] = "a <= 3600"
            # 指定业务进行事件优化，副作用: 优化后的策略触发的告警，无法基于数据正常进行恢复，只能变成无数据恢复
            if bk_biz_id in settings.OPTZ_FAKE_EVENT_BIZ_IDS:
                if query_config["metric_id"] == "bk_monitor.ping-gse":
                    # alarm_backends/service/detect/strategy/ping_unreachable.py:37
                    query_config["alias"] = "a"
                    item["expression"] = "a >= 1"
                if query_config["metric_id"] == "bk_monitor.proc_port":
                    # alarm_backends/service/detect/strategy/proc_port.py:32
                    query_config["alias"] = "a"
                    item["expression"] = "a != 1"
=======
            # 主机重启优化
            # alarm_backends/service/detect/strategy/os_restart.py:32
            if query_config["metric_id"] == "bk_monitor.os_restart":
                query_config["alias"] = "a"
                # 1h 内的都查上
                item["expression"] = "a <= 3600"
>>>>>>> 144fc0c9
            query_config.setdefault("agg_dimension", [])
            is_instance_dimension = cls.instance_dimensions & set(query_config["agg_dimension"])

            # 如果是静态IP监控目标，需要补全维度，避免监控目标失效
            if is_ip_target:
                if data_source_label == DataSourceLabel.BK_FTA and data_type_label == DataTypeLabel.EVENT:
                    query_config["agg_dimension"].extend(["ip", "bk_cloud_id"])
                elif not is_instance_dimension:
                    if is_ipv6_biz(bk_biz_id):
                        query_config["agg_dimension"].extend(["bk_host_id"])
                    else:
                        query_config["agg_dimension"].extend(["bk_target_ip", "bk_target_cloud_id"])

                query_config["agg_dimension"] = list(set(query_config["agg_dimension"]))

            # 日志关键字告警按节点聚合需要使用bk_obj_id和bk_inst_id
            if data_source_label == DataSourceLabel.BK_MONITOR_COLLECTOR and data_type_label == DataTypeLabel.LOG:
                if not is_ip_target and not is_instance_dimension:
                    query_config["agg_dimension"].extend(["bk_obj_id", "bk_inst_id"])

    @classmethod
    def transform_targets(cls, item):
        """
        转换为ip的监控目标字段
        """
        for condition in chain(*item["target"]):
            if condition["field"] == "ip":
                condition["field"] = "bk_target_ip"

            for value in condition["value"]:
                if "ip" in value:
                    value["bk_target_ip"] = value["ip"]
                    del value["ip"]

                if "bk_cloud_id" in value:
                    value["bk_target_cloud_id"] = value["bk_cloud_id"]
                    del value["bk_cloud_id"]

    @classmethod
    def get_strategies_map(cls, filter_dict: dict | None = None) -> dict:
        """
        获取全部策略配置, 返回字典格式
        """
        filter_dict: dict = filter_dict or {}
        # 初始化策略失效检测信息
        invalid_strategy_dict = {
            # 已检测的指标id缓存
            "checked_metric_ids": {"exists": set(), "not_exists": set()},
            # 已检测的单位缓存
            "loaded_unit": defaultdict(),
            # 现存业务id列表缓存
            "existed_biz_list": list(BusinessManager.keys()),
            # 失效策略类型集合
            StrategyModel.InvalidType.INVALID_METRIC: set(),
            StrategyModel.InvalidType.INVALID_BIZ: set(),
            StrategyModel.InvalidType.INVALID_UNIT: set(),
            StrategyModel.InvalidType.INVALID_TARGET: set(),
            StrategyModel.InvalidType.DELETED_RELATED_STRATEGY: set(),
            StrategyModel.InvalidType.INVALID_RELATED_STRATEGY: set(),
            StrategyModel.InvalidType.INVALID_DASHBOARD_PANEL: set(),
            # 关联策略id映射
            "related_ids_map": defaultdict(set),
        }

        # 根据给定的过滤条件，从数据库中筛选出所有启用的策略模型，并将它们转换为字典形式
        # 这个映射的键是策略的唯一标识符，值是策略的内容，便于进一步处理和使用
        strategy_configs_map = {
            strategy.id: strategy.to_dict()
            for strategy in Strategy.from_models(StrategyModel.objects.filter(is_enabled=True).filter(**filter_dict))
        }

        result_map = {}
        cls.fake_event_agg_interval = getattr(settings, "FAKE_EVENT_AGG_INTERVAL", 60)
        for strategy_id, strategy_config in strategy_configs_map.items():
            # 过滤没有item的策略
            if not strategy_config["items"]:
                logger.warning(f"strategy({strategy_config['id']}) items is empty")
                continue

            # 过滤没有query_config的监控项
            if not all(item["query_configs"] for item in strategy_config["items"]):
                logger.warning(f"strategy({strategy_config['id']}) query_config is empty")
                continue

            try:
                if cls.handle_strategy(strategy_config, invalid_strategy_dict):
                    result_map[strategy_id] = strategy_config
            except Exception as e:
                logger.exception("refresh strategy error when handle_strategy[%s]: %s", strategy_id, e)
        # 检测关联策略是否失效
        cls.check_related_strategy(result_map, invalid_strategy_dict)
        return result_map

    @classmethod
    def get_strategies(cls, filter_dict: dict | None = None) -> list[dict]:
        """
        获取全部策略配置
        """
        # 获取字典格式的全部策略配置
        result_map = cls.get_strategies_map(filter_dict)

        # 提取所有的策略配置重新组成一个列表
        result = []
        for strategy_id, strategy_config in result_map.items():
            result.append(strategy_config)

        return result

    @classmethod
    def get_query_md5(cls, bk_biz_id: int, item: dict) -> str:
        """
        生成监控项查询MD5
        """
        item = copy.deepcopy(item)

        configs = []
        for query_config in item["query_configs"]:
            params = {
                "bk_biz_id": int(bk_biz_id),
                "data_source_label": query_config["data_source_label"],
                "data_type_label": query_config["data_type_label"],
                "agg_method": query_config.get("agg_method"),
                "agg_interval": query_config.get("agg_interval"),
                "agg_dimension": query_config.get("agg_dimension"),
                "agg_condition": query_config.get("agg_condition"),
                "result_table_id": query_config.get("result_table_id"),
                "metric_field": query_config.get("metric_field"),
                "keywords_query_string": query_config.get("query_string"),
            }

            # 计算函数加入md5计算
            if query_config.get("functions"):
                params["functions"] = query_config["functions"]

            if query_config.get("promql"):
                params["promql"] = query_config["promql"]

            # 日志平台来源数据需要加上index_set_id作为查询条件
            if params["data_source_label"] == DataSourceLabel.BK_LOG_SEARCH:
                params["index_set_id"] = query_config["index_set_id"]
            elif (
                params["data_source_label"] == DataSourceLabel.CUSTOM
                and params["data_type_label"] == DataTypeLabel.EVENT
            ):
                if query_config["custom_event_name"]:
                    params["custom_event_name"] = query_config["custom_event_name"]
            elif params["data_source_label"] == DataSourceLabel.BK_FTA:
                params["alert_name"] = query_config["alert_name"]
            elif (
                params["data_source_label"] == DataSourceLabel.BK_MONITOR_COLLECTOR
                and params["data_type_label"] == DataTypeLabel.ALERT
            ):
                params["bkmonitor_strategy_id"] = query_config["bkmonitor_strategy_id"]

            # 除了统一查询模块支持的数据源外，时序数据如果含有复杂查询条件，则查询时不添加该条件
            if (
                (params["data_source_label"], params["data_type_label"]) not in UnifyQueryDataSources
                and params["data_type_label"] == DataTypeLabel.TIME_SERIES
                and params.get("agg_condition")
            ):
                for condition in query_config["agg_condition"]:
                    if condition["method"] in AdvanceConditionMethod:
                        params["agg_condition"] = []
                        break

            configs.append(params)

        # 只有一个查询配置时与单指标时保持一致，避免策略大幅波动
        return count_md5(
            configs[0]
            if len(configs) == 1 and len(item.get("expression", "").strip(" ")) <= 1
            else {"expression": item["expression"], "query_configs": configs}
        )

    @classmethod
    def is_disabled_strategy(cls, strategy: dict) -> bool:
        """
        判断策略是否被规则禁用
        {"strategy_ids":[],"bk_biz_ids":[],"data_source_label":"","data_type_label":""}
        """

        query_config = strategy["items"][0]["query_configs"][0]
        data_source_label = query_config["data_source_label"]
        data_type_label = query_config["data_type_label"]

        for disabled_rule in settings.ALARM_DISABLE_STRATEGY_RULES:
            # 判断数据源是否被禁用
            if (
                disabled_rule.get("data_source_label")
                and disabled_rule.get("data_type_label")
                and (data_source_label, data_type_label)
                != (
                    disabled_rule["data_source_label"],
                    disabled_rule["data_type_label"],
                )
            ):
                continue
            # 判断是否为被禁用业务
            if disabled_rule.get("bk_biz_id") and strategy["bk_biz_id"] not in disabled_rule["bk_biz_id"]:
                continue
            # 判断是否为禁用策略
            if disabled_rule.get("strategy_ids") and strategy["id"] not in disabled_rule["strategy_ids"]:
                continue
            return True

        return False

    @classmethod
    def handle_strategy(cls, strategy: dict, invalid_strategy_dict=None) -> bool:
        """
        策略预处理
        """
        strategy["update_time"] = arrow.get(strategy["update_time"]).timestamp
        strategy["create_time"] = arrow.get(strategy["create_time"]).timestamp

        for item in strategy["items"]:
            # 补充item的更新时间
            item["update_time"] = arrow.get(strategy["update_time"]).timestamp

            query_config = item["query_configs"][0]
            data_source_label = query_config["data_source_label"]
            data_type_label = query_config["data_type_label"]

            # 判断策略是否被禁用
            try:
                if cls.is_disabled_strategy(strategy):
                    return False
            except Exception as e:
                logger.warning(e)

            # 修改监控目标字段为ip的情况
            cls.transform_targets(item)

            # 策略所属业务不存在检测
            cls.check_biz(strategy, invalid_strategy_dict)

            # 指标失效检测
            cls.check_metrics(strategy, item, invalid_strategy_dict)

            # 监控目标预处理
            if item["target"] and item["target"][0]:
                target = item["target"][0][0]
                is_ip_target = target["field"] == "bk_target_ip"

                # 根据目标类型补全特殊维度
                cls.handle_special_query_config(strategy["bk_biz_id"], is_ip_target, item)

                # 目标失效检测
                cls.check_target(strategy, target, invalid_strategy_dict)

                # 如果value为空，则说明模板下不存在节点，过滤掉
                if not target["value"]:
                    logger.info(f"skip strategy({strategy['id']}) because target is empty")
                    return False

            # 智能异常检测算法，结果表是存在intelligent_detect中，需要用这个配置
            if query_config.get("intelligent_detect") and not query_config["intelligent_detect"].get("use_sdk", False):
                raw_query_config = query_config.copy()
                raw_query_config.pop("intelligent_detect")
                query_config["raw_query_config"] = raw_query_config
                query_config.update(query_config["intelligent_detect"])

                if query_config.get("extend_fields") and isinstance(query_config["extend_fields"], dict):
                    query_config.update(query_config["extend_fields"])

            # 补充查询配置md5，后续进行分组查询
            is_series = data_type_label in [DataTypeLabel.TIME_SERIES, DataTypeLabel.LOG]
            is_custom_event = data_source_label == DataSourceLabel.CUSTOM and data_type_label == DataTypeLabel.EVENT
            is_fta_event = data_source_label == DataSourceLabel.BK_FTA and data_type_label == DataTypeLabel.EVENT
            if not any([is_series, is_custom_event, is_fta_event]):
                item["query_md5"] = ""
            else:
                item["query_md5"] = cls.get_query_md5(strategy["bk_biz_id"], item)

            return True

    @classmethod
    def get_strategy_ids(cls):
        """
        从缓存获取策略ID列表
        :return: 策略ID列表
        :rtype: list[int]
        """
        return json.loads(cls.cache.get(cls.IDS_CACHE_KEY) or "[]")

    @classmethod
    def get_strategy_by_ids(cls, strategy_ids: list[int]) -> list[dict]:
        """
        从缓存中获取策略详情
        """
        if not strategy_ids:
            return []
        keys = [cls.CACHE_KEY_TEMPLATE.format(strategy_id=strategy_id) for strategy_id in strategy_ids]
        strategies = []
        for sub_keys in chunks(keys, 1000):
            strategies.extend(cls.cache.mget(sub_keys))
        return [Strategy.convert_v1_to_v2(json.loads(strategy)) for strategy in strategies if strategy]

    @classmethod
    def get_strategy_by_id(cls, strategy_id: int) -> dict:
        """
        从缓存中获取策略详情
        """
        strategy = json.loads(cls.cache.get(cls.CACHE_KEY_TEMPLATE.format(strategy_id=strategy_id)) or "null")
        # 兼容旧版策略
        strategy = Strategy.convert_v1_to_v2(strategy)
        return strategy

    @classmethod
    def get_all_bk_biz_ids(cls) -> list:
        """
        获取有策略的全部业务ID
        """
        bk_biz_ids = json.loads(cls.cache.get(cls.BK_BIZ_IDS_CACHE_KEY) or "[]")
        if not bk_biz_ids:
            strategies = StrategyModel.objects.filter(is_enabled=True).only("bk_biz_id").distinct()
            bk_biz_ids = [strategy.bk_biz_id for strategy in strategies]
        return bk_biz_ids

    @classmethod
    def get_time_series_strategy_ids(cls) -> Iterable:
        """
        获取时序性策略ID列表
        """
        # 1. 所有的配置的策略
        all_strategy_ids = set(map(int, cls.get_strategy_ids()))

        # 2. 系统事件、自定义字符型、进程托管事件相关策略
        custom_event_strategy_ids = set(map(int, chain(*list(cls.get_gse_alarm_strategy_ids().values()))))

        # 3. 实时数据相关策略
        real_time = cls.get_real_time_data_strategy_ids()
        real_time_strategy_ids = set(map(int, chain(*[s for r in list(real_time.values()) for s in list(r.values())])))

        # 4. 自愈相关策略
        fta_alert = cls.get_fta_alert_strategy_ids()
        fta_alert_strategy_ids = set(map(int, chain(*[s for r in list(fta_alert.values()) for s in list(r.values())])))

        return all_strategy_ids - custom_event_strategy_ids - real_time_strategy_ids - fta_alert_strategy_ids

    @classmethod
    def get_real_time_data_strategy_ids(cls):
        """
        获取real time 走实时数据相关的策略

        type:dict(rt_id -> bk_biz_id -> strategy_ids)
        """
        return json.loads(cls.cache.get(cls.REAL_TIME_CACHE_KEY) or "{}")

    @classmethod
    def get_gse_alarm_strategy_ids(cls):
        """
        获取gse事件策略
        :return: 策略ID列表
        :rtype: dict
        """
        return json.loads(cls.cache.get(cls.GSE_ALARM_CACHE_KEY) or "{}")

    @classmethod
    def get_nodata_strategy_ids(cls) -> list[int]:
        """
        获取无数据策略ID列表
        """
        return json.loads(cls.cache.get(cls.NO_DATA_CACHE_KEY) or "[]")

    @classmethod
    def get_aiops_sdk_strategy_ids(cls) -> list[int]:
        """
        获取启用AIOPS SDK 相关策略
        """
        return json.loads(cls.cache.get(cls.AIOPS_SDK_CACHE_KEY) or "[]")

    @classmethod
    def get_fta_alert_strategy_ids(cls, strategy_id=None, alert_name=None) -> dict:
        """
        获取自愈关联告警策略
        :rtype: dict (bk_biz_id -> strategy_ids)
        """
        strategy_ids = None
        if strategy_id:
            strategy_ids = cls.cache.hget(cls.FTA_ALERT_CACHE_KEY, f"strategy|{strategy_id}")
        elif alert_name:
            strategy_ids = cls.cache.hget(cls.FTA_ALERT_CACHE_KEY, f"alert|{alert_name}")
        if not strategy_ids:
            return {}
        return json.loads(strategy_ids)

    @classmethod
    def get_all_groups(cls):
        """
        获取全部策略分组信息
        :return:
        """
        return cls.cache.hgetall(cls.STRATEGY_GROUP_CACHE_KEY)

    @classmethod
    def get_strategy_group_keys(cls):
        """
        获取全部策略分组key
        :return:
        """
        return cls.cache.hkeys(cls.STRATEGY_GROUP_CACHE_KEY)

    @classmethod
    def get_strategy_group_detail(cls, strategy_group_key):
        # 这个函数不要再调用了
        data = cls.cache.hget(cls.STRATEGY_GROUP_CACHE_KEY, strategy_group_key) or "{}"
        return json.loads(data)

    @classmethod
    def refresh_strategy_ids(cls, strategies: list[dict], to_be_deleted_strategy_ids=None):
        """
        刷新策略ID列表缓存

        该方法主要用于更新策略ID列表的缓存。它通过比较传入的策略ID列表与当前缓存中的ID列表，
        来更新缓存以反映最新的策略状态。如果指定了要删除的策略ID列表，则会相应地从当前缓存中
        移除这些ID，并根据新的策略列表更新缓存。

        :param strategies: 当前所有的策略信息列表，每条策略包含唯一的ID。
        :param to_be_deleted_strategy_ids: 可选参数，指定需要从缓存中删除的策略ID列表。
        """
        # 从传入的策略列表中提取所有策略的ID，形成一个新集合。
        updated_strategy_ids: set = {strategy["id"] for strategy in strategies}
        # 从缓存中获取当前保存的所有策略ID，形成一个集合。
        old_strategy_ids: set = set(cls.get_strategy_ids())

        # 如果指定了需要删除的策略ID列表，则进行增量更新。
        if to_be_deleted_strategy_ids is not None:
            # 增量更新
            # 原列表(old_strategy_ids) - 删除(to_be_deleted_strategy_ids) + 更新(updated_strategy_ids) -> 去重
            updated_strategy_ids |= old_strategy_ids - set(to_be_deleted_strategy_ids)

        # 更新缓存中的策略ID列表。
        cls.cache.set(cls.IDS_CACHE_KEY, json.dumps(list(updated_strategy_ids)), cls.CACHE_TIMEOUT)

        # 遍历旧的策略ID列表，检查是否有不再新策略列表中的ID。
        for strategy_id in old_strategy_ids:
            # 如果旧列表中的ID在新列表中找不到，则说明该策略已被删除或更改。
            if strategy_id not in updated_strategy_ids:
                logger.info(f"[smart_strategy_cache]: refresh_strategy_ids delete strategy: {strategy_id}")
                # 从缓存中删除该策略的相关信息。
                cls.cache.delete(cls.CACHE_KEY_TEMPLATE.format(strategy_id=strategy_id))

    @classmethod
    def refresh_bk_biz_ids(cls, strategies: list[dict], partial=None):
        """
        刷新配置了策略的业务ID列表
        """
        bk_biz_ids = {strategy["bk_biz_id"] for strategy in strategies}
        if partial is None:
            # 全量刷新
            return cls.cache.set(cls.BK_BIZ_IDS_CACHE_KEY, json.dumps(list(bk_biz_ids)), cls.CACHE_TIMEOUT)

        # 增量刷新
        old_bk_biz_ids = cls.get_all_bk_biz_ids()
        logger.info(f"[smart_strategy_cache]: refresh_bk_biz_ids old_bk_biz_ids: {len(old_bk_biz_ids)}")
        for biz_id in bk_biz_ids:
            # 发生变更的业务ID不在旧的业务ID列表中，则添加到旧的业务ID列表中
            if biz_id not in old_bk_biz_ids:
                old_bk_biz_ids.append(biz_id)
        logger.info(f"[smart_strategy_cache]: refresh_bk_biz_ids new_bk_biz_ids: {len(old_bk_biz_ids)}")
        return cls.cache.set(cls.BK_BIZ_IDS_CACHE_KEY, json.dumps(old_bk_biz_ids), cls.CACHE_TIMEOUT)

    @classmethod
    def refresh_real_time_strategy_ids(cls, strategies: list[dict]):
        """
        刷新实时数据的相关策略
        :param strategies: 策略列表
        :cache data: type:dict(rt_id -> bk_biz_id -> strategy_ids)
        """
        real_time_strategys = {}
        for strategy in strategies:
            try:
                bk_biz_id = strategy["bk_biz_id"]
                item = strategy["items"][0]
                query_config = item["query_configs"][0]
                data_type_label = query_config["data_type_label"]
                if (
                    data_type_label == DataTypeLabel.TIME_SERIES
                    and query_config.get("agg_method") == AGG_METHOD_REAL_TIME
                ):
                    real_time_strategys.setdefault(query_config["result_table_id"], {}).setdefault(
                        bk_biz_id, []
                    ).append(strategy["id"])
            except Exception as e:
                logger.exception("refresh strategy error when refresh_real_time_strategy_ids: %s", e)

        cls.cache.set(cls.REAL_TIME_CACHE_KEY, json.dumps(real_time_strategys), cls.CACHE_TIMEOUT)

    @classmethod
    def refresh_nodata_strategy_ids(cls, strategies: list[dict]):
        """
        刷新无数据策略ID列表缓存
        """
        nodata_strategy_ids = []
        for strategy in strategies:
            for item in strategy["items"]:
                no_data_config = item.get("no_data_config")
                if no_data_config and no_data_config.get("is_enabled"):
                    nodata_strategy_ids.append(strategy["id"])
                    continue

        cls.cache.set(cls.NO_DATA_CACHE_KEY, json.dumps(nodata_strategy_ids), cls.CACHE_TIMEOUT)

    @classmethod
    def refresh_aiops_sdk_strategy_ids(cls, strategies: list[dict]):
        """
        刷新启用了aiops sdk模块的策略ID列表缓存
        """
        aiops_sdk_strategy_ids = []
        for strategy in strategies:
            for item in strategy["items"]:
                query_config = item["query_configs"][0]
                intelligent_detect = query_config.get("intelligent_detect") or {}
                if intelligent_detect.get("use_sdk"):
                    aiops_sdk_strategy_ids.append(strategy["id"])

        cls.cache.set(cls.AIOPS_SDK_CACHE_KEY, json.dumps(aiops_sdk_strategy_ids), cls.CACHE_TIMEOUT)

    @classmethod
    def refresh_gse_alarm_strategy_ids(cls, strategies: list[dict]):
        """
        刷新gse事件策略ID列表缓存
        """
        gse_event_strategy_ids = defaultdict(list)
        for strategy in strategies:
            try:
                item = strategy["items"][0]
                query_config = item["query_configs"][0]
                data_source_label = query_config["data_source_label"]
                data_type_label = query_config["data_type_label"]
                if data_source_label == DataSourceLabel.BK_MONITOR_COLLECTOR and data_type_label == DataTypeLabel.EVENT:
                    gse_event_strategy_ids[strategy["bk_biz_id"]].append(strategy["id"])
            except Exception as e:
                logger.exception("refresh strategy error when refresh_gse_alarm_strategy_ids: %s", e)

        cls.cache.set(cls.GSE_ALARM_CACHE_KEY, json.dumps(gse_event_strategy_ids), cls.CACHE_TIMEOUT)

    @classmethod
    def refresh_fta_alert_strategy_ids(cls, strategies: list[dict]):
        """
        刷新自愈策略列表缓存
        """
        fta_alert_strategy_ids = {}
        for strategy in strategies:
            try:
                for item in strategy["items"]:
                    for query_config in item["query_configs"]:
                        data_source_label = query_config["data_source_label"]
                        data_type_label = query_config["data_type_label"]
                        if data_type_label != DataTypeLabel.ALERT:
                            continue

                        if data_source_label == DataSourceLabel.BK_MONITOR_COLLECTOR:
                            fta_alert_strategy_ids.setdefault(
                                f"strategy|{query_config['bkmonitor_strategy_id']}", {}
                            ).setdefault(strategy["bk_biz_id"], []).append(strategy["id"])
                        elif data_source_label == DataSourceLabel.BK_FTA:
                            fta_alert_strategy_ids.setdefault(f"alert|{query_config['alert_name']}", {}).setdefault(
                                strategy["bk_biz_id"], []
                            ).append(strategy["id"])

            except Exception as e:
                logger.exception("refresh strategy error when refresh_fta_alert_strategy_ids: %s", e)

        # 批量保存 Key
        if fta_alert_strategy_ids:
            cls.cache.hmset(
                cls.FTA_ALERT_CACHE_KEY, {key: json.dumps(value) for key, value in fta_alert_strategy_ids.items()}
            )

        # 差量删除多余的 Key
        old_keys = cls.cache.hkeys(cls.FTA_ALERT_CACHE_KEY)
        deleted_keys = set(old_keys) - set(fta_alert_strategy_ids.keys())
        if deleted_keys:
            cls.cache.hdel(cls.FTA_ALERT_CACHE_KEY, *deleted_keys)
        cls.cache.expire(cls.FTA_ALERT_CACHE_KEY, cls.CACHE_TIMEOUT)

    @classmethod
    def refresh_strategy(cls, strategies: list[dict], old_groups=None):
        """
        刷新策略缓存
        该方法用于更新策略的缓存，确保策略及其相关分组信息是最新的

        “策略详情信息”循环缓存，每个策略占用缓存中的一个key, 数据结构是string
        “策略分组信息”一次性缓存，含所有分组的信息占用缓存中的一个key, 数据结构是hash
        策略分组信息的结构为:
        {
        '623446abe6e6a4b6a9af6531bd45faeb': {1: [1], 'bk_biz_id': 2, 'interval_list': [60], 'default_factory': []},
        '623446abe6e6a4b6a9af6531bd45faec': {2: [2], 'bk_biz_id': 2, 'interval_list': [120], 'default_factory': []},
        }

        :param strategies: 新的策略列表，每个策略包含其详细信息
        :param old_groups: 旧的策略分组信息，如果为None，则进行全量更新。否则进行增量更新，删除不在新策略中的旧分组
        """
        # 初始化策略分组缓存结构
        strategy_groups = defaultdict(lambda: defaultdict(list))

        # 开启缓存pipeline以优化写入性能
        pipeline = cls.cache.pipeline()
        for strategy in strategies:
            # 将策略信息存储到缓存中
            pipeline.set(
                cls.CACHE_KEY_TEMPLATE.format(strategy_id=strategy["id"]), json.dumps(strategy), cls.CACHE_TIMEOUT
            )
            # 默认周期 50s
            for item in strategy["items"]:
                if item.get("query_md5"):
                    strategy_groups[item["query_md5"]][strategy["id"]].append(item["id"])
                    # 补充业务信息
                    strategy_groups[item["query_md5"]]["bk_biz_id"] = strategy["bk_biz_id"]
                    # interval
                    # 补充周期缓存
                    for config in item.get("query_configs", []):
                        interval = config.get("agg_interval")
                        if not interval:
                            continue
                        try:
                            interval = int(interval)
                            assert interval > 0, (
                                f"strategy({strategy['id']}) item({item['id']}) interval config is invalid: {config}"
                            )
                            strategy_groups[item["query_md5"]].setdefault("interval_list", []).append(interval)
                            # 新增设置数据源类型
                            if (
                                config.get("data_source_label")
                                and "strategy_source" not in strategy_groups[item["query_md5"]]
                            ):
                                strategy_groups[item["query_md5"]]["strategy_source"] = [
                                    (config.get("data_source_label"), config.get("data_type_label"))
                                ]
                        except (TypeError, ValueError, AssertionError):
                            continue

        # 判断是否是全量更新
        refresh_all = old_groups is None
        if refresh_all:
            # 全量更新，获取旧的分组信息
            old_groups = cls.cache.hkeys(cls.STRATEGY_GROUP_CACHE_KEY)

        # 删除不在新策略中的旧分组
        for query_md5 in old_groups:
            if query_md5 not in strategy_groups:
                if not refresh_all:
                    logger.info(f"[smart_strategy_cache]: refresh_strategy delete old group: {query_md5}")
                pipeline.hdel(cls.STRATEGY_GROUP_CACHE_KEY, query_md5)
        # 更新新的分组信息到缓存中
        for query_md5 in strategy_groups:
            pipeline.hset(cls.STRATEGY_GROUP_CACHE_KEY, query_md5, json.dumps(strategy_groups[query_md5]))
        # 设置缓存过期时间
        pipeline.expire(cls.STRATEGY_GROUP_CACHE_KEY, cls.CACHE_TIMEOUT)

        # 执行pipeline中的所有操作
        pipeline.execute()

    @classmethod
    def add_enabled_cluster_condition(cls, strategy_configs: list[dict]):
        """
        针对k8s策略添加启用集群范围生效条件
        """

        def add_condition(bcs_cluster_ids, strategy):
            """
            添加已启用bcs_cluster的过滤条件
            """
            # 启用集群id列表为空则不添加过滤条件
            if not bcs_cluster_ids:
                return

            for item in strategy["items"]:
                for query_config in item["query_configs"]:
                    if query_config.get("result_table_id", "not k8s"):
                        # 内置k8s采集的指标(result_table_id值为空字符串)
                        # 非内置的话，不需要限制 bcs_cluster_id 数据范围
                        return

                    query_config["agg_condition"] = query_config.get("agg_condition", [])
                    query_config["agg_condition"].append(
                        {"key": "bcs_cluster_id", "value": bcs_cluster_ids, "method": "eq", "condition": "and"}
                    )

        enabled_cluster_map = defaultdict(list)
        for strategy_config in strategy_configs:
            if is_k8s_target(strategy_config["scenario"]):
                bk_biz_id = strategy_config["bk_biz_id"]
                if bk_biz_id not in enabled_cluster_map:
                    try:
                        enabled_cluster_map[bk_biz_id] = api.kubernetes.fetch_bcs_cluster_alert_enabled_id_list(
                            {"bk_biz_id": bk_biz_id}
                        )
                    except Exception as e:
                        logger.exception("refresh strategy error when add_enabled_cluster_condition: %s", e)
                add_condition(enabled_cluster_map[bk_biz_id], strategy_config)

    @classmethod
    def add_target_shield_condition(cls, strategy_configs: list[dict]):
        """
        添加监控目标抑制条件
        1. 主机目标抑制拓扑目标
           如主机A属于模块B，同时配置两个查询条件相同的策略，模块B的策略不会产生主机A的告警
        2. 低层级拓扑目标抑制高层级拓扑目标
           如果模块A属于集群B，同时配置两个查询条件相同的策略，集群B不会产生模块A的告警
        """

        def get_query_sort_key(x):
            """
            获取查询配置排序字段
            """
            return x["items"][0]["query_md5"] or x["items"][0]["query_configs"][0]["metric_id"]

        # 过滤掉无目标，无查询分组的策略
        def is_valid_strategy_config(strategy_config):
            """
            判断是否是需要添加抑制条件的策略
            """
            item = strategy_config["items"][0]
            target = item["target"]
            query_config = item["query_configs"][0]

            is_system_event = (
                query_config["data_type_label"] == DataTypeLabel.EVENT
                and query_config["data_source_label"] == DataSourceLabel.BK_MONITOR_COLLECTOR
            )

            return (
                (item["query_md5"] or is_system_event) and target and target[0] and not strategy_config.get("priority")
            )

        strategy_configs = [
            strategy_config for strategy_config in strategy_configs if is_valid_strategy_config(strategy_config)
        ]

        cmdb_levels = [cmdb_level["bk_obj_id"] for cmdb_level in api.cmdb.get_mainline_object_topo()]

        # 按业务、查询配置md5分组添加抑制条件
        strategy_configs.sort(key=itemgetter("bk_biz_id"))
        for bk_biz_id, strategies_biz in groupby(strategy_configs, key=itemgetter("bk_biz_id")):
            try:
                strategies_biz = list(strategies_biz)
                strategies_biz.sort(key=get_query_sort_key)
                for query_md5, strategies_query in groupby(strategies_biz, get_query_sort_key):
                    strategies_query = list(strategies_query)

                    # 只有一条则不存抑制的可能
                    if len(strategies_query) <= 1:
                        continue

                    # 根据同组内的其他策略配置，在target中添加抑制条件
                    processor = TargetShieldProcessor(strategies_query, cmdb_levels)
                    for strategy in strategies_query:
                        processor.insert_target(strategy)
            except Exception as e:
                logger.exception("refresh strategy error when add_target_shield_condition: %s", e)

    @classmethod
    def refresh(cls):
        """
        全量更新策略缓存
        """
        start_time = time.time()
        exc = None

        # 获取策略列表并缓存
        try:
            strategies_map = cls.get_strategies_map()
        except Exception as e:
            logger.exception("refresh strategy error when get_strategies_map: %s", e)
            duration = time.time() - start_time
            metrics.ALARM_CACHE_TASK_TIME.labels("0", "strategy", str(e)).observe(duration)
            metrics.report_all()
            return

        # 获取策略历史数据
        process_time = time.time()
        histories = StrategyHistoryModel.objects.filter(create_time__gt=datetime.fromtimestamp(start_time))
        if not histories.exists():
            logger.info(
                f"[refresh_strategy_cache]: no changed strategy found in the past {time.time() - start_time} seconds"
            )
        else:
            target_biz_set, to_be_deleted_strategy_ids = cls.handle_history_strategies(histories, with_group_key=False)
            # 如果有策略待删除，则记录日志
            if to_be_deleted_strategy_ids:
                logger.info(f"[refresh_strategy_cache]: to_be_deleted_strategy_ids: {to_be_deleted_strategy_ids}")

                # 删除待删除的策略
                for strategy_id, _ in to_be_deleted_strategy_ids:
                    strategies_map.pop(strategy_id, None)
            try:
                changed_strategies_map = (
                    cls.get_strategies_map({"bk_biz_id__in": target_biz_set}) if target_biz_set else {}
                )
                strategies_map.update(changed_strategies_map)
            except Exception as e:
                logger.exception(f"[refresh_strategy_cache]: get data of changed_strategies_map failed: {e}")
                exc = e

        processors: list[Callable[[list[dict]], None]] = [
            cls.add_target_shield_condition,
            cls.add_enabled_cluster_condition,
            cls.refresh_strategy_ids,  # 刷新缓存策略ID
            cls.refresh_bk_biz_ids,  # 刷新缓存业务ID
            cls.refresh_strategy,  # 刷新缓存策略详细信息和策略分组信息
            cls.refresh_real_time_strategy_ids,  # 刷新实时数据的相关策略
            cls.refresh_gse_alarm_strategy_ids,  # 刷新gse事件策略ID列表缓存
            cls.refresh_fta_alert_strategy_ids,  # 刷新自愈策略列表缓存
            cls.refresh_nodata_strategy_ids,  # 刷新无数据策略ID列表缓存
            cls.refresh_aiops_sdk_strategy_ids,  # 刷新AIOPS SDK策略ID列表缓存
        ]

        # 获取策略列表, 执行缓存策略刷新操作
        strategies = list(strategies_map.values())
        for processor in processors:
            try:
                start = time.time()
                processor(strategies)
                logger.info(f"refresh strategy {processor.__name__} cost: {time.time() - start}")
            except Exception as e:
                logger.exception(f"refresh strategy error when {processor.__name__}")
                exc = e

        # 策略处理期间删除的策略，直接清理
        histories = StrategyHistoryModel.objects.filter(create_time__gt=datetime.fromtimestamp(process_time))
        if histories.exists():
            target_biz_set, to_be_deleted_strategy_ids = cls.handle_history_strategies(histories, with_group_key=False)
            for strategy_id, _ in to_be_deleted_strategy_ids:
                cls.cache.delete(cls.CACHE_KEY_TEMPLATE.format(strategy_id=strategy_id))

        duration = time.time() - start_time
        metrics.ALARM_CACHE_TASK_TIME.labels("0", "strategy", str(exc)).observe(duration)
        metrics.report_all()

    @classmethod
    def handle_history_strategies(cls, histories: list[StrategyHistoryModel], with_group_key=True) -> tuple[set, set]:
        """
        处理策略历史，确定受影响的业务和待删除的策略。

        :param histories: List[StrategyHistoryModel]，策略历史记录列表。
        :param with_group_key: bool，是否要求获取group key(在smart_refresh中，需要获取group key)
        :returns: Tuple[Set, Set]，包含受影响的业务ID集合和待删除的策略ID集合的元组。
        """
        target_biz_set = set()
        # 初始化待删除的策略ID集合
        to_be_deleted_strategy_ids: set[tuple] = set()
        # 遍历变更策略以确定受影响的业务和待删除的策略
        for history in histories:
            # 变更的策略，需要判定is_enabled变化
            if history.operate != "delete":
                # 本次增量更新的业务列表
                target_biz_set.add(history.content["bk_biz_id"])
                # 判断策略是否启用
                is_enabled = history.content["is_enabled"]
                if is_enabled:
                    continue
            # 删除的策略，需要记录对应的策略id和对应的group key
            strategy_id = history.strategy_id
            query_md5 = ""
            # 从缓存中获取策略详情
            strategy = cls.get_strategy_by_id(strategy_id)
            if not strategy:
                if not with_group_key:
                    # 被smart_refresh删除的策略, 在refresh流程中需要被再次删除
                    to_be_deleted_strategy_ids.add((strategy_id, ""))
                continue
            # 根据策略内容生成对应的查询MD5
            for item in strategy["items"]:
                query_config = item["query_configs"][0]
                data_source_label = query_config["data_source_label"]
                data_type_label = query_config["data_type_label"]
                is_series = data_type_label in [DataTypeLabel.TIME_SERIES, DataTypeLabel.LOG]
                is_custom_event = data_source_label == DataSourceLabel.CUSTOM and data_type_label == DataTypeLabel.EVENT
                is_fta_event = data_source_label == DataSourceLabel.BK_FTA and data_type_label == DataTypeLabel.EVENT
                if any([is_series, is_custom_event, is_fta_event]):
                    query_md5 = cls.get_query_md5(strategy["bk_biz_id"], item)
            # 添加待删除的策略ID和查询MD5到集合中
            to_be_deleted_strategy_ids.add((strategy_id, query_md5))

        return target_biz_set, to_be_deleted_strategy_ids

    @classmethod
    def smart_refresh(cls):
        """
        增量更新，默认300s内变更的业务将被更新。 更新后将设置最后更新时间。
        """
        start_time = time.time()
        exc = None
        # 拿最近更新成功时间
        last_updated = cls.cache.get(cls.LAST_UPDATED_CACHE_KEY) or 0
        # 增量更新范围（默认5min）
        timeshift = 300
        # 根据上次更新时间计算本次更新的时间范围
        if last_updated:
            timeshift = start_time - int(last_updated)
        # 获取策略列表并缓存
        histories = StrategyHistoryModel.objects.filter(create_time__gt=datetime.now() - timedelta(seconds=timeshift))
        # 若无变更策略，则记录日志并返回
        if not histories.exists():
            logger.info(f"[smart_strategy_cache]: no active strategy found in the past {timeshift} seconds, do nothing")
            # 记录执行时间并更新监控指标
            duration = time.time() - start_time
            metrics.ALARM_CACHE_TASK_TIME.labels("0", "smart_strategy", str(exc)).observe(duration)
            metrics.report_all()
            return
        logger.info(f"[smart_strategy_cache]: active strategy found in the past {timeshift} seconds")

        # 处理变更的策略
        target_biz_set, to_be_deleted_strategy_ids = cls.handle_history_strategies(histories)

        # 如果有策略待删除，则记录日志
        if to_be_deleted_strategy_ids:
            logger.info(f"[smart_strategy_cache]: to_be_deleted_strategy_ids: {to_be_deleted_strategy_ids}")

        # 尝试获取目标业务的策略
        try:
            strategies = cls.get_strategies({"bk_biz_id__in": target_biz_set})
        except Exception as e:  # noqa
            # 若获取策略失败，则记录日志并跳过
            logger.info(f"[smart_strategy_cache]: get target strategies error: {e}")
            strategies = []
            exc = e
        # 记录待处理的策略数量
        logger.info(f"[smart_strategy_cache]: {len(strategies)} strategy to be processed")

        # 定义更新策略的函数列表
        def refresh_strategy_ids(_strategies):
            return cls.refresh_strategy_ids(_strategies, [ids[0] for ids in to_be_deleted_strategy_ids])

        def refresh_bk_biz_ids(_strategies):
            return cls.refresh_bk_biz_ids(_strategies, partial=target_biz_set)

        def refresh_strategy(_strategies):
            return cls.refresh_strategy(
                _strategies, old_groups=[ids[1] for ids in to_be_deleted_strategy_ids if ids[1]]
            )

        def refresh_aiops_sdk_strategy_ids(_strategies):
            aiops_sdk_ids, none_aiops_sdk_ids = set(), set()
            for strategy in strategies:
                for item in strategy["items"]:
                    no_data_config = item.get("no_data_config")
                    if no_data_config and no_data_config.get("is_enabled"):
                        aiops_sdk_ids.add(strategy["id"])
                else:
                    none_aiops_sdk_ids.add(strategy["id"])
            old_aiops_sdk_ids = set(cls.get_aiops_sdk_strategy_ids())
            old_aiops_sdk_ids.update(aiops_sdk_ids)
            old_aiops_sdk_ids -= none_aiops_sdk_ids
            old_aiops_sdk_ids -= {ids[0] for ids in to_be_deleted_strategy_ids}

            cls.cache.set(cls.AIOPS_SDK_CACHE_KEY, json.dumps(list(old_aiops_sdk_ids)), cls.CACHE_TIMEOUT)

        def refresh_nodata_strategy_ids(_strategies):
            #
            nodata_strategy_ids, without_nodata_strategy_ids = set(), set()
            for s in strategies:
                for i in s["items"]:
                    no_data_config = i.get("no_data_config")
                    if no_data_config and no_data_config.get("is_enabled"):
                        nodata_strategy_ids.add(s["id"])
                        break
                else:
                    without_nodata_strategy_ids.add(s["id"])

            # 增量更新
            old_nodata_strategy_ids = set(cls.get_nodata_strategy_ids())
            old_nodata_strategy_ids.update(nodata_strategy_ids)
            old_nodata_strategy_ids -= without_nodata_strategy_ids
            old_nodata_strategy_ids -= {ids[0] for ids in to_be_deleted_strategy_ids}

            # 更新无数据策略的缓存
            cls.cache.set(cls.NO_DATA_CACHE_KEY, json.dumps(list(old_nodata_strategy_ids)), cls.CACHE_TIMEOUT)

        # 定义处理函数列表
        processors: list[Callable[[list[dict]], None]] = [
            cls.add_target_shield_condition,
            cls.add_enabled_cluster_condition,
            refresh_strategy_ids,
            refresh_bk_biz_ids,
            refresh_nodata_strategy_ids,
            refresh_aiops_sdk_strategy_ids,
            refresh_strategy,
        ]

        for processor in processors:
            try:
                processor(strategies)
            except Exception as e:
                # 若执行过程中出现异常，则记录日志
                logger.exception(f"[smart_strategy_cache]: refresh strategy error when {processor.__name__}")
                exc = e
        # 记录执行时间并更新最后更新时间的缓存
        duration = time.time() - start_time
        logger.info(f"[smart_strategy_cache]: cache strategy done, cost: {duration}")
        cls.cache.set(cls.LAST_UPDATED_CACHE_KEY, int(start_time), cls.CACHE_TIMEOUT)
        # 更新监控指标
        metrics.ALARM_CACHE_TASK_TIME.labels("0", "strategy", str(exc)).observe(duration)
        metrics.report_all()

        # 推送aiops策略变更至 sdk 依赖的 历史数据维护服务
        change_records = histories.values("operate", "strategy_id", "content", "create_time")
        for change_record in change_records:
            changed_time = change_record["create_time"].timestamp()
            if change_record["operate"] == "delete":
                sync_aiops_strategy_signal("deleted", change_record["strategy_id"], changed_time)
            else:
                # check strategy use aiops
                intelligent_detect = change_record["content"]["items"][0]["query_configs"][0].get(
                    "intelligent_detect", {}
                )
                if intelligent_detect and intelligent_detect.get("use_sdk", False):
                    sync_aiops_strategy_signal("modify", change_record["strategy_id"], changed_time)


class TargetShieldProcessor:
    """
    策略目标抑制处理器
    """

    def __init__(self, strategies: list, cmdb_levels: list[str]):
        self.strategies = strategies
        self.static_nodes = self.get_static_nodes()
        self.dynamic_nodes = self.get_dynamic_nodes()
        self.cmdb_levels = cmdb_levels

    def get_static_nodes(self) -> list[dict]:
        """
        静态节点所属模块列表
        """
        nodes = set()
        for strategy in self.strategies:
            target = strategy["items"][0]["target"][0][0]

            if target["field"] not in [TargetFieldType.host_target_ip, TargetFieldType.host_ip]:
                continue

            for host in target["value"]:
                ip = host.get("bk_target_ip") or host.get("ip", "")
                bk_cloud_id = host.get("bk_target_cloud_id") or host.get("bk_cloud_id", 0)
                bk_host_id = host.get("bk_host_id")
                nodes.add((ip, bk_cloud_id, bk_host_id))

        records = []
        for node in nodes:
            record = {}
            if node[0]:
                record.update({"bk_target_ip": node[0], "bk_target_cloud_id": node[1]})
            if node[2]:
                record["bk_host_id"] = node[2]
            if record:
                records.append(record)
        return records

    def get_dynamic_nodes(self) -> set[tuple]:
        """
        动态节点列表
        """
        nodes = set()
        for strategy in self.strategies:
            target = strategy["items"][0]["target"][0][0]

            if target["field"] not in ["host_topo_node", "service_topo_node"]:
                continue

            for node in target["value"]:
                nodes.add((node["bk_obj_id"], node["bk_inst_id"]))
        return nodes

    def insert_target(self, strategy):
        """
        根据其他策略添加屏蔽条件
        """
        target = strategy["items"][0]["target"][0][0]

        # 静态目标直接跳过
        if target["field"] in [TargetFieldType.host_ip, TargetFieldType.host_target_ip]:
            return

        # 将监控目标按节点类型进行条件分组，比分组节点类型层级低的抑制条件会被加入
        # 如同时存在set和module两种节点，则分为两组条件，set分组条件内会加入module类型的抑制条件
        new_conditions: list[list[dict]] = []
        if self.dynamic_nodes and target["field"] != TargetFieldType.dynamic_group:
            # 将监控目标节点及抑制节点分别按节点类型分组
            eq_targets: dict[str, set] = defaultdict(set)
            neq_targets: dict[str, set] = defaultdict(set)
            for node in target["value"]:
                eq_targets[node["bk_obj_id"]].add(node["bk_inst_id"])
            for dynamic_node in self.dynamic_nodes:
                neq_targets[dynamic_node[0]].add(dynamic_node[1])

            if not eq_targets:
                # 如果监控目标添加则将抑制节点全部加入
                new_conditions.append(
                    [
                        {
                            "field": target["field"],
                            "method": "neq",
                            "value": [
                                {"bk_obj_id": bk_obj_id, "bk_inst_id": bk_inst_id}
                                for bk_obj_id, bk_inst_ids in neq_targets.items()
                                for bk_inst_id in bk_inst_ids
                            ],
                        }
                    ]
                )
            else:
                for bk_obj_id, bk_inst_ids in eq_targets.items():
                    new_condition = [
                        {
                            "field": target["field"],
                            "method": "eq",
                            "value": [{"bk_obj_id": bk_obj_id, "bk_inst_id": bk_inst_id} for bk_inst_id in bk_inst_ids],
                        }
                    ]

                    # 获取比该分组层级低的拓扑节点作为条件
                    neq_nodes = []
                    matched = False
                    for cmdb_level in self.cmdb_levels:
                        if cmdb_level == bk_obj_id:
                            matched = True
                            continue

                        if not matched or cmdb_level not in neq_targets:
                            continue

                        neq_nodes.extend(
                            [
                                {"bk_obj_id": cmdb_level, "bk_inst_id": bk_inst_id}
                                for bk_inst_id in neq_targets[cmdb_level]
                            ]
                        )

                    if neq_nodes:
                        new_condition.append({"field": target["field"], "method": "neq", "value": neq_nodes})

                    new_conditions.append(new_condition)

        # 动态分组处理
        if target["field"] == TargetFieldType.dynamic_group:
            new_conditions.append([target])

        # 静态节点直接抑制
        if not new_conditions:
            new_conditions = [[]]

        if self.static_nodes:
            for condition in new_conditions:
                condition.append({"field": "bk_target_ip", "method": "neq", "value": self.static_nodes})

        strategy["items"][0]["target"] = new_conditions


def smart_refresh():
    StrategyCacheManager.smart_refresh()


def main():
    StrategyCacheManager.refresh()


def sync_aiops_strategy_signal(signal, strategy_id, update_time):
    """
    推送策略变更信号至rabbitmq
    {
        "sync_type": "modify", # "delete"
        "sync_time": 1700000000,
        "strategy_id": 1,
        "strategy_info": {}
    }
    signal: modify, delete

    delete: 已删除的策略（不论是否是aiops策略）, 修改后的策略不包含aiops算法
    modify: 新增的，修改后的 策略包含了aiops算法
    """
    from alarm_backends.service.preparation.tasks import refresh_aiops_sdk_depend_data

    logger.info(f"sync_aiops_strategy_signal: {strategy_id}, {signal}, {update_time}")
    if signal == "modify":
        refresh_aiops_sdk_depend_data.delay(strategy_id, update_time)<|MERGE_RESOLUTION|>--- conflicted
+++ resolved
@@ -296,7 +296,7 @@
             # hack agg_interval with fake_event
             if query_config["metric_id"] in fake_event_metric_id_mapping.values():
                 query_config["agg_interval"] = query_config.get("agg_interval", cls.fake_event_agg_interval)
-<<<<<<< HEAD
+
             if query_config["metric_id"] == "bk_monitor.os_restart":
                 # 主机重启优化
                 # alarm_backends/service/detect/strategy/os_restart.py:32
@@ -313,14 +313,7 @@
                     # alarm_backends/service/detect/strategy/proc_port.py:32
                     query_config["alias"] = "a"
                     item["expression"] = "a != 1"
-=======
-            # 主机重启优化
-            # alarm_backends/service/detect/strategy/os_restart.py:32
-            if query_config["metric_id"] == "bk_monitor.os_restart":
-                query_config["alias"] = "a"
-                # 1h 内的都查上
-                item["expression"] = "a <= 3600"
->>>>>>> 144fc0c9
+
             query_config.setdefault("agg_dimension", [])
             is_instance_dimension = cls.instance_dimensions & set(query_config["agg_dimension"])
 
