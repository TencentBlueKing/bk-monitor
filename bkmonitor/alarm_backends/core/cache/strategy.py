"""
Tencent is pleased to support the open source community by making 蓝鲸智云 - 监控平台 (BlueKing - Monitor) available.
Copyright (C) 2017-2021 THL A29 Limited, a Tencent company. All rights reserved.
Licensed under the MIT License (the "License"); you may not use this file except in compliance with the License.
You may obtain a copy of the License at http://opensource.org/licenses/MIT
Unless required by applicable law or agreed to in writing, software distributed under the License is distributed on
an "AS IS" BASIS, WITHOUT WARRANTIES OR CONDITIONS OF ANY KIND, either express or implied. See the License for the
specific language governing permissions and limitations under the License.
"""

import copy
import json
import logging
import time
from collections import defaultdict
from datetime import datetime, timedelta
from itertools import chain, groupby
from operator import itemgetter
<<<<<<< HEAD
=======
from typing import Any
>>>>>>> de220a21
from collections.abc import Callable, Iterable

import arrow
from django.conf import settings

from alarm_backends.constants import CONST_ONE_DAY
from alarm_backends.core.cache.base import CacheManager
from alarm_backends.core.cache.cmdb import (
    BusinessManager,
    ServiceTemplateManager,
    SetTemplateManager,
    TopoManager,
)
from alarm_backends.core.storage.redis import Cache
from bkmonitor.commons.tools import is_ipv6_biz
from bkmonitor.models import (
    AlgorithmModel,
    MetricListCache,
    StrategyHistoryModel,
    StrategyModel,
)
from bkmonitor.strategy.new_strategy import Strategy, parse_metric_id
from bkmonitor.utils.common_utils import chunks, count_md5
from bkmonitor.utils.kubernetes import is_k8s_target
from bkmonitor.utils.tenant import bk_biz_id_to_bk_tenant_id
from constants.cmdb import TargetNodeType
from constants.data_source import DataSourceLabel, DataTypeLabel, UnifyQueryDataSources
from constants.strategy import (
    AGG_METHOD_REAL_TIME,
    AdvanceConditionMethod,
    TargetFieldType,
)
from core.drf_resource import api
from core.prometheus import metrics
from core.unit import load_unit

logger = logging.getLogger("cache")


class StrategyCacheManager(CacheManager):
    """
    告警策略缓存
    """

    CACHE_TIMEOUT = CONST_ONE_DAY
    # 策略详情的缓存key
    CACHE_KEY_TEMPLATE = CacheManager.CACHE_KEY_PREFIX + ".strategy_{strategy_id}"
    # 策略ID列表缓存key
    IDS_CACHE_KEY = CacheManager.CACHE_KEY_PREFIX + ".strategy_ids"
    # 业务ID列表缓存key
    BK_BIZ_IDS_CACHE_KEY = CacheManager.CACHE_KEY_PREFIX + ".bk_biz_ids"
    # real time 走实时数据相关的策略
    REAL_TIME_CACHE_KEY = CacheManager.CACHE_KEY_PREFIX + ".real_time_strategy_ids"
    # no data 策略
    NO_DATA_CACHE_KEY = CacheManager.CACHE_KEY_PREFIX + ".no_data_strategy_ids"
    # 启用 aiops sdk 策略
    AIOPS_SDK_CACHE_KEY = CacheManager.CACHE_KEY_PREFIX + ".aiops_sdk_strategy_ids"
    # gse事件
    GSE_ALARM_CACHE_KEY = CacheManager.CACHE_KEY_PREFIX + ".gse_alarm_strategy_ids"
    # 自愈关联告警策略
    FTA_ALERT_CACHE_KEY = CacheManager.CACHE_KEY_PREFIX + ".fta_alert_strategy_ids"
    # 策略分组
    STRATEGY_GROUP_CACHE_KEY = CacheManager.CACHE_KEY_PREFIX + ".strategy_group"
    # 最近增量更新时间
    LAST_UPDATED_CACHE_KEY = CacheManager.CACHE_KEY_PREFIX + ".last_updated"
    # 事件型时序检测周期(默认60s)
    fake_event_agg_interval = 60
    # 实例维度
    instance_dimensions = {"bk_target_ip", "bk_target_service_instance_id", "bk_host_id"}
    cache = Cache("cache-strategy")

    @classmethod
    def transform_template_to_topo_nodes(
        cls,
        bk_tenant_id: str,
        target: dict,
        template_node_type: str,
        cache_manager: type[SetTemplateManager | ServiceTemplateManager],
    ):
        """
        转化模板为节点
        :param target: 监控目标
        :param template_node_type: 模板类型，可选[SET_TEMPLATE, SERVICE_TEMPLATE]
        :param cache_manager: 模板缓存管理器
        :return: 修改target后的监控项, 模板失效标识
        """
        if template_node_type == TargetNodeType.SET_TEMPLATE:
            bk_obj_id = "set"
        else:
            bk_obj_id = "module"

        new_value = []
        if target["value"]:
            is_invalid_template = True
            for node in target["value"]:
                result = cache_manager.mget(bk_tenant_id=node["bk_tenant_id"], ids=[node["bk_inst_id"]])
                instances = [instance for instance in result.values() if instance]
                if instances:
                    is_invalid_template = False
                else:
                    instances = []
                for instance in instances:
                    new_value.append(
                        {
                            "bk_obj_id": bk_obj_id,
                            "bk_inst_id": instance
                            if isinstance(instance, int)
                            else instance["bk_inst_id"],  # 新老缓存兼容
                        }
                    )
        else:
            # 目标值为空，不做失效判定
            is_invalid_template = False
        target["field"] = target["field"].replace(template_node_type.lower(), "topo_node")
        target["value"] = new_value
        return target, is_invalid_template

    @classmethod
    def check_biz(cls, strategy, invalid_strategy_dict):
        """
        检测策略所属业务是否存在
        """
        if strategy["bk_biz_id"] not in invalid_strategy_dict["existed_biz_list"]:
            invalid_strategy_dict[StrategyModel.InvalidType.INVALID_BIZ].add(strategy["id"])
            strategy["is_invalid"] = True

    @classmethod
    def check_metrics(cls, strategy: dict[str, Any], item: dict[str, Any], invalid_strategy_dict: dict[str, Any]):
        """
        检测指标是否失效
        """
        bk_tenant_id = bk_biz_id_to_bk_tenant_id(strategy["bk_biz_id"])

        data_type_map = {
            DataTypeLabel.TIME_SERIES: StrategyModel.InvalidType.INVALID_METRIC,
            DataTypeLabel.ALERT: StrategyModel.InvalidType.DELETED_RELATED_STRATEGY,
        }

        need_check_type = [DataTypeLabel.ALERT, DataTypeLabel.TIME_SERIES]
        # 检测单位与数据单位是否同族，多指标无需检测
        if item["algorithms"]:
            if item["algorithms"][0]["type"] == AlgorithmModel.AlgorithmChoices.HostAnomalyDetection:
                # 主机智能异常检测不检测指标项
                return

            unit_prefix = item["algorithms"][0].get("unit_prefix", "")
            unit = item["query_configs"][0].get("unit", "")
            if invalid_strategy_dict["loaded_unit"].get(unit):
                metric_unit = invalid_strategy_dict["loaded_unit"][unit]
            else:
                metric_unit = load_unit(unit)
                invalid_strategy_dict["loaded_unit"][unit] = metric_unit
            suffix_list = [unit["suffix"] for unit in metric_unit.fn.unit_series()]
            if unit_prefix not in suffix_list:
                invalid_strategy_dict[StrategyModel.InvalidType.INVALID_UNIT].add(strategy["id"])
                strategy["is_invalid"] = True

        for query_config in item["query_configs"]:
            metric_id = query_config["metric_id"]
            data_type = query_config["data_type_label"]
            data_source = query_config["data_source_label"]
            # fix bk_data time_field字段问题
            if data_type == DataTypeLabel.TIME_SERIES and data_source == DataSourceLabel.BK_DATA:
                if "time_field" in query_config and query_config["time_field"] != "dtEventTimeStamp":
                    logger.warning(
                        f"strategy cache conflict: strategy: {strategy['id']}, source form bk_data"
                        f" but time_field is not [dtEventTimeStamp]"
                    )
                    query_config["time_field"] = "dtEventTimeStamp"
            # 时序型指标、关联告警指标判定是否失效
            if data_type in need_check_type and data_source != DataSourceLabel.PROMETHEUS:
                if data_type == DataTypeLabel.ALERT and data_source == DataSourceLabel.BK_MONITOR_COLLECTOR:
                    # 关联的策略待验证是否失效
                    invalid_strategy_dict["related_ids_map"][query_config["bkmonitor_strategy_id"]].add(strategy["id"])
                if metric_id in invalid_strategy_dict["checked_metric_ids"]["exists"]:
                    continue
                elif metric_id in invalid_strategy_dict["checked_metric_ids"]["not_exists"]:
                    invalid_strategy_dict[data_type_map[data_type]].add(strategy["id"])
                    strategy["is_invalid"] = True
                else:
                    metric_params = parse_metric_id(metric_id)
                    if "index_set_id" in metric_params:
                        metric_params["related_id"] = metric_params["index_set_id"]
                        del metric_params["index_set_id"]
                    if MetricListCache.objects.filter(bk_tenant_id=bk_tenant_id, **metric_params).exists():
                        invalid_strategy_dict["checked_metric_ids"]["exists"].add(metric_id)
                    else:
                        invalid_strategy_dict["checked_metric_ids"]["not_exists"].add(metric_id)
                        invalid_strategy_dict[data_type_map[data_type]].add(strategy["id"])
                        strategy["is_invalid"] = True

    @classmethod
    def check_related_strategy(cls, result_map, invalid_strategy_dict):
        """
        检测关联策略是否失效
        """
        # 关联策略失效，该策略判定为失效策略
        invalid_ids_set = invalid_strategy_dict[StrategyModel.InvalidType.INVALID_METRIC].union(
            invalid_strategy_dict[StrategyModel.InvalidType.INVALID_TARGET],
            invalid_strategy_dict[StrategyModel.InvalidType.DELETED_RELATED_STRATEGY],
        )
        invalid_related_ids = invalid_strategy_dict["related_ids_map"].keys() & invalid_ids_set
        for invalid_related_id in invalid_related_ids:
            for invalid_id in invalid_strategy_dict["related_ids_map"][invalid_related_id]:
                strategy_config = result_map.get(invalid_id)
                if strategy_config:
                    strategy_config["is_invalid"] = True
                invalid_strategy_dict[StrategyModel.InvalidType.INVALID_RELATED_STRATEGY].add(invalid_id)

        invalid_ids_set = invalid_ids_set | invalid_strategy_dict[StrategyModel.InvalidType.INVALID_RELATED_STRATEGY]
        # 策略失效检测完毕，更新至数据库
        origin_invalid_ids_set = set(
            StrategyModel.objects.filter(is_invalid=True).values_list("id", flat=True).distinct()
        )
        for invalid_type in StrategyModel.InvalidType.Choices:
            if invalid_type[0]:
                StrategyModel.objects.filter(id__in=list(invalid_strategy_dict[invalid_type[0]])).update(
                    is_invalid=True, invalid_type=invalid_type[0]
                )
            else:
                StrategyModel.objects.filter(id__in=list(origin_invalid_ids_set - invalid_ids_set)).update(
                    is_invalid=False, invalid_type=""
                )
        return result_map

    @classmethod
    def check_target(cls, strategy, target, invalid_strategy_dict):
        bk_tenant_id = bk_biz_id_to_bk_tenant_id(strategy["bk_biz_id"])
        # 判定集群/服务模板是否失效
        is_invalid_template = False
        # 转化集群/服务模板为拓扑节点
        target_field = target["field"].upper()
        if TargetNodeType.SET_TEMPLATE in target_field:
            _, is_invalid_template = cls.transform_template_to_topo_nodes(
                bk_tenant_id, target, TargetNodeType.SET_TEMPLATE, SetTemplateManager
            )
        elif TargetNodeType.SERVICE_TEMPLATE in target_field:
            _, is_invalid_template = cls.transform_template_to_topo_nodes(
                bk_tenant_id, target, TargetNodeType.SERVICE_TEMPLATE, ServiceTemplateManager
            )
        if is_invalid_template:
            # 模板id全部不存在，目标失效
            invalid_strategy_dict[StrategyModel.InvalidType.INVALID_TARGET].add(strategy["id"])
            strategy["is_invalid"] = True
        else:
            # 判断模板下的拓扑节点id是否存在
            if TargetNodeType.TOPO in target["field"].upper() and target["value"]:
                nodes = TopoManager.mget(
                    bk_tenant_id=bk_tenant_id,
                    topo_nodes=[(node["bk_obj_id"], node["bk_inst_id"]) for node in target["value"]],
                )
                # 拓扑节点id全部不存在，目标失效
                if not nodes:
                    invalid_strategy_dict[StrategyModel.InvalidType.INVALID_TARGET].add(strategy["id"])
                    strategy["is_invalid"] = True

    @classmethod
    def handle_special_query_config(cls, bk_biz_id: int, is_ip_target, item):
        """
        预处理特殊情况的查询配置
        1. 根据目标类型补全特殊维度
        2. 伪事件型策略的metric_id处理
        """
        for query_config in item["query_configs"]:
            # promql类型策略无需处理
            if query_config.get("promql"):
                continue

            data_source_label = query_config["data_source_label"]
            data_type_label = query_config["data_type_label"]

            # 伪事件型策略的metric_id需要调整为事件型metric_id
            fake_event_metric_id_mapping = {
                "bk_monitor.system.env.uptime": "bk_monitor.os_restart",
                "bk_monitor.pingserver.base.loss_percent": "bk_monitor.ping-gse",
                "bk_monitor.system.proc_port.proc_exists": "bk_monitor.proc_port",
            }
            if query_config["metric_id"] in fake_event_metric_id_mapping:
                query_config["metric_id"] = fake_event_metric_id_mapping[query_config["metric_id"]]
            # hack agg_interval with fake_event
            if query_config["metric_id"] in fake_event_metric_id_mapping.values():
                query_config["agg_interval"] = query_config.get("agg_interval", cls.fake_event_agg_interval)

            query_config.setdefault("agg_dimension", [])
            is_instance_dimension = cls.instance_dimensions & set(query_config["agg_dimension"])

            # 如果是静态IP监控目标，需要补全维度，避免监控目标失效
            if is_ip_target:
                if data_source_label == DataSourceLabel.BK_FTA and data_type_label == DataTypeLabel.EVENT:
                    query_config["agg_dimension"].extend(["ip", "bk_cloud_id"])
                elif not is_instance_dimension:
                    if is_ipv6_biz(bk_biz_id):
                        query_config["agg_dimension"].extend(["bk_host_id"])
                    else:
                        query_config["agg_dimension"].extend(["bk_target_ip", "bk_target_cloud_id"])

                query_config["agg_dimension"] = list(set(query_config["agg_dimension"]))

            # 日志关键字告警按节点聚合需要使用bk_obj_id和bk_inst_id
            if data_source_label == DataSourceLabel.BK_MONITOR_COLLECTOR and data_type_label == DataTypeLabel.LOG:
                if not is_ip_target and not is_instance_dimension:
                    query_config["agg_dimension"].extend(["bk_obj_id", "bk_inst_id"])

    @classmethod
    def transform_targets(cls, item):
        """
        转换为ip的监控目标字段
        """
        for condition in chain(*item["target"]):
            if condition["field"] == "ip":
                condition["field"] = "bk_target_ip"

            for value in condition["value"]:
                if "ip" in value:
                    value["bk_target_ip"] = value["ip"]
                    del value["ip"]

                if "bk_cloud_id" in value:
                    value["bk_target_cloud_id"] = value["bk_cloud_id"]
                    del value["bk_cloud_id"]

    @classmethod
    def get_strategies_map(cls, filter_dict: dict | None = None) -> dict:
        """
        获取全部策略配置, 返回字典格式
        """
        filter_dict: dict = filter_dict or {}
        # 初始化策略失效检测信息
        invalid_strategy_dict = {
            # 已检测的指标id缓存
            "checked_metric_ids": {"exists": set(), "not_exists": set()},
            # 已检测的单位缓存
            "loaded_unit": defaultdict(),
            # 现存业务id列表缓存
            "existed_biz_list": list(BusinessManager.keys()),
            # 失效策略类型集合
            StrategyModel.InvalidType.INVALID_METRIC: set(),
            StrategyModel.InvalidType.INVALID_BIZ: set(),
            StrategyModel.InvalidType.INVALID_UNIT: set(),
            StrategyModel.InvalidType.INVALID_TARGET: set(),
            StrategyModel.InvalidType.DELETED_RELATED_STRATEGY: set(),
            StrategyModel.InvalidType.INVALID_RELATED_STRATEGY: set(),
            StrategyModel.InvalidType.INVALID_DASHBOARD_PANEL: set(),
            # 关联策略id映射
            "related_ids_map": defaultdict(set),
        }

        # 根据给定的过滤条件，从数据库中筛选出所有启用的策略模型，并将它们转换为字典形式
        # 这个映射的键是策略的唯一标识符，值是策略的内容，便于进一步处理和使用
        strategy_configs_map = {
            strategy.id: strategy.to_dict()
            for strategy in Strategy.from_models(StrategyModel.objects.filter(is_enabled=True).filter(**filter_dict))
        }

        result_map = {}
        cls.fake_event_agg_interval = getattr(settings, "FAKE_EVENT_AGG_INTERVAL", 60)
        for strategy_id, strategy_config in strategy_configs_map.items():
            # 过滤没有item的策略
            if not strategy_config["items"]:
                logger.warning(f"strategy({strategy_config['id']}) items is empty")
                continue

            # 过滤没有query_config的监控项
            if not all(item["query_configs"] for item in strategy_config["items"]):
                logger.warning(f"strategy({strategy_config['id']}) query_config is empty")
                continue

            try:
                if cls.handle_strategy(strategy_config, invalid_strategy_dict):
                    result_map[strategy_id] = strategy_config
            except Exception as e:
                logger.exception("refresh strategy error when handle_strategy[%s]: %s", strategy_id, e)
        # 检测关联策略是否失效
        cls.check_related_strategy(result_map, invalid_strategy_dict)
        return result_map

    @classmethod
    def get_strategies(cls, filter_dict: dict | None = None) -> list[dict]:
        """
        获取全部策略配置
        """
        # 获取字典格式的全部策略配置
        result_map = cls.get_strategies_map(filter_dict)

        # 提取所有的策略配置重新组成一个列表
        result = []
        for strategy_id, strategy_config in result_map.items():
            result.append(strategy_config)

        return result

    @classmethod
    def get_query_md5(cls, bk_biz_id: int, item: dict) -> str:
        """
        生成监控项查询MD5
        """
        item = copy.deepcopy(item)

        configs = []
        for query_config in item["query_configs"]:
            params = {
                "bk_biz_id": int(bk_biz_id),
                "data_source_label": query_config["data_source_label"],
                "data_type_label": query_config["data_type_label"],
                "agg_method": query_config.get("agg_method"),
                "agg_interval": query_config.get("agg_interval"),
                "agg_dimension": query_config.get("agg_dimension"),
                "agg_condition": query_config.get("agg_condition"),
                "result_table_id": query_config.get("result_table_id"),
                "metric_field": query_config.get("metric_field"),
                "keywords_query_string": query_config.get("query_string"),
            }

            # 计算函数加入md5计算
            if query_config.get("functions"):
                params["functions"] = query_config["functions"]

            if query_config.get("promql"):
                params["promql"] = query_config["promql"]

            # 日志平台来源数据需要加上index_set_id作为查询条件
            if params["data_source_label"] == DataSourceLabel.BK_LOG_SEARCH:
                params["index_set_id"] = query_config["index_set_id"]
            elif (
                params["data_source_label"] == DataSourceLabel.CUSTOM
                and params["data_type_label"] == DataTypeLabel.EVENT
            ):
                if query_config["custom_event_name"]:
                    params["custom_event_name"] = query_config["custom_event_name"]
            elif params["data_source_label"] == DataSourceLabel.BK_FTA:
                params["alert_name"] = query_config["alert_name"]
            elif (
                params["data_source_label"] == DataSourceLabel.BK_MONITOR_COLLECTOR
                and params["data_type_label"] == DataTypeLabel.ALERT
            ):
                params["bkmonitor_strategy_id"] = query_config["bkmonitor_strategy_id"]

            # 除了统一查询模块支持的数据源外，时序数据如果含有复杂查询条件，则查询时不添加该条件
            if (
                (params["data_source_label"], params["data_type_label"]) not in UnifyQueryDataSources
                and params["data_type_label"] == DataTypeLabel.TIME_SERIES
                and params.get("agg_condition")
            ):
                for condition in query_config["agg_condition"]:
                    if condition["method"] in AdvanceConditionMethod:
                        params["agg_condition"] = []
                        break

            configs.append(params)

        # 只有一个查询配置时与单指标时保持一致，避免策略大幅波动
        return count_md5(
            configs[0]
            if len(configs) == 1 and len(item.get("expression", "").strip(" ")) <= 1
            else {"expression": item["expression"], "query_configs": configs}
        )

    @classmethod
    def is_disabled_strategy(cls, strategy: dict) -> bool:
        """
        判断策略是否被规则禁用
        {"strategy_ids":[],"bk_biz_ids":[],"data_source_label":"","data_type_label":""}
        """

        query_config = strategy["items"][0]["query_configs"][0]
        data_source_label = query_config["data_source_label"]
        data_type_label = query_config["data_type_label"]

        for disabled_rule in settings.ALARM_DISABLE_STRATEGY_RULES:
            # 判断数据源是否被禁用
            if (
                disabled_rule.get("data_source_label")
                and disabled_rule.get("data_type_label")
                and (data_source_label, data_type_label)
                != (
                    disabled_rule["data_source_label"],
                    disabled_rule["data_type_label"],
                )
            ):
                continue
            # 判断是否为被禁用业务
            if disabled_rule.get("bk_biz_id") and strategy["bk_biz_id"] not in disabled_rule["bk_biz_id"]:
                continue
            # 判断是否为禁用策略
            if disabled_rule.get("strategy_ids") and strategy["id"] not in disabled_rule["strategy_ids"]:
                continue
            return True

        return False

    @classmethod
    def handle_strategy(cls, strategy: dict, invalid_strategy_dict=None) -> bool:
        """
        策略预处理
        """
        strategy["update_time"] = arrow.get(strategy["update_time"]).timestamp
        strategy["create_time"] = arrow.get(strategy["create_time"]).timestamp

        for item in strategy["items"]:
            # 补充item的更新时间
            item["update_time"] = arrow.get(strategy["update_time"]).timestamp

            query_config = item["query_configs"][0]
            data_source_label = query_config["data_source_label"]
            data_type_label = query_config["data_type_label"]

            # 判断策略是否被禁用
            try:
                if cls.is_disabled_strategy(strategy):
                    return False
            except Exception as e:
                logger.warning(e)

            # 修改监控目标字段为ip的情况
            cls.transform_targets(item)

            # 策略所属业务不存在检测
            cls.check_biz(strategy, invalid_strategy_dict)

            # 指标失效检测
            cls.check_metrics(strategy, item, invalid_strategy_dict)

            # 监控目标预处理
            if item["target"] and item["target"][0]:
                target = item["target"][0][0]
                is_ip_target = target["field"] == "bk_target_ip"

                # 根据目标类型补全特殊维度
                cls.handle_special_query_config(strategy["bk_biz_id"], is_ip_target, item)

                # 目标失效检测
                cls.check_target(strategy, target, invalid_strategy_dict)

                # 如果value为空，则说明模板下不存在节点，过滤掉
                if not target["value"]:
                    logger.info(f"skip strategy({strategy['id']}) because target is empty")
                    return False

            # 智能异常检测算法，结果表是存在intelligent_detect中，需要用这个配置
            if query_config.get("intelligent_detect") and not query_config["intelligent_detect"].get("use_sdk", False):
                raw_query_config = query_config.copy()
                raw_query_config.pop("intelligent_detect")
                query_config["raw_query_config"] = raw_query_config
                query_config.update(query_config["intelligent_detect"])

                if query_config.get("extend_fields") and isinstance(query_config["extend_fields"], dict):
                    query_config.update(query_config["extend_fields"])

            # 补充查询配置md5，后续进行分组查询
            is_series = data_type_label in [DataTypeLabel.TIME_SERIES, DataTypeLabel.LOG]
            is_custom_event = data_source_label == DataSourceLabel.CUSTOM and data_type_label == DataTypeLabel.EVENT
            is_fta_event = data_source_label == DataSourceLabel.BK_FTA and data_type_label == DataTypeLabel.EVENT
            if not any([is_series, is_custom_event, is_fta_event]):
                item["query_md5"] = ""
            else:
                item["query_md5"] = cls.get_query_md5(strategy["bk_biz_id"], item)

            return True

    @classmethod
    def get_strategy_ids(cls):
        """
        从缓存获取策略ID列表
        :return: 策略ID列表
        :rtype: list[int]
        """
        return json.loads(cls.cache.get(cls.IDS_CACHE_KEY) or "[]")

    @classmethod
    def get_strategy_by_ids(cls, strategy_ids: list[int]) -> list[dict]:
        """
        从缓存中获取策略详情
        """
        if not strategy_ids:
            return []
        keys = [cls.CACHE_KEY_TEMPLATE.format(strategy_id=strategy_id) for strategy_id in strategy_ids]
        strategies = []
        for sub_keys in chunks(keys, 1000):
            strategies.extend(cls.cache.mget(sub_keys))
        return [Strategy.convert_v1_to_v2(json.loads(strategy)) for strategy in strategies if strategy]

    @classmethod
    def get_strategy_by_id(cls, strategy_id: int) -> dict:
        """
        从缓存中获取策略详情
        """
        strategy = json.loads(cls.cache.get(cls.CACHE_KEY_TEMPLATE.format(strategy_id=strategy_id)) or "null")
        # 兼容旧版策略
        strategy = Strategy.convert_v1_to_v2(strategy)
        return strategy

    @classmethod
    def get_all_bk_biz_ids(cls) -> list:
        """
        获取有策略的全部业务ID
        """
        bk_biz_ids = json.loads(cls.cache.get(cls.BK_BIZ_IDS_CACHE_KEY) or "[]")
        if not bk_biz_ids:
            strategies = StrategyModel.objects.filter(is_enabled=True).only("bk_biz_id").distinct()
            bk_biz_ids = [strategy.bk_biz_id for strategy in strategies]
        return bk_biz_ids

    @classmethod
    def get_time_series_strategy_ids(cls) -> Iterable:
        """
        获取时序性策略ID列表
        """
        # 1. 所有的配置的策略
        all_strategy_ids = set(map(int, cls.get_strategy_ids()))

        # 2. 系统事件、自定义字符型、进程托管事件相关策略
        custom_event_strategy_ids = set(map(int, chain(*list(cls.get_gse_alarm_strategy_ids().values()))))

        # 3. 实时数据相关策略
        real_time = cls.get_real_time_data_strategy_ids()
        real_time_strategy_ids = set(map(int, chain(*[s for r in list(real_time.values()) for s in list(r.values())])))

        # 4. 自愈相关策略
        fta_alert = cls.get_fta_alert_strategy_ids()
        fta_alert_strategy_ids = set(map(int, chain(*[s for r in list(fta_alert.values()) for s in list(r.values())])))

        return all_strategy_ids - custom_event_strategy_ids - real_time_strategy_ids - fta_alert_strategy_ids

    @classmethod
    def get_real_time_data_strategy_ids(cls):
        """
        获取real time 走实时数据相关的策略

        type:dict(rt_id -> bk_biz_id -> strategy_ids)
        """
        return json.loads(cls.cache.get(cls.REAL_TIME_CACHE_KEY) or "{}")

    @classmethod
    def get_gse_alarm_strategy_ids(cls):
        """
        获取gse事件策略
        :return: 策略ID列表
        :rtype: dict
        """
        return json.loads(cls.cache.get(cls.GSE_ALARM_CACHE_KEY) or "{}")

    @classmethod
    def get_nodata_strategy_ids(cls) -> list[int]:
        """
        获取无数据策略ID列表
        """
        return json.loads(cls.cache.get(cls.NO_DATA_CACHE_KEY) or "[]")

    @classmethod
    def get_aiops_sdk_strategy_ids(cls) -> list[int]:
        """
        获取启用AIOPS SDK 相关策略
        """
        return json.loads(cls.cache.get(cls.AIOPS_SDK_CACHE_KEY) or "[]")

    @classmethod
    def get_fta_alert_strategy_ids(cls, strategy_id=None, alert_name=None) -> dict:
        """
        获取自愈关联告警策略
        :rtype: dict (bk_biz_id -> strategy_ids)
        """
        strategy_ids = None
        if strategy_id:
            strategy_ids = cls.cache.hget(cls.FTA_ALERT_CACHE_KEY, f"strategy|{strategy_id}")
        elif alert_name:
            strategy_ids = cls.cache.hget(cls.FTA_ALERT_CACHE_KEY, f"alert|{alert_name}")
        if not strategy_ids:
            return {}
        return json.loads(strategy_ids)

    @classmethod
    def get_all_groups(cls):
        """
        获取全部策略分组信息
        :return:
        """
        return cls.cache.hgetall(cls.STRATEGY_GROUP_CACHE_KEY)

    @classmethod
    def get_strategy_group_keys(cls):
        """
        获取全部策略分组key
        :return:
        """
        return cls.cache.hkeys(cls.STRATEGY_GROUP_CACHE_KEY)

    @classmethod
    def get_strategy_group_detail(cls, strategy_group_key):
        # 这个函数不要再调用了
        data = cls.cache.hget(cls.STRATEGY_GROUP_CACHE_KEY, strategy_group_key) or "{}"
        return json.loads(data)

    @classmethod
    def refresh_strategy_ids(cls, strategies: list[dict], to_be_deleted_strategy_ids=None):
        """
        刷新策略ID列表缓存

        该方法主要用于更新策略ID列表的缓存。它通过比较传入的策略ID列表与当前缓存中的ID列表，
        来更新缓存以反映最新的策略状态。如果指定了要删除的策略ID列表，则会相应地从当前缓存中
        移除这些ID，并根据新的策略列表更新缓存。

        :param strategies: 当前所有的策略信息列表，每条策略包含唯一的ID。
        :param to_be_deleted_strategy_ids: 可选参数，指定需要从缓存中删除的策略ID列表。
        """
        # 从传入的策略列表中提取所有策略的ID，形成一个新集合。
        updated_strategy_ids: set = {strategy["id"] for strategy in strategies}
        # 从缓存中获取当前保存的所有策略ID，形成一个集合。
        old_strategy_ids: set = set(cls.get_strategy_ids())

        # 如果指定了需要删除的策略ID列表，则进行增量更新。
        if to_be_deleted_strategy_ids is not None:
            # 增量更新
            # 原列表(old_strategy_ids) - 删除(to_be_deleted_strategy_ids) + 更新(updated_strategy_ids) -> 去重
            updated_strategy_ids |= old_strategy_ids - set(to_be_deleted_strategy_ids)

        # 更新缓存中的策略ID列表。
        cls.cache.set(cls.IDS_CACHE_KEY, json.dumps(list(updated_strategy_ids)), cls.CACHE_TIMEOUT)

        # 遍历旧的策略ID列表，检查是否有不再新策略列表中的ID。
        for strategy_id in old_strategy_ids:
            # 如果旧列表中的ID在新列表中找不到，则说明该策略已被删除或更改。
            if strategy_id not in updated_strategy_ids:
                logger.info(f"[smart_strategy_cache]: refresh_strategy_ids delete strategy: {strategy_id}")
                # 从缓存中删除该策略的相关信息。
                cls.cache.delete(cls.CACHE_KEY_TEMPLATE.format(strategy_id=strategy_id))

    @classmethod
    def refresh_bk_biz_ids(cls, strategies: list[dict], partial=None):
        """
        刷新配置了策略的业务ID列表
        """
        bk_biz_ids = {strategy["bk_biz_id"] for strategy in strategies}
        if partial is None:
            # 全量刷新
            return cls.cache.set(cls.BK_BIZ_IDS_CACHE_KEY, json.dumps(list(bk_biz_ids)), cls.CACHE_TIMEOUT)

        # 增量刷新
        old_bk_biz_ids = cls.get_all_bk_biz_ids()
        logger.info(f"[smart_strategy_cache]: refresh_bk_biz_ids old_bk_biz_ids: {len(old_bk_biz_ids)}")
        for biz_id in bk_biz_ids:
            # 发生变更的业务ID不在旧的业务ID列表中，则添加到旧的业务ID列表中
            if biz_id not in old_bk_biz_ids:
                old_bk_biz_ids.append(biz_id)
        logger.info(f"[smart_strategy_cache]: refresh_bk_biz_ids new_bk_biz_ids: {len(old_bk_biz_ids)}")
        return cls.cache.set(cls.BK_BIZ_IDS_CACHE_KEY, json.dumps(old_bk_biz_ids), cls.CACHE_TIMEOUT)

    @classmethod
    def refresh_real_time_strategy_ids(cls, strategies: list[dict]):
        """
        刷新实时数据的相关策略
        :param strategies: 策略列表
        :cache data: type:dict(rt_id -> bk_biz_id -> strategy_ids)
        """
        real_time_strategys = {}
        for strategy in strategies:
            try:
                bk_biz_id = strategy["bk_biz_id"]
                item = strategy["items"][0]
                query_config = item["query_configs"][0]
                data_type_label = query_config["data_type_label"]
                if (
                    data_type_label == DataTypeLabel.TIME_SERIES
                    and query_config.get("agg_method") == AGG_METHOD_REAL_TIME
                ):
                    real_time_strategys.setdefault(query_config["result_table_id"], {}).setdefault(
                        bk_biz_id, []
                    ).append(strategy["id"])
            except Exception as e:
                logger.exception("refresh strategy error when refresh_real_time_strategy_ids: %s", e)

        cls.cache.set(cls.REAL_TIME_CACHE_KEY, json.dumps(real_time_strategys), cls.CACHE_TIMEOUT)

    @classmethod
    def refresh_nodata_strategy_ids(cls, strategies: list[dict]):
        """
        刷新无数据策略ID列表缓存
        """
        nodata_strategy_ids = []
        for strategy in strategies:
            for item in strategy["items"]:
                no_data_config = item.get("no_data_config")
                if no_data_config and no_data_config.get("is_enabled"):
                    nodata_strategy_ids.append(strategy["id"])
                    continue

        cls.cache.set(cls.NO_DATA_CACHE_KEY, json.dumps(nodata_strategy_ids), cls.CACHE_TIMEOUT)

    @classmethod
    def refresh_aiops_sdk_strategy_ids(cls, strategies: list[dict]):
        """
        刷新启用了aiops sdk模块的策略ID列表缓存
        """
        aiops_sdk_strategy_ids = []
        for strategy in strategies:
            for item in strategy["items"]:
                query_config = item["query_configs"][0]
                intelligent_detect = query_config.get("intelligent_detect") or {}
                if intelligent_detect.get("use_sdk"):
                    aiops_sdk_strategy_ids.append(strategy["id"])

        cls.cache.set(cls.AIOPS_SDK_CACHE_KEY, json.dumps(aiops_sdk_strategy_ids), cls.CACHE_TIMEOUT)

    @classmethod
    def refresh_gse_alarm_strategy_ids(cls, strategies: list[dict]):
        """
        刷新gse事件策略ID列表缓存
        """
        gse_event_strategy_ids = defaultdict(list)
        for strategy in strategies:
            try:
                item = strategy["items"][0]
                query_config = item["query_configs"][0]
                data_source_label = query_config["data_source_label"]
                data_type_label = query_config["data_type_label"]
                if data_source_label == DataSourceLabel.BK_MONITOR_COLLECTOR and data_type_label == DataTypeLabel.EVENT:
                    gse_event_strategy_ids[strategy["bk_biz_id"]].append(strategy["id"])
            except Exception as e:
                logger.exception("refresh strategy error when refresh_gse_alarm_strategy_ids: %s", e)

        cls.cache.set(cls.GSE_ALARM_CACHE_KEY, json.dumps(gse_event_strategy_ids), cls.CACHE_TIMEOUT)

    @classmethod
    def refresh_fta_alert_strategy_ids(cls, strategies: list[dict]):
        """
        刷新自愈策略列表缓存
        """
        fta_alert_strategy_ids = {}
        for strategy in strategies:
            try:
                for item in strategy["items"]:
                    for query_config in item["query_configs"]:
                        data_source_label = query_config["data_source_label"]
                        data_type_label = query_config["data_type_label"]
                        if data_type_label != DataTypeLabel.ALERT:
                            continue

                        if data_source_label == DataSourceLabel.BK_MONITOR_COLLECTOR:
                            fta_alert_strategy_ids.setdefault(
                                f"strategy|{query_config['bkmonitor_strategy_id']}", {}
                            ).setdefault(strategy["bk_biz_id"], []).append(strategy["id"])
                        elif data_source_label == DataSourceLabel.BK_FTA:
                            fta_alert_strategy_ids.setdefault(f"alert|{query_config['alert_name']}", {}).setdefault(
                                strategy["bk_biz_id"], []
                            ).append(strategy["id"])

            except Exception as e:
                logger.exception("refresh strategy error when refresh_fta_alert_strategy_ids: %s", e)

        # 批量保存 Key
        if fta_alert_strategy_ids:
            cls.cache.hmset(
                cls.FTA_ALERT_CACHE_KEY, {key: json.dumps(value) for key, value in fta_alert_strategy_ids.items()}
            )

        # 差量删除多余的 Key
        old_keys = cls.cache.hkeys(cls.FTA_ALERT_CACHE_KEY)
        deleted_keys = set(old_keys) - set(fta_alert_strategy_ids.keys())
        if deleted_keys:
            cls.cache.hdel(cls.FTA_ALERT_CACHE_KEY, *deleted_keys)
        cls.cache.expire(cls.FTA_ALERT_CACHE_KEY, cls.CACHE_TIMEOUT)

    @classmethod
    def refresh_strategy(cls, strategies: list[dict], old_groups=None):
        """
        刷新策略缓存
        该方法用于更新策略的缓存，确保策略及其相关分组信息是最新的

        “策略详情信息”循环缓存，每个策略占用缓存中的一个key, 数据结构是string
        “策略分组信息”一次性缓存，含所有分组的信息占用缓存中的一个key, 数据结构是hash
        策略分组信息的结构为:
        {
        '623446abe6e6a4b6a9af6531bd45faeb': {1: [1], 'bk_biz_id': 2, 'interval_list': [60], 'default_factory': []},
        '623446abe6e6a4b6a9af6531bd45faec': {2: [2], 'bk_biz_id': 2, 'interval_list': [120], 'default_factory': []},
        }

        :param strategies: 新的策略列表，每个策略包含其详细信息
        :param old_groups: 旧的策略分组信息，如果为None，则进行全量更新。否则进行增量更新，删除不在新策略中的旧分组
        """
        # 初始化策略分组缓存结构
        strategy_groups = defaultdict(lambda: defaultdict(list))

        # 开启缓存pipeline以优化写入性能
        pipeline = cls.cache.pipeline()
        for strategy in strategies:
            # 将策略信息存储到缓存中
            pipeline.set(
                cls.CACHE_KEY_TEMPLATE.format(strategy_id=strategy["id"]), json.dumps(strategy), cls.CACHE_TIMEOUT
            )
            # 默认周期 50s
            for item in strategy["items"]:
                if item.get("query_md5"):
                    strategy_groups[item["query_md5"]][strategy["id"]].append(item["id"])
                    # 补充业务信息
                    strategy_groups[item["query_md5"]]["bk_biz_id"] = strategy["bk_biz_id"]
                    # interval
                    # 补充周期缓存
                    for config in item.get("query_configs", []):
                        interval = config.get("agg_interval")
                        if not interval:
                            continue
                        try:
                            interval = int(interval)
                            assert interval > 0, (
                                f"strategy({strategy['id']}) item({item['id']}) interval config is invalid: {config}"
                            )
                            strategy_groups[item["query_md5"]].setdefault("interval_list", []).append(interval)
                        except (TypeError, ValueError, AssertionError):
                            continue

        # 判断是否是全量更新
        refresh_all = old_groups is None
        if refresh_all:
            # 全量更新，获取旧的分组信息
            old_groups = cls.cache.hkeys(cls.STRATEGY_GROUP_CACHE_KEY)

        # 删除不在新策略中的旧分组
        for query_md5 in old_groups:
            if query_md5 not in strategy_groups:
                if not refresh_all:
                    logger.info(f"[smart_strategy_cache]: refresh_strategy delete old group: {query_md5}")
                pipeline.hdel(cls.STRATEGY_GROUP_CACHE_KEY, query_md5)
        # 更新新的分组信息到缓存中
        for query_md5 in strategy_groups:
            pipeline.hset(cls.STRATEGY_GROUP_CACHE_KEY, query_md5, json.dumps(strategy_groups[query_md5]))
        # 设置缓存过期时间
        pipeline.expire(cls.STRATEGY_GROUP_CACHE_KEY, cls.CACHE_TIMEOUT)

        # 执行pipeline中的所有操作
        pipeline.execute()

    @classmethod
    def add_enabled_cluster_condition(cls, strategy_configs: list[dict]):
        """
        针对k8s策略添加启用集群范围生效条件
        """

        def add_condition(bcs_cluster_ids, strategy):
            """
            添加已启用bcs_cluster的过滤条件
            """
            # 启用集群id列表为空则不添加过滤条件
            if not bcs_cluster_ids:
                return

            for item in strategy["items"]:
                for query_config in item["query_configs"]:
                    if query_config.get("result_table_id", "not k8s"):
                        # 内置k8s采集的指标(result_table_id值为空字符串)
                        # 非内置的话，不需要限制 bcs_cluster_id 数据范围
                        return

                    query_config["agg_condition"] = query_config.get("agg_condition", [])
                    query_config["agg_condition"].append(
                        {"key": "bcs_cluster_id", "value": bcs_cluster_ids, "method": "eq", "condition": "and"}
                    )

        enabled_cluster_map = defaultdict(list)
        for strategy_config in strategy_configs:
            if is_k8s_target(strategy_config["scenario"]):
                bk_biz_id = strategy_config["bk_biz_id"]
                if bk_biz_id not in enabled_cluster_map:
                    try:
                        enabled_cluster_map[bk_biz_id] = api.kubernetes.fetch_bcs_cluster_alert_enabled_id_list(
                            {"bk_biz_id": bk_biz_id}
                        )
                    except Exception as e:
                        logger.exception("refresh strategy error when add_enabled_cluster_condition: %s", e)
                add_condition(enabled_cluster_map[bk_biz_id], strategy_config)

    @classmethod
    def add_target_shield_condition(cls, strategy_configs: list[dict]):
        """
        添加监控目标抑制条件
        1. 主机目标抑制拓扑目标
           如主机A属于模块B，同时配置两个查询条件相同的策略，模块B的策略不会产生主机A的告警
        2. 低层级拓扑目标抑制高层级拓扑目标
           如果模块A属于集群B，同时配置两个查询条件相同的策略，集群B不会产生模块A的告警
        """

        def get_query_sort_key(x):
            """
            获取查询配置排序字段
            """
            return x["items"][0]["query_md5"] or x["items"][0]["query_configs"][0]["metric_id"]

        # 过滤掉无目标，无查询分组的策略
        def is_valid_strategy_config(strategy_config):
            """
            判断是否是需要添加抑制条件的策略
            """
            item = strategy_config["items"][0]
            target = item["target"]
            query_config = item["query_configs"][0]

            is_system_event = (
                query_config["data_type_label"] == DataTypeLabel.EVENT
                and query_config["data_source_label"] == DataSourceLabel.BK_MONITOR_COLLECTOR
            )

            return (
                (item["query_md5"] or is_system_event) and target and target[0] and not strategy_config.get("priority")
            )

        strategy_configs = [
            strategy_config for strategy_config in strategy_configs if is_valid_strategy_config(strategy_config)
        ]

        cmdb_levels = [cmdb_level["bk_obj_id"] for cmdb_level in api.cmdb.get_mainline_object_topo()]

        # 按业务、查询配置md5分组添加抑制条件
        strategy_configs.sort(key=itemgetter("bk_biz_id"))
        for bk_biz_id, strategies_biz in groupby(strategy_configs, key=itemgetter("bk_biz_id")):
            try:
                strategies_biz = list(strategies_biz)
                strategies_biz.sort(key=get_query_sort_key)
                for query_md5, strategies_query in groupby(strategies_biz, get_query_sort_key):
                    strategies_query = list(strategies_query)

                    # 只有一条则不存抑制的可能
                    if len(strategies_query) <= 1:
                        continue

                    # 根据同组内的其他策略配置，在target中添加抑制条件
                    processor = TargetShieldProcessor(strategies_query, cmdb_levels)
                    for strategy in strategies_query:
                        processor.insert_target(strategy)
            except Exception as e:
                logger.exception("refresh strategy error when add_target_shield_condition: %s", e)

    @classmethod
    def refresh(cls):
        """
        全量更新策略缓存
        """
        start_time = time.time()
        exc = None

        # 获取策略列表并缓存
        try:
            strategies_map = cls.get_strategies_map()
        except Exception as e:
            logger.exception("refresh strategy error when get_strategies_map: %s", e)
            duration = time.time() - start_time
            metrics.ALARM_CACHE_TASK_TIME.labels("0", "strategy", str(e)).observe(duration)
            metrics.report_all()
            return

        # 获取策略历史数据
        process_time = time.time()
        histories = StrategyHistoryModel.objects.filter(create_time__gt=datetime.fromtimestamp(start_time))
        if not histories.exists():
            logger.info(
                f"[refresh_strategy_cache]: no changed strategy found in the past {time.time() - start_time} seconds"
            )
        else:
            target_biz_set, to_be_deleted_strategy_ids = cls.handle_history_strategies(histories, with_group_key=False)
            # 如果有策略待删除，则记录日志
            if to_be_deleted_strategy_ids:
                logger.info(f"[refresh_strategy_cache]: to_be_deleted_strategy_ids: {to_be_deleted_strategy_ids}")

                # 删除待删除的策略
                for strategy_id, _ in to_be_deleted_strategy_ids:
                    strategies_map.pop(strategy_id, None)
            try:
                changed_strategies_map = (
                    cls.get_strategies_map({"bk_biz_id__in": target_biz_set}) if target_biz_set else {}
                )
                strategies_map.update(changed_strategies_map)
            except Exception as e:
                logger.exception(f"[refresh_strategy_cache]: get data of changed_strategies_map failed: {e}")
                exc = e

        processors: list[Callable[[list[dict]], None]] = [
            cls.add_target_shield_condition,
            cls.add_enabled_cluster_condition,
            cls.refresh_strategy_ids,  # 刷新缓存策略ID
            cls.refresh_bk_biz_ids,  # 刷新缓存业务ID
            cls.refresh_strategy,  # 刷新缓存策略详细信息和策略分组信息
            cls.refresh_real_time_strategy_ids,  # 刷新实时数据的相关策略
            cls.refresh_gse_alarm_strategy_ids,  # 刷新gse事件策略ID列表缓存
            cls.refresh_fta_alert_strategy_ids,  # 刷新自愈策略列表缓存
            cls.refresh_nodata_strategy_ids,  # 刷新无数据策略ID列表缓存
            cls.refresh_aiops_sdk_strategy_ids,  # 刷新AIOPS SDK策略ID列表缓存
        ]

        # 获取策略列表, 执行缓存策略刷新操作
        strategies = list(strategies_map.values())
        for processor in processors:
            try:
                start = time.time()
                processor(strategies)
                logger.info(f"refresh strategy {processor.__name__} cost: {time.time() - start}")
            except Exception as e:
                logger.exception(f"refresh strategy error when {processor.__name__}")
                exc = e

        # 策略处理期间删除的策略，直接清理
        histories = StrategyHistoryModel.objects.filter(create_time__gt=datetime.fromtimestamp(process_time))
        if histories.exists():
            target_biz_set, to_be_deleted_strategy_ids = cls.handle_history_strategies(histories, with_group_key=False)
            for strategy_id, _ in to_be_deleted_strategy_ids:
                cls.cache.delete(cls.CACHE_KEY_TEMPLATE.format(strategy_id=strategy_id))

        duration = time.time() - start_time
        metrics.ALARM_CACHE_TASK_TIME.labels("0", "strategy", str(exc)).observe(duration)
        metrics.report_all()

    @classmethod
    def handle_history_strategies(cls, histories: list[StrategyHistoryModel], with_group_key=True) -> tuple[set, set]:
        """
        处理策略历史，确定受影响的业务和待删除的策略。

        :param histories: List[StrategyHistoryModel]，策略历史记录列表。
        :param with_group_key: bool，是否要求获取group key(在smart_refresh中，需要获取group key)
        :returns: Tuple[Set, Set]，包含受影响的业务ID集合和待删除的策略ID集合的元组。
        """
        target_biz_set = set()
        # 初始化待删除的策略ID集合
        to_be_deleted_strategy_ids: set[tuple] = set()
        # 遍历变更策略以确定受影响的业务和待删除的策略
        for history in histories:
            # 变更的策略，需要判定is_enabled变化
            if history.operate != "delete":
                # 本次增量更新的业务列表
                target_biz_set.add(history.content["bk_biz_id"])
                # 判断策略是否启用
                is_enabled = history.content["is_enabled"]
                if is_enabled:
                    continue
            # 删除的策略，需要记录对应的策略id和对应的group key
            strategy_id = history.strategy_id
            query_md5 = ""
            # 从缓存中获取策略详情
            strategy = cls.get_strategy_by_id(strategy_id)
            if not strategy:
                if not with_group_key:
                    # 被smart_refresh删除的策略, 在refresh流程中需要被再次删除
                    to_be_deleted_strategy_ids.add((strategy_id, ""))
                continue
            # 根据策略内容生成对应的查询MD5
            for item in strategy["items"]:
                query_config = item["query_configs"][0]
                data_source_label = query_config["data_source_label"]
                data_type_label = query_config["data_type_label"]
                is_series = data_type_label in [DataTypeLabel.TIME_SERIES, DataTypeLabel.LOG]
                is_custom_event = data_source_label == DataSourceLabel.CUSTOM and data_type_label == DataTypeLabel.EVENT
                is_fta_event = data_source_label == DataSourceLabel.BK_FTA and data_type_label == DataTypeLabel.EVENT
                if any([is_series, is_custom_event, is_fta_event]):
                    query_md5 = cls.get_query_md5(strategy["bk_biz_id"], item)
            # 添加待删除的策略ID和查询MD5到集合中
            to_be_deleted_strategy_ids.add((strategy_id, query_md5))

        return target_biz_set, to_be_deleted_strategy_ids

    @classmethod
    def smart_refresh(cls):
        """
        增量更新，默认300s内变更的业务将被更新。 更新后将设置最后更新时间。
        """
        start_time = time.time()
        exc = None
        # 拿最近更新成功时间
        last_updated = cls.cache.get(cls.LAST_UPDATED_CACHE_KEY) or 0
        # 增量更新范围（默认5min）
        timeshift = 300
        # 根据上次更新时间计算本次更新的时间范围
        if last_updated:
            timeshift = start_time - int(last_updated)
        # 获取策略列表并缓存
        histories = StrategyHistoryModel.objects.filter(create_time__gt=datetime.now() - timedelta(seconds=timeshift))
        # 若无变更策略，则记录日志并返回
        if not histories.exists():
            logger.info(f"[smart_strategy_cache]: no active strategy found in the past {timeshift} seconds, do nothing")
            # 记录执行时间并更新监控指标
            duration = time.time() - start_time
            metrics.ALARM_CACHE_TASK_TIME.labels("0", "smart_strategy", str(exc)).observe(duration)
            metrics.report_all()
            return
        logger.info(f"[smart_strategy_cache]: active strategy found in the past {timeshift} seconds")

        # 处理变更的策略
        target_biz_set, to_be_deleted_strategy_ids = cls.handle_history_strategies(histories)

        # 如果有策略待删除，则记录日志
        if to_be_deleted_strategy_ids:
            logger.info(f"[smart_strategy_cache]: to_be_deleted_strategy_ids: {to_be_deleted_strategy_ids}")

        # 尝试获取目标业务的策略
        try:
            strategies = cls.get_strategies({"bk_biz_id__in": target_biz_set})
        except Exception as e:  # noqa
            # 若获取策略失败，则记录日志并跳过
            logger.info(f"[smart_strategy_cache]: get target strategies error: {e}")
            strategies = []
            exc = e
        # 记录待处理的策略数量
        logger.info(f"[smart_strategy_cache]: {len(strategies)} strategy to be processed")

        # 定义更新策略的函数列表
        def refresh_strategy_ids(_strategies):
            return cls.refresh_strategy_ids(_strategies, [ids[0] for ids in to_be_deleted_strategy_ids])

        def refresh_bk_biz_ids(_strategies):
            return cls.refresh_bk_biz_ids(_strategies, partial=target_biz_set)

        def refresh_strategy(_strategies):
            return cls.refresh_strategy(
                _strategies, old_groups=[ids[1] for ids in to_be_deleted_strategy_ids if ids[1]]
            )

        def refresh_aiops_sdk_strategy_ids(_strategies):
            aiops_sdk_ids, none_aiops_sdk_ids = set(), set()
            for strategy in strategies:
                for item in strategy["items"]:
                    no_data_config = item.get("no_data_config")
                    if no_data_config and no_data_config.get("is_enabled"):
                        aiops_sdk_ids.add(strategy["id"])
                else:
                    none_aiops_sdk_ids.add(strategy["id"])
            old_aiops_sdk_ids = set(cls.get_aiops_sdk_strategy_ids())
            old_aiops_sdk_ids.update(aiops_sdk_ids)
            old_aiops_sdk_ids -= none_aiops_sdk_ids
            old_aiops_sdk_ids -= {ids[0] for ids in to_be_deleted_strategy_ids}

            cls.cache.set(cls.AIOPS_SDK_CACHE_KEY, json.dumps(list(old_aiops_sdk_ids)), cls.CACHE_TIMEOUT)

        def refresh_nodata_strategy_ids(_strategies):
            #
            nodata_strategy_ids, without_nodata_strategy_ids = set(), set()
            for s in strategies:
                for i in s["items"]:
                    no_data_config = i.get("no_data_config")
                    if no_data_config and no_data_config.get("is_enabled"):
                        nodata_strategy_ids.add(s["id"])
                        break
                else:
                    without_nodata_strategy_ids.add(s["id"])

            # 增量更新
            old_nodata_strategy_ids = set(cls.get_nodata_strategy_ids())
            old_nodata_strategy_ids.update(nodata_strategy_ids)
            old_nodata_strategy_ids -= without_nodata_strategy_ids
            old_nodata_strategy_ids -= {ids[0] for ids in to_be_deleted_strategy_ids}

            # 更新无数据策略的缓存
            cls.cache.set(cls.NO_DATA_CACHE_KEY, json.dumps(list(old_nodata_strategy_ids)), cls.CACHE_TIMEOUT)

        # 定义处理函数列表
        processors: list[Callable[[list[dict]], None]] = [
            cls.add_target_shield_condition,
            cls.add_enabled_cluster_condition,
            refresh_strategy_ids,
            refresh_bk_biz_ids,
            refresh_nodata_strategy_ids,
            refresh_aiops_sdk_strategy_ids,
            refresh_strategy,
        ]

        for processor in processors:
            try:
                processor(strategies)
            except Exception as e:
                # 若执行过程中出现异常，则记录日志
                logger.exception(f"[smart_strategy_cache]: refresh strategy error when {processor.__name__}")
                exc = e
        # 记录执行时间并更新最后更新时间的缓存
        duration = time.time() - start_time
        logger.info(f"[smart_strategy_cache]: cache strategy done, cost: {duration}")
        cls.cache.set(cls.LAST_UPDATED_CACHE_KEY, int(start_time), cls.CACHE_TIMEOUT)
        # 更新监控指标
        metrics.ALARM_CACHE_TASK_TIME.labels("0", "strategy", str(exc)).observe(duration)
        metrics.report_all()

        # 推送aiops策略变更至 sdk 依赖的 历史数据维护服务
        change_records = histories.values("operate", "strategy_id", "content", "create_time")
        for change_record in change_records:
            changed_time = change_record["create_time"].timestamp()
            if change_record["operate"] == "delete":
                sync_aiops_strategy_signal("deleted", change_record["strategy_id"], changed_time)
            else:
                # check strategy use aiops
                intelligent_detect = change_record["content"]["items"][0]["query_configs"][0].get(
                    "intelligent_detect", {}
                )
                if intelligent_detect and intelligent_detect.get("use_sdk", False):
                    sync_aiops_strategy_signal("modify", change_record["strategy_id"], changed_time)


class TargetShieldProcessor:
    """
    策略目标抑制处理器
    """

    def __init__(self, strategies: list, cmdb_levels: list[str]):
        self.strategies = strategies
        self.static_nodes = self.get_static_nodes()
        self.dynamic_nodes = self.get_dynamic_nodes()
        self.cmdb_levels = cmdb_levels

    def get_static_nodes(self) -> list[dict]:
        """
        静态节点所属模块列表
        """
        nodes = set()
        for strategy in self.strategies:
            target = strategy["items"][0]["target"][0][0]

            if target["field"] not in [TargetFieldType.host_target_ip, TargetFieldType.host_ip]:
                continue

            for host in target["value"]:
                ip = host.get("bk_target_ip") or host.get("ip", "")
                bk_cloud_id = host.get("bk_target_cloud_id") or host.get("bk_cloud_id", 0)
                bk_host_id = host.get("bk_host_id")
                nodes.add((ip, bk_cloud_id, bk_host_id))

        records = []
        for node in nodes:
            record = {}
            if node[0]:
                record.update({"bk_target_ip": node[0], "bk_target_cloud_id": node[1]})
            if node[2]:
                record["bk_host_id"] = node[2]
            if record:
                records.append(record)
        return records

    def get_dynamic_nodes(self) -> set[tuple]:
        """
        动态节点列表
        """
        nodes = set()
        for strategy in self.strategies:
            target = strategy["items"][0]["target"][0][0]

            if target["field"] not in ["host_topo_node", "service_topo_node"]:
                continue

            for node in target["value"]:
                nodes.add((node["bk_obj_id"], node["bk_inst_id"]))
        return nodes

    def insert_target(self, strategy):
        """
        根据其他策略添加屏蔽条件
        """
        target = strategy["items"][0]["target"][0][0]

        # 静态目标直接跳过
        if target["field"] in [TargetFieldType.host_ip, TargetFieldType.host_target_ip]:
            return

        # 将监控目标按节点类型进行条件分组，比分组节点类型层级低的抑制条件会被加入
        # 如同时存在set和module两种节点，则分为两组条件，set分组条件内会加入module类型的抑制条件
        new_conditions: list[list[dict]] = []
        if self.dynamic_nodes and target["field"] != TargetFieldType.dynamic_group:
            # 将监控目标节点及抑制节点分别按节点类型分组
            eq_targets: dict[str, set] = defaultdict(set)
            neq_targets: dict[str, set] = defaultdict(set)
            for node in target["value"]:
                eq_targets[node["bk_obj_id"]].add(node["bk_inst_id"])
            for dynamic_node in self.dynamic_nodes:
                neq_targets[dynamic_node[0]].add(dynamic_node[1])

            if not eq_targets:
                # 如果监控目标添加则将抑制节点全部加入
                new_conditions.append(
                    [
                        {
                            "field": target["field"],
                            "method": "neq",
                            "value": [
                                {"bk_obj_id": bk_obj_id, "bk_inst_id": bk_inst_id}
                                for bk_obj_id, bk_inst_ids in neq_targets.items()
                                for bk_inst_id in bk_inst_ids
                            ],
                        }
                    ]
                )
            else:
                for bk_obj_id, bk_inst_ids in eq_targets.items():
                    new_condition = [
                        {
                            "field": target["field"],
                            "method": "eq",
                            "value": [{"bk_obj_id": bk_obj_id, "bk_inst_id": bk_inst_id} for bk_inst_id in bk_inst_ids],
                        }
                    ]

                    # 获取比该分组层级低的拓扑节点作为条件
                    neq_nodes = []
                    matched = False
                    for cmdb_level in self.cmdb_levels:
                        if cmdb_level == bk_obj_id:
                            matched = True
                            continue

                        if not matched or cmdb_level not in neq_targets:
                            continue

                        neq_nodes.extend(
                            [
                                {"bk_obj_id": cmdb_level, "bk_inst_id": bk_inst_id}
                                for bk_inst_id in neq_targets[cmdb_level]
                            ]
                        )

                    if neq_nodes:
                        new_condition.append({"field": target["field"], "method": "neq", "value": neq_nodes})

                    new_conditions.append(new_condition)

        # 动态分组处理
        if target["field"] == TargetFieldType.dynamic_group:
            new_conditions.append([target])

        # 静态节点直接抑制
        if not new_conditions:
            new_conditions = [[]]

        if self.static_nodes:
            for condition in new_conditions:
                condition.append({"field": "bk_target_ip", "method": "neq", "value": self.static_nodes})

        strategy["items"][0]["target"] = new_conditions


def smart_refresh():
    StrategyCacheManager.smart_refresh()


def main():
    StrategyCacheManager.refresh()


def sync_aiops_strategy_signal(signal, strategy_id, update_time):
    """
    推送策略变更信号至rabbitmq
    {
        "sync_type": "modify", # "delete"
        "sync_time": 1700000000,
        "strategy_id": 1,
        "strategy_info": {}
    }
    signal: modify, delete

    delete: 已删除的策略（不论是否是aiops策略）, 修改后的策略不包含aiops算法
    modify: 新增的，修改后的 策略包含了aiops算法
    """
    from alarm_backends.service.preparation.tasks import refresh_aiops_sdk_depend_data

    logger.info(f"sync_aiops_strategy_signal: {strategy_id}, {signal}, {update_time}")
    if signal == "modify":
        refresh_aiops_sdk_depend_data.delay(strategy_id, update_time)<|MERGE_RESOLUTION|>--- conflicted
+++ resolved
@@ -13,14 +13,11 @@
 import logging
 import time
 from collections import defaultdict
+from collections.abc import Callable, Iterable
 from datetime import datetime, timedelta
 from itertools import chain, groupby
 from operator import itemgetter
-<<<<<<< HEAD
-=======
 from typing import Any
->>>>>>> de220a21
-from collections.abc import Callable, Iterable
 
 import arrow
 from django.conf import settings
