--- conflicted
+++ resolved
@@ -112,12 +112,7 @@
         if target["value"]:
             is_invalid_template = True
             for node in target["value"]:
-<<<<<<< HEAD
-                result: list[int] = cache_manager.get(bk_tenant_id=bk_tenant_id, id=node["bk_inst_id"])
-                instances = [instance for instance in result if instance]
-=======
                 instances: list[int] = cache_manager.get(bk_tenant_id=bk_tenant_id, id=node["bk_inst_id"])
->>>>>>> 53e9ab2b
                 if instances:
                     is_invalid_template = False
                 else:
