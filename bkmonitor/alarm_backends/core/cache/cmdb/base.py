<<<<<<< HEAD
from abc import ABC, abstractmethod
from typing import Any
=======
# -*- coding: utf-8 -*-
"""
Tencent is pleased to support the open source community by making 蓝鲸智云 - 监控平台 (BlueKing - Monitor) available.
Copyright (C) 2017-2025 Tencent. All rights reserved.
Licensed under the MIT License (the "License"); you may not use this file except in compliance with the License.
You may obtain a copy of the License at http://opensource.org/licenses/MIT
Unless required by applicable law or agreed to in writing, software distributed under the License is distributed on
an "AS IS" BASIS, WITHOUT WARRANTIES OR CONDITIONS OF ANY KIND, either express or implied. See the License for the
specific language governing permissions and limitations under the License.
"""
>>>>>>> 6a31ff5d

from alarm_backends.core.cache.key import PUBLIC_KEY_PREFIX
from alarm_backends.core.storage.redis import Cache
from constants.common import DEFAULT_TENANT_ID


class CMDBCacheManager(ABC):
    cache = Cache("cache-cmdb")
    cache_type: str
    CACHE_TIMEOUT = 60 * 60 * 24

    @staticmethod
    def _get_cache_key_prefix(bk_tenant_id: str) -> str:
        """
        获取缓存key前缀（兼容非多租户环境）
        :param bk_tenant_id: 租户ID
        :return: 缓存key前缀
        """
        if bk_tenant_id == DEFAULT_TENANT_ID:
            return f"{PUBLIC_KEY_PREFIX}.cache.cmdb"
        return f"{bk_tenant_id}.{PUBLIC_KEY_PREFIX}.cache.cmdb"

    @classmethod
    def get_cache_key(cls, bk_tenant_id: str) -> str:
        """
        获取缓存key
        :param bk_tenant_id: 租户ID
        :return: 缓存key
        """
        return f"{cls._get_cache_key_prefix(bk_tenant_id)}.{cls.cache_type}"

    @classmethod
    @abstractmethod
    def get(cls, *args, **kwargs) -> Any:
        """
        获取缓存
        :param bk_tenant_id: 租户ID
        :param kwargs: 其他参数
        :return: 缓存
        """
        raise NotImplementedError<|MERGE_RESOLUTION|>--- conflicted
+++ resolved
@@ -1,8 +1,3 @@
-<<<<<<< HEAD
-from abc import ABC, abstractmethod
-from typing import Any
-=======
-# -*- coding: utf-8 -*-
 """
 Tencent is pleased to support the open source community by making 蓝鲸智云 - 监控平台 (BlueKing - Monitor) available.
 Copyright (C) 2017-2025 Tencent. All rights reserved.
@@ -12,7 +7,9 @@
 an "AS IS" BASIS, WITHOUT WARRANTIES OR CONDITIONS OF ANY KIND, either express or implied. See the License for the
 specific language governing permissions and limitations under the License.
 """
->>>>>>> 6a31ff5d
+
+from abc import ABC, abstractmethod
+from typing import Any
 
 from alarm_backends.core.cache.key import PUBLIC_KEY_PREFIX
 from alarm_backends.core.storage.redis import Cache
