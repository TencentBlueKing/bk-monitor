"""
Tencent is pleased to support the open source community by making 蓝鲸智云 - 监控平台 (BlueKing - Monitor) available.
Copyright (C) 2017-2025 Tencent. All rights reserved.
Licensed under the MIT License (the "License"); you may not use this file except in compliance with the License.
You may obtain a copy of the License at http://opensource.org/licenses/MIT
Unless required by applicable law or agreed to in writing, software distributed under the License is distributed on
an "AS IS" BASIS, WITHOUT WARRANTIES OR CONDITIONS OF ANY KIND, either express or implied. See the License for the
specific language governing permissions and limitations under the License.
"""

import json
import logging
from collections import defaultdict
from typing import cast

from api.cmdb.define import Host, Set, TopoTree
from bkmonitor.utils.local import local
from core.drf_resource import api

from .base import CMDBCacheManager

setattr(local, "host_cache", {})

logger = logging.getLogger(__name__)


class HostAgentIDManager(CMDBCacheManager):
    """
    CMDB 主机Agent缓存
    """

    cache_type = "agent_id"

    @classmethod
    def get(cls, *, bk_tenant_id: str, bk_agent_id: str, **kwargs) -> int | None:
        """
        根据AgentID获取主机ID
        :param bk_tenant_id: 租户ID
        :param bk_agent_id: 主机AgentID
        :return: 主机ID
        """
        result: str | None = cast(str | None, cls.cache.hget(cls.get_cache_key(bk_tenant_id), bk_agent_id))
        if not result:
            return None

        try:
            return int(result)
        except (ValueError, TypeError):
            return None

    @classmethod
    def get_without_tenant(cls, *, bk_agent_id: str) -> tuple[str, int]:
        """
        根据AgentID获取主机ID（不指定租户）
        :param bk_agent_id: 主机AgentID
        :return: 租户ID, 主机ID
        """
        # 查询租户列表
        bk_tenant_ids: list[str] = [tenant["id"] for tenant in api.bk_login.list_tenant()]

        # 查询所有租户缓存
        pipeline = cls.cache.pipeline()
        for bk_tenant_id in bk_tenant_ids:
            pipeline.hget(cls.get_cache_key(bk_tenant_id), bk_agent_id)
        results = pipeline.execute()

        # 返回第一个匹配的租户ID和主机ID
        for bk_tenant_id, result in zip(bk_tenant_ids, results):
            if not result:
                continue

            try:
                return bk_tenant_id, int(result)
            except (ValueError, TypeError):
                continue

        return "", 0


class HostIPManager(CMDBCacheManager):
    """
    CMDB 主机IP 缓存
    缓存格式: ip -> [ip:bk_cloud_id1, ip:bk_cloud_id2, ...]
    """

    cache_type = "host_ip"

    @classmethod
    def mget(cls, *, bk_tenant_id: str, ips: list[str]) -> dict[str, list[str]]:
        if not ips:
            return {}
<<<<<<< HEAD

        cache_key = cls.get_cache_key(bk_tenant_id)
        result: list[str | None] = cast(list[str | None], cls.cache.hmget(cache_key, ips))
        return {ip: json.loads(result) if result else [] for ip, result in zip(ips, result) if result}

=======

        cache_key = cls.get_cache_key(bk_tenant_id)
        result: list[str | None] = cast(list[str | None], cls.cache.hmget(cache_key, ips))
        return {ip: json.loads(result) if result else [] for ip, result in zip(ips, result) if result}

>>>>>>> c72669ac
    @classmethod
    def to_kv(cls, host_keys: list[str]) -> dict[str, list[str]]:
        """
        将主机key列表转换为ip到key列表的映射
        """
        host_keys_gby_ip: dict[str, set[str]] = defaultdict(set)
        for host_key in host_keys:
            if not host_key:
                continue

            ip_or_host_id = host_key.split("|")[0]

            if not ip_or_host_id:
                continue

            host_keys_gby_ip[ip_or_host_id].add(host_key)

        return {ip: list(partial_host_keys) for ip, partial_host_keys in host_keys_gby_ip.items()}


class HostManager(CMDBCacheManager):
    """
    CMDB 主机缓存
    """

    cache_type = "host"

    @classmethod
    def get_host_key(cls, ip: str, bk_cloud_id: int | str) -> str:
        return f"{ip}|{bk_cloud_id}"

    @classmethod
    def all(cls, *, bk_tenant_id: str) -> list[Host]:
        result: dict[str, str] = cast(dict[str, str], cls.cache.hgetall(cls.get_cache_key(bk_tenant_id)))
        return [Host(**json.loads(host)) for host in result.values()]

    @classmethod
    def _get(cls, *, bk_tenant_id: str, ip: str, bk_cloud_id: int) -> Host | None:
        """
        获取主机信息
        :param bk_tenant_id: 租户ID
        :param ip: 主机IP
        :param bk_cloud_id: 云区域ID
        :return: 主机信息
        """
        host_key = cls.get_host_key(ip, bk_cloud_id)
        cache_key = cls.get_cache_key(bk_tenant_id)
        host = cast(str | None, cls.cache.hget(cache_key, host_key))
        if not host:
            return None
        return Host(**json.loads(host))

    @classmethod
    def get(
        cls,
        *,
        bk_tenant_id: str,
        ip: str,
        bk_cloud_id: int = 0,
        using_mem: bool = False,
        using_api: bool = False,
        **kwargs,
    ) -> Host | None:
        """
        :rtype: Host
        """
<<<<<<< HEAD
=======
        if not ip:
            return None

>>>>>>> c72669ac
        if not (using_mem or using_api):
            return cls._get(bk_tenant_id=bk_tenant_id, ip=ip, bk_cloud_id=bk_cloud_id)

        host_key = cls.get_host_key(ip, bk_cloud_id)
        cache_key = f"{cls.get_cache_key(bk_tenant_id=bk_tenant_id)}.{host_key}"
        if using_mem:
            # 如果使用本地内存，那么在逻辑结束后，需要调用clear_mem_cache函数清理
            host = local.host_cache.get(cache_key, None)
            if host is not None:
                return host

        host = cls._get(bk_tenant_id=bk_tenant_id, ip=ip, bk_cloud_id=bk_cloud_id)
        if host is None and using_api:
            # 打印日志以便查看穿透请求情况
            logger.info("[HostManager] get host(%s) by api start", host_key)
            try:
                host_page = api.cmdb.get_host_without_biz_v2(ips=[ip], bk_cloud_id=[bk_cloud_id], limit=1)
                host = Host(host_page["hosts"][0])
                cls.fill_attr_to_hosts(host.bk_biz_id, [host])
            except IndexError:
                logger.info("[HostManager] get host(%s) by api failed: empty data", host_key)
            except Exception as e:  # noqa
                logger.info("[HostManager] get host(%s) by api failed: err -> %s", host_key, str(e))

        if using_mem and host:
            local.host_cache[cache_key] = host
        return host

    @classmethod
    def mget(cls, *, bk_tenant_id: str, host_keys: list[str]) -> dict[str, Host]:
        """
        批量获取主机信息
        """
        if not host_keys:
            return {}

        cache_key = cls.get_cache_key(bk_tenant_id)
        result: list[str | None] = cast(list[str | None], cls.cache.hmget(cache_key, host_keys))
        return {host_key: Host(**json.loads(r)) for host_key, r in zip(host_keys, result) if r}

    @classmethod
    def get_by_agent_id(cls, *, bk_tenant_id: str, bk_agent_id: str) -> Host | None:
        if not bk_agent_id:
            return None

        # 根据AgentID获取主机ID
        bk_host_id = HostAgentIDManager.get(bk_tenant_id=bk_tenant_id, bk_agent_id=bk_agent_id)
        if not bk_host_id:
            return None

        # 根据主机ID获取主机信息
        host = cls.get_by_id(bk_tenant_id=bk_tenant_id, bk_host_id=bk_host_id)
        if host and getattr(host, "bk_agent_id", "") == bk_agent_id:
            return host

    @classmethod
<<<<<<< HEAD
    def get_by_id(cls, *, bk_tenant_id: str, bk_host_id: int | str, using_mem=False) -> Host | None:
=======
    def get_by_id(cls, *, bk_tenant_id: str, bk_host_id: int | str | None, using_mem=False) -> Host | None:
>>>>>>> c72669ac
        """
        :rtype: Host
        """
        if not bk_host_id:
            return None

        bk_host_id = str(bk_host_id)

        # 尝试从本地缓存中获取
        if using_mem:
            host: Host | None = local.host_cache.get(bk_host_id, None)
            if host:
                return host

        # 尝试使用bk_host_id获取主机信息
        cache_key = cls.get_cache_key(bk_tenant_id)
        host_str: str | None = cast(str | None, cls.cache.hget(cache_key, bk_host_id))
        if not host_str:
            return None

        host_dict: dict = json.loads(host_str)
        host_dict["bk_tenant_id"] = bk_tenant_id
        host = Host(**host_dict)

        # 本地缓存主机信息
        if using_mem:
            local.host_cache[bk_host_id] = host

        return host

    @classmethod
    def fill_attr_to_hosts(cls, bk_biz_id: int, hosts: list[Host], with_world_ids: bool = False):
        topo_tree: TopoTree = api.cmdb.get_topo_tree(bk_biz_id=bk_biz_id)
        topo_link_dict: dict[str, list] = topo_tree.convert_to_topo_link()
        biz_sets: list[Set] = []
        if with_world_ids:
            biz_sets = api.cmdb.get_set(bk_biz_id=bk_biz_id)

        for host in hosts:
            host.topo_link = {}
            for module_id in host.bk_module_ids:
                key = f"module|{module_id}"
                host.topo_link[key] = topo_link_dict.get(key, [])
            host.bk_world_ids = []

            for biz_set in biz_sets:
                if biz_set.bk_inst_id in host.bk_set_ids and hasattr(biz_set, "bk_world_id"):
                    host.bk_world_ids.append(biz_set.bk_world_id)
            host.bk_world_id = host.bk_world_ids[0] if host.bk_world_ids else ""

    @classmethod
    def to_kv(cls, hosts: list[Host], contains_host_id_key: bool = False) -> dict[str, Host]:
        """
        将主机列表转换为字典
        """
        host_key__obj_map: dict[str, Host] = {}
        for host in hosts:
            host_key__obj_map[cls.get_host_key(host.bk_host_innerip, host.bk_cloud_id)] = host
            if contains_host_id_key:
                host_key__obj_map[str(host.bk_host_id)] = host
        return host_key__obj_map

    @classmethod
    def refresh_by_biz(cls, bk_tenant_id: str, bk_biz_id: int) -> dict[str, Host]:
        hosts: list[Host] = api.cmdb.get_host_by_topo_node(bk_tenant_id=bk_tenant_id, bk_biz_id=bk_biz_id)
        cls.fill_attr_to_hosts(bk_biz_id, hosts, with_world_ids=True)
        # 返回主机key到主机对象的映射
        return {HostManager.get_host_key(host.bk_host_innerip, host.bk_cloud_id): host for host in hosts}<|MERGE_RESOLUTION|>--- conflicted
+++ resolved
@@ -89,19 +89,11 @@
     def mget(cls, *, bk_tenant_id: str, ips: list[str]) -> dict[str, list[str]]:
         if not ips:
             return {}
-<<<<<<< HEAD
 
         cache_key = cls.get_cache_key(bk_tenant_id)
         result: list[str | None] = cast(list[str | None], cls.cache.hmget(cache_key, ips))
         return {ip: json.loads(result) if result else [] for ip, result in zip(ips, result) if result}
 
-=======
-
-        cache_key = cls.get_cache_key(bk_tenant_id)
-        result: list[str | None] = cast(list[str | None], cls.cache.hmget(cache_key, ips))
-        return {ip: json.loads(result) if result else [] for ip, result in zip(ips, result) if result}
-
->>>>>>> c72669ac
     @classmethod
     def to_kv(cls, host_keys: list[str]) -> dict[str, list[str]]:
         """
@@ -168,12 +160,9 @@
         """
         :rtype: Host
         """
-<<<<<<< HEAD
-=======
         if not ip:
             return None
 
->>>>>>> c72669ac
         if not (using_mem or using_api):
             return cls._get(bk_tenant_id=bk_tenant_id, ip=ip, bk_cloud_id=bk_cloud_id)
 
@@ -230,11 +219,7 @@
             return host
 
     @classmethod
-<<<<<<< HEAD
-    def get_by_id(cls, *, bk_tenant_id: str, bk_host_id: int | str, using_mem=False) -> Host | None:
-=======
     def get_by_id(cls, *, bk_tenant_id: str, bk_host_id: int | str | None, using_mem=False) -> Host | None:
->>>>>>> c72669ac
         """
         :rtype: Host
         """
