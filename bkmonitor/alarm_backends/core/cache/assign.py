# -*- coding: utf-8 -*-
"""
Tencent is pleased to support the open source community by making 蓝鲸智云 - 监控平台 (BlueKing - Monitor) available.
Copyright (C) 2017-2021 THL A29 Limited, a Tencent company. All rights reserved.
Licensed under the MIT License (the "License"); you may not use this file except in compliance with the License.
You may obtain a copy of the License at http://opensource.org/licenses/MIT
Unless required by applicable law or agreed to in writing, software distributed under the License is distributed on
an "AS IS" BASIS, WITHOUT WARRANTIES OR CONDITIONS OF ANY KIND, either express or implied. See the License for the
specific language governing permissions and limitations under the License.
"""
from collections import defaultdict

from alarm_backends.core.cache.base import CacheManager
from alarm_backends.core.cache.cmdb.business import BusinessManager
from alarm_backends.core.cache.cmdb.dynamic_group import DynamicGroupManager
from bkmonitor.models.fta.assign import AlertAssignGroup, AlertAssignRule
from bkmonitor.utils import extended_json
from bkmonitor.utils.local import local
from constants.action import GLOBAL_BIZ_ID

setattr(local, "assign_cache", {})


class AssignCacheManager(CacheManager):
    """
    告警屏蔽缓存
    """

    # 策略详情的缓存key
    BIZ_CACHE_KEY_TEMPLATE = CacheManager.CACHE_KEY_PREFIX + ".assign.biz_{bk_biz_id}"
    PRIORITY_CACHE_KEY_TEMPLATE = CacheManager.CACHE_KEY_PREFIX + ".assign.biz_priority_{bk_biz_id}_{priority}"
    GROUP_CACHE_KEY_TEMPLATE = CacheManager.CACHE_KEY_PREFIX + ".assign.biz_group_{bk_biz_id}_{group_id}"

    @classmethod
    def clear(cls):
        return local.assign_cache.clear()

    @classmethod
    def get_assign_priority_by_biz_id(cls, bk_biz_id):
        """
        按业务ID返回存在的priority列表
        :param bk_biz_id: 业务ID
        """
        cache_key = cls.BIZ_CACHE_KEY_TEMPLATE.format(bk_biz_id=bk_biz_id)
        if 1 or cache_key not in local.assign_cache:
            default_priority = cls.get_global_config(cls.BIZ_CACHE_KEY_TEMPLATE) or []
            priority = cls.cache.get(cache_key)
            if priority:
                priority = sorted(set(extended_json.loads(priority) + default_priority), reverse=True)
            else:
                priority = sorted(default_priority, reverse=True)
            local.assign_cache[cache_key] = priority
        return local.assign_cache[cache_key]

    @classmethod
    def get_assign_groups_by_priority(cls, bk_biz_id, priority):
        """
        按业务ID
        :param priority: 优先级
        :param bk_biz_id: 业务ID
        """
        cache_key = cls.PRIORITY_CACHE_KEY_TEMPLATE.format(bk_biz_id=bk_biz_id, priority=priority)
        if cache_key not in local.assign_cache:
            default_groups = cls.get_global_config(cls.PRIORITY_CACHE_KEY_TEMPLATE, priority=priority) or []
            groups = cls.cache.get(cache_key)
            if groups:
                groups = set(extended_json.loads(groups) + default_groups)
            else:
                groups = set(default_groups)
            local.assign_cache[cache_key] = groups
        return local.assign_cache[cache_key]

    @classmethod
    def get_assign_rules_by_group(cls, bk_biz_id, group_id):
        """
        按规则组ID获取对应的分配规则
        """
        cache_key = cls.GROUP_CACHE_KEY_TEMPLATE.format(group_id=group_id, bk_biz_id=bk_biz_id)
        if cache_key not in local.assign_cache:
            rules = cls.get_global_config(cls.GROUP_CACHE_KEY_TEMPLATE, group_id=group_id) or []
            # 如果是全平台有数据，表示当前group为全局的，直接返回
            if not rules:
                rules = cls.cache.get(cache_key) or []
                if rules:
                    rules = extended_json.loads(rules)
            local.assign_cache[cache_key] = rules

        return local.assign_cache[cache_key]

    @classmethod
    def get_global_config(cls, key_template, **kwargs):
        kwargs.update({"bk_biz_id": GLOBAL_BIZ_ID})
        cache_key = key_template.format(**kwargs)
        # 内存已存在，则直接返回
        if cache_key not in local.assign_cache:
            # 去redis里面拿
            values = cls.cache.get(cache_key)
            if values:
                values = extended_json.loads(values)
            else:
                values = None
            local.assign_cache[cache_key] = values

        return local.assign_cache[cache_key]

    @classmethod
    def parse_dynamic_group(cls, condition):
        if condition["field"] != "dynamic_group":
            return condition
        # 将动态分组解析成主机id列表
        dynamic_groups = DynamicGroupManager.multi_get(condition["value"])
        bk_host_ids = set()
        for dynamic_group in dynamic_groups:
            if dynamic_group and dynamic_group.get("bk_obj_id") == "host":
                bk_host_ids.update(dynamic_group["bk_inst_ids"])
        condition["field"] = "bk_host_id"
        condition["value"] = list(bk_host_ids)
        return condition

    @classmethod
    def refresh(cls):
        biz_list = BusinessManager.all()
        # 拉取生效的屏蔽配置，因为是缓存，把未来十分钟内会生效的屏蔽配置也拉进来

        biz_id_list = [biz.bk_biz_id for biz in biz_list]
        # 全平台业务采用0
        biz_id_list.append(0)

        groups = list(
            AlertAssignGroup.objects.filter(bk_biz_id__in=biz_id_list).values(
                "id", "name", "priority", "bk_biz_id", "is_enabled"
            )
        )

        group_ids = [group["id"] for group in groups]

        rules = list(AlertAssignRule.objects.filter(assign_group_id__in=group_ids, is_enabled=True).values())

        # 按业务缓存
        biz_priority = defaultdict(set)
        biz_priority_groups = defaultdict(set)
        group_base_info = defaultdict(dict)
        for group in groups:
            biz_priority[f'biz_{group["bk_biz_id"]}'].add(group["priority"])
            biz_priority_groups[f'biz_priority_{group["bk_biz_id"]}_{group["priority"]}'].add(group["id"])
            group_base_info[group["id"]] = group
        group_rules = defaultdict(list)
        for rule in rules:
            group_id = rule["assign_group_id"]
            rule["group_name"] = group_base_info[group_id]["name"]
<<<<<<< HEAD
            # todo 动态分组转换，将动态分组转换成主机列表
=======
            # 动态分组转换，将动态分组转换成主机列表
            conditions = []
            for condition in rule["conditions"]:
                conditions.append(cls.parse_dynamic_group(condition))

>>>>>>> c756550e
            group_rules[rule["assign_group_id"]].append(rule)

        pipeline = cls.cache.pipeline()
        for bk_biz_id in biz_id_list:
            biz_key = f'biz_{bk_biz_id}'
            if biz_key in biz_priority:
                #
                pipeline.set(
                    cls.BIZ_CACHE_KEY_TEMPLATE.format(bk_biz_id=bk_biz_id),
                    extended_json.dumps(list(biz_priority[biz_key])),
                    cls.CACHE_TIMEOUT,
                )
                for priority in biz_priority[biz_key]:
                    biz_priority_key = f'biz_priority_{bk_biz_id}_{priority}'
                    if biz_priority_key in biz_priority_groups:
                        pipeline.set(
                            cls.PRIORITY_CACHE_KEY_TEMPLATE.format(bk_biz_id=bk_biz_id, priority=priority),
                            extended_json.dumps(list(biz_priority_groups[biz_priority_key])),
                            cls.CACHE_TIMEOUT,
                        )
                    else:
                        pipeline.delete(cls.BIZ_CACHE_KEY_TEMPLATE.format(bk_biz_id=bk_biz_id, priority=priority))
            else:
                # 业务ID不存在，删除掉对应的业务
                pipeline.delete(cls.BIZ_CACHE_KEY_TEMPLATE.format(bk_biz_id=bk_biz_id))
                pipeline.delete(cls.PRIORITY_CACHE_KEY_TEMPLATE.format(bk_biz_id=bk_biz_id, priority="*"))
                pipeline.delete(cls.GROUP_CACHE_KEY_TEMPLATE.format(bk_biz_id=bk_biz_id, group_id="*"))

        # 按组设置规则配置
        for group_id, group_rule in group_rules.items():
            pipeline.set(
                cls.GROUP_CACHE_KEY_TEMPLATE.format(group_id=group_id, bk_biz_id=group_rule[0]["bk_biz_id"]),
                extended_json.dumps(group_rule),
                cls.CACHE_TIMEOUT,
            )

        # 清理已经删除掉的分组
        expired_groups = set(group_base_info.keys()).difference(set(group_rules.keys()))
        for group_id in expired_groups:
            pipeline.delete(
                cls.GROUP_CACHE_KEY_TEMPLATE.format(bk_biz_id=group_base_info[group_id]["bk_biz_id"], group_id=group_id)
            )
        deleted_groups = AlertAssignGroup.origin_objects.filter(is_deleted=True)
        for group in deleted_groups:
            pipeline.delete(cls.GROUP_CACHE_KEY_TEMPLATE.format(bk_biz_id=group.bk_biz_id, group_id=group.id))
        pipeline.execute()


def main():
    AssignCacheManager.refresh()<|MERGE_RESOLUTION|>--- conflicted
+++ resolved
@@ -148,15 +148,11 @@
         for rule in rules:
             group_id = rule["assign_group_id"]
             rule["group_name"] = group_base_info[group_id]["name"]
-<<<<<<< HEAD
-            # todo 动态分组转换，将动态分组转换成主机列表
-=======
             # 动态分组转换，将动态分组转换成主机列表
             conditions = []
             for condition in rule["conditions"]:
                 conditions.append(cls.parse_dynamic_group(condition))
 
->>>>>>> c756550e
             group_rules[rule["assign_group_id"]].append(rule)
 
         pipeline = cls.cache.pipeline()
