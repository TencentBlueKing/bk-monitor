# -*- coding: utf-8 -*-
"""
Tencent is pleased to support the open source community by making 蓝鲸智云 - 监控平台 (BlueKing - Monitor) available.
Copyright (C) 2017-2021 THL A29 Limited, a Tencent company. All rights reserved.
Licensed under the MIT License (the "License"); you may not use this file except in compliance with the License.
You may obtain a copy of the License at http://opensource.org/licenses/MIT
Unless required by applicable law or agreed to in writing, software distributed under the License is distributed on
an "AS IS" BASIS, WITHOUT WARRANTIES OR CONDITIONS OF ANY KIND, either express or implied. See the License for the
specific language governing permissions and limitations under the License.
"""


import functools
import time
from contextlib import contextmanager

from alarm_backends.core.cache.key import RedisDataKey
from alarm_backends.core.cluster import get_cluster
from alarm_backends.core.lock import MultiRedisLock, RedisLock
from alarm_backends.core.storage.redis import Cache
from core.errors.alarm_backends import LockError


@contextmanager
def service_lock(key_instance, **kwargs):
    lock = None
    lock_key = key_instance.get_key(**kwargs)
    try:
        lock = RedisLock(lock_key, key_instance.ttl)
        if lock.acquire(0.1):
            yield lock
        else:
            raise LockError(msg="{} is already locked".format(lock_key))
    except LockError as err:
        raise err

    finally:
        if lock is not None:
            lock.release()


@contextmanager
def multi_service_lock(key_instance, keys):
    lock = None
    try:
        lock = MultiRedisLock(keys, key_instance.ttl)
        lock.acquire()
        yield lock
    finally:
        if lock is not None:
            lock.release()


def share_lock(ttl=600, identify=None):
    def wrapper(func):
        @functools.wraps(func)
        def _inner(*args, **kwargs):
            token = str(time.time())
            # 防止函数重名导致方法失效，增加一个ID参数，可以通过ID参数屏蔽多模块函数名重复的问题
            # 例如，可以为`${module}_${method_used_for}`
            name = func.__name__ if identify is None else identify
            cache_key = f"{get_cluster().name}_celery_lock_{name}"
            client = Cache("cache")
            lock_success = client.set(cache_key, token, ex=ttl, nx=True)
            if not lock_success:
                return

            try:
                return func(*args, **kwargs)
            finally:
                if client.get(cache_key) == token:
                    client.delete(cache_key)

        return _inner

    return wrapper


@contextmanager
<<<<<<< HEAD
def refresh_service_lock(key_instance, update_time, **kwargs):
    """刷新当前key实例的锁

    :param key_instance: 锁实例
    :param update_time: 更新时间
    """
    lock_key = key_instance.get_key(**kwargs)
    client = Cache("cache")
    client.set(lock_key, update_time, ex=key_instance.ttl)
=======
def refresh_service_lock(key_instance: RedisDataKey, token: str, **kwargs):
    """刷新当前key实例的锁

    :param key_instance: 锁实例
    :param token: 标记，一般用时间
    """
    lock_key = key_instance.get_key(**kwargs)
    client = Cache("cache")
    client.set(lock_key, token, ex=key_instance.ttl)
>>>>>>> 5516d955

    yield

    # 如果当前锁还没有被刷新，则删除，否则说明有其他任务刷新了锁并正常执行逻辑中
<<<<<<< HEAD
    if not check_lock_updated(key_instance, update_time, **kwargs):
        client.delete(lock_key)


def check_lock_updated(key_instance, update_time, **kwargs) -> bool:
    """检查锁是否被更新，用于一些重载后需要停止旧任务实例的场景（秒级别，秒内的任务重载忽略）

    :param key_instance: 锁实例
    :param update_time: 更新时间
    """
    lock_key = key_instance.get_key(**kwargs)
    client = Cache("cache")
    last_update_time = client.get(lock_key)
    if last_update_time == update_time:
=======
    if not check_lock_updated(key_instance, token, **kwargs):
        client.delete(lock_key)


def check_lock_updated(key_instance: RedisDataKey, token: str = None, **kwargs) -> bool:
    """检查锁是否被更新，用于一些重载后需要停止旧任务实例的场景（秒级别，秒内的任务重载忽略）

    :param key_instance: 锁实例
    :param token: 标记，一般用时间
    """
    lock_key = key_instance.get_key(**kwargs)
    client = Cache("cache")
    last_token = client.get(lock_key)
    if last_token == str(token):
>>>>>>> 5516d955
        return False

    return True<|MERGE_RESOLUTION|>--- conflicted
+++ resolved
@@ -77,17 +77,6 @@
 
 
 @contextmanager
-<<<<<<< HEAD
-def refresh_service_lock(key_instance, update_time, **kwargs):
-    """刷新当前key实例的锁
-
-    :param key_instance: 锁实例
-    :param update_time: 更新时间
-    """
-    lock_key = key_instance.get_key(**kwargs)
-    client = Cache("cache")
-    client.set(lock_key, update_time, ex=key_instance.ttl)
-=======
 def refresh_service_lock(key_instance: RedisDataKey, token: str, **kwargs):
     """刷新当前key实例的锁
 
@@ -97,27 +86,10 @@
     lock_key = key_instance.get_key(**kwargs)
     client = Cache("cache")
     client.set(lock_key, token, ex=key_instance.ttl)
->>>>>>> 5516d955
 
     yield
 
     # 如果当前锁还没有被刷新，则删除，否则说明有其他任务刷新了锁并正常执行逻辑中
-<<<<<<< HEAD
-    if not check_lock_updated(key_instance, update_time, **kwargs):
-        client.delete(lock_key)
-
-
-def check_lock_updated(key_instance, update_time, **kwargs) -> bool:
-    """检查锁是否被更新，用于一些重载后需要停止旧任务实例的场景（秒级别，秒内的任务重载忽略）
-
-    :param key_instance: 锁实例
-    :param update_time: 更新时间
-    """
-    lock_key = key_instance.get_key(**kwargs)
-    client = Cache("cache")
-    last_update_time = client.get(lock_key)
-    if last_update_time == update_time:
-=======
     if not check_lock_updated(key_instance, token, **kwargs):
         client.delete(lock_key)
 
@@ -132,7 +104,6 @@
     client = Cache("cache")
     last_token = client.get(lock_key)
     if last_token == str(token):
->>>>>>> 5516d955
         return False
 
     return True