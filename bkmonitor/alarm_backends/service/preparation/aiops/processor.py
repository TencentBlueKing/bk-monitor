# -*- coding: utf-8 -*-
"""
Tencent is pleased to support the open source community by making 蓝鲸智云 - 监控平台 (BlueKing - Monitor) available.
Copyright (C) 2017-2021 THL A29 Limited, a Tencent company. All rights reserved.
Licensed under the MIT License (the "License"); you may not use this file except in compliance with the License.
You may obtain a copy of the License at http://opensource.org/licenses/MIT
Unless required by applicable law or agreed to in writing, software distributed under the License is distributed on
an "AS IS" BASIS, WITHOUT WARRANTIES OR CONDITIONS OF ANY KIND, either express or implied. See the License for the
specific language governing permissions and limitations under the License.
"""
import logging
import time
from concurrent.futures import ThreadPoolExecutor, as_completed
from typing import Dict, List, Tuple

from django.conf import settings

from alarm_backends.core.cache import key
from alarm_backends.core.cache.strategy import StrategyCacheManager
from alarm_backends.core.control.item import Item
from alarm_backends.core.control.strategy import Strategy
from alarm_backends.core.lock.service_lock import (
    check_lock_updated,
    refresh_service_lock,
)
from alarm_backends.service.preparation.base import BasePreparationProcess
from bkmonitor.models import AlgorithmModel
from bkmonitor.models.strategy import QueryConfigModel
from bkmonitor.strategy.new_strategy import QueryConfig
from bkmonitor.utils.time_tools import (
    parse_time_compare_abbreviation,
    timestamp2datetime,
)
from constants.aiops import (
    DEPEND_DATA_MAX_FETCH_COUNT,
    DEPEND_DATA_MAX_FETCH_TIME_RANGE,
    DEPEND_DATA_MIN_FETCH_TIME_RANGE,
    SDKDetectStatus,
)
from core.drf_resource import api

logger = logging.getLogger("preparation.aiops")


INIT_DEPEND_MAPPINGS = {
    AlgorithmModel.AlgorithmChoices.TimeSeriesForecasting: api.aiops_sdk.tf_init_depend,
    AlgorithmModel.AlgorithmChoices.IntelligentDetect: api.aiops_sdk.kpi_init_depend,
}


class TsDependPreparationProcess(BasePreparationProcess):
    def __init__(self, *args, **kwargs) -> None:
        super(TsDependPreparationProcess, self).__init__()
        self.prepare_key = key.SERVICE_LOCK_PREPARATION

    def process(self, strategy_id: int, update_time: int = None) -> None:
        logger.info(f"Start to refresh depend data for strategy({strategy_id})")

        with refresh_service_lock(self.prepare_key, update_time, strategy_id=strategy_id):
            strategy = Strategy(strategy_id)
            query_config = strategy.config["items"][0]["query_configs"][0]
            # 只有使用SDK进行检测的智能监控策略才进行历史依赖数据的初始化
            if query_config.get("intelligent_detect") and query_config["intelligent_detect"].get("use_sdk", False):
                # 历史依赖准备就绪才开始检测
                if query_config["intelligent_detect"]["status"] == SDKDetectStatus.PREPARING:
                    self.refresh_strategy_depend_data(strategy, update_time)
                    query_config = QueryConfig.from_models(QueryConfigModel.objects.filter(id=query_config["id"]))[0]
                    query_config.intelligent_detect["status"] = SDKDetectStatus.READY
                    query_config.save()
                    StrategyCacheManager.refresh_strategy_ids([{"id": strategy_id}])
                    logger.info(f"Finish to refresh depend data for strategy({strategy_id})")

    def refresh_strategy_depend_data(self, strategy: Strategy, update_time: int = None) -> None:
        """根据同步信息，从Cache中获取策略的配置，并调用SDK初始化历史依赖数据.

        :param strategy: 策略
        """
        logger.info("Start to init depend data for intelligent strategy({})".format(strategy.id))
        item: Item = strategy.items[0]

        if item.algorithms:
            algorithm_type = item.algorithms[0]["type"]
            init_depend_api_func = INIT_DEPEND_MAPPINGS.get(algorithm_type)
            if not init_depend_api_func:
                logger.warning("Not supported init depend data for '{}' type algorithm".format(algorithm_type))
                return

            start_time, end_time = self.generate_depend_time_range(item)

            self.init_depend_data(strategy, init_depend_api_func, start_time, end_time, update_time)

    def generate_depend_time_range(self, item: Item) -> Tuple[int, int]:
        """根据配置生成历史依赖的开始时间和结束时间."""
        ts_depend = item.algorithms[0].get("ts_depend", "2d")
        ts_depend_offset = parse_time_compare_abbreviation(ts_depend)
        end_time = int(time.time())
        start_time = end_time + ts_depend_offset
        return start_time, end_time

    def init_depend_data(
        self,
        strategy: Strategy,
        init_depend_api_func: callable,
        start_time: int,
        end_time: int,
        update_time: int = None,
    ) -> None:
        item: Item = strategy.items[0]

        # 先查询5min估算大概数据量
        minute_step = 5
        step_end_time = end_time

        # 直到当前取数据的末尾时间超过实际时间，一直按照上一次数据量调整每次取数据的时间范围，根据上一次取数据的量
        # 1. 每次至少取5分钟的数据(DEPEND_DATA_MIN_FETCH_TIME_RANGE)
        # 2. 每次最多取30分钟的数据(DEPEND_DATA_MAX_FETCH_TIME_RANGE)
        # 3. 尽量保证每次取的数据不超过100万(DEPEND_DATA_MAX_FETCH_COUNT)，如果5分钟数据超过100万，则继续取5分钟的，
        #    （一般很少这种情况，如果出现，则该策略至少是一个超大维度组合的数据，这么配置告警策略其实也没法用）
        while start_time < step_end_time:
<<<<<<< HEAD
=======
            # 如果历史依赖数据准备超过prepare key的ttl（默认一小时），也中断初始化任务
>>>>>>> 5516d955
            if check_lock_updated(self.prepare_key, update_time, strategy_id=strategy.id):
                logger.warning("New event for update strategy({strategy.id}), interrupt current task now.")
                break

            step_start_time = max(step_end_time - minute_step * 60, start_time)
            logger.info(
                "Start to init depend data for intelligent strategy({}) with time range({} - {})".format(
                    strategy.id, timestamp2datetime(step_start_time), timestamp2datetime(step_end_time)
                )
            )

            item_records = item.query_record(step_start_time, step_end_time)
            step_end_time = step_start_time
            self.init_depend_data_by_records(strategy, init_depend_api_func, item_records)

            # 根据实际数据量调整每次查询的时间范围
            minute_step = max(
                DEPEND_DATA_MIN_FETCH_TIME_RANGE, int(DEPEND_DATA_MAX_FETCH_COUNT / (len(item_records) / minute_step))
            )
            minute_step = min(minute_step, DEPEND_DATA_MAX_FETCH_TIME_RANGE)

    def init_depend_data_by_records(
        self, strategy: Strategy, init_depend_api_func: callable, strategy_records: List[Dict]
    ) -> None:
        item: Item = strategy.items[0]

        depend_data_by_dimensions = {}
        for item_record in strategy_records:
            dimensions_key = tuple(item_record[dim] for dim in item.query_configs[0]["agg_dimension"])
            if dimensions_key not in depend_data_by_dimensions:
                dimensions = {dim: item_record[dim] for dim in item.query_configs[0]["agg_dimension"]}
                depend_data_by_dimensions[dimensions_key] = {
                    "dimensions": dimensions,
                    "data": [],
                }
            depend_data_by_dimensions[dimensions_key]["data"].append(
                {
                    "timestamp": item_record["_time_"] * 1000,
                    "value": item_record["_result_"],
                }
            )

        tasks = []
        with ThreadPoolExecutor(max_workers=settings.AIOPS_SDK_INIT_CONCURRENCY) as executor:
            for series_info in depend_data_by_dimensions.values():
                series_info["dimensions"]["strategy_id"] = strategy.id

                executor.submit(
                    init_depend_api_func,
                    replace=False,
                    dependency_data=[
                        {
                            "data": series_info["data"],
                            "dimensions": series_info["dimensions"],
                        }
                    ],
                )
        as_completed(tasks)<|MERGE_RESOLUTION|>--- conflicted
+++ resolved
@@ -117,10 +117,7 @@
         # 3. 尽量保证每次取的数据不超过100万(DEPEND_DATA_MAX_FETCH_COUNT)，如果5分钟数据超过100万，则继续取5分钟的，
         #    （一般很少这种情况，如果出现，则该策略至少是一个超大维度组合的数据，这么配置告警策略其实也没法用）
         while start_time < step_end_time:
-<<<<<<< HEAD
-=======
             # 如果历史依赖数据准备超过prepare key的ttl（默认一小时），也中断初始化任务
->>>>>>> 5516d955
             if check_lock_updated(self.prepare_key, update_time, strategy_id=strategy.id):
                 logger.warning("New event for update strategy({strategy.id}), interrupt current task now.")
                 break
