# -*- coding: utf-8 -*-
"""
Tencent is pleased to support the open source community by making 蓝鲸智云 - 监控平台 (BlueKing - Monitor) available.
Copyright (C) 2017-2021 THL A29 Limited, a Tencent company. All rights reserved.
Licensed under the MIT License (the "License"); you may not use this file except in compliance with the License.
You may obtain a copy of the License at http://opensource.org/licenses/MIT
Unless required by applicable law or agreed to in writing, software distributed under the License is distributed on
an "AS IS" BASIS, WITHOUT WARRANTIES OR CONDITIONS OF ANY KIND, either express or implied. See the License for the
specific language governing permissions and limitations under the License.
"""
import datetime
import logging
import posixpath
from collections import defaultdict

import arrow
from django.apps import apps
from django.conf import settings
from django.core.files.base import ContentFile
from django.db.models import Q

from alarm_backends.service.report.render.dashboard import (
    RenderDashboardConfig,
    render_dashboard_panel,
)
from alarm_backends.service.report.utils import get_or_create_eventloop
from alarm_backends.service.scheduler.app import app
from alarm_backends.service.selfmonitor.collect.redis import RedisMetricCollectReport
from alarm_backends.service.selfmonitor.collect.transfer import TransferMetricHelper
from bkmonitor.iam import ActionEnum, Permission
from bkmonitor.models import (
    RenderImageTask,
    ReportContents,
    ReportItems,
    ReportStatus,
    StatisticsMetric,
)
from bkmonitor.utils.custom_report_tools import custom_report_tool
from bkmonitor.utils.range import TIME_MATCH_CLASS_MAP
from bkmonitor.utils.range.period import TimeMatch, TimeMatchBySingle
from bkmonitor.utils.time_tools import localtime
from core.prometheus import metrics
from core.statistics.metric import Metric
from metadata.models import DataSource

GlobalConfig = apps.get_model("bkmonitor.GlobalConfig")
logger = logging.getLogger("bkmonitor.cron_report")


def operation_data_custom_report_v2():
    """
    新运营数据自定义上报
    """
    all_data = []
    try:
        bk_data_id = int(GlobalConfig.objects.get(key="STATISTICS_REPORT_DATA_ID").value)
    except GlobalConfig.DoesNotExist:
        bk_data_id = settings.STATISTICS_REPORT_DATA_ID

    report_tool = custom_report_tool(bk_data_id)

    timestamp = arrow.now().timestamp
    # 获取运营数据，更新时间大于1天前的直接忽略
    statistics = StatisticsMetric.objects.filter(update_time__gte=timestamp - 24 * 60 * 60)
    for stat in statistics:
        metrics = Metric.loads(stat.data)
        for metric in metrics.export_json():
            data = {
                # 指标，必需项
                "metrics": {metric["name"]: metric["value"]},
                # 来源标识
                "target": settings.BK_PAAS_INNER_HOST,
                # 数据时间，精确到毫秒，非必需项
                "timestamp": timestamp * 1000,
            }

            # 补充维度
            if metric["labels"]:
                dimensions = metric["labels"]
                if "target_biz_id" in dimensions:
                    dimensions["bk_biz_id"] = dimensions["target_biz_id"]
                data["dimension"] = dimensions

            all_data.append(data)

    # 数据上报
    report_tool.send_data_by_http(all_data, DataSource.objects.get(bk_data_id=bk_data_id).token)
    logger.info(
        """
        [new_operation_data_report] success, dataid:%d, data_len: %d;
        gsecmdline: %s;
        ipc: %s;
        """,
        bk_data_id,
        len(all_data),
        posixpath.join(settings.LINUX_GSE_AGENT_PATH, "plugins", "bin", "gsecmdline"),
        settings.LINUX_GSE_AGENT_IPC_PATH,
    )


def report_mail_detect():
    """
    检测是否有邮件需要发送
    """
    from alarm_backends.service.report.handler import ReportHandler

    today = datetime.datetime.today().strftime("%Y-%m-%d")
    now_time = arrow.now()
    ten_minute_ago = TimeMatch.convert_datetime_to_arrow(datetime.datetime.now() - datetime.timedelta(minutes=10))
    report_items = list(
        ReportItems.objects.filter(
            Q(is_enabled=True) & (Q(last_send_time=None) | Q(last_send_time__lt=today) | Q(frequency__type=5))
        )
    )
    # 当频率为5的时候，需要按小时发送，所以要拿出来比较

    # 汇总所有订阅的content信息
    report_items_contents = defaultdict(list)
    for report_content in list(ReportContents.objects.filter(id__in=[item.id for item in report_items]).values()):
        report_items_contents[report_content["report_item"]] += report_content

    # 处理订阅
    for item in report_items:
        shield_type = int(item.frequency.get("type", "-1"))
        time_match_class = TIME_MATCH_CLASS_MAP.get(shield_type, TimeMatchBySingle)
        # 最后发送时间进行本地化
        last_send_time = localtime(item.last_send_time) if item.last_send_time else None
        # 补充begin_time和end_time
        item.frequency["begin_time"] = ten_minute_ago.format("HH:mm:ss")
        item.frequency["end_time"] = now_time.format("HH:mm:ss")
        time_check = time_match_class(item.frequency, ten_minute_ago, now_time)
        run_time_strings = []
        if item.frequency["type"] == 1:
            run_time_strings = [item.frequency["run_time"]]
        elif item.frequency["type"] == 5:
            current_hour = datetime.datetime.today().strftime("%H")
            run_time_config = ReportItems.HourFrequencyTime.TIME_CONFIG.get(str(item.frequency["hour"]))
            if run_time_config:
                hours = run_time_config.get("hours", [current_hour])
                minutes = run_time_config.get("minutes", ["00"])
                for hour in hours:
                    if hour != current_hour:
                        # 发送小时非当前时间，直接返回
                        continue
                    for minute in minutes:
                        if last_send_time:
                            last_send_hour = last_send_time.strftime("%H")
                            last_send_min = last_send_time.strftime("%M")
                            if last_send_hour == current_hour and last_send_min >= minute:
                                # 当前这个小时，且在检测的这个分钟已经发送过，则不再检测发送
                                # 因为有一分钟裕量，否则有可能前后一分钟都会命中
                                continue
                        run_time_strings.append(f'{today} {hour}:{minute}:00')
        else:
            run_time_strings = [f'{datetime.datetime.today().strftime("%Y-%m-%d")} {item.frequency["run_time"]}']
        for time_str in run_time_strings:
            run_time = TimeMatch.convert_datetime_to_arrow(datetime.datetime.strptime(time_str, "%Y-%m-%d %H:%M:%S"))
            if time_check.is_match(run_time):
                # 更新发送时间
                item.last_send_time = datetime.datetime.now()
                item.save()
                # 发送邮件
                logger.info("[mail_report] start process and render mails on run time(%s)...", run_time)
                ReportHandler(item.id).process_and_render_mails()
                logger.info("[mail_report] end process and render mails...")
                # 满足一次条件直接终止
                break


@app.task(ignore_result=True, queue="celery_report_cron")
def render_mails(
    mail_handler, report_item, report_item_contents, receivers, is_superuser, channel_name=ReportItems.Channel.USER
):
    """
    渲染并发送邮件
    :param channel_name: 订阅渠道名称
    :param is_superuser: 创建者是否超级管理员
    :param mail_handler: 报表处理器
    :param report_item: 订阅报表
    :param report_item_contents: 报表内容
    :param receivers: 接收者
    """
    if not receivers:
        # 没有订阅者的情况下，直接返回
        logger.info(f"[mail_report] ignore send mail({report_item.mail_title}) due to no receivers")
        return
    status = {
        "report_item": mail_handler.item_id,
        "mail_title": report_item.mail_title,
        "create_time": datetime.datetime.now(tz=datetime.timezone.utc),
        "details": {
            "receivers": receivers,
            "report_item_contents": report_item_contents,
            "error_message": {},
            "channel_name": channel_name,
        },
        "is_success": True,
    }
    exc = None
    # 接收人
    receivers_string = ", ".join([str(receiver) for receiver in receivers])
    bk_biz_ids = []
    if channel_name == ReportItems.Channel.USER:
        # 只有通知渠道是用户的情况下，才考虑获取权限信息
        try:
            # 获取订阅者的业务列表
            perm_client = Permission(receivers[0])
            perm_client.skip_check = False
            spaces = perm_client.filter_space_list_by_action(ActionEnum.VIEW_BUSINESS)
            bk_biz_ids = [s["bk_biz_id"] for s in spaces]
        except Exception as error:
            logger.exception(
                "[mail_report] get business info of report_item(%s)" " failed: %s", report_item.id, str(error)
            )
            bk_biz_ids = []

    try:
        render_args, err_msg = mail_handler.render_images_to_html(
            report_item.mail_title,
            report_item_contents,
            bk_biz_ids,
            receivers,
            report_item.frequency,
            is_superuser,
            is_link_enabled=report_item.is_link_enabled,
            channel_name=channel_name,
        )
        status["mail_title"] = f'{report_item.mail_title} {render_args["mail_title_time"]}'
        if err_msg:
            status["details"]["error_message"][receivers_string] = err_msg
        if channel_name == ReportItems.Channel.WXBOT:
            # 订阅渠道是wxbot的情况
            result = mail_handler.send_wxbots(render_args, receivers)
        else:
            result = mail_handler.send_mails(render_args, receivers)
        if isinstance(result, str):
            failed_list = []
        else:
            failed_list = [msg for msg in result if msg]

        if not failed_list:
            ReportStatus.objects.create(**status)
        else:
            # 将错误信息写入error_message
            status["details"]["error_message"][receivers_string] = failed_list
            status["is_success"] = False
            ReportStatus.objects.create(**status)
    except Exception as e:
        exc = e
        # 有用户发送失败了也得继续，不能影响其他用户的发送流程
        logger.exception("[mail_report] Send mail failed: %s" % e)
        status["details"]["error_message"][receivers_string] = str(e)
        status["is_success"] = False
        ReportStatus.objects.create(**status)

    if report_item.last_send_time:
        latency = datetime.datetime.now().timestamp() - report_item.last_send_time.timestamp()
        metrics.MAIL_REPORT_SEND_LATENCY.labels(item_id=report_item.id).observe(latency)

    metrics.MAIL_REPORT_SEND_COUNT.labels(
        item_id=report_item.id, status=metrics.StatusEnum.from_exc(exc), exception=exc
    ).inc()
    metrics.report_all()


def report_transfer_operation_data():
    """上报 transfer 运营数据"""
    h = TransferMetricHelper()
    h.fetch()
    h.report()


# 采集周期（小于1min）
collector_interval = 30


def collect_redis_metric():
    # 这次采完后， 1min内还剩seq次，通过异步任务发送
    seq = 60 / collector_interval - 1
    if seq > 0:
        run_collect_redis_metric.apply_async(kwargs={"seq": seq}, countdown=collector_interval)
    RedisMetricCollectReport().collect_redis_metric_data()


@app.task(ignore_result=True, queue="celery_report_cron")
def run_collect_redis_metric(seq):
    # 采集一次后判断是否要继续采集
    seq -= 1
    if seq > 0:
        run_collect_redis_metric.apply_async(kwargs={"seq": seq}, countdown=collector_interval)
    RedisMetricCollectReport().collect_redis_metric_data()


@app.task(ignore_result=True, queue="celery_report_cron")
def render_image_task(task: RenderImageTask):
    """
    渲染图片任务

    :param task: 渲染图片任务
    """
    # 更新任务状态为渲染中
<<<<<<< HEAD
    task.status = RenderImageTask.Status.RENDERING
=======
    task.start_time = datetime.datetime.now()
    task.status = RenderImageTask.Status.RENDERING
    task.error = ""
>>>>>>> 2686ef6e
    task.save()

    event_loop = get_or_create_eventloop()

    # 根据任务类型，定义渲染函数及配置
    func, config = None, None
    if task.type == RenderImageTask.Type.DASHBOARD:
        config = RenderDashboardConfig(**task.options)
        func = render_dashboard_panel
    else:
        raise ValueError(f"Invalid task type: {task.type}")

    image: bytes = None
    if func:
        # 执行渲染
        try:
            image = event_loop.run_until_complete(func(config))
        except Exception as e:
            task.error = str(e)
    else:
        task.error = f"Invalid task type: {task.type}"

    # 完成时间
    task.finish_time = datetime.datetime.now()

    # 如果错误，则状态为失败
    if task.error:
        task.status = RenderImageTask.Status.FAILED
    else:
        task.status = RenderImageTask.Status.SUCCESS
        task.image = ContentFile(image, name=f"{task.type}/{str(task.task_id)}.jpeg")

    task.save()<|MERGE_RESOLUTION|>--- conflicted
+++ resolved
@@ -299,13 +299,9 @@
     :param task: 渲染图片任务
     """
     # 更新任务状态为渲染中
-<<<<<<< HEAD
-    task.status = RenderImageTask.Status.RENDERING
-=======
     task.start_time = datetime.datetime.now()
     task.status = RenderImageTask.Status.RENDERING
     task.error = ""
->>>>>>> 2686ef6e
     task.save()
 
     event_loop = get_or_create_eventloop()
