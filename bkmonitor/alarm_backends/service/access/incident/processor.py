"""
Tencent is pleased to support the open source community by making 蓝鲸智云 - 监控平台 (BlueKing - Monitor) available.
Copyright (C) 2017-2025 Tencent. All rights reserved.
Licensed under the MIT License (the "License"); you may not use this file except in compliance with the License.
You may obtain a copy of the License at http://opensource.org/licenses/MIT
Unless required by applicable law or agreed to in writing, software distributed under the License is distributed on
an "AS IS" BASIS, WITHOUT WARRANTIES OR CONDITIONS OF ANY KIND, either express or implied. See the License for the
specific language governing permissions and limitations under the License.
"""

import copy
import json
import logging
import time

from pika.adapters.blocking_connection import BlockingChannel
from pika.spec import Basic

from alarm_backends.core.cache.strategy import StrategyCacheManager
from alarm_backends.core.storage.rabbitmq import RabbitMQClient
from alarm_backends.service.access.base import BaseAccessProcess
from alarm_backends.service.composite.tasks import check_incident_action_and_composite
from bkmonitor.aiops.incident.models import IncidentSnapshot
from bkmonitor.aiops.incident.operation import IncidentOperationManager
from bkmonitor.documents.alert import AlertDocument
from bkmonitor.documents.base import BulkActionType
from bkmonitor.documents.incident import IncidentDocument, IncidentSnapshotDocument
from constants.alert import EventStatus
from constants.incident import (
    IncidentGraphComponentType,
    IncidentStatus,
    IncidentSyncType,
)
from core.drf_resource import api
from core.errors.alert import AlertNotFoundError
from core.errors.incident import IncidentNotFoundError

logger = logging.getLogger("access.incident")


class BaseAccessIncidentProcess(BaseAccessProcess):
    pass


class AccessIncidentProcess(BaseAccessIncidentProcess):
    def __init__(self, broker_url: str, queue_name: str) -> None:
        super().__init__()

        self.broker_url = broker_url
        self.queue_name = queue_name
        self.client = RabbitMQClient(broker_url=broker_url)
        self.client.ping()
        self.actions = []

    def process(self) -> None:
        def callback(ch: BlockingChannel, method: Basic.Deliver, properties: dict, body: str):
            sync_info = json.loads(body)
            self.handle_sync_info(sync_info)
            ch.basic_ack(method.delivery_tag)

        self.client.start_consuming(self.queue_name, callback=callback)

    def check_incident_actions(self, sync_info):
        if sync_info.get("incident_stage") == "stage_exp" and sync_info.get("incident_actions"):
            self.actions = sync_info["incident_actions"]
            return True
        return False

    def handle_sync_info(self, sync_info: dict) -> None:
        """处理rabbitmq中的内容.

        :param sync_info: 同步内容
        """
        if sync_info["sync_type"] == IncidentSyncType.CREATE.value:
            self.create_incident(sync_info)
        elif sync_info["sync_type"] == IncidentSyncType.UPDATE.value:
            self.update_incident(sync_info)

    def create_incident(self, sync_info: dict) -> None:
        """根据同步信息，从AIOPS接口获取故障详情，并创建到监控的ES中.

        :param sync_info: 同步内容
        """
        # 生成故障归档记录
        logger.info(f"[CREATE]Access incident[{sync_info['incident_id']}], sync_info: {json.dumps(sync_info)}")
        try:
            if self.check_incident_actions(sync_info):
                check_incident_action_and_composite.apply_async(
                    kwargs={
                        "incident_id": sync_info["incident_id"],
                        "incident_stage": sync_info["incident_stage"],
                        "incident_actions": self.actions,
                    },
                    countdown=1,
                )
                # Todo: alert级别故障页面展示开发未完成，暂不进行快照和前端展示
                return

            incident_info = sync_info["incident_info"]
            incident_info["incident_id"] = sync_info["incident_id"]
            incident_document = IncidentDocument(**incident_info)

            if sync_info["fpp_snapshot_id"] == "fpp:None":
                snapshot_info = {
                    "bk_biz_id": incident_info["bk_biz_id"],
                    "incident_alerts": [{"id": alert_id} for alert_id in sync_info.get("scope", {}).get("alerts", [])],
                    "rca_summary": {"bk_biz_ids": [incident_info["bk_biz_id"]]},
                }
            else:
                snapshot_info = api.bkdata.get_incident_snapshot(snapshot_id=sync_info["fpp_snapshot_id"])

            snapshot = IncidentSnapshotDocument(
                incident_id=sync_info["incident_id"],
                bk_biz_ids=sync_info["scope"]["bk_biz_ids"],
                status=incident_info["status"],
                alerts=sync_info["scope"]["alerts"],
                events=sync_info["scope"]["events"],
                create_time=sync_info["rca_time"],
                content=snapshot_info,
                fpp_snapshot_id=sync_info["fpp_snapshot_id"],
            )
            logger.info(f"[CREATE]Success to init incident[{sync_info['incident_id']}] data")
        except Exception as e:
            logger.error(f"[CREATE]Access incident error: {e}", exc_info=True)
            return

        # 更新告警所属故障
        snapshot_alerts = self.update_alert_incident_relations(incident_document, snapshot)

        # 生成故障快照记录
        try:
            IncidentSnapshotDocument.bulk_create([snapshot], action=BulkActionType.CREATE)

            # 补充快照记录并写入ES
            incident_document.snapshot = snapshot
            incident_document.status_order = IncidentStatus(incident_document.status).order
            incident_document.alert_count = len(snapshot.alerts)
            snapshot_model = IncidentSnapshot(copy.deepcopy(snapshot.content.to_dict()))
            self.generate_incident_labels(incident_document, snapshot_model)
            incident_document.generate_handlers(snapshot_model)
            incident_document.generate_assignees(snapshot_model)
            api.bkdata.update_incident_detail(
                incident_id=sync_info["incident_id"],
                assignees=incident_document.assignees,
                handlers=incident_document.handlers,
                labels=incident_document.labels,
            )
            IncidentDocument.bulk_create([incident_document], action=BulkActionType.CREATE)
            logger.info(f"[CREATE]Success to access incident[{sync_info['incident_id']}] as document")
        except Exception as e:
            logger.error(f"[CREATE]Access incident as document error: {e}", exc_info=True)
            return

        # 记录故障流转
        try:
            IncidentOperationManager.record_create_incident(
                incident_id=sync_info["incident_id"],
                operate_time=incident_info["create_time"],
                alert_count=len(sync_info["scope"]["alerts"]),
                assignees=incident_document.assignees,
            )
            self.generate_alert_operations(snapshot_alerts, incident_status=IncidentStatus(snapshot.status))
        except Exception as e:
            logger.error(f"[CREATE]Record incident operations error: {e}", exc_info=True)
            return

    def update_alert_incident_relations(
        self, incident_document: IncidentDocument, snapshot: IncidentSnapshotDocument
    ) -> dict[int, AlertDocument]:
        """更新告警所属故障.

        :param incident_document: 故障实例
        :param snapshot: 故障快照
        :return: 告警字典，用于复用告警的内容
        """
        snapshot_alerts = {}
        update_alerts = []
        for item in snapshot.content.incident_alerts:
            try:
                alert_doc = AlertDocument.get(item["id"])
                snapshot_alerts[item["id"]] = alert_doc
                if alert_doc.incident_id == incident_document.id:
                    continue

                alert_doc.incident_id = incident_document.id
                update_alerts.append(alert_doc)
            except AlertNotFoundError:
                logger.warning(f"Alert document not found: {item['id']}, skip updating incident relation")
                continue
            except Exception as e:
                logger.error(f"Failed to get alert document {item['id']}: {e}")
                continue

        if update_alerts:
            AlertDocument.bulk_create(update_alerts, action=BulkActionType.UPSERT)

        return snapshot_alerts

    def update_incident(self, sync_info: dict) -> None:
        """根据同步信息，从AIOPS接口获取故障详情，并更新到监控的ES中.

        :param sync_info: 同步内容
        """
        logger.info(f"[UPDATE]Access incident[{sync_info['incident_id']}], sync_info: {json.dumps(sync_info)}")
        snapshot = None
        # 更新故障归档记录
        try:
            incident_info = sync_info["incident_info"]
            incident_info["incident_id"] = sync_info["incident_id"]
            incident_document = IncidentDocument.get(
                f"{incident_info['create_time']}{incident_info['incident_id']}", fetch_remote=False
            )
            if "fpp_snapshot_id" in sync_info and sync_info["fpp_snapshot_id"] != "fpp:None":
                snapshot_info = api.bkdata.get_incident_snapshot(snapshot_id=sync_info["fpp_snapshot_id"])
            else:
                snapshot_info = {
                    "bk_biz_id": incident_info["bk_biz_id"],
                    "incident_alerts": [{"id": alert_id} for alert_id in sync_info.get("scope", {}).get("alerts", [])],
                    "rca_summary": {"bk_biz_ids": [incident_info["bk_biz_id"]]},
                }

            snapshot = IncidentSnapshotDocument(
                incident_id=sync_info["incident_id"],
                bk_biz_ids=sync_info["scope"]["bk_biz_ids"],
                status=incident_info["status"],
                alerts=sync_info["scope"]["alerts"],
                events=sync_info["scope"]["events"],
                create_time=sync_info["rca_time"],
                content=snapshot_info,
                fpp_snapshot_id=sync_info.get("fpp_snapshot_id") or "fpp:None",
            )

            logger.info(f"[UPDATE]Success to init incident[{sync_info['incident_id']}] data")
        except IncidentNotFoundError as e:
            logger.warn(f"[UPDATE]Access incident error: {e}, CREATE IT", exc_info=True)
            self.create_incident(sync_info)
            return
        except Exception as e:
            logger.error(f"[UPDATE]Access incident error: {e}", exc_info=True)
            return

        # 生成故障快照记录
        try:
            if snapshot:
                # 更新告警所属故障
                snapshot_alerts = self.update_alert_incident_relations(incident_document, snapshot)

                IncidentSnapshotDocument.bulk_create([snapshot], action=BulkActionType.CREATE)

                # 补充快照记录并写入ES
                self.generate_alert_operations(
                    snapshot_alerts,
                    incident_status=IncidentStatus(snapshot.status),
                    last_snapshot=incident_document.snapshot,
                )
                incident_document.snapshot = snapshot
                incident_document.alert_count = len(snapshot.alerts)
                snapshot_model = IncidentSnapshot(copy.deepcopy(snapshot.content.to_dict()))
                self.generate_incident_labels(incident_document, snapshot_model)
                incident_document.generate_handlers(snapshot_model)
                incident_document.generate_assignees(snapshot_model)
                api.bkdata.update_incident_detail(
                    incident_id=sync_info["incident_id"],
                    assignees=incident_document.assignees,
                    handlers=incident_document.handlers,
                    labels=incident_document.labels,
                )
                api.bkdata.update_incident_detail(incident_id=sync_info["incident_id"], labels=incident_document.labels)

            IncidentDocument.bulk_create([incident_document], action=BulkActionType.UPDATE)
            logger.info(f"[UPDATE]Success to access incident[{sync_info['incident_id']}] as document")
        except Exception as e:
            logger.error(f"[UPDATE]Access incident as document error: {e}", exc_info=True)
            return

        # 记录故障流转
        try:
            for incident_key, update_info in sync_info["update_attributes"].items():
                if update_info["from"]:
                    IncidentOperationManager.record_update_incident(
                        incident_id=sync_info["incident_id"],
                        operate_time=incident_info["update_time"],
                        incident_key=incident_key,
                        from_value=update_info["from"],
                        to_value=update_info["to"],
                    )
                    if incident_key == "status":
                        if update_info["to"] == IncidentStatus.RECOVERING.value:
                            incident_document.end_time = int(time.time())
                        elif update_info["to"] == IncidentStatus.ABNORMAL.value:
                            incident_document.end_time = None
                        api.bkdata.update_incident_detail(
                            incident_id=sync_info["incident_id"],
                            end_time=incident_document.end_time,
                        )
                setattr(incident_document, incident_key, update_info["to"])

            incident_document.status_order = IncidentStatus(incident_document.status).order
            IncidentDocument.bulk_create([incident_document], action=BulkActionType.UPDATE)
        except Exception as e:
            logger.error(f"[UPDATE]Record incident operations error: {e}", exc_info=True)
            return

    def generate_incident_labels(self, incident, snapshot) -> None:
        """生成故障标签

        :param snapshot: 故障分析结果图谱快照信息
        """
        strategy_ids = set()
        for incident_alert in snapshot.alert_entity_mapping.values():
            if incident_alert.entity.component_type == IncidentGraphComponentType.PRIMARY:
                strategy_ids.add(incident_alert.strategy_id)

        strategies = StrategyCacheManager.get_strategy_by_ids(list(strategy_ids))
        labels = []
        for strategy in strategies:
            labels.extend(strategy["labels"])
        whole_labels = list(set(labels) | set(incident.labels))
        incident.labels = whole_labels

    @classmethod
    def generate_alert_operations(
        cls,
        snapshot_alerts: dict[int, AlertDocument],
        incident_status: IncidentStatus,
        last_snapshot: IncidentSnapshotDocument = None,
    ) -> None:
        """生成故障快照记录的告警操作记录."""
        last_snapshot_alerts = (
            {
                item["id"]: item.to_dict() if hasattr(item, "to_dict") else item
                for item in last_snapshot.content.incident_alerts
            }
            if last_snapshot
            else {}
        )
        for alert_doc in snapshot_alerts.values():
            # 故障生成，创建告警触发记录
            if incident_status is IncidentStatus.ABNORMAL and alert_doc.id not in last_snapshot_alerts:
                IncidentOperationManager.record_incident_alert_trigger(
                    last_snapshot.incident_id,
                    int(alert_doc.begin_time),
                    alert_doc.alert_name,
                    alert_doc.id,
                )
            # 故障恢复，变更告警恢复或关闭记录, 其他情况不需要生成告警记录
            elif incident_status is IncidentStatus.RECOVERING:
                _operation = {
                    EventStatus.RECOVERED: IncidentOperationManager.record_incident_alert_recover,
                    EventStatus.CLOSED: IncidentOperationManager.record_incident_alert_invalid,
                }.get(alert_doc.status)
<<<<<<< HEAD
                if operation:
                    operation(
                        last_snapshot.incident_id,
                        int(alert_doc.update_time),
                        alert_doc.alert_name,
                        alert_doc.id,
=======
                if _operation and callable(_operation):
                    _operation(
                        incident_id=int(last_snapshot.incident_id),
                        operate_time=int(alert_doc.update_time),
                        alert_name=str(alert_doc.alert_name),
                        alert_id=int(alert_doc.id),
>>>>>>> 57e6cebb
                    )<|MERGE_RESOLUTION|>--- conflicted
+++ resolved
@@ -349,19 +349,10 @@
                     EventStatus.RECOVERED: IncidentOperationManager.record_incident_alert_recover,
                     EventStatus.CLOSED: IncidentOperationManager.record_incident_alert_invalid,
                 }.get(alert_doc.status)
-<<<<<<< HEAD
-                if operation:
-                    operation(
-                        last_snapshot.incident_id,
-                        int(alert_doc.update_time),
-                        alert_doc.alert_name,
-                        alert_doc.id,
-=======
                 if _operation and callable(_operation):
                     _operation(
                         incident_id=int(last_snapshot.incident_id),
                         operate_time=int(alert_doc.update_time),
                         alert_name=str(alert_doc.alert_name),
                         alert_id=int(alert_doc.id),
->>>>>>> 57e6cebb
                     )