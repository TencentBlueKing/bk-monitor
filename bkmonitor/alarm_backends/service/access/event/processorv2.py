--- conflicted
+++ resolved
@@ -282,8 +282,6 @@
         client = key.DATA_LIST_KEY.client
 
         total_events = client.llen(data_channel)
-<<<<<<< HEAD
-=======
         # 如果队列中事件数量超过1亿条，则记录日志，并进行清理
         # 有损，但需要保证整体服务依赖redis稳定
         if total_events > 10**8:
@@ -293,7 +291,6 @@
             client.delete(data_channel)
             return []
 
->>>>>>> 1d39e2ae
         offset = min([total_events, max_records])
         if offset == 0:
             logger.info(f"[access event] data_id({self.data_id}) 暂无待检测事件")
@@ -303,22 +300,14 @@
             records = client.lrange(data_channel, -offset, -1)
         except UnicodeDecodeError as e:
             logger.error(
-<<<<<<< HEAD
-                "ERROR: data_id(%s) topic(%s) poll alarm list(%s) from redis failed: %s",
-=======
                 "drop events: data_id(%s) topic(%s) poll alarm list(%s) from redis failed: %s",
->>>>>>> 1d39e2ae
                 self.data_id,
                 self.topic,
                 offset,
                 e,
             )
             client.ltrim(data_channel, 0, -offset - 1)
-<<<<<<< HEAD
-            return []
-=======
             return self._pull_from_redis(max_records=max_records)
->>>>>>> 1d39e2ae
 
         logger.info("data_id(%s) topic(%s) poll alarm list(%s) from redis", self.data_id, self.topic, len(records))
         if records:
