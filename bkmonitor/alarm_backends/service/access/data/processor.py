"""
Tencent is pleased to support the open source community by making 蓝鲸智云 - 监控平台 (BlueKing - Monitor) available.
Copyright (C) 2017-2021 THL A29 Limited, a Tencent company. All rights reserved.
Licensed under the MIT License (the "License"); you may not use this file except in compliance with the License.
You may obtain a copy of the License at http://opensource.org/licenses/MIT
Unless required by applicable law or agreed to in writing, software distributed under the License is distributed on
an "AS IS" BASIS, WITHOUT WARRANTIES OR CONDITIONS OF ANY KIND, either express or implied. See the License for the
specific language governing permissions and limitations under the License.
"""

import base64
import gzip
import json
import logging
import queue
import signal
import threading
import time
from collections import defaultdict
from datetime import datetime, timedelta

import arrow
import pytz
from django.conf import settings
from django.utils.functional import cached_property
from kafka import KafkaConsumer
from kafka.consumer.fetcher import ConsumerRecord
from kafka.errors import NoBrokersAvailable

from alarm_backends import constants
from alarm_backends.cluster import TargetType
from alarm_backends.core.cache import clear_mem_cache, key
from alarm_backends.core.cache.result_table import ResultTableCacheManager
from alarm_backends.core.cache.strategy import StrategyCacheManager
from alarm_backends.core.cluster import get_cluster
from alarm_backends.core.control.checkpoint import Checkpoint
from alarm_backends.core.control.item import Item
from alarm_backends.core.control.strategy import Strategy
from alarm_backends.core.storage.redis import Cache
from alarm_backends.management.hashring import HashRing
from alarm_backends.service.access import base
from alarm_backends.service.access.data.duplicate import Duplicate
from alarm_backends.service.access.data.filters import (
    ExpireFilter,
    HostStatusFilter,
    RangeFilter,
)
from alarm_backends.service.access.data.fullers import TopoNodeFuller
from alarm_backends.service.access.data.records import DataRecord
from alarm_backends.service.access.priority import PriorityChecker
from bkmonitor.utils.common_utils import count_md5, get_local_ip
from bkmonitor.utils.consul import BKConsul
from bkmonitor.utils.local import local
from bkmonitor.utils.thread_backend import InheritParentThread
from constants.data_source import DataSourceLabel, DataTypeLabel
from constants.strategy import MULTI_METRIC_DATA_SOURCES
from core.drf_resource import api
from core.errors.api import BKAPIError
from core.prometheus import metrics

IP = get_local_ip()
logger = logging.getLogger("access.data")


class BaseAccessDataProcess(base.BaseAccessProcess):
    def __init__(self, *args, sub_task_id: str = None, **kwargs):
        super().__init__(*args, **kwargs)
        self.add_filter(RangeFilter())
        self.add_filter(ExpireFilter())
        self.add_filter(HostStatusFilter())

        self.add_fuller(TopoNodeFuller())

        self.sub_task_id = sub_task_id
        self.batch_count = 1
        self.process_counts = {}

    def post_handle(self):
        # 释放主机信息本地内存
        clear_mem_cache("host_cache")

    def pull(self):
        pass

    def _push_noise_data(self, item, record_list):
        noise_reduce_config = item.strategy.notice.get("options", {}).get("noise_reduce_config")
        if not (noise_reduce_config and noise_reduce_config.get("is_enabled")):
            logger.debug(
                "skip to add noise data for strategy(%s) due to noise reduce is not enabled", item.strategy.strategy_id
            )
            return
        client = key.NOISE_REDUCE_TOTAL_KEY.client
        dimension_hash = count_md5(noise_reduce_config["dimensions"])
        record_key = key.NOISE_REDUCE_TOTAL_KEY.get_key(
            strategy_id=item.strategy.strategy_id, noise_dimension_hash=dimension_hash
        )
        noise_data = defaultdict()
        for record in record_list:
            dimensions = record.data["dimensions"]
            dimension_value = {
                dimension_key: dimensions.get(dimension_key) for dimension_key in noise_reduce_config["dimensions"]
            }
            logger.debug("strategy(%s) noise reduce dimension_value(%s)", item.strategy.strategy_id, dimension_value)
            dimension_value_hash = count_md5(dimension_value)
            noise_data[dimension_value_hash] = record.data["time"]
        client.zadd(record_key, noise_data)
        client.expire(record_key, key.NOISE_REDUCE_TOTAL_KEY.ttl)

        # 非批量任务，记录日志
        if not self.sub_task_id:
            logger.info(
                "record_key({record_key}) "
                "dimension_key({dimension_key})"
                "strategy({strategy_id}), item({item_id}), "
                "push dimension records({records_length}).".format(
                    record_key=record_key,
                    dimension_key="|".join(noise_reduce_config["dimensions"]),
                    strategy_id=item.strategy.strategy_id,
                    item_id=item.id,
                    records_length=len(noise_data.keys()),
                )
            )
        else:
            self.process_counts.setdefault("push_noise_data", {})
            self.process_counts["push_noise_data"][str(item.id)] = {
                "record_key": record_key,
                "dimension_key": "|".join(noise_reduce_config["dimensions"]),
                "count": len(noise_data.keys()),
            }

    def _push(self, item, record_list, output_client=None, data_list_key=None):
        """
        :summary: 推送单个item的数据到检测队列或无数据待检测队列
        :param item
        :param record_list
        :param output_client
        :param data_list_key：数据队列，默认为 key.DATA_LIST_KEY
        """
        data_list_key = data_list_key or key.DATA_LIST_KEY
        client = output_client or data_list_key.client
        output_key = data_list_key.get_key(strategy_id=item.strategy.strategy_id, item_id=item.id)
        queue_length = client.llen(output_key)
        # 超过最大检测长度10倍(50w)说明detect模块处理能力不足,数据将被丢弃。
        if queue_length > settings.SQL_MAX_LIMIT * 10:
            msg = (
                f"Critical: strategy({item.strategy.strategy_id}), item({item.id})"
                f"The number of ({output_key}) records to be detected has "
                f"exceeded {queue_length}/{settings.SQL_MAX_LIMIT * 10}. "
                f"Please check if the detect process is running normally."
            )
            raise Exception(msg)

        pipeline = client.pipeline(transaction=False)
        _offset = 0
        while _offset < len(record_list):
            chunk_records = record_list[_offset : _offset + 10000]
            pipeline.lpush(output_key, *[json.dumps(record.data) for record in chunk_records])
            _offset += 10000
        # 避免监控周期大于默认key过期时间，引起数据丢失
        agg_interval = min(query_config["agg_interval"] for query_config in item.query_configs)
        pipeline.expire(output_key, max([data_list_key.ttl, agg_interval * 5]))
        pipeline.execute()
        metrics.ACCESS_PROCESS_PUSH_DATA_COUNT.labels(strategy_id=metrics.TOTAL_TAG, type="data").inc(len(record_list))

        # 非批量任务，记录日志
        if not self.sub_task_id:
            logger.info(
                f"output_key({output_key}) "
                f"strategy({item.strategy.strategy_id}), item({item.id}), "
                f"push records({len(record_list)})."
            )
        else:
            self.process_counts.setdefault("push_data", {})
            self.process_counts["push_data"][str(item.id)] = {
                "output_key": output_key,
                "count": len(record_list),
            }

    def push(self, records: list | None = None, output_client=None):
        """
        推送格式化后的数据到 detect 和 nodata 中(按单个策略，单个item项，写入不同的队列)
        """
        if records is None:
            records = self.record_list

        # 去除重复数据
        records: list[DataRecord] = [record for record in records if not record.is_duplicate]

        # 优先级检查
        PriorityChecker.check_records(records)

        # 按item_id分组
        pending_to_push: dict[int, list[DataRecord]] = {}
        item_id_to_item: dict[int, Item] = {}
        for record in records:
            for item in record.items:
                item_id = item.id
                pending_to_push.setdefault(item_id, [])
                item_id_to_item[item_id] = item

                if record.is_retains[item_id] and not record.inhibitions[item_id]:
                    pending_to_push[item_id].append(record)

        strategy_ids = set()
        for item_id, record_list in list(pending_to_push.items()):
            item = item_id_to_item[item_id]
            if record_list:
                strategy_ids.add(item.strategy.id)

                # 推送到检测队列
                self._push(item, record_list, output_client)

                # 推送降噪基数至redis队列
                try:
                    self._push_noise_data(item, record_list)
                except BaseException as e:
                    logger.exception("push noise data of strategy(%s) error, %s", item.strategy.id, str(e))

            logger.info(
                "strategy_group_key(%s) strategy(%s) item(%s) push records to detect done",
                item.strategy.strategy_group_key,
                item.strategy.id,
                item.id,
            )
            # 推送无数据处理
            if item.no_data_config["is_enabled"]:
                self._push(item, records, output_client, key.NO_DATA_LIST_KEY)

        # 推送数据处理信号
        if records:
            client = output_client or key.DATA_SIGNAL_KEY.client
            if strategy_ids:
                client.lpush(key.DATA_SIGNAL_KEY.get_key(), *list(strategy_ids))
            client.expire(key.DATA_SIGNAL_KEY.get_key(), key.DATA_SIGNAL_KEY.ttl)


class AccessDataProcess(BaseAccessDataProcess):
    def __init__(self, strategy_group_key: str, *args, sub_task_id: str = None, **kwargs):
        super().__init__(sub_task_id=sub_task_id, *args, **kwargs)
        self.strategy_group_key = strategy_group_key
        self.from_timestamp = None
        self.until_timestamp = None

        if sub_task_id:
            self.batch_timestamp = int(sub_task_id.split(".")[0])
        else:
            self.batch_timestamp = None

    def __str__(self):
        return f"{self.__class__.__name__}:strategy_group_key({self.strategy_group_key})"

    @cached_property
    def items(self) -> list[Item]:
        data = []
        records = StrategyCacheManager.get_strategy_group_detail(self.strategy_group_key)
        for strategy_id, item_ids in list(records.items()):
            try:
                strategy_id = int(strategy_id)
            except ValueError:
                continue
            strategy = Strategy(strategy_id)
            for item in strategy.items:
                if item.id in item_ids:
                    data.append(item)
        data.sort(key=lambda _i: _i.strategy.id)
        return data

    @staticmethod
    def get_max_local_time(records):
        """
        获取最大数据落地时间并剔除该字段
        """
        local_time_map = {}
        for record in records:
            local_time = record.pop("_localTime", None)
            point_time = record["_time_"]
            if not local_time:
                continue

            local_time = datetime.strptime(local_time, "%Y-%m-%d %H:%M:%S").replace(tzinfo=pytz.utc)
            if point_time not in local_time_map:
                local_time_map[point_time] = local_time

            if local_time > local_time_map[point_time]:
                local_time_map[point_time] = local_time

        # localTime不是UTC时间，而是计算平台的机器时间
        for k, v in local_time_map.items():
            local_time_map[k] += timedelta(hours=settings.BKDATA_LOCAL_TIMEZONE_OFFSET)

        return sorted(local_time_map.items(), key=lambda x: x[0])

    def pull(self):
        """
        1. 根据策略配置获取到需要拉取的数据
        2. 格式化数据，增加记录ID
        """
        if not self.items:
            return

        now_timestamp = arrow.utcnow().timestamp

        # 设置查询时间范围
        self.get_query_time_range(now_timestamp)

        # 如果策略更新导致查询时间错位，则跳过本次查询
        if self.from_timestamp > self.until_timestamp:
            return

        # 数据查询
        local.strategy_id = ",".join([str(item.strategy.id) for item in self.items])
        try:
            points = self.query_data(now_timestamp)
            if getattr(local, "strategy_id", None):
                delattr(local, "strategy_id")
        except Exception as e:
            if getattr(local, "strategy_id", None):
                delattr(local, "strategy_id")
            raise e

        # 当点数大于阈值时，将数据拆分为多个批量任务
        point_total = len(points)
        if point_total > (settings.ACCESS_DATA_BATCH_PROCESS_THRESHOLD or 500000):
            # 超过50w点，或者触发了分批处理阈值， 则记录策略信息
            metrics.PROCESS_OVER_FLOW.labels(
                module="access.data",
                strategy_id=self.items[0].strategy.id,
                bk_biz_id=self.items[0].strategy.bk_biz_id,
                strategy_name=self.items[0].strategy.name,
            ).inc(point_total)
            if settings.ACCESS_DATA_BATCH_PROCESS_THRESHOLD > 0:
                points = self.send_batch_data(points, settings.ACCESS_DATA_BATCH_PROCESS_SIZE)

        # 过滤重复数据并实例化
        self.filter_duplicates(points)

    def query_data(self, now_timestamp: int) -> list[dict]:
        """
        数据源查询
        """
        first_item = self.items[0]

        # 由于某些数据源需要进行策略分组，因此需要将条件置为空
        if not (first_item.data_source_types & MULTI_METRIC_DATA_SOURCES):
            first_item.data_sources[0]._advance_where = []

        bkdata_tmp_advance_where = []
        # 计算平台指标查询localTime
        if DataSourceLabel.BK_DATA in first_item.data_source_labels:
            if len(first_item.expression.strip()) <= 1:
                # 未配置多指标表达式， 则基于 bksql 查询，判断 localtime
                first_item.data_sources[0].metrics.append(
                    {"field": "localTime", "method": "MAX", "alias": "_localTime"}
                )
                first_item.data_sources[0].rollback_query()
                # 暂存高级过滤条件
                bkdata_tmp_advance_where = first_item.data_sources[0]._advance_where
                first_item.data_sources[0]._advance_where = []

        try:
            points = first_item.query_record(self.from_timestamp, self.until_timestamp)
            # 判定is_partial
            if first_item.query.is_partial:
<<<<<<< HEAD
                if first_item.strategy.id in settings.DOUBLE_CHECK_SUM_STRATEGY_IDS:
                    logger.warning(
                        f"strategy_group_key({self.strategy_group_key}) strategy({first_item.strategy.id}) "
                        f"query records is partial, one of points: {points[:1]}"
                    )
=======
                logger.info(
                    f"strategy_group_key({self.strategy_group_key}) strategy({first_item.strategy.id}) "
                    f"query records is partial, one of points: {points[:1]}"
                )
                if first_item.strategy.id in settings.DOUBLE_CHECK_SUM_STRATEGY_IDS:
                    logger.warning(f"double_check strategy({first_item.strategy.id}) is partial: skip query results")
>>>>>>> 50d0eb75
                    points = []
        except BKAPIError as e:
            logger.error(e)
            points = []
        except Exception as e:  # noqa
            logger.exception(f"strategy_group_key({self.strategy_group_key}) query records error, {e}")
            points = []

        # 如果最大的localTime离得太近，那就存下until_timestamp，下次再拉取数据
        if DataSourceLabel.BK_DATA in first_item.data_source_labels:
            local_time_list = self.get_max_local_time(points)
            first_item.data_sources[0].metrics = [
                m for m in first_item.data_sources[0].metrics if m["field"] != "localTime"
            ]
            # 恢复高级过滤条件
            first_item.data_sources[0]._advance_where = bkdata_tmp_advance_where
            filter_point_time = None
            for point_time, max_local_time in local_time_list:
                if now_timestamp - max_local_time.timestamp() <= settings.BKDATA_LOCAL_TIME_THRESHOLD:
                    agg_interval = min(query_config["agg_interval"] for query_config in first_item.query_configs)
                    key.ACCESS_END_TIME_KEY.client.set(
                        key.ACCESS_END_TIME_KEY.get_key(group_key=self.strategy_group_key),
                        str(self.until_timestamp),
                        # key超时时间低于监控周期，会导致数据缓存丢失
                        ex=max([key.ACCESS_END_TIME_KEY.ttl, agg_interval * 5]),
                    )
                    logging.info(
                        f"skip access {self.strategy_group_key} data because data local time is too close."
                        f"now: {now_timestamp}, local time: {max_local_time.timestamp()}, point_time: {point_time}"
                    )
                    filter_point_time = point_time
                    break
            if filter_point_time:
                points = list(filter(lambda point: point["_time_"] < filter_point_time, points))
        return points

    def get_query_time_range(self, now_timestamp: int):
        """
        获取查询时间范围
        """
        first_item = self.items[0]
        agg_interval = min(query_config["agg_interval"] for query_config in first_item.query_configs)
        min_last_checkpoint = min([i.item_config["update_time"] for i in self.items])
        checkpoint = Checkpoint(self.strategy_group_key).get(min_last_checkpoint, interval=agg_interval)
        checkpoint = checkpoint // agg_interval * agg_interval

        # 由于存在入库延时问题，每次多往前拉取settings.NUM_OF_COUNT_FREQ_ACCESS个周期的数据
        self.from_timestamp = checkpoint - settings.NUM_OF_COUNT_FREQ_ACCESS * agg_interval

        # 计算平台类型尝试获取上次未处理完的时间
        until_timestamp = None
        if DataSourceLabel.BK_DATA in first_item.data_source_labels:
            end_time_key = key.ACCESS_END_TIME_KEY.get_key(group_key=self.strategy_group_key)
            client = key.ACCESS_END_TIME_KEY.client

            until_timestamp_str = client.get(end_time_key)
            if until_timestamp_str:
                client.delete(end_time_key)
                until_timestamp = int(until_timestamp_str)
            else:
                until_timestamp = 0

        time_delay = settings.ACCESS_DATA_TIME_DELAY
        if first_item.time_delay:
            time_delay += first_item.time_delay
        elif (DataSourceLabel.BK_LOG_SEARCH, DataTypeLabel.LOG) in first_item.data_source_types:
            time_delay += 60
        elif first_item.use_aiops_sdk:
            # bkbase智能检测flow默认有1分钟的计算等待延迟, SDK智能检测保持相同的逻辑
            time_delay += 60

        if not until_timestamp:
            # 非计算平台数据源：
            # 由于存在入库延时问题，SUM等聚合方式最后一个点的结果会不准确，所以后台检测往前推 ACCESS_DATA_TIME_DELAY 秒
            # 保证查询时间范围是< until_timestamp 而不是<=即可
            until_timestamp = (now_timestamp - time_delay) // agg_interval * agg_interval

        self.until_timestamp = until_timestamp

    def send_batch_data(self, points: list[dict], batch_threshold: int = 50000) -> list[dict]:
        """
        发送分批处理任务，并返回第一批数据
        """
        from alarm_backends.service.access.tasks import run_access_batch_data

        self.batch_timestamp = int(time.time())

        client = key.ACCESS_BATCH_DATA_KEY.client
        first_batch_points = []
        latest_record_timestamp = None
        last_batch_index, batch_count = 0, 0
        for index, record in enumerate(points):
            timestamp = record.get("_time_") or record["time"]
            # 当数据点数不足或数据同属一个时间点时，数据点记为同一批次
            if (index - last_batch_index < batch_threshold or latest_record_timestamp == timestamp) and index < len(
                points
            ) - 1:
                latest_record_timestamp = timestamp
                continue

            # 记录当前批次数
            batch_count += 1

            if index == len(points) - 1:
                batch_points = points[last_batch_index:]
            else:
                batch_points = points[last_batch_index:index]

            # 第一批数据原地处理
            if batch_count == 1:
                first_batch_points = batch_points
            else:
                # 将分批数据写入redis
                sub_task_id = f"{self.batch_timestamp}.{batch_count}"
                data_key = key.ACCESS_BATCH_DATA_KEY.get_key(
                    strategy_group_key=self.strategy_group_key, sub_task_id=sub_task_id
                )
                data_key.strategy_id = self.items[0].strategy.id
                compress_batch_points = base64.b64encode(gzip.compress(json.dumps(batch_points).encode("utf-8")))
                client.set(data_key, compress_batch_points, ex=key.ACCESS_BATCH_DATA_KEY.ttl)

                # 发起异步任务
                run_access_batch_data.delay(self.strategy_group_key, sub_task_id)

            # 记录下一轮的起始位置
            last_batch_index = index

        if batch_count > 1:
            self.sub_task_id = f"{self.batch_timestamp}.1"
            self.batch_count = batch_count
            logger.info(
                f"strategy_group_key({self.strategy_group_key}), split {len(points)} access data into {batch_count} batch tasks"
            )

        return first_batch_points

    def filter_duplicates(self, points: list[dict]):
        """
        过滤重复数据并实例化
        """
        first_item = self.items[0]

        records = []
        dup_obj = Duplicate(self.strategy_group_key, strategy_id=first_item.strategy.id)
        duplicate_counts = none_point_counts = 0

        # 是否有优先级
        have_priority = False
        for item in self.items:
            if item.strategy.priority is not None and item.strategy.priority_group_key:
                have_priority = True
                break

        max_data_time = 0
        for record in reversed(points):
            point = DataRecord(self.items, record)

            if point.value is not None:
                # 去除重复数据
                if dup_obj.is_duplicate(point):
                    duplicate_counts += 1
                    # 有优先级的策略，重复数据需要保留，后续再过滤
                    if have_priority:
                        point.is_duplicate = True
                        records.append(point)
                else:
                    dup_obj.add_record(point)
                    records.append(point)

                    # 只观察非重复数据
                    if point.time > max_data_time:
                        max_data_time = point.time
            else:
                none_point_counts += 1

        # 如果当前数据延迟超过一定值，则上报延迟埋点
        # 对于非batch的数据，有可能存在数据稀疏的情况，因此在filter duplicate后再进行延迟统计
        if max_data_time > 0 and not self.batch_timestamp and self.until_timestamp:
            self.observe_big_latency_datasource(first_item, max_data_time)

        dup_obj.refresh_cache()
        self.record_list = records
        point_count = len(records)
        if point_count:
            metrics.ACCESS_DATA_PROCESS_PULL_DATA_COUNT.labels(strategy_group_key=metrics.TOTAL_TAG).inc(point_count)

        # 日志记录按strategy + item 来记录，方便问题排查
        for item in self.items:
            if not self.sub_task_id:
                logger.info(
                    f"strategy({item.strategy.id}),item({item.id}),"
                    f"total_records({len(points)}),"
                    f"access records({point_count}),"
                    f"duplicate({duplicate_counts}),"
                    f"none_point_counts({none_point_counts}),"
                    f"strategy_group_key({self.strategy_group_key}),"
                    f"time range({arrow.get(self.from_timestamp).strftime(constants.STD_LOG_DT_FORMAT)} - {arrow.get(self.until_timestamp).strftime(constants.STD_LOG_DT_FORMAT)})"
                )
            else:
                self.process_counts.setdefault("pull_data", {})
                self.process_counts["pull_data"][str(item.id)] = {
                    "total_count": len(points),
                    "access_count": point_count,
                    "duplicate_count": duplicate_counts,
                    "none_point_count": none_point_counts,
                }

    def push(self, records: list = None, output_client=None):
        super().push(records=records, output_client=output_client)

        checkpoint = Checkpoint(self.strategy_group_key)
        last_checkpoint = max([checkpoint.get()] + [r.time for r in self.record_list])
        if last_checkpoint > 0:
            # 记录检测点 下次从检测点开始重新检查
            checkpoint.set(last_checkpoint)

        # 记录access最后一次数据拉取时间
        access_run_timestamp_key = key.ACCESS_RUN_TIMESTAMP_KEY.get_key(strategy_group_key=self.strategy_group_key)
        key.ACCESS_RUN_TIMESTAMP_KEY.client.set(access_run_timestamp_key, int(time.time()))

        # 非批量任务，记录日志
        if not self.sub_task_id:
            logger.info(
                f"strategy_group_key({self.strategy_group_key}), process records({len(self.record_list)}), last_checkpoint({arrow.get(last_checkpoint).strftime(constants.STD_LOG_DT_FORMAT)})"
            )
        else:
            self.process_counts["total_push_data"] = {
                "count": len(self.record_list),
                "last_checkpoint": last_checkpoint,
            }

    def process(self):
        start_time = time.time()

        exc = super().process()

        client = key.ACCESS_BATCH_DATA_RESULT_KEY.client
        result_key = key.ACCESS_BATCH_DATA_RESULT_KEY.get_key(
            strategy_group_key=self.strategy_group_key, timestamp=self.batch_timestamp
        )

        # 如果没有分批任务，直接返回
        if self.batch_count == 1:
            metrics.ACCESS_DATA_PROCESS_TIME.labels(strategy_group_key=metrics.TOTAL_TAG).observe(
                time.time() - start_time
            )
            metrics.ACCESS_DATA_PROCESS_COUNT.labels(
                strategy_group_key=metrics.TOTAL_TAG,
                status=metrics.StatusEnum.from_exc(exc),
                exception=exc,
            ).inc()
            return

        # 等待分批任务结果
        batch_results = [
            {
                "sub_task_id": self.sub_task_id,
                "result": not exc,
                "error": str(exc),
                "process_counts": self.process_counts,
            }
        ]
        wait_start_time = time.time()
        while len(batch_results) < self.batch_count and time.time() - wait_start_time < 5 * constants.CONST_MINUTES:
            batch_result = client.brpop(result_key, timeout=1)
            if batch_result:
                batch_results.append(json.loads(batch_result[1]))

        # 如果有任务未返回结果，记录日志
        if len(batch_results) < self.batch_count:
            logger.error(
                "strategy_group_key({strategy_group_key}) get batch task result timeout,"
                "expect {expect_count} but only get {actual_count}, result({batch_results})".format(
                    strategy_group_key=self.strategy_group_key,
                    expect_count=self.batch_count,
                    actual_count=len(batch_results),
                    batch_results=[result["sub_task_id"] for result in batch_results],
                )
            )

        # 记录日志
        self.batch_log(batch_results)

        metrics.ACCESS_DATA_PROCESS_TIME.labels(strategy_group_key=metrics.TOTAL_TAG).observe(time.time() - start_time)
        metrics.ACCESS_DATA_PROCESS_COUNT.labels(
            strategy_group_key=metrics.TOTAL_TAG,
            status=metrics.StatusEnum.from_exc(exc),
            exception=exc,
        ).inc()

    def batch_log(self, batch_results: list[dict]):
        """
        汇总分批任务结果并记录日志
        """

        last_checkpoint, total_push_count = 0, 0
        for result in batch_results:
            if not result["result"]:
                logger.error(
                    "strategy_group_key({strategy_group_key}) access batch task({sub_task_id}) error({error})".format(
                        strategy_group_key=self.strategy_group_key,
                        sub_task_id=result["sub_task_id"],
                        error=result["error"],
                    )
                )
                continue

            total_push_data = result["process_counts"].get("total_push_data", {})
            last_checkpoint = max(last_checkpoint, total_push_data.get("last_checkpoint", 0))
            total_push_count += total_push_data.get("count", 0)

        # 拉取数量记录日志
        for item in self.items:
            item_id = str(item.id)
            total_count, access_count, duplicate_count, none_point_count = 0, 0, 0, 0
            push_count, push_noise_count = 0, 0
            output_key, record_key, dimension_key = "", "", ""
            for result in batch_results:
                pull_data = result.get("process_counts", {}).get("pull_data", {}).get(item_id, {})
                total_count += pull_data.get("total_count", 0)
                access_count += pull_data.get("access_count", 0)
                duplicate_count += pull_data.get("duplicate_count", 0)
                none_point_count += pull_data.get("none_point_count", 0)

                push_data = result.get("process_counts", {}).get("push_data", {}).get(item_id, {})
                push_count += push_data.get("count", 0)
                output_key = push_data.get("output_key")

                push_noise_data = result.get("process_counts", {}).get("push_noise_data", {}).get(item_id, {})
                push_noise_count += push_noise_data.get("count", 0)
                record_key = push_noise_data.get("record_key")
                dimension_key = push_noise_data.get("dimension_key")

            # 拉取数量记录日志
            if total_count:
                logger.info(
                    f"strategy({item.strategy.id}),item({item.id}),"
                    f"total_records({total_count}),"
                    f"access records({access_count}),"
                    f"duplicate({duplicate_count}),"
                    f"none_point_counts({none_point_count}),"
                    f"strategy_group_key({self.strategy_group_key}),"
                    f"time range({arrow.get(self.from_timestamp).strftime(constants.STD_LOG_DT_FORMAT)} - {arrow.get(self.until_timestamp).strftime(constants.STD_LOG_DT_FORMAT)})"
                )

            # 推送数量记录日志
            if push_count:
                logger.info(
                    f"output_key({output_key}) "
                    f"strategy({item.strategy.strategy_id}), item({item.id}), "
                    f"push records({push_count})."
                )

            # 降噪推送数量记录日志
            if push_noise_count:
                logger.info(
                    f"record_key({record_key}) "
                    f"dimension_key({dimension_key})"
                    f"strategy({item.strategy.strategy_id}), item({item.id}), "
                    f"push dimension records({push_noise_count})."
                )

        # 总推送数量
        if total_push_count:
            logger.info(
                f"strategy_group_key({self.strategy_group_key}), push records({total_push_count}), last_checkpoint({arrow.get(last_checkpoint).strftime(constants.STD_LOG_DT_FORMAT)})"
            )

            # 记录最后检测点，避免子任务并发导致checkpoint数据不准确
            checkpoint = Checkpoint(self.strategy_group_key)
            last_checkpoint = max([checkpoint.get()] + [r.time for r in self.record_list])
            if last_checkpoint > 0:
                # 记录检测点 下次从检测点开始重新检查
                checkpoint.set(last_checkpoint)

    def observe_big_latency_datasource(self, item: Item, max_data_time: int):
        """上报数据源延迟较大的指标，以此发现告警策略数据源的质量问题.

        :param item: 检测配置
        :param max_data_time: 当前批次数据最大的数据时间.
        """
        agg_interval = min(query_config["agg_interval"] for query_config in item.query_configs)
        max_latency = self.until_timestamp - max_data_time - agg_interval
        threshold = agg_interval * settings.ACCESS_LATENCY_INTERVAL_FACTOR + settings.ACCESS_LATENCY_THRESHOLD_CONSTANT
        if max_latency > threshold:
            logger.warning(
                "[data source delay]big latency %s,  strategy(%s)",
                max_latency,
                item.strategy.id,
            )
            metrics.PROCESS_BIG_LATENCY.labels(
                strategy_id=item.strategy.id,
                strategy_name=item.strategy.name,
                bk_biz_id=item.strategy.bk_biz_id,
                module="data_delay",
            ).observe(max_latency)


class AccessBatchDataProcess(AccessDataProcess):
    """
    分批任务处理器
    """

    def __init__(self, *args, **kwargs):
        super().__init__(*args, **kwargs)
        if self.sub_task_id is None:
            raise ValueError("sub_task_id is required")

    def pull(self):
        client = key.ACCESS_BATCH_DATA_KEY.client
        cache_key = key.ACCESS_BATCH_DATA_KEY.get_key(
            strategy_group_key=self.strategy_group_key, sub_task_id=self.sub_task_id
        )
        cache_key.strategy_id = self.items[0].strategy.id
        data = client.get(cache_key)
        if data:
            points = json.loads(gzip.decompress(base64.b64decode(data)).decode("utf-8"))
        else:
            points = []
        client.delete(cache_key)
        self.filter_duplicates(points)

    def process(self):
        exc = super().process()

        client = key.ACCESS_BATCH_DATA_RESULT_KEY.client
        result_key = key.ACCESS_BATCH_DATA_RESULT_KEY.get_key(
            strategy_group_key=self.strategy_group_key, timestamp=self.batch_timestamp
        )

        client.lpush(
            result_key,
            json.dumps(
                {
                    "sub_task_id": self.sub_task_id,
                    "result": not exc,
                    "error": str(exc),
                    "process_counts": self.process_counts,
                }
            ),
        )
        client.expire(result_key, key.ACCESS_BATCH_DATA_RESULT_KEY.ttl)


class AccessRealTimeDataProcess(BaseAccessDataProcess):
    """
    实时监控数据拉取
    """

    def __init__(self, service):
        """
        {
            "0bkmonitor_100010": {"strategy_ids": [1, 2], "dimensions": ["ip", "bk_cloud_id"]},
            "0bkmonitor_100010": {"strategy_ids": [3, 4], "dimensions": ["ip", "bk_cloud_id"]},
        }
        """
        super().__init__()

        # 服务注册
        self.service = service
        # redis存储
        self.cache = Cache("service")
        # 本机IP
        self.ip = get_local_ip()

        # topic信息缓存key
        self.topic_cache_key = key.REAL_TIME_HOST_TOPIC_KEY.get_key()

        # topics信息
        self.topics: dict[str, dict] = {}
        self.rt_id_to_storage_info = {}

        self.consumers: dict[str, KafkaConsumer] = {}
        self.consumers_lock = threading.Lock()
        self.queue = queue.Queue(maxsize=100)
        self._stop_signal = False
        self.strategy_cache = {}

    def __str__(self):
        return super().__str__()

    @staticmethod
    def get_all_hosts():
        """
        获取所有运行中机器
        """
        prefix = "{}_{}_{}_{}/{}".format(
            settings.APP_CODE, settings.PLATFORM, settings.ENVIRONMENT, get_cluster().name, "run_access-real_time_data"
        )
        client = BKConsul()
        host_keys = client.kv.get(prefix, keys=True)[1]
        return [host_key.split("/")[-2] for host_key in host_keys]

    def run_leader(self, once=False):
        """
        leader选举与任务分发
        1. 实时监控服务注册
        2. 抢占redis leader锁
        3. 成为leader的获取所有实时监控策略/拉取表信息/分配topic到各个机器
        """
        while True:
            # 抢占redis leader锁
            result = self.cache.set("real-time-handler-leader", self.ip, nx=True, ex=120)
            leader_ip = self.cache.get("real-time-handler-leader")

            # 没有获得锁就等待15秒
            if not result and leader_ip != self.ip:
                if once or self._stop_signal:
                    logger.info("real_time leader get stop signal")
                    break

                time.sleep(30)
                continue

            logger.info(f"{self.ip} is be elected at the real-time-access leader election")

            start_time = time.time()
            # 获取所有实时监控待拉取的topic及对应的策略信息
            rt_id_to_strategies = StrategyCacheManager.get_real_time_data_strategy_ids()

            # 过滤出当前集群下的策略
            for rt_id in rt_id_to_strategies:
                rt_id_to_strategies[rt_id] = {
                    biz_id: strategy_ids
                    for biz_id, strategy_ids in rt_id_to_strategies[rt_id].items()
                    if get_cluster().match(TargetType.biz, biz_id)
                }

            # 去除空的rt_id
            rt_id_to_strategies = {
                rt_id: strategy_ids for rt_id, strategy_ids in rt_id_to_strategies.items() if strategy_ids
            }

            rt_ids = list(rt_id_to_strategies.keys())
            partitions = []
            topic_strategy = defaultdict(set)
            topic_dimensions = {}
            consumers = {}
            for rt_id in rt_ids:
                try:
                    info = ResultTableCacheManager.get_result_table_by_id(DataSourceLabel.BK_MONITOR_COLLECTOR, rt_id)
                    if not info:
                        continue

                    if rt_id in self.rt_id_to_storage_info:
                        storage_info = self.rt_id_to_storage_info[rt_id]
                    else:
                        if not info.get("storage_info"):
                            storage_info = api.metadata.get_result_table_storage(
                                result_table_list=rt_id, storage_type="kafka"
                            )
                            storage_info = storage_info[rt_id] if storage_info else {}
                        else:
                            storage_info = info["storage_info"]

                        self.rt_id_to_storage_info[rt_id] = storage_info

                    if not storage_info:
                        continue

                    cluster_config = storage_info["cluster_config"]
                    bootstrap_server = f"{cluster_config['domain_name']}:{cluster_config['port']}"
                    consumer = consumers.get(bootstrap_server)
                    if not consumer:
                        try:
                            consumer = KafkaConsumer(bootstrap_servers=bootstrap_server)
                            consumer.topics()
                        except NoBrokersAvailable:
                            continue
                        consumers[bootstrap_server] = consumer

                    topic = storage_info["storage_config"]["topic"]
                    partitions.extend(
                        [f"{bootstrap_server}|{topic}|{index}" for index in consumer.partitions_for_topic(topic) or [0]]
                    )
                    topic = f"{bootstrap_server}|{topic}"
                    for strategy_ids in rt_id_to_strategies[rt_id].values():
                        topic_strategy[topic].update(strategy_ids)

                    dimensions = {field["field_name"] for field in info.get("fields", []) if field["is_dimension"]}
                    topic_dimensions[topic] = dimensions - {"bk_cmdb_level", "bk_supplier_id"}
                except Exception as e:
                    logger.exception(e)
                    logger.error(f"get real time result_table({rt_id}) info error")
            map(lambda c: c.close(), consumers)

            # 使用哈希算法分配topic到机器上
            hosts = self.get_all_hosts()
            hash_ring = HashRing({host: 1 for host in hosts})
            host_topics = defaultdict(set)
            for partition in partitions:
                host = hash_ring.get_node(partition)
                host_topics[host].add(partition.rsplit("|", maxsplit=1)[0])

            # 将topic分配信息写入redis
            pipeline = self.cache.pipeline()
            self.cache.delete(self.topic_cache_key)
            self.cache.hmset(
                self.topic_cache_key,
                mapping={
                    host: json.dumps(
                        {
                            topic: {
                                "dimensions": list(topic_dimensions[topic]),
                                "strategy_ids": list(topic_strategy[topic]),
                            }
                            for topic in host_topics[host]
                        }
                    )
                    for host in hosts
                },
            )
            self.cache.expire(self.topic_cache_key, key.REAL_TIME_HOST_TOPIC_KEY.ttl)
            pipeline.execute()

            # 只执行一次或存在停止信号
            if once or self._stop_signal:
                if self._stop_signal:
                    self.cache.delete("real-time-handler-leader")
                logger.info("real_time leader get stop signal")
                break

            # 最小执行间隔30秒
            end_time = time.time()
            if end_time - start_time < 60:
                time.sleep(60 - (end_time - start_time))

    def flat(self, bootstrap_servers: str, record: ConsumerRecord):
        """
        扁平化
        1. 数据结构转换
        2. 分策略拆分成多条DataRecord
        record:
        {
            "metrics":{
                "load1":2.77,
                "load5":2.56,
                "load15":2.57
            },
            "dimensions":{
                "bk_biz_id":2,
                "bk_cmdb_level":"",
                "ip":"127.0.0.1",
                "bk_cloud_id":0,
                "bk_target_ip":"127.0.0.1",
                "bk_target_cloud_id":"0",
                "bk_supplier_id":0
            },
            "time":1573701305
        }

        standard raw_data:
        {
            "bk_target_ip":"127.0.0.1",
            "load5":2.56,
            "bk_target_cloud_id":"0",
            "time":1573701305
        }
        """
        raw_data = record.value
        raw_data = json.loads(raw_data[:-1] if raw_data[-1] == "\x00" or raw_data[-1] == "\n" else raw_data)

        data_bk_biz_id = int(raw_data["dimensions"].get("bk_biz_id") or 0)
        if data_bk_biz_id == 0:
            return []

        strategy_ids = self.topics[f"{bootstrap_servers}|{record.topic}"]["strategy_ids"]
        dimensions = self.topics[f"{bootstrap_servers}|{record.topic}"]["dimensions"]
        strategies = [self.get_strategy(strategy_id) for strategy_id in strategy_ids]
        strategies = [s for s in strategies if int(s.bk_biz_id) == data_bk_biz_id]
        if not strategies:
            logger.debug("abandon data(%s), not belong targets", raw_data)
            return []

        new_record_list = []
        for strategy in strategies:
            standard_raw_data = {"time": raw_data["time"]}
            standard_raw_data.update(raw_data["metrics"])
            standard_raw_data.update(raw_data["dimensions"])

            item = strategy.items[0]
            item.data_sources[0].group_by = dimensions
            item.query_configs[0]["agg_dimension"] = dimensions
            new_record_list.append(DataRecord(item, standard_raw_data))
        return new_record_list

    def get_strategy(self, strategy_id: int) -> Strategy:
        """
        获取策略配置
        """
        if time.time() - self.strategy_cache.get(strategy_id, {}).get("time", 0) > 60:
            self.strategy_cache[strategy_id] = {"time": time.time(), "strategy": Strategy(strategy_id)}

        return self.strategy_cache[strategy_id]["strategy"]

    def run_poller(self, once=False):
        while True:
            self.consumers_lock.acquire()
            has_record = False
            for consumer in self.consumers.values():
                data = consumer.poll(500, max_records=5000)
                if not data:
                    continue

                has_record = True
                for records in data.values():
                    logger.info(f"real_time poller poll {consumer.config['bootstrap_servers']}: {len(records)}")
                    self.queue.put((consumer.config["bootstrap_servers"], records))
            self.consumers_lock.release()

            if once or self._stop_signal:
                logger.info("real_time poller get stop signal")
                break

            # 如果没有数据就等待一秒
            if not has_record:
                time.sleep(1)

    def run_consumer_manager(self, once=False):
        """
        kafka消费者管理
        """
        while True:
            # 获取最新的topic信息
            self.topics = json.loads(self.cache.hget(self.topic_cache_key, self.ip) or "{}")

            # kafka集群及所属topic分组
            bootstrap_servers_topics = defaultdict(set)
            for topic in self.topics:
                bootstrap_servers, topic = topic.split("|")
                bootstrap_servers_topics[bootstrap_servers].add(topic)

            update_bootstrap_servers = []
            create_bootstrap_servers = []
            delete_bootstrap_servers = []

            for bootstrap_servers, topics in bootstrap_servers_topics.items():
                if bootstrap_servers not in self.consumers:
                    create_bootstrap_servers.append(bootstrap_servers)
                    continue

                consumer = self.consumers[bootstrap_servers]
                if consumer.subscription() != topics:
                    update_bootstrap_servers.append(bootstrap_servers)

            for bootstrap_servers in self.consumers:
                if bootstrap_servers not in bootstrap_servers_topics:
                    delete_bootstrap_servers.append(bootstrap_servers)

            if update_bootstrap_servers:
                logger.info(f"real_time consumer_manager update {'|'.join(update_bootstrap_servers)}")
            if create_bootstrap_servers:
                logger.info(f"real_time consumer_manager create {'|'.join(create_bootstrap_servers)}")
            if delete_bootstrap_servers:
                logger.info(f"real_time consumer_manager delete {'|'.join(delete_bootstrap_servers)}")

            if any([update_bootstrap_servers, create_bootstrap_servers, delete_bootstrap_servers]):
                self.consumers_lock.acquire()
                new_consumers = {}

                for bootstrap_servers in create_bootstrap_servers:
                    new_consumers[bootstrap_servers] = KafkaConsumer(
                        bootstrap_servers=bootstrap_servers,
                        group_id=f"{settings.APP_CODE}.real_time_access",
                    )
                    new_consumers[bootstrap_servers].subscribe(topics=list(bootstrap_servers_topics[bootstrap_servers]))

                for bootstrap_servers, consumer in self.consumers.items():
                    if bootstrap_servers in delete_bootstrap_servers:
                        consumer.close()
                        continue

                    if bootstrap_servers in update_bootstrap_servers:
                        consumer.subscribe(topics=list(bootstrap_servers_topics[bootstrap_servers]))
                    new_consumers[bootstrap_servers] = consumer
                self.consumers = new_consumers
                self.consumers_lock.release()

            if once or self._stop_signal:
                if self._stop_signal:
                    logger.info("real_time consumer_manager get stop signal")
                    self.consumers_lock.acquire()
                    map(lambda c: c.close(), self.consumers.values())
                    self.consumers = []
                    self.consumers_lock.release()
                break

            time.sleep(15)

    def run_handler(self, once=False):
        while True:
            if self._stop_signal and self.queue.empty():
                logger.info("real_time handler get stop signal")
                break

            try:
                bootstrap_servers, data = self.queue.get(block=True, timeout=5)
            except queue.Empty:
                data = []
                bootstrap_servers = ""

            try:
                records = []
                for record in data:
                    try:
                        records.extend(self.flat(bootstrap_servers, record))
                    except Exception as e:
                        logger.warning("%s loads alarm(%s) failed: %s", record.topic, record.value, e)

                record_list = []
                for r in records:
                    # 补充维度：比如：业务、集群、模块等信息
                    self.full(r)

                    new_r_list = r.full()
                    if not new_r_list:
                        continue

                    record_list.extend(new_r_list)

                output = []
                for r in record_list:
                    # 过滤数据
                    if self.filter(r) or r.filter(r):
                        continue

                    # 格式化数据
                    r.clean()

                    output.append(r)

                self.push(output)
            except Exception as e:
                logger.exception(e)
                logger.error(f"real_time handler exception: {e}")

            if once:
                break

    def _stop(self, *args, **kwargs):
        self._stop_signal = True

    def process(self, once=False):
        if once:
            self.run_leader(once=True)
            self.run_consumer_manager(once=True)
            self.run_poller(once=True)
            self.run_handler(once=True)
        else:
            signal.signal(signal.SIGTERM, self._stop)
            signal.signal(signal.SIGINT, self._stop)
            leader = InheritParentThread(target=self.run_leader)
            consumer_manager = InheritParentThread(target=self.run_consumer_manager)
            poller = InheritParentThread(target=self.run_poller)
            handler = InheritParentThread(target=self.run_handler)
            leader.start()
            consumer_manager.start()
            poller.start()
            handler.start()

            while True:
                self.service.register()

                if self._stop_signal:
                    leader.join()
                    consumer_manager.join()
                    poller.join()
                    handler.join()
                    self.service.unregister()
                    return

                time.sleep(15)<|MERGE_RESOLUTION|>--- conflicted
+++ resolved
@@ -361,20 +361,12 @@
             points = first_item.query_record(self.from_timestamp, self.until_timestamp)
             # 判定is_partial
             if first_item.query.is_partial:
-<<<<<<< HEAD
-                if first_item.strategy.id in settings.DOUBLE_CHECK_SUM_STRATEGY_IDS:
-                    logger.warning(
-                        f"strategy_group_key({self.strategy_group_key}) strategy({first_item.strategy.id}) "
-                        f"query records is partial, one of points: {points[:1]}"
-                    )
-=======
                 logger.info(
                     f"strategy_group_key({self.strategy_group_key}) strategy({first_item.strategy.id}) "
                     f"query records is partial, one of points: {points[:1]}"
                 )
                 if first_item.strategy.id in settings.DOUBLE_CHECK_SUM_STRATEGY_IDS:
                     logger.warning(f"double_check strategy({first_item.strategy.id}) is partial: skip query results")
->>>>>>> 50d0eb75
                     points = []
         except BKAPIError as e:
             logger.error(e)
