--- conflicted
+++ resolved
@@ -607,13 +607,7 @@
 
             # 对历史的内容需要去重
             # TODO 需要确认告警通知人指的时候收集了所有接收到通知的总和吗？
-<<<<<<< HEAD
-            alerts_assignee[alert.id] = self.get_alert_related_users(
-                assignees + followers + supervisors, alerts_assignee[alert.id]
-            )
-=======
             alerts_assignee[alert.id] = self.get_alert_related_users(assignees + supervisors, alerts_assignee[alert.id])
->>>>>>> 96d1881f
 
             # 告警负责人字段，替换为当前的负责人
             if assignees:
@@ -624,11 +618,7 @@
             alerts_supervisor[alert.id] = self.get_alert_related_users(supervisors, alerts_supervisor[alert.id])
 
             # 告警关注人
-<<<<<<< HEAD
-            alerts_follower[alert.id] = self.get_alert_related_users(followers, alerts_supervisor[alert.id])
-=======
             alerts_follower[alert.id] = self.get_alert_related_users(followers, alerts_follower[alert.id])
->>>>>>> 96d1881f
 
             for action in actions + itsm_actions:
                 action_config = action_configs.get(str(action["config_id"]))
