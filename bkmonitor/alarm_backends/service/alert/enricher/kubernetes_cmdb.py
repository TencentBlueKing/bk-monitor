--- conflicted
+++ resolved
@@ -68,10 +68,6 @@
             )
 
     def refresh_host_by_increment(self):
-<<<<<<< HEAD
-=======
-        total_host_keys: set[str] = set(self.hosts_cache.keys())
->>>>>>> a2f99a25
         to_be_refresh_ips_gby_biz_id: dict[int, set[str]] = defaultdict(set)
         for alert in self.alerts:
             bk_biz_id: int = int(alert.bk_biz_id)
@@ -83,11 +79,7 @@
 
             ip_list: list[str] = self.alert_relations[alert.id]["ip_list"]
             for ip in ip_list:
-<<<<<<< HEAD
                 host_keys: list[str] | None = self.tenant_ip_cache.get(alert.bk_tenant_id, {}).get(ip)
-=======
-                host_keys: list[str] | None = self.ip_cache.get(ip)
->>>>>>> a2f99a25
                 if not host_keys:
                     # host key不存在或是匹配不到任何主机
                     to_be_refresh_ips_gby_biz_id[bk_biz_id].add(ip)
@@ -113,11 +105,7 @@
         for bk_biz_id, to_be_refresh_ips in to_be_refresh_ips_gby_biz_id.items():
             bk_tenant_id = bk_biz_id_to_bk_tenant_id(bk_biz_id)
             try:
-<<<<<<< HEAD
                 partial_hosts: list[Host] = api.cmdb.get_host_by_ip(
-=======
-                partial_hosts: list = api.cmdb.get_host_by_ip(
->>>>>>> a2f99a25
                     ips=[{"ip": ip} for ip in to_be_refresh_ips], bk_biz_id=bk_biz_id
                 )
                 HostManager.fill_attr_to_hosts(bk_biz_id, partial_hosts, with_world_ids=False)
@@ -132,22 +120,13 @@
                 )
                 continue
 
-<<<<<<< HEAD
-=======
-            partial_host_key__obj_map: dict[str, Host] = HostManager.to_kv(partial_hosts)
-
->>>>>>> a2f99a25
             # 补充到主机缓存
             partial_host_map: dict[str, Host] = {
                 HostManager.get_host_key(host.bk_host_innerip, host.bk_cloud_id): host for host in partial_hosts
             }
             self.hosts_cache[bk_tenant_id].update(partial_host_map)
             # 补充 IP - IP Keys 缓存
-<<<<<<< HEAD
             partial_host_keys_gby_ip: dict[str, list[str]] = HostIPManager.to_kv(list(partial_host_map.keys()))
-=======
-            partial_host_keys_gby_ip: dict[str, list[str]] = HostIPManager.to_kv(list(partial_host_key__obj_map.keys()))
->>>>>>> a2f99a25
             # 不同业务可能存在同 IP 不同管控区域主机的场景
             # 采取在原有基础上合并列表更新的方式，避免上述场景下导致同 IP 的 Host Keys 相互覆盖
             for ip, host_keys in partial_host_keys_gby_ip.items():
