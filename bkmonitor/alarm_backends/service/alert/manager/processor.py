"""
Tencent is pleased to support the open source community by making 蓝鲸智云 - 监控平台 (BlueKing - Monitor) available.
Copyright (C) 2017-2025 Tencent. All rights reserved.
Licensed under the MIT License (the "License"); you may not use this file except in compliance with the License.
You may obtain a copy of the License at http://opensource.org/licenses/MIT
Unless required by applicable law or agreed to in writing, software distributed under the License is distributed on
an "AS IS" BASIS, WITHOUT WARRANTIES OR CONDITIONS OF ANY KIND, either express or implied. See the License for the
specific language governing permissions and limitations under the License.
"""

import json
import logging

from alarm_backends.core.alert import Alert, Event
from alarm_backends.core.alert.alert import AlertKey
from alarm_backends.core.cache import clear_mem_cache
from alarm_backends.core.cache.key import ALERT_DEDUPE_CONTENT_KEY, ALERT_UPDATE_LOCK
from alarm_backends.core.lock.service_lock import multi_service_lock
from alarm_backends.service.alert.manager.checker.ack import AckChecker
from alarm_backends.service.alert.manager.checker.action import ActionHandleChecker
from alarm_backends.service.alert.manager.checker.close import CloseStatusChecker
from alarm_backends.service.alert.manager.checker.next import NextStatusChecker
from alarm_backends.service.alert.manager.checker.recover import RecoverStatusChecker
from alarm_backends.service.alert.manager.checker.shield import ShieldStatusChecker
from alarm_backends.service.alert.manager.checker.upgrade import UpgradeChecker
from alarm_backends.service.alert.processor import BaseAlertProcessor
from bkmonitor.documents import AlertDocument
from bkmonitor.documents.base import BulkActionType
from core.prometheus import metrics

INSTALLED_CHECKERS = (
    NextStatusChecker,
    CloseStatusChecker,
    RecoverStatusChecker,
    ShieldStatusChecker,
    AckChecker,
    UpgradeChecker,
    ActionHandleChecker,
)


class AlertManager(BaseAlertProcessor):
    def __init__(self, alert_keys: list[AlertKey]):
        super().__init__()
        self.logger = logging.getLogger("alert.manager")
        self.alert_keys = alert_keys

    def fetch_alerts(self) -> list[Alert]:
        # 1. 根据告警ID，从ES拉出数据
        alerts = Alert.mget(self.alert_keys)

        # 2. 补充用户修改字段，这些字段只有在ES是最准的，需要刷进去
        fields = [
            "id",
            "assignee",
            "is_handled",
            "handle_stage",
            "is_ack",
            "is_ack_noticed",
            "ack_operator",
            "appointee",
            "supervisor",
            "extra_info",
        ]
        alert_docs = {
            alert_doc.id: alert_doc
            for alert_doc in AlertDocument.mget(
                ids=[alert.id for alert in alerts],
                fields=fields,
            )
        }
        for alert in alerts:
            if alert.id in alert_docs:
                for field in fields:
                    if field == "extra_info":
                        # 以DB为主，同时合并check阶段新增内容
                        extra_info = getattr(alert_docs[alert.id], field, None)
                        alert.data[field] = alert.data.get(field) or {}
                        alert.data[field].update(extra_info.to_dict() if extra_info else {})
                    else:
                        alert.data[field] = getattr(alert_docs[alert.id], field, None)
        return alerts

    def filter_alerts(self, alerts: list[Alert]) -> list[Alert]:
        """
        过滤不需要处理的告警
        :param alerts:
        :return:
        """
<<<<<<< HEAD
        # 1. 告警关闭的告警 刚好es拉取到后到加锁处理前被关闭了，此时拿到的这批alerts部分告警在redis已经是关闭状态了
=======
        # 1. 已关闭的告警 在ES拉取后到加锁处理前刚好被关闭了，此时拿到的这批alerts部分告警在redis已经是关闭状态了
>>>>>>> c630e0dd
        alert_dedupe_keys = [
            ALERT_DEDUPE_CONTENT_KEY.get_key(strategy_id=alert.strategy_id, dedupe_md5=alert.dedupe_md5)
            for alert in alerts
        ]
        fetched_alert_ids = set([alert.id for alert in alerts])

        alert_data = ALERT_DEDUPE_CONTENT_KEY.client.mget(alert_dedupe_keys)
        current_alerts_mapping = {}
        for current_alert_data in alert_data:
            if not current_alert_data:
                # 如果从缓存中获取不到告警，表示当前告警应该为最新的告警信息，跳过过滤
                continue
            try:
                current_alert = json.loads(current_alert_data)
                current_alert = Alert(current_alert)
            except Exception:
                # 如果从缓存中获取不到告警，表示当前告警应该为最新的告警信息，跳过过滤
                self.logger.warning("Failed to parse alert from cache: %s", current_alert_data)
                continue
            # 构造mapping，方便后续过滤
            current_alerts_mapping[current_alert.dedupe_md5] = current_alert
        new_alerts = []
        for alert in alerts:
            if alert.dedupe_md5 in current_alerts_mapping:
                # 如果缓存中存在当前告警，则使用缓存中的告警状态进行判断
                cache_alert = current_alerts_mapping.get(alert.dedupe_md5)
                if cache_alert and not cache_alert.is_abnormal():
                    # 如果缓存二次确认状态不为异常则过滤掉，拉取的都是异常告警，若不一致说明此时告警可能已经被关闭或者恢复
                    continue
            # 其他情况正常进行处理
            new_alerts.append(alert)
        # 打印过滤日志(包含过滤的告警id)
        filtered_alert_ids = set([alert.id for alert in alerts]) - set([alert.id for alert in new_alerts])
        self.logger.info(
            "[manager] Lock fetched alerts: %s,Filtered alerts: %s",
            ",".join(str(alert_id) for alert_id in fetched_alert_ids),
            ",".join(str(alert_id) for alert_id in filtered_alert_ids),
        )
        return new_alerts

    def process(self):
        """
        处理入口
        """
        alerts = self.fetch_alerts()
        if not alerts:
            return

        lock_keys = [ALERT_UPDATE_LOCK.get_key(dedupe_md5=alert.dedupe_md5) for alert in alerts]

        with multi_service_lock(ALERT_UPDATE_LOCK, lock_keys) as lock:
            locked_alerts = []
            fail_locked_alert_ids = []
            for alert in alerts:
                if lock.is_locked(ALERT_UPDATE_LOCK.get_key(dedupe_md5=alert.dedupe_md5)):
                    locked_alerts.append(alert)
                else:
                    fail_locked_alert_ids.append(alert.id)
            # 加锁成功的告警，过滤掉不需要处理的告警，才会开始处理
            locked_alerts = self.filter_alerts(locked_alerts)
            alerts_to_check = []
            alerts_to_update_directly = []
            for alert in locked_alerts:
                if alert.is_abnormal():
                    alerts_to_check.append(alert)
                else:
                    alerts_to_update_directly.append(alert)

            alerts_to_check = self.handle(alerts_to_check)

            if fail_locked_alert_ids:
                # 对加锁失败的告警，不进行操作，等下一轮的周期检测即可
                self.logger.info(
                    "[alert.manager get lock error] total(%s) is locked, will try later: %s",
                    len(fail_locked_alert_ids),
                    ", ".join(fail_locked_alert_ids),
                )

            # 4. 保存告警到ES
            saved_alerts = self.save_alerts(alerts_to_check, action=BulkActionType.UPSERT, force_save=True)

        # 5. 保存流水日志
        self.save_alert_logs(saved_alerts)

        # 6. 发送信号
        self.send_signal(saved_alerts)

        # 7. 指标上报
        for alert in saved_alerts:
            metrics.ALERT_MANAGE_PUSH_DATA_COUNT.labels(strategy_id=metrics.TOTAL_TAG, signal=alert.status).inc()

        # 8. 清理内存缓存
        clear_mem_cache("host_cache")
        # #### 需要检测的告警，处理结束

        if alerts_to_update_directly:
            # 某些情况下，会存在snapshot的告警处于终结状态，而 DB 的并没有，此时需要刷一波进DB
            self.logger.info("[refresh alert es] refresh ES directly: %s", alerts_to_update_directly)
            self.save_alerts(alerts_to_update_directly, action=BulkActionType.UPSERT, force_save=True)

    def handle(self, alerts: list[Alert]):
        # #### 需要检测的告警，处理开始
        # 2. 再处理 DB 和 Redis 缓存中存在的告警
        for checker_cls in INSTALLED_CHECKERS:
            checker = checker_cls(alerts=alerts)
            checker.check_all()

        # 3. 更新缓存，只更新当前dedupe_md5的alert_id和需要更新的alert_id一致的部分，或者cache不存在的部分
        active_alerts = self.list_alerts_content_from_cache(
            [Event(data=alert.top_event, do_clean=False) for alert in alerts]
        )
        active_alerts_mapping = {alert.dedupe_md5: alert.id for alert in active_alerts}
        update_count, finished_count = self.update_alert_cache(
            [
                alert
                for alert in alerts
                if alert.dedupe_md5 not in active_alerts_mapping or active_alerts_mapping[alert.dedupe_md5] == alert.id
            ]
        )
        self.logger.info("[alert.manager update alert cache]: updated(%s), finished(%s)", update_count, finished_count)
        # 4. 再把最新的内容刷回快照
        snapshot_count = self.update_alert_snapshot(alerts)
        self.logger.info("[alert.manager update alert snapshot]: %s", snapshot_count)

        return alerts<|MERGE_RESOLUTION|>--- conflicted
+++ resolved
@@ -87,11 +87,7 @@
         :param alerts:
         :return:
         """
-<<<<<<< HEAD
-        # 1. 告警关闭的告警 刚好es拉取到后到加锁处理前被关闭了，此时拿到的这批alerts部分告警在redis已经是关闭状态了
-=======
         # 1. 已关闭的告警 在ES拉取后到加锁处理前刚好被关闭了，此时拿到的这批alerts部分告警在redis已经是关闭状态了
->>>>>>> c630e0dd
         alert_dedupe_keys = [
             ALERT_DEDUPE_CONTENT_KEY.get_key(strategy_id=alert.strategy_id, dedupe_md5=alert.dedupe_md5)
             for alert in alerts
