"""
Tencent is pleased to support the open source community by making 蓝鲸智云 - 监控平台 (BlueKing - Monitor) available.
Copyright (C) 2017-2025 Tencent. All rights reserved.
Licensed under the MIT License (the "License"); you may not use this file except in compliance with the License.
You may obtain a copy of the License at http://opensource.org/licenses/MIT
Unless required by applicable law or agreed to in writing, software distributed under the License is distributed on
an "AS IS" BASIS, WITHOUT WARRANTIES OR CONDITIONS OF ANY KIND, either express or implied. See the License for the
specific language governing permissions and limitations under the License.
"""

import json
import logging
import time

from django.conf import settings
from django.utils.translation import gettext as _

from alarm_backends.constants import CONST_MINUTES
from alarm_backends.core.alert import Alert
from alarm_backends.core.cache.cmdb import HostManager, ServiceInstanceManager
from alarm_backends.core.cache.key import (
    ALERT_DEDUPE_CONTENT_KEY,
    LAST_CHECKPOINTS_CACHE_KEY,
    NO_DATA_LAST_ANOMALY_CHECKPOINTS_CACHE_KEY,
)
from alarm_backends.core.control.record_parser import EventIDParser
from alarm_backends.core.control.strategy import Strategy
from alarm_backends.service.access.priority import PriorityChecker
from alarm_backends.service.alert.manager.checker.base import BaseChecker
from api.cmdb.define import TopoNode
from bkmonitor.documents import AlertLog
from bkmonitor.models import AlgorithmModel
from bkmonitor.utils.common_utils import count_md5
from bkmonitor.utils.time_tools import hms_string
from constants.action import AssignMode
from constants.alert import EventStatus, EventTargetType
from constants.data_source import DataTypeLabel

logger = logging.getLogger("alert.manager")


def get_agg_condition_md5(agg_condition):
    # 查询条件变更判定，仅关注核心影响数据查询的条件字段
    key_list = ["key", "value", "method", "condition"]
    target_condition = []
    for agg in agg_condition:
        target_condition.append({key: agg[key] for key in key_list if key in agg})
    if target_condition:
        # 第一个条件的condition， 默认都是AND， 因此直接去掉，不参与变更判定
        target_condition[0].pop("condition", None)
    return count_md5(target_condition)


class CloseStatusChecker(BaseChecker):
    """
    事件关闭判断
    """

    DEFAULT_CHECK_WINDOW_UNIT = 60

    def check(self, alert: Alert):
        if not alert.is_abnormal():
            # 告警已经是非异常状态了，无需检查
            return

        # 检查告警是否已经过期
        if self.check_event_expired(alert):
            return

        if not alert.strategy_id:
            # 没有策略ID的，说明不是监控策略，不使用于当前检测
            return

        latest_strategy_obj = Strategy(alert.strategy_id)

        latest_strategy = latest_strategy_obj.config

        # 检查策略是否被删除
        if not latest_strategy:
            logger.info(
                "[close 处理结果] (closed) alert(%s), strategy(%s) 策略已被停用或删除，告警关闭",
                alert.id,
                alert.strategy_id,
            )
            self.close(alert, _("策略已被停用或删除，告警关闭"))
            return True

        # 检查是否在策略的生效时间内，特地给2分钟的冗余
        in_alarm_time, message = latest_strategy_obj.in_alarm_time()
        if not in_alarm_time:
            logger.info(
                "[close 处理结果] (closed) alert(%s), strategy(%s) %s, 告警关闭",
                alert.id,
                alert.strategy_id,
                message,
            )
            self.close(alert, _("{}，告警关闭").format(message))
            return True

        latest_item = latest_strategy["items"][0]

        # 检查策略是否被修改
        if self.check_strategy_changed(alert, latest_strategy):
            return True

        # 检查当前告警的目标实例是否还在策略的监控范围内
        if self.check_target_not_included(alert, latest_strategy_obj.items):
            return True

        # 检查是否为无数据上报（仅限时序数据）
        if self.check_no_data(alert, latest_item, latest_strategy):
            return True

        # 检查优先级
        if self.check_priority(alert, latest_strategy):
            return True

        return False

    def check_strategy_changed(self, alert: Alert, latest_strategy):
        """
        检查策略是否被修改
        """
        latest_item = latest_strategy["items"][0]

        origin_strategy = alert.get_extra_info("strategy")
        origin_item = origin_strategy["items"][0]

        # 1. 检查metric_id是否被修改
        origin_metric_ids = [query["metric_id"] for query in latest_item["query_configs"]]
        metric_ids = [query["metric_id"] for query in origin_item["query_configs"]]
        if origin_metric_ids != metric_ids:
            logger.info(
                f"[close 处理结果] (closed) alert({alert.id}), strategy({alert.strategy_id}), 策略监控项已被修改，告警关闭"
            )
            self.close(alert, _("策略监控项已被修改，告警关闭"))
            return True

        # 2. 检查监控维度是否被修改
        for origin_query, latest_query in zip(origin_item["query_configs"], latest_item["query_configs"]):
            latest_dimensions = origin_query.get("agg_dimension", [])
            origin_dimensions = latest_query.get("agg_dimension", [])
            if set(latest_dimensions) != set(origin_dimensions):
                logger.info(
                    f"[close 处理结果] (closed) alert({alert.id}), strategy({alert.strategy_id}), 策略监控维度已被修改，告警关闭"
                )
                self.close(alert, _("策略监控维度已被修改，告警关闭"))
                return True

        # 3. 检查当前告警级别是否被删除
        if not alert.is_no_data():
            latest_levels = [str(detect["level"]) for detect in latest_strategy["detects"]]
            if (
                not self.check_skip_close_by_algorithm(latest_item)
                and alert.severity_source != AssignMode.BY_RULE
                and str(alert.severity) not in latest_levels
            ):
                logger.info(
                    f"[close 处理结果] (closed) alert({alert.id}), strategy({alert.strategy_id}), "
                    "告警级别对应的检测算法已被删除，告警关闭"
                )
                self.close(alert, _("告警级别对应的检测算法已被删除，告警关闭"))
                return True
        else:
            # 如果是无数据告警，还需要判断 agg_condition 是否发生了改变，一旦改变了就关闭
            for origin_query, latest_query in zip(origin_item["query_configs"], latest_item["query_configs"]):
                origin_condition = origin_query.get("agg_condition", [])
                latest_condition = latest_query.get("agg_condition", [])
                origin_condition_md5 = get_agg_condition_md5(origin_condition)
                latest_condition_md5 = get_agg_condition_md5(latest_condition)
                if origin_condition_md5 != latest_condition_md5:
                    logger.info(
                        f"[close 处理结果] (closed) alert({alert.id}), strategy({alert.strategy_id}), 策略过滤条件已被修改，告警关闭"
                    )
                    self.close(alert, _("策略过滤条件已被修改，告警关闭"))
                    return True

            # 4. 当前的是无数据告警，且无数据告警配置被关闭，则直接关闭告警
            if not latest_item["no_data_config"]["is_enabled"]:
                logger.info(
                    f"[close 处理结果] (closed) alert({alert.id}), strategy({alert.strategy_id}), 无数据告警设置被关闭，告警关闭"
                )
                self.close(alert, _("无数据告警设置被关闭，告警关闭"))
                return True

        return False

    def check_event_expired(self, alert: Alert):
        # 获取当前正在发生的事件ID
        current_alert_data = ALERT_DEDUPE_CONTENT_KEY.client.get(
            ALERT_DEDUPE_CONTENT_KEY.get_key(strategy_id=alert.strategy_id or 0, dedupe_md5=alert.dedupe_md5)
        )
        try:
            current_alert = json.loads(current_alert_data)
            current_alert = Alert(current_alert)
        except Exception:
            # 如果从缓存中获取不到告警，表示当前告警应该为最新的告警信息，默认不做关闭
            return False

        if current_alert and current_alert.id != alert.id:
            # 如果从缓存中获取到了数据信息，并且缓存中的告警ID与当前告警ID不一致，则认为是存在更新的告警
            # 如果正在发生的事件ID与当前事件ID不一致，则说明事件已经过期，直接关闭
            logger.info(
                f"[close 处理结果] (closed) alert({alert.id}), strategy({alert.strategy_id}) 当前维度存在更新的告警事件({current_alert.id})，告警已失效"
            )
            self.close(alert, _("当前维度存在更新的告警事件({})，告警已失效").format(current_alert.id))
            return True
        # 如果一致的话，表示是同一个告警，则认为告警在持续
        return False

    def check_no_data(self, alert: Alert, latest_item, latest_strategy):
        """
        检查是否为无数据上报（仅限时序数据）
        """
        if alert.is_no_data():
            # 如果是无数据告警，则忽略
            return self.check_no_data_for_nodata_alert(alert)

        # 是否为时序类告警
        data_type_label = latest_item["query_configs"][0]["data_type_label"]
        if data_type_label not in (DataTypeLabel.TIME_SERIES, DataTypeLabel.LOG):
            # 如果是非时序类告警，则不检查
            return False

        parser = EventIDParser(alert.top_event["event_id"])

        # 获取当前维度最新上报时间
        # TODO: 自愈告警会存在告警级别漂移的情况，需要进行特殊处理
        last_check_timestamp = LAST_CHECKPOINTS_CACHE_KEY.client.hget(
            LAST_CHECKPOINTS_CACHE_KEY.get_key(
                strategy_id=parser.strategy_id,
                item_id=parser.item_id,
            ),
            LAST_CHECKPOINTS_CACHE_KEY.get_field(
                dimensions_md5=parser.dimensions_md5,
                level=parser.level,
            ),
        )
        last_check_timestamp = int(last_check_timestamp) if last_check_timestamp else 0

        now_timestamp = int(time.time())
        trigger_config = Strategy.get_trigger_configs(latest_strategy)[str(parser.level)]
        trigger_window_size = max(trigger_config["check_window_size"], settings.EVENT_NO_DATA_TOLERANCE_WINDOW_SIZE)
        query_configs = latest_item["query_configs"]

        window_unit = Strategy.get_check_window_unit(latest_item, self.DEFAULT_CHECK_WINDOW_UNIT)

        # TODO：智能异常检测，目前只支持单指标
        if query_configs[0].get("intelligent_detect", {}) and not query_configs[0]["intelligent_detect"].get(
            "use_sdk", False
        ):
            # 智能异常检测在计算平台会经过几层dataflow，会有一定的周期延时，所以这里需要再加上这个延时窗口
            trigger_window_size = trigger_window_size + settings.BK_DATA_INTELLIGENT_DETECT_DELAY_WINDOW

        if data_type_label == DataTypeLabel.LOG:
            recovery_config = Strategy.get_recovery_configs(latest_strategy)[str(parser.level)]
            recovery_window_size = recovery_config["check_window_size"]
            nodata_tolerance_time = max((trigger_window_size + recovery_window_size) * window_unit, 5 * CONST_MINUTES)
        else:
            nodata_tolerance_time = max(trigger_window_size * window_unit, 30 * CONST_MINUTES)

        if int(last_check_timestamp) + nodata_tolerance_time < now_timestamp:
            # 如果最近上报时间距离当前时间超过了一个触发窗口的大小，则认为无数据上报，告警关闭
            self.close(alert, _("在恢复检测周期内无数据上报，告警已失效"))
            logger.info(
                f"[close 处理结果] (closed) alert({alert.id}), strategy({alert.strategy_id}), last_check_timestamp({last_check_timestamp}), now_timestamp({now_timestamp}),"
                "在恢复检测周期内无数据上报，进行事件关闭"
            )
            return True
        return False

    def check_no_data_for_nodata_alert(self, alert):
        """
        检查无数据告警是否已经关闭
        :param alert:
        :return:
        """
        latest_time = alert.latest_time
        current_time = int(time.time())
        if current_time - latest_time > settings.NO_DATA_ALERT_EXPIRED_TIMEDELTA:
            self.close(
                alert,
                _("在恢复检测周期内，已经有 %s 没有产生无数据关联事件，告警已失效")
                % hms_string(settings.NO_DATA_ALERT_EXPIRED_TIMEDELTA),
            )
            return True
        return False

    def check_target_not_included(self, alert: Alert, latest_items):
        need_check_items = []
        for item in latest_items:
            if item.target_condition_obj:
                # 存在target, 才进行判断
                need_check_items.append(item)

        if not need_check_items:
            # 如果都没有设置target,直接忽略
            return False

        target_dimensions = {}
        if alert.top_event["target_type"] == EventTargetType.HOST:
            # CMDBEnricher 的 enrich_host 方法 会对event 设置ip字段，但如果主机缓存缺失，则会导致丢失ip字段
            ip = target_dimensions["ip"] = alert.top_event.get("ip", "")
            bk_cloud_id = target_dimensions["bk_cloud_id"] = alert.top_event.get("bk_cloud_id", "")
            host = None
            if ip and bk_cloud_id != "":
                host = HostManager.get(bk_tenant_id=alert.bk_tenant_id, ip=ip, bk_cloud_id=int(bk_cloud_id))
<<<<<<< HEAD
=======
            else:
                # 如果event的类型是HOST，但是没有ip和bk_cloud_id，说明数据补全存在问题，为了避免告警反复关闭导致告警风暴，这里不能进行告警关闭
                logger.error(
                    f"[close 处理结果] (skipped) alert({alert.id}), strategy({alert.strategy_id}), "
                    f"event类型为HOST，但是没有ip和bk_cloud_id，说明数据补全存在问题，为了避免告警反复关闭导致告警风暴，这里不能进行告警关闭"
                )
                return False

>>>>>>> c72669ac
            if not host:
                # 如果主机在缓存中不存在，则直接恢复告警
                # 需要考虑一个问题，如何判断缓存未刷新的情况
                logger.info(
                    f"[close 处理结果] (closed) alert({alert.id}), strategy({alert.strategy_id}), CMDB 未查询到告警目标主机 ({ip}|{bk_cloud_id}) 的信息，主机可能已被删除，告警关闭"
                )
                self.close(
                    alert,
                    _("CMDB 未查询到告警目标主机 ({}|{}) 的信息，主机可能已被删除，告警关闭").format(ip, bk_cloud_id),
                )
                return True

            target_dimensions["bk_host_id"] = host.bk_host_id
            topo_link = list(host.topo_link.values())

        elif alert.top_event["target_type"] == EventTargetType.SERVICE:
            target_dimensions["bk_target_service_instance_id"] = bk_service_instance_id = alert.top_event[
                "bk_service_instance_id"
            ]
            service_instance = ServiceInstanceManager.get(
                bk_tenant_id=alert.bk_tenant_id, service_instance_id=target_dimensions["bk_target_service_instance_id"]
            )

            if not service_instance:
                # 如果服务实例在缓存中不存在，则直接恢复告警
                logger.info(
                    f"[close 处理结果] (closed) alert({alert.id}), strategy({alert.strategy_id}), "
                    f"CMDB 未查询到告警目标服务实例 ({bk_service_instance_id}) 的信息，服务实例可能已被删除，告警关闭"
                )
                self.close(
                    alert,
                    _("CMDB 未查询到告警目标服务实例 ({}) 的信息，服务实例可能已被删除，告警关闭").format(
                        bk_service_instance_id
                    ),
                )
                return True

            topo_link = list(service_instance.topo_link.values())

        elif alert.top_event["target_type"] == EventTargetType.TOPO:
            bk_obj_id, bk_inst_id = alert.top_event["target"].split("|")
            topo_link = [[TopoNode(bk_obj_id=bk_obj_id, bk_inst_id=bk_inst_id)]]

        else:
            # 如果都不是以上的类型，则跳过检测
            return False

        target_dimensions["bk_topo_node"] = {node.id for nodes in topo_link for node in nodes}
        for item in need_check_items:
            if not item.target_condition_obj.is_match(target_dimensions):
                logger.info(
                    f"[close 处理结果] (closed) alert({alert.id}), strategy({alert.strategy_id}), 告警目标实例已不在监控目标范围内，告警关闭."
                    f"当前TOPO: {target_dimensions}"
                )
                self.close(alert, _("告警目标实例已不在监控目标范围内，告警关闭"))
                return True
        return False

    def check_priority(self, alert: Alert, latest_strategy):
        """
        检查告警优先级
        """
        priority = latest_strategy.get("priority")
        priority_group_key = latest_strategy.get("priority_group_key")
        if priority is None or not priority_group_key or not alert.top_event:
            return False

        dimension_md5 = alert.top_event["event_id"].split(".")[0]
        checker = PriorityChecker(priority_group_key=priority_group_key)
        result = checker.get_priority_by_dimensions(dimension_md5)
        if not result:
            return False

        latest_priority, latest_timestamp = result.split(":")

        interval = 60
        for item in latest_strategy["items"]:
            for query_config in item["query_configs"]:
                if "agg_interval" in query_config and query_config["agg_interval"] > interval:
                    interval = query_config["agg_interval"]

        if float(latest_timestamp) + interval * 5 < time.time() or int(latest_priority) <= priority:
            return False

        self.close(alert, _("存在更高优先级的告警，告警关闭"))
        return True

    @classmethod
    def close(cls, alert: Alert, description):
        """
        事件关闭
        """
        alert.set_end_status(status=EventStatus.CLOSED, op_type=AlertLog.OpType.CLOSE, description=description)

        # 无数据告警，清理最后检测异常点记录
        if alert.is_no_data():
            parser = EventIDParser(alert.top_event["event_id"])
            NO_DATA_LAST_ANOMALY_CHECKPOINTS_CACHE_KEY.client.hdel(
                NO_DATA_LAST_ANOMALY_CHECKPOINTS_CACHE_KEY.get_key(),
                NO_DATA_LAST_ANOMALY_CHECKPOINTS_CACHE_KEY.get_field(
                    strategy_id=parser.strategy_id, item_id=parser.item_id, dimensions_md5=parser.dimensions_md5
                ),
            )

    def check_skip_close_by_algorithm(self, strategy_item) -> bool:
        """检查是否需要根据算法来跳过关闭告警的逻辑.

        :param strategy_item: 策略配置
        :return: 是否需要跳过关闭检测
        """
        if (
            len(strategy_item["algorithms"]) > 0
            and strategy_item["algorithms"][0]["type"] == AlgorithmModel.AlgorithmChoices.HostAnomalyDetection
        ):
            return True

        return False<|MERGE_RESOLUTION|>--- conflicted
+++ resolved
@@ -305,8 +305,6 @@
             host = None
             if ip and bk_cloud_id != "":
                 host = HostManager.get(bk_tenant_id=alert.bk_tenant_id, ip=ip, bk_cloud_id=int(bk_cloud_id))
-<<<<<<< HEAD
-=======
             else:
                 # 如果event的类型是HOST，但是没有ip和bk_cloud_id，说明数据补全存在问题，为了避免告警反复关闭导致告警风暴，这里不能进行告警关闭
                 logger.error(
@@ -315,7 +313,6 @@
                 )
                 return False
 
->>>>>>> c72669ac
             if not host:
                 # 如果主机在缓存中不存在，则直接恢复告警
                 # 需要考虑一个问题，如何判断缓存未刷新的情况
