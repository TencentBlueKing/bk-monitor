# -*- coding: utf-8 -*-
"""
Tencent is pleased to support the open source community by making 蓝鲸智云 - 监控平台 (BlueKing - Monitor) available.
Copyright (C) 2017-2021 THL A29 Limited, a Tencent company. All rights reserved.
Licensed under the MIT License (the "License"); you may not use this file except in compliance with the License.
You may obtain a copy of the License at http://opensource.org/licenses/MIT
Unless required by applicable law or agreed to in writing, software distributed under the License is distributed on
an "AS IS" BASIS, WITHOUT WARRANTIES OR CONDITIONS OF ANY KIND, either express or implied. See the License for the
specific language governing permissions and limitations under the License.
"""
"""
TimeSeriesForecasting：时序预测算法，基于计算平台的预测结果进行静态阈值检测
"""
import json
import logging
import operator
from typing import List, Tuple, Union

from django.conf import settings
from django.utils.translation import gettext as _

from alarm_backends.service.detect import AnomalyDataPoint, DataPoint
from alarm_backends.service.detect.strategy import (
    BasicAlgorithmsCollection,
    SDKPreDetectMixin,
)
from alarm_backends.templatetags.unit import unit_convert_min, unit_suffix
from bkmonitor.strategy.serializers import TimeSeriesForecastingSerializer
from bkmonitor.utils.time_tools import hms_string
from constants.aiops import SDKDetectStatus
from core.drf_resource import api
from core.unit import load_unit

logger = logging.getLogger("detect")


class TimeSeriesForecasting(BasicAlgorithmsCollection, SDKPreDetectMixin):
    """
    智能异常检测（动态阈值算法）
    """

    GROUP_PREDICT_FUNC = api.aiops_sdk.tf_group_predict
    PREDICT_FUNC = api.aiops_sdk.tf_predict
    WITH_HISTORY_ANOMALY = False

    OPERATOR_MAPPINGS = {
        "gt": operator.gt,
        "gte": operator.ge,
        "lt": operator.lt,
        "lte": operator.le,
        "eq": operator.eq,
        "neq": operator.ne,
    }

    OPERATOR_DESC = {
        "gt": ">",
        "gte": ">=",
        "lt": "<",
        "lte": "<=",
        "eq": "=",
        "neq": "!=",
    }

    desc_tpl = "{method_desc} {threshold}{unit_suffix}"

    def detect(self, data_point):
        if data_point.item.query_configs[0]["intelligent_detect"].get("use_sdk", False):
            # 历史依赖准备就绪才开始检测
            if data_point.item.query_configs[0]["intelligent_detect"]["status"] == SDKDetectStatus.PREPARING:
                raise Exception("Strategy history dependency data not ready")

            # 优先从预检测结果中获取检测结果
            if hasattr(self, "_local_pre_detect_results"):
                predict_result_point = self.fetch_pre_detect_result_point(data_point)
                if predict_result_point:
                    return super().detect(predict_result_point)
                else:
                    raise Exception("Pre delete error.")
            else:
                return self.detect_by_sdk(data_point)
        else:
            return self.detect_by_bkdata(data_point)

    def detect_by_sdk(self, data_point):
<<<<<<< HEAD
        dimensions = {key: data_point.dimensions[key] for key in data_point.item.query_configs[0]["agg_dimension"]}
        dimensions["strategy_id"] = int(data_point.item.strategy.id)
=======
        dimensions = self.generate_dimensions(data_point)
>>>>>>> 2686ef6e
        predict_params = {
            "data": [{"value": data_point.value, "timestamp": data_point.timestamp * 1000}],
            "dimensions": dimensions,
            "predict_args": {
                "granularity": "T",
                "mode": "serving",
                **{arg_key.lstrip("$"): arg_value for arg_key, arg_value in self.validated_config["args"].items()},
            },
        }

        predict_result = self.PREDICT_FUNC(**predict_params)

        return self.detect_by_bkdata(
            DataPoint(
                accessed_data={
                    "record_id": data_point.record_id,
                    "value": data_point.value,
                    "values": predict_result[0],
                    "time": int(predict_result[0]["timestamp"] / 1000),
                    "dimensions": data_point.dimensions,
                    "dimension_fields": list(data_point.dimensions.keys()),
                },
                item=data_point.item,
            )
        )

    def detect_by_bkdata(self, data_point):
        bound_type = self.validated_config.get("bound_type", TimeSeriesForecastingSerializer.BoundType.MIDDLE)

        if bound_type == TimeSeriesForecastingSerializer.BoundType.UPPER:
            value_field = "upper_bound"
            value_desc = _("预测上界")
        elif bound_type == TimeSeriesForecastingSerializer.BoundType.LOWER:
            value_field = "lower_bound"
            value_desc = _("预测下界")
        else:
            value_field = "predict"
            value_desc = _("预测值")

        predict_values = self.fetch_predict_values(data_point, value_field)
        if not predict_values:
            # 如果拿不到预测值，说明时序预测模型还没接入完，此时不做检测
            return []

        # 做毫秒单位转换
        duration = self.validated_config["duration"]

        current_time = data_point.timestamp
        for ts, value in predict_values:
            if ts > current_time + duration:
                break
            anomaly_point = self._threshold_detect(value, data_point)
            if not anomaly_point:
                continue

            value, suffix = self.anomaly_message_suffix(value, data_point)
            anomaly_point.anomaly_message = f"{data_point.item.name} {anomaly_point.anomaly_message}" + _(
                ", 将于{predict_time}后满足条件, {value_desc}{value}{unit}"
            ).format(predict_time=hms_string(ts - current_time), value=value, unit=suffix, value_desc=value_desc)
            anomaly_point.context["predict_point"] = [value, ts]
            return [anomaly_point]

        return []

    def _threshold_detect(self, value: float, data_point) -> Union[AnomalyDataPoint, None]:
        """
        静态阈值检测
        """
        threshold_config = self.validated_config["thresholds"]
        for and_configs in threshold_config:
            for and_config in and_configs:
                method = and_config["method"]
                threshold = and_config["threshold"]
                op = self.OPERATOR_MAPPINGS[method]
                actual_value = unit_convert_min(value, data_point.unit)
                excepted_value = unit_convert_min(threshold, data_point.unit, self.unit)
                if not op(actual_value, excepted_value):
                    break
            else:
                # 只要有一组满足阈值判断，则认为满足条件
                anomaly_point = AnomalyDataPoint(data_point=data_point, detector=self)
                anomaly_point.anomaly_message = _(" 且 ").join(
                    [
                        self.desc_tpl.format(
                            method_desc=self.OPERATOR_DESC[and_config["method"]],
                            threshold=and_config["threshold"],
                            unit_suffix=unit_suffix(data_point.unit, self.unit),
                        )
                        for and_config in and_configs
                    ]
                )
                return anomaly_point

    def anomaly_message_template_tuple(self, data_point):
        return "", ""

    @classmethod
    def anomaly_message_suffix(cls, value: float, data_point):
        """
        异常描述模板后缀
        """
        unit = load_unit(data_point.unit)
        value, suffix = unit.fn.auto_convert(value, decimal=settings.POINT_PRECISION)
        return value, suffix

    @classmethod
    def fetch_predict_values(cls, data_point: DataPoint, value_field: str) -> List[Tuple[int, float]]:
        """
        提取预测值
        """
        values = getattr(data_point, "values", {})
        if value_field not in values:
            return []

        try:
            predict_mappings = json.loads(values[value_field])
            predict_values = [(int(ts) // 1000, value) for ts, value in predict_mappings.items()]
        except Exception as e:
            logger.info("[TimeSeriesForecasting] get extra context error: %s, origin data: %s", e, values[value_field])
            return []

        predict_values.sort(key=lambda v: v[0])
        return predict_values<|MERGE_RESOLUTION|>--- conflicted
+++ resolved
@@ -82,12 +82,7 @@
             return self.detect_by_bkdata(data_point)
 
     def detect_by_sdk(self, data_point):
-<<<<<<< HEAD
-        dimensions = {key: data_point.dimensions[key] for key in data_point.item.query_configs[0]["agg_dimension"]}
-        dimensions["strategy_id"] = int(data_point.item.strategy.id)
-=======
         dimensions = self.generate_dimensions(data_point)
->>>>>>> 2686ef6e
         predict_params = {
             "data": [{"value": data_point.value, "timestamp": data_point.timestamp * 1000}],
             "dimensions": dimensions,
