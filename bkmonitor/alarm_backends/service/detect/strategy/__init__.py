--- conflicted
+++ resolved
@@ -477,16 +477,11 @@
         self._local_pre_detect_results = {}
 
         item = data_points[0].item
-<<<<<<< HEAD
-        if item.query_configs[0]["intelligent_detect"]["status"] == SDKDetectStatus.PREPARING:
-            logger.info(f"Strategy ({item.strategy.id}) history dependency data not ready")
-=======
         if item.query_configs[0]["intelligent_detect"].get("use_sdk", False):
             if item.query_configs[0]["intelligent_detect"]["status"] == SDKDetectStatus.PREPARING:
                 logger.info(f"Strategy ({item.strategy.id}) history dependency data not ready")
                 return
         else:
->>>>>>> 5516d955
             return
 
         predict_inputs = {}
