--- conflicted
+++ resolved
@@ -470,8 +470,6 @@
     GROUP_PREDICT_FUNC = None
     PREDICT_FUNC = None
     WITH_HISTORY_ANOMALY = False
-<<<<<<< HEAD
-=======
 
     def generate_dimensions(self, data_point: DataPoint) -> Dict:
         """生成维度字典.
@@ -485,7 +483,6 @@
             dimensions = {key: data_point.dimensions[key] for key in data_point.item.query_configs[0]["agg_dimension"]}
         dimensions["strategy_id"] = int(data_point.item.strategy.id)
         return dimensions
->>>>>>> 2686ef6e
 
     def pre_detect(self, data_points: List[DataPoint]) -> None:
         """生成按照dimension划分的预测输入数据，调用SDK API进行批量分组预测.
@@ -506,12 +503,7 @@
         for data_point in data_points:
             dimension_md5 = data_point.record_id.split(".")[0]
             if dimension_md5 not in predict_inputs:
-<<<<<<< HEAD
-                dimensions = {key: data_point.dimensions[key] for key in item.query_configs[0]["agg_dimension"]}
-                dimensions["strategy_id"] = int(data_point.item.strategy.id)
-=======
                 dimensions = self.generate_dimensions(data_point)
->>>>>>> 2686ef6e
                 predict_inputs[dimension_md5] = {
                     "dimensions": dimensions,
                     "data": [],
