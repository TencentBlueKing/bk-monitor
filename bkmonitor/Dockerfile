<<<<<<< HEAD
FROM python:3.11-bullseye as builder
ARG build_frontend=true
ARG replace_debian_source=false
=======
FROM python:3.7-bullseye as python-base
>>>>>>> 4afeaec9

# variables
ARG username=bkmonitor
ARG pypi_index_url=https://pypi.org/simple/
ARG replace_debian_source=false

# update debian source
RUN if [ ${replace_debian_source} ] ; then \
        echo "update debian source to tencent" && \
        rm -rf /etc/apt/sources.list && \
        echo "deb https://mirrors.tencent.com/debian/ bullseye main contrib non-free" >>/etc/apt/sources.list && \
        echo "deb-src https://mirrors.tencent.com/debian/ bullseye main contrib non-free" >>/etc/apt/sources.list && \
        echo "deb https://mirrors.tencent.com/debian/ bullseye-updates main contrib non-free" >>/etc/apt/sources.list && \
        echo "deb-src https://mirrors.tencent.com/debian/ bullseye-updates main contrib non-free" >>/etc/apt/sources.list && \
        echo "deb https://mirrors.tencent.com/debian/ bullseye-backports main contrib non-free" >>/etc/apt/sources.list && \
        echo "deb-src https://mirrors.tencent.com/debian/ bullseye-backports main contrib non-free" >>/etc/apt/sources.list && \
        echo "deb https://mirrors.tencent.com/debian-security/ bullseye-security main contrib non-free" >>/etc/apt/sources.list && \
        echo "deb-src https://mirrors.tencent.com/debian-security/ bullseye-security main contrib non-free" >>/etc/apt/sources.list; \
    else \
        echo "don't need change debian source"; \
    fi

# install chinese fonts
RUN --mount=type=cache,target=/app/fonts \
    if [ ! -f /app/fonts/SourceHanSansSC-VF.ttf ]; then \
        wget https://github.com/adobe-fonts/source-han-sans/raw/release/Variable/TTF/SourceHanSansSC-VF.ttf -O /app/fonts/SourceHanSansSC-VF.ttf; \
    fi \
    && if [ ! -f /app/fonts/SourceHanSerifSC-VF.ttf ]; then \
        wget https://github.com/adobe-fonts/source-han-serif/raw/release/Variable/TTF/SourceHanSerifSC-VF.ttf -O /app/fonts/SourceHanSerifSC-VF.ttf; \
    fi \
    && install -m644 /app/fonts/* /usr/share/fonts/truetype/

# install tools
RUN apt-get update && apt-get install -y vim chromium wget strace graphviz tini


# build python packages
FROM python-base as python-builder

# install python packages
RUN --mount=type=cache,target=/root/.cache/pip \
    --mount=type=bind,source=requirements.txt,target=/app/requirements.txt \
    python -m venv /app/venv \
    && /app/venv/bin/pip install --upgrade pip \
    && /app/venv/bin/pip install -r /app/requirements.txt -i "${pypi_index_url}"



# build frontend
FROM node:20-bullseye-slim as node-builder

# pnpm
RUN npm install -g pnpm@9

WORKDIR /app

# build frontend
COPY ./webpack /app/webpack
RUN cd /app/webpack/ && pnpm i && npm run prod \
    && mkdir -p /app/dist && mv apm monitor fta weixin trace external /app/dist/

<<<<<<< HEAD
FROM python:3.11-bullseye
=======
>>>>>>> 4afeaec9


# final image
FROM python-base

# install vim and chromium
RUN groupadd -r ${username}  \
    && useradd -r -g ${username} ${username}  \
    && mkdir -p /data/ /app/ /home/${username} \
    && chown -R ${username}:${username} /data/ /app/ /home/${username}

# move code and python packages
COPY --chown=${username}:${username} . /app/code/
COPY --from=node-builder --chown=${username}:${username} /app/dist/ /app/code/static/
COPY --from=python-builder --chown=${username}:${username} /app/venv /app/venv

ARG version
RUN echo ${version} > /app/code/VERSION && rm -r /app/code/webpack && cp /app/code/docs/api/monitor_v3.yaml /app/code/kernel_api/monitor_v3.yaml

# set user
USER ${username}

# set workdir
WORKDIR /app/code

# set python env
ENV VIRTUAL_ENV=/app/venv
ENV PATH="$VIRTUAL_ENV/bin:$PATH"

ENTRYPOINT ["/usr/bin/tini", "--"]

CMD python manage.py runserver 0.0.0.0:80<|MERGE_RESOLUTION|>--- conflicted
+++ resolved
@@ -1,14 +1,5 @@
-<<<<<<< HEAD
 FROM python:3.11-bullseye as builder
 ARG build_frontend=true
-ARG replace_debian_source=false
-=======
-FROM python:3.7-bullseye as python-base
->>>>>>> 4afeaec9
-
-# variables
-ARG username=bkmonitor
-ARG pypi_index_url=https://pypi.org/simple/
 ARG replace_debian_source=false
 
 # update debian source
@@ -66,10 +57,6 @@
 RUN cd /app/webpack/ && pnpm i && npm run prod \
     && mkdir -p /app/dist && mv apm monitor fta weixin trace external /app/dist/
 
-<<<<<<< HEAD
-FROM python:3.11-bullseye
-=======
->>>>>>> 4afeaec9
 
 
 # final image
