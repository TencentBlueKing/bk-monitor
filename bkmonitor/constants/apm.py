--- conflicted
+++ resolved
@@ -21,11 +21,8 @@
 
 APM_METRIC_TABLE_REGEX = re.compile(r"(?:.*_)?bkapm_(?:.*)?metric_.*")
 
-<<<<<<< HEAD
-=======
 APM_TRACE_TABLE_REGEX = re.compile(r"(?:.*_)?bkapm_(?:.*)?trace_.*")
 
->>>>>>> 957c9c18
 
 class TraceDataSourceConfig:
     """Trace数据源配置常量"""
@@ -1148,7 +1145,6 @@
 class BaseInnerMetricProcessor:
     # 虚拟指标组名，用于增强公共指标的可读性
     _GROUP: str = _("fixme")
-<<<<<<< HEAD
 
     # 额外的维度信息，用于丰富维度信息。
     _TAGS: dict[str, dict[str, Any]] = {}
@@ -1229,88 +1225,6 @@
     BK_APM_DURATION_BUCKET: str = "bk_apm_duration_bucket"
 
     @classmethod
-=======
-
-    # 额外的维度信息，用于丰富维度信息。
-    _TAGS: dict[str, dict[str, Any]] = {}
-
-    # 需要忽略的维度，仅对公共指标生效。
-    _IGNORED_TAGS: set[str] = {}
-
-    # 额外的指标信息，用于丰富指标信息。
-    _METRICS: dict[str, dict[str, Any]] = {}
-
-    @classmethod
-    def is_match(cls, metric_info: dict[str, Any]) -> bool:
-        """判断指标是否匹配"""
-        return metric_info.get("field_name") in cls._METRICS
-
-    @classmethod
-    def info(cls, metric_name: str) -> dict[str, Any]:
-        """获取指标额外信息"""
-        return cls._METRICS.get(metric_name, {"description": "", "unit": ""})
-
-    @classmethod
-    def process_metric(cls, metric_info: dict[str, Any]):
-        """处理指标信息，添加单位和描述等"""
-        field_name: str | None = metric_info.get("field_name")
-        if not field_name:
-            return
-
-        info: dict[str, Any] = cls.info(field_name)
-        metric_info["unit"] = info.get("unit", "")
-        metric_info["description"] = info.get("description", "")
-
-        if not cls._TAGS:
-            return
-
-        for tag in metric_info.get("tag_list") or []:
-            extra_tag: dict[str, Any] | None = cls._TAGS.get(tag["field_name"])
-            if not extra_tag:
-                continue
-
-            tag["description"] = f"{extra_tag['description']}（{tag['field_name']}）"
-
-    @classmethod
-    def _drop_tags(cls, metric_info: dict[str, Any]):
-        """删除不需要的标签"""
-        if not cls._IGNORED_TAGS:
-            return
-
-        tag_list: list[dict[str, Any]] = metric_info.get("tag_list") or []
-        metric_info["tag_list"] = [tag for tag in tag_list if tag["field_name"] not in cls._IGNORED_TAGS]
-
-    @classmethod
-    def process(cls, table: dict[str, Any]):
-        is_processed: bool = False
-        is_common: bool = table.get("data_label") == DEFAULT_DATA_LABEL
-        for metric in table.get("metric_info_list") or []:
-            if not cls.is_match(metric):
-                continue
-
-            is_processed = True
-            cls.process_metric(metric)
-            if is_common:
-                cls._drop_tags(metric)
-                # 为公共指标添加虚拟指标组名，提升可读性并可辅助过滤。
-                table["time_series_group_name"] = cls._GROUP
-
-        if is_processed:
-            table["label"] = "apm"
-
-
-class TraceMetric:
-    BK_APM_DURATION: str = "bk_apm_duration"
-    BK_APM_COUNT: str = "bk_apm_count"
-    BK_APM_TOTAL: str = "bk_apm_total"
-    BK_APM_DURATION_MAX: str = "bk_apm_duration_max"
-    BK_APM_DURATION_MIN: str = "bk_apm_duration_min"
-    BK_APM_DURATION_SUM: str = "bk_apm_duration_sum"
-    BK_APM_DURATION_DELTA: str = "bk_apm_duration_delta"
-    BK_APM_DURATION_BUCKET: str = "bk_apm_duration_bucket"
-
-    @classmethod
->>>>>>> 957c9c18
     def all(cls) -> list[str]:
         return [
             cls.BK_APM_DURATION,
