from dataclasses import dataclass
from enum import Enum
from typing import List

from django.db.models import TextChoices
from django.utils.functional import cached_property
from django.utils.translation import ugettext_lazy as _
from django.utils.translation import ugettext_lazy as _lazy
from opentelemetry.semconv.resource import ResourceAttributes
from opentelemetry.semconv.trace import SpanAttributes


class SpanKind:
    SPAN_KIND_UNSPECIFIED = 0
    SPAN_KIND_INTERNAL = 1
    SPAN_KIND_SERVER = 2
    SPAN_KIND_CLIENT = 3
    SPAN_KIND_PRODUCER = 4
    SPAN_KIND_CONSUMER = 5

    @classmethod
    def get_label_by_key(cls, key):
        return {
            cls.SPAN_KIND_UNSPECIFIED: "未指定(unspecified)",
            cls.SPAN_KIND_INTERNAL: "内部(internal)",
            cls.SPAN_KIND_SERVER: _("被调"),
            cls.SPAN_KIND_CLIENT: _("主调"),
            cls.SPAN_KIND_PRODUCER: _("异步主调"),
            cls.SPAN_KIND_CONSUMER: _("异步被调"),
        }.get(key, key)

    @classmethod
    def list(cls):
        return [
            {"value": cls.SPAN_KIND_UNSPECIFIED, "text": cls.get_label_by_key(cls.SPAN_KIND_UNSPECIFIED)},
            {"value": cls.SPAN_KIND_INTERNAL, "text": cls.get_label_by_key(cls.SPAN_KIND_INTERNAL)},
            {"value": cls.SPAN_KIND_SERVER, "text": cls.get_label_by_key(cls.SPAN_KIND_SERVER)},
            {"value": cls.SPAN_KIND_CLIENT, "text": cls.get_label_by_key(cls.SPAN_KIND_CLIENT)},
            {"value": cls.SPAN_KIND_PRODUCER, "text": cls.get_label_by_key(cls.SPAN_KIND_PRODUCER)},
            {"value": cls.SPAN_KIND_CONSUMER, "text": cls.get_label_by_key(cls.SPAN_KIND_CONSUMER)},
        ]

    @classmethod
    def called_kinds(cls):
        """被调类型"""
        return [cls.SPAN_KIND_SERVER, cls.SPAN_KIND_CONSUMER]

    @classmethod
    def calling_kinds(cls):
        """主调类型"""
        return [cls.SPAN_KIND_CLIENT, cls.SPAN_KIND_PRODUCER]

    @classmethod
    def async_kinds(cls):
        """异步类型"""
        return [cls.SPAN_KIND_CONSUMER, cls.SPAN_KIND_PRODUCER]


class OtlpKey:
    ELAPSED_TIME = "elapsed_time"
    EVENTS = "events"
    START_TIME = "start_time"
    END_TIME = "end_time"
    PARENT_SPAN_ID = "parent_span_id"
    TRACE_ID = "trace_id"
    TRACE_STATE = "trace_state"
    SPAN_ID = "span_id"
    ATTRIBUTES = "attributes"
    SPAN_NAME = "span_name"
    KIND = "kind"
    STATUS = "status"
    STATUS_CODE = "status.code"
    STATUS_MESSAGE = "status.message"
    RESOURCE = "resource"
    BK_INSTANCE_ID = "bk.instance.id"
    UNKNOWN_SERVICE = "unknown.service"
    UNKNOWN_COMPONENT = "unknown.service-component"

    # apdex_type自身维度
    APDEX_TYPE = "apdex_type"

    @classmethod
    def get_resource_key(cls, key: str) -> str:
        return f"{cls.RESOURCE}.{key}"

    @classmethod
    def get_attributes_key(cls, key: str) -> str:
        return f"{cls.ATTRIBUTES}.{key}"

    @classmethod
    def get_metric_dimension_key(cls, key: str):
        if key.startswith(cls.ATTRIBUTES):
            key = key.replace(f"{cls.ATTRIBUTES}.", "")
        if key.startswith(cls.RESOURCE):
            key = key.replace(f"{cls.RESOURCE}.", "")
        return key.replace(".", "_")


# ==============================================================================
# Span标准字段枚举
# ==============================================================================
class ValueSource:
    """数据来源"""

    METHOD = "method"
    TRACE = "trace"
    METRIC = "metric"


class StandardFieldCategory:
    BASE = "base"
    HTTP = "http"
    RPC = "rpc"
    DB = "db"
    MESSAGING = "messaging"
    ASYNC_BACKEND = "async_backend"

    OTHER = "other"

    @classmethod
    def get_label_by_key(cls, key: str):
        return {
            cls.BASE: _("基础信息"),
            cls.HTTP: _("网页"),
            cls.RPC: _("远程调用"),
            cls.DB: _("数据库"),
            cls.MESSAGING: _("消息队列"),
            cls.ASYNC_BACKEND: _("后台任务"),
            cls.OTHER: _("其他"),
        }.get(key, key)


@dataclass
class StandardField:
    source: str
    key: str
    value: str
    display_level: str
    category: str
    value_source: str
    is_hidden: bool = False

    @property
    def field(self) -> str:
        return [f"{self.source}.{self.key}", self.source][self.source == self.key]

    @property
    def metric_dimension(self) -> str:
        return OtlpKey.get_metric_dimension_key(self.field)


class StandardFieldDisplayLevel:
    """标准字段显示层级"""

    BASE = "base"
    ADVANCES = "advances"

    @classmethod
    def get_label_by_key(cls, key):
        return {
            cls.BASE: _("基础信息"),
            cls.ADVANCES: _("高级(Advances)"),
        }.get(key, key)


class SpanStandardField:
    """
    常见的Span标准字段
    会影响:
    1. 预计算中存储的collections的数据
    2. Trace检索侧边栏查询条件
    """

    COMMON_STANDARD_FIELDS = [
        StandardField(
            OtlpKey.ATTRIBUTES,
            SpanAttributes.HTTP_HOST,
            "HTTP Host",
            StandardFieldDisplayLevel.ADVANCES,
            StandardFieldCategory.HTTP,
            ValueSource.TRACE,
        ),
        StandardField(
            OtlpKey.ATTRIBUTES,
            SpanAttributes.HTTP_URL,
            "HTTP URL",
            StandardFieldDisplayLevel.ADVANCES,
            StandardFieldCategory.HTTP,
            ValueSource.TRACE,
        ),
        StandardField(
            OtlpKey.ATTRIBUTES,
            "server.address",
            _("服务地址"),
            StandardFieldDisplayLevel.ADVANCES,
            StandardFieldCategory.HTTP,
            ValueSource.TRACE,
        ),
        StandardField(
            OtlpKey.ATTRIBUTES,
            SpanAttributes.HTTP_SCHEME,
            _("HTTP协议"),
            StandardFieldDisplayLevel.ADVANCES,
            StandardFieldCategory.HTTP,
            ValueSource.METRIC,
        ),
        StandardField(
            OtlpKey.ATTRIBUTES,
            SpanAttributes.HTTP_FLAVOR,
            _("HTTP服务名称"),
            StandardFieldDisplayLevel.ADVANCES,
            StandardFieldCategory.HTTP,
            ValueSource.METRIC,
        ),
        StandardField(
            OtlpKey.ATTRIBUTES,
            SpanAttributes.HTTP_METHOD,
            _("HTTP方法"),
            StandardFieldDisplayLevel.ADVANCES,
            StandardFieldCategory.HTTP,
            ValueSource.METRIC,
        ),
        StandardField(
            OtlpKey.ATTRIBUTES,
            SpanAttributes.HTTP_STATUS_CODE,
            _("HTTP状态码"),
            StandardFieldDisplayLevel.ADVANCES,
            StandardFieldCategory.HTTP,
            ValueSource.METRIC,
        ),
        StandardField(
            OtlpKey.ATTRIBUTES,
            SpanAttributes.RPC_METHOD,
            _("RPC方法"),
            StandardFieldDisplayLevel.ADVANCES,
            StandardFieldCategory.RPC,
            ValueSource.TRACE,
        ),
        StandardField(
            OtlpKey.ATTRIBUTES,
            SpanAttributes.RPC_SERVICE,
            _("RPC服务"),
            StandardFieldDisplayLevel.ADVANCES,
            StandardFieldCategory.RPC,
            ValueSource.TRACE,
        ),
        StandardField(
            OtlpKey.ATTRIBUTES,
            SpanAttributes.RPC_SYSTEM,
            _("RPC系统名"),
            StandardFieldDisplayLevel.ADVANCES,
            StandardFieldCategory.RPC,
            ValueSource.TRACE,
        ),
        StandardField(
            OtlpKey.ATTRIBUTES,
            SpanAttributes.RPC_GRPC_STATUS_CODE,
            _("gRPC状态码"),
            StandardFieldDisplayLevel.ADVANCES,
            StandardFieldCategory.RPC,
            ValueSource.TRACE,
        ),
        StandardField(
            OtlpKey.ATTRIBUTES,
            SpanAttributes.DB_NAME,
            _("数据库名称"),
            StandardFieldDisplayLevel.ADVANCES,
            StandardFieldCategory.DB,
            ValueSource.METRIC,
        ),
        StandardField(
            OtlpKey.ATTRIBUTES,
            SpanAttributes.DB_OPERATION,
            _("数据库操作"),
            StandardFieldDisplayLevel.ADVANCES,
            StandardFieldCategory.DB,
            ValueSource.METRIC,
        ),
        StandardField(
            OtlpKey.ATTRIBUTES,
            SpanAttributes.DB_SYSTEM,
            _("数据库类型"),
            StandardFieldDisplayLevel.ADVANCES,
            StandardFieldCategory.DB,
            ValueSource.METRIC,
        ),
        StandardField(
            OtlpKey.ATTRIBUTES,
            SpanAttributes.DB_STATEMENT,
            _("数据库语句"),
            StandardFieldDisplayLevel.ADVANCES,
            StandardFieldCategory.DB,
            ValueSource.TRACE,
        ),
        StandardField(
            OtlpKey.ATTRIBUTES,
            "db.instance",
            _("数据库实例ID"),
            StandardFieldDisplayLevel.ADVANCES,
            StandardFieldCategory.DB,
            ValueSource.TRACE,
        ),
        StandardField(
            OtlpKey.ATTRIBUTES,
            SpanAttributes.MESSAGING_SYSTEM,
            _("消息系统"),
            StandardFieldDisplayLevel.ADVANCES,
            StandardFieldCategory.MESSAGING,
            ValueSource.TRACE,
        ),
        StandardField(
            OtlpKey.ATTRIBUTES,
            SpanAttributes.MESSAGING_DESTINATION,
            _("消息目的地"),
            StandardFieldDisplayLevel.ADVANCES,
            StandardFieldCategory.MESSAGING,
            ValueSource.TRACE,
        ),
        StandardField(
            OtlpKey.ATTRIBUTES,
            SpanAttributes.MESSAGING_DESTINATION_KIND,
            _("消息目的地类型"),
            StandardFieldDisplayLevel.ADVANCES,
            StandardFieldCategory.MESSAGING,
            ValueSource.TRACE,
        ),
        StandardField(
            OtlpKey.ATTRIBUTES,
            "celery.action",
            _("Celery操作名称"),
            StandardFieldDisplayLevel.ADVANCES,
            StandardFieldCategory.MESSAGING,
            ValueSource.TRACE,
        ),
        StandardField(
            OtlpKey.ATTRIBUTES,
            "celery.task_name",
            _("Celery任务名称"),
            StandardFieldDisplayLevel.ADVANCES,
            StandardFieldCategory.MESSAGING,
            ValueSource.TRACE,
        ),
        StandardField(
            OtlpKey.ATTRIBUTES,
            SpanAttributes.NET_PEER_NAME,
            _("远程服务器名称"),
            StandardFieldDisplayLevel.ADVANCES,
            StandardFieldCategory.HTTP,
            ValueSource.METRIC,
        ),
        StandardField(
            OtlpKey.ATTRIBUTES,
            SpanAttributes.PEER_SERVICE,
            _("远程服务名"),
            StandardFieldDisplayLevel.ADVANCES,
            StandardFieldCategory.HTTP,
            ValueSource.METRIC,
        ),
        StandardField(
            OtlpKey.RESOURCE,
            ResourceAttributes.SERVICE_NAME,
            _("服务名"),
            StandardFieldDisplayLevel.BASE,
            StandardFieldCategory.BASE,
            ValueSource.METRIC,
        ),
        StandardField(
            OtlpKey.RESOURCE,
            ResourceAttributes.SERVICE_VERSION,
            _("服务版本"),
            StandardFieldDisplayLevel.BASE,
            StandardFieldCategory.BASE,
            ValueSource.METRIC,
        ),
        StandardField(
            OtlpKey.RESOURCE,
            ResourceAttributes.TELEMETRY_SDK_LANGUAGE,
            _("SDK语言"),
            StandardFieldDisplayLevel.BASE,
            StandardFieldCategory.BASE,
            ValueSource.METRIC,
        ),
        StandardField(
            OtlpKey.RESOURCE,
            ResourceAttributes.TELEMETRY_SDK_NAME,
            _("SDK名称"),
            StandardFieldDisplayLevel.BASE,
            StandardFieldCategory.BASE,
            ValueSource.METRIC,
        ),
        StandardField(
            OtlpKey.RESOURCE,
            ResourceAttributes.TELEMETRY_SDK_VERSION,
            _("SDK版本"),
            StandardFieldDisplayLevel.BASE,
            StandardFieldCategory.BASE,
            ValueSource.METRIC,
        ),
        StandardField(
            OtlpKey.RESOURCE,
            ResourceAttributes.SERVICE_NAMESPACE,
            _("服务命名空间"),
            StandardFieldDisplayLevel.BASE,
            StandardFieldCategory.BASE,
            ValueSource.TRACE,
        ),
        StandardField(
            OtlpKey.RESOURCE,
            ResourceAttributes.SERVICE_INSTANCE_ID,
            _("服务实例ID"),
            StandardFieldDisplayLevel.BASE,
            StandardFieldCategory.BASE,
            ValueSource.TRACE,
        ),
        StandardField(
            OtlpKey.RESOURCE,
            "net.host.ip",
            _("主机IP(net.host.ip)"),
            StandardFieldDisplayLevel.BASE,
            StandardFieldCategory.BASE,
            ValueSource.TRACE,
        ),
        StandardField(
            OtlpKey.RESOURCE,
            "host.ip",
            _("主机IP(host.ip)"),
            StandardFieldDisplayLevel.BASE,
            StandardFieldCategory.BASE,
            ValueSource.TRACE,
        ),
        StandardField(
            OtlpKey.RESOURCE,
            "k8s.bcs.cluster.id",
            _("K8S BCS 集群 ID"),
            StandardFieldDisplayLevel.BASE,
            StandardFieldCategory.BASE,
            ValueSource.TRACE,
        ),
        StandardField(
            OtlpKey.RESOURCE,
            "k8s.namespace.name",
            _("K8S 命名空间"),
            StandardFieldDisplayLevel.BASE,
            StandardFieldCategory.BASE,
            ValueSource.TRACE,
        ),
        StandardField(
            OtlpKey.RESOURCE,
            "k8s.pod.ip",
            _("K8S Pod Ip"),
            StandardFieldDisplayLevel.BASE,
            StandardFieldCategory.BASE,
            ValueSource.TRACE,
        ),
        StandardField(
            OtlpKey.RESOURCE,
            "k8s.pod.name",
            _("K8S Pod 名称"),
            StandardFieldDisplayLevel.BASE,
            StandardFieldCategory.BASE,
            ValueSource.TRACE,
        ),
        StandardField(
            OtlpKey.RESOURCE,
            "net.host.port",
            _("主机端口"),
            StandardFieldDisplayLevel.BASE,
            StandardFieldCategory.BASE,
            ValueSource.TRACE,
        ),
        StandardField(
            OtlpKey.RESOURCE,
            "net.host.name",
            _("主机名称"),
            StandardFieldDisplayLevel.BASE,
            StandardFieldCategory.BASE,
            ValueSource.TRACE,
        ),
        StandardField(
            OtlpKey.RESOURCE,
            "bk.instance.id",
            _("实例"),
            StandardFieldDisplayLevel.BASE,
            StandardFieldCategory.BASE,
            ValueSource.METRIC,
        ),
        StandardField(
            OtlpKey.KIND,
            OtlpKey.KIND,
            _("类型"),
            StandardFieldDisplayLevel.BASE,
            StandardFieldCategory.BASE,
            ValueSource.METHOD,
        ),
        StandardField(
            OtlpKey.SPAN_NAME,
            OtlpKey.SPAN_NAME,
            _("接口名称"),
            StandardFieldDisplayLevel.BASE,
            StandardFieldCategory.BASE,
            ValueSource.METRIC,
        ),
        StandardField(
            OtlpKey.STATUS,
            "code",
            _("状态"),
            StandardFieldDisplayLevel.BASE,
            StandardFieldCategory.BASE,
            ValueSource.METHOD,
            is_hidden=True,
        ),
    ]

    @classmethod
    def standard_fields(cls) -> List[str]:
        """获取标准字段"""
        return [field_info.field for field_info in cls.COMMON_STANDARD_FIELDS if not field_info.is_hidden]

    @classmethod
    def list_standard_fields(cls):
        """按照层级获取标准字段"""
        base_fields = []
        advances_fields = []

        for i in cls.COMMON_STANDARD_FIELDS:
            if i.is_hidden:
                continue

            if i.display_level == StandardFieldDisplayLevel.BASE:
                base_fields.append({"name": i.value, "id": i.field})
            else:
                advances_fields.append({"name": i.value, "id": i.field, "category": i.category})

        res = []
        for i in base_fields:
            res.append({"id": i["id"], "name": i["name"], "children": []})

        child_mapping = {}

        for i in advances_fields:
            child_mapping.setdefault(i["category"], []).append({"id": i["id"], "name": i["name"], "children": []})

        advances_child = []
        for category, items in child_mapping.items():
            advances_child.append(
                {"id": category, "name": StandardFieldCategory.get_label_by_key(category), "children": items}
            )

        res.append(
            {
                "id": StandardFieldDisplayLevel.ADVANCES,
                "name": StandardFieldDisplayLevel.get_label_by_key(StandardFieldDisplayLevel.ADVANCES),
                "children": advances_child,
            }
        )

        return res

    @classmethod
    def flat_list(cls):
        """获取打平的标准字段列表"""

        res = []
        # 基础字段放在前面 高级字段放在后面
        base_fields = [
            i
            for i in cls.COMMON_STANDARD_FIELDS
            if i.display_level == StandardFieldDisplayLevel.BASE and not i.is_hidden
        ]
        ad_fields = [
            i
            for i in cls.COMMON_STANDARD_FIELDS
            if i.display_level == StandardFieldDisplayLevel.ADVANCES and not i.is_hidden
        ]

        for item in base_fields + ad_fields:
            res.append({"name": f"{item.value}({item.field})", "key": item.field, "type": "string"})

        return res


class PreCalculateSpecificField(TextChoices):
    """
    预计算存储字段
    """

    BIZ_ID = "biz_id"
    BIZ_NAME = "biz_name"
    APP_ID = "app_id"
    APP_NAME = "app_name"
    TRACE_ID = "trace_id"
    HIERARCHY_COUNT = "hierarchy_count"
    SERVICE_COUNT = "service_count"
    SPAN_COUNT = "span_count"
    MIN_START_TIME = "min_start_time"
    MAX_END_TIME = "max_end_time"
    TRACE_DURATION = "trace_duration"
    SPAN_MAX_DURATION = "span_max_duration"
    SPAN_MIN_DURATION = "span_min_duration"
    ROOT_SERVICE = "root_service"
    ROOT_SERVICE_SPAN_ID = "root_service_span_id"
    ROOT_SERVICE_SPAN_NAME = "root_service_span_name"
    ROOT_SERVICE_STATUS_CODE = "root_service_status_code"
    ROOT_SERVICE_CATEGORY = "root_service_category"
    ROOT_SERVICE_KIND = "root_service_kind"
    ROOT_SPAN_ID = "root_span_id"
    ROOT_SPAN_NAME = "root_span_name"
    ROOT_SPAN_SERVICE = "root_span_service"
    ROOT_SPAN_KIND = "root_span_kind"
    ERROR = "error"
    ERROR_COUNT = "error_count"
    TIME = "time"
    CATEGORY_STATISTICS = "category_statistics"
    KIND_STATISTICS = "kind_statistics"
    COLLECTIONS = "collections"

    @classmethod
    def search_fields(cls):
        """获取可供搜索的字段"""
        return list(set(list(cls.values)) - set(cls.hidden_fields()))

    @classmethod
    def hidden_fields(cls):
        """获取隐藏字段"""
        return [cls.BIZ_ID, cls.BIZ_NAME, cls.APP_ID, cls.APP_NAME, cls.TIME, cls.COLLECTIONS]


class TraceListQueryMode:
    """trace检索查询模式"""

    ORIGIN = "origin"
    PRE_CALCULATION = "pre_calculation"

    @classmethod
    def choices(cls):
        return [
            (cls.ORIGIN, _("原始查询")),
            (cls.PRE_CALCULATION, _("预计算查询")),
        ]


class TraceWaterFallDisplayKey:
    """trace瀑布列表显示勾选项"""

    # 来源: OT
    SOURCE_CATEGORY_OPENTELEMETRY = "source_category_opentelemetry"
    # 来源: EBPF
    SOURCE_CATEGORY_EBPF = "source_category_ebpf"

    # 虚拟节点
    VIRTUAL_SPAN = "virtual_span"

    @classmethod
    def choices(cls):
        return [
            (cls.SOURCE_CATEGORY_OPENTELEMETRY, "OT"),
            (cls.SOURCE_CATEGORY_EBPF, "EBPF"),
            (cls.VIRTUAL_SPAN, _("虚拟节点")),
        ]


class SpanKindKey:
    """Span类型标识(用于collector处识别)"""

    UNSPECIFIED = "SPAN_KIND_UNSPECIFIED"
    INTERNAL = "SPAN_KIND_INTERNAL"
    SERVER = "SPAN_KIND_SERVER"
    CLIENT = "SPAN_KIND_CLIENT"
    PRODUCER = "SPAN_KIND_PRODUCER"
    CONSUMER = "SPAN_KIND_CONSUMER"


class TrpcAttributes:
    """for trpc"""

    TRPC_NAMESPACE = "trpc.namespace"
    TRPC_CALLER_SERVICE = "trpc.caller_service"
    TRPC_CALLEE_SERVICE = "trpc.callee_service"
    TRPC_CALLER_METHOD = "trpc.caller_method"
    TRPC_CALLEE_METHOD = "trpc.callee_method"
    TRPC_STATUS_TYPE = "trpc.status_type"
    TRPC_STATUS_CODE = "trpc.status_code"


class IndexSetSource(TextChoices):
    """日志索引集来源类型"""

    HOST_COLLECT = "host_collect", _("主机采集项")
    SERVICE_RELATED = "service_related", _("服务关联")


class FlowType(TextChoices):
    """Flow类型"""

    TAIL_SAMPLING = "tail_sampling", _("尾部采样Flow")


class TailSamplingSupportMethod(TextChoices):
    """计算平台-尾部采样中采样规则支持配置的操作符"""

    GT = "gt", "gt"
    GTE = "gte", "gte"
    LT = "lt", "lt"
    LTE = "lte", "lte"
    EQ = (
        "eq",
        "eq",
    )
    NEQ = "neq", "neq"
    REG = "reg", "reg"
    NREG = "nreg", "nreg"


class DataSamplingLogTypeChoices:
    """走datalink的数据采样类型"""

    TRACE = "trace"
    METRIC = "metric"

    @classmethod
    def choices(cls):
        return [
            (cls.TRACE, cls.TRACE),
            (cls.METRIC, cls.METRIC),
        ]


class ApmMetrics:
    """
    APM内置指标
    格式: (指标名，描述，单位)
    """

    BK_APM_DURATION = "bk_apm_duration", _("trace请求耗时"), "ns"
    BK_APM_COUNT = "bk_apm_count", _("trace分钟请求数"), ""
    BK_APM_TOTAL = "bk_apm_total", _("trace总请求数"), ""
    BK_APM_DURATION_MAX = "bk_apm_duration_max", _("trace分钟请求最大耗时"), "ns"
    BK_APM_DURATION_MIN = "bk_apm_duration_min", _("trace分钟请求最小耗时"), "ns"
    BK_APM_DURATION_SUM = "bk_apm_duration_sum", _("trace总请求耗时"), "ns"
    BK_APM_DURATION_DELTA = "bk_apm_duration_delta", _("trace分钟总请求耗时"), "ns"
    BK_APM_DURATION_BUCKET = "bk_apm_duration_bucket", _("trace总请求耗时bucket"), "ns"

    @classmethod
    def all(cls):
        return [
            cls.BK_APM_DURATION,
            cls.BK_APM_COUNT,
            cls.BK_APM_TOTAL,
            cls.BK_APM_DURATION_MAX,
            cls.BK_APM_DURATION_MIN,
            cls.BK_APM_DURATION_SUM,
            cls.BK_APM_DURATION_DELTA,
            cls.BK_APM_DURATION_BUCKET,
        ]


class OtlpProtocol:
    GRPC: str = "grpc"
    HTTP_JSON: str = "http/json"

    @classmethod
    def choices(cls):
        return [
            (cls.GRPC, _("gRPC 上报")),
            (cls.HTTP_JSON, _("HTTP/Protobuf 上报")),
        ]


class TelemetryDataType(Enum):
    METRIC = "metric"
    LOG = "log"
    TRACING = "tracing"
    PROFILING = "profiling"

<<<<<<< HEAD
    @classmethod
    def choices(cls):
        return [
            (cls.METRIC, _("指标")),
            (cls.LOG, _("日志")),
            (cls.TRACING, _("调用链")),
            (cls.PROFILING, _("性能分析")),
        ]

    @property
=======
    @cached_property
>>>>>>> a78b2719
    def alias(self):
        return {
            self.METRIC.value: _lazy("指标"),
            self.LOG.value: _lazy("日志"),
            self.TRACING.value: _lazy("调用链"),
            self.PROFILING.value: _lazy("性能分析"),
        }.get(self.value, self.value)

    @cached_property
    def datasource_type(self):
        return {
            self.METRIC.value: "metric",
            self.LOG.value: "log",
            self.TRACING.value: "trace",
            self.PROFILING.value: "profiling",
        }.get(self.value)

    @classmethod
    def values(cls):
        return [i.value for i in cls]

    @classmethod
    def get_filter_fields(cls):
        return [
            {"id": cls.METRIC.value, "name": _("指标")},
            {"id": cls.LOG.value, "name": _("日志")},
            {"id": cls.TRACING.value, "name": _("调用链")},
            {"id": cls.PROFILING.value, "name": _("性能分析")},
        ]


class FormatType:
    # 默认：补充协议 + url 路径
    DEFAULT = "default"
    # simple：仅返回域名
    SIMPLE = "simple"

    @classmethod
    def choices(cls):
        return [(cls.DEFAULT, cls.DEFAULT), (cls.SIMPLE, cls.SIMPLE)]<|MERGE_RESOLUTION|>--- conflicted
+++ resolved
@@ -772,7 +772,6 @@
     TRACING = "tracing"
     PROFILING = "profiling"
 
-<<<<<<< HEAD
     @classmethod
     def choices(cls):
         return [
@@ -783,9 +782,6 @@
         ]
 
     @property
-=======
-    @cached_property
->>>>>>> a78b2719
     def alias(self):
         return {
             self.METRIC.value: _lazy("指标"),
