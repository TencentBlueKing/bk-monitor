# -*- coding: utf-8 -*-
"""
Tencent is pleased to support the open source community by making 蓝鲸智云 - 监控平台 (BlueKing - Monitor) available.
Copyright (C) 2017-2021 THL A29 Limited, a Tencent company. All rights reserved.
Licensed under the MIT License (the "License"); you may not use this file except in compliance with the License.
You may obtain a copy of the License at http://opensource.org/licenses/MIT
Unless required by applicable law or agreed to in writing, software distributed under the License is distributed on
an "AS IS" BASIS, WITHOUT WARRANTIES OR CONDITIONS OF ANY KIND, either express or implied. See the License for the
specific language governing permissions and limitations under the License.
"""
from django.contrib.auth import get_user_model
from django.core.exceptions import PermissionDenied
from rest_framework.exceptions import ValidationError

from alarm_backends.core.cache.mail_report import MailReportCacheManager
from alarm_backends.service.report.handler import ReportHandler
from alarm_backends.service.report.tasks import render_image_task, render_mails
from bkmonitor.action.serializers.report import (
    FrequencySerializer,
    ReceiverSerializer,
    ReportChannelSerializer,
    ReportContentSerializer,
)
<<<<<<< HEAD
=======
from bkmonitor.iam.action import ActionEnum
from bkmonitor.iam.permission import Permission
from bkmonitor.iam.resource import ResourceEnum
>>>>>>> 2686ef6e
from bkmonitor.models import RenderImageTask, ReportItems
from bkmonitor.utils.common_utils import to_dict
from bkmonitor.utils.request import get_request
from bkmonitor.views import serializers
from core.drf_resource import Resource, resource
from core.drf_resource.viewsets import ResourceRoute, ResourceViewSet


class GetStatisticsByJson(Resource):
    """
    获取json格式的运营数据
    """

    def perform_request(self, params):
        result = resource.statistics.get_statistics_data(response_format="json")

        return to_dict(result)


class GetSettingAndNotifyGroup(Resource):
    """
    获取配置管理员及其业务、告警接收人及其业务
    """

    def perform_request(self, params):
        result = MailReportCacheManager().fetch_groups_and_user_bizs()

        return result


class IsSuperuser(Resource):
    """
    判断用户是否超级管理员
    """

    class RequestSerializer(serializers.Serializer):
        username = serializers.ListField(required=True)

    def perform_request(self, params):
        users_is_superuser = {}
        user_model = get_user_model()
        bkuser = user_model.objects.filter(username__in=params["username"])
        for user in bkuser:
            users_is_superuser[str(user)] = user.is_superuser
        return users_is_superuser


class TestReportMail(Resource):
    """
    发送订阅报表测试
    """

    class RequestSerializer(serializers.Serializer):
        creator = serializers.CharField(required=True, max_length=512)
        mail_title = serializers.CharField(required=True, max_length=512)
        receivers = ReceiverSerializer(many=True)
        channels = ReportChannelSerializer(many=True, required=False)
        is_link_enabled = serializers.BooleanField(required=False, default=True)
        report_contents = ReportContentSerializer(many=True)
        frequency = FrequencySerializer(required=False)

    def perform_request(self, params):
        # 测试邮件只发送给当前用户
        report_handler = ReportHandler()

        # 是否超管
        is_superuser = False
        user_model = get_user_model()
        try:
            bkuser = user_model.objects.get(username=params["creator"])
            if bkuser.is_superuser:
                is_superuser = True
        except user_model.DoesNotExist:
            is_superuser = False

        # 获取当前用户有权限的业务列表
        item = ReportItems(
            mail_title=params["mail_title"],
            receivers=[{"id": params["creator"], "is_enabled": True, type: "user"}],
            channels=params["channels"],
            is_link_enabled=params["is_link_enabled"],
            managers=[params["creator"]],
            frequency=params["frequency"],
        )
        # 赋予一个缺省值
        report_handler.item_id = -1

        render_mails.apply_async(
            args=(report_handler, item, params["report_contents"], [params["creator"]], is_superuser)
        )
        for channel in item.channels:
            if channel.get("is_enabled"):
                # 所有的channel, 无法校验权限，只要满足条件，默认全部接口
                subscribers = [subscriber["username"] for subscriber in channel["subscribers"]]
                render_mails.apply_async(
                    args=(report_handler, item, params["report_contents"], subscribers, True),
                    kwargs={"channel_name": channel["channel_name"]},
                )
        return "success"


class SendReportMail(Resource):
    """
    发送订阅报表
    """

    class RequestSerializer(serializers.Serializer):
        id = serializers.IntegerField(required=True)

    def perform_request(self, params):
        try:
            report_item = ReportItems.objects.get(id=params["id"])
        except ReportItems.DoesNotExist:
            raise ValidationError(f"ReportItems id({params['id']}) does not exist")

        # 获取当前用户
        request = get_request(peaceful=True)
        if not request:
            raise ValidationError("request does not exist")
        username = request.user.username
        if not username:
            raise ValidationError("username does not exist")

        # 判断当前用户是否有权限
        manager_users = [manager["id"] for manager in report_item.managers if manager["type"] == "user"]
        if username not in manager_users:
            raise ValidationError("You have no permission to send this report")

        ReportHandler(report_item.id).process_and_render_mails()


class MailReportViewSet(ResourceViewSet):
    """
    邮件订阅
    """

    resource_routes = [
        ResourceRoute("GET", GetStatisticsByJson, endpoint="get_statistics_by_json"),
        ResourceRoute("GET", GetSettingAndNotifyGroup, endpoint="get_setting_and_notify_group"),
        ResourceRoute("POST", TestReportMail, endpoint="test_report_mail"),
        ResourceRoute("POST", SendReportMail, endpoint="send_report_mail"),
        ResourceRoute("GET", resource.report.group_list, endpoint="group_list"),
        ResourceRoute("GET", resource.report.report_list, endpoint="report_mail_list"),
        ResourceRoute("POST", IsSuperuser, endpoint="is_superuser"),
    ]


class RenderImageResource(Resource):
    """
    渲染图片
    """

    class RequestSerializer(serializers.Serializer):
        type = serializers.ChoiceField(choices=RenderImageTask.TYPE)
        options = serializers.DictField()

        class DashboardOptionsSerializer(serializers.Serializer):
            bk_biz_id = serializers.IntegerField()
            dashboard_uid = serializers.CharField()
            panel_id = serializers.CharField(allow_null=True, allow_blank=True, default=None)
            height = serializers.IntegerField(default=300)
            width = serializers.IntegerField()
            variables = serializers.DictField(default=dict)
            start_time = serializers.IntegerField()
            end_time = serializers.IntegerField()
            scale = serializers.IntegerField(default=2)
            with_panel_title = serializers.BooleanField(default=True)

<<<<<<< HEAD
=======
            def validate(self, attrs):
                # 检查用户是否有权限访问该仪表盘
                p = Permission()
                p.skip_check = False
                result = p.batch_is_allowed(
                    [ActionEnum.VIEW_SINGLE_DASHBOARD],
                    [[ResourceEnum.GRAFANA_DASHBOARD.create_instance(attrs["dashboard_uid"])]],
                )
                if not result.get(attrs["dashboard_uid"], {}).get(ActionEnum.VIEW_SINGLE_DASHBOARD.id):
                    raise PermissionDenied("You have no permission to view this dashboard")

                return attrs

>>>>>>> 2686ef6e
        def validate(self, attrs):
            options = attrs.pop("options")
            if attrs["type"] == RenderImageTask.Type.DASHBOARD:
                serializer = self.DashboardOptionsSerializer(data=options)
            else:
                raise ValidationError(f"Invalid type: {attrs['type']}")
            serializer.is_valid(raise_exception=True)
            attrs["options"] = serializer.validated_data
            return attrs

    def perform_request(self, params):
        # 尝试获取当前用户
        request = get_request(peaceful=True)
        if request:
            username = request.user.username
        else:
<<<<<<< HEAD
            username = "system"
=======
            username = "admin"
>>>>>>> 2686ef6e

        task = RenderImageTask.objects.create(
            type=params["type"],
            options=params["options"],
            status=RenderImageTask.Status.PENDING,
            username=username,
        )
        render_image_task.delay(task)
        return {"task_id": str(task.task_id)}


class GetRenderImageResource(Resource):
    """
    获取渲染图片
    """

    class RequestSerializer(serializers.Serializer):
        task_id = serializers.UUIDField()

    def perform_request(self, params):
<<<<<<< HEAD
        task = RenderImageTask.objects.get(task_id=params["task_id"])

=======
        # 尝试获取当前用户
        request = get_request(peaceful=True)
        if request:
            username = request.user.username
        else:
            username = "admin"

        task = RenderImageTask.objects.get(task_id=params["task_id"])

        if task.username != username:
            raise ValidationError("You have no permission to visit this task")

>>>>>>> 2686ef6e
        return {
            "status": task.status,
            "image_url": task.image.url if task.image else None,
            "error": task.error,
        }


class RenderImageViewSet(ResourceViewSet):
    """
    渲染图片
    """

    resource_routes = [
        ResourceRoute("POST", RenderImageResource, endpoint="render"),
        ResourceRoute("GET", GetRenderImageResource, endpoint="result"),
    ]<|MERGE_RESOLUTION|>--- conflicted
+++ resolved
@@ -21,12 +21,9 @@
     ReportChannelSerializer,
     ReportContentSerializer,
 )
-<<<<<<< HEAD
-=======
 from bkmonitor.iam.action import ActionEnum
 from bkmonitor.iam.permission import Permission
 from bkmonitor.iam.resource import ResourceEnum
->>>>>>> 2686ef6e
 from bkmonitor.models import RenderImageTask, ReportItems
 from bkmonitor.utils.common_utils import to_dict
 from bkmonitor.utils.request import get_request
@@ -195,8 +192,6 @@
             scale = serializers.IntegerField(default=2)
             with_panel_title = serializers.BooleanField(default=True)
 
-<<<<<<< HEAD
-=======
             def validate(self, attrs):
                 # 检查用户是否有权限访问该仪表盘
                 p = Permission()
@@ -210,7 +205,6 @@
 
                 return attrs
 
->>>>>>> 2686ef6e
         def validate(self, attrs):
             options = attrs.pop("options")
             if attrs["type"] == RenderImageTask.Type.DASHBOARD:
@@ -227,11 +221,7 @@
         if request:
             username = request.user.username
         else:
-<<<<<<< HEAD
-            username = "system"
-=======
             username = "admin"
->>>>>>> 2686ef6e
 
         task = RenderImageTask.objects.create(
             type=params["type"],
@@ -252,10 +242,6 @@
         task_id = serializers.UUIDField()
 
     def perform_request(self, params):
-<<<<<<< HEAD
-        task = RenderImageTask.objects.get(task_id=params["task_id"])
-
-=======
         # 尝试获取当前用户
         request = get_request(peaceful=True)
         if request:
@@ -268,7 +254,6 @@
         if task.username != username:
             raise ValidationError("You have no permission to visit this task")
 
->>>>>>> 2686ef6e
         return {
             "status": task.status,
             "image_url": task.image.url if task.image else None,
