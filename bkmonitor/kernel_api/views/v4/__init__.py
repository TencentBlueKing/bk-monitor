--- conflicted
+++ resolved
@@ -32,8 +32,5 @@
 from .strategy_v2 import *  # noqa
 from .strategy_v3 import *  # noqa
 from .event_v2 import *  # noqa
-<<<<<<< HEAD
 from .gse import *  # noqa
-=======
-from .subscribe import *  # noqa
->>>>>>> ea57676d
+from .subscribe import *  # noqa