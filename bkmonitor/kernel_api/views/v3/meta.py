# -*- coding: utf-8 -*-
"""
Tencent is pleased to support the open source community by making 蓝鲸智云 - 监控平台 (BlueKing - Monitor) available.
Copyright (C) 2017-2021 THL A29 Limited, a Tencent company. All rights reserved.
Licensed under the MIT License (the "License"); you may not use this file except in compliance with the License.
You may obtain a copy of the License at http://opensource.org/licenses/MIT
Unless required by applicable law or agreed to in writing, software distributed under the License is distributed on
an "AS IS" BASIS, WITHOUT WARRANTIES OR CONDITIONS OF ANY KIND, either express or implied. See the License for the
specific language governing permissions and limitations under the License.
"""

from bkmonitor.views.renderers import MonitorJSONRenderer
from core.drf_resource.viewsets import ResourceRoute, ResourceViewSet
from metadata import resources as resource

RENDER_CLASSES = [MonitorJSONRenderer]


class MetaViewSet(ResourceViewSet):
    renderer_classes = RENDER_CLASSES


class CreateDataIDViewSet(MetaViewSet):
    resource_routes = [ResourceRoute("POST", resource.CreateDataIDResource)]


class ModifyDataIDViewSet(MetaViewSet):
    resource_routes = [ResourceRoute("POST", resource.ModifyDataSource)]


class StopOrEnableDatasourceViewSet(MetaViewSet):
    resource_routes = [ResourceRoute("POST", resource.StopOrEnableDatasource)]


class ResultTableViewSet(MetaViewSet):
    resource_routes = [
        ResourceRoute("POST", resource.CreateResultTableResource),
        ResourceRoute("GET", resource.ListResultTableResource),
    ]


class ModifyResultTableViewSet(MetaViewSet):
    resource_routes = [
        ResourceRoute("POST", resource.ModifyResultTableResource),
    ]


class AccessBkDataByResultTableViewSet(MetaViewSet):
    resource_routes = [
        ResourceRoute("POST", resource.AccessBkDataByResultTableResource),
    ]


class IsDataLabelExistViewSet(MetaViewSet):
    resource_routes = [
        ResourceRoute("GET", resource.IsDataLabelExistResource),
    ]


class CreateDownSampleDataFlowViewSet(MetaViewSet):
    resource_routes = [
        ResourceRoute("POST", resource.CreateDownSampleDataFlowResource),
    ]


class GetDataIDViewSet(MetaViewSet):
    resource_routes = [ResourceRoute("GET", resource.QueryDataSourceResource)]


class QueryDataSourceBySpaceUidViewSet(MetaViewSet):
    resource_routes = [ResourceRoute("POST", resource.QueryDataSourceBySpaceUidResource)]


class GetResultTableViewSet(MetaViewSet):
    resource_routes = [ResourceRoute("GET", resource.QueryResultTableSourceResource)]


class UpgradeResultTableViewSet(MetaViewSet):
    resource_routes = [ResourceRoute("POST", resource.UpgradeResultTableResource)]


class FullCmdbNodeInfoViewSet(MetaViewSet):
    resource_routes = [ResourceRoute("POST", resource.FullCmdbNodeInfoResource)]


class CreateResultTableMetricSplitViewSet(MetaViewSet):
    resource_routes = [ResourceRoute("POST", resource.CreateResultTableMetricSplitResource)]


class CleanResultTableMetricSplitViewSet(MetaViewSet):
    resource_routes = [ResourceRoute("POST", resource.CleanResultTableMetricSplitResource)]


class LabelViewSet(MetaViewSet):
    resource_routes = [ResourceRoute("GET", resource.LabelResource)]


class GetResultTableStorageViewSet(MetaViewSet):
    resource_routes = [ResourceRoute("GET", resource.GetResultTableStorageResult)]


class CreateClusterInfoViewSet(MetaViewSet):
    resource_routes = [ResourceRoute("POST", resource.CreateClusterInfoResource)]


class ModifyClusterInfoViewSet(MetaViewSet):
    resource_routes = [ResourceRoute("POST", resource.ModifyClusterInfoResource)]


class DeleteClusterInfoViewSet(MetaViewSet):
    resource_routes = [ResourceRoute("POST", resource.DeleteClusterInfoResource)]


class GetClusterInfoViewSet(MetaViewSet):
    resource_routes = [ResourceRoute("GET", resource.QueryClusterInfoResource)]


class QueryEventGroupViewSet(MetaViewSet):
    resource_routes = [ResourceRoute("GET", resource.QueryEventGroupResource)]


class CreateEventGroupViewSet(MetaViewSet):
    resource_routes = [ResourceRoute("POST", resource.CreateEventGroupResource)]


class ModifyEventGroupViewSet(MetaViewSet):
    resource_routes = [ResourceRoute("POST", resource.ModifyEventGroupResource)]


class DeleteEventGroupViewSet(MetaViewSet):
    resource_routes = [ResourceRoute("POST", resource.DeleteEventGroupResource)]


class GetEventGroupViewSet(MetaViewSet):
    resource_routes = [ResourceRoute("GET", resource.GetEventGroupResource)]


class GetLogGroupViewSet(MetaViewSet):
    resource_routes = [ResourceRoute("GET", resource.GetLogGroupResource)]


class QueryLogGroupViewSet(MetaViewSet):
    resource_routes = [ResourceRoute("GET", resource.QueryLogGroupResource)]


class CreateLogGroupViewSet(MetaViewSet):
    resource_routes = [ResourceRoute("POST", resource.CreateLogGroupResource)]


class ModifyLogGroupViewSet(MetaViewSet):
    resource_routes = [ResourceRoute("POST", resource.ModifyLogGroupResource)]


class DeleteLogGroupViewSet(MetaViewSet):
    resource_routes = [ResourceRoute("POST", resource.DeleteLogGroupResource)]


class GetTimeSeriesMetricsViewSet(MetaViewSet):
    resource_routes = [ResourceRoute("GET", resource.GetTimeSeriesMetricsResource)]


class CreateTimeSeriesGroupViewSet(MetaViewSet):
    resource_routes = [ResourceRoute("POST", resource.CreateTimeSeriesGroupResource)]


class ModifyTimeSeriesGroupViewSet(MetaViewSet):
    resource_routes = [ResourceRoute("POST", resource.ModifyTimeSeriesGroupResource)]


class DeleteTimeSeriesGroupViewSet(MetaViewSet):
    resource_routes = [ResourceRoute("POST", resource.DeleteTimeSeriesGroupResource)]


class GetTimeSeriesGroupViewSet(MetaViewSet):
    resource_routes = [ResourceRoute("GET", resource.GetTimeSeriesGroupResource)]


class QueryTimeSeriesGroupViewSet(MetaViewSet):
    resource_routes = [ResourceRoute("GET", resource.QueryTimeSeriesGroupResource)]


class QueryTagValuesViewSet(MetaViewSet):
    resource_routes = [ResourceRoute("GET", resource.QueryTagValuesResource)]


class ListTransferClusterViewSet(MetaViewSet):
    resource_routes = [ResourceRoute("GET", resource.ListTransferClusterResource)]


class CheckOrCreateKafkaStorageViewSet(MetaViewSet):
    resource_routes = [ResourceRoute("POST", resource.CheckOrCreateKafkaStorageResource)]


class RegisterBCSClusterViewSet(MetaViewSet):
    resource_routes = [ResourceRoute("POST", resource.RegisterBCSClusterResource)]


class ModifyBCSResourceInfoViewSet(MetaViewSet):
    resource_routes = [ResourceRoute("POST", resource.ModifyBCSResourceInfoResource)]


class ListBCSResourceInfoViewSet(MetaViewSet):
    resource_routes = [ResourceRoute("POST", resource.ListBCSResourceInfoResource)]


class ListBCSClusterInfoViewSet(MetaViewSet):
    resource_routes = [ResourceRoute("GET", resource.ListBCSClusterInfoResource)]


class ApplyYamlToBCSClusterViewSet(MetaViewSet):
    resource_routes = [ResourceRoute("POST", resource.ApplyYamlToBCSClusterResource)]


class QueryBCSMetricsViewSet(MetaViewSet):
    resource_routes = [ResourceRoute("GET", resource.QueryBCSMetricsResource)]


class CreateEsSnapshotRepositoryViewSet(MetaViewSet):
    resource_routes = [ResourceRoute("POST", resource.CreateEsSnapshotRepositoryResource)]


class ModifyEsSnapshotRepositoryViewSet(MetaViewSet):
    resource_routes = [ResourceRoute("POST", resource.ModifyEsSnapshotRepositoryResource)]


class DeleteEsSnapshotRepositoryViewSet(MetaViewSet):
    resource_routes = [ResourceRoute("POST", resource.DeleteEsSnapshotRepositoryResource)]


class VerifyEsSnapshotRepositoryViewSet(MetaViewSet):
    resource_routes = [ResourceRoute("GET", resource.VerifyEsSnapshotRepositoryResource)]


class EsSnapshotRepositoryViewSet(MetaViewSet):
    resource_routes = [ResourceRoute("GET", resource.EsSnapshotRepositoryResource)]


class ListEsSnapshotRepositoryViewSet(MetaViewSet):
    resource_routes = [ResourceRoute("POST", resource.ListEsSnapshotRepositoryResource)]


class CreateResultTableSnapshotViewSet(MetaViewSet):
    resource_routes = [ResourceRoute("POST", resource.CreateResultTableSnapshotResource)]


class ModifyResultTableSnapshotViewSet(MetaViewSet):
    resource_routes = [ResourceRoute("POST", resource.ModifyResultTableSnapshotResource)]


class DeleteResultTableSnapshotViewSet(MetaViewSet):
    resource_routes = [ResourceRoute("POST", resource.DeleteResultTableSnapshotResource)]


class ListResultTableSnapshotViewSet(MetaViewSet):
    resource_routes = [ResourceRoute("POST", resource.ListResultTableSnapshotResource)]


class ListResultTableSnapshotIndicesViewSet(MetaViewSet):
    resource_routes = [ResourceRoute("POST", resource.ListResultTableSnapshotIndicesResource)]


class GetResultTableSnapshotStateViewSet(MetaViewSet):
    resource_routes = [ResourceRoute("POST", resource.GetResultTableSnapshotStateResource)]


class RestoreResultTableSnapshotViewSet(MetaViewSet):
    resource_routes = [ResourceRoute("POST", resource.RestoreResultTableSnapshotResource)]


class ModifyRestoreResultTableSnapshotViewSet(MetaViewSet):
    resource_routes = [ResourceRoute("POST", resource.ModifyRestoreResultTableSnapshotResource)]


class DeleteRestoreResultTableSnapshotViewSet(MetaViewSet):
    resource_routes = [ResourceRoute("POST", resource.DeleteRestoreResultTableSnapshotResource)]


class ListRestoreResultTableSnapshotViewSet(MetaViewSet):
    resource_routes = [ResourceRoute("POST", resource.ListRestoreResultTableSnapshotResource)]


class GetRestoreResultTableSnapshotStateViewSet(MetaViewSet):
    resource_routes = [ResourceRoute("POST", resource.GetRestoreResultTableSnapshotStateResource)]


class ModifyDatasourceResultTable(MetaViewSet):
    resource_routes = [ResourceRoute("POST", resource.ModifyDatasourceResultTable)]


class EsRouteViewSet(MetaViewSet):
    resource_routes = [ResourceRoute("POST", resource.EsRouteResource)]


class KafkaTailViewSet(MetaViewSet):
    resource_routes = [ResourceRoute("GET", resource.KafkaTailResource)]


class ListSpaceTypesViewSet(MetaViewSet):
    resource_routes = [ResourceRoute("GET", resource.ListSpaceTypesResource)]


class ListSpacesViewSet(MetaViewSet):
    resource_routes = [ResourceRoute("GET", resource.ListSpacesResource)]


class GetSpaceDetailViewSet(MetaViewSet):
    resource_routes = [ResourceRoute("GET", resource.GetSpaceDetailResource)]


class GetClustersBySpaceUidViewSet(MetaViewSet):
    resource_routes = [ResourceRoute("GET", resource.GetClustersBySpaceUidResource)]


class CreateSpaceViewSet(MetaViewSet):
    resource_routes = [ResourceRoute("POST", resource.CreateSpaceResource)]


class UpdateSpaceViewSet(MetaViewSet):
    resource_routes = [ResourceRoute("POST", resource.UpdateSpaceResource)]


class MergeSpaceViewSet(MetaViewSet):
    resource_routes = [ResourceRoute("POST", resource.MergeSpaceResource)]


class DisableSpaceViewSet(MetaViewSet):
    resource_routes = [ResourceRoute("POST", resource.DisableSpaceResource)]


class ListStickySpacesViewSet(MetaViewSet):
    resource_routes = [ResourceRoute("GET", resource.ListStickySpacesResource)]


class StickSpaceViewSet(MetaViewSet):
    resource_routes = [ResourceRoute("POST", resource.StickSpaceResource)]


class RefreshMetricForKihanViewSet(MetaViewSet):
    resource_routes = [ResourceRoute("GET", resource.RefreshMetricForKihan)]


class ListDataPipelineViewSet(MetaViewSet):
    resource_routes = [ResourceRoute("GET", resource.ListDataPipeline)]


class ListDataSourceByDataPipelineViewSet(MetaViewSet):
    resource_routes = [ResourceRoute("GET", resource.ListDataSourceByDataPipeline)]


class CreateDataPipelineViewSet(MetaViewSet):
    resource_routes = [ResourceRoute("POST", resource.CreateDataPipeline)]


class UpdateDataPipelineViewSet(MetaViewSet):
    resource_routes = [ResourceRoute("POST", resource.UpdateDataPipeline)]


class GetStorageClusterInfoViewSet(MetaViewSet):
    resource_routes = [ResourceRoute("GET", resource.GetClusterInfo)]


class GetTransferListViewSet(MetaViewSet):
    resource_routes = [ResourceRoute("GET", resource.GetTransferList)]


class GetEtlConfigViewSet(MetaViewSet):
    resource_routes = [ResourceRoute("GET", resource.GetEtlConfig)]


class CheckClusterHealthViewSet(MetaViewSet):
    resource_routes = [ResourceRoute("GET", resource.CheckClusterHealth)]


class ListClustersViewSet(MetaViewSet):
    resource_routes = [ResourceRoute("GET", resource.ListClusters)]


class GetStorageClusterDetailViewSet(MetaViewSet):
    resource_routes = [ResourceRoute("GET", resource.GetStorageClusterDetail)]


class RegisterClusterViewSet(MetaViewSet):
    resource_routes = [ResourceRoute("POST", resource.RegisterCluster)]


class UpdateRegisteredClusterViewSet(MetaViewSet):
    resource_routes = [ResourceRoute("POST", resource.UpdateRegisteredCluster)]


class QueryDataSourceViewSet(MetaViewSet):
    resource_routes = [ResourceRoute("GET", resource.QueryDataSourceResource)]


class QueryBizByBkBaseViewSet(MetaViewSet):
    resource_routes = [ResourceRoute("GET", resource.QueryBizByBkBase)]


class QueryResultTableStorageDetailViewSet(MetaViewSet):
    resource_routes = [ResourceRoute("GET", resource.QueryResultTableStorageDetailResource)]


class CreateVmClusterViewSet(MetaViewSet):
    resource_routes = [ResourceRoute("POST", resource.CreateVmCluster)]


class QueryVmDatalinkViewSet(MetaViewSet):
    resource_routes = [ResourceRoute("GET", resource.QueryVmDatalink)]


class QueryBcsClusterVmTableIdsViewSet(MetaViewSet):
    resource_routes = [ResourceRoute("GET", resource.QueryBcsClusterVmTableIds)]


class SwitchKafkaClusterViewSet(MetaViewSet):
    resource_routes = [ResourceRoute("POST", resource.SwitchKafkaCluster)]


class QueryVmRtBySpaceViewSet(MetaViewSet):
<<<<<<< HEAD
    resource_routes = [ResourceRoute("GET", resource.QueryVmRtBySpace)]
=======
    resource_routes = [ResourceRoute("GET", resource.QueryVmRtBySpace)]


class CreateEsRouterViewSet(MetaViewSet):
    resource_routes = [ResourceRoute("POST", resource.CreateEsRouter)]


class UpdateEsRouterViewSet(MetaViewSet):
    resource_routes = [ResourceRoute("POST", resource.UpdateEsRouter)]
>>>>>>> 47b8edb5
<|MERGE_RESOLUTION|>--- conflicted
+++ resolved
@@ -416,9 +416,6 @@
 
 
 class QueryVmRtBySpaceViewSet(MetaViewSet):
-<<<<<<< HEAD
-    resource_routes = [ResourceRoute("GET", resource.QueryVmRtBySpace)]
-=======
     resource_routes = [ResourceRoute("GET", resource.QueryVmRtBySpace)]
 
 
@@ -427,5 +424,4 @@
 
 
 class UpdateEsRouterViewSet(MetaViewSet):
-    resource_routes = [ResourceRoute("POST", resource.UpdateEsRouter)]
->>>>>>> 47b8edb5
+    resource_routes = [ResourceRoute("POST", resource.UpdateEsRouter)]