--- conflicted
+++ resolved
@@ -424,12 +424,8 @@
 
 
 class UpdateEsRouterViewSet(MetaViewSet):
-<<<<<<< HEAD
     resource_routes = [ResourceRoute("POST", resource.UpdateEsRouter)]
-=======
-    resource_routes = [ResourceRoute("POST", resource.UpdateEsRouter)]
 
 
 class AddBkDataTableIdsViewSet(MetaViewSet):
-    resource_routes = [ResourceRoute("POST", resource.AddBkDataTableIdsResource)]
->>>>>>> a14e02ac
+    resource_routes = [ResourceRoute("POST", resource.AddBkDataTableIdsResource)]