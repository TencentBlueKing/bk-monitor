"""
Tencent is pleased to support the open source community by making 蓝鲸智云 - 监控平台 (BlueKing - Monitor) available.
Copyright (C) 2017-2021 THL A29 Limited, a Tencent company. All rights reserved.
Licensed under the MIT License (the "License"); you may not use this file except in compliance with the License.
You may obtain a copy of the License at http://opensource.org/licenses/MIT
Unless required by applicable law or agreed to in writing, software distributed under the License is distributed on
an "AS IS" BASIS, WITHOUT WARRANTIES OR CONDITIONS OF ANY KIND, either express or implied. See the License for the
specific language governing permissions and limitations under the License.
"""
import functools
import logging
import random
import time
from typing import Dict, Tuple

import jwt
from django.conf import settings
from django.contrib import auth
from django.contrib.auth import get_user_model
from django.contrib.auth.backends import ModelBackend
from django.core.cache import caches
from django.http import HttpRequest, HttpResponseForbidden
from django.utils.deprecation import MiddlewareMixin
from rest_framework.authentication import SessionAuthentication

from bkmonitor.models import ApiAuthToken, AuthType
from constants.common import DEFAULT_TENANT_ID
from core.drf_resource import api
from core.errors.api import BKAPIError

logger = logging.getLogger(__name__)

APP_CODE_TOKENS: dict[str, list[str]] = {}
APP_CODE_UPDATE_TIME = None
APP_CODE_TOKEN_CACHE_TIME = 300 + random.randint(0, 100)


def is_match_api_token(request, bk_tenant_id: str, app_code: str) -> bool:
    """
    校验API鉴权
    """
    # 如果没有biz_id，直接放行
    if not getattr(request, "biz_id"):
        return True

    global APP_CODE_TOKENS
    global APP_CODE_UPDATE_TIME

    # 更新缓存
    if APP_CODE_UPDATE_TIME is None or time.time() - APP_CODE_UPDATE_TIME > APP_CODE_TOKEN_CACHE_TIME:
        result = {}
        records = ApiAuthToken.objects.filter(type=AuthType.API, bk_tenant_id=bk_tenant_id)
        for record in records:
            if not record.params.get("app_code"):
                continue
            result[record.params["app_code"]] = record.namespaces
        APP_CODE_UPDATE_TIME = time.time()
        APP_CODE_TOKENS = result

    # 如果app_code没有对应的token，直接放行
    if app_code not in APP_CODE_TOKENS:
        return True

    namespaces = APP_CODE_TOKENS[app_code]

    # 校验命名空间
    if "biz#all" in namespaces or f"biz#{request.biz_id}" in namespaces:
        return True

    return False


class BkJWTClient:
    """
    jwt鉴权客户端
    """

    JWT_KEY_NAME = 'HTTP_X_BKAPI_JWT'
    ALGORITHM = 'RS512'

    class AttrDict(dict):
        def __getattr__(self, item):
            return self[item]

    def __init__(self, request: HttpRequest, public_keys: Dict[str, str]):
        self.request = request
        self.public_keys = public_keys

        self.is_valid = False
        self.app = None
        self.user = None

    def validate(self) -> Tuple[bool, str]:
        # jwt内容
        raw_content = self.request.META.get(self.JWT_KEY_NAME, '')
        if not raw_content:
            return False, "request headers jwt content is empty"

        # jwt headers解析
        try:
            headers = jwt.get_unverified_header(raw_content)
        except Exception as e:  # pylint: disable=broad-except
            return False, f"jwt content parse header error: {e}"

        # jwt算法
        algorithm = headers.get("alg") or self.ALGORITHM

        # 根据app_code获取公钥
        public_key = self.public_keys.get(headers.get("kid"))
        if not public_key:
            return False, f"public key of {headers.get('kid')} not found"

        # jwt内容解析
        try:
            result = jwt.decode(raw_content, public_key, algorithms=algorithm)
        except Exception as e:  # pylint: disable=broad-except
            return False, f"jwt content decode error: {e}"

        self.is_valid = True
        self.app = self.AttrDict(result.get("app", {}))

        # 版本兼容
        if self.app.get("bk_app_code"):
            self.app["app_code"] = self.app["bk_app_code"]

        # 验证app是否经过验证
        if self.app.get("verified") is not True:
            return False, "app_code not verified"

        self.user = self.AttrDict(result.get("user", {}))

        # 多租户校验
        if not self.app.get("tenant_id") and settings.ENABLE_MULTI_TENANT_MODE:
            return False, "lack of tenant_id"

        return True, ""


class KernelSessionAuthentication(SessionAuthentication):
    def enforce_csrf(self, request):
        request.csrf_processing_done = True


class AppWhiteListModelBackend(ModelBackend):
    # 经过esb 鉴权， bktoken已经丢失，因此不再对用户名进行校验。
<<<<<<< HEAD
    def authenticate(self, request=None, username=None, tenant_id=None, **kwargs):
        if username is None:
            return None
        try:
            user_model = get_user_model()
            user, _ = user_model.objects.get_or_create(username=username, defaults={"nickname": username})
            # 覆盖租户id
            if tenant_id != user.tenant_id:
                user.tenant_id = tenant_id
=======
    def authenticate(self, request=None, username=None, bk_tenant_id=None, **kwargs):
        if username is None:
            return None
        try:
            user, _ = get_user_model().objects.get_or_create(username=username, defaults={"nickname": username})

            # 如果用户没有租户id，则设置租户id
            if not user.tenant_id or (not settings.ENABLE_MULTI_TENANT_MODE and user.tenant_id != DEFAULT_TENANT_ID):
                user.tenant_id = bk_tenant_id
>>>>>>> 8101f59d
                user.save()
        except Exception as e:
            logger.error("Auto create & update UserModel fail, username: {}, error: {}".format(username, e))
            return None

        if self.user_can_authenticate(user):
            return user

    def user_can_authenticate(self, user):
        is_active = getattr(user, "is_active", None)
        return is_active or is_active is None


class AuthenticationMiddleware(MiddlewareMixin):
    @staticmethod
    @functools.lru_cache(maxsize=1)
    def get_apigw_public_keys() -> Dict[str, str]:
        cache = caches["login_db"]

        api_names = settings.FROM_APIGW_NAME.split(",")
        if not api_names:
            return {}

        # 获取API公钥
        public_keys = {}
        for api_name in api_names:
            cache_key = f"apigw_public_key:{api_name}"
            public_key = cache.get(cache_key)
            if public_key is None:
                try:
                    public_key = api.bk_apigateway.get_public_key(api_name=api_name)["public_key"]
                except BKAPIError as e:
                    logger.error(f"获取{api_name} apigw public_key失败，%s" % e)
                    public_key = ""

            # 如果预期的公钥为空，则设置2分钟，防止频繁请求
            if public_key:
                public_keys[api_name] = public_key
                cache.set(cache_key, public_key, timeout=None)
            else:
                cache.set(cache_key, public_key, timeout=120)

        return public_keys

    @staticmethod
    def use_apigw_auth(request) -> bool:
        """
        使用apigw鉴权
        """
        # 如果开启了多租户模式，则必须使用apigw鉴权
        if settings.ENABLE_MULTI_TENANT_MODE:
            return True

        # 如果请求来自apigw，并且携带了jwt，则使用apigw鉴权
        return request.META.get("HTTP_X_BKAPI_FROM") == "apigw" and request.META.get(BkJWTClient.JWT_KEY_NAME)

    def process_view(self, request, view, *args, **kwargs):
        # 登录豁免
        if getattr(view, "login_exempt", False):
            return None

        if self.use_apigw_auth(request):
            request.jwt = BkJWTClient(request, self.get_apigw_public_keys())
            result, error_message = request.jwt.validate()
            if not result:
                return HttpResponseForbidden(error_message)

            app_code = request.jwt.app.app_code
            username = request.jwt.user.username
<<<<<<< HEAD
            tenant_id = request.jwt.app.get("tenant_id") or DEFAULT_TENANT_ID
        else:
            app_code = request.META.get("HTTP_BK_APP_CODE")
            username = request.META.get("HTTP_BK_USERNAME")
            tenant_id = DEFAULT_TENANT_ID

        # 后台仪表盘渲染豁免，TODO: 多租户支持验证
        if "/grafana/" in request.path and not app_code:
            request.user = auth.authenticate(username="admin", tenant_id=tenant_id)
            return

        # 校验app_code及token
        token = request.META.get("HTTP_X_BKMONITOR_TOKEN")
        if app_code and is_match_api_token(request, app_code, token):
            request.user = auth.authenticate(username=username, tenant_id=tenant_id)
=======
            if settings.ENABLE_MULTI_TENANT_MODE:
                bk_tenant_id = request.jwt.app.get("tenant_id") or DEFAULT_TENANT_ID
            else:
                bk_tenant_id = DEFAULT_TENANT_ID
        else:
            app_code = request.META.get("HTTP_BK_APP_CODE")
            username = request.META.get("HTTP_BK_USERNAME")
            bk_tenant_id = DEFAULT_TENANT_ID

        # 后台仪表盘渲染豁免
        # TODO: 多租户支持验证
        if "/grafana/" in request.path and not app_code:
            request.user = auth.authenticate(username="admin", bk_tenant_id=bk_tenant_id)
            return

        # 校验app_code权限范围
        if app_code and is_match_api_token(request, bk_tenant_id, app_code):
            request.user = auth.authenticate(username=username, bk_tenant_id=bk_tenant_id)
>>>>>>> 8101f59d
            return

        return HttpResponseForbidden()<|MERGE_RESOLUTION|>--- conflicted
+++ resolved
@@ -143,17 +143,6 @@
 
 class AppWhiteListModelBackend(ModelBackend):
     # 经过esb 鉴权， bktoken已经丢失，因此不再对用户名进行校验。
-<<<<<<< HEAD
-    def authenticate(self, request=None, username=None, tenant_id=None, **kwargs):
-        if username is None:
-            return None
-        try:
-            user_model = get_user_model()
-            user, _ = user_model.objects.get_or_create(username=username, defaults={"nickname": username})
-            # 覆盖租户id
-            if tenant_id != user.tenant_id:
-                user.tenant_id = tenant_id
-=======
     def authenticate(self, request=None, username=None, bk_tenant_id=None, **kwargs):
         if username is None:
             return None
@@ -163,7 +152,6 @@
             # 如果用户没有租户id，则设置租户id
             if not user.tenant_id or (not settings.ENABLE_MULTI_TENANT_MODE and user.tenant_id != DEFAULT_TENANT_ID):
                 user.tenant_id = bk_tenant_id
->>>>>>> 8101f59d
                 user.save()
         except Exception as e:
             logger.error("Auto create & update UserModel fail, username: {}, error: {}".format(username, e))
@@ -233,23 +221,6 @@
 
             app_code = request.jwt.app.app_code
             username = request.jwt.user.username
-<<<<<<< HEAD
-            tenant_id = request.jwt.app.get("tenant_id") or DEFAULT_TENANT_ID
-        else:
-            app_code = request.META.get("HTTP_BK_APP_CODE")
-            username = request.META.get("HTTP_BK_USERNAME")
-            tenant_id = DEFAULT_TENANT_ID
-
-        # 后台仪表盘渲染豁免，TODO: 多租户支持验证
-        if "/grafana/" in request.path and not app_code:
-            request.user = auth.authenticate(username="admin", tenant_id=tenant_id)
-            return
-
-        # 校验app_code及token
-        token = request.META.get("HTTP_X_BKMONITOR_TOKEN")
-        if app_code and is_match_api_token(request, app_code, token):
-            request.user = auth.authenticate(username=username, tenant_id=tenant_id)
-=======
             if settings.ENABLE_MULTI_TENANT_MODE:
                 bk_tenant_id = request.jwt.app.get("tenant_id") or DEFAULT_TENANT_ID
             else:
@@ -268,7 +239,6 @@
         # 校验app_code权限范围
         if app_code and is_match_api_token(request, bk_tenant_id, app_code):
             request.user = auth.authenticate(username=username, bk_tenant_id=bk_tenant_id)
->>>>>>> 8101f59d
             return
 
         return HttpResponseForbidden()