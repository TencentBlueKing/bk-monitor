--- conflicted
+++ resolved
@@ -150,17 +150,9 @@
             user, _ = get_user_model().objects.get_or_create(username=username, defaults={"nickname": username})
 
             # 如果用户没有租户id，则设置租户id
-<<<<<<< HEAD
-            if not user.tenant_id:
-                user.tenant_id = bk_tenant_id
-                user.save()
-            elif bk_tenant_id != user.tenant_id:
-                raise Exception(f"user {username} tenant_id mismatch, {user.tenant_id} != {bk_tenant_id}")
-=======
             if not user.tenant_id or (not settings.ENABLE_MULTI_TENANT_MODE and user.tenant_id != DEFAULT_TENANT_ID):
                 user.tenant_id = bk_tenant_id
                 user.save()
->>>>>>> 75035854
         except Exception as e:
             logger.error("Auto create & update UserModel fail, username: {}, error: {}".format(username, e))
             return None
@@ -229,14 +221,10 @@
 
             app_code = request.jwt.app.app_code
             username = request.jwt.user.username
-<<<<<<< HEAD
-            bk_tenant_id = request.jwt.app.get("tenant_id") or DEFAULT_TENANT_ID
-=======
             if settings.ENABLE_MULTI_TENANT_MODE:
                 bk_tenant_id = request.jwt.app.get("tenant_id") or DEFAULT_TENANT_ID
             else:
                 bk_tenant_id = DEFAULT_TENANT_ID
->>>>>>> 75035854
         else:
             app_code = request.META.get("HTTP_BK_APP_CODE")
             username = request.META.get("HTTP_BK_USERNAME")
