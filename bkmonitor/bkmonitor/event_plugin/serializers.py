# -*- coding: utf-8 -*-
"""
Tencent is pleased to support the open source community by making 蓝鲸智云 - 监控平台 (BlueKing - Monitor) available.
Copyright (C) 2017-2021 THL A29 Limited, a Tencent company. All rights reserved.
Licensed under the MIT License (the "License"); you may not use this file except in compliance with the License.
You may obtain a copy of the License at http://opensource.org/licenses/MIT
Unless required by applicable law or agreed to in writing, software distributed under the License is distributed on
an "AS IS" BASIS, WITHOUT WARRANTIES OR CONDITIONS OF ANY KIND, either express or implied. See the License for the
specific language governing permissions and limitations under the License.
"""
import base64
import datetime
import time

from django.conf import settings
from django.core.files.base import ContentFile
from django.db import transaction
from django.utils.translation import ugettext as _
from rest_framework import serializers

from bkmonitor.action.serializers import HttpCallBackConfigSlz
from bkmonitor.event_plugin.constant import EVENT_NORMAL_FIELDS
from bkmonitor.models import AlertConfig, EventPluginInstance, EventPluginV2
from bkmonitor.models.fta.constant import PluginSourceFormat
from bkmonitor.utils.template import jinja_render
from bkmonitor.utils.user import get_global_user


# ===================== #
# Base                  #
# ===================== #
class RuleSerializer(serializers.Serializer):
    key = serializers.CharField(label="匹配字段")
    value = serializers.ListField(label="匹配值", child=serializers.CharField())
    method = serializers.ChoiceField(label="匹配方法", choices=["eq", "neq", "reg"])
    condition = serializers.ChoiceField(label="复合条件", choices=["and", "or", ""], default="")


class AlertConfigSerializer(serializers.Serializer):
    rules = RuleSerializer(many=True, label="规则参数", default=[])
    name = serializers.CharField(label="告警名称")


class NormalizationConfig(serializers.Serializer):
    field = serializers.CharField(label="映射字段")
    expr = serializers.CharField(label="表达式", allow_blank=True)
    option = serializers.DictField(label="选项", required=False, default={})


class CleanConfigSerializer(serializers.Serializer):
    rules = RuleSerializer(many=True, label="规则参数", default=[])
    alert_config = AlertConfigSerializer(many=True, label="告警名称清洗规则", default=[])
    normalization_config = NormalizationConfig(many=True, label="字段清洗规则")


class ConfigParamSerializer(serializers.Serializer):
    field = serializers.CharField(label="字段key", required=True)
    name = serializers.CharField(label="字段显示名", required=True)
    desc = serializers.CharField(label="字段描述", required=False, allow_blank=True)
    value = serializers.CharField(label="字段值", required=False, allow_blank=True)
    default_value = serializers.CharField(label="字段默认值", required=False, allow_blank=True)
    is_required = serializers.BooleanField(label="是否必填", required=False, default=False)
    is_hidden = serializers.BooleanField(label="是否必填", required=False, default=False)
    is_sensitive = serializers.BooleanField(label="是否必填", required=False, default=False)


class EventPluginBaseSerializer(serializers.ModelSerializer):
    plugin_id = serializers.RegexField(required=True, regex=r"^[a-zA-Z][a-zA-Z0-9_]*$", max_length=64, label="插件ID")
    version = serializers.CharField(required=False, default="", allow_blank=True, label="插件版本号")
    config_params = ConfigParamSerializer(many=True, required=False, label="配置参数内容")
    ingest_config = serializers.DictField(label="接入配置")
    normalization_config = NormalizationConfig(many=True, label="字段清洗规则")
    alert_config = AlertConfigSerializer(many=True, write_only=True, required=False)
    bk_biz_id = serializers.CharField(required=False, default=0, allow_blank=True, label="业务ID")
    clean_configs = CleanConfigSerializer(many=True, required=False)

    @staticmethod
    def render_ingest_config(data):
        """
        通过填写的参数进行渲染
        :param data:插件配置参数
        :return:
        """
        params_schema = []
        config_context = {}
        for param in data["config_params"]:
            required = bool(param.get("is_required"))
            if not param.get("is_hidden"):
                # 不隐藏的参数，才显示在前端
                params_schema.append(
                    {
                        "formItemProps": {
                            "label": param["name"],
                            "required": required,
                            "sensitive": param["is_sensitive"],
                            "property": param["field"],
                            "help_text": param.get("desc", ""),
                        },
                        "type": "input",
                        "key": param["field"],
                        "value": param["value"] or param["default_value"],
                        "formChildProps": {"placeholder": _("请填写对应的参数")},
                        "rules": [{"message": _("必填项不可为空"), "required": True, "trigger": "blur"}] if required else [],
                    }
                )
            config_context.update({param["field"]: param["value"] or param["default_value"]})

        data["ingest_config"] = jinja_render(data["ingest_config"], config_context)
        data["params_schema"] = params_schema

    @staticmethod
    def translate_normalization_config(data):
        fields = []
        for field in EVENT_NORMAL_FIELDS:
            new_field = {
                "field": field["field"],
                "display_name": field["display_name"],
                "type": field["field_type"],
                "description": field["description"],
                "expr": "",
                "option": {},
            }
            for config in data.get("normalization_config", []):
                if config["field"] == new_field["field"]:
                    new_field.update(config)
            fields.append(new_field)
        data["normalization_config"] = fields

    def to_representation(self, instance):
        data = super(EventPluginBaseSerializer, self).to_representation(instance)
        self.translate_normalization_config(data)
        self.render_ingest_config(data)
        return data


class EventPluginSerializer(EventPluginBaseSerializer):
    logo = serializers.CharField(required=False, default="", allow_blank=True, label="logo")
    tags = serializers.ListField(child=serializers.CharField(), label="标签", default=[])

    def to_internal_value(self, data):
        internal_data = super(EventPluginSerializer, self).to_internal_value(data)
        if not internal_data.get("version"):
            internal_data["version"] = "{}.{}".format(datetime.datetime.now().strftime("%Y.%m.%d"), int(time.time()))
        internal_data["is_latest"] = True
        return internal_data

    def create_alert_configs(self, validated_data):
        if validated_data.get("alert_config") is None:
            return
        AlertConfig.objects.filter(plugin_id=validated_data["plugin_id"]).delete()
        alert_configs = [
            AlertConfig(
                plugin_id=validated_data["plugin_id"],
                name=alert_config["name"],
                rules=alert_config["rules"],
                order=order,
            )
            for order, alert_config in enumerate(validated_data["alert_config"])
        ]
        AlertConfig.objects.bulk_create(alert_configs)

    def save_logo_file(self, instance, logo_base64):
        logo_base64 = logo_base64.split(",")[-1]
        img = ContentFile(base64.b64decode(logo_base64))
        instance.logo.save(instance.plugin_id + ".png", img)

    def create(self, validated_data):
        validated_data["create_user"] = get_global_user() or "system"

        with transaction.atomic(settings.BACKEND_DATABASE_NAME):
            self.create_alert_configs(validated_data)
            validated_data.pop("alert_config", None)
            logo = validated_data.pop("logo", None)
            instance = EventPluginV2.objects.create(**validated_data)
            if logo:
                self.save_logo_file(instance, logo)
            #  修改历史最新版本属性
            EventPluginV2.objects.filter(plugin_id=instance.plugin_id).exclude(id=instance.id).update(is_latest=False)
            return instance

    def update(self, instance, validated_data):
        for field in self.Meta.write_once_fields:
            validated_data.pop(field, None)
        with transaction.atomic(settings.BACKEND_DATABASE_NAME):
            if "alert_config" in validated_data:
                validated_data["plugin_id"] = instance.plugin_id
                self.create_alert_configs(validated_data)
                validated_data.pop("alert_config", None)

            logo = validated_data.pop("logo", None)
            if logo:
                self.save_logo_file(instance, logo)

            for attr, value in validated_data.items():
                setattr(instance, attr, value)

            instance.save()
            return instance

    class Meta:
        model = EventPluginV2

        # 只读字段
        read_only_fields = [
            "popularity",
            "status",
            "create_time",
            "create_user",
            "update_time",
            "update_user",
            "package_dir",
        ]

        # 创建后只读字段
        write_once_fields = [
            "plugin_id",
            "version",
            "plugin_type",
            "bk_biz_id",
        ]

        fields = (
            [
                "author",
                "plugin_display_name",
                "scenario",
                "summary",
                "description",
                "tutorial",
                "logo",
                "tags",
                "ingest_config",
                "normalization_config",
                "clean_configs",
                "alert_config",
                "config_params",
            ]
            + read_only_fields
            + write_once_fields
        )


# ===================== #
# HTTP Push             #
# ===================== #
class IngestConfigSerializer(serializers.Serializer):
    source_format = serializers.ChoiceField(
        label="源数据格式", choices=PluginSourceFormat.to_choice(), default=PluginSourceFormat.JSON
    )
    multiple_events = serializers.BooleanField(label="是否需要拆分事件", default=False)
    events_path = serializers.CharField(label="事件所在路径", default="", allow_blank=True)
    collect_type = serializers.CharField(label="接收类型", default="bk-ingestor", allow_blank=False)
<<<<<<< HEAD
    alert_source = serializers.ListField(label="告警来源", default=list)
=======
    alert_sources = serializers.ListField(label="告警来源", default=list)
>>>>>>> e21bacdd


class HttpPushPluginSerializer(EventPluginSerializer):
    """
    插件
    """

    ingest_config = IngestConfigSerializer(label="接入配置")


class HttpPushPluginInstSerializer(EventPluginBaseSerializer):
    """
    实例， 不需要logo信息
    """

    ingest_config = IngestConfigSerializer(label="接入配置")

    class Meta:
        model = EventPluginInstance
        fields = (
            "id",
            "plugin_id",
            "version",
            "ingest_config",
            "normalization_config",
            "clean_configs",
            "config_params",
            "data_id",
            "bk_biz_id",
        )


# ===================== #
# HTTP Pull             #
# ===================== #
class PaginationOptionSerializer(serializers.Serializer):
    max_size = serializers.IntegerField(label="最大拉取数量", default=0)
    page_size = serializers.IntegerField(label="单次拉取数量", min_value=1)
    total_path = serializers.CharField(label="总条目数量字段路径")


class PaginationSerializer(serializers.Serializer):
    type = serializers.ChoiceField(label="分页方式", choices=["page_number", "limit_offset"])
    option = PaginationOptionSerializer(required=False)


class HttpPullOptionSerializer(HttpCallBackConfigSlz, IngestConfigSerializer):
    url = serializers.CharField(required=True)
    method = serializers.CharField(required=False, default="GET")
    # 请求调度
    interval = serializers.CharField(label="请求周期", default="60")
    overlap = serializers.CharField(label="重叠时间", default="0")
    timeout = serializers.CharField(label="请求超时", default="60")
    time_format = serializers.CharField(label="时间格式", default="", allow_blank=True)

    pagination = PaginationSerializer(label="分页配置", required=False)


class HttpPullInstOptionSerializer(HttpCallBackConfigSlz, IngestConfigSerializer):
    # 事件解析
    url = serializers.URLField(required=True)
    # 请求调度
    interval = serializers.IntegerField(label="请求周期", min_value=10, default=60)
    overlap = serializers.IntegerField(label="重叠时间", min_value=0, default=0)
    timeout = serializers.IntegerField(label="请求超时", min_value=0, default=60)
    time_format = serializers.CharField(label="时间格式", default="", allow_blank=True)

    pagination = PaginationSerializer(label="分页配置", required=False)


class HttpPullPluginSerializer(EventPluginSerializer):
    ingest_config = HttpPullOptionSerializer(label="接入配置")


class HttpPullPluginInstSerializer(EventPluginBaseSerializer):
    ingest_config = HttpPullInstOptionSerializer(label="接入配置")

    class Meta:
        model = EventPluginInstance
        fields = (
            "id",
            "plugin_id",
            "version",
            "ingest_config",
            "normalization_config",
            "clean_configs",
            "config_params",
            "data_id",
            "bk_biz_id",
        )<|MERGE_RESOLUTION|>--- conflicted
+++ resolved
@@ -250,11 +250,7 @@
     multiple_events = serializers.BooleanField(label="是否需要拆分事件", default=False)
     events_path = serializers.CharField(label="事件所在路径", default="", allow_blank=True)
     collect_type = serializers.CharField(label="接收类型", default="bk-ingestor", allow_blank=False)
-<<<<<<< HEAD
-    alert_source = serializers.ListField(label="告警来源", default=list)
-=======
     alert_sources = serializers.ListField(label="告警来源", default=list)
->>>>>>> e21bacdd
 
 
 class HttpPushPluginSerializer(EventPluginSerializer):
