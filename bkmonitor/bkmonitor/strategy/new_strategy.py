# -*- coding: utf-8 -*-
"""
Tencent is pleased to support the open source community by making 蓝鲸智云 - 监控平台 (BlueKing - Monitor) available.
Copyright (C) 2017-2021 THL A29 Limited, a Tencent company. All rights reserved.
Licensed under the MIT License (the "License"); you may not use this file except in compliance with the License.
You may obtain a copy of the License at http://opensource.org/licenses/MIT
Unless required by applicable law or agreed to in writing, software distributed under the License is distributed on
an "AS IS" BASIS, WITHOUT WARRANTIES OR CONDITIONS OF ANY KIND, either express or implied. See the License for the
specific language governing permissions and limitations under the License.
"""
import abc
import copy
import json
import logging
import traceback
from collections import defaultdict
from datetime import datetime
from functools import partial, reduce
from itertools import chain, permutations
from typing import Dict, List, Type, Union

import arrow
import xxhash
from django.conf import settings
from django.db import transaction
from django.db.models import Model, QuerySet
from django.utils.translation import ugettext as _
from rest_framework import serializers
from rest_framework.exceptions import ValidationError

from bkm_space.utils import bk_biz_id_to_space_uid
from bkmonitor.action.serializers import (
    ConvergeConfigSlz,
    NoiseReduceConfigSlz,
    NotifyActionConfigSlz,
    UpgradeConfigSlz,
    UserGroupDetailSlz,
    UserGroupSlz,
)
from bkmonitor.commons.tools import is_ipv6_biz
from bkmonitor.data_source import load_data_source
from bkmonitor.data_source.unify_query.functions import add_expression_functions
from bkmonitor.middlewares.source import get_source_app_code
from bkmonitor.models import Action as ActionModel
from bkmonitor.models import ActionConfig, ActionNoticeMapping, NoticeTemplate
from bkmonitor.models import StrategyActionConfigRelation as RelationModel
from bkmonitor.models import UserGroup
from bkmonitor.models.strategy import (
    AlgorithmModel,
    DetectModel,
    ItemModel,
    QueryConfigModel,
    StrategyHistoryModel,
    StrategyLabel,
    StrategyModel,
)
from bkmonitor.strategy.expression import parse_expression
from bkmonitor.strategy.serializers import (
    AbnormalClusterSerializer,
    AdvancedRingRatioSerializer,
    AdvancedYearRoundSerializer,
    BkApmTimeSeriesSerializer,
    BkApmTraceSerializer,
    BkDataTimeSeriesSerializer,
    BkFtaAlertSerializer,
    BkFtaEventSerializer,
    BkLogSearchLogSerializer,
    BkLogSearchTimeSeriesSerializer,
    BkMonitorAlertSerializer,
    BkMonitorEventSerializer,
    BkMonitorLogSerializer,
    BkMonitorTimeSeriesSerializer,
    CustomEventSerializer,
    CustomTimeSeriesSerializer,
    IntelligentDetectSerializer,
    MultivariateAnomalyDetectionSerializer,
    PrometheusTimeSeriesSerializer,
    QueryConfigSerializer,
    RingRatioAmplitudeSerializer,
    SimpleRingRatioSerializer,
    SimpleYearRoundSerializer,
    ThresholdSerializer,
    TimeSeriesForecastingSerializer,
    YearRoundAmplitudeSerializer,
    YearRoundRangeSerializer,
)
from bkmonitor.utils.time_tools import strftime_local
from constants.action import ActionPluginType, ActionSignal, AssignMode, UserGroupType
from constants.data_source import DataSourceLabel, DataTypeLabel
from constants.strategy import (
    DATALINK_SOURCE,
    HOST_SCENARIO,
    SERVICE_SCENARIO,
    SYSTEM_EVENT_RT_TABLE_ID,
    DataTarget,
    TargetFieldType,
)
from core.drf_resource import api
from core.errors.strategy import CreateStrategyError, StrategyNotExist

logger = logging.getLogger(__name__)


def get_metric_id(
    data_source_label,
    data_type_label,
    result_table_id="",
    index_set_id="",
    metric_field="",
    custom_event_name="",
    alert_name="",
    bkmonitor_strategy_id="",
    promql="",
    **kwargs,
):
    """
    生成metric_id
    """
    metric_id_map = {
        DataSourceLabel.BK_MONITOR_COLLECTOR: {
            DataTypeLabel.TIME_SERIES: "{}.{}.{}".format(data_source_label, result_table_id, metric_field),
            DataTypeLabel.EVENT: "{}.{}".format(data_source_label, metric_field),
            DataTypeLabel.LOG: "{}.{}.{}".format(data_source_label, data_type_label, result_table_id),
            DataTypeLabel.ALERT: "{}.{}.{}".format(
                data_source_label, data_type_label, bkmonitor_strategy_id or metric_field
            ),
        },
        DataSourceLabel.PROMETHEUS: {DataTypeLabel.TIME_SERIES: promql[:125] + "..." if len(promql) > 128 else promql},
        DataSourceLabel.CUSTOM: {
            DataTypeLabel.EVENT: "{}.{}.{}.{}".format(
                data_source_label, data_type_label, result_table_id, custom_event_name
            ),
            DataTypeLabel.TIME_SERIES: "{}.{}.{}".format(data_source_label, result_table_id, metric_field),
        },
        DataSourceLabel.BK_LOG_SEARCH: {
            DataTypeLabel.LOG: "{}.index_set.{}".format(data_source_label, index_set_id),
            DataTypeLabel.TIME_SERIES: "{}.index_set.{}.{}".format(data_source_label, index_set_id, metric_field),
        },
        DataSourceLabel.BK_DATA: {
            DataTypeLabel.TIME_SERIES: "{}.{}.{}".format(data_source_label, result_table_id, metric_field),
        },
        DataSourceLabel.BK_FTA: {
            DataTypeLabel.ALERT: "{}.{}.{}".format(data_source_label, data_type_label, alert_name or metric_field),
            DataTypeLabel.EVENT: "{}.{}.{}".format(data_source_label, data_type_label, alert_name or metric_field),
        },
        DataSourceLabel.BK_APM: {
            DataTypeLabel.LOG: f"{data_source_label}.{data_type_label}.{result_table_id}",
            DataTypeLabel.TIME_SERIES: f"{data_source_label}.{result_table_id}.{metric_field}",
        },
    }
    return metric_id_map.get(data_source_label, {}).get(data_type_label, "")


def parse_metric_id(metric_id: str) -> Dict:
    """
    解析指标ID
    """
    split_field_list = metric_id.split(".")
    data_source_label = split_field_list[0]
    info = {"data_source_label": data_source_label}

    if data_source_label == DataSourceLabel.BK_MONITOR_COLLECTOR:
        if split_field_list[1] == DataTypeLabel.LOG:
            info.update({"data_type_label": DataTypeLabel.LOG, "result_table_id": split_field_list[2]})
        elif len(split_field_list) == 2:
            # 系统事件指标
            info.update(
                {
                    "data_type_label": DataTypeLabel.EVENT,
                    "result_table_id": SYSTEM_EVENT_RT_TABLE_ID,
                    "metric_field": split_field_list[1],
                }
            )
        elif split_field_list[1] == DataTypeLabel.ALERT:
            # 告警类型指标
            info.update(
                {
                    "data_type_label": DataTypeLabel.ALERT,
                    "metric_field": split_field_list[2],
                }
            )
        elif len(split_field_list) in [3, 4]:
            # 系统时序型指标 & 插件采集指标
            info.update(
                {
                    "data_type_label": DataTypeLabel.TIME_SERIES,
                    "result_table_id": ".".join(split_field_list[1:-1]),
                    "metric_field": split_field_list[-1],
                }
            )
        else:
            return {}
    elif data_source_label == DataSourceLabel.CUSTOM:
        # 自定义事件指标
        if split_field_list[1] == DataTypeLabel.EVENT:
            info.update(
                {
                    "data_type_label": DataTypeLabel.EVENT,
                    "result_table_id": split_field_list[2],
                    "metric_field": split_field_list[3],
                }
            )
        # 自定义时序型指标
        else:
            info.update(
                {
                    "data_type_label": DataTypeLabel.TIME_SERIES,
                    "result_table_id": ".".join(split_field_list[1:3]),
                    "metric_field": split_field_list[3],
                }
            )
    elif data_source_label == DataSourceLabel.BK_LOG_SEARCH:
        if len(split_field_list) == 3:
            info.update({"data_type_label": DataTypeLabel.LOG, "index_set_id": split_field_list[2]})
        else:
            info.update(
                {
                    "data_type_label": DataTypeLabel.TIME_SERIES,
                    "index_set_id": split_field_list[2],
                    "metric_field": ".".join(split_field_list[3:]),
                }
            )
    elif data_source_label == DataSourceLabel.BK_DATA:
        info.update(
            {
                "data_type_label": DataTypeLabel.TIME_SERIES,
                "result_table_id": split_field_list[1],
                "metric_field": split_field_list[2],
            }
        )
    elif data_source_label == DataSourceLabel.BK_FTA:
        info.update(
            {
                "data_type_label": split_field_list[1],
                "metric_field": ".".join(split_field_list[2:]),
            }
        )
    elif data_source_label == DataSourceLabel.BK_APM:
        if split_field_list[1] == DataTypeLabel.LOG:
            info.update(
                {
                    "data_type_label": DataTypeLabel.LOG,
                    "result_table_id": split_field_list[2],
                }
            )
        else:
            info.update(
                {
                    "data_type_label": DataTypeLabel.TIME_SERIES,
                    "result_table_id": split_field_list[1],
                    "metric_field": split_field_list[2],
                }
            )

    else:
        return {}

    return info


class AbstractConfig(metaclass=abc.ABCMeta):
    @abc.abstractmethod
    def to_dict(self, *args, **kwargs) -> Dict:
        raise NotImplementedError

    @classmethod
    def delete_useless(cls, *args, **kwargs):
        return

    @classmethod
    def reuse_exists_records(
        cls, model: Type[Model], objs: List[Model], configs: List["AbstractConfig"], config_cls: Type["AbstractConfig"]
    ):
        """
        重用存量的数据库记录，删除多余的记录
        :param model: 模型
        :param objs: 数据库记录
        :param configs: 配置对象
        :param config_cls: 配置处理类
        """
        for config, obj in zip(configs, objs):
            config.id = obj.id
        # fmt: off
        for config in configs[len(objs):]:
            config.id = 0
        if objs[len(configs):]:
            obj_ids = [obj.id for obj in objs[len(configs):]]
            model.objects.filter(id__in=obj_ids).delete()
            config_cls.delete_useless(obj_ids)
        # fmt: on

    @staticmethod
    def _get_username():
        try:
            from blueapps.utils import get_request

            username = get_request().user.username
        except IndexError:
            username = "system"
        return username

    @abc.abstractmethod
    def save(self):
        raise NotImplementedError


class Action(AbstractConfig):
    """
    动作配置
    """

    class Serializer(serializers.Serializer):
        id = serializers.IntegerField(required=False)
        type = serializers.CharField()
        config = serializers.DictField()
        notice_group_ids = serializers.ListField(child=serializers.IntegerField(), allow_empty=True)
        notice_template = serializers.DictField(required=False, allow_null=True)

    def __init__(
        self,
        strategy_id: int,
        type: str,
        config: Dict = None,
        notice_group_ids: List[int] = None,
        notice_template: Dict = None,
        id: int = 0,
        **kwargs,
    ):
        self.id = id
        self.strategy_id = strategy_id
        self.type = type
        self.config: Dict = config
        self.notice_group_ids: List[int] = notice_group_ids or []
        self.notice_template = notice_template or {"anomaly_template": "", "recovery_template": ""}

    def to_dict(self) -> Dict:
        return {
            "id": self.id,
            "type": self.type,
            "config": self.config,
            "notice_group_ids": self.notice_group_ids,
            "notice_template": self.notice_template,
        }

    @classmethod
    def delete_useless(cls, useless_action_ids: List[int]):
        """
        删除策略下多余的Action记录
        """
        ActionNoticeMapping.objects.filter(action_id__in=useless_action_ids).delete()
        NoticeTemplate.objects.filter(action_id__in=useless_action_ids).delete()

    def _create(self):
        """
        新建Action记录
        """
        action = ActionModel.objects.create(action_type=self.type, config=self.config, strategy_id=self.strategy_id)
        self.id = action.id

        action_notices = []
        for notice_group_id in self.notice_group_ids:
            action_notices.append(ActionNoticeMapping(action_id=self.id, notice_group_id=notice_group_id))
        ActionNoticeMapping.objects.bulk_create(action_notices)

        NoticeTemplate.objects.create(
            action_id=self.id,
            anomaly_template=self.notice_template.get("anomaly_template", ""),
            recovery_template=self.notice_template.get("recovery_template", ""),
        )

    def save(self):
        """
        根据配置新建或更新Action记录
        """
        try:
            if self.id > 0:
                action = ActionModel.objects.get(id=self.id, strategy_id=self.strategy_id)
            else:
                self._create()
                return
        except ActionModel.DoesNotExist:
            self._create()
            return
        else:
            action.action_type = self.type
            action.config = self.config
            action.save()

        action_notices = ActionNoticeMapping.objects.filter(action_id=self.id)
        exists_notice_group_ids = {notice_group.notice_group_id for notice_group in action_notices}
        current_notice_group_ids = set(self.notice_group_ids)

        # 删除多余的关联记录
        delete_notice_group_ids = exists_notice_group_ids - current_notice_group_ids
        if delete_notice_group_ids:
            ActionNoticeMapping.objects.filter(action_id=self.id, notice_group_id__in=delete_notice_group_ids).delete()

        # 新增关联记录
        new_notice_group_ids = current_notice_group_ids - exists_notice_group_ids
        if new_notice_group_ids:
            ActionNoticeMapping.objects.bulk_create(
                [
                    ActionNoticeMapping(action_id=self.id, notice_group_id=notice_group_id)
                    for notice_group_id in new_notice_group_ids
                ]
            )

        # 更新通知模板
        NoticeTemplate.objects.filter(action_id=self.id).update(
            anomaly_template=self.notice_template.get("anomaly_template", ""),
            recovery_template=self.notice_template.get("recovery_template", ""),
        )

    @classmethod
    def from_models(
        cls,
        actions: List["ActionModel"],
        notice_templates: Dict[int, NoticeTemplate],
        notice_group_ids: Dict[int, List[int]],
    ) -> List["Action"]:
        """
        数据模型转换为监控项对象
        """

        return [
            Action(
                strategy_id=action.strategy_id,
                id=action.id,
                type=action.action_type,
                config=action.config,
                notice_group_ids=notice_group_ids[action.id],
                notice_template={
                    "anomaly_template": notice_templates[action.id].anomaly_template,
                    "recovery_template": notice_templates[action.id].recovery_template,
                },
            )
            for action in actions
        ]


class BaseActionRelation(AbstractConfig):
    """
    动作关联关系的基类
    """

    # 关联类型，目前支持 通知 和 处理动作
    RELATE_TYPE = ""

    class Serializer(serializers.Serializer):
        class OptionsSerializer(serializers.Serializer):
            converge_config = ConvergeConfigSlz()
            noise_reduce_config = NoiseReduceConfigSlz(label="降噪配置", default={})
            assign_mode = serializers.ListField(
                label="分派模式",
                required=False,
                child=serializers.ChoiceField(allow_null=False, choices=AssignMode.ASSIGN_MODE_CHOICE),
            )
            upgrade_config = UpgradeConfigSlz(label="升级配置", default={})
            exclude_notice_ways = serializers.JSONField(label="排除的通知方式", default={})
            start_time = serializers.CharField(label="生效开始时间", default="00:00:00")
            end_time = serializers.CharField(label="生效结束时间", default="23:59:59")
            chart_image_enabled = serializers.BooleanField(label="是否附带图片", default=True)

        config_id = serializers.IntegerField(required=False, label="套餐ID")
        user_groups = serializers.ListField(required=False, child=serializers.IntegerField(), label="通知组ID列表")
        signal = serializers.MultipleChoiceField(
            required=True,
            allow_empty=True,
            choices=[
                ActionSignal.ABNORMAL,
                ActionSignal.RECOVERED,
                ActionSignal.CLOSED,
                ActionSignal.ACK,
                ActionSignal.NO_DATA,
                ActionSignal.EXECUTE,
                ActionSignal.EXECUTE_SUCCESS,
                ActionSignal.EXECUTE_FAILED,
            ],
        )
        options = OptionsSerializer()

    def __init__(
        self,
        strategy_id: int,
        config_id: int = 0,
        user_groups: List[int] = None,
        signal: List[str] = None,
        id: int = None,
        options: dict = None,
        config: dict = None,
        **kwargs,
    ):
        self.id = id
        self.strategy_id = strategy_id
        self.config_id: int = config_id
        self.user_groups: List[int] = user_groups or []
        self.user_type = kwargs.get("user_type", UserGroupType.MAIN)
        self.signal = list(signal or [])
        self.options: dict = options or {}
        self.config: dict = config or {}

    def to_dict(self) -> Dict:
        return {
            "id": self.id,
            "config_id": self.config_id,
            "user_groups": self.user_groups,
            "user_type": self.user_type,
            "signal": self.signal,
            "options": self.options,
            "relate_type": self.RELATE_TYPE,
            "config": self.config,
        }

    @classmethod
    def convert_v1_to_v2(cls, config: Dict) -> Dict:
        """
        将v1版本的配置转换为v2版本的配置
        """
        return {
            "id": config["id"],
            "name": config["name"],
            "desc": config.get("message", ""),
            "duty_arranges": [
                {
                    "user_group_id": config["id"],
                    "need_rotation": False,
                    "duty_time": [],
                    "effective_time": None,
                    "handoff_time": {},
                    "users": config["notice_receiver"],
                    "duty_users": [],
                    "backups": [],
                    "order": 0,
                }
            ],
            # 老版本导出通知配置会丢失企业微信机器人配置
            "alert_notice": [
                {
                    "time_range": "00:00:00--23:59:59",
                    "notify_config": [
                        {"type": notice_way, "level": int(level)} for level, notice_way in config["notice_way"].items()
                    ],
                }
            ],
            "action_notice": [
                {
                    "time_range": "00:00:00--23:59:59",
                    "notify_config": [
                        {"type": ["mail"], "phase": 3},
                        {"type": ["mail"], "phase": 2},
                        {"type": ["mail"], "phase": 1},
                    ],
                }
            ],
            "need_duty": False,
        }

    @classmethod
    def delete_useless(cls, relation_ids: List[int]):
        """
        删除策略下多余的Action关联记录
        """
        RelationModel.objects.filter(id__in=relation_ids).delete()

    def _create(self):
        """
        新建Action记录
        """
        new_relation = RelationModel.objects.create(
            strategy_id=self.strategy_id,
            config_id=self.config_id,
            relate_type=self.RELATE_TYPE,
            signal=self.signal,
            user_groups=self.user_groups,
            options=self.options,
        )
        self.id = new_relation.id

    def save(self):
        """
        根据配置新建或更新关联记录
        """
        try:
            action_relation = RelationModel.objects.get(id=self.id, strategy_id=self.strategy_id)
        except RelationModel.DoesNotExist:
            self._create()
            return
        save_fields = self.to_dict()
        for key, value in save_fields.items():
            setattr(action_relation, key, value)
        action_relation.save()

    @classmethod
    def from_models(cls, relations: List["RelationModel"], action_configs: Dict[int, "ActionConfig"]):
        """
        数据模型转换为监控项对象
        """

        results = []
        for relation in relations:
            if relation.config_id not in action_configs:
                config = {}
            else:
                config_obj = action_configs[relation.config_id]
                config = {
                    "id": config_obj.id,
                    "name": config_obj.name,
                    "desc": config_obj.desc,
                    "bk_biz_id": config_obj.bk_biz_id,
                    "plugin_id": config_obj.plugin_id,
                    "execute_config": config_obj.execute_config,
                }
            results.append(
                cls(
                    strategy_id=relation.strategy_id,
                    id=relation.id,
                    user_groups=relation.validated_user_groups,
                    user_type=relation.user_type,
                    signal=relation.signal,
                    config_id=relation.config_id,
                    config=config,
                    options=relation.options,
                )
            )

        return results


class NoticeRelation(BaseActionRelation):
    """
    通知套餐关联关系
    """

    RELATE_TYPE = RelationModel.RelateType.NOTICE

    class Serializer(BaseActionRelation.Serializer):
        config = NotifyActionConfigSlz()

    def __init__(self, *args, **kwargs):
        super(NoticeRelation, self).__init__(*args, **kwargs)

        if ActionSignal.ABNORMAL in self.signal and ActionSignal.NO_DATA not in self.signal:
            # 如果用户配置了异常通知，那么无数据通知也会默认打开
            self.signal.append(ActionSignal.NO_DATA)
        elif ActionSignal.ABNORMAL not in self.signal and ActionSignal.NO_DATA in self.signal:
            self.signal.remove(ActionSignal.NO_DATA)

        self.options.setdefault("assign_mode", [AssignMode.ONLY_NOTICE, AssignMode.BY_RULE])

        # 降噪配置
        self.options.setdefault("noise_reduce_config", {})
        noise_reduce_config = self.options["noise_reduce_config"]
        if noise_reduce_config.get("is_enabled", False):
            # 默认后台设置降噪的时间窗口
            noise_reduce_config["timedelta"] = settings.NOISE_REDUCE_TIMEDELTA
        # 通知是否携带图片
        self.options.setdefault("chart_image_enabled", True)
        self.options.setdefault("converge_config", {})
        converge_config = self.options["converge_config"]
        converge_config["is_enabled"] = True
        converge_config["timedelta"] = 60
        converge_config["count"] = 1
        # 通知默认防御维度
        converge_config["condition"] = [
            {"dimension": "strategy_id", "value": ["self"]},
            {"dimension": "dimensions", "value": ["self"]},
            {"dimension": "alert_level", "value": ["self"]},
            {"dimension": "signal", "value": ["self"]},
            {"dimension": "bk_biz_id", "value": ["self"]},
            {"dimension": "notice_receiver", "value": ["self"]},
            {"dimension": "notice_way", "value": ["self"]},
        ]
        # 防御方式：超出后汇总
        converge_config["converge_func"] = "collect"

        # 二级收敛配置
        if not converge_config.get("need_biz_converge", True):
            converge_config.pop("sub_converge_config", None)
        else:
            converge_config["sub_converge_config"] = {
                "timedelta": 60,
                "count": 2,
                "condition": [
                    {"dimension": "bk_biz_id", "value": ["self"]},
                    {"dimension": "notice_receiver", "value": ["self"]},
                    {"dimension": "notice_way", "value": ["self"]},
                    {"dimension": "alert_level", "value": ["self"]},
                    {"dimension": "signal", "value": ["self"]},
                ],
                "converge_func": "collect_alarm",
            }

    def to_dict(self) -> Dict:
        data = super(NoticeRelation, self).to_dict()
        data["config"] = self.config
        return data

    @classmethod
    def delete_useless(cls, relation_ids: List[int]):
        """
        删除策略下多余的Action关联记录
        """
        relations = RelationModel.objects.filter(id__in=relation_ids)
        config_ids = relations.values_list("config_id", flat=True)
        relations.delete()
        ActionConfig.objects.filter(id__in=list(config_ids)).delete()

    def save(self):
        """
        根据配置新建或更新关联记录
        """
        action_config = ActionConfig()

        try:
            action_relation = RelationModel.objects.get(id=self.id, strategy_id=self.strategy_id)
        except RelationModel.DoesNotExist:
            pass
        else:
            action_config = ActionConfig.objects.filter(id=action_relation.config_id).first()

        action_config.name = _("告警通知")
        action_config.desc = _("通知套餐，策略ID: {}").format(self.strategy_id)
        action_config.bk_biz_id = 0
        action_config.plugin_id = ActionConfig.NOTICE_PLUGIN_ID
        action_config.execute_config = {"template_detail": self.config}
        action_config.save()

        self.config_id = action_config.id

        return super(NoticeRelation, self).save()

    @classmethod
    def from_models(cls, relations: List["RelationModel"], action_configs: Dict[int, "ActionConfig"]):
        """
        数据模型转换为监控项对象
        """

        results = []
        for relation in relations:
            if relation.config_id not in action_configs:
                config = {}
            else:
                config_obj = action_configs[relation.config_id]
                config = config_obj.execute_config["template_detail"]

            results.append(
                cls(
                    strategy_id=relation.strategy_id,
                    id=relation.id,
                    user_type=relation.user_type,
                    user_groups=relation.validated_user_groups,
                    signal=relation.signal,
                    config_id=relation.config_id,
                    config=config,
                    options=relation.options,
                )
            )

        return results


class ActionRelation(BaseActionRelation):
    """
    处理套餐关联关系
    """

    RELATE_TYPE = RelationModel.RelateType.ACTION

    class Serializer(BaseActionRelation.Serializer):
        class OptionsSerializer(serializers.Serializer):
            converge_config = ConvergeConfigSlz()

            def validate_converge_config(self, data):
                # 默认防御维度
                data["condition"] = [
                    {"dimension": "action_info", "value": ["self"]},
                ]
                return data

        options = OptionsSerializer()


class Algorithm(AbstractConfig):
    """
    检测算法
    """

    class Serializer(serializers.Serializer):
        AlgorithmSerializers = {
            "Threshold": partial(ThresholdSerializer, allow_empty=True),
            "SimpleRingRatio": SimpleRingRatioSerializer,
            "AdvancedRingRatio": AdvancedRingRatioSerializer,
            "SimpleYearRound": SimpleYearRoundSerializer,
            "AdvancedYearRound": AdvancedYearRoundSerializer,
            "OsRestart": None,
            "ProcPort": None,
            "PingUnreachable": None,
            "YearRoundAmplitude": YearRoundAmplitudeSerializer,
            "YearRoundRange": YearRoundRangeSerializer,
            "RingRatioAmplitude": RingRatioAmplitudeSerializer,
            "IntelligentDetect": IntelligentDetectSerializer,
            "TimeSeriesForecasting": TimeSeriesForecastingSerializer,
            "AbnormalCluster": AbnormalClusterSerializer,
            "MultivariateAnomalyDetection": MultivariateAnomalyDetectionSerializer,
            "PartialNodes": None,
            "": None,
        }

        id = serializers.IntegerField(required=False)
        type = serializers.ChoiceField(allow_blank=True, choices=AlgorithmModel.ALGORITHM_CHOICES)
        level = serializers.IntegerField()
        unit_prefix = serializers.CharField(allow_blank=True, default="")
        config = serializers.JSONField()

        def validate(self, attrs):
            """
            校验算法配置详情
            """
            if attrs["type"] not in self.AlgorithmSerializers:
                raise ValidationError(_("不存在的检测算法{}").format(attrs["type"]))

            serializer_class = self.AlgorithmSerializers[attrs["type"]]
            if not serializer_class:
                return attrs

            serializer = serializer_class(data=attrs["config"])
            serializer.is_valid(raise_exception=True)
            attrs["config"] = serializer.validated_data
            return attrs

    def __init__(
        self,
        strategy_id: int,
        item_id: int,
        type: str,
        config: Union[Dict, List[List[Dict]]],
        level: int,
        unit_prefix: str = "",
        id: int = 0,
        **kwargs,
    ):
        self.id = id
        self.type = type
        self.config = config
        self.level = level
        self.unit_prefix = unit_prefix
        self.strategy_id = strategy_id
        self.item_id = item_id

    def to_dict(self):
        return {
            "id": self.id,
            "type": self.type,
            "level": self.level,
            "config": self.config,
            "unit_prefix": self.unit_prefix,
        }

    def _create(self):
        algorithm = AlgorithmModel.objects.create(
            type=self.type,
            config=self.config,
            unit_prefix=self.unit_prefix,
            strategy_id=self.strategy_id,
            item_id=self.item_id,
            level=self.level,
        )
        self.id = algorithm.id

    def save(self):
        try:
            if self.id > 0:
                algorithm: AlgorithmModel = AlgorithmModel.objects.get(
                    id=self.id, strategy_id=self.strategy_id, item_id=self.item_id
                )
            else:
                self._create()
                return
        except AlgorithmModel.DoesNotExist:
            self._create()
        else:
            algorithm.type = self.type
            algorithm.config = self.config
            algorithm.unit_prefix = self.unit_prefix
            algorithm.level = self.level
            algorithm.save()

    @classmethod
    def from_models(cls, algorithms: List[AlgorithmModel]) -> List["Algorithm"]:
        """
        根据数据模型生成算法配置对象
        """
        return [
            Algorithm(
                id=algorithm.id,
                strategy_id=algorithm.strategy_id,
                item_id=algorithm.item_id,
                type=algorithm.type,
                config=algorithm.config,
                level=algorithm.level,
                unit_prefix=algorithm.unit_prefix,
            )
            for algorithm in algorithms
        ]


class Detect(AbstractConfig):
    """
    检测配置
    """

    class Serializer(serializers.Serializer):
        class TriggerConfig(serializers.Serializer):
            class Uptime(serializers.Serializer):
                class TimeRange(serializers.Serializer):
                    start = serializers.CharField(label="开始时间")
                    end = serializers.CharField(label="结束时间")

                time_ranges = TimeRange(label="生效时间范围", default=[], many=True, allow_empty=True)
                calendars = serializers.ListField(
                    label="不生效日历列表", allow_empty=True, default=[], child=serializers.IntegerField()
                )

            count = serializers.IntegerField()
            check_window = serializers.IntegerField()
            uptime = Uptime(required=False)

        class RecoveryConfig(serializers.Serializer):
            check_window = serializers.IntegerField()
            status_setter = serializers.ChoiceField(
                required=False, choices=["recovery", "close"], label="告警恢复目标状态", default="recovery"
            )

        id = serializers.IntegerField(required=False)
        level = serializers.IntegerField()
        expression = serializers.CharField(allow_blank=True, default="")
        trigger_config = TriggerConfig()
        recovery_config = RecoveryConfig()
        connector = serializers.CharField(allow_blank=True, default="")

        def validate_expression(self, value):
            if not value:
                return value
            try:
                parse_expression(value)
            except Exception as e:
                raise ValidationError(e)
            return value

    def __init__(
        self,
        strategy_id: int,
        level: Union[int, str],
        trigger_config: Dict,
        recovery_config: Dict,
        expression: str = "",
        connector: str = "and",
        id: int = 0,
        **kwargs,
    ):
        self.id = id
        self.level = int(level)
        self.expression = expression
        self.strategy_id = strategy_id
        self.trigger_config = trigger_config
        self.recovery_config = recovery_config
        self.connector = connector or "and"

    def to_dict(self) -> Dict:
        return {
            "id": self.id,
            "level": self.level,
            "expression": self.expression,
            "trigger_config": self.trigger_config,
            "recovery_config": self.recovery_config,
            "connector": self.connector,
        }

    def _create(self):
        detect = DetectModel.objects.create(
            strategy_id=self.strategy_id,
            level=self.level,
            expression=self.expression,
            trigger_config=self.trigger_config,
            recovery_config=self.recovery_config,
            connector=self.connector,
        )
        self.id = detect.id

    def save(self):
        try:
            if self.id > 0:
                detect: DetectModel = DetectModel.objects.get(id=self.id, strategy_id=self.strategy_id)
            else:
                self._create()
                return
        except DetectModel.DoesNotExist:
            self._create()
        else:
            detect.level = self.level
            detect.trigger_config = self.trigger_config
            detect.recovery_config = self.recovery_config
            detect.expression = self.expression
            detect.connector = self.connector
            detect.save()

    @classmethod
    def from_models(cls, detects: List["DetectModel"]) -> List["Detect"]:
        """
        数据模型转换为监控项对象
        """
        return [
            Detect(
                id=detect.id,
                strategy_id=detect.strategy_id,
                level=detect.level,
                expression=detect.expression,
                trigger_config=detect.trigger_config,
                recovery_config=detect.recovery_config,
                connector=detect.connector,
            )
            for detect in detects
        ]


class QueryConfig(AbstractConfig):
    """
    查询配置
    """

    index_set_id: int
    result_table_id: str
    data_label: str
    promql: str
    agg_method: str
    agg_interval: int
    agg_dimension: List[str]
    agg_condition: List[Dict]
    metric_field: str
    unit: str
    time_field: str
    custom_event_name: str
    origin_config: Dict
    intelligent_detect: Dict
    values: List[str]

    QueryConfigSerializerMapping = {
        (DataSourceLabel.BK_MONITOR_COLLECTOR, DataTypeLabel.TIME_SERIES): BkMonitorTimeSeriesSerializer,
        (DataSourceLabel.BK_MONITOR_COLLECTOR, DataTypeLabel.LOG): BkMonitorLogSerializer,
        (DataSourceLabel.BK_MONITOR_COLLECTOR, DataTypeLabel.EVENT): BkMonitorEventSerializer,
        (DataSourceLabel.BK_LOG_SEARCH, DataTypeLabel.TIME_SERIES): BkLogSearchTimeSeriesSerializer,
        (DataSourceLabel.BK_LOG_SEARCH, DataTypeLabel.LOG): BkLogSearchLogSerializer,
        (DataSourceLabel.CUSTOM, DataTypeLabel.TIME_SERIES): CustomTimeSeriesSerializer,
        (DataSourceLabel.CUSTOM, DataTypeLabel.EVENT): CustomEventSerializer,
        (DataSourceLabel.BK_DATA, DataTypeLabel.TIME_SERIES): BkDataTimeSeriesSerializer,
        (DataSourceLabel.BK_FTA, DataTypeLabel.EVENT): BkFtaEventSerializer,
        (DataSourceLabel.BK_FTA, DataTypeLabel.ALERT): BkFtaAlertSerializer,
        (DataSourceLabel.BK_MONITOR_COLLECTOR, DataTypeLabel.ALERT): BkMonitorAlertSerializer,
        (DataSourceLabel.BK_APM, DataTypeLabel.TIME_SERIES): BkApmTimeSeriesSerializer,
        (DataSourceLabel.BK_APM, DataTypeLabel.LOG): BkApmTraceSerializer,
        (DataSourceLabel.PROMETHEUS, DataTypeLabel.TIME_SERIES): PrometheusTimeSeriesSerializer,
    }

    def __init__(
        self,
        strategy_id: int,
        item_id: int,
        data_source_label: str,
        data_type_label: str,
        alias: str,
        id: int = 0,
        metric_id: str = "",
        **kwargs,
    ):
        self.strategy_id = strategy_id
        self.item_id = item_id
        self.data_source_label = data_source_label
        self.data_type_label = data_type_label
        self.alias = alias
        self.id = id
        self.metric_id = metric_id or ""
        serializer_class = self.get_serializer_class(data_source_label, data_type_label)
        serializer = serializer_class(data=kwargs)
        serializer.is_valid(raise_exception=True)

        for field, value in serializer.validated_data.items():
            setattr(self, field, value)

    @classmethod
    def get_serializer_class(cls, data_source_label: str, data_type_label: str) -> Type[QueryConfigSerializer]:
        return cls.QueryConfigSerializerMapping[(data_source_label, data_type_label)]

    def get_metric_id(self):
        return get_metric_id(
            data_source_label=self.data_source_label,
            data_type_label=self.data_type_label,
            result_table_id=getattr(self, "result_table_id", ""),
            index_set_id=getattr(self, "index_set_id", ""),
            metric_field=getattr(self, "metric_field", ""),
            custom_event_name=getattr(self, "custom_event_name", ""),
            alert_name=getattr(self, "alert_name", ""),
            bkmonitor_strategy_id=getattr(self, "bkmonitor_strategy_id", ""),
            promql=getattr(self, "promql", ""),
        )

    def to_dict(self):
        # 自动生成metric_id
        if not self.metric_id:
            self.metric_id = self.get_metric_id()

        result = {
            "data_source_label": self.data_source_label,
            "data_type_label": self.data_type_label,
            "alias": self.alias,
            "metric_id": self.metric_id,
            "id": self.id,
        }

        for field in self.get_serializer_class(self.data_source_label, self.data_type_label)().get_config_field_names():
            if not hasattr(self, field):
                continue

            value = getattr(self, field)

            # 监控条件的值默认转换为字符串
            if field == "agg_condition":
                for condition in value:
                    if not isinstance(condition["value"], list):
                        condition["value"] = [condition["value"]]

            result[field] = value
        return result

    def _create(self):
        serializer = self.get_serializer_class(self.data_source_label, self.data_type_label)(data=self.to_dict())
        serializer.is_valid(raise_exception=True)
        obj = QueryConfigModel.objects.create(
            strategy_id=self.strategy_id,
            item_id=self.item_id,
            data_source_label=self.data_source_label,
            data_type_label=self.data_type_label,
            metric_id=self.metric_id,
            alias=self.alias,
            config=serializer.validated_data,
        )
        self.id = obj.id

    def save(self):
        self._clean_empty_dimension()
        self.supplement_adv_condition_dimension()

        try:
            if self.id > 0:
                query_config: QueryConfigModel = QueryConfigModel.objects.get(
                    id=self.id, item_id=self.item_id, strategy_id=self.strategy_id
                )
            else:
                self._create()
                return
        except QueryConfigModel.DoesNotExist:
            self._create()
            return

        serializer = self.get_serializer_class(self.data_source_label, self.data_type_label)(data=self.to_dict())
        serializer.is_valid(raise_exception=True)
        data = {
            "alias": self.alias,
            "data_source_label": self.data_source_label,
            "data_type_label": self.data_type_label,
            "metric_id": self.metric_id,
            "config": serializer.validated_data,
        }
        for field, value in data.items():
            setattr(query_config, field, value)
        query_config.save()

    @classmethod
    def from_models(cls, query_configs: List[QueryConfigModel]) -> List["QueryConfig"]:
        """
        根据数据模型获取查询配置对象
        """
        records = []
        for query_config in query_configs:
            record = QueryConfig(
                id=query_config.id,
                strategy_id=query_config.strategy_id,
                item_id=query_config.item_id,
                alias=query_config.alias,
                data_source_label=query_config.data_source_label,
                data_type_label=query_config.data_type_label,
                metric_id=query_config.metric_id,
                **query_config.config,
            )

            records.append(record)
        return records

    def supplement_adv_condition_dimension(self):
        """
        高级条件补全维度
        """
        if not hasattr(self, "agg_dimension"):
            return
        data_source = load_data_source(self.data_source_label, self.data_type_label)
        has_advance_method = False
        dimensions = set()
        for condition in self.agg_condition:
            if condition["method"] in data_source.ADVANCE_CONDITION_METHOD:
                has_advance_method = True
            dimensions.add(condition["key"])

        if has_advance_method:
            self.agg_dimension = list(set(self.agg_dimension) | dimensions)

    def _clean_empty_dimension(self):
        """
        清理空维度
        """
        if not hasattr(self, "agg_dimension"):
            return

        self.agg_dimension = [dimension for dimension in self.agg_dimension if dimension]


class Item(AbstractConfig):
    """
    监控项配置
    """

    class Serializer(serializers.Serializer):
        class TargetSerializer(serializers.Serializer):
            field = serializers.CharField()
            value = serializers.ListField(child=serializers.DictField(), allow_empty=False)
            method = serializers.CharField()

            def validate(self, attrs: Dict):
                attrs["value"] = [v for v in attrs["value"] if v]
                return attrs

        class FunctionSerializer(serializers.Serializer):
            class FunctionParamsSerializer(serializers.Serializer):
                id = serializers.CharField()
                value = serializers.CharField()

            id = serializers.CharField()
            params = serializers.ListField(child=serializers.DictField(), allow_empty=True)

        id = serializers.IntegerField(default=0)
        name = serializers.CharField()
        expression = serializers.CharField(allow_blank=True, default="")
        functions = serializers.ListField(allow_empty=True, default=[], child=FunctionSerializer())
        origin_sql = serializers.CharField(allow_blank=True, default="")
        target = serializers.ListField(
            allow_empty=True, child=serializers.ListField(child=TargetSerializer(), allow_empty=True)
        )
        no_data_config = serializers.DictField()

        query_configs = serializers.ListField(allow_empty=False)
        algorithms = Algorithm.Serializer(many=True)
        metric_type = serializers.CharField(allow_blank=True, default="")

    def __init__(
        self,
        strategy_id: int,
        name: str,
        no_data_config: Dict,
        target: List = None,
        expression: str = "",
        functions: List = None,
        origin_sql: str = "",
        id: int = 0,
        query_configs: List[Dict] = None,
        algorithms: List[Dict] = None,
        metric_type: str = "",
        **kwargs,
    ):
        self.functions = functions or []
        self.name = name
        self.no_data_config = no_data_config
        self.target: List[List[Dict]] = target or [[]]
        self.expression = expression
        self.origin_sql = origin_sql
        self.query_configs: List[QueryConfig] = [QueryConfig(strategy_id, id, **c) for c in query_configs or []]
        self.algorithms: List[Algorithm] = [Algorithm(strategy_id, id, **c) for c in algorithms or []]
        self.strategy_id = strategy_id
        self.id = id

        if metric_type:
            self.metric_type = metric_type
        else:
            self.metric_type = self.query_configs[0].data_type_label if self.query_configs else ""

    @property
    def id(self):
        return self._id

    @id.setter
    def id(self, value):
        self._id = value
        for obj in chain(self.query_configs, self.algorithms):
            obj.item_id = value

    @property
    def strategy_id(self):
        return self._strategy_id

    @strategy_id.setter
    def strategy_id(self, value):
        self._strategy_id = value
        for obj in chain(self.query_configs, self.algorithms):
            obj.strategy_id = value

    @property
    def public_dimensions(self):
        # 公共维度
        return list(
            reduce(
                lambda x, y: x & y,
                [set(getattr(query_config, "agg_dimension", [])) for query_config in self.query_configs],
            )
        )

    def to_dict(self):
        if self.metric_type:
            metric_type = self.metric_type
        else:
            metric_type = self.query_configs[0].data_type_label
        return {
            "id": self.id,
            "name": self.name,
            "no_data_config": self.no_data_config,
            "target": self.target,
            "expression": self.expression,
            "functions": self.functions,
            "origin_sql": self.origin_sql,
            "query_configs": [query_config.to_dict() for query_config in self.query_configs],
            "algorithms": [algorithm.to_dict() for algorithm in self.algorithms],
            "metric_type": metric_type,
        }

    def to_unify_query_config(self):
        """
        生成统一查询配置
        """
        # 查询配置生成
        query_list = []
        for query_config in self.query_configs:
            # 查询条件格式转换
            conditions = {"field_list": [], "condition_list": []}
            for condition in query_config.agg_condition:
                if conditions["field_list"]:
                    conditions["condition_list"].append(condition.get("condition", "and"))

                value = condition["value"] if isinstance(condition["value"], list) else [condition["value"]]
                conditions["field_list"].append(
                    {"field_name": condition["key"], "value": value, "op": condition["method"]}
                )
            query = {
                "table_id": query_config.result_table_id,
                "field_name": query_config.metric_field,
                "aggregate_method_list": [{"method": query_config.agg_method, "args_list": []}],
                "reference_name": query_config.alias,
                "dimensions": query_config.agg_dimension,
                "driver": "influxdb",
                "time_field": getattr(query_config, "time_field", "time"),
                "conditions": conditions,
            }

            query["keep_columns"] = ["_time", query["reference_name"], *query_config.agg_dimension]
            if query_config.agg_interval:
                query["interval"] = f"{query_config.agg_interval}s"
            query_list.append(query)

        return {
            "query_list": query_list,
            "metric_merge": add_expression_functions(self.expression, self.functions),
            "join_on": self.public_dimensions,
            "order_by": ["-time"],
            "keep_columns": ["_result", "_time", *[query["reference_name"] for query in query_list]],
        }

    @classmethod
    def delete_useless(cls, useless_item_ids: List[int]):
        """
        删除策略下多余的Item记录
        """
        AlgorithmModel.objects.filter(item_id__in=useless_item_ids).delete()
        QueryConfigModel.objects.filter(item_id__in=useless_item_ids).delete()

    def _create(self):
        data = self.to_dict()
        data.pop("id", None)
        data.pop("query_configs", None)
        data.pop("algorithms", None)
        data["name"] = data.get("name", "")[:256]
        item = ItemModel.objects.create(strategy_id=self.strategy_id, **data)
        self.id = item.id
        return item

    def save(self):
        try:
            if self.id > 0:
                item: ItemModel = ItemModel.objects.get(id=self.id, strategy_id=self.strategy_id)
                item.name = self.name
                item.no_data_config = self.no_data_config
                item.target = self.target
                item.expression = self.expression
                item.functions = self.functions
                item.origin_sql = self.origin_sql
                item.metric_type = self.metric_type
                item.save()
            else:
                item = self._create()
        except ItemModel.DoesNotExist:
            item = self._create()

        # 复用旧的记录
        model_configs = [
            (QueryConfigModel, QueryConfig, self.query_configs),
            (AlgorithmModel, Algorithm, self.algorithms),
        ]

        for model, config_cls, configs in model_configs:
            objs = model.objects.filter(strategy_id=self.strategy_id, item_id=self.id).only("id")
            self.reuse_exists_records(model, objs, configs, config_cls)

        # 保存子配置
        for obj in chain(self.algorithms, self.query_configs):
            obj.save()

        item.save()

    @classmethod
    def from_models(
        cls,
        items: List["ItemModel"],
        algorithms: Dict[int, List[AlgorithmModel]],
        query_configs: Dict[int, List[QueryConfigModel]],
    ) -> List["Item"]:
        """
        数据模型转换为监控项对象
        """
        records = []
        for item in items:
            record = Item(
                id=item.id,
                strategy_id=item.strategy_id,
                name=item.name,
                expression=item.expression,
                functions=item.functions,
                origin_sql=item.origin_sql,
                no_data_config=item.no_data_config,
                target=item.target,
                metric_type=item.metric_type,
            )
            record.algorithms = Algorithm.from_models(algorithms[item.id])
            record.query_configs = QueryConfig.from_models(query_configs[item.id])
            records.append(record)

        return records


class Strategy(AbstractConfig):
    """
    策略 数据结构
    """

    version = "v2"

    ExtendFields = [
        "index_set_id",
        "time_field",
        "values",
        "custom_event_name",
        "origin_config",
        "intelligent_detect",
    ]

    class Serializer(serializers.Serializer):
        bk_biz_id = serializers.IntegerField()
        id = serializers.IntegerField(required=False)
        name = serializers.CharField()
        type = serializers.CharField(default=StrategyModel.StrategyType.Monitor)
        source = serializers.CharField(default=get_source_app_code)
        scenario = serializers.CharField()
        is_enabled = serializers.BooleanField(default=True)
        is_invalid = serializers.BooleanField(default=False)
        invalid_type = serializers.CharField(default=StrategyModel.InvalidType.NONE, allow_blank=True)

        items = serializers.ListField(child=Item.Serializer(), allow_empty=False)
        detects = serializers.ListField(child=Detect.Serializer(), allow_empty=False)
        actions = serializers.ListField(child=ActionRelation.Serializer(), allow_empty=True)
        notice = NoticeRelation.Serializer()
        labels = serializers.ListField(allow_empty=True, default=[], child=serializers.CharField())
        app = serializers.CharField(allow_blank=True, default="")
        path = serializers.CharField(allow_blank=True, default="")
        priority = serializers.IntegerField(min_value=0, required=False, default=None, max_value=10000, allow_null=True)
        metric_type = serializers.CharField(allow_blank=True, default="")

<<<<<<< HEAD
        def validate_name(self, value):
            if value.startswith("集成内置") or value.startswith("Datalink BuiltIn"):
                raise ValidationError(detail="Name starts with 'Datalink BuiltIn' and '集成内置' is forbidden")
            return value
=======
        def validate(self, attrs):
            name = attrs.get("name")
            is_builtin_name = name.startswith("集成内置") or name.startswith("Datalink BuiltIn")
            if attrs.get("source") != DATALINK_SOURCE and is_builtin_name:
                raise ValidationError(detail="Name starts with 'Datalink BuiltIn' and '集成内置' is forbidden")
            return attrs
>>>>>>> 96d1881f

    def __init__(
        self,
        bk_biz_id: int,
        name: str,
        scenario: str,
        source: str = settings.APP_CODE,
        type: str = StrategyModel.StrategyType.Monitor,
        id: int = 0,
        items: List[Dict] = None,
        actions: List[Dict] = None,
        notice: Dict = None,
        detects: List[Dict] = None,
        is_enabled: bool = True,
        is_invalid: bool = False,
        invalid_type: str = StrategyModel.InvalidType.NONE,
        update_user: str = "",
        update_time: datetime = None,
        create_user: str = "",
        create_time: datetime = None,
        labels: List[str] = None,
        app: str = "",
        path: str = "",
        priority: int = 0,
        priority_group_key: str = None,
        metric_type: str = "",
        **kwargs,
    ):
        """
        :param id: 策略ID
        :param name: 策略名称
        :param source: 来源应用
        :param scenario: 监控对象类型
        """
        self.bk_biz_id = bk_biz_id
        self.name = name
        self.source = source
        self.scenario = scenario
        self.type = type
        self.items: List[Item] = [Item(id, **item) for item in items or []]
        self.detects: List[Detect] = [Detect(id, **detect) for detect in detects or []]
        self.actions: List[ActionRelation] = [ActionRelation(id, **action) for action in actions or []]
        self.notice: NoticeRelation = NoticeRelation(id, **(notice or {}))
        self.is_enabled = is_enabled
        self.is_invalid = is_invalid
        self.invalid_type = invalid_type
        self.id = id
        self.update_user = update_user
        self.update_time = update_time or arrow.utcnow().datetime
        self.create_user = create_user
        self.create_time = create_time or arrow.utcnow().datetime
        self.labels = labels or []
        self.app = app or ""
        self.path = path or ""
        self.priority = priority
        self.priority_group_key = priority_group_key or ""

        if isinstance(self.update_time, (int, str)):
            self.update_time = arrow.get(update_time).datetime

        if isinstance(self.create_time, (int, str)):
            self.create_time = arrow.get(create_time).datetime

        for item in self.items:
            item.metric_type = metric_type

    @property
    def id(self):
        return self._id

    @id.setter
    def id(self, value):
        self._id = value
        for obj in chain(self.actions, self.items, self.detects, [self.notice]):
            obj.strategy_id = value

    def to_dict(self) -> Dict:
        """
        转换为JSON字典
        """
        if self.priority is None:
            priority_group_key = ""
        else:
            if self.priority_group_key:
                priority_group_key = self.priority_group_key
            else:
                priority_group_key = self.get_priority_group_key(self.bk_biz_id, self.items)

        config = {
            "id": self.id,
            "version": self.version,
            "bk_biz_id": self.bk_biz_id,
            "name": self.name,
            "source": self.source,
            "scenario": self.scenario,
            "type": self.type,
            "items": [item.to_dict() for item in self.items],
            "detects": [detect.to_dict() for detect in self.detects],
            "actions": [action.to_dict() for action in self.actions],
            "notice": self.notice.to_dict(),
            "is_enabled": self.is_enabled,
            "is_invalid": self.is_invalid,
            "invalid_type": self.invalid_type,
            "update_time": strftime_local(self.update_time),
            "update_user": self.update_user,
            "create_time": strftime_local(self.create_time),
            "create_user": self.create_user,
            "labels": self.labels,
            "app": self.app,
            "path": self.path,
            "priority": self.priority,
            "priority_group_key": priority_group_key,
            "edit_allowed": self.source != DATALINK_SOURCE,
        }

        config["metric_type"] = config["items"][0]["metric_type"] if config["items"] else ""

        for item in config["items"]:
            if item["expression"]:
                continue
            item["expression"] = " + ".join([query_config["alias"] for query_config in item["query_configs"]])

        return config

    @classmethod
    def fill_user_groups(cls, configs: List[Dict], with_detail=False):
        """
        显示告警组信息
        """
        strategy_ids = [config["id"] for config in configs]
        action_relations = RelationModel.objects.filter(strategy_id__in=strategy_ids)
        user_group_ids = []
        for action_relation in action_relations:
            user_group_ids.extend(action_relation.validated_user_groups)
        user_groups_slz = UserGroupSlz(UserGroup.objects.filter(id__in=user_group_ids), many=True).data
        if with_detail:
            user_groups_slz = UserGroupDetailSlz(UserGroup.objects.filter(id__in=user_group_ids), many=True).data
        user_groups = {group["id"]: dict(group) for group in user_groups_slz}
        for config in configs:
            for action in config["actions"] + [config["notice"]]:
                user_group_list = []
                for user_group_id in action["user_groups"]:
                    if user_group_id and user_group_id in user_groups:
                        user_group_list.append(user_groups[user_group_id])
                action["user_group_list"] = user_group_list

    def to_dict_v1(self, config_type: str = "frontend") -> Dict:
        """
        TODO 转换为旧版策略JSON字典
        """
        item_list = []
        for item in self.items:
            query_config = item.query_configs[0].to_dict()

            if (
                item.query_configs[0].data_source_label == DataSourceLabel.BK_LOG_SEARCH
                and item.query_configs[0].data_type_label == DataTypeLabel.LOG
            ):
                query_config["keywords_query_string"] = query_config["query_string"]
                del query_config["query_string"]
                query_config["agg_method"] = "COUNT"

            item_config = {
                "id": item.id,
                "item_id": item.id,
                "name": item.name,
                "item_name": item.name,
                "strategy_id": self.id,
                "update_time": self.update_time,
                "create_time": self.create_time,
                "metric_id": item.query_configs[0].metric_id,
                "no_data_config": item.no_data_config,
                "target": item.target,
                "rt_query_config_id": query_config["id"],
                "data_source_label": query_config.pop("data_source_label"),
                "data_type_label": query_config.pop("data_type_label"),
                "algorithm_list": [
                    {
                        "id": algorithm.id,
                        "algorithm_id": algorithm.id,
                        "algorithm_type": algorithm.type,
                        "algorithm_unit": algorithm.unit_prefix,
                        "algorithm_config": algorithm.config,
                        "trigger_config": self.detects[0].trigger_config,
                        "recovery_config": self.detects[0].recovery_config,
                        "level": algorithm.level,
                    }
                    for algorithm in item.algorithms
                ],
                "labels": self.labels,
            }

            # 查询配置
            rt_query_config = {
                "unit_conversion": 1,
                "extend_fields": {},
            }
            for field, value in query_config.items():
                if field in self.ExtendFields:
                    rt_query_config["extend_fields"][field] = value
                else:
                    rt_query_config[field] = value

            # frontend和backend两种格式
            if config_type == "frontend":
                rt_query_config.pop("id", None)
                item_config.update(rt_query_config)
            else:
                rt_query_config["rt_query_config_id"] = query_config["id"]
                item_config["rt_query_config"] = rt_query_config

            item_list.append(item_config)

        # 处理动作适配逻辑 - 开始
        notice = self.notice

        anomaly_template = None
        recovery_template = None
        for template in notice.config.get("template"):
            if template["signal"] == ActionSignal.ABNORMAL:
                anomaly_template = template
            elif template["signal"] == ActionSignal.RECOVERED:
                recovery_template = template

        action = {
            "id": notice.id,
            "action_id": notice.id,
            "config": {
                "alarm_start_time": notice.options.get("start_time", "00:00:00"),
                "alarm_end_time": notice.options.get("end_time", "23:59:59"),
                "alarm_interval": notice.config.get("notify_interval", 7200) // 60,
                "send_recovery_alarm": ActionSignal.RECOVERED in notice.signal,
            },
            "action_type": ActionPluginType.NOTICE,
            "notice_template": {
                "anomaly_template": anomaly_template["message_tmpl"] if anomaly_template else "",
                "recovery_template": recovery_template["message_tmpl"] if recovery_template else "",
            },
            "notice_group_list": notice.user_groups,
        }
        # 处理动作适配逻辑 - 结束

        result = {
            "id": self.id,
            "strategy_id": self.id,
            "name": self.name,
            "strategy_name": self.name,
            "bk_biz_id": self.bk_biz_id,
            "scenario": self.scenario,
            "is_enabled": self.is_enabled,
            "is_invalid": self.is_invalid,
            "invalid_type": self.invalid_type,
            "update_time": self.update_time,
            "update_user": self.update_user,
            "create_time": self.create_time,
            "create_user": self.create_user,
            "action_list": [action],
            "item_list": item_list,
            "labels": self.labels,
        }

        for item in result["item_list"]:
            item.pop("alias", None)
        return result

    def convert(self):
        """
        特殊逻辑转换
        """
        from bkmonitor.strategy.convert import Convertors

        for convertor in Convertors:
            convertor.convert(self)

    def restore(self):
        """
        特殊逻辑重置
        """
        from bkmonitor.strategy.convert import Convertors

        for convertor in Convertors:
            convertor.restore(self)

    @classmethod
    def from_dict_v1(cls, config: Dict, config_type="frontend") -> "Strategy":
        """
        由旧策略配置JSON字典生成对象
        """
        config = copy.deepcopy(config)
        item_list = config.pop("item_list")
        action_list = config.pop("action_list")
        strategy_id = config.pop("id", 0)
        algorithm_list = item_list[0].pop("algorithm_list")

        item: Dict = item_list[0]
        item.pop("strategy_id", None)
        item.pop("item_id", None)

        # 展开rt_query_config
        if "rt_query_config" in item:
            item["rt_query_config"].pop("id", None)
            item.update(item.pop("rt_query_config"))

        # 系统事件指标提取
        if (
            item["data_source_label"] == DataSourceLabel.BK_MONITOR_COLLECTOR
            and item["data_type_label"] == DataTypeLabel.EVENT
        ):
            item["result_table_id"] = SYSTEM_EVENT_RT_TABLE_ID
            item["metric_field"] = item["metric_id"].split(".")[-1]
            item["agg_condition"] = []
        item.pop("metric_id", None)

        # 补充缺失字段
        if "agg_condition" not in item:
            item["agg_condition"] = []

        # 算法字段名转换
        algorithm_field_mapping = {
            "algorithm_unit": "unit_prefix",
            "algorithm_type": "type",
            "algorithm_config": "config",
        }
        detect_configs = {}
        for algorithm in algorithm_list:
            algorithm.pop("strategy_id", None)
            algorithm.pop("item_id", None)
            for field in algorithm_field_mapping:
                algorithm[algorithm_field_mapping[field]] = algorithm.get(field, "")
            detect_configs[int(algorithm["level"])] = {
                "expression": "",
                "connector": "and",
                "level": int(algorithm["level"]),
                "trigger_config": algorithm["trigger_config"],
                "recovery_config": algorithm["recovery_config"],
            }

        # 动作配置字段转换
        if action_list:
            old_action = action_list[0]
        else:
            old_action = None

        # 日志平台查询参数转换
        if "keywords_query_string" in item:
            item["query_string"] = item["keywords_query_string"]

        # 时间格式转换
        update_time = config.get("update_time")
        create_time = config.get("create_time")
        if isinstance(update_time, int):
            config["update_time"] = datetime.utcfromtimestamp(update_time)
        if isinstance(create_time, int):
            config["create_time"] = datetime.utcfromtimestamp(create_time)

        # 适配extend_fields为字符串的情况
        if isinstance(item.get("extend_fields"), str):
            item["extend_fields"] = {}

        # 适配extend_fields中的data_source_label为空的情况
        if item.get("extend_fields", {}).get("data_source_label") == "":
            item["extend_fields"]["data_source_label"] = item["data_source_label"]

        old_notice_config = old_action.get("config", {})

        signal = [ActionSignal.ABNORMAL, ActionSignal.NO_DATA]

        if old_notice_config.get("send_recovery_alarm"):
            signal.append(ActionSignal.RECOVERED)

        webhook_actions = []
        if not old_action:
            notice = {}
        else:
            # 兼容导入导出格式
            if old_action["notice_group_list"] and isinstance(old_action["notice_group_list"][0], dict):
                notice_group_ids = [group["id"] for group in old_action["notice_group_list"]]
            else:
                notice_group_ids = old_action["notice_group_list"]
                for group in UserGroup.objects.filter(id__in=notice_group_ids):
                    if not group.webhook_action_id:
                        continue
                    webhook_actions.append(
                        {
                            "config_id": group.webhook_action_id,
                            "signal": [
                                ActionSignal.ABNORMAL,
                                ActionSignal.NO_DATA,
                                ActionSignal.RECOVERED,
                                ActionSignal.CLOSED,
                            ],
                            "user_groups": notice_group_ids,
                            "options": {
                                "converge_config": {
                                    "is_enabled": False,
                                }
                            },
                        }
                    )

            notice = {
                "user_groups": notice_group_ids,
                "signal": signal,
                "options": {
                    "converge_config": {
                        "need_biz_converge": True,
                    },
                },
                "config": {
                    "notify_interval": int(old_notice_config.get("alarm_interval", 120)) * 60,
                    "interval_notify_mode": "standard",
                    "template": [
                        {
                            "signal": ActionSignal.ABNORMAL,
                            "message_tmpl": old_action["notice_template"].get("anomaly_template", ""),
                            "title_tmpl": "{{business.bk_biz_name}} - {{alarm.name}}{{alarm.display_type}}",
                        },
                        {
                            "signal": ActionSignal.RECOVERED,
                            "message_tmpl": old_action["notice_template"].get("recovery_template", ""),
                            "title_tmpl": "{{business.bk_biz_name}} - {{alarm.name}}{{alarm.display_type}}",
                        },
                        {
                            "signal": ActionSignal.CLOSED,
                            "message_tmpl": old_action["notice_template"].get("anomaly_template", ""),
                            "title_tmpl": "{{business.bk_biz_name}} - {{alarm.name}}{{alarm.display_type}}",
                        },
                    ],
                },
            }

        for detect_config in detect_configs.values():
            detect_config["trigger_config"].update(
                {
                    "uptime": {
                        "time_ranges": [
                            {
                                "start": old_notice_config.get("alarm_start_time", "00:00")[:5],
                                "end": old_notice_config.get("alarm_end_time", "23:59")[:5],
                            }
                        ],
                        "calendars": [],
                    }
                }
            )

        return Strategy(
            **{
                "id": strategy_id,
                "type": "monitor",
                **config,
                "detects": list(detect_configs.values()),
                "items": [
                    {
                        "algorithms": algorithm_list,
                        "query_configs": [{"alias": "a", **item, **item.get("extend_fields", {})}],
                        **item,
                    }
                ],
                "notice": notice,
                "actions": webhook_actions,
            }
        )

    @classmethod
    def convert_v1_to_v2(cls, strategy_config: Dict) -> Dict:
        """
        旧版策略配置转新版策略
        """
        if not strategy_config or strategy_config.get("version") == "v2":
            return strategy_config

        # query_md5转换
        item_query_md5 = {}
        for item in strategy_config["item_list"]:
            if "query_md5" in item:
                item_query_md5[item["id"]] = item["query_md5"]

        strategy_obj = Strategy.from_dict_v1(strategy_config)
        new_strategy_config = strategy_obj.to_dict()

        # 旧版通知组转换
        if strategy_config.get("action_list"):
            old_action = strategy_config["action_list"][0]
            if old_action["notice_group_list"] and isinstance(old_action["notice_group_list"][0], dict):
                user_group_list = [
                    NoticeRelation.convert_v1_to_v2(notice_group) for notice_group in old_action["notice_group_list"]
                ]
                new_strategy_config["notice"]["user_group_list"] = user_group_list

        # query_md5适配
        for item in new_strategy_config["items"]:
            if item["id"] in item_query_md5:
                item["query_md5"] = item_query_md5[item["id"]]

        return new_strategy_config

    @classmethod
    def convert_v2_to_v1(cls, strategy_config: Dict) -> Dict:
        """
        新版策略配置转旧版策略
        """
        if not strategy_config or strategy_config.get("version") != "v2":
            return strategy_config

        strategy = Strategy(**strategy_config)
        return strategy.to_dict_v1()

    def _create(self):
        strategy = StrategyModel.objects.create(
            name=self.name,
            scenario=self.scenario,
            source=self.source,
            bk_biz_id=self.bk_biz_id,
            type=self.type,
            is_enabled=self.is_enabled,
            is_invalid=self.is_invalid,
            invalid_type=self.invalid_type,
            create_user=self._get_username(),
            update_user=self._get_username(),
            priority=self.priority,
            priority_group_key=self.get_priority_group_key(self.bk_biz_id, self.items),
        )
        self.id = strategy.id

    def save_labels(self):
        """
        保存策略标签
        """
        labels = [f"/{label.strip('/')}/" for label in self.labels]

        # 校验标签长度
        for label in labels:
            if len(label) > 128:
                raise ValidationError(_("标签长度超长，请调整后重试"))

        # 如果某个标签是另一个标签的父标签，则抛弃该标签
        redundant_labels = set()
        for label1, label2 in permutations(labels, 2):
            if label1 == label2:
                continue

            if label1.startswith(label2):
                redundant_labels.add(label2)
            elif label2.startswith(label1):
                redundant_labels.add(label1)
        self.labels = [label for label in labels if label not in redundant_labels]

        # 清理旧标签
        StrategyLabel.objects.filter(bk_biz_id=self.bk_biz_id, strategy_id=self.id).delete()

        # 批量创建新标签
        StrategyLabel.objects.bulk_create(
            StrategyLabel(label_name=label, strategy_id=self.id, bk_biz_id=self.bk_biz_id) for label in self.labels
        )

    @transaction.atomic
    def save(self, rollback=False):
        """
        保存策略配置
        """
        self.supplement_inst_target_dimension()

        if not rollback:
            history = StrategyHistoryModel.objects.create(
                create_user=self._get_username(),
                strategy_id=self.id,
                operate="create" if self.id == 0 else "update",
                content=self.to_dict(),
            )

            # 重名检测
            if StrategyModel.objects.filter(bk_biz_id=self.bk_biz_id, name=self.name).exclude(id=self.id).exists():
                history.message = _("策略名称({})不能重复").format(self.name)
                history.save()
                raise CreateStrategyError(history.message)
        else:
            history = None

        old_strategy = None
        try:
            if self.id > 0:
                strategy = StrategyModel.objects.get(id=self.id, bk_biz_id=self.bk_biz_id)

                # 记录原始配置
                old_strategy = Strategy.from_models([strategy])[0]

                strategy.name = self.name
                strategy.scenario = self.scenario
                strategy.source = self.source
                strategy.type = self.type
                strategy.is_enabled = self.is_enabled
                strategy.is_invalid = self.is_invalid
                strategy.invalid_type = self.invalid_type
                strategy.update_user = self._get_username()
                strategy.priority = self.priority
                strategy.priority_group_key = self.get_priority_group_key(self.bk_biz_id, self.items)
                strategy.save()
            else:
                self._create()

            # 复用当前存在的记录
            model_configs = [
                (ItemModel, Item, self.items),
                (DetectModel, Detect, self.detects),
            ]
            for model, config_cls, configs in model_configs:
                objs = model.objects.filter(strategy_id=self.id).only("id")
                self.reuse_exists_records(model, objs, configs, config_cls)

            self.reuse_exists_records(
                RelationModel,
                RelationModel.objects.filter(strategy_id=self.id, relate_type=RelationModel.RelateType.ACTION).only(
                    "id"
                ),
                self.actions,
                ActionRelation,
            )

            self.reuse_exists_records(
                RelationModel,
                RelationModel.objects.filter(strategy_id=self.id, relate_type=RelationModel.RelateType.NOTICE).only(
                    "id"
                ),
                [self.notice],
                NoticeRelation,
            )

            # 保存子配置
            for obj in chain(self.items, self.actions, self.detects, [self.notice]):
                obj.save()

            # 保存策略标签
            self.save_labels()

            if history and history.strategy_id == 0:
                history.strategy_id = self.id
                history.save()
        except StrategyModel.DoesNotExist:
            if history:
                history.message = _("策略({})不存在").format(self.id)
                history.save()
            raise StrategyNotExist()
        except Exception as e:
            # 回滚失败直接报错
            if rollback:
                raise e

            # 清空或回滚配置
            if history.operate == "create":
                self.delete()
            elif old_strategy:
                try:
                    old_strategy.save(rollback=True)
                except Exception as rollback_exception:
                    logger.error(f"策略({self.id})回滚失败")
                    logger.exception(rollback_exception)

            # 记录错误信息
            history.message = traceback.format_exc()
            history.save()
            raise e

        history.status = True
        history.save()

    @classmethod
    def get_priority_group_key(cls, bk_biz_id: int, items: List[Item]):
        """
        获取优先级分组key
        """
        query_config_fields = [
            "functions",
            "metric_field",
            "agg_dimension",
            "agg_interval",
            "agg_method",
            "bkmonitor_strategy_id",
            "custom_event_name",
            "result_table_id",
            "index_set_id",
            "alert_name",
            "keywords_query_string",
        ]

        query = []
        for item in items:
            query_config = item.query_configs[0]

            item_query = {
                "data_source_label": query_config.data_source_label,
                "data_type_label": query_config.data_type_label,
                "expression": item.expression,
                "functions": item.functions,
                "query_configs": [],
            }

            for query_config in item.query_configs:
                new_query_config = {}

                for field in query_config_fields:
                    new_query_config[field] = getattr(query_config, field, None)

                # promql需要去除条件
                if getattr(query_config, "promql", None):
                    try:
                        origin_config = api.unify_query.promql_to_struct(promql=query_config.promql)["data"]
                        for _query in origin_config["query_list"]:
                            _query["conditions"] = {"field_list": [], "condition_list": []}
                        origin_config["space_uid"] = bk_biz_id_to_space_uid(bk_biz_id)
                        promql = api.unify_query.struct_to_promql(origin_config)["promql"]
                        new_query_config["promql"] = promql
                    except Exception as e:
                        logger.error(f"promql转换失败：{query_config.promql}, {e}")
                        new_query_config["promql"] = query_config.promql

                item_query["query_configs"].append(new_query_config)
            query.append(item_query)

        content = json.dumps(query, sort_keys=True)
        return xxhash.xxh64(content).hexdigest()

    def supplement_inst_target_dimension(self):
        """
        静态目标补全静态维度
        """
        if is_ipv6_biz(self.bk_biz_id):
            host_dimensions = {"bk_host_id"}
        else:
            host_dimensions = {"bk_target_ip", "bk_target_cloud_id"}

        for item in self.items:
            if not item.target or not item.target[0]:
                return

            target = item.target[0][0]
            if target["field"] not in [TargetFieldType.host_target_ip, TargetFieldType.host_ip]:
                return

            for query_config in item.query_configs:
                if (
                    query_config.data_source_label != DataSourceLabel.BK_MONITOR_COLLECTOR
                    or query_config.data_type_label != DataTypeLabel.TIME_SERIES
                ):
                    continue
                query_config.agg_dimension = list(set(query_config.agg_dimension) | host_dimensions)

    def delete(self):
        if id == 0:
            return

        StrategyModel.objects.filter(id=self.id).delete()
        RelationModel.objects.filter(strategy_id=self.id).delete()
        DetectModel.objects.filter(strategy_id=self.id).delete()
        ItemModel.objects.filter(strategy_id=self.id).delete()
        AlgorithmModel.objects.filter(strategy_id=self.id).delete()
        QueryConfigModel.objects.filter(strategy_id=self.id).delete()
        StrategyLabel.objects.filter(strategy_id=self.id).delete()

    @classmethod
    def delete_by_strategy_ids(cls, strategy_ids: List[int]):
        """
        批量删除策略
        """
        histories = []
        for strategy_id in strategy_ids:
            histories.append(
                StrategyHistoryModel(
                    create_user=cls._get_username(),
                    strategy_id=strategy_id,
                    operate="delete",
                )
            )
        StrategyHistoryModel.objects.bulk_create(histories, batch_size=100)

        StrategyModel.objects.filter(id__in=strategy_ids).delete()
        RelationModel.objects.filter(strategy_id__in=strategy_ids).delete()
        DetectModel.objects.filter(strategy_id__in=strategy_ids).delete()
        ItemModel.objects.filter(strategy_id__in=strategy_ids).delete()
        AlgorithmModel.objects.filter(strategy_id__in=strategy_ids).delete()
        QueryConfigModel.objects.filter(strategy_id__in=strategy_ids).delete()
        StrategyLabel.objects.filter(strategy_id__in=strategy_ids).delete()

    @classmethod
    def from_models(cls, strategies: Union[List[StrategyModel], QuerySet]) -> List["Strategy"]:
        """
        数据模型转换为策略对象
        """
        strategy_ids = [s.id for s in strategies]

        # 当策略数量非常大时，直接全量查询避免
        if len(strategy_ids) > 500:
            item_query = ItemModel.objects.all()
            detect_query = DetectModel.objects.all()
            algorithm_query = AlgorithmModel.objects.all()
            query_config_query = QueryConfigModel.objects.all()
            label_query = StrategyLabel.objects.all()
            related_query = RelationModel.objects.all()
        else:
            item_query = ItemModel.objects.filter(strategy_id__in=strategy_ids)
            detect_query = DetectModel.objects.filter(strategy_id__in=strategy_ids)
            algorithm_query = AlgorithmModel.objects.filter(strategy_id__in=strategy_ids)
            query_config_query = QueryConfigModel.objects.filter(strategy_id__in=strategy_ids)
            label_query = StrategyLabel.objects.filter(strategy_id__in=strategy_ids)
            related_query = RelationModel.objects.filter(strategy_id__in=strategy_ids)

        items: Dict[int, List[ItemModel]] = defaultdict(list)
        for item in item_query:
            items[item.strategy_id].append(item)

        detects: Dict[int, List[DetectModel]] = defaultdict(list)
        for detect in detect_query:
            detects[detect.strategy_id].append(detect)

        algorithms: Dict[int, List[AlgorithmModel]] = defaultdict(list)
        for algorithm in algorithm_query:
            algorithms[algorithm.item_id].append(algorithm)

        query_configs: Dict[int, List[QueryConfigModel]] = defaultdict(list)
        for query_config in query_config_query:
            query_configs[query_config.item_id].append(query_config)

        labels: Dict[int, List[str]] = defaultdict(list)
        for label in label_query:
            labels[label.strategy_id].append(label.label_name.strip("/"))

        # 策略关联的自愈套餐及告警组配置
        action_config_ids = set()
        actions: Dict[int, List[RelationModel]] = defaultdict(list)
        notices: Dict[int, List[RelationModel]] = defaultdict(list)
        for action in related_query:
            if action.relate_type == RelationModel.RelateType.NOTICE:
                notices[action.strategy_id].append(action)
            else:
                actions[action.strategy_id].append(action)
            action_config_ids.add(action.config_id)

        # 查询关联自愈套餐
        action_config_ids = list(action_config_ids)
        if len(action_config_ids) > 500:
            action_query = ActionConfig.objects.all()
        else:
            action_query = ActionConfig.objects.filter(id__in=action_config_ids)
        action_configs: Dict[int, ActionConfig] = {}
        for action_config in action_query:
            action_configs[action_config.id] = action_config

        records = []
        for strategy in strategies:
            record = Strategy(
                bk_biz_id=strategy.bk_biz_id,
                id=strategy.id,
                name=strategy.name,
                scenario=strategy.scenario,
                is_enabled=strategy.is_enabled,
                is_invalid=strategy.is_invalid,
                invalid_type=strategy.invalid_type,
                source=strategy.source,
                type=strategy.type,
                update_time=strategy.update_time,
                update_user=strategy.update_user,
                create_user=strategy.create_user,
                create_time=strategy.create_time,
                labels=labels.get(strategy.id, []),
                app=strategy.app,
                path=strategy.path,
                priority=strategy.priority,
                priority_group_key=strategy.priority_group_key,
            )

            record.items = Item.from_models(items[strategy.id], algorithms, query_configs)
            record.actions = ActionRelation.from_models(actions[strategy.id], action_configs)
            record.detects = Detect.from_models(detects[strategy.id])

            record_notices = NoticeRelation.from_models(notices[strategy.id], action_configs)
            if record_notices:
                record.notice = record_notices[0]
            else:
                record.notice = NoticeRelation(strategy_id=strategy.id)

            records.append(record)

        return records

    @property
    def target_type(self):
        """
        监控目标类型
        """
        if not self.items or not self.items[0].query_configs:
            return DataTarget.NONE_TARGET

        query_config = self.items[0].query_configs[0]
        if self.scenario in HOST_SCENARIO and query_config.data_source_label == DataSourceLabel.BK_MONITOR_COLLECTOR:
            return DataTarget.HOST_TARGET
        elif (
            self.scenario in SERVICE_SCENARIO and query_config.data_source_label == DataSourceLabel.BK_MONITOR_COLLECTOR
        ):
            return DataTarget.SERVICE_TARGET

        return DataTarget.NONE_TARGET

    @property
    def public_dimensions(self):
        # 公共维度
        return list(reduce(lambda x, y: x & y, [set(item.public_dimensions) for item in self.items]))

    def is_composite(self) -> bool:
        """
        当前策略是否为关联告警策略
        :return: bool
        """
        for item in self.items:
            for query_config in item.query_configs:
                if query_config.data_type_label == DataTypeLabel.ALERT:
                    return True
        return False<|MERGE_RESOLUTION|>--- conflicted
+++ resolved
@@ -1497,19 +1497,12 @@
         priority = serializers.IntegerField(min_value=0, required=False, default=None, max_value=10000, allow_null=True)
         metric_type = serializers.CharField(allow_blank=True, default="")
 
-<<<<<<< HEAD
-        def validate_name(self, value):
-            if value.startswith("集成内置") or value.startswith("Datalink BuiltIn"):
-                raise ValidationError(detail="Name starts with 'Datalink BuiltIn' and '集成内置' is forbidden")
-            return value
-=======
         def validate(self, attrs):
             name = attrs.get("name")
             is_builtin_name = name.startswith("集成内置") or name.startswith("Datalink BuiltIn")
             if attrs.get("source") != DATALINK_SOURCE and is_builtin_name:
                 raise ValidationError(detail="Name starts with 'Datalink BuiltIn' and '集成内置' is forbidden")
             return attrs
->>>>>>> 96d1881f
 
     def __init__(
         self,
