# -*- coding: utf-8 -*-
"""
Tencent is pleased to support the open source community by making 蓝鲸智云 - 监控平台 (BlueKing - Monitor) available.
Copyright (C) 2017-2021 THL A29 Limited, a Tencent company. All rights reserved.
Licensed under the MIT License (the "License"); you may not use this file except in compliance with the License.
You may obtain a copy of the License at http://opensource.org/licenses/MIT
Unless required by applicable law or agreed to in writing, software distributed under the License is distributed on
an "AS IS" BASIS, WITHOUT WARRANTIES OR CONDITIONS OF ANY KIND, either express or implied. See the License for the
specific language governing permissions and limitations under the License.
"""
import calendar
import logging
import typing
from collections import defaultdict
from datetime import datetime, timedelta, timezone

from dateutil.relativedelta import relativedelta
<<<<<<< HEAD
from django.conf import settings
from django.db import OperationalError, transaction
=======
>>>>>>> a14e02ac
from django.db.models import Q

from bkmonitor.models import DutyPlan, DutyRule, DutyRuleSnap, UserGroup
from bkmonitor.models.strategy import DutyPlanSendRecord
from bkmonitor.utils import time_tools
from bkmonitor.utils.send import Sender
from constants.action import NoticeWay
from constants.common import DutyGroupType, RotationType, WorkTimeType

logger = logging.getLogger("fta_action.run")


class DutyCalendar:
    @classmethod
    def get_end_time(cls, end_date, handover_time):
        """
        获取结束时间
        """
        try:
            [hour, minute] = handover_time.split(":")
            hour = int(hour)
            minute = int(minute)
        except BaseException as error:
            logger.exception("[get_handover_time] split handover_time(%s) error, %s", handover_time, str(error))
            hour, minute = 0, 0
        end_time = datetime(year=end_date.year, month=end_date.month, day=end_date.day, hour=hour, minute=minute)
        return datetime.fromtimestamp(end_time.timestamp(), tz=timezone.utc)

    @staticmethod
    def get_daily_rotation_end_time(begin_time: datetime, handoff_time):
        """
        获取按天轮转的结束时间
        """
        begin_time = time_tools.localtime(begin_time)
        handover_time = handoff_time["time"]
        if handover_time > time_tools.strftime_local(begin_time, "%H:%M"):
            end_date = begin_time.date()
        else:
            end_date = (begin_time + timedelta(days=1)).date()
        return DutyCalendar.get_end_time(end_date, handover_time)

    @staticmethod
    def get_weekly_rotation_end_time(begin_time: datetime, handoff_time):
        """
        获取按周轮转的结束时间
        """
        begin_time = time_tools.localtime(begin_time)
        begin_week_day = begin_time.isoweekday()
        handover_date = handoff_time["date"]
        handover_time = handoff_time["time"]
        if handover_date > begin_week_day:
            end_date = (begin_time + timedelta(days=handover_date - begin_week_day)).date()
        elif handover_date == begin_week_day and handover_time > time_tools.strftime_local(begin_time, "%H:%M"):
            end_date = begin_time.date()
        else:
            end_date = (begin_time + timedelta(days=handover_date + 7 - begin_week_day)).date()
        return DutyCalendar.get_end_time(end_date, handover_time)

    @staticmethod
    def get_monthly_rotation_end_time(begin_time: datetime, handoff_time):
        """
        获取按月进行轮转的结束时间
        """
        begin_time = time_tools.localtime(begin_time)
        begin_month_day = begin_time.day
        handover_date = handoff_time["date"]
        handover_time = handoff_time["time"]
        _, max_current_month_day = calendar.monthrange(begin_time.year, begin_time.month)

        if max_current_month_day >= handover_date > begin_month_day:
            handover_date = min(handover_date, max_current_month_day)
            end_date = (begin_time + timedelta(days=(handover_date - begin_month_day))).date()
        elif handover_date == begin_month_day and handover_time > time_tools.strftime_local(begin_time, "%H:%M"):
            end_date = begin_time.date()
        else:
            next_month = begin_time.date() + relativedelta(months=1)
            _, max_month_day = calendar.monthrange(next_month.year, next_month.month)
            handover_date = min(handover_date, max_month_day)
            end_date = datetime(next_month.year, next_month.month, handover_date)
        return DutyCalendar.get_end_time(end_date, handover_time)


class DutyRuleManager:
    """
    轮值规则管理模块
    """

    def __init__(
        self, duty_rule, begin_time: str = None, days=0, last_user_index=0, last_time_index=0, end_time: str = None
    ):
        self.duty_arranges = duty_rule["duty_arranges"]
        self.category = duty_rule.get("category")
        begin_time = begin_time or ""
        self.begin_time = time_tools.str2datetime(max(begin_time, duty_rule["effective_time"]))
        self.end_time = None
        self.enabled = bool(duty_rule.get("enabled"))
        self.last_user_index = last_user_index
        self.last_time_index = last_time_index
        self.rule_end_time = time_tools.str2datetime(duty_rule.get("end_time") or "9999-12-31 23:59:59")
        if end_time:
            self.end_time = time_tools.str2datetime(end_time)
        else:
            # 如果本来没有设置结束时间，和预览天数，默认用30天
            days = days or 30
            self.end_time = self.begin_time + timedelta(days=days)

        if self.rule_end_time:
            # 真实的结束时间，以配置时间和预览结束时间的最小值为准
            self.end_time = min(self.rule_end_time, self.end_time)

    def get_duty_plan(self):
        """
        获取轮值计算排班入口
        """
        if not self.enabled:
            return []
        if self.category == "regular":
            return self.get_regular_duty_plan()
        return self.get_rotation_duty_plan()

    def get_duty_dates(self, duty_time, special_rotation=False, period_interval=0):
        """
        根据一个轮班设置获取指定时间范围内的有效日期（按天获取）
        """
        date_ranges = []
        weekdays = []
        days = []
        duty_dates = []
        work_days = self.get_work_days(duty_time)
        if duty_time["work_type"] == RotationType.DATE_RANGE:
            # 如果是根据时间返回来获取的, 则根据时间范围来获取
            for item in duty_time["work_date_range"]:
                # 如果开始至结束期间，只要当前日期满足日期范围，就符合条件
                [begin_date, end_date] = item.split("--")
                date_ranges.append((begin_date, end_date))
        elif duty_time["work_type"] in RotationType.WEEK_MODE:
            # 按照周来处理的
            weekdays = work_days
        elif duty_time["work_type"] == RotationType.MONTHLY:
            # 按照月来轮班的情况
            days = work_days
        begin_time = (
            time_tools.str2datetime(duty_time["begin_time"]) if duty_time.get("begin_time") else self.begin_time
        )
        # 只有按周，按月才有对应的交接工作日，就是页面配置的起始日期

        handoff_date = work_days[0] if work_days else None
        period_dates = []
        # 标记最近一次交接时间
        last_handoff_time = self.end_time - timedelta(days=1)
        while begin_time <= last_handoff_time and begin_time < self.rule_end_time:
            # 在有效的时间范围内，获取有效的排期
            is_valid = False
            # 如果是指定
            begin_date = begin_time.strftime("%Y-%m-%d")
            next_day_time = begin_time + timedelta(days=1)

            # 是否为新的周期，只有那种需要指定班次轮值的情况下才生效，所以其他场景默认都为新的周期就好
            new_period = (
                self.is_new_period(duty_time["work_type"], handoff_date, next_day_time) if special_rotation else True
            )

            if (
                duty_time["work_type"] == RotationType.DAILY
                or begin_time.isoweekday() in weekdays
                or begin_time.day in days
            ):
                # 如果是每天都轮班，则一定生效
                # 如果是按周轮班，当天在工作日内
                # 如果按月轮班，当天在工作日内
                is_valid = True
            else:
                for date_range in date_ranges:
                    if date_range[0] <= begin_date <= date_range[1]:
                        is_valid = True
                        break

            if is_valid:
                period_dates.append(begin_time.date())

            if period_interval and len(period_dates) % period_interval:
                # 如果是通过系统自动排班日期的，则以是否能够整除为准
                new_period = False

            if special_rotation and new_period and period_dates:
                # 如果是一个新的周期，原来的安排归档，开始一个新的周期计算
                duty_dates.append(period_dates)
                period_dates = []

            if new_period is False and last_handoff_time < next_day_time:
                # 如果不是一个新的周期，表示要继续
                last_handoff_time = next_day_time

            begin_time = next_day_time
        if special_rotation and period_dates:
            # 如果需要轮转并且最后一个周期日期还没有合入，添加到结果中， 这种情况一般是最后一次循环跳出没有合入
            duty_dates.append(period_dates)
        # 更新当前时间段的下一次排班交接时间
        duty_time["begin_time"] = time_tools.datetime2str(last_handoff_time + timedelta(days=1))
        return duty_dates if special_rotation else period_dates

    @staticmethod
    def get_work_days(duty_time):
        """
        获取轮值的有效工作日
        """
        if duty_time.get("work_time_type") != WorkTimeType.DATETIME_RANGE:
            return duty_time.get("work_days", [])

        # 定义时间范围的一个最大日期
        max_work_day = 7 if duty_time["work_type"] in RotationType.WEEK_MODE else 31
        for work_time in duty_time["work_time"]:
            # 起止时间的场景下，只有一个工作时间段
            [start_time, end_time] = work_time.split("--")
            start_work_day = int(start_time[:2])
            end_work_day = int(end_time[:2])
            if start_work_day < end_work_day:
                # 如果开始小于结束，则表示是一周范围之内的
                work_days = list(range(start_work_day, end_work_day + 1))
            else:
                # 如果是大于于，需要分成两段
                # 第一段 是开始时间至最大结束时间
                first_stage = list(range(start_work_day, max_work_day + 1))
                second_stage = list(range(1, end_work_day + 1))
                work_days = first_stage + second_stage
            #  只有一个时间范围，直接返回
            return work_days

    @staticmethod
    def is_new_period(work_type, handoff_date, next_day_time: datetime):
        """
        判断是否为新的周期，只有那种需要指定班次轮值的情况下才生效，所以其他场景默认都为新的周期就好
        """
        new_period = False
        if work_type == RotationType.DAILY:
            new_period = True
        elif work_type in RotationType.WEEK_MODE and next_day_time.isoweekday() == handoff_date:
            # 按周轮转，如果下一天为交接日期，表示将会开启一个新的交接
            new_period = True
        elif work_type == RotationType.MONTHLY and next_day_time.day == handoff_date:
            # 按月轮转，如果下一天为交接日期，表示将会开启一个新的交接
            new_period = True
        return new_period

    def get_auto_hour_periods(self, duty_time):
        # TODO 获取根据小时轮转的周期
        return []

    def get_regular_duty_plan(self):
        """
        获取常规轮值的排班计划
        """
        duty_plans = []
        for index, duty_arrange in enumerate(self.duty_arranges):
            work_time = []
            for duty_time in duty_arrange["duty_time"]:
                duty_dates = self.get_duty_dates(duty_time)
                for work_date in duty_dates:
                    # 获取到有效的日期，进行排班
                    work_time.extend(self.get_time_range_work_time(work_date, duty_time["work_time"]))

            if work_time:
                duty_plans.append(
                    {
                        "users": duty_arrange["duty_users"][0],
                        "order": index,
                        "user_index": index,
                        "work_times": work_time,
                    }
                )
        return duty_plans

    def get_rotation_duty_plan(self):
        """
        获取轮值周期排班
        """
        duty_plans = []
        if not self.duty_arranges:
            return []
        # 轮值情况下只有一个
        for order, duty_arrange in enumerate(self.duty_arranges):
            self.get_one_handoff_duty_plan(duty_arrange, order, duty_plans)
        return duty_plans

    def get_one_handoff_duty_plan(self, duty_arrange, order, duty_plans: list):
        """
        获取单个安排的计划
        """
        duty_users = duty_arrange["duty_users"]
        duty_times = duty_arrange["duty_time"]
        last_user_index = duty_arrange.get("last_user_index") or self.last_user_index
        group_user_number = 1
        period_interval = 1
        group_type = duty_arrange.get("group_type", DutyGroupType.SPECIFIED)
        if group_type == DutyGroupType.AUTO:
            # 如果人员信息为自动
            group_user_number = duty_arrange["group_number"]
            duty_users = duty_users[0]
        duty_date_times = []
        special_rotation = True
        for duty_time in duty_times:
            period_settings = duty_time.get("period_settings")
            if period_settings:
                # 如果有进行自动按照天数或者小时轮值的，计算出来有效的轮值天数
                special_rotation = False
                period_interval = period_settings["duration"]
                duty_date_times.extend(
                    [
                        {"date": one_date, "work_time_list": duty_time["work_time"]}
                        for one_date in self.get_duty_dates(duty_time, period_interval=period_interval)
                    ]
                )
                break
            # 没有进行自动计算的情况，需要做轮值获取
            # 一般来说一个需要轮转的规则里，轮值类型都是一样的
            period_duty_dates = self.get_duty_dates(duty_time, special_rotation=True)

            period_duty_date_times = []
            for one_period_dates in period_duty_dates:
                period_duty_date_times.append(
                    [
                        {
                            "date": one_date,
                            "work_time_type": duty_time["work_time_type"],
                            "work_type": duty_time["work_type"],
                            "work_time_list": duty_time["work_time"],
                        }
                        for one_date in one_period_dates
                    ]
                )

            duty_date_times.append(period_duty_date_times)

        if special_rotation:
            # 如果是进行轮转的，需要做轮值时间周期打平
            duty_date_times = self.flat_rotation_duty_dates(duty_date_times)
        date_index = 0
        while date_index < len(duty_date_times):
            # 根据配置的有效时间进行轮转
            current_duty_dates = duty_date_times[date_index : date_index + period_interval]
            date_index = date_index + period_interval
            # 根据设置的用户数量进行轮转
            current_user_index = last_user_index
            users, last_user_index = self.get_group_duty_users(
                duty_users, last_user_index, group_user_number, group_type
            )
            duty_work_time = []
            for one_period_dates in current_duty_dates:
                if not isinstance(one_period_dates, list):
                    one_period_dates = [one_period_dates]
                for day in one_period_dates:
                    if day.get("work_time_type") == WorkTimeType.DATETIME_RANGE:
                        duty_work_time.extend(
                            self.get_datetime_range_work_time(day["date"], day["work_time_list"], day["work_type"])
                        )

                        continue

                    duty_work_time.extend(self.get_time_range_work_time(day["date"], day["work_time_list"]))

            duty_plans.append(
                {"users": users, "user_index": current_user_index, "order": order, "work_times": duty_work_time}
            )
        duty_arrange["last_user_index"] = last_user_index
        return duty_plans

    @staticmethod
    def flat_rotation_duty_dates(duty_dates):
        """
        将有效的排班日期打平
        """
        max_column_len = max(len(period_column) for period_column in duty_dates)
        new_duty_dates = []
        for column in range(0, max_column_len):
            for row in range(0, len(duty_dates)):
                if len(duty_dates[row]) <= column:
                    # 如果当前的列数已经小于轮询的列
                    break
                new_duty_dates.append(duty_dates[row][column])
        return new_duty_dates

    @staticmethod
    def get_group_duty_users(duty_users, user_index, group_user_number, group_type=DutyGroupType.SPECIFIED):
        """
        获取自动分组的下一个小组成员
        """
        if len(duty_users) < group_user_number or len(duty_users) <= user_index:
            # 如果配置的用户比自动分组的用户还少，直接返回
            return duty_users, 0
        next_user_index = user_index + group_user_number
        if group_type == DutyGroupType.AUTO:
            users = duty_users[user_index:next_user_index]
        else:
            users = duty_users[user_index]
        if next_user_index >= len(duty_users):
            # 重置user_index 为 0
            next_user_index = user_index = 0
            if group_type == DutyGroupType.AUTO:
                # 如果自动分组，需要补齐人数
                next_user_index = group_user_number - len(users)
                users.extend(duty_users[user_index:next_user_index])
        return users, next_user_index

    @staticmethod
    def get_time_range_work_time(work_date, work_time_list: list):
        """
        获取时间范围的工作时间
        """
        duty_work_time = []
        for time_range in work_time_list:
            [start_time, end_time] = time_range.split("--")
            start_date = end_date = work_date

            if start_time >= end_time:
                # 如果开始时间段 大于或者等于的情况下 结束时间段表示有跨天
                end_date += timedelta(days=1)

            duty_work_time.append(
                dict(
                    start_time="{date} {start_time}".format(
                        date=start_date.strftime("%Y-%m-%d"), start_time=start_time
                    ),
                    end_time="{date} {end_time}".format(date=end_date.strftime("%Y-%m-%d"), end_time=end_time),
                )
            )
        return duty_work_time

    @staticmethod
    def get_datetime_range_work_time(work_date: datetime, work_time_list: list, work_type):
        """
        根据日期时间范围的类型获取工作时间
        """
        duty_work_time = []
        time_range = work_time_list[0]
        [start_time, finished_time] = time_range.split("--")
        begin_time = "00:00"
        end_time = "23:59"
        weekday = day = 0
        begin_date = int(start_time[:2])
        end_day = int(finished_time[:2])
        cross_day = False
        if begin_date == end_day:
            # 如果开始日期==结束日期，表示最后一天存在跨天的场景，为前一天至截止时间
            cross_day = True
            end_day -= 1

        #     计算出当前工作日的时间
        if work_type in RotationType.WEEK_MODE:
            weekday = work_date.isoweekday()
            max_work_day = 7
        else:
            day = work_date.day
            _, max_work_day = calendar.monthrange(work_date.year, work_date.month)

        if end_day == 0:
            # 如果当前结束时间为0，对应前一天为最后一天
            end_date = max_work_day

        if weekday == begin_date or day == begin_date:
            # 当前为第一天的时候，起点时间以配置时间为准
            begin_time = start_time[3:].strip()

        is_last_day = False
        if weekday == end_day or day == end_day:
            # 当前为最后一天的时候，结束时间以配置时间为准
            end_time = finished_time[3:].strip()
            is_last_day = True

        begin_date = end_date = work_date
        if cross_day and is_last_day:
            # 如果开始时间段 大于 结束时间段表示有跨天
            end_date += timedelta(days=1)

        duty_work_time.append(
            dict(
                start_time="{date} {start_time}".format(date=begin_date.strftime("%Y-%m-%d"), start_time=begin_time),
                end_time="{date} {end_time}".format(date=end_date.strftime("%Y-%m-%d"), end_time=end_time),
            )
        )
        return duty_work_time

    @classmethod
    def refresh_duty_rule_from_any_begin_time(
        cls, duty_rule: typing.Dict[str, typing.Any], begin_time: str
    ) -> typing.Optional["DutyRuleManager"]:
        """
        从任何起点刷新 duty_rule 排班

        背景：新创建的轮值快照以「创建/任务时间」作为起始时间进行排班，和规则「生效时间」脱钩
        导致问题：告警组关联轮值在新建、轮值规则变更等场景下，基于「创建/任务时间（begin_time）」重新排班会导致
        思路：交替排班是基于「生效时间」生成的连续排班规则，
             每次新建排班快照，都要预计算生效时间到 begin_time，把 duty_rule_snap 的 index 和 begin_time 刷对

        :param duty_rule:
        :param begin_time:
        :return:
        """
        is_handoff: bool = duty_rule.get("category") == "handoff"
        if begin_time > duty_rule["effective_time"] and is_handoff:
            duty_manager = cls(duty_rule, end_time=begin_time)
            # 排班会刷新 rule_snap 中 duty_time["begin_time"] 和 duty_arrange["last_user_index"]
            duty_manager.get_duty_plan()
            return duty_manager
        return None


class GroupDutyRuleManager:
    """
    告警组的轮值规则管理
    """

    def __init__(self, user_group: UserGroup, duty_rules):
        self.user_group = user_group
        self.duty_rules = duty_rules

    def manage_duty_rule_snap(self, task_time):
        """
        :param task_time:
        :return:
        """
        # task_time需要提前定义, 这个可以是七天以后的一个时间

        new_duty_snaps = {}
        logger.info("[manage_duty_rule_snap] begin to manage duty snap for current_time(%s)", task_time)
        for duty_rule_snap in self.duty_rules:
            #  将已经生效的轮值规则存快照
            if not duty_rule_snap["enabled"]:
                # 如果当前是禁用状态，忽略
                continue
            next_plan_time = max(duty_rule_snap["effective_time"], task_time)
            new_duty_snaps.update(
                {
                    f"{self.user_group.id}--{duty_rule_snap['id']}": DutyRuleSnap(
                        enabled=duty_rule_snap["enabled"],
                        next_plan_time=next_plan_time,
                        next_user_index=0,
                        end_time=duty_rule_snap["end_time"],
                        user_group_id=self.user_group.id,
                        first_effective_time=next_plan_time,
                        duty_rule_id=duty_rule_snap["id"],
                        rule_snap=duty_rule_snap,
                    )
                }
            )
        no_changed_duties = []
        changed_duties = []
        duty_rule_ids = self.user_group.duty_rules
        for rule_snap in DutyRuleSnap.objects.filter(
            duty_rule_id__in=duty_rule_ids, user_group_id=self.user_group.id, enabled=True
        ):
            if not new_duty_snaps.get(f"{self.user_group.id}--{rule_snap.duty_rule_id}"):
                # 如果对应的duty_rule不存在，则表示已删除或者被禁用
                continue
            new_snap = new_duty_snaps.get(f"{self.user_group.id}--{rule_snap.duty_rule_id}").rule_snap
            if new_snap["hash"] == rule_snap.rule_snap["hash"]:
                # 如果hash没有发生任何变化，不做改动
                no_changed_duties.append(f"{rule_snap.user_group_id}--{rule_snap.duty_rule_id}")
            else:
                changed_duties.append(rule_snap)

        # 过滤出已经被禁用的规则, 如果被禁用了， 需要及时删除
        disabled_duty_rules = DutyRule.objects.filter(enabled=False, bk_biz_id=self.user_group.bk_biz_id).values_list(
            "id", flat=True
        )
        if disabled_duty_rules:
            # 如果有有禁用的，需要删除掉
            DutyRuleSnap.objects.filter(duty_rule_id__in=disabled_duty_rules, user_group_id=self.user_group.id).delete()

            # 已经设置的好的排班计划，也需要设置为不生效
            DutyPlan.objects.filter(
                duty_rule_id__in=disabled_duty_rules, user_group_id=self.user_group.id, is_effective=1
            ).update(is_effective=0)

        # 排除掉没有发生变化的，其他的都需要重新生效
        new_group_rule_snaps = [
            snap_object for key, snap_object in new_duty_snaps.items() if key not in no_changed_duties
        ]
        expired_snaps = []
        updated_rule_snaps = []
        # 如果有快照已经修改过，需要更改或删除原有的的的快照
        for duty_rule_snap in changed_duties:
            # 已有的duty snaps
            current_duty_rule = new_duty_snaps[f'{self.user_group.id}--{duty_rule_snap.duty_rule_id}']

            if duty_rule_snap.next_plan_time >= current_duty_rule.next_plan_time:
                # 如果原来的下一次安排时间晚于当前的生效时间，说明原有的将会过期
                expired_snaps.append(duty_rule_snap.id)
            else:
                # 如果原有的快照晚于当前的安排时间， 则设置最新快照的首次安排时间为当前的结束时间
                duty_rule_snap.end_time = current_duty_rule.next_plan_time
                updated_rule_snaps.append(duty_rule_snap)

        # step1 先创建一波新的snap
        if new_group_rule_snaps:
            # Q：为什么不在上方 DutyRuleSnap 初始化时就执行 effective_time ~ task_time 的刷新？
            # A：只有「新建 / 快照变更」场景需要根据 effective_time 刷对顺序，如果 DutyRuleSnap 已存在，排班顺序是有保障的
            # Q：为什么 DutyRuleSnap 存在时，排班顺序有保障？
            # A：DutyRuleManager.get_duty_plan 每次都会迭代 snap 里的 begin_time 和 user_index
            for new_group_rule_snap in new_group_rule_snaps:
                refresh_duty_manager: typing.Optional[
                    DutyRuleManager
                ] = DutyRuleManager.refresh_duty_rule_from_any_begin_time(
                    new_group_rule_snap.rule_snap, begin_time=task_time
                )
                if refresh_duty_manager:
                    # 更新对应的rule_snap的下一次管理计划任务时间
                    new_group_rule_snap.next_plan_time = refresh_duty_manager.end_time
                    new_group_rule_snap.next_user_index = refresh_duty_manager.last_user_index

            DutyRuleSnap.objects.bulk_create(new_group_rule_snaps)

        # step2 然后再来一波更新
        if updated_rule_snaps:
            DutyRuleSnap.objects.bulk_update(updated_rule_snaps, fields=['next_plan_time'])

        # step 3 删除掉过期的
        if expired_snaps:
            DutyRuleSnap.objects.filter(id__in=expired_snaps).delete()

        # 排班的时候提前7天造好数据
        plan_time = time_tools.str2datetime(task_time) + timedelta(days=7)
        for rule_snap in DutyRuleSnap.objects.filter(
            next_plan_time__lte=time_tools.datetime2str(plan_time), user_group_id=self.user_group.id, enabled=True
        ):
            self.manage_duty_plan(rule_snap=rule_snap)

<<<<<<< HEAD
    def update_duty_plan(self, disabled_duty_rules, user_group_id):
        """
        分批更新失效的排班计划
        """
        with transaction.atomic(using=settings.BACKEND_DATABASE_NAME):
            # 使用 select_for_update() 锁定相关记录
            duty_plans = DutyPlan.objects.select_for_update().filter(
                duty_rule_id__in=disabled_duty_rules, user_group_id=user_group_id, is_effective=1
            )

            # 分批更新记录
            for i in range(0, len(duty_plans), BATCH_SIZE):
                duty_plan_batch = duty_plans[i : i + BATCH_SIZE]
                duty_plan_ids = [duty_plan.id for duty_plan in duty_plan_batch]
                DutyPlan.objects.filter(id__in=duty_plan_ids).update(is_effective=0)

=======
>>>>>>> a14e02ac
    def manage_duty_plan(self, rule_snap: DutyRuleSnap):
        """
        排班计划生成
        """
        # step 1 当前分组的原计划都设置为False
        if not rule_snap:
            logger.warning("[manage_duty_plan] snap of user group(%s) not existed", self.user_group.id)
            return

        snap_id = rule_snap.id
        logger.info("[manage_duty_plan] begin to manage duty(%s) plan for group(%s)", snap_id, self.user_group.id)

        if not rule_snap.rule_snap["enabled"]:
            # 如果当前规则不生效，则不生成计划
            logger.info("[manage_duty_plan] duty rule (%s) of group(%s) is disabled", snap_id, self.user_group.id)
            return
        # step 2 根据当前的轮值模式生成新的计划
        begin_time = rule_snap.next_plan_time

        duty_manager = DutyRuleManager(rule_snap.rule_snap, begin_time=begin_time)
        duty_plan_queryset = DutyPlan.objects.filter(
            duty_rule_id=rule_snap.duty_rule_id, user_group_id=self.user_group.id, is_effective=1
        )
        # 在指定日期之前生效的需要取消
        duty_plan_queryset.filter(Q(start_time__gte=begin_time)).update(is_effective=0)

        # 在开始时间之后还生效的部分，设置结束时间为开始时间
        duty_plan_queryset.filter(Q(finished_time__gt=begin_time) | Q(finished_time=None) | Q(finished_time="")).update(
            finished_time=begin_time
        )

        duty_plans = []
        for duty_plan in duty_manager.get_duty_plan():
            duty_end_times = [f'{work_time["end_time"]}:59' for work_time in duty_plan["work_times"]]
            duty_start_times = [f'{work_time["start_time"]}:00' for work_time in duty_plan["work_times"]]
            # 结束时间获取当前有效的排班时间最后一天即可
            finished_time = max(duty_end_times)
            # 开始时间取当前时间取当前排班内容里的最小一位
            start_time = min(duty_start_times)
            duty_plans.append(
                DutyPlan(
                    start_time=start_time,
                    finished_time=finished_time,
                    user_group_id=self.user_group.id,
                    duty_rule_id=rule_snap.duty_rule_id,
                    users=duty_plan["users"],
                    work_times=duty_plan["work_times"],
                    is_effective=1,
                    order=duty_plan.get("order", 0),
                    user_index=duty_plan.get("user_index", 0),
                )
            )

        # 创建排班计划
        DutyPlan.objects.bulk_create(duty_plans)

        # 更新对应的rule_snap的下一次管理计划任务时间
        rule_snap.next_plan_time = duty_manager.end_time
        rule_snap.next_user_index = duty_manager.last_user_index
        rule_snap.save(update_fields=["next_plan_time", "next_user_index", "rule_snap"])

        logger.info("[manage_duty_plan] finished for user group(%s) snap(%s)", self.user_group.id, snap_id)

    def manage_duty_notice(self):
        """
        排班通知管理
        """
        duty_notice = self.user_group.duty_notice
        plan_notice = duty_notice.get("plan_notice", {})
        personal_notice = duty_notice.get("personal_notice")
        current_time = datetime.now(tz=self.user_group.tz_info)
        if plan_notice:
            self.send_plan_notice(plan_notice, current_time)
        if personal_notice:
            self.send_personal_notice(personal_notice, current_time)

    def send_plan_notice(self, plan_notice, current_time: datetime):
        """
        发送排班计划通知
        """
        if not plan_notice["enabled"]:
            # 如果没有开启直接不用判断
            logger.info("[send_plan_notice] duty plan notice  of group(%s) is disabled", self.user_group.id)
            return

        current_time_str = time_tools.datetime2str(current_time, "%H:%M")
        compare_date = plan_notice["date"]
        compare_time = plan_notice["time"]

        if plan_notice["type"] in RotationType.WEEK_MODE:
            # 如果是按周，则获取今天的日期
            current_date = current_time.isoweekday()
        else:
            _, max_month_day = calendar.monthrange(current_time.year, current_time.month)
            current_date = current_time.day
            if max_month_day < compare_date:
                # 如果一个月的最大一天都小于配置的日期，则以当月最后一天为发送日
                compare_date = max_month_day

        if compare_time > current_time_str or compare_date != current_date:
            # 如果不满足条件，直接返回
            logger.info(
                "[send_plan_notice] finished duty plan notice  of group(%s), time is not matched", self.user_group.id
            )
            return

        end_datetime = current_time + timedelta(days=plan_notice["days"])
        # 接下来开始发通知
        chat_ids = plan_notice["chat_ids"]
        if not chat_ids:
            # 如果没有配置机器人，直接返回
            logger.info(
                "[send_plan_notice] ignore notice because duty plan notice's field(chat_ids) of group(%s) is empty",
                self.user_group.id,
            )
            return

        last_record = DutyPlanSendRecord.objects.filter(user_group_id=self.user_group.id).first()
        if last_record:
            last_send_time = datetime.fromtimestamp(last_record.last_send_time, tz=self.user_group.tz_info)
            if last_send_time.day == current_time.day and last_send_time.strftime("%H:%M") >= compare_time:
                # 如果最后一次记录的时间就在今天，已经发送过并且配置时间未发生过变化（配置时间小于最后一次发送时间），忽略
                # 这里是为了兼容部分用户改了报表的时间，如果是当天的，需要立马发出
                return

        # 过滤的范围：开始时间处于两个时间范围之内的
        # 开始时间小于当前时间，但是结束时间大于当前时间的
        current_time_str = time_tools.datetime2str(current_time)
        end_time_str = time_tools.datetime2str(end_datetime)
        duty_plan_queryset = DutyPlan.objects.filter(user_group_id=self.user_group.id, is_effective=1).filter(
            Q(
                start_time__gte=current_time_str,
                start_time__lte=end_time_str,
            )
            | Q(
                Q(start_time__lte=current_time_str) & Q(finished_time__gte=current_time_str),
            )
        )
        duty_plans = [
            {
                "id": duty_plan.id,
                "users": duty_plan.users,
                "start_time": duty_plan.start_time,
                "finished_time": duty_plan.finished_time,
                "work_times": duty_plan.work_times,
            }
            for duty_plan in duty_plan_queryset
        ]

        if not duty_plans:
            # 没有生成排班计划。这可能算得上是一个告警了
            notice_content = ["\\n> No Data"]
        else:
            notice_content = []
        for duty_plan in duty_plans:
            duty_users = ",".join([f'{user["id"]}({user.get("display_name")})' for user in duty_plan["users"]])
            duty_contents = []
            for work_time in duty_plan["work_times"]:
                content = f"\\n> {work_time['start_time']} -- {work_time['end_time']}  {duty_users}"
                if work_time['start_time'] <= end_time_str and content not in duty_contents:
                    duty_contents.append(content)
            if duty_contents:
                notice_content.extend(duty_contents)
        sender = Sender(
            context={
                "bk_biz_id": self.user_group.bk_biz_id,
                "group_name": self.user_group.name,
                "days": plan_notice["days"],
                "plan_content": "".join(sorted(notice_content)) + "\\n",
                "notice_way": NoticeWay.WX_BOT,
            },
            content_template_path="duty/plan_content.jinja",
        )

        result = sender.send_wxwork_content("markdown", content=sender.content, chat_ids=chat_ids)
        is_succeed = True
        if result.get("errcode") != 0:
            is_succeed = False

        if is_succeed:
            # 凡事有记录的，都会成功
            DutyPlanSendRecord.objects.create(
                user_group_id=self.user_group.id,
                last_send_time=int(current_time.timestamp()),
                notice_config=plan_notice,
            )

        logger.info(
            "[send_plan_notice] send duty plan of group(%s) to chat_ids(%s) finished, result(%s), message(%s)",
            self.user_group.id,
            chat_ids,
            is_succeed,
            result.get("message"),
        )

    def send_personal_notice(self, personal_notice, current_time: datetime):
        """
        发送个人值班通知
        """
        if not personal_notice.get("enabled"):
            # 没有开启通知，直接返回
            logger.info("[send_personal_notice] duty personal notice of group(%s) is disabled", self.user_group.id)
            return
        start_time = current_time + timedelta(hours=personal_notice["hours_ago"])
        end_time = start_time + timedelta(seconds=60)

        # 获取当前时间内一分钟以后的数据
        # 获取指定时间以后的一段内容
        # 可能因为某些原因没有发送个人通知的，需要补齐
        duty_plan_queryset = DutyPlan.objects.filter(user_group_id=self.user_group.id, is_effective=1).filter(
            Q(start_time__gte=time_tools.datetime2str(start_time), start_time__lte=time_tools.datetime2str(end_time))
            | Q(
                last_send_time=0,
                start_time__gte=time_tools.datetime2str(current_time),
                start_time__lt=time_tools.datetime2str(start_time),
            )
        )
        if personal_notice.get("duty_rules"):
            # 指定了轮值规则，则发送对应轮值规则的内容， 没有的话，默认全部
            duty_plan_queryset = duty_plan_queryset.filter(duty_rule_id__in=personal_notice["duty_rules"])
        duty_plans = [
            {
                "id": duty_plan.id,
                "users": duty_plan.users,
                "start_time": duty_plan.start_time,
                "finished_time": duty_plan.finished_time,
                "work_times": duty_plan.work_times,
            }
            for duty_plan in duty_plan_queryset
        ]
        if not duty_plans:
            # 没有排班计划，直接返回
            logger.info(
                "[send_personal_notice] ignore duty personal notice of group(%s)  because of empty duty plan",
                self.user_group.id,
            )
            return

        # 更新一下最近范围内的发送时间
        duty_plan_ids = [d["id"] for d in duty_plans]

        # 这里的id不会很多，所以用in 问题不大
        DutyPlan.objects.filter(id__in=duty_plan_ids).update(last_send_time=int(end_time.timestamp()))

        user_duty_plans = defaultdict(list)
        for duty_plan in duty_plans:
            duty_users = ",".join([f'{user["id"]}({user.get("display_name")})' for user in duty_plan["users"]])
            duty_contents = []
            for work_time in duty_plan["work_times"]:
                duty_contents.append(f"{work_time['start_time']} -- {work_time['end_time']}  {duty_users}")
            for user in duty_plan["users"]:
                if user["type"] == "group":
                    continue
                user_duty_plans[user["id"]].extend(duty_contents)
        failed_list = []
        succeed_list = []
        if len(duty_plans) == 1:
            # 表示所有人的通知内容都是一样的
            logger.info("[send_personal_notice] send personal duty email of group(%s) to all users", self.user_group.id)
            duty_users = list(user_duty_plans.keys())
            send_content = "\n".join(sorted(list(user_duty_plans.values())[0]))
            sender = Sender(
                context={
                    "bk_biz_id": self.user_group.bk_biz_id,
                    "group_name": self.user_group.name,
                    "start_time": min([d["start_time"] for d in duty_plans]),
                    "plan_content": send_content,
                    "notice_way": NoticeWay.MAIL,
                },
                title_template_path="duty/mail_title.jinja",
                content_template_path="duty/personal_content.jinja",
            )
            result = sender.send_mail(notice_receivers=duty_users)
            for receiver in result:
                if not result[receiver]["result"]:
                    failed_list.append(result[receiver])
                else:
                    succeed_list.append(result[receiver])
            logger.info(
                "[send_personal_notice] send personal duty email of group(%s) "
                "finished:succeed_list(%s), failed_list(%s)",
                self.user_group.id,
                succeed_list,
                failed_list,
            )
            return

        logger.info(
            "[send_personal_notice] send personal duty email of group(%s) separately because users got different plans",
            self.user_group.id,
        )
        for user, duty_plan in user_duty_plans.items():
            send_content = "\n".join(sorted(duty_plan))
            sender = Sender(
                context={
                    "bk_biz_id": self.user_group.bk_biz_id,
                    "group_name": self.user_group.name,
                    "start_time": min([d["start_time"] for d in duty_plans]),
                    "plan_content": send_content,
                    "notice_way": NoticeWay.MAIL,
                },
                title_template_path="duty/mail_title.jinja",
                content_template_path="duty/personal_content.jinja",
            )
            result = sender.send_mail(notice_receivers=[user])
            for receiver in result:
                if not result[receiver]["result"]:
                    failed_list.append(result[receiver])
                else:
                    succeed_list.append(result[receiver])

        logger.info(
            "[send_personal_notice] send personal duty email of group(%s) finished:succeed_list(%s), failed_list(%s)",
            self.user_group.id,
            succeed_list,
            failed_list,
        )<|MERGE_RESOLUTION|>--- conflicted
+++ resolved
@@ -15,11 +15,6 @@
 from datetime import datetime, timedelta, timezone
 
 from dateutil.relativedelta import relativedelta
-<<<<<<< HEAD
-from django.conf import settings
-from django.db import OperationalError, transaction
-=======
->>>>>>> a14e02ac
 from django.db.models import Q
 
 from bkmonitor.models import DutyPlan, DutyRule, DutyRuleSnap, UserGroup
@@ -646,25 +641,6 @@
         ):
             self.manage_duty_plan(rule_snap=rule_snap)
 
-<<<<<<< HEAD
-    def update_duty_plan(self, disabled_duty_rules, user_group_id):
-        """
-        分批更新失效的排班计划
-        """
-        with transaction.atomic(using=settings.BACKEND_DATABASE_NAME):
-            # 使用 select_for_update() 锁定相关记录
-            duty_plans = DutyPlan.objects.select_for_update().filter(
-                duty_rule_id__in=disabled_duty_rules, user_group_id=user_group_id, is_effective=1
-            )
-
-            # 分批更新记录
-            for i in range(0, len(duty_plans), BATCH_SIZE):
-                duty_plan_batch = duty_plans[i : i + BATCH_SIZE]
-                duty_plan_ids = [duty_plan.id for duty_plan in duty_plan_batch]
-                DutyPlan.objects.filter(id__in=duty_plan_ids).update(is_effective=0)
-
-=======
->>>>>>> a14e02ac
     def manage_duty_plan(self, rule_snap: DutyRuleSnap):
         """
         排班计划生成
