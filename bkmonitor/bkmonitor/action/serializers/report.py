--- conflicted
+++ resolved
@@ -16,15 +16,10 @@
 
 class ReportContentSerializer(serializers.Serializer):
     content_title = serializers.CharField(required=True, max_length=512, label="子内容标题")
-<<<<<<< HEAD
-    content_details = serializers.CharField(required=True, max_length=512, label="字内容说明", allow_blank=True)
+    content_details = serializers.CharField(required=True, max_length=512, label="子内容说明", allow_blank=True)
     row_pictures_num = serializers.ChoiceField(
         required=True, choices=[(1, "1 Picture"), (2, "2 Pictures")], label="一行几幅图"
     )
-=======
-    content_details = serializers.CharField(required=True, max_length=512, label="内容说明", allow_blank=True)
-    row_pictures_num = serializers.IntegerField(required=True, label="一行几幅图")
->>>>>>> 58189f85
     width = serializers.IntegerField(required=False, max_value=4000, label="单图宽度")
     height = serializers.IntegerField(required=False, max_value=2000, label="单图高度")
     graphs = serializers.ListField(required=True, label="图表")
