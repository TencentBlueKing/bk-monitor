# -*- coding: utf-8 -*-
"""
Tencent is pleased to support the open source community by making 蓝鲸智云 - 监控平台 (BlueKing - Monitor) available.
Copyright (C) 2017-2021 THL A29 Limited, a Tencent company. All rights reserved.
Licensed under the MIT License (the "License"); you may not use this file except in compliance with the License.
You may obtain a copy of the License at http://opensource.org/licenses/MIT
Unless required by applicable law or agreed to in writing, software distributed under the License is distributed on
an "AS IS" BASIS, WITHOUT WARRANTIES OR CONDITIONS OF ANY KIND, either express or implied. See the License for the
specific language governing permissions and limitations under the License.
"""
from django.utils.translation import ugettext as _
from rest_framework import serializers
from rest_framework.exceptions import ValidationError

from bkmonitor.models import AlertAssignGroup, AlertAssignRule
from constants.action import GLOBAL_BIZ_ID, ActionPluginType
from constants.alert import AlertAssignSeverity
from constants.strategy import DATALINK_SOURCE


class ConditionSerializer(serializers.Serializer):
    field = serializers.CharField(label="匹配字段")
    value = serializers.ListField(label="匹配值", child=serializers.CharField(allow_blank=True))
    method = serializers.ChoiceField(
        label="匹配方法", choices=["eq", "neq", "include", "exclude", "reg", "nreg"], default="eq"
    )
    condition = serializers.ChoiceField(label="复合条件", choices=["and", "or", ""], default="")


class TagSerializer(serializers.Serializer):
    key = serializers.CharField(label="字段", required=True)
    value = serializers.CharField(label="值", required=True)
    display_key = serializers.CharField(label="字段显示值", default="")
    display_value = serializers.CharField(label="字段值的显示值", default="")


class UpgradeConfigSerializer(serializers.Serializer):
    is_enabled = serializers.BooleanField(label="是否生效", required=False, default=False)
    user_groups = serializers.ListField(label="告警组", child=serializers.IntegerField(), required=False, default=[])
    upgrade_interval = serializers.IntegerField(label="升级时间", required=False, default=60)

    def to_internal_value(self, data):
        self.initial_data = data
        return super(UpgradeConfigSerializer, self).to_internal_value(data)

    def validate_user_groups(self, value):
        if self.initial_data.get("is_enabled") and not value:
            raise ValidationError(detail=_("请配置告警升级对应的告警通知组"))
        return value

    def validate_upgrade_interval(self, value):
        if self.initial_data.get("is_enabled") and not value:
            raise ValidationError(detail=_("请配置告警升级对应的告警升级时间"))
        return value


class UpgradeConfigField(serializers.JSONField):
    def run_validators(self, value):
        super(UpgradeConfigField, self).run_validators(value)
        if value:
            upgrade_slz = UpgradeConfigSerializer(data=value)
            upgrade_slz.is_valid(raise_exception=True)


class AssignActionSerializer(serializers.Serializer):
    action_type = serializers.ChoiceField(
        label="套餐类型", required=True, choices=[ActionPluginType.ITSM, ActionPluginType.NOTICE]
    )
    upgrade_config = UpgradeConfigField(label="套餐类型", required=False)
    action_id = serializers.IntegerField(label="套餐ID", required=False)
    is_enabled = serializers.BooleanField(label="是否生效", default=True)


class BaseAlertAssignRuleSlz(serializers.Serializer):
    id = serializers.IntegerField(label="主键ID", required=False)
    is_enabled = serializers.BooleanField(label="是否生效", required=False, default=False)
    user_groups = serializers.ListField(label="告警组", child=serializers.IntegerField(), required=True, allow_empty=False)
    conditions = serializers.ListField(label="分派条件", child=ConditionSerializer(), required=True, allow_empty=False)
    actions = serializers.ListField(label="分派动作", child=AssignActionSerializer(), required=False)
    alert_severity = serializers.ChoiceField(
        label="告警级别",
        default=AlertAssignSeverity.KEEP,
        choices=[
            AlertAssignSeverity.REMIND,
            AlertAssignSeverity.WARNING,
            AlertAssignSeverity.FATAL,
            AlertAssignSeverity.KEEP,
        ],
    )
    additional_tags = serializers.ListField(label="追加标签", child=TagSerializer(), required=False)


class AssignRuleSlz(serializers.ModelSerializer, BaseAlertAssignRuleSlz):
    bk_biz_id = serializers.IntegerField(label="业务ID", required=True)
    assign_group_id = serializers.IntegerField(label="分派组ID", required=True)

    class Meta:
        model = AlertAssignRule
        fields = (
            "id",
            "bk_biz_id",
            "assign_group_id",
            "is_enabled",
            "user_groups",
            "conditions",
            "actions",
            "alert_severity",
            "additional_tags",
        )

    def validate_actions(self, value):
        for action in value:
            if action["action_type"] != ActionPluginType.NOTICE:
                continue
            if not action.get("upgrade_config", {}).get("is_enabled"):
                continue
            if set(action["upgrade_config"]["user_groups"]) & set(self.initial_data.get("user_groups", [])):
                raise ValidationError(detail=_("通知升级的用户组不能包含第一次接收告警的用户组"))
        return value


class AssignGroupSlz(serializers.ModelSerializer):
    name = serializers.CharField(label="规则组名称", required=True)
    id = serializers.IntegerField(label="分组ID", required=False)
    bk_biz_id = serializers.IntegerField(label="业务ID", required=True)
    priority = serializers.IntegerField(label="优先级", default=0)
    settings = serializers.JSONField(label="属性配置", default={}, required=False)

    class Meta:
        model = AlertAssignGroup
        fields = ("id", "name", "bk_biz_id", "priority", "settings", "source")

    def validate_priority(self, value):
        query_result = AlertAssignGroup.objects.filter(
            priority=value, bk_biz_id__in=[self.initial_data["bk_biz_id"], GLOBAL_BIZ_ID]
        )
        if self.instance:
            query_result = query_result.exclude(id=self.instance.id)
        if query_result.exists():
            raise ValidationError(detail=_("当前业务下已经存在优先级别为({})的分派规则组，请重新确认").format(value))
        return value

    def validate_name(self, value):
        if value.startswith("集成内置") or value.startswith("Datalink BuiltIn"):
            raise ValidationError(detail="Name starts with 'Datalink BuiltIn' and '集成内置' is forbidden")
        query_result = AlertAssignGroup.objects.filter(
            name=value, bk_biz_id__in=[self.initial_data["bk_biz_id"], GLOBAL_BIZ_ID]
        )
        if self.instance:
            query_result = query_result.exclude(id=self.instance.id)
        if query_result.exists():
            raise ValidationError(detail=_("当前业务下已经存在名称为({})的分派规则组，请重新确认").format(value))
        return value

    def validate(self, attrs):
        if self.instance and self.instance == DATALINK_SOURCE:
            # 数据链路内置策略无法修改
            raise ValidationError(detail="Edit datalink builtin rules is forbidden")
        return super(AssignGroupSlz, self).validate(attrs)

    def to_representation(self, instance):
        data = super(AssignGroupSlz, self).to_representation(instance)
<<<<<<< HEAD
        data["edit_allowed"] = True
        if instance.source == DATALINK_SOURCE:
            data["edit_allowed"] = False
=======
        data["edit_allowed"] = False if instance.source == DATALINK_SOURCE else True

>>>>>>> 3dbe2e76
        return data


class BatchAssignRulesSlz(serializers.Serializer):
    assign_group_id = serializers.IntegerField(label="规则组ID", required=False, default=None)
    priority = serializers.IntegerField(label="优先级", required=False)
    bk_biz_id = serializers.IntegerField(label="业务ID", required=True)
    group_name = serializers.CharField(label="规则组名称", required=False)
    rules = serializers.ListSerializer(label="规则列表", required=False, child=BaseAlertAssignRuleSlz(), default=[])

    def to_internal_value(self, data):
        self.initial_data = data
        internal_data = super(BatchAssignRulesSlz, self).to_internal_value(data)
        for rule in internal_data["rules"]:
            rule.update(
                {
                    "bk_biz_id": internal_data["bk_biz_id"],
                    "assign_group_id": internal_data["assign_group_id"],
                }
            )
        return internal_data

    def validate_priority(self, value):
        """
        优先级校验，同一个业务下的优先级别需要唯一
        """
        query_result = AlertAssignGroup.objects.filter(
            priority=value, bk_biz_id__in=[self.initial_data["bk_biz_id"], GLOBAL_BIZ_ID]
        )
        if self.initial_data.get("assign_group_id"):
            query_result = query_result.exclude(id=self.initial_data["assign_group_id"])
        if query_result.exists():
            raise ValidationError(detail=_("当前业务下已经存在优先级别为({})的分派规则组，请重新确认").format(value))
        return value

    def validate_group_name(self, value):
        return self.validate_name(value)

    def validate_name(self, value):
        """
        分派名称校验，同一个业务下的优先级别需要唯一
        """
        if value.startswith("集成内置") or value.startswith("Datalink BuiltIn"):
            raise ValidationError(detail="Name starts with 'Datalink BuiltIn' and '集成内置' is forbidden")

        query_result = AlertAssignGroup.objects.filter(
            name=value, bk_biz_id__in=[self.initial_data["bk_biz_id"], GLOBAL_BIZ_ID]
        )
        if self.initial_data.get("assign_group_id"):
            query_result = query_result.exclude(id=self.initial_data["assign_group_id"])
        if query_result.exists():
            raise ValidationError(detail=_("当前业务下已经存在名称为({})的分派规则组，请重新确认").format(value))
        return value

    def validate_rules(self, value):
        for rule in value:
            for action in rule.get("actions", []):
                if action["action_type"] != ActionPluginType.NOTICE:
                    continue
                if not action.get("upgrade_config", {}).get("is_enabled"):
                    continue
                if set(action["upgrade_config"]["user_groups"]) & set(rule.get("user_groups", [])):
                    raise ValidationError(detail=_("通知升级的用户组不能包含第一次接收告警的用户组"))
        return value

    def validate_assign_group_id(self, value):
        if value and AlertAssignGroup.objects.filter(id=value, source=DATALINK_SOURCE).exists():
            raise ValidationError(detail="Edit datalink builtin rules is forbidden")
        return value


class BatchSaveAssignRulesSlz(BatchAssignRulesSlz):
    priority = serializers.IntegerField(label="优先级", required=True)
    name = serializers.CharField(label="规则组名称", required=True)

    @staticmethod
    def save(validated_data):
        """
        保存分派告警组和规则
        """
        new_rules = []
        existed_rules = []
        group_id = validated_data.get("assign_group_id")
        if group_id:
            group = AlertAssignGroup.objects.get(id=group_id)
            group.name = validated_data["name"]
            group.priority = validated_data["priority"]
            group.hash = ""
            group.snippet = ""
            group.save()
        else:
            group = AlertAssignGroup.objects.create(
                name=validated_data["name"],
                priority=validated_data["priority"],
                bk_biz_id=validated_data["bk_biz_id"],
            )
            group_id = group.id

        for rule in validated_data["rules"]:
            rule_id = rule.pop("id", None)
            rule["assign_group_id"] = group_id
            rule["bk_biz_id"] = group.bk_biz_id
            if rule_id:
                existed_rules.append(rule_id)
                AlertAssignRule.objects.filter(id=rule_id, assign_group_id=group_id).update(**rule)
                continue
            new_rules.append(AlertAssignRule(**rule))
        aborted_rules = list(
            AlertAssignRule.objects.filter(assign_group_id=group_id)
            .exclude(id__in=existed_rules)
            .values_list("id", flat=True)
        )
        if aborted_rules:
            # 删除掉已有的废弃的规则
            AlertAssignRule.objects.filter(assign_group_id=group_id, id__in=aborted_rules).delete()

        AlertAssignRule.objects.bulk_create(new_rules)

        new_rules = AlertAssignRule.objects.filter(assign_group_id=group_id).values_list("id", flat=True)
        return {
            "bk_biz_id": validated_data["bk_biz_id"],
            "assign_group_id": group_id,
            "rules": list(new_rules),
            "aborted_rules": aborted_rules,
        }<|MERGE_RESOLUTION|>--- conflicted
+++ resolved
@@ -160,14 +160,8 @@
 
     def to_representation(self, instance):
         data = super(AssignGroupSlz, self).to_representation(instance)
-<<<<<<< HEAD
-        data["edit_allowed"] = True
-        if instance.source == DATALINK_SOURCE:
-            data["edit_allowed"] = False
-=======
         data["edit_allowed"] = False if instance.source == DATALINK_SOURCE else True
 
->>>>>>> 3dbe2e76
         return data
 
 
