"""
Tencent is pleased to support the open source community by making 蓝鲸智云 - 监控平台 (BlueKing - Monitor) available.
Copyright (C) 2017-2025 Tencent. All rights reserved.
Licensed under the MIT License (the "License"); you may not use this file except in compliance with the License.
You may obtain a copy of the License at http://opensource.org/licenses/MIT
Unless required by applicable law or agreed to in writing, software distributed under the License is distributed on
an "AS IS" BASIS, WITHOUT WARRANTIES OR CONDITIONS OF ANY KIND, either express or implied. See the License for the
specific language governing permissions and limitations under the License.
"""

import json
import logging

from django.conf import settings
from django.utils.functional import cached_property
from django.utils.translation import gettext as _
from jinja2.exceptions import TemplateSyntaxError
from rest_framework import serializers
from rest_framework.exceptions import ValidationError
from rest_framework.fields import empty

from bkmonitor.models import ActionConfig, ActionPlugin, UserGroup
from bkmonitor.utils.template import Jinja2Renderer
from constants.action import (
    ALL_CONVERGE_DIMENSION,
    CONVERGE_FUNCTION,
    GLOBAL_BIZ_ID,
    ActionSignal,
    IntervalNotifyMode,
    NoticeChannel,
    NotifyStep,
    VoiceNoticeMode,
)
from constants.alert import EVENT_SEVERITY
from core.errors.api import BKAPIError
from core.errors.strategy import CreateStrategyError

logger = logging.getLogger(__name__)


class ConvergeConditionSlz(serializers.Serializer):
    """套餐收敛"""

    DIMENSION_CHOICE = [(key, value) for key, value in ALL_CONVERGE_DIMENSION.items()]

    dimension = serializers.ChoiceField(help_text="收敛时间窗口", required=True, choices=DIMENSION_CHOICE)
    value = serializers.ListField(child=serializers.CharField(), required=True)


class ConvergeConfigDetailSlz(serializers.Serializer):
    """套餐收敛详情"""

    class ConditionSlz(serializers.Serializer):
        """套餐收敛"""

        DIMENSION_CHOICE = [(key, value) for key, value in ALL_CONVERGE_DIMENSION.items()]

        dimension = serializers.ChoiceField(help_text="收敛时间窗口", required=True, choices=DIMENSION_CHOICE)
        value = serializers.ListField(child=serializers.CharField(), required=True)

    CONVERGE_FUNCTION_CHOICES = [(key, value) for key, value in CONVERGE_FUNCTION.items()]

    is_enabled = serializers.BooleanField(label="是否启用防御", default=True)
    converge_func = serializers.ChoiceField(
        help_text="收敛函数", choices=CONVERGE_FUNCTION_CHOICES, default="skip_when_exceed"
    )
    timedelta = serializers.IntegerField(required=False, help_text="收敛时间窗口", default=60, min_value=0)
    count = serializers.IntegerField(required=False, help_text="收敛数量", default=1, min_value=1)
    condition = serializers.ListField(
        required=False,
        child=ConditionSlz(),
        help_text="收敛条件",
        default=[
            {"dimension": "strategy_id", "value": ["self"]},
        ],
    )


class ConvergeConfigSlz(ConvergeConfigDetailSlz):
    """
    一级收敛：包含二级收敛的内容
    二级收敛的优先级 > 一级收敛
    """

    sub_converge_config = ConvergeConfigDetailSlz(required=False)
    need_biz_converge = serializers.BooleanField(required=False, default=True, help_text="是否需要业务汇总")


class NoiseReduceConfigSlz(serializers.Serializer):
    """
    降噪收敛配置
    """

    is_enabled = serializers.BooleanField(required=False, default=False, help_text="是否开启降噪")
    dimensions = serializers.ListField(child=serializers.CharField(), help_text="降噪的对比维度", required=False)
    count = serializers.IntegerField(help_text="降噪阈值", allow_null=True, required=False)
    unit = serializers.CharField(default="percent")
    timedelta = serializers.IntegerField(default=settings.NOISE_REDUCE_TIMEDELTA, help_text="降噪时间窗口, 单位（min）")

    def run_validation(self, data=empty):
        """
        根据is_enable进行参数是否必填校验
        """
        (is_empty_value, data) = self.validate_empty_values(data)
        if is_empty_value:
            return data
        if data.get("is_enabled") and not (data.get("dimensions") and data.get("count")):
            raise ValidationError(detail=_("已开启降噪，请填写正确的维度信息和降噪阈值"))
        return super().run_validation(data)


class UpgradeConfigSlz(serializers.Serializer):
    is_enabled = serializers.BooleanField(help_text="是否开启", default=False)
    upgrade_interval = serializers.IntegerField(help_text="升级间隔", default=24 * 60)
    user_groups = serializers.ListField(child=serializers.IntegerField(), default=[])

    def run_validation(self, data=empty):
        """
        根据is_enable进行参数是否必填校验
        """
        (is_empty_value, data) = self.validate_empty_values(data)
        if is_empty_value:
            return data
        if data.get("is_enabled") and not (data.get("upgrade_interval") and data.get("user_groups")):
            raise ValidationError(detail=_("已开启通知升级配置，请填写正确的升级时间间隔和升级通知组成员"))
        return super().run_validation(data)


class NoticeWaySerializer(serializers.Serializer):
    name = serializers.CharField(required=True, label="通知方式")
    receivers = serializers.ListField(required=False, label="接收人员人员", default=[], child=serializers.CharField())


class BaseNotifyConfigSerializer(serializers.Serializer):
    # 兼容一段时间
    type = serializers.ListField(child=serializers.CharField(), default=[], allow_empty=True)
    chatid = serializers.CharField(required=False)
    notice_ways = serializers.ListField(child=NoticeWaySerializer(), default=[], allow_empty=True)

    def to_internal_value(self, data):
        # 转换原来的数据结构之新的数据结构
        internal_data = super().to_internal_value(data)

        for notice_way_config in internal_data.get("notice_ways"):
            # 已经存在的数据，表示为新版本接口存储
            notice_way = notice_way_config["name"]
            if notice_way in NoticeChannel.RECEIVER_CHANNELS and not notice_way_config["receivers"]:
                raise ValidationError(
                    detail=_("通知方式为{}的接收人不能为空").format(
                        NoticeChannel.NOTICE_CHANNEL_MAPPING.get(notice_way, notice_way)
                    )
                )
        # 兼容一下老的数据结构
        UserGroup.translate_notice_ways(internal_data)
        return internal_data

    def to_representation(self, instance):
        data = super().to_representation(instance)
        # 兼容一下老得数据结构
        UserGroup.translate_notice_ways(data)
        return data


class PollModeConfig(serializers.Serializer):
    need_poll = serializers.BooleanField(required=False, default=True)
    notify_interval = serializers.IntegerField(required=False, min_value=60, default=60 * 60)
    interval_notify_mode = serializers.ChoiceField(
        required=False,
        default=IntervalNotifyMode.STANDARD,
        choices=IntervalNotifyMode.CHOICES,
    )


class TemplateSerializer(serializers.Serializer):
    signal = serializers.ChoiceField(label="触发信号", required=True, choices=ActionSignal.ACTION_SIGNAL_CHOICE)
    message_tmpl = serializers.CharField(required=False, allow_blank=True, default="")
    title_tmpl = serializers.CharField(required=False, allow_blank=True, default="")

    @staticmethod
    def validate_title_tmpl(value):
        try:
            Jinja2Renderer.render(value, {})
        except TemplateSyntaxError:
            raise CreateStrategyError(msg=_("通知自定义标题格式不正确，请重新确认"))
        except Exception as e:
            logger.warning(f"render template error: {e}")
        return value

    @staticmethod
    def validate_message_tmpl(value):
        try:
            Jinja2Renderer.render(value, {})
        except TemplateSyntaxError:
            raise CreateStrategyError(msg=_("通知自定义内容格式不正确，请重新确认"))
        except Exception as e:
            logger.warning(f"render template error: {e}")
        return value


class AlertSerializer(serializers.Serializer):
    class NotifyConfigSerializer(BaseNotifyConfigSerializer):
        level = serializers.ChoiceField(required=True, choices=EVENT_SEVERITY)

    time_range = serializers.CharField(required=True)
    notify_config = serializers.ListField(child=NotifyConfigSerializer())


class ExecutionSerializer(serializers.Serializer):
    class NotifyConfigSerializer(BaseNotifyConfigSerializer):
        phase = serializers.ChoiceField(
            label="执行阶段", required=True, choices=[NotifyStep.BEGIN, NotifyStep.SUCCESS, NotifyStep.FAILURE]
        )

    time_range = serializers.CharField(required=True)
    notify_config = serializers.ListField(label="通知配置", child=NotifyConfigSerializer())


class NotifyActionConfigSlz(PollModeConfig):
    template = TemplateSerializer(label="通知模板配置", many=True)
    # 多通知组对应多个语音接收组，默认并行通知，设置serial则合并接收组后通知一次
    voice_notice = serializers.ChoiceField(
        label="语音通知模式",
        required=False,
        default=VoiceNoticeMode.PARALLEL,
<<<<<<< HEAD
=======
        choices=[(VoiceNoticeMode.PARALLEL, "PARALLEL"), (VoiceNoticeMode.SERIAL, "SERIAL")],
>>>>>>> f117b1e0
    )


class KVPairSlz(serializers.Serializer):
    """
    通用key value 格式
    {
        "key": "content—type",
        "value": "application/json",
        "desc": "xxxx",
        "is_builtin": True,
        "is_enabled": True
    }
    """

    key = serializers.CharField(required=True, max_length=64)
    value = serializers.CharField(required=False, allow_blank=True, default="")
    desc = serializers.CharField(required=False, allow_blank=True, default="")
    is_builtin = serializers.BooleanField(required=False, default=False)
    is_enabled = serializers.BooleanField(required=False, default=True)


class AuthorizeConfigSlz(serializers.Serializer):
    """
    "authorize": {
        "type": "basic_auth",
        "basic_auth": {
            "username": "robot,email",
            "password": "wwerwrxfsdfsfsdfdsfsdf12312sd"
        },
        "bearer_token": {
            "token": "xxxx"
        }
    },
    """

    auth_type = serializers.ChoiceField(
        required=True,
        choices=[
            ("none", "No Auth"),
            ("basic_auth", "Basic Auth"),
            ("bearer_token", "Bearer Token"),
            ("tencent_auth", _("腾讯云API验证")),
        ],
    )
    auth_config = serializers.DictField(required=False)


class BodyConfigSlz(serializers.Serializer):
    data_type = serializers.ChoiceField(
        required=False,
        default="text",
        choices=[
            ("default", ""),
            ("raw", "raw"),
            ("form_data", "form-data"),
            ("x_www_form_urlencoded", "x-www-form-urlencoded"),
        ],
    )
    params = serializers.ListField(child=KVPairSlz(), required=False)
    content = serializers.CharField(required=False, allow_blank=True)
    content_type = serializers.ChoiceField(
        choices=[("text", "TEXT"), ("json", "JSON"), ("html", "HTML"), ("xml", "XML")],
        default="text",
        allow_blank=True,
        required=False,
    )


class FailedRetryConfigSlz(serializers.Serializer):
    """
    失败重试机制的设置序列化
    """

    is_enabled = serializers.BooleanField(required=False, default=True)
    timeout = serializers.IntegerField(required=False, min_value=1, max_value=7 * 24 * 60 * 60, default=1)
    max_retry_times = serializers.IntegerField(required=True, min_value=0)
    retry_interval = serializers.IntegerField(required=True, min_value=0)


class HttpCallBackConfigSlz(PollModeConfig):
    method = serializers.ChoiceField(
        required=False, default="GET", choices=[("GET", "GET"), ("POST", "POST"), ("PUT", "PUT")]
    )
    url = serializers.URLField(required=True)
    headers = serializers.ListField(child=KVPairSlz(), default=[])
    authorize = AuthorizeConfigSlz(required=False)
    body = BodyConfigSlz(required=False)
    query_params = serializers.ListField(child=KVPairSlz(), default=[])
    failed_retry = FailedRetryConfigSlz(required=False)

    def is_valid(self, raise_exception=False):
        return super().is_valid(raise_exception=raise_exception)


class ExecuteConfigSlz(serializers.Serializer):
    template_detail = serializers.JSONField(required=True)
    template_id = serializers.CharField(required=False, allow_blank=True)
    timeout = serializers.IntegerField(required=False, default=600, min_value=60, max_value=7 * 24 * 60 * 60)


class ActionConfigBaseInfoSlz(serializers.ModelSerializer):
    plugin_id = serializers.IntegerField(required=True)
    desc = serializers.CharField(required=False, default="", allow_blank=True)
    execute_config = serializers.JSONField(required=True)

    class Meta:
        model = ActionConfig
        fields = "__all__"

    @cached_property
    def all_plugins(self) -> dict[str, dict[str, str]]:
        """
        所有插件信息
        """
        plugin_objs = ActionPlugin.objects.all().values("id", "name", "plugin_type", "plugin_key")
        all_plugin_info = {str(item["id"]): item for item in plugin_objs}
        return all_plugin_info

    def to_representation(self, instance):
        data = super().to_representation(instance)
        plugin = self.all_plugins.get(str(data["plugin_id"]), {})
        data["plugin_name"] = plugin.get("name", "--")
        data["plugin_type"] = plugin.get("plugin_type", "--")
        return data

    @staticmethod
    def validate_execute_config(value):
        if not value:
            return {}

        execute_slz = ExecuteConfigSlz(data=value)
        execute_slz.is_valid(raise_exception=True)
        return execute_slz.data

    def validate_plugin_id(self, value):
        if str(value) not in self.all_plugins:
            raise ValidationError(detail=_("提供的插件类型不正确，请重新确认"))
        return value

    def run_validation(self, data=empty):
        value = super().run_validation(data)
        try:
            value = self.run_execute_detail_validation(value)
        except ValidationError as exc:
            raise ValidationError(detail=serializers.as_serializer_error(exc))
        return json.loads(json.dumps(value))

    def run_execute_detail_validation(self, value):
        """
        针对执行参数的详情进行序列化校验
        """
        if "plugin_id" not in value:
            return value

        detail_slz_class = self.get_detail_slz_class(value.get("plugin_id"))
        if detail_slz_class is None:
            return self.validate_general_template_detail(value)

        detail_slz = detail_slz_class(data=value["execute_config"]["template_detail"])
        detail_slz.is_valid(raise_exception=True)
        value["execute_config"]["template_detail"] = detail_slz.validated_data
        return value

    def validate_general_template_detail(self, value):
        plugin_instance = ActionPlugin.objects.get(id=value["plugin_id"])
        execute_config = value["execute_config"]
        template_id = execute_config.get("template_id")
        if not template_id:
            raise ValidationError(_("选取的周边系统模板ID不能为空"))
        try:
            template_params = plugin_instance.perform_resource_request(
                "detail", **{"template_id": template_id, "bk_biz_id": value["bk_biz_id"]}
            )
        except BKAPIError as error:
            raise ValidationError(
                _("套餐类型为{plugin_name}, 请求对应第三方平台资源({template_id})校验错误{error}").format(
                    plugin_name=plugin_instance.name, template_id=template_id, error=str(error)
                )
            )

        params_keys = {item["key"] for item in template_params}
        value["execute_config"]["template_detail"] = {
            k: v for k, v in value["execute_config"]["template_detail"].items() if k in params_keys
        }
        return value

    def get_detail_slz_class(self, plugin_id):
        """获取详细执行参数的序列化类"""
        plugin_serializers = {"notice": NotifyActionConfigSlz, "webhook": HttpCallBackConfigSlz}
        return plugin_serializers.get(self.all_plugins.get(str(plugin_id), {}).get("plugin_type"))


class ActionConfigDetailSlz(ActionConfigBaseInfoSlz):
    name = serializers.CharField(required=True)
    bk_biz_id = serializers.IntegerField(required=True)

    def validate_name(self, value):
        query_result = ActionConfig.objects.filter(name=value, bk_biz_id__in=[self.initial_data["bk_biz_id"], 0])
        if self.instance:
            query_result = query_result.exclude(id=self.instance.id)
        if query_result.exists():
            raise ValidationError(detail=_("当前套餐名称已经存在，请重新确认"))
        return value

    def validate(self, attrs):
        attrs["hash"] = ""
        attrs["snippet"] = ""
        return attrs


class ActionConfigListSlz(ActionConfigDetailSlz):
    class Meta:
        model = ActionConfig
        fields = (
            "id",
            "plugin_id",
            "desc",
            "name",
            "bk_biz_id",
            "update_user",
            "update_time",
            "is_enabled",
            "app",
        )

    def to_representation(self, instance):
        data = super().to_representation(instance)
        data["plugin_type"] = self.all_plugins.get(str(data["plugin_id"]), {}).get("plugin_key")
        return data


class ActionConfigPatchSlz(ActionConfigDetailSlz):
    """
    patch 方法更新不需要每个字段进行强制需要
    """

    name = serializers.CharField(required=False)
    plugin_id = serializers.IntegerField(required=False)
    bk_biz_id = serializers.IntegerField(required=False)
    execute_config = serializers.JSONField(required=False)

    def validate(self, attrs):
        # 如果是默认套餐且尝试修改bk_biz_id，则忽略bk_biz_id字段
        if self.instance and int(self.instance.bk_biz_id) == GLOBAL_BIZ_ID and "bk_biz_id" in attrs:
            attrs.pop("bk_biz_id")

        return super().validate(attrs)


class ActionPluginSlz(serializers.ModelSerializer):
    name = serializers.CharField(required=True)
    config_schema = serializers.JSONField(required=False)
    backend_config = serializers.JSONField(required=False)

    class Meta:
        model = ActionPlugin
        fields = (
            "id",
            "name",
            "plugin_type",
            "plugin_key",
            "update_user",
            "update_time",
            "is_enabled",
            "config_schema",
            "backend_config",
        )


class CreateManualActionDataSlz(ActionConfigBaseInfoSlz):
    config_id = serializers.IntegerField(required=True)


class CreateActionDataSerializer(serializers.Serializer):
    """操作请求参数"""

    alert_ids = serializers.ListField(required=True, child=serializers.CharField(), label="告警id列表")
    action_configs = serializers.ListField(required=True, child=CreateManualActionDataSlz(), label="执行的动作信息")


class BatchCreateDataSerializer(serializers.Serializer):
    """
    批量手动创建任务
    """

    operate_data_list = serializers.ListField(required=True, child=CreateActionDataSerializer())
    bk_biz_id = serializers.CharField(required=True, label="业务ID")


class GetCreateParamsSerializer(serializers.Serializer):
    config_ids = serializers.ListField(required=False, child=serializers.IntegerField(), label="套餐ID")
    action_configs = serializers.ListField(required=False, child=serializers.DictField(), label="套餐ID")
    action_id = serializers.IntegerField(required=False, label="事件ID", default=0)
    alert_ids = serializers.ListField(required=True, child=serializers.CharField(), label="告警ID")
    bk_biz_id = serializers.CharField(required=True, label="业务ID")


class CreateDemoActionSlz(ActionConfigBaseInfoSlz):
    name = serializers.CharField(required=False, allow_blank=True)<|MERGE_RESOLUTION|>--- conflicted
+++ resolved
@@ -222,10 +222,7 @@
         label="语音通知模式",
         required=False,
         default=VoiceNoticeMode.PARALLEL,
-<<<<<<< HEAD
-=======
         choices=[(VoiceNoticeMode.PARALLEL, "PARALLEL"), (VoiceNoticeMode.SERIAL, "SERIAL")],
->>>>>>> f117b1e0
     )
 
 
