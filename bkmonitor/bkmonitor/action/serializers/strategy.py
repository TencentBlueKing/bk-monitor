--- conflicted
+++ resolved
@@ -12,10 +12,7 @@
 from datetime import datetime
 from typing import Dict
 
-<<<<<<< HEAD
 import pytz
-=======
->>>>>>> b2befc4f
 from django.utils.functional import cached_property
 from django.utils.translation import ugettext as _
 from rest_framework import serializers
@@ -41,10 +38,7 @@
     StrategyActionConfigRelation,
     UserGroup,
 )
-<<<<<<< HEAD
 from bkmonitor.utils.common_utils import count_md5
-=======
->>>>>>> b2befc4f
 from common.log import logger
 from constants.action import NoticeChannel
 from constants.common import (
@@ -780,10 +774,7 @@
             "channels",
             "mention_list",
             "mention_type",
-<<<<<<< HEAD
             "timezone",
-=======
->>>>>>> b2befc4f
         )
 
     def validate_name(self, value):
@@ -939,7 +930,6 @@
         ]
         DutyRuleRelation.objects.bulk_create(rules)
 
-<<<<<<< HEAD
     def manage_duty_snap_and_plan(self):
         """
         调整duty_snap 和 排班计划
@@ -959,8 +949,4 @@
         ).delete()
         DutyPlan.objects.filter(user_group_id=self.instance.id).exclude(
             duty_rule_id__in=self.instance.duty_rules
-        ).delete()
-=======
-        DutyPlan.objects.bulk_create(new_duty_plans)
-        DutyPlan.objects.filter(id__in=old_duty_plans).delete()
->>>>>>> b2befc4f
+        ).delete()