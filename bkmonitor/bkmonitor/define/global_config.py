--- conflicted
+++ resolved
@@ -287,18 +287,15 @@
         ("SINGLE_VM_SPACE_ID_LIST", slz.ListField(label="使用独立VM集群的空间ID列表", default=[])),
         ("BKCI_SPACE_ACCESS_PLUGIN_LIST", slz.ListField(label="蓝盾空间允许访问的插件列表", default=[])),
         ("DISABLE_ALARM_CMDB_CACHE_REFRESH", slz.ListField(label="禁用告警CMDB缓存刷新", default=[])),
-<<<<<<< HEAD
         ("ENABLE_V2_BKDATA_GSE_RESOURCE", slz.BooleanField(label="是否启用新版的GSE资源申请", default=False)),
         ("ENABLE_V2_VM_DATA_LINK", slz.BooleanField(label="是否启用新版的VM链路", default=False)),
         ("DEFAULT_VM_DATA_LINK_NAMESPACE", slz.CharField(label="创建计算平台链路资源所属的命名空间", default="bkmonitor")),
-=======
         ("ACCESS_DATA_BATCH_PROCESS_THRESHOLD", slz.IntegerField(label="access数据批量处理触发阈值(0为不触发)", default=0)),
         ("ACCESS_DATA_BATCH_PROCESS_SIZE", slz.IntegerField(label="access数据批量处理单次处理量", default=50000)),
         ("BASE64_ENCODE_TRIGGER_CHARS", slz.ListField(label="需要base64编码的特殊字符", default=[])),
         ("BK_DATA_RECORD_RULE_PROJECT_ID", slz.IntegerField(label="监控使用计算平台的预计算流程的公共项目ID", default=1)),
         ("ENABLE_DATA_LABEL_EXPORT", slz.BooleanField(label="grafana和策略导出是否支持data_label转换", default=True)),
         ("METADATA_REQUEST_ES_TIMEOUT", slz.JSONField(label="metadata请求ES超时时间", default={"default": 10})),
->>>>>>> ba1d80b1
     ]
 )
 
