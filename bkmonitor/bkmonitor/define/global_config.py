# -*- coding: utf-8 -*-
"""
Tencent is pleased to support the open source community by making 蓝鲸智云 - 监控平台 (BlueKing - Monitor) available.
Copyright (C) 2017-2021 THL A29 Limited, a Tencent company. All rights reserved.
Licensed under the MIT License (the "License"); you may not use this file except in compliance with the License.
You may obtain a copy of the License at http://opensource.org/licenses/MIT
Unless required by applicable law or agreed to in writing, software distributed under the License is distributed on
an "AS IS" BASIS, WITHOUT WARRANTIES OR CONDITIONS OF ANY KIND, either express or implied. See the License for the
specific language governing permissions and limitations under the License.
"""

from collections import OrderedDict

from django.conf import settings
from django.db.utils import DatabaseError
from django.utils.translation import ugettext_lazy as _
from rest_framework import serializers as slz

ADVANCED_OPTIONS = OrderedDict(
    [
        ("UNIFY_QUERY_ROUTING_RULES", slz.ListField(label="统一查询路由规则", default=[])),
        (
            "ALARM_BACKEND_CLUSTER_ROUTING_RULES",
            slz.ListField(
                label="集群路由规则",
                default=[
                    {"target_type": "biz", "cluster_name": "default", "matcher_type": "true", "matcher_config": None}
                ],
            ),
        ),
        ("FRONTEND_REPORT_DATA_ID", slz.IntegerField(label="前端上报数据ID", default=0)),
        ("FRONTEND_REPORT_DATA_TOKEN", slz.CharField(label="前端上报数据Token", default="")),
        ("FRONTEND_REPORT_DATA_HOST", slz.CharField(label="前端上报地址", default="")),
        ("QOS_DROP_ALARM_THREADHOLD", slz.IntegerField(label="流控丢弃阈值", default=3)),
        ("QOS_DROP_ACTION_THRESHOLD", slz.IntegerField(label="处理动作流控丢弃阈值", default=100)),
        ("QOS_DROP_ACTION_WINDOW", slz.IntegerField(label="处理动作流控窗口大小(秒)", default=60)),
        ("QOS_ALERT_THRESHOLD", slz.IntegerField(label="告警生成流控丢弃阈值", default=100)),
        ("QOS_ALERT_WINDOW", slz.IntegerField(label="告警生成流控窗口大小(秒)", default=60)),
        ("SAAS_APP_CODE", slz.CharField(label="SAAS 应用码", default=settings.APP_CODE)),
        ("SAAS_SECRET_KEY", slz.CharField(label="SAAS 应用密钥", default=settings.SECRET_KEY)),
        ("CELERY_WORKERS", slz.IntegerField(label="后台处理队列的子进程数（需重启scheduler:*）", default=0, min_value=0)),
        ("HEALTHZ_ALARM_CONFIG", slz.JSONField(label="healthz告警配置", default={}, binary=True)),
        ("ENABLE_MESSAGE_QUEUE", slz.BooleanField(label="是否开启告警通知队列", default=True)),
        ("COMPATIBLE_ALARM_FORMAT", slz.BooleanField(label="是否兼容老版本数据字段格式", default=False)),
        ("ENABLE_RESOURCE_DATA_COLLECT", slz.BooleanField(label="是否开启Resource数据收集", default=False)),
        ("RESOURCE_DATA_COLLECT_RATIO", slz.IntegerField(label="Resource数据采样率", default=0)),
        ("DIMENSION_COLLECT_THRESHOLD", slz.IntegerField(label="同维度汇总阈值", default=2)),
        ("DIMENSION_COLLECT_WINDOW", slz.IntegerField(label="同维度汇总时间窗口", default=120)),
        ("MULTI_STRATEGY_COLLECT_THRESHOLD", slz.IntegerField(label="多策略汇总阈值", default=3)),
        ("MULTI_STRATEGY_COLLECT_WINDOW", slz.IntegerField(label="多策略汇总时间窗口", default=120)),
        ("WEBHOOK_TIMEOUT", slz.IntegerField(label="Webhook超时时间", default=3)),
        ("ENABLE_DEFAULT_STRATEGY", slz.BooleanField(label="是否开启默认策略", default=True)),
        ("IS_ENABLE_VIEW_CMDB_LEVEL", slz.BooleanField(label="是否开启前端视图部分的CMDB预聚合", default=False)),
        # === BKDATA & AIOPS 相关配置 开始 ===
        ("AIOPS_BIZ_WHITE_LIST", slz.ListField(label="开启智能异常算法的业务白名单", default=[])),
        ("AIOPS_INCIDENT_BIZ_WHITE_LIST", slz.ListField(label="开启根因故障定位的业务白名单", default=[])),
        ("BK_DATA_PROJECT_ID", slz.IntegerField(label="监控在计算平台使用的公共项目ID", default=1)),
        ("BK_DATA_BK_BIZ_ID", slz.IntegerField(label="监控在计算平台使用的公共业务ID", default=2)),
        (
            "BK_DATA_RT_ID_PREFIX",
            slz.CharField(label="监控在计算平台的数据表前缀(prefix)", default=settings.BKAPP_DEPLOY_PLATFORM),
        ),
        ("BK_DATA_PROJECT_MAINTAINER", slz.CharField(label="计算平台项目的维护人员", default="admin")),
        ("BK_DATA_DATA_EXPIRES_DAYS", slz.IntegerField(label="计算平台中结果表(MYSQL)默认保存天数", default=30)),
        ("BK_DATA_DATA_EXPIRES_DAYS_BY_HDFS", slz.IntegerField(label="计算平台中结果表(HDFS)默认保存天数", default=180)),
        (
            "BK_DATA_MYSQL_STORAGE_CLUSTER_NAME",
            slz.CharField(label="计算平台 MYSQL 存储集群名称", default="mysql-default", allow_blank=True),
        ),
        (
            "BK_DATA_MYSQL_STORAGE_CLUSTER_TYPE",
            slz.CharField(label="计算平台 MYSQL类 存储类型", default="mysql_storage", allow_blank=True),
        ),
        (
            "BK_DATA_HDFS_STORAGE_CLUSTER_NAME",
            slz.CharField(label="计算平台 HDFS 存储集群名称", default="hdfs-default", allow_blank=True),
        ),
        (
            "BK_DATA_DRUID_STORAGE_CLUSTER_NAME",
            slz.CharField(label="计算平台 DRUID 存储集群名称", default="", allow_blank=True),
        ),
        ("BK_DATA_KAFKA_BROKER_URL", slz.CharField(label="与计算平台对接的消息队列BROKER地址", default="")),
        ("BK_DATA_INTELLIGENT_DETECT_DELAY_WINDOW", slz.IntegerField(label="数据接入计算平台后dataflow延时时间", default=5)),
        ("BK_DATA_SCENE_ID_INTELLIGENT_DETECTION", slz.IntegerField(label="计算平台单指标异常检测场景ID", default=0)),
        ("BK_DATA_SCENE_ID_TIME_SERIES_FORECASTING", slz.IntegerField(label="计算平台时序预测场景ID", default=0)),
        ("BK_DATA_SCENE_ID_ABNORMAL_CLUSTER", slz.IntegerField(label="计算平台离群检测场景ID", default=0)),
        ("BK_DATA_SCENE_ID_MULTIVARIATE_ANOMALY_DETECTION", slz.IntegerField(label="计算平台多指标异常检测场景ID", default=0)),
        ("BK_DATA_SCENE_ID_METRIC_RECOMMENDATION", slz.IntegerField(label="计算平台指标推荐场景ID", default=0)),
        ("BK_DATA_SCENE_ID_HOST_ANOMALY_DETECTION", slz.IntegerField(label="计算平台主机异常检测场景ID", default=0)),
        ("BK_DATA_FLOW_CLUSTER_GROUP", slz.CharField(label="计算平台 dataflow 计算集群组", default="default_inland")),
        ("BK_DATA_REALTIME_NODE_WAIT_TIME", slz.IntegerField(label="计算平台 实时节点等待时间", default=10)),
        (
            "BK_DATA_DIMENSION_DRILL_PROCESSING_ID",
            slz.CharField(label="维度下钻 API Serving 请求的数据处理ID", default="multidimension_drill"),
        ),
        (
            "BK_DATA_METRIC_RECOMMEND_PROCESSING_ID_PREFIX",
            slz.CharField(label="指标推荐 API Serving 请求的数据处理ID前缀", default="metric_recommendation"),
        ),
        (
            "BK_DATA_METRIC_RECOMMEND_SOURCE_PROCESSING_ID",
            slz.CharField(label="指标推荐 FLOW 数据源", default="ieod_system_multivariate_delay"),
        ),
        (
            "BK_DATA_AIOPS_INCIDENT_BROKER_URL",
            slz.CharField(
                label=_("故障接入的 RabbitMQ 地址"),
                default="amqp://bkbase-rabbitmq.bkbase.svc.cluster.local:5672/aiops_incident",
            ),
        ),
        (
            "BK_DATA_AIOPS_INCIDENT_SYNC_QUEUE",
            slz.CharField(label=_("故障接入队列名"), default="aiops_incident"),
        ),
        # === AIOPS 相关配置 结束 ===
        ("EVENT_NO_DATA_TOLERANCE_WINDOW_SIZE", slz.IntegerField(label="Event 模块最大容忍无数据周期数", default=5)),
        (
            "ANOMALY_RECORD_COLLECT_WINDOW",
            slz.IntegerField(label="单事件异常点清理触发计数", default=100),
        ),
        ("SAAS_VERSION", slz.CharField(label="SaaS版本号", default="unknown")),
        ("BACKEND_VERSION", slz.CharField(label="Backend版本号", default="unknown")),
        ("WXWORK_BOT_WEBHOOK_URL", slz.CharField(label="企业微信机器人回调地址", default="", allow_blank=True)),
        ("ACCESS_TIME_PER_WINDOW", slz.IntegerField(label="access模块策略拉取耗时限制（每10分钟）", default=30)),
        ("RSA_PRIVATE_KEY", slz.CharField(label="RSA PRIVATE KEY", default=settings.RSA_PRIVATE_KEY)),
        ("SKIP_PLUGIN_DEBUG", slz.BooleanField(label="跳过插件调试", default=False)),
        ("BKUNIFYLOGBEAT_METRIC_BIZ", slz.IntegerField(label="日志采集器指标所属业务", default=0)),
        ("EVENT_RELATED_INFO_LENGTH", slz.IntegerField(label="事件关联信息截断长度", default=1024)),
        (
            "NOTICE_MESSAGE_MAX_LENGTH",
            slz.DictField(label="各渠道通知消息最大长度", default={"rtx": 4000, "wxwork-bot": 5120}),
        ),
        ("STRATEGY_NOTICE_BUCKET_WINDOW", slz.IntegerField(label="策略告警限流窗口(s)", default=60)),
        ("STRATEGY_NOTICE_BUCKET_SIZE", slz.IntegerField(label="策略告警限流数量", default=100)),
        ("GLOBAL_SHIELD_ENABLED", slz.BooleanField(label="是否开启全局告警屏蔽", default=False)),
        ("BIZ_WHITE_LIST_FOR_3RD_EVENT", slz.ListField(label="第三方事件接入业务白名单", default=[])),
        ("TIME_SERIES_METRIC_EXPIRED_SECONDS", slz.IntegerField(label="自定义指标过期时间", default=30 * 24 * 3600)),
        ("FETCH_TIME_SERIES_METRIC_INTERVAL_SECONDS", slz.IntegerField(label="获取自定义指标的间隔时间", default=7200)),
        ("ENABLE_BKDATA_METRIC_CACHE", slz.BooleanField(label="是否开启数据平台指标缓存", default=True)),
        (
            "TRANSLATE_SNMP_TRAP_DIMENSIONS",
            slz.BooleanField(label="是否翻译snmp trap的oid维度", default=settings.TRANSLATE_SNMP_TRAP_DIMENSIONS),
        ),
        ("FAKE_EVENT_AGG_INTERVAL", slz.IntegerField(label="事件型时序检测周期(默认60s，最小10s)", default=60)),
        ("ENABLE_CREATE_CHAT_GROUP", slz.CharField(label="是否允许一键拉群", default=False)),
        ("BK_PLUGIN_APP_INFO", slz.JSONField(label="蓝鲸插件实际调用APP", default={})),
        ("DELAY_TO_GET_RELATED_INFO_INTERVAL", slz.IntegerField(label="重新获取关联信息时间间隔(ms)", default=500)),
        ("NOISE_REDUCE_TIMEDELTA", slz.IntegerField(label="降噪时间窗口(min)", default=5)),
        ("NO_DATA_ALERT_EXPIRED_TIMEDELTA", slz.IntegerField(label="无数据告警过期时间窗口(s)", default=24 * 60 * 60)),
        ("APM_APP_DEFAULT_ES_STORAGE_CLUSTER", slz.IntegerField(label="APM应用默认集群ID", default=-1)),
        ("APM_APP_DEFAULT_ES_RETENTION", slz.IntegerField(label="APM应用默认过期时间", default=7)),
        ("APM_APP_DEFAULT_ES_SLICE_LIMIT", slz.IntegerField(label="APM应用ES索引集默认切分大小", default=500)),
        ("APM_APP_DEFAULT_ES_REPLICAS", slz.IntegerField(label="APM应用默认副本数", default=0)),
        ("APM_APP_DEFAULT_ES_SHARDS", slz.IntegerField(label="APM应用默认索引分片数", default=3)),
        ("APM_APP_BKDATA_OPERATOR", slz.CharField(label="APM应用操作数据平台所用到的用户名", default="admin")),
        ("APM_APP_BKDATA_MAINTAINER", slz.ListField(label="APM应用操作数据平台时数据源的默认维护人", default=[])),
        (
            "APM_APP_BKDATA_FETCH_STATUS_THRESHOLD",
            slz.IntegerField(label="APM应用操作BkdataFlow时拉取运行状态的最大操作次数", default=10),
        ),
        (
            "APM_APP_BKDATA_REQUIRED_TEMP_CONVERT_NODE",
            slz.BooleanField(label="APM应用操作BkdataFlow的尾部采样 Flow 时是否需要创建临时中转节点", default=False),
        ),
        ("APM_APP_BKDATA_TAIL_SAMPLING_PROJECT_ID", slz.IntegerField(label="APM尾部采样项目id", default=0)),
        ("APM_APP_BKDATA_VIRTUAL_METRIC_PROJECT_ID", slz.IntegerField(label="APM虚拟指标项目id", default=0)),
        ("APM_APP_BKDATA_VIRTUAL_METRIC_STORAGE_EXPIRE", slz.IntegerField(label="APM虚拟指标存储过期时间", default=30)),
        ("APM_APP_BKDATA_VIRTUAL_METRIC_STORAGE", slz.CharField(label="APM虚拟指标存储集群", default="")),
        ("APM_APP_BKDATA_STORAGE_REGISTRY_AREA_CODE", slz.CharField(label="APM Flow注册存储资源时地区代号", default="inland")),
        ("APM_APP_PRE_CALCULATE_STORAGE_SLICE_SIZE", slz.IntegerField(label="APM预计算存储ES分片大小", default=500)),
        ("APM_APP_PRE_CALCULATE_STORAGE_RETENTION", slz.IntegerField(label="APM预计算存储ES过期时间", default=30)),
        ("APM_APP_PRE_CALCULATE_STORAGE_SHARDS", slz.IntegerField(label="APM预计算存储ES分片数", default=3)),
        ("IS_FTA_MIGRATED", slz.BooleanField(label="是否已经迁移自愈", default=False)),
        ("FTA_MIGRATE_BIZS", slz.ListField(label="已经迁移的业务名单", default=[])),
        ("APM_APP_QUERY_TRACE_MAX_COUNT", slz.IntegerField(label="APM单次查询TraceID最大的数量", default=10)),
        ("SPECIFY_AES_KEY", slz.CharField(label="特别指定的AES使用密钥", default="")),
        ("ENTERPRISE_CODE", slz.CharField(label="企业代号", default="")),
        ("LINUX_GSE_AGENT_PATH", slz.CharField(label="Linux Agent 安装路径", default="/usr/local/gse/")),
        ("LINUX_PLUGIN_DATA_PATH", slz.CharField(label="Linux 数据保存路径", default="/var/lib/gse")),
        ("LINUX_PLUGIN_PID_PATH", slz.CharField(label="Linux PID 文件保存路径", default="/var/run/gse")),
        ("LINUX_PLUGIN_LOG_PATH", slz.CharField(label="Linux 日志保存路径", default="/var/log/gse")),
        ("LINUX_GSE_AGENT_IPC_PATH", slz.CharField(label="Linux IPC 路径", default="/var/run/ipc.state.report")),
        ("WINDOWS_GSE_AGENT_PATH", slz.CharField(label="Windows Agent 安装路径", default="C:\\gse")),
        ("WINDOWS_GSE_AGENT_IPC_PATH", slz.CharField(label="Windows IPC 路径", default="127.0.0.1:47000")),
        ("WECOM_ROBOT_BIZ_WHITE_LIST", slz.ListField(label="分级告警业务白名单", default=[])),
        ("WECOM_ROBOT_ACCOUNT", slz.DictField(label="分级告警企业微信机器人账户", default={})),
        ("WECOM_APP_ACCOUNT", slz.DictField(label="分级告警企业微信应用号账户", default={})),
        ("IS_WECOM_ROBOT_ENABLED", slz.BooleanField(label="是否启用分级机器人告警", default=False)),
        ("MD_SUPPORTED_NOTICE_WAYS", slz.ListField(label="支持MD的通知方式列表", default=["wxwork-bot"])),
        ("BK_DATA_PLAN_ID_INTELLIGENT_DETECTION", slz.IntegerField(label="ai设置单指标异常检测默认plan id", default=0)),
        (
            "BK_DATA_PLAN_ID_MULTIVARIATE_ANOMALY_DETECTION",
            slz.IntegerField(label="ai设置多指标异常检测默认plan id", default=0),
        ),
        (
            "BK_DATA_PLAN_ID_METRIC_RECOMMENDATION",
            slz.IntegerField(label="指标推荐默认plan id", default=0),
        ),
        ("BK_DATA_PLAN_ID_HOST_ANOMALY_DETECTION", slz.IntegerField(label="计算平台主机异常检测方案ID", default=0)),
        (
            "BK_DATA_MULTIVARIATE_HOST_RT_ID",
            slz.CharField(label="多指标异常检测通用flow结果输出表", default=f"2_{settings.BKAPP_DEPLOY_PLATFORM}_host_multivariate"),
        ),
        (
            "BK_DATA_MULTIVARIATE_HOST_MIDDLE_SUFFIX",
            slz.IntegerField(label="多指标异常检测业务FLOW检测表后缀", default="multivariate_detection"),
        ),
        (
            "BK_DATA_ROBOT_LINK_LIST",
            slz.ListField(
                label="机器人默认跳转链接列表",
                default=[
                    {
                        "link": "https://bk.tencent.com/docs/document/7.0/248/40001",
                        "name": "产品白皮书",
                        "icon_name": "icon-bangzhuzhongxin",
                    }
                ],
            ),
        ),
        ("WECOM_ROBOT_CONTENT_LENGTH", slz.IntegerField(label="分级机器人内容最大长度（0表示不限制）", default=0)),
        (
            "ALARM_DISABLE_STRATEGY_RULES",
            slz.JSONField(
                label='告警后台禁用策略规则{"strategy_ids":[],"bk_biz_ids":[],"data_source_label":"","data_type_label":""}',
                default=[],
            ),
        ),
        ("ACCESS_DATA_TIME_DELAY", slz.IntegerField(label="access数据拉取延迟时间(s)", default=10)),
        ("KAFKA_AUTO_COMMIT", slz.BooleanField(label="kafka是否自动提交", default=True)),
        ("MAX_BUILD_EVENT_NUMBER", slz.IntegerField(label="单次告警生成任务处理的event数量", default=0)),
        ("HOST_DYNAMIC_FIELDS", slz.ListField(label="主机动态属性", default=[])),
        ("METRIC_CACHE_TASK_PERIOD", slz.IntegerField(label="指标缓存任务周期(min)", default=10)),
        ("LAST_MIGRATE_VERSION", slz.CharField(label="最后一次迁移版本", default="")),
        ("GSE_MANAGERS", slz.ListField(label="GSE平台管理员", default=[])),
        ("OFFICIAL_PLUGINS_MANAGERS", slz.ListField(label="官方插件管理员", default=[])),
        (
            "HEADER_FOOTER_CONFIG",
            slz.JSONField(
                label="header footer 配置",
                default={
                    "header": [{"zh-cn": "监控平台 | 腾讯蓝鲸智云", "en": "Monitor | Tencent BlueKing"}],
                    "footer": [
                        {
                            "zh-cn": [
                                {
                                    "text": "技术支持",
                                    "link": "https://wpa1.qq.com/KziXGWJs?_type=wpa&qidian=true",
                                },
                                {"text": "社区论坛", "link": "https://bk.tencent.com/s-mart/community/"},
                                {"text": "产品官网", "link": "https://bk.tencent.com/index/"},
                            ],
                            "en": [
                                {
                                    "text": "Support",
                                    "link": "http://wpa.b.qq.com/cgi/wpa.php?"
                                    "ln=1&key=XzgwMDgwMjAwMV80NDMwOTZfODAwODAyMDAxXzJf",
                                },
                                {"text": "Forum", "link": "https://bk.tencent.com/s-mart/community"},
                                {"text": "Official", "link": "https://bk.tencent.com/"},
                            ],
                        }
                    ],
                    "copyright": "Copyright © 2012-{current_year} Tencent BlueKing. All Rights Reserved. ",
                },
            ),
        ),
        ("SHOW_REALTIME_STRATEGY", slz.BooleanField(label="是否默认展示策略模块实时功能", default=False)),
        ("BKDATA_CMDB_LEVEL_TABLES", slz.ListField(label="数据平台CMDB聚合表", default=[])),
        ("MAX_TASK_PROCESS_NUM", slz.IntegerField(label="后台任务多进程并行数量", default=1)),
        ("MAIL_REPORT_FULL_PAGE_WAIT_TIME", slz.IntegerField(label="邮件报表整屏渲染等待时间", default=60)),
        ("KUBERNETES_CMDB_ENRICH_BIZ_WHITE_LIST", slz.ListField(label="容器关联关系丰富业务白名单", default=[])),
        ("IS_RESTRICT_DS_BELONG_SPACE", slz.BooleanField(label="是否限制数据源归属具体空间", default=True)),
        ("MAX_FIELD_PAGE_SIZE", slz.IntegerField(label="最大的指标分片页查询的大小", default=1000)),
        ("BKPAAS_AUTHORIZED_DATA_ID_LIST", slz.ListField(label="需要授权的 PaaS 创建的数据源 ID", default=[])),
        ("ACCESS_DBM_RT_SPACE_UID", slz.ListField(label="访问 dbm 结果表的空间 UID", default=[])),
        ("IS_ENABLE_METADATA_FUNCTION_CONTROLLER", slz.BooleanField(label="METADATA 是否启用功能开关", default=True)),
        ("BLOCK_SPACE_RULE", slz.CharField(label="用户名规则【屏蔽空间信息】", default="")),
        ("INNER_COLLOCTOR_HOST", slz.CharField(label="collector内网域名", default="")),
        ("OUTER_COLLOCTOR_HOST", slz.CharField(label="collector外网域名", default="")),
        ("ENABLE_INFLUXDB_STORAGE", slz.BooleanField(label="启用 influxdb 存储", default=True)),
        ("ES_SERIAL_CLUSTER_LIST", slz.ListField(label="ES 串行集群列表", default=[])),
        ("ES_CLUSTER_BLACKLIST", slz.ListField(label="ES 黑名单集群列表", default=[])),
        ("BKDATA_USE_UNIFY_QUERY_GRAY_BIZ_LIST", slz.ListField(label="UNIFY-QUERY支持bkdata查询灰度业务列表", default=[])),
        (
            "BCS_DATA_CONVERGENCE_CONFIG",
            slz.JSONField(
                label="BCS 数据合流配置", default={"is_enabled": False, "k8s_metric_rt": "", "custom_metric_rt": ""}
            ),
        ),
        ("ENABLE_BCS_CC_PROJECT_API", slz.BooleanField(label="是否启用BCS-CC的项目相关接口", default=False)),
        ("SINGLE_VM_SPACE_ID_LIST", slz.ListField(label="使用独立VM集群的空间ID列表", default=[])),
        ("BKCI_SPACE_ACCESS_PLUGIN_LIST", slz.ListField(label="蓝盾空间允许访问的插件列表", default=[])),
        ("DISABLE_ALARM_CMDB_CACHE_REFRESH", slz.ListField(label="禁用告警CMDB缓存刷新", default=[])),
        ("ENABLE_V2_BKDATA_GSE_RESOURCE", slz.BooleanField(label="是否启用新版的GSE资源申请", default=False)),
        ("ENABLE_V2_VM_DATA_LINK", slz.BooleanField(label="是否启用新版的VM链路", default=False)),
        ("DEFAULT_VM_DATA_LINK_NAMESPACE", slz.CharField(label="创建计算平台链路资源所属的命名空间", default="bkmonitor")),
        ("ACCESS_DATA_BATCH_PROCESS_THRESHOLD", slz.IntegerField(label="access数据批量处理触发阈值(0为不触发)", default=0)),
        ("ACCESS_DATA_BATCH_PROCESS_SIZE", slz.IntegerField(label="access数据批量处理单次处理量", default=50000)),
        ("BASE64_ENCODE_TRIGGER_CHARS", slz.ListField(label="需要base64编码的特殊字符", default=[])),
        ("BK_DATA_RECORD_RULE_PROJECT_ID", slz.IntegerField(label="监控使用计算平台的预计算流程的公共项目ID", default=1)),
        ("ENABLE_DATA_LABEL_EXPORT", slz.BooleanField(label="grafana和策略导出是否支持data_label转换", default=True)),
        ("METADATA_REQUEST_ES_TIMEOUT", slz.JSONField(label="metadata请求ES超时时间", default={"default": 10})),
        ("SKIP_INFLUXDB_TABLE_ID_LIST", slz.BooleanField(label="跳过写入influxdb的结果表列表", default=[])),
        ("ENABLE_UPTIMECHECK_TEST", slz.BooleanField(label="是否开启拨测联通性测试", default=True)),
        ("CHECK_RESULT_TTL_HOURS", slz.CharField(label="检测结果缓存 TTL(小时)", default=1)),
<<<<<<< HEAD
        ("ENABLE_V2_VM_DATA_LINK_CLUSTER_ID_LIST", slz.ListField(label="启用新链路的集群ID列表", default=[])),
=======
>>>>>>> e55c8f2a
    ]
)


# ！！！注意！！！
# 上面高级配置定义， 不提供用户配置页面， 所以 label 不要标记！不要标记！不要标记！


STANDARD_CONFIGS = OrderedDict(
    [
        ("ENABLE_PING_ALARM", slz.BooleanField(label=_("全局 Ping 告警开关"), default=True)),
        ("ENABLE_AGENT_ALARM", slz.BooleanField(label=_("全局 Agent失联 告警开关"), default=True)),
        ("ALARM_MOBILE_NOTICE_WAY", slz.ListField(label=_("移动端告警的通知渠道"), default=[])),
        ("ALARM_MOBILE_URL", slz.CharField(label=_("移动端告警访问链接"), default="")),
        (
            "FILE_SYSTEM_TYPE_IGNORE",
            slz.ListField(
                label=_("全局磁盘类型屏蔽配置"), default=["iso9660", "tmpfs", "udf"], help_text=_("可通过该配置屏蔽指定类型的磁盘的告警")
            ),
        ),
        ("GRAPH_WATERMARK", slz.BooleanField(label=_("显示图表水印"), default=True, help_text=_("开启后，页面上的数据图表将带上当前用户名的水印"))),
        ("ENABLED_NOTICE_WAYS", slz.ListField(label=_("告警通知渠道"), default=["weixin", "mail", "sms", "voice"])),
        (
            "MESSAGE_QUEUE_DSN",
            slz.CharField(
                label=_("告警通知消息队列DSN"),
                default="",
                allow_blank=True,
                help_text=_('例如 "redis://:${passowrd}@${host}:${port}/${db}/${key}" ，' "注意用户名和密码需要进行 urlencode"),
            ),
        ),
        (
            "TS_DATA_SAVED_DAYS",
            slz.IntegerField(
                label=_("监控采集数据保存天数"),
                default=30,
                min_value=1,
                help_text=_("采集上报数据在influxdb的保留天数，" "超出保留天数的将被清理。数值越大对存储资源要求越高"),
            ),
        ),
        (
            "MESSAGE_QUEUE_MAX_LENGTH",
            slz.IntegerField(label=_("通知消息队列长度上限"), default=0, help_text=_("若队列长度超出该值，则丢弃旧消息。值为 0 代表无长度限制")),
        ),
        ("IS_AUTO_DEPLOY_CUSTOM_REPORT_SERVER", slz.BooleanField(label=_("是否自动部署自定义上报服务"), default=True)),
        ("CUSTOM_REPORT_DEFAULT_PROXY_IP", slz.ListField(label=_("自定义上报默认服务器"), default=[])),
        ("CUSTOM_REPORT_DEFAULT_PROXY_DOMAIN", slz.ListField(label=_("自定义上报默认服务器(域名显示)"), default=[])),
        ("PING_SERVER_TARGET_NUMBER_LIMIT", slz.IntegerField(label=_("单台机器Ping采集目标数量限制"), default=6000)),
        (
            "MAX_AVAILABLE_DURATION_LIMIT",
            slz.IntegerField(label=_("拨测任务最大超时限制(ms)"), default=60000, min_value=1000),
        ),
        ("HOST_DISABLE_MONITOR_STATES", slz.ListField(label=_("主机不监控字段列表"), default=[_("备用机"), _("测试中"), _("故障中")])),
        ("HOST_DISABLE_NOTICE_STATES", slz.ListField(label=_("主机不告警字段列表"), default=[_("运营中[无告警]"), _("开发中[无告警]")])),
        (
            "OS_GLOBAL_SWITCH",
            slz.MultipleChoiceField(
                label=_("操作系统全局开关"),
                default=["linux", "windows", "linux_aarch64"],
                choices=(
                    ("linux", "Linux"),
                    ("windows", "Windows"),
                    ("aix", "AIX"),
                    ("linux_aarch64", "Linux_aarch64"),
                ),
            ),
        ),
        ("IS_ALLOW_ALL_CMDB_LEVEL", slz.BooleanField(label=_("是否允许所有数据源配置CMDB聚合"), default=False)),
        ("ES_RETAIN_INVALID_ALIAS", slz.BooleanField(label=_("当 ES 存在不合法别名时，是否保留该索引"), default=True)),
        ("DEMO_BIZ_ID", slz.IntegerField(label=_("Demo业务ID"), default=0)),
        ("DEMO_BIZ_WRITE_PERMISSION", slz.BooleanField(label=_("Demo业务写权限"), default=False)),
        ("DEMO_BIZ_APPLY", slz.CharField(label=_("业务接入链接"), default="", allow_blank=True)),
        ("APM_ACCESS_URL", slz.CharField(label=_("APM接入链接"), default="", allow_blank=True)),
        ("APM_BEST_PRACTICE_URL", slz.CharField(label=_("APM最佳实践链接"), default="", allow_blank=True)),
        ("APM_METRIC_DESCRIPTION_URL", slz.CharField(label=_("APM指标说明"), default="", allow_blank=True)),
        ("APM_APDEX_T_VALUE", slz.IntegerField(label=_("APM平台apdex_t默认配置"), default=800)),
        ("APM_SAMPLING_PERCENTAGE", slz.IntegerField(label=_("APM中默认采样比例"), default=100)),
        ("APM_APP_QPS", slz.IntegerField(label=_("APM中应用默认QPS"), default=500)),
        ("APM_CUSTOM_EVENT_REPORT_CONFIG", slz.DictField(label=_("APM事件上报配置"), default={})),
        ("APM_TRACE_DIAGRAM_CONFIG", slz.DictField(label=_("APM Trace 检索图表配置"), default={})),
        ("APM_DORIS_STORAGE_CONFIG", slz.DictField(label=_("APM Doris 存储配置"), default={})),
        ("APM_PROFILING_ENABLED_APPS", slz.DictField(label=_("APM Profiling 开启应用白名单"), default={})),
        ("APM_PROFILING_ENABLED", slz.BooleanField(label=_("APM Profiling 开启功能"), default=False)),
        ("APM_EBPF_ENABLED", slz.BooleanField(label=_("APM 前端是否开启EBPF功能"), default=False)),
        ("APM_TRPC_ENABLED", slz.BooleanField(label=_("APM 是否针对TRPC有特殊配置"), default=False)),
        ("APM_BMW_DEPLOY_BIZ_ID", slz.IntegerField(label=_("APM BMW 模块部署集群所属的业务 ID(用来查询指标)"), default=0)),
        ("APM_CREATE_VIRTUAL_METRIC_ENABLED_BK_BIZ_ID", slz.ListField(label=_("APM 创建虚拟指标业务列表"), default=[])),
        ("PER_ROUND_SPAN_MAX_SIZE", slz.IntegerField(label=_("拓扑发现允许的最大 Span 数量"), default=1000)),
        ("WXWORK_BOT_NAME", slz.CharField(label=_("蓝鲸监控机器人名称"), default="BK-Monitor", allow_blank=True)),
        ("WXWORK_BOT_SEND_IMAGE", slz.BooleanField(label=_("蓝鲸监控机器人发送图片"), default=True)),
        ("COLLECTING_CONFIG_FILE_MAXSIZE", slz.IntegerField(label=_("采集配置文件参数最大值(M)"), default=2)),
        (
            "UNIFY_QUERY_URL",
            slz.CharField(label=_("统一查询模块地址(后台自动刷新)"), default="http://unify-query.bkmonitorv3.service.consul:10205/"),
        ),
        (
            "INFLUXDB_DEFAULT_PROXY_CLUSTER_NAME",
            slz.CharField(label=_("influxdb proxy默认使用集群名"), default="default", allow_blank=False),
        ),
        (
            "INFLUXDB_DEFAULT_PROXY_CLUSTER_NAME_FOR_K8S",
            slz.CharField(label=_("influxdb proxy给k8s默认使用集群名"), default="default", allow_blank=False),
        ),
        (
            "DEFAULT_TRANSFER_CLUSTER_ID",
            slz.CharField(label=_("默认Transfer集群ID"), default="default", allow_blank=False),
        ),
        (
            "TRANSFER_BUILTIN_CLUSTER_ID",
            slz.CharField(label=_("Transfer内置的集群ID，不需要在页面展示(多个以逗号分隔)"), default="", allow_blank=True),
        ),
        (
            "DEFAULT_TRANSFER_CLUSTER_ID_FOR_K8S",
            slz.CharField(label=_("默认容器监控使用的Transfer集群ID"), default="default", allow_blank=False),
        ),
        ("TRANSFER_ALLOW_MAX_OFFSET_DELTA", slz.CharField(label=_("transfer消费kafka的offset告警阈值"), default=10000)),
        ("TRANSFER_CONSUMER_GROUP_ID", slz.CharField(label=_("transfer默认消费组"), default="bkmonitorv3_transfer")),
        # 订阅报表相关配置
        ("MAIL_REPORT_BIZ", slz.CharField(label=_("订阅报表默认业务ID(为0时关闭)"), default="0")),
        ("MAIL_REPORT_ALL_BIZ_USERNAMES", slz.ListField(label=_("全业务订阅报表接收人"), default=[])),
        ("MONITOR_MANAGERS", slz.ListField(label=_("监控平台管理员"), default=[])),
        ("DISABLE_BIZ_ID", slz.ListField(label=_("业务黑名单"), default=[])),
        ("BCS_GRAY_CLUSTER_ID_LIST", slz.ListField(label=_("BCS集群灰度ID名单"), default=[])),
        ("BCS_API_DATA_SOURCE", slz.ChoiceField(label=_("BCS集群元数据获取方式"), default="db", choices=("db", "api"))),
        ("ENABLE_BCS_GRAY_CLUSTER", slz.BooleanField(label=_("是否启用BCS集群灰度模式"), default=False)),
        ("NOTICE_TITLE", slz.CharField(label=_("告警通知标题"), default="蓝鲸监控")),
        ("DEFAULT_KAFKA_STORAGE_CLUSTER_ID", slz.CharField(label=_("默认 kafka 存储集群ID"), default=None, allow_null=True)),
        ("BCS_KAFKA_STORAGE_CLUSTER_ID", slz.CharField(label=_("BCS kafka 存储集群ID"), default=None, allow_null=True)),
        ("BCS_CUSTOM_EVENT_STORAGE_CLUSTER_ID", slz.CharField(label=_("自定义上报存储集群ID"), default=None, allow_null=True)),
        ("ENABLE_METADATA_DOWNSAMPLE_BY_BKDATA", slz.BooleanField(label=_("是否启用计算平台处理influxdb降精度流程"), default=False)),
        (
            "ENABLE_UNIFY_QUERY_DOWNSAMPLE_BY_BKDATA",
            slz.BooleanField(label=_("是否启用unify-query查询计算平台降精度数据"), default=False),
        ),
        ("FTA_ES_SLICE_SIZE", slz.IntegerField(label=_("自愈ES分裂索引的大小(G)"), default=50)),
        ("FTA_ES_RETENTION", slz.IntegerField(label=_("自愈ES数据保留时间"), default=365)),
        ("DOUBLE_CHECK_SUM_STRATEGY_IDS", slz.ListField(label=_("适用 SUM 聚合方法二次确认的策略ID列表"), default=[])),
        ("SMS_CONTENT_LENGTH", slz.IntegerField(label=_("发送短信内容最大长度（0表示不限制）"), default=0)),
        ("IS_ACCESS_BK_DATA", slz.BooleanField(label=_("是否开启与计算平台的功能对接"), default=False)),
        ("BCS_CLUSTER_BK_ENV_LABEL", slz.CharField(label=_("BCS 集群配置来源标签"), default="")),
        # IPv6相关配置
        ("IPV6_SUPPORT_BIZ_LIST", slz.ListField(label=_("支持ipv6的业务列表"), default=[])),
        (
            "HOST_DISPLAY_FIELDS",
            slz.ListField(label=_("主机展示字段"), default=["bk_host_innerip", "bk_host_name", "bk_host_innerip_v6"]),
        ),
        ("HOST_VIEW_DISPLAY_FIELDS", slz.ListField(label=_("主机视图展示字段"), default=["display_name", "bk_host_name"])),
        ("USE_GSE_AGENT_STATUS_NEW_API", slz.BooleanField(label=_("是否使用新的gse agent状态接口"), default=True)),
        (
            "UPTIMECHECK_OUTPUT_FIELDS",
            slz.ListField(label=_("拨测默认输出字段"), default=["bk_host_innerip", "bk_host_innerip_v6"]),
        ),
        # 接入计算平台配置
        ("DEFAULT_BKDATA_BIZ_ID", slz.IntegerField(label="接入计算平台使用的业务 ID", default=0)),
        ("IS_SUBSCRIPTION_ENABLED", slz.BooleanField(label="是否开启采集订阅巡检功能", default=True)),
        # 文档链接配置
        ("DOC_LINK_MAPPING", slz.DictField(label=_("文档链接配置"), default={})),
        # 自定义事件休眠开关
        ("ENABLE_CUSTOM_EVENT_SLEEP", slz.BooleanField(label=_("是否开启自定义事件休眠"), default=False)),
    ]
)

GLOBAL_CONFIGS = list(ADVANCED_OPTIONS.keys()) + list(STANDARD_CONFIGS.keys())


def init_or_update_global_config(GlobalConfig):
    for config_key in GLOBAL_CONFIGS:
        if config_key in ADVANCED_OPTIONS:
            serializer = ADVANCED_OPTIONS[config_key]
            is_advanced = True
        elif config_key in STANDARD_CONFIGS:
            serializer = STANDARD_CONFIGS[config_key]
            is_advanced = False
        else:
            continue

        should_save = False

        try:
            config = GlobalConfig.objects.get(key=config_key)
        except GlobalConfig.DoesNotExist:
            config = GlobalConfig(
                key=config_key,
                value=serializer.default,
                is_advanced=is_advanced,
                is_internal=True,
            )
            should_save = True

        # 减少不必要的保存
        if config.description != serializer.label:
            config.description = serializer.label
            should_save = True

        data_type = serializer.__class__.__name__.replace("Field", "")
        if config.data_type != data_type:
            config.data_type = data_type
            should_save = True

        if config.options != serializer._kwargs:
            config.options = serializer._kwargs
            should_save = True

        # 更新配置是否为高级配置
        if config.is_advanced != is_advanced:
            config.is_advanced = is_advanced
            should_save = True

        if should_save:
            config.save()


def run(apps, *args):
    GlobalConfig = apps.get_model("bkmonitor.GlobalConfig")
    try:
        init_or_update_global_config(GlobalConfig)
    except DatabaseError:
        pass<|MERGE_RESOLUTION|>--- conflicted
+++ resolved
@@ -304,10 +304,6 @@
         ("SKIP_INFLUXDB_TABLE_ID_LIST", slz.BooleanField(label="跳过写入influxdb的结果表列表", default=[])),
         ("ENABLE_UPTIMECHECK_TEST", slz.BooleanField(label="是否开启拨测联通性测试", default=True)),
         ("CHECK_RESULT_TTL_HOURS", slz.CharField(label="检测结果缓存 TTL(小时)", default=1)),
-<<<<<<< HEAD
-        ("ENABLE_V2_VM_DATA_LINK_CLUSTER_ID_LIST", slz.ListField(label="启用新链路的集群ID列表", default=[])),
-=======
->>>>>>> e55c8f2a
     ]
 )
 
