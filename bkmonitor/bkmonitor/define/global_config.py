# -*- coding: utf-8 -*-
"""
Tencent is pleased to support the open source community by making 蓝鲸智云 - 监控平台 (BlueKing - Monitor) available.
Copyright (C) 2017-2021 THL A29 Limited, a Tencent company. All rights reserved.
Licensed under the MIT License (the "License"); you may not use this file except in compliance with the License.
You may obtain a copy of the License at http://opensource.org/licenses/MIT
Unless required by applicable law or agreed to in writing, software distributed under the License is distributed on
an "AS IS" BASIS, WITHOUT WARRANTIES OR CONDITIONS OF ANY KIND, either express or implied. See the License for the
specific language governing permissions and limitations under the License.
"""

from collections import OrderedDict

from django.conf import settings
from django.db.utils import DatabaseError
from django.utils.translation import ugettext_lazy as _
from rest_framework import serializers as slz

ADVANCED_OPTIONS = OrderedDict(
    [
        ("UNIFY_QUERY_ROUTING_RULES", slz.ListField(label="统一查询路由规则", default=[])),
        (
            "ALARM_BACKEND_CLUSTER_ROUTING_RULES",
            slz.ListField(
                label="集群路由规则",
                default=[
                    {"target_type": "biz", "cluster_name": "default", "matcher_type": "true", "matcher_config": None}
                ],
            ),
        ),
        ("FRONTEND_REPORT_DATA_ID", slz.IntegerField(label="前端上报数据ID", default=0)),
        ("FRONTEND_REPORT_DATA_TOKEN", slz.CharField(label="前端上报数据Token", default="")),
        ("FRONTEND_REPORT_DATA_HOST", slz.CharField(label="前端上报地址", default="")),
        ("QOS_DROP_ALARM_THREADHOLD", slz.IntegerField(label="流控丢弃阈值", default=3)),
        ("QOS_DROP_ACTION_THRESHOLD", slz.IntegerField(label="处理动作流控丢弃阈值", default=100)),
        ("QOS_DROP_ACTION_WINDOW", slz.IntegerField(label="处理动作流控窗口大小(秒)", default=60)),
        ("QOS_ALERT_THRESHOLD", slz.IntegerField(label="告警生成流控丢弃阈值", default=100)),
        ("QOS_ALERT_WINDOW", slz.IntegerField(label="告警生成流控窗口大小(秒)", default=60)),
        ("SAAS_APP_CODE", slz.CharField(label="SAAS 应用码", default=settings.APP_CODE)),
        ("SAAS_SECRET_KEY", slz.CharField(label="SAAS 应用密钥", default=settings.SECRET_KEY)),
        ("CELERY_WORKERS", slz.IntegerField(label="后台处理队列的子进程数（需重启scheduler:*）", default=0, min_value=0)),
        ("HEALTHZ_ALARM_CONFIG", slz.JSONField(label="healthz告警配置", default={}, binary=True)),
        ("ENABLE_MESSAGE_QUEUE", slz.BooleanField(label="是否开启告警通知队列", default=True)),
        ("COMPATIBLE_ALARM_FORMAT", slz.BooleanField(label="是否兼容老版本数据字段格式", default=False)),
        ("ENABLE_RESOURCE_DATA_COLLECT", slz.BooleanField(label="是否开启Resource数据收集", default=False)),
        ("RESOURCE_DATA_COLLECT_RATIO", slz.IntegerField(label="Resource数据采样率", default=0)),
        ("DIMENSION_COLLECT_THRESHOLD", slz.IntegerField(label="同维度汇总阈值", default=2)),
        ("DIMENSION_COLLECT_WINDOW", slz.IntegerField(label="同维度汇总时间窗口", default=120)),
        ("MULTI_STRATEGY_COLLECT_THRESHOLD", slz.IntegerField(label="多策略汇总阈值", default=3)),
        ("MULTI_STRATEGY_COLLECT_WINDOW", slz.IntegerField(label="多策略汇总时间窗口", default=120)),
        ("WEBHOOK_TIMEOUT", slz.IntegerField(label="Webhook超时时间", default=3)),
        ("ENABLE_DEFAULT_STRATEGY", slz.BooleanField(label="是否开启默认策略", default=True)),
        ("IS_ENABLE_VIEW_CMDB_LEVEL", slz.BooleanField(label="是否开启前端视图部分的CMDB预聚合", default=False)),
        # === BKDATA & AIOPS 相关配置 开始 ===
        ("AIOPS_BIZ_WHITE_LIST", slz.ListField(label="开启智能异常算法的业务白名单", default=[])),
        ("BK_DATA_PROJECT_ID", slz.IntegerField(label="监控在计算平台使用的公共项目ID", default=1)),
        ("BK_DATA_BK_BIZ_ID", slz.IntegerField(label="监控在计算平台使用的公共业务ID", default=2)),
        (
            "BK_DATA_RT_ID_PREFIX",
            slz.CharField(label="监控在计算平台的数据表前缀(prefix)", default=settings.BKAPP_DEPLOY_PLATFORM),
        ),
        ("BK_DATA_PROJECT_MAINTAINER", slz.CharField(label="计算平台项目的维护人员", default="admin")),
        ("BK_DATA_DATA_EXPIRES_DAYS", slz.IntegerField(label="计算平台中结果表(MYSQL)默认保存天数", default=30)),
        ("BK_DATA_DATA_EXPIRES_DAYS_BY_HDFS", slz.IntegerField(label="计算平台中结果表(HDFS)默认保存天数", default=180)),
        (
            "BK_DATA_MYSQL_STORAGE_CLUSTER_NAME",
            slz.CharField(label="计算平台 MYSQL 存储集群名称", default="default", allow_blank=True),
        ),
        (
            "BK_DATA_MYSQL_STORAGE_CLUSTER_TYPE",
            slz.CharField(label="计算平台 SQL 类存储集群类型", default="mysql_storage", allow_blank=True),
        ),
        (
            "BK_DATA_MYSQL_STORAGE_CLUSTER_TYPE",
            slz.CharField(label=_("计算平台 SQL 类存储集群类型"), default="mysql_storage", allow_blank=True),
        ),
        (
            "BK_DATA_HDFS_STORAGE_CLUSTER_NAME",
            slz.CharField(label="计算平台 HDFS 存储集群名称", default="hdfs-default", allow_blank=True),
        ),
        (
            "BK_DATA_DRUID_STORAGE_CLUSTER_NAME",
            slz.CharField(label=_("计算平台 DRUID 存储集群名称"), default="", allow_blank=True),
        ),
        ("BK_DATA_KAFKA_BROKER_URL", slz.CharField(label=_("与计算平台对接的消息队列BROKER地址"), default="")),
        ("BK_DATA_INTELLIGENT_DETECT_DELAY_WINDOW", slz.IntegerField(label=_("数据接入计算平台后dataflow延时时间"), default=5)),
        ("BK_DATA_SCENE_ID_INTELLIGENT_DETECTION", slz.IntegerField(label=_("计算平台单指标异常检测场景ID"), default=0)),
        ("BK_DATA_SCENE_ID_TIME_SERIES_FORECASTING", slz.IntegerField(label=_("计算平台时序预测场景ID"), default=0)),
        ("BK_DATA_SCENE_ID_ABNORMAL_CLUSTER", slz.IntegerField(label=_("计算平台离群检测场景ID"), default=0)),
        ("BK_DATA_SCENE_ID_MULTIVARIATE_ANOMALY_DETECTION", slz.IntegerField(label=_("计算平台多指标异常检测场景ID"), default=0)),
        ("BK_DATA_SCENE_ID_METRIC_RECOMMENDATION", slz.IntegerField(label=_("计算平台指标推荐场景ID"), default=0)),
        ("BK_DATA_SCENE_ID_HOST_ANOMALY_DETECTION", slz.IntegerField(label=_("计算平台主机异常检测场景ID"), default=0)),
        ("BK_DATA_FLOW_CLUSTER_GROUP", slz.CharField(label=_("计算平台 dataflow 计算集群组"), default="default_inland")),
        ("BK_DATA_REALTIME_NODE_WAIT_TIME", slz.IntegerField(label=_("计算平台 实时节点等待时间"), default=10)),
        (
            "BK_DATA_DIMENSION_DRILL_PROCESSING_ID",
            slz.CharField(label="维度下钻 API Serving 请求的数据处理ID", default="multidimension_drill"),
        ),
        (
            "BK_DATA_METRIC_RECOMMEND_PROCESSING_ID_PREFIX",
            slz.CharField(label="指标推荐 API Serving 请求的数据处理ID前缀", default="metric_recommendation"),
        ),
        (
            "BK_DATA_METRIC_RECOMMEND_SOURCE_PROCESSING_ID",
            slz.CharField(label="指标推荐 FLOW 数据源", default="ieod_system_multivariate_delay"),
        ),
        # === AIOPS 相关配置 结束 ===
        ("EVENT_NO_DATA_TOLERANCE_WINDOW_SIZE", slz.IntegerField(label="Event 模块最大容忍无数据周期数", default=5)),
        (
            "ANOMALY_RECORD_COLLECT_WINDOW",
            slz.IntegerField(label="单事件异常点清理触发计数", default=100),
        ),
        ("SAAS_VERSION", slz.CharField(label="SaaS版本号", default="unknown")),
        ("BACKEND_VERSION", slz.CharField(label="Backend版本号", default="unknown")),
        ("WXWORK_BOT_WEBHOOK_URL", slz.CharField(label="企业微信机器人回调地址", default="", allow_blank=True)),
        ("ACCESS_TIME_PER_WINDOW", slz.IntegerField(label="access模块策略拉取耗时限制（每10分钟）", default=30)),
        ("RSA_PRIVATE_KEY", slz.CharField(label="RSA PRIVATE KEY", default=settings.RSA_PRIVATE_KEY)),
        ("SKIP_PLUGIN_DEBUG", slz.BooleanField(label="跳过插件调试", default=False)),
        ("BKUNIFYLOGBEAT_METRIC_BIZ", slz.IntegerField(label="日志采集器指标所属业务", default=0)),
        ("EVENT_RELATED_INFO_LENGTH", slz.IntegerField(label="事件关联信息截断长度", default=1024)),
        (
            "NOTICE_MESSAGE_MAX_LENGTH",
            slz.DictField(label="各渠道通知消息最大长度", default={"rtx": 4000, "wxwork-bot": 5120}),
        ),
        ("STRATEGY_NOTICE_BUCKET_WINDOW", slz.IntegerField(label="策略告警限流窗口(s)", default=60)),
        ("STRATEGY_NOTICE_BUCKET_SIZE", slz.IntegerField(label="策略告警限流数量", default=100)),
        ("GLOBAL_SHIELD_ENABLED", slz.BooleanField(label="是否开启全局告警屏蔽", default=False)),
        ("BIZ_WHITE_LIST_FOR_3RD_EVENT", slz.ListField(label="第三方事件接入业务白名单", default=[])),
        ("TIME_SERIES_METRIC_EXPIRED_SECONDS", slz.IntegerField(label="自定义指标过期时间", default=30 * 24 * 3600)),
        ("FETCH_TIME_SERIES_METRIC_INTERVAL_SECONDS", slz.IntegerField(label="获取自定义指标的间隔时间", default=7200)),
        ("ENABLE_BKDATA_METRIC_CACHE", slz.BooleanField(label="是否开启数据平台指标缓存", default=True)),
        (
            "TRANSLATE_SNMP_TRAP_DIMENSIONS",
            slz.BooleanField(label="是否翻译snmp trap的oid维度", default=settings.TRANSLATE_SNMP_TRAP_DIMENSIONS),
        ),
        ("FAKE_EVENT_AGG_INTERVAL", slz.IntegerField(label="事件型时序检测周期(默认60s，最小10s)", default=60)),
        ("ENABLE_CREATE_CHAT_GROUP", slz.CharField(label="是否允许一键拉群", default=False)),
        ("BK_PLUGIN_APP_INFO", slz.JSONField(label="蓝鲸插件实际调用APP", default={})),
        ("DELAY_TO_GET_RELATED_INFO_INTERVAL", slz.IntegerField(label="重新获取关联信息时间间隔(ms)", default=500)),
        ("NOISE_REDUCE_TIMEDELTA", slz.IntegerField(label="降噪时间窗口(min)", default=5)),
        ("NO_DATA_ALERT_EXPIRED_TIMEDELTA", slz.IntegerField(label="无数据告警过期时间窗口(s)", default=24 * 60 * 60)),
        ("APM_APP_DEFAULT_ES_STORAGE_CLUSTER", slz.IntegerField(label="APM应用默认集群ID", default=-1)),
        ("APM_APP_DEFAULT_ES_RETENTION", slz.IntegerField(label="APM应用默认过期时间", default=7)),
        ("APM_APP_DEFAULT_ES_SLICE_LIMIT", slz.IntegerField(label="APM应用ES索引集默认切分大小", default=500)),
        ("APM_APP_DEFAULT_ES_REPLICAS", slz.IntegerField(label="APM应用默认副本数", default=0)),
        ("APM_APP_DEFAULT_ES_SHARDS", slz.IntegerField(label="APM应用默认索引分片数", default=3)),
        ("APM_APP_BKDATA_OPERATOR", slz.CharField(label="APM应用操作数据平台所用到的用户名", default="admin")),
        ("APM_APP_BKDATA_MAINTAINER", slz.ListField(label="APM应用操作数据平台时数据源的默认维护人", default=[])),
        (
            "APM_APP_BKDATA_FETCH_STATUS_THRESHOLD",
            slz.IntegerField(label=_("APM应用操作BkdataFlow时拉取运行状态的最大操作次数"), default=10),
        ),
        (
            "APM_APP_BKDATA_REQUIRED_TEMP_CONVERT_NODE",
            slz.BooleanField(label=_("APM应用操作BkdataFlow的尾部采样 Flow 时是否需要创建临时中转节点"), default=False),
        ),
        ("APM_APP_BKDATA_TAIL_SAMPLING_PROJECT_ID", slz.IntegerField(label=_("APM尾部采样项目id"), default=0)),
        ("APM_APP_BKDATA_VIRTUAL_METRIC_PROJECT_ID", slz.IntegerField(label="APM虚拟指标项目id", default=0)),
        ("APM_APP_BKDATA_VIRTUAL_METRIC_STORAGE_EXPIRE", slz.IntegerField(label="APM虚拟指标存储过期时间", default=30)),
        ("APM_APP_BKDATA_VIRTUAL_METRIC_STORAGE", slz.CharField(label="APM虚拟指标存储集群", default="")),
        ("APM_APP_BKDATA_STORAGE_REGISTRY_AREA_CODE", slz.CharField(label="APM Flow注册存储资源时地区代号", default="inland")),
        ("APM_APP_PRE_CALCULATE_STORAGE_SLICE_SIZE", slz.IntegerField(label="APM预计算存储ES分片大小", default=500)),
        ("APM_APP_PRE_CALCULATE_STORAGE_RETENTION", slz.IntegerField(label="APM预计算存储ES过期时间", default=30)),
        ("APM_APP_PRE_CALCULATE_STORAGE_SHARDS", slz.IntegerField(label="APM预计算存储ES分片数", default=3)),
        ("IS_FTA_MIGRATED", slz.BooleanField(label="是否已经迁移自愈", default=False)),
        ("FTA_MIGRATE_BIZS", slz.ListField(label="已经迁移的业务名单", default=[])),
        ("APM_APP_QUERY_TRACE_MAX_COUNT", slz.IntegerField(label="APM单次查询TraceID最大的数量", default=10)),
        ("SPECIFY_AES_KEY", slz.CharField(label="特别指定的AES使用密钥", default="")),
        ("ENTERPRISE_CODE", slz.CharField(label="企业代号", default="")),
        ("LINUX_GSE_AGENT_PATH", slz.CharField(label="Linux Agent 安装路径", default="/usr/local/gse/")),
        ("LINUX_PLUGIN_DATA_PATH", slz.CharField(label="Linux 数据保存路径", default="/var/lib/gse")),
        ("LINUX_PLUGIN_PID_PATH", slz.CharField(label="Linux PID 文件保存路径", default="/var/run/gse")),
        ("LINUX_PLUGIN_LOG_PATH", slz.CharField(label="Linux 日志保存路径", default="/var/log/gse")),
        ("LINUX_GSE_AGENT_IPC_PATH", slz.CharField(label="Linux IPC 路径", default="/var/run/ipc.state.report")),
        ("WINDOWS_GSE_AGENT_PATH", slz.CharField(label="Windows Agent 安装路径", default="C:\\gse")),
        ("WINDOWS_GSE_AGENT_IPC_PATH", slz.CharField(label="Windows IPC 路径", default="127.0.0.1:47000")),
        ("WECOM_ROBOT_BIZ_WHITE_LIST", slz.ListField(label="分级告警业务白名单", default=[])),
        ("WECOM_ROBOT_ACCOUNT", slz.DictField(label="分级告警企业微信机器人账户", default={})),
        ("WECOM_APP_ACCOUNT", slz.DictField(label="分级告警企业微信应用号账户", default={})),
        ("IS_WECOM_ROBOT_ENABLED", slz.BooleanField(label="是否启用分级机器人告警", default=False)),
        ("MD_SUPPORTED_NOTICE_WAYS", slz.ListField(label="支持MD的通知方式列表", default=["wxwork-bot"])),
        ("BK_DATA_PLAN_ID_INTELLIGENT_DETECTION", slz.IntegerField(label="ai设置单指标异常检测默认plan id", default=0)),
        (
            "BK_DATA_PLAN_ID_MULTIVARIATE_ANOMALY_DETECTION",
            slz.IntegerField(label="ai设置多指标异常检测默认plan id", default=0),
        ),
        (
            "BK_DATA_PLAN_ID_METRIC_RECOMMENDATION",
            slz.IntegerField(label="指标推荐默认plan id", default=0),
        ),
        ("BK_DATA_PLAN_ID_HOST_ANOMALY_DETECTION", slz.IntegerField(label=_("计算平台主机异常检测方案ID"), default=0)),
        (
            "BK_DATA_MULTIVARIATE_HOST_RT_ID",
            slz.CharField(label="多指标异常检测通用flow结果输出表", default=f"2_{settings.BKAPP_DEPLOY_PLATFORM}_host_multivariate"),
        ),
        (
            "BK_DATA_MULTIVARIATE_HOST_MIDDLE_SUFFIX",
            slz.IntegerField(label="多指标异常检测业务FLOW检测表后缀", default="multivariate_detection"),
        ),
        (
            "BK_DATA_ROBOT_LINK_LIST",
            slz.ListField(
                label="机器人默认跳转链接列表",
                default=[
                    {
                        "link": "https://bk.tencent.com/docs/document/7.0/248/40001",
                        "name": "产品白皮书",
                        "icon_name": "icon-bangzhuzhongxin",
                    }
                ],
            ),
        ),
        ("WECOM_ROBOT_CONTENT_LENGTH", slz.IntegerField(label="分级机器人内容最大长度（0表示不限制）", default=0)),
        (
            "ALARM_DISABLE_STRATEGY_RULES",
            slz.JSONField(
                label='告警后台禁用策略规则{"strategy_ids":[],"bk_biz_ids":[],"data_source_label":"","data_type_label":""}',
                default=[],
            ),
        ),
        ("ACCESS_DATA_TIME_DELAY", slz.IntegerField(label="access数据拉取延迟时间(s)", default=10)),
        ("KAFKA_AUTO_COMMIT", slz.BooleanField(label="kafka是否自动提交", default=True)),
        ("MAX_BUILD_EVENT_NUMBER", slz.IntegerField(label="单次告警生成任务处理的event数量", default=0)),
        ("HOST_DYNAMIC_FIELDS", slz.ListField(label="主机动态属性", default=[])),
        ("METRIC_CACHE_TASK_PERIOD", slz.IntegerField(label="指标缓存任务周期(min)", default=10)),
        ("LAST_MIGRATE_VERSION", slz.CharField(label="最后一次迁移版本", default="")),
        # ("EXTERNAL_APIGW_PUBLIC_KEY", slz.CharField(label="外部APIGW公钥", default="")),
        # ("APIGW_PUBLIC_KEY", slz.CharField(label="APIGW公钥", default="")),
        ("GSE_MANAGERS", slz.ListField(label="GSE平台管理员", default=[])),
        ("OFFICIAL_PLUGINS_MANAGERS", slz.ListField(label="官方插件管理员", default=[])),
        (
            "HEADER_FOOTER_CONFIG",
            slz.JSONField(
                label="header footer 配置",
                default={
                    "header": [{"zh-cn": "监控平台 | 腾讯蓝鲸智云", "en": "Monitor | Tencent BlueKing"}],
                    "footer": [
                        {
                            "zh-cn": [
                                {
                                    "text": "技术支持",
                                    "link": "https://wpa1.qq.com/KziXGWJs?_type=wpa&qidian=true",
                                },
                                {"text": "社区论坛", "link": "https://bk.tencent.com/s-mart/community/"},
                                {"text": "产品官网", "link": "https://bk.tencent.com/index/"},
                            ],
                            "en": [
                                {
                                    "text": "Support",
                                    "link": "http://wpa.b.qq.com/cgi/wpa.php?"
                                    "ln=1&key=XzgwMDgwMjAwMV80NDMwOTZfODAwODAyMDAxXzJf",
                                },
                                {"text": "Forum", "link": "https://bk.tencent.com/s-mart/community"},
                                {"text": "Official", "link": "https://bk.tencent.com/"},
                            ],
                        }
                    ],
                    "copyright": "Copyright © 2012-{current_year} Tencent BlueKing. All Rights Reserved. ",
                },
            ),
        ),
        ("SHOW_REALTIME_STRATEGY", slz.BooleanField(label="是否默认展示策略模块实时功能", default=False)),
        ("BKDATA_CMDB_LEVEL_TABLES", slz.ListField(label="数据平台CMDB聚合表", default=[])),
        ("MAX_TASK_PROCESS_NUM", slz.IntegerField(label="后台任务多进程并行数量", default=1)),
        ("MAX_TS_METRIC_TASK_PROCESS_NUM", slz.IntegerField(label="指标后台任务多进程并行数量", default=1)),
        ("QUERY_VM_SPACE_UID_LIST", slz.ListField(label="通过 vm 查询的空间列表", default=[])),
        ("MAIL_REPORT_FULL_PAGE_WAIT_TIME", slz.IntegerField(label="邮件报表整屏渲染等待时间", default=60)),
        ("KUBERNETES_CMDB_ENRICH_BIZ_WHITE_LIST", slz.ListField(label="容器关联关系丰富业务白名单", default=[])),
        ("IS_RESTRICT_DS_BELONG_SPACE", slz.BooleanField(label="是否限制数据源归属具体空间", default=True)),
        ("MAX_FIELD_PAGE_SIZE", slz.IntegerField(label="最大的指标分片页查询的大小", default=1000)),
        ("BKPAAS_AUTHORIZED_DATA_ID_LIST", slz.ListField(label="需要授权的 PaaS 创建的数据源 ID", default=[])),
        ("ACCESS_DBM_RT_SPACE_UID", slz.ListField(label="访问 dbm 结果表的空间 UID", default=[])),
        ("IS_ENABLE_METADATA_FUNCTION_CONTROLLER", slz.BooleanField(label="METADATA 是否启用功能开关", default=True)),
        ("BLOCK_SPACE_RULE", slz.CharField(label="用户名规则【屏蔽空间信息】", default="")),
        ("INNER_COLLOCTOR_HOST", slz.CharField(label="collector内网域名", default="")),
        ("OUTER_COLLOCTOR_HOST", slz.CharField(label="collector外网域名", default="")),
        ("ENABLE_INFLUXDB_STORAGE", slz.BooleanField(label="启用 influxdb 存储", default=True)),
        ("ES_SERIAL_CLUSTER_LIST", slz.ListField(label="ES 串行集群列表", default=[])),
        ("BKDATA_USE_UNIFY_QUERY_GRAY_BIZ_LIST", slz.ListField(label="UNIFY-QUERY支持bkdata查询灰度业务列表", default=[])),
        (
            "BCS_DATA_CONVERGENCE_CONFIG",
            slz.JSONField(
                label="BCS 数据合流配置", default={"is_enabled": False, "k8s_metric_rt": "", "custom_metric_rt": ""}
            ),
        ),
        ("ENABLE_BCS_CC_PROJECT_API", slz.BooleanField(label="是否启用BCS-CC的项目相关接口", default=False)),
        ("SINGLE_VM_SPACE_ID_LIST", slz.ListField(label="使用独立VM集群的空间ID列表", default=[])),
        ("BKCI_SPACE_ACCESS_PLUGIN_LIST", slz.ListField(label="蓝盾空间允许访问的插件列表", default=[])),
        ("DISABLE_ALARM_CMDB_CACHE_REFRESH", slz.ListField(label="禁用告警CMDB缓存刷新", default=[])),
        ("ACCESS_DATA_BATCH_PROCESS_THRESHOLD", slz.IntegerField(label="access数据批量处理触发阈值(0为不触发)", default=0)),
        ("ACCESS_DATA_BATCH_PROCESS_SIZE", slz.IntegerField(label="access数据批量处理单次处理量", default=50000)),
        ("BASE64_ENCODE_TRIGGER_CHARS", slz.ListField(label="需要base64编码的特殊字符", default=[])),
<<<<<<< HEAD
        ("BK_DATA_RECORD_RULE_PROJECT_ID", slz.IntegerField(label="监控使用计算平台的预计算流程的公共项目ID", default=1)),
=======
        ("ENABLE_DATA_LABEL_EXPORT", slz.BooleanField(label="grafana和策略导出是否支持data_label转换", default=True)),
>>>>>>> bcce4d30
    ]
)

STANDARD_CONFIGS = OrderedDict(
    [
        ("ENABLE_PING_ALARM", slz.BooleanField(label=_("全局 Ping 告警开关"), default=True)),
        ("ENABLE_AGENT_ALARM", slz.BooleanField(label=_("全局 Agent失联 告警开关"), default=True)),
        ("ALARM_MOBILE_NOTICE_WAY", slz.ListField(label=_("移动端告警的通知渠道"), default=[])),
        ("ALARM_MOBILE_URL", slz.CharField(label=_("移动端告警访问链接"), default="")),
        (
            "FILE_SYSTEM_TYPE_IGNORE",
            slz.ListField(
                label=_("全局磁盘类型屏蔽配置"), default=["iso9660", "tmpfs", "udf"], help_text=_("可通过该配置屏蔽指定类型的磁盘的告警")
            ),
        ),
        ("GRAPH_WATERMARK", slz.BooleanField(label=_("显示图表水印"), default=True, help_text=_("开启后，页面上的数据图表将带上当前用户名的水印"))),
        ("ENABLED_NOTICE_WAYS", slz.ListField(label=_("告警通知渠道"), default=["weixin", "mail", "sms", "voice"])),
        (
            "MESSAGE_QUEUE_DSN",
            slz.CharField(
                label=_("告警通知消息队列DSN"),
                default="",
                allow_blank=True,
                help_text=_('例如 "redis://:${passowrd}@${host}:${port}/${db}/${key}" ，' "注意用户名和密码需要进行 urlencode"),
            ),
        ),
        (
            "TS_DATA_SAVED_DAYS",
            slz.IntegerField(
                label=_("监控采集数据保存天数"),
                default=30,
                min_value=1,
                help_text=_("采集上报数据在influxdb的保留天数，" "超出保留天数的将被清理。数值越大对存储资源要求越高"),
            ),
        ),
        (
            "MESSAGE_QUEUE_MAX_LENGTH",
            slz.IntegerField(label=_("通知消息队列长度上限"), default=0, help_text=_("若队列长度超出该值，则丢弃旧消息。值为 0 代表无长度限制")),
        ),
        ("IS_AUTO_DEPLOY_CUSTOM_REPORT_SERVER", slz.BooleanField(label=_("是否自动部署自定义上报服务"), default=True)),
        ("CUSTOM_REPORT_DEFAULT_PROXY_IP", slz.ListField(label=_("自定义上报默认服务器"), default=[])),
        ("CUSTOM_REPORT_DEFAULT_PROXY_DOMAIN", slz.ListField(label=_("自定义上报默认服务器(域名显示)"), default=[])),
        ("PING_SERVER_TARGET_NUMBER_LIMIT", slz.IntegerField(label=_("单台机器Ping采集目标数量限制"), default=6000)),
        (
            "MAX_AVAILABLE_DURATION_LIMIT",
            slz.IntegerField(label=_("拨测任务最大超时限制(ms)"), default=60000, min_value=1000),
        ),
        ("HOST_DISABLE_MONITOR_STATES", slz.ListField(label=_("主机不监控字段列表"), default=[_("备用机"), _("测试中"), _("故障中")])),
        ("HOST_DISABLE_NOTICE_STATES", slz.ListField(label=_("主机不告警字段列表"), default=[_("运营中[无告警]"), _("开发中[无告警]")])),
        (
            "OS_GLOBAL_SWITCH",
            slz.MultipleChoiceField(
                label=_("操作系统全局开关"),
                default=["linux", "windows", "linux_aarch64"],
                choices=(
                    ("linux", "Linux"),
                    ("windows", "Windows"),
                    ("aix", "AIX"),
                    ("linux_aarch64", "Linux_aarch64"),
                ),
            ),
        ),
        ("IS_ALLOW_ALL_CMDB_LEVEL", slz.BooleanField(label=_("是否允许所有数据源配置CMDB聚合"), default=False)),
        ("ES_RETAIN_INVALID_ALIAS", slz.BooleanField(label=_("当 ES 存在不合法别名时，是否保留该索引"), default=True)),
        ("DEMO_BIZ_ID", slz.IntegerField(label=_("Demo业务ID"), default=0)),
        ("DEMO_BIZ_WRITE_PERMISSION", slz.BooleanField(label=_("Demo业务写权限"), default=False)),
        ("DEMO_BIZ_APPLY", slz.CharField(label=_("业务接入链接"), default="", allow_blank=True)),
        ("APM_ACCESS_URL", slz.CharField(label=_("APM接入链接"), default="", allow_blank=True)),
        ("APM_BEST_PRACTICE_URL", slz.CharField(label=_("APM最佳实践链接"), default="", allow_blank=True)),
        ("APM_METRIC_DESCRIPTION_URL", slz.CharField(label=_("APM指标说明"), default="", allow_blank=True)),
        ("APM_APDEX_T_VALUE", slz.IntegerField(label=_("APM平台apdex_t默认配置"), default=800)),
        ("APM_SAMPLING_PERCENTAGE", slz.IntegerField(label=_("APM中默认采样比例"), default=100)),
        ("APM_APP_QPS", slz.IntegerField(label=_("APM中应用默认QPS"), default=500)),
        ("APM_CUSTOM_EVENT_REPORT_CONFIG", slz.DictField(label=_("APM事件上报配置"), default={})),
        ("APM_TRACE_DIAGRAM_CONFIG", slz.DictField(label=_("APM Trace 检索图表配置"), default={})),
        ("APM_DORIS_STORAGE_CONFIG", slz.DictField(label=_("APM Doris 存储配置"), default={})),
        ("APM_PROFILING_ENABLED_APPS", slz.DictField(label=_("APM Profiling 开启应用白名单"), default={})),
        ("APM_PROFILING_ENABLED", slz.BooleanField(label=_("APM Profiling 开启功能"), default=False)),
        ("APM_EBPF_ENABLED", slz.BooleanField(label=_("APM 前端是否开启EBPF功能"), default=False)),
        ("APM_TRPC_ENABLED", slz.BooleanField(label=_("APM 是否针对TRPC有特殊配置"), default=False)),
        ("APM_BMW_DEPLOY_BIZ_ID", slz.IntegerField(label=_("APM BMW 模块部署集群所属的业务 ID(用来查询指标)"), default=0)),
        ("WXWORK_BOT_NAME", slz.CharField(label=_("蓝鲸监控机器人名称"), default="BK-Monitor", allow_blank=True)),
        ("WXWORK_BOT_SEND_IMAGE", slz.BooleanField(label=_("蓝鲸监控机器人发送图片"), default=True)),
        ("COLLECTING_CONFIG_FILE_MAXSIZE", slz.IntegerField(label=_("采集配置文件参数最大值(M)"), default=2)),
        (
            "UNIFY_QUERY_URL",
            slz.CharField(label=_("统一查询模块地址(后台自动刷新)"), default="http://unify-query.bkmonitorv3.service.consul:10205/"),
        ),
        (
            "INFLUXDB_DEFAULT_PROXY_CLUSTER_NAME",
            slz.CharField(label=_("influxdb proxy默认使用集群名"), default="default", allow_blank=False),
        ),
        (
            "INFLUXDB_DEFAULT_PROXY_CLUSTER_NAME_FOR_K8S",
            slz.CharField(label=_("influxdb proxy给k8s默认使用集群名"), default="default", allow_blank=False),
        ),
        (
            "DEFAULT_TRANSFER_CLUSTER_ID",
            slz.CharField(label=_("默认Transfer集群ID"), default="default", allow_blank=False),
        ),
        (
            "TRANSFER_BUILTIN_CLUSTER_ID",
            slz.CharField(label=_("Transfer内置的集群ID，不需要在页面展示(多个以逗号分隔)"), default="", allow_blank=True),
        ),
        (
            "DEFAULT_TRANSFER_CLUSTER_ID_FOR_K8S",
            slz.CharField(label=_("默认容器监控使用的Transfer集群ID"), default="default", allow_blank=False),
        ),
        ("TRANSFER_ALLOW_MAX_OFFSET_DELTA", slz.CharField(label=_("transfer消费kafka的offset告警阈值"), default=10000)),
        ("TRANSFER_CONSUMER_GROUP_ID", slz.CharField(label=_("transfer默认消费组"), default="bkmonitorv3_transfer")),
        # 订阅报表相关配置
        ("MAIL_REPORT_BIZ", slz.CharField(label=_("订阅报表默认业务ID(为0时关闭)"), default="0")),
        ("MAIL_REPORT_ALL_BIZ_USERNAMES", slz.ListField(label=_("全业务订阅报表接收人"), default=[])),
        ("MONITOR_MANAGERS", slz.ListField(label=_("监控平台管理员"), default=[])),
        ("DISABLE_BIZ_ID", slz.ListField(label=_("业务黑名单"), default=[])),
        ("BCS_GRAY_CLUSTER_ID_LIST", slz.ListField(label=_("BCS集群灰度ID名单"), default=[])),
        ("BCS_API_DATA_SOURCE", slz.ChoiceField(label=_("BCS集群元数据获取方式"), default="db", choices=("db", "api"))),
        ("ENABLE_BCS_GRAY_CLUSTER", slz.BooleanField(label=_("是否启用BCS集群灰度模式"), default=False)),
        ("NOTICE_TITLE", slz.CharField(label=_("告警通知标题"), default="蓝鲸监控")),
        ("DEFAULT_KAFKA_STORAGE_CLUSTER_ID", slz.CharField(label=_("默认 kafka 存储集群ID"), default=None, allow_null=True)),
        ("BCS_KAFKA_STORAGE_CLUSTER_ID", slz.CharField(label=_("BCS kafka 存储集群ID"), default=None, allow_null=True)),
        ("BCS_CUSTOM_EVENT_STORAGE_CLUSTER_ID", slz.CharField(label=_("自定义上报存储集群ID"), default=None, allow_null=True)),
        ("ENABLE_METADATA_DOWNSAMPLE_BY_BKDATA", slz.BooleanField(label=_("是否启用计算平台处理influxdb降精度流程"), default=False)),
        (
            "ENABLE_UNIFY_QUERY_DOWNSAMPLE_BY_BKDATA",
            slz.BooleanField(label=_("是否启用unify-query查询计算平台降精度数据"), default=False),
        ),
        ("FTA_ES_SLICE_SIZE", slz.IntegerField(label=_("自愈ES分裂索引的大小(G)"), default=50)),
        ("FTA_ES_RETENTION", slz.IntegerField(label=_("自愈ES数据保留时间"), default=365)),
        ("DOUBLE_CHECK_SUM_STRATEGY_IDS", slz.ListField(label=_("适用 SUM 聚合方法二次确认的策略ID列表"), default=[])),
        ("SMS_CONTENT_LENGTH", slz.IntegerField(label=_("发送短信内容最大长度（0表示不限制）"), default=0)),
        ("IS_ACCESS_BK_DATA", slz.BooleanField(label=_("是否开启与计算平台的功能对接"), default=False)),
        ("BCS_CLUSTER_BK_ENV_LABEL", slz.CharField(label=_("BCS 集群配置来源标签"), default="")),
        # IPv6相关配置
        ("IPV6_SUPPORT_BIZ_LIST", slz.ListField(label=_("支持ipv6的业务列表"), default=[])),
        (
            "HOST_DISPLAY_FIELDS",
            slz.ListField(label=_("主机展示字段"), default=["bk_host_innerip", "bk_host_name", "bk_host_innerip_v6"]),
        ),
        ("HOST_VIEW_DISPLAY_FIELDS", slz.ListField(label=_("主机视图展示字段"), default=["display_name", "bk_host_name"])),
        ("USE_GSE_AGENT_STATUS_NEW_API", slz.BooleanField(label=_("是否使用新的gse agent状态接口"), default=True)),
        (
            "UPTIMECHECK_OUTPUT_FIELDS",
            slz.ListField(label=_("拨测默认输出字段"), default=["bk_host_innerip", "bk_host_innerip_v6"]),
        ),
        # 接入计算平台配置
        ("DEFAULT_BKDATA_BIZ_ID", slz.IntegerField(label="接入计算平台使用的业务 ID", default=0)),
        ("IS_SUBSCRIPTION_ENABLED", slz.BooleanField(label="是否开启采集订阅巡检功能", default=True)),
        # 文档链接配置
        ("DOC_LINK_MAPPING", slz.DictField(label=_("文档链接配置"), default={})),
    ]
)

GLOBAL_CONFIGS = list(ADVANCED_OPTIONS.keys()) + list(STANDARD_CONFIGS.keys())


def init_or_update_global_config(GlobalConfig):
    for config_key in GLOBAL_CONFIGS:
        if config_key in ADVANCED_OPTIONS:
            serializer = ADVANCED_OPTIONS[config_key]
            is_advanced = True
        elif config_key in STANDARD_CONFIGS:
            serializer = STANDARD_CONFIGS[config_key]
            is_advanced = False
        else:
            continue

        should_save = False

        try:
            config = GlobalConfig.objects.get(key=config_key)
        except GlobalConfig.DoesNotExist:
            config = GlobalConfig(
                key=config_key,
                value=serializer.default,
                is_advanced=is_advanced,
                is_internal=True,
            )
            should_save = True

        # 减少不必要的保存
        if config.description != serializer.label:
            config.description = serializer.label
            should_save = True

        data_type = serializer.__class__.__name__.replace("Field", "")
        if config.data_type != data_type:
            config.data_type = data_type
            should_save = True

        if config.options != serializer._kwargs:
            config.options = serializer._kwargs
            should_save = True

        # 更新配置是否为高级配置
        if config.is_advanced != is_advanced:
            config.is_advanced = is_advanced
            should_save = True

        if should_save:
            config.save()


def run(apps, *args):
    GlobalConfig = apps.get_model("bkmonitor.GlobalConfig")
    try:
        init_or_update_global_config(GlobalConfig)
    except DatabaseError:
        pass<|MERGE_RESOLUTION|>--- conflicted
+++ resolved
@@ -290,11 +290,8 @@
         ("ACCESS_DATA_BATCH_PROCESS_THRESHOLD", slz.IntegerField(label="access数据批量处理触发阈值(0为不触发)", default=0)),
         ("ACCESS_DATA_BATCH_PROCESS_SIZE", slz.IntegerField(label="access数据批量处理单次处理量", default=50000)),
         ("BASE64_ENCODE_TRIGGER_CHARS", slz.ListField(label="需要base64编码的特殊字符", default=[])),
-<<<<<<< HEAD
         ("BK_DATA_RECORD_RULE_PROJECT_ID", slz.IntegerField(label="监控使用计算平台的预计算流程的公共项目ID", default=1)),
-=======
         ("ENABLE_DATA_LABEL_EXPORT", slz.BooleanField(label="grafana和策略导出是否支持data_label转换", default=True)),
->>>>>>> bcce4d30
     ]
 )
 
