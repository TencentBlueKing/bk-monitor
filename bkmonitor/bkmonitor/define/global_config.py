--- conflicted
+++ resolved
@@ -247,11 +247,8 @@
         ("MAX_FIELD_PAGE_SIZE", slz.IntegerField(label="最大的指标分片页查询的大小", default=1000)),
         ("BKPAAS_AUTHORIZED_DATA_ID_LIST", slz.ListField(label="需要授权的 PaaS 创建的数据源 ID", default=[])),
         ("ACCESS_DBM_RT_SPACE_UID", slz.ListField(label="访问 dbm 结果表的空间 UID", default=[])),
-<<<<<<< HEAD
         ("IS_ENABLE_METADATA_FUNCTION_CONTROLLER", slz.BooleanField(label=_("METADATA 是否启用功能开关"), default=True)),
-=======
         ("BLOCK_SPACE_RULE", slz.CharField(label="用户名规则【屏蔽空间信息】", default="")),
->>>>>>> 9232891d
     ]
 )
 
