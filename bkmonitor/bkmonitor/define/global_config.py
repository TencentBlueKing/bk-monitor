--- conflicted
+++ resolved
@@ -143,12 +143,8 @@
         ("APM_APP_DEFAULT_ES_SLICE_LIMIT", slz.IntegerField(label="APM应用ES索引集默认切分大小", default=500)),
         ("APM_APP_DEFAULT_ES_REPLICAS", slz.IntegerField(label="APM应用默认副本数", default=0)),
         ("APM_APP_DEFAULT_ES_SHARDS", slz.IntegerField(label="APM应用默认索引分片数", default=3)),
-<<<<<<< HEAD
-        ("APM_APP_BKDATA_OPERATOR", slz.CharField(label="APM应用操作数据平台所用到的用户名", default="")),
-=======
         ("APM_APP_BKDATA_OPERATOR", slz.CharField(label="APM应用操作数据平台所用到的用户名", default="admin")),
         ("APM_APP_BKDATA_MAINTAINER", slz.ListField(label="APM应用操作数据平台时数据源的默认维护人", default=[])),
->>>>>>> e3f42a20
         (
             "APM_APP_BKDATA_FETCH_STATUS_THRESHOLD",
             slz.IntegerField(label=_("APM应用操作BkdataFlow时拉取运行状态的最大操作次数"), default=10),
@@ -188,13 +184,7 @@
         ),
         (
             "BK_DATA_MULTIVARIATE_HOST_RT_ID",
-<<<<<<< HEAD
-            slz.CharField(
-                label="多指标异常检测通用flow结果输出表", default=f"2_{settings.BKAPP_DEPLOY_PLATFORM}_host_multivariate"
-            ),
-=======
             slz.CharField(label="多指标异常检测通用flow结果输出表", default=f"2_{settings.BKAPP_DEPLOY_PLATFORM}_host_multivariate"),
->>>>>>> e3f42a20
         ),
         (
             "BK_DATA_ROBOT_LINK_LIST",
