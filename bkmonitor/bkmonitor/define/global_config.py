--- conflicted
+++ resolved
@@ -271,17 +271,14 @@
         ("ENABLE_INFLUXDB_STORAGE", slz.BooleanField(label="启用 influxdb 存储", default=True)),
         ("ES_SERIAL_CLUSTER_LIST", slz.ListField(label="ES 串行集群列表", default=[])),
         ("BKDATA_USE_UNIFY_QUERY_GRAY_BIZ_LIST", slz.ListField(label="UNIFY-QUERY支持bkdata查询灰度业务列表", default=[])),
-<<<<<<< HEAD
         (
             "BCS_DATA_CONVERGENCE_CONFIG",
             slz.JSONField(
                 label="BCS 数据合流配置", default={"is_enabled": False, "k8s_metric_rt": "", "custom_metric_rt": ""}
             ),
         ),
-=======
         ("ENABLE_BCS_CC_PROJECT_API", slz.BooleanField(label="是否启用BCS-CC的项目相关接口", default=False)),
         ("SINGLE_VM_SPACE_ID_LIST", slz.ListField(label="使用独立VM集群的空间ID列表", default=[])),
->>>>>>> 50fe5a9a
     ]
 )
 
