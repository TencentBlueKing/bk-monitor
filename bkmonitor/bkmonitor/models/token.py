# -*- coding: utf-8 -*-
"""
Tencent is pleased to support the open source community by making 蓝鲸智云 - 监控平台 (BlueKing - Monitor) available.
Copyright (C) 2017-2021 THL A29 Limited, a Tencent company. All rights reserved.
Licensed under the MIT License (the "License"); you may not use this file except in compliance with the License.
You may obtain a copy of the License at http://opensource.org/licenses/MIT
Unless required by applicable law or agreed to in writing, software distributed under the License is distributed on
an "AS IS" BASIS, WITHOUT WARRANTIES OR CONDITIONS OF ANY KIND, either express or implied. See the License for the
specific language governing permissions and limitations under the License.
"""
from datetime import datetime
from functools import partial
from secrets import token_hex

import pytz
from django.db import models

from bkmonitor.utils.model_manager import AbstractRecordModel
from constants.common import DEFAULT_TENANT_ID

TokenTypeViews = {
    "grafana": lambda x: x.startswith("monitor_web.grafana."),
    "config": lambda x: x.startswith("monitor_web.strategy."),
    "data_query": lambda x: x.startswith("monitor_web.grafana."),
    "as_code": lambda x: x.startswith("monitor_web.as_code."),
}


class AuthType(object):
    AsCode = "as_code"
    Grafana = "grafana"
    UptimeCheck = "uptime_check"
    Host = "host"
    Collect = "collect"
    Scene = "scene"
    CustomMetric = "custom_metric"
    CustomEvent = "custom_event"
    Kubernetes = "kubernetes"
    Event = "event"
    Dashboard = "dashboard"
    Apm = "apm"
    API = "api"
    Incident = "incident"


class ApiAuthToken(AbstractRecordModel):
    """
    API鉴权令牌
    """

    AUTH_TYPE_CHOICES = (
        (AuthType.AsCode, "AsCode"),
        (AuthType.Grafana, "Grafana"),
        (AuthType.API, "API"),
        (AuthType.UptimeCheck, "UptimeCheck"),
        (AuthType.Host, "Host"),
        (AuthType.Collect, "Collect"),
        (AuthType.Scene, "Scene"),
        (AuthType.CustomMetric, "CustomMetric"),
        (AuthType.CustomEvent, "CustomEvent"),
        (AuthType.Kubernetes, "Kubernetes"),
        (AuthType.Event, "Event"),
        (AuthType.Dashboard, "Dashboard"),
        (AuthType.Apm, "Apm"),
        (AuthType.Incident, "Incident"),
    )

<<<<<<< HEAD
    bk_tenant_id = models.CharField("租户ID", max_length=128, default=DEFAULT_TENANT_ID)
=======
    bk_tenant_id = models.CharField("租户ID", max_length=64, default=DEFAULT_TENANT_ID)
>>>>>>> 8101f59d
    name = models.CharField("令牌名称", max_length=64, unique=True)
    token = models.CharField("鉴权令牌", max_length=32, db_index=True, unique=True, default=partial(token_hex, 16))
    # 所属项目列表 biz#2,project#5
    namespaces = models.JSONField("所属命名空间", default=list)
    type = models.CharField("鉴权类型", max_length=32, choices=AUTH_TYPE_CHOICES)
    params = models.JSONField("鉴权参数", default=dict)
    expire_time = models.DateTimeField("过期时间", null=True, default=None)

    class Meta:
        verbose_name = "API鉴权令牌"
        verbose_name_plural = "API鉴权令牌"
        db_table = "api_auth_token"

    def is_allowed_view(self, view):
        """
        判断view是否合法
        """
        if self.type not in [AuthType.Grafana, AuthType.AsCode]:
            return True
        view_cls = getattr(view, "cls", None)
        if not view_cls:
            return False

        return (self.type == "grafana" and view_cls.__module__ == "monitor_web.grafana.views") or (
            self.type == "as_code"
            and (
                view_cls.__module__ in ["monitor_web.as_code.views"]
                or view_cls.__name__ in ["QueryAsyncTaskResultViewSet", "CollectorPluginViewSet"]
            )
        )

    def is_allowed_namespace(self, namespace: str):
        """
        判断命名空间是否合法
        """
        return namespace in self.namespaces or "biz#all" in self.namespaces

    def is_expired(self):
        """
        判断token是否过期
        """
        if not self.expire_time:
            return False
        return self.expire_time < datetime.now(tz=pytz.utc)


class TokenAccessRecord(AbstractRecordModel):
    """
    API鉴权令牌访问记录
    """

    token = models.CharField("鉴权令牌", max_length=32)

    class Meta:
        verbose_name = "API鉴权令牌访问记录"
        verbose_name_plural = "API鉴权令牌访问记录"
        db_table = "token_access_record"
        index_together = (("token", "create_user"),)<|MERGE_RESOLUTION|>--- conflicted
+++ resolved
@@ -65,11 +65,7 @@
         (AuthType.Incident, "Incident"),
     )
 
-<<<<<<< HEAD
-    bk_tenant_id = models.CharField("租户ID", max_length=128, default=DEFAULT_TENANT_ID)
-=======
     bk_tenant_id = models.CharField("租户ID", max_length=64, default=DEFAULT_TENANT_ID)
->>>>>>> 8101f59d
     name = models.CharField("令牌名称", max_length=64, unique=True)
     token = models.CharField("鉴权令牌", max_length=32, db_index=True, unique=True, default=partial(token_hex, 16))
     # 所属项目列表 biz#2,project#5
