# -*- coding: utf-8 -*-
"""
Tencent is pleased to support the open source community by making 蓝鲸智云 - 监控平台 (BlueKing - Monitor) available.
Copyright (C) 2017-2021 THL A29 Limited, a Tencent company. All rights reserved.
Licensed under the MIT License (the "License"); you may not use this file except in compliance with the License.
You may obtain a copy of the License at http://opensource.org/licenses/MIT
Unless required by applicable law or agreed to in writing, software distributed under the License is distributed on
an "AS IS" BASIS, WITHOUT WARRANTIES OR CONDITIONS OF ANY KIND, either express or implied. See the License for the
specific language governing permissions and limitations under the License.
"""
import base64

from django.db import models
from django.utils.functional import cached_property

from bkmonitor.models.fta.constant import (
    PluginMainType,
    PluginStatus,
    PluginType,
    Scenario,
)
from bkmonitor.utils.db import JsonField
from bkmonitor.utils.model_manager import AbstractRecordModel


class EventPluginBaseModel(AbstractRecordModel):
    """
    告警源接入插件模型基类
    """

    plugin_display_name = models.CharField("插件别名", max_length=64, default="", blank=True)
    plugin_type = models.CharField("插件类型", max_length=32, choices=PluginType.to_choice(), db_index=True)
    summary = models.TextField("概述", default="", blank=True)
    author = models.CharField("作者", max_length=64, default="", blank=True)
    description = models.TextField("详细描述，markdown文本", default="", blank=True)
    tutorial = models.TextField("配置向导，markdown文本", default="", blank=True)

    logo = models.ImageField("logo文件", null=True)

    package_dir = models.TextField("包路径", default="", blank=True)

    # 业务ID先预留，一期先默认都是公共的
    bk_biz_id = models.IntegerField("业务ID", default=0, blank=True, db_index=True)
    tags = JsonField("插件标签", default=[])
    scenario = models.CharField("场景", max_length=64, choices=Scenario.to_choice(), default=Scenario.MONITOR)

    popularity = models.IntegerField("热度", default=0)
    status = models.CharField("状态", max_length=32, choices=PluginStatus.to_choice(), default=PluginStatus.AVAILABLE)

    # 以下字段的修改，将会触发元数据更新
    # 清洗配置信息
    # 接入配置，根据不同的采集类型会有不同的字段
    # 指定的参数配置
    ingest_config = models.JSONField("接入配置", default=dict)

    # 字段清洗规则
    # Example:
    # [
    #     {
    #         "field": "target",
    #         "expr": "event.dimensions[?field=='ip'].value | [0]"
    #     },
    #     {
    #         "field": "tags",
    #         "expr": "merge(event.tag, event.dimensions[?field=='device_name'].{device: value} | [0])"
    #     }
    # ]
    normalization_config = models.JSONField("字段清洗规则", default=list)

    def __str__(self):
        return f"{self.plugin_type}-{self.plugin_display_name}"

    class Meta:
        abstract = True

    @property
    def logo_base64(self):
        """
        logo content with base64 encoding
        :return:
        """
        if not self.logo:
            return ""
        try:
            logo_str = b"".join(self.logo.chunks())
        except Exception:
            return ""
        return base64.b64encode(logo_str)

    def is_active(self):
        return self.status in PluginStatus.active_statuses()

    @property
    def main_type(self):
        """
        插件所属的大类
        """
        if self.plugin_type.endswith("_pull"):
            return PluginMainType.PULL
        return PluginMainType.PUSH

    def get_main_type_display(self):
        main_type = self.main_type
        for name, display in PluginMainType.to_choice():
            if name == main_type:
                return display


class EventPlugin(EventPluginBaseModel):
    """
    事件源源信息（）
    """

    # 基础信息
    plugin_id = models.CharField("插件ID", max_length=64, primary_key=True)

    data_id = models.IntegerField("数据ID", default=0)

    ingest_config = JsonField("接入配置", default=None)

    # 字段清洗规则
    # Example:
    # [
    #     {
    #         "field": "target",
    #         "expr": "event.dimensions[?field=='ip'].value | [0]"
    #     },
    #     {
    #         "field": "tags",
    #         "expr": "merge(event.tag, event.dimensions[?field=='device_name'].{device: value} | [0])"
    #     }
    # ]
    normalization_config = JsonField("字段清洗规则", default=[])

    def list_alert_config(self):
        return AlertConfig.objects.filter(plugin_id=self.plugin_id, plugin_instance_id=0).order_by("id", "order")

    def is_active(self):
        return self.status in PluginStatus.active_statuses()

    class Meta:
        verbose_name = "插件信息"
        verbose_name_plural = "插件信息"


class EventPluginV2(EventPluginBaseModel):
    plugin_id = models.CharField("插件ID", max_length=64, db_index=True)
    version = models.CharField("版本号", max_length=64, db_index=True)
    is_latest = models.BooleanField("是否最新版本", default=False)
    config_params = models.JSONField("插件配置实例信息", default=list)

    # 条件配置清洗规则
    clean_configs = models.JSONField("条件清洗配置", default=list)

    def list_alert_config(self):
        return AlertConfig.objects.filter(plugin_id=self.plugin_id, plugin_instance_id=0).order_by("id", "order")

    class Meta:
        verbose_name = "插件信息V2"
        verbose_name_plural = "插件信息V2"
        unique_together = ("plugin_id", "version")
        db_table = "event_plugin"


class EventPluginInstance(AbstractRecordModel):
    """
    插件安装实例
    """

    plugin_id = models.CharField("插件ID", max_length=64, db_index=True)
    version = models.CharField("插件版本号", max_length=64, db_index=True)
    name = models.CharField("配置名称", max_length=64, default="", blank=True)
    bk_biz_id = models.IntegerField("业务ID", default=0, blank=True, db_index=True)
    data_id = models.IntegerField("数据ID", default=0)
<<<<<<< HEAD
    token = models.CharField("关联信息token", max_length=64, default="")
=======
    token = models.TextField("关联信息token", max_length=64, default="")
>>>>>>> e21bacdd
    config_params = models.JSONField("插件配置实例信息", default=list)
    ingest_config = models.JSONField("插件配置信息", default=dict)
    normalization_config = models.JSONField("字段清洗规则", default=list)

    # 条件配置清洗规则
    clean_configs = models.JSONField("条件清洗配置", default=list)

    class Meta:
        verbose_name = "插件安装信息"
        verbose_name_plural = "插件安装信息"
        db_table = "event_plugin_instance"

    @cached_property
    def event_plugin(self):
        return EventPluginV2.objects.get(plugin_id=self.plugin_id, version=self.version)

    @property
    def updatable(self):
        """
        是否有更新
        """
        return not self.event_plugin.is_latest

    def list_alert_config(self):
        return AlertConfig.objects.filter(plugin_id=self.plugin_id, plugin_instance_id__in=[0, self.id]).order_by(
            "id", "order"
        )


class AlertConfig(AbstractRecordModel):
    """
    告警名称配置信息
    告警名称匹配规则仅做匹配
    """

    plugin_id = models.CharField("插件ID", max_length=64, null=False)
    name = models.CharField("告警名称", max_length=64, null=False)

    # 关联插件ID
    plugin_instance_id = models.IntegerField("插件实例ID", default=0)

    # 名称匹配规则
    # [
    #     {
    #         "key": "event.name",
    #         "value": ["^CPU"],
    #         "method": "reg",
    #         "condition": ""
    #     }
    # ]
    rules = JsonField("名称匹配规则", default=[])

    is_manual = models.BooleanField("是否手动添加", default=False)
    order = models.IntegerField("解析排序", default=0)

    def __str__(self):
        return f"{self.plugin_id}-{self.name}"

    class Meta:
        verbose_name = "告警名称配置管理"
        verbose_name_plural = "告警名称配置管理"<|MERGE_RESOLUTION|>--- conflicted
+++ resolved
@@ -172,11 +172,7 @@
     name = models.CharField("配置名称", max_length=64, default="", blank=True)
     bk_biz_id = models.IntegerField("业务ID", default=0, blank=True, db_index=True)
     data_id = models.IntegerField("数据ID", default=0)
-<<<<<<< HEAD
-    token = models.CharField("关联信息token", max_length=64, default="")
-=======
     token = models.TextField("关联信息token", max_length=64, default="")
->>>>>>> e21bacdd
     config_params = models.JSONField("插件配置实例信息", default=list)
     ingest_config = models.JSONField("插件配置信息", default=dict)
     normalization_config = models.JSONField("字段清洗规则", default=list)
