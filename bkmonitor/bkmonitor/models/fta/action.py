# -*- coding: utf-8 -*-
"""
Tencent is pleased to support the open source community by making 蓝鲸智云 - 监控平台 (BlueKing - Monitor) available.
Copyright (C) 2017-2021 THL A29 Limited, a Tencent company. All rights reserved.
Licensed under the MIT License (the "License"); you may not use this file except in compliance with the License.
You may obtain a copy of the License at http://opensource.org/licenses/MIT
Unless required by applicable law or agreed to in writing, software distributed under the License is distributed on
an "AS IS" BASIS, WITHOUT WARRANTIES OR CONDITIONS OF ANY KIND, either express or implied. See the License for the
specific language governing permissions and limitations under the License.
"""
import json
import logging
import time
from collections import defaultdict
from datetime import datetime
from importlib import import_module

import jmespath
from django.conf import settings
from django.db import connections, models
from django.utils.translation import ugettext as _

from bkmonitor.documents import AlertLog
from bkmonitor.utils.db import JsonField
from bkmonitor.utils.model_manager import AbstractRecordModel, ModelManager
from bkmonitor.utils.template import Jinja2Renderer
from constants.action import (
    ACTION_DISPLAY_STATUS_DICT,
    ACTION_STATUS_CHOICES,
    CONVERGE_FUNC_CHOICES,
    FAILURE_TYPE_CHOICES,
    NOTIFY_DESC,
    STATUS_NOTIFY_DICT,
    ActionNoticeType,
    ActionPluginType,
    ActionSignal,
    ActionStatus,
    ConvergeStatus,
    ConvergeType,
    NoticeWay,
    UserGroupType,
)
from constants.alert import EVENT_SEVERITY, EventSeverity
from core.errors.api import BKAPIError

logger = logging.getLogger(__name__)


def default_list():
    return []


def default_dict():
    return {}


class ActionPlugin(AbstractRecordModel):
    """
    响应动作插件表定义
    """

    plugin_type = models.CharField(
        "插件类型",
        choices=(
            ("notice", "通知"),
            ("webhook", "HTTP回调"),
            ("job", "作业平台"),
            ("sops", "标准运维"),
            ("itsm", "流程服务"),
            ("common", "通用插件"),
        ),
        max_length=64,
        null=False,
    )

    plugin_key = models.CharField(
        "插件key, 一个唯一的确定值",
        choices=(
            ("notice", "通知"),
            ("webhook", "HTTP回调"),
            ("job", "作业平台"),
            ("sops", "标准运维"),
            ("itsm", "流程服务"),
            ("common", "通用插件"),
        ),
        max_length=64,
        default="common",
        null=False,
    )
    name = models.CharField("插件名称", max_length=64, null=False)
    description = models.TextField("详细描述，markdown文本", default="", blank=True)
    is_builtin = models.BooleanField("是否内置", default=False)
    is_peripheral = models.BooleanField("是否周边系统", default=False)
    plugin_source = models.CharField(
        "插件来源",
        choices=(
            ("builtin", "内置"),
            ("peripheral", "周边系统"),
            ("bk_plugin", "蓝鲸插件"),
        ),
        max_length=64,
        default="builtin",
        null=False,
    )
    has_child = models.BooleanField("是否有子级联", default=False)
    category = models.CharField("插件分类", max_length=64, null=False)
    # 事件执行分类：回调类，轮询类，直调 需要放到这里吗？
    config_schema = JsonField("参数配置格式")
    """
    比如标准运维：
    返回前端的样例
    {"template":{
          "formItemProps": {
            "label": "选择模版",
            "required": True,
            "property": "ALARM_MOBILE_URL",
            "help_text": "请选择标准运维的模版"
            },
          "type": "select",
          "key": "template_id",
          "value": "",
          "formChildProps": {
            "placeholder": "",
          },
          "rules": [{required: true, message: "必填项", trigger: "blur"}],
          "data"{
          "type":"api",
          "url": "{site_url}/fta/get_template_list/",
          # 向远端请求的url
          "properties":{
                "key": "template_id",
                # 名称
                "name": "template_name",
                # 跳转链接
                "refer_url":"template_url" }
          "remote":{
                "url":"xxx", // 远端请求url
                "properties":{
                } // 远端请求的属性配置
          }
        },
    "detail":{
            "key"："detail",
            "name": "模版参数配置"
            "url"：/o/bk_sops/get_template_detail/{templates.template_id}
            "type": "form"
        }
    }
    // 后台交互配置
    """
    backend_config = JsonField("后台执行格式")
    """
    轮询类：
    {
        "create": {"url": "xxx",
        "method": "GET",
        "data":json.dumps({"task_id": {{task_id}}})
        ""
        },
        "execute": {"url": "xxx",
        "method": "GET",
        "data":json.dumps({"task_id": {{task_id}}})
        },
        "schedule":{
        "url": "xxx",
        "method": "GET",
        "data":json.dumps({"task_id": {{task_id}}}),
        "interval": 1
        }
    }
    回调类: 需提供一个回调接口
    {
        "execute": {"url": "xxx",
        "method": "GET",
        "data":json.dumps({"task_id": {{task_id}}})
        }
        "callback_url":"xxx"
    }
    """

    class Meta:
        verbose_name = "响应动作插件"
        verbose_name_plural = "响应动作插件"
        db_table = "action_plugin"

    PUBLIC_PARAMS = {
        "bk_paas_inner_host": settings.BK_COMPONENT_API_URL.rstrip("/"),
        "bk_paas_host": settings.BK_PAAS_HOST.rstrip("/"),
        "job_site_url": settings.JOB_URL.rstrip("/"),
        "sops_site_url": settings.BK_SOPS_HOST.rstrip("/"),
        "itsm_site_url": settings.BK_ITSM_HOST.rstrip("/"),
    }

    @staticmethod
    def get_request_data(data_mapping, validate_request_data):
        validate_request_data.update(ActionPlugin.PUBLIC_PARAMS)
        return json.loads(Jinja2Renderer.render(json.dumps(data_mapping), validate_request_data))

    def perform_resource_request(self, req_type, **kwargs) -> list:
        request_schema = self.config_schema[req_type]

        try:
            resource_module = import_module(request_schema.get("resource_module"))
        except ImportError as err:
            logger.exception(err)
            return []
        source_class = request_schema["resource_class"]
        if not hasattr(resource_module, source_class):
            return []

        request_class = getattr(resource_module, source_class)
        kwargs.update(self.get_request_data(request_schema.get("request_data_mapping", {}), kwargs))
        data = {"response": request_class(**request_schema.get("init_kwargs", {})).request(**kwargs)}

        data = jmespath.search(request_schema["resource_data"], data) or []
        data = data if isinstance(data, list) else [data]
        mapping = request_schema["mapping"]
        rsp_data = []

        for item in data:
            # 遍历所有内容
            item.update(self.PUBLIC_PARAMS)
            rsp_data.append({key: Jinja2Renderer.render(value, item) for key, value in mapping.items()})
        return rsp_data

    def get_plugin_template_create_url(self, **kwargs):
        """
        获取周边系统的url请求
        :param kwargs:请求参数
        :return:创建url
        """
        url_schema = self.config_schema.get("plugin_url")
        if not url_schema:
            return {"url": "", "tips": ""}

        if url_schema.get("resource_class"):
            try:
                url_info = self.perform_resource_request("plugin_url", **kwargs)
            except BKAPIError as error:
                logger.warning("failed to get_plugin_template_create_url: {}".format(error))
                url_info = None
            url_info = url_info[0] if url_info else {}
        else:
            kwargs.update(self.PUBLIC_PARAMS)
            url_info = {key: Jinja2Renderer.render(value, kwargs) for key, value in url_schema["mapping"].items()}

        return url_info


class ActionConfig(AbstractRecordModel):
    NOTICE_PLUGIN_ID = 1

    is_builtin = models.BooleanField("是否内置", default=False)
    name = models.CharField("套餐名称", max_length=128, null=False)
    desc = models.TextField("套餐描述", default="")
    bk_biz_id = models.CharField("业务ID", max_length=64, null=False)
    plugin_id = models.CharField("插件ID", max_length=64, null=False)
    execute_config = JsonField("执行任务参数配置")

    app = models.CharField("所属应用", max_length=128, default="", blank=True, null=True)
    path = models.CharField("资源路径", max_length=128, default="", blank=True, null=True)
    hash = models.CharField("原始配置摘要", max_length=64, default="", blank=True, null=True)
    snippet = models.TextField("配置片段", default="", blank=True, null=True)

    class Meta:
        verbose_name = "自愈套餐"
        verbose_name_plural = "自愈套餐"
        db_table = "action_config"
        ordering = ("-update_time", "-id")


class ActionInstance(AbstractRecordModel):
    """任务执行模块"""

    id = models.BigAutoField("主键", primary_key=True)

    signal = models.CharField(
        "触发信号",
        choices=ActionSignal.ACTION_SIGNAL_CHOICE,
        max_length=64,
        null=False,
        help_text="触发该事件的告警信号，如告警异常，告警恢复，告警关闭等",
    )
    strategy_id = models.IntegerField("策略ID", null=False)
    strategy = JsonField("策略快照", null=False, default={})
    strategy_relation_id = models.IntegerField("策略关联关系", default=0)
    dimensions = JsonField("关联的维度信息", null=False, default=[])
    dimension_hash = models.CharField("匹配策略的维度哈希", max_length=64, default="")
    # alerts 目前可能只会有一个，以后可能有多个，所以以后考虑可以用mysql的jsonfield
    alerts = JsonField("关联的告警", null=False, default=[])
    alert_level = models.IntegerField("告警级别", choices=EVENT_SEVERITY, default=EventSeverity.REMIND)

    status = models.CharField("执行状态", choices=ACTION_STATUS_CHOICES, max_length=64, default=ActionStatus.RECEIVED)
    failure_type = models.CharField(
        "失败类型", choices=FAILURE_TYPE_CHOICES, max_length=64, help_text="失败的时候标志失败类型", null=True
    )
    ex_data = JsonField("执行异常信息", default={})

    create_time = models.DateTimeField("创建时间", auto_now_add=True, blank=True)
    end_time = models.DateTimeField("结束时间", blank=True, null=True)

    update_time = models.DateTimeField("最后修改时间", auto_now=True, blank=True)
    # 记录action的执行内容
    action_plugin = JsonField("事件对应的插件信息", default={})
    action_config = JsonField("关联配置信息的快照", default={})
    action_config_id = models.IntegerField("关联配置信息ID", null=False, default=0)
    bk_biz_id = models.CharField("业务ID", max_length=64)

    # 任务需要拆分的，需要将子任务添加到DB中，当存在子任务的时候，父任务不做任务处理，子任务都完成的时候，父任务也完成
    is_parent_action = models.BooleanField("是否为主任务", default=False, db_index=True)
<<<<<<< HEAD
    parent_action_id = models.BigAutoField("父任务ID", default=0)
=======
    parent_action_id = models.BigIntegerField("父任务ID", default=0)
>>>>>>> 3b62be7e
    sub_actions = JsonField("子任务ID", default=[])

    assignee = JsonField("负责人", default=[])
    inputs = JsonField("任务的输入参数", default={}, help_text="譬如发送人，执行人等")
    outputs = JsonField("任务的输出参数", default={})
    real_status = models.CharField("真实执行状态", choices=ACTION_STATUS_CHOICES, max_length=64, default="")

    is_polled = models.BooleanField("是否已经创建周期任务", default=False)
    need_poll = models.BooleanField(
        "是否需要创建周期任务",
        default=False,
        db_index=True,
    )
    execute_times = models.IntegerField("执行次数", default=0)
    generate_uuid = models.CharField("创建批次", max_length=32, db_index=True, default="")

    objects = models.Manager()

    class Meta:
        verbose_name = "自愈执行动作"
        verbose_name_plural = "自愈执行动作"
        db_table = "action_instance"
        index_together = (("create_time", "status"), ("create_time", "signal"), ("status", "signal", "update_time"))

    def get_context(self):
        """
        获取上下文输入参数
        :return:
        """
        if self.signal == ActionSignal.COLLECT:
            return {key: value[0] if isinstance(value, list) else value for key, value in self.inputs.items()}
        return self.inputs

    def create_sub_actions(self, need_create=True):
        """
        创建通知子任务
        :return:
        """
        # 分别创建负责人和关注人通知
        sub_actions = self.batch_create_sub_actions() + self.batch_create_sub_actions(followed=True)
        if sub_actions and need_create:
            ActionInstance.objects.bulk_create(sub_actions)
        logger.info("create sub notice actions %s for parent action %s", len(sub_actions), self.id)
        return sub_actions

    def batch_create_sub_actions(self, followed=False):
        """
        根据notify分批次实现
        """
        notify_info = self.inputs.get("notify_info", {})
        if followed:
            # 如果是关注人通知，则用follower的配置
            notify_info = self.inputs.get("follow_notify_info", {})
        sub_actions = []
        exclude_notice_ways = self.inputs.get("exclude_notice_ways", [])
        mention_users_list = notify_info.pop("wxbot_mention_users", [])
        wxbot_mention_users = defaultdict(list)
        for mention_users_dict in mention_users_list:
            for chat_id, users in mention_users_dict.items():
                wxbot_mention_users[chat_id].extend(users)
        wxbot_mention_users = {chat_id: set(users) for chat_id, users in wxbot_mention_users.items()}
        for notice_way, notice_receivers in notify_info.items():
            if notice_way in exclude_notice_ways:
                # 当前的通知方式被排除，不创建对应的具体通知
                continue
            for notice_receiver in notice_receivers:
                if not notice_receiver:
                    continue
                sub_actions.append(
                    self.create_sub_notice_action(notice_way, notice_receiver, wxbot_mention_users, followed)
                )
        return sub_actions

    def create_sub_notice_action(self, notice_way, notice_receiver, mention_users=None, followed=False):
        """
        创建一个处理套餐
        :param notice_way:通知方式
        :param notice_receiver:接收人员
        :param mention_users:提醒人员
        :return:
        """
        inputs = {
            "notice_way": notice_way,
            "notice_receiver": notice_receiver,
            "mention_users": mention_users,
            "followed": followed,
        }
        inputs.update(self.inputs)
        sub_action = ActionInstance(inputs=inputs, parent_action_id=self.id, is_parent_action=False)
        for field, value in self.__dict__.items():
            if field in ["id", "_state", "inputs", "parent_action_id", "is_parent_action"]:
                continue
            setattr(sub_action, field, value)
        return sub_action

    @property
    def is_alarm_time(self):
        """
        是否在告警时间内
        :return: bool
        """
        # 如果是通知类型的套餐，在生成处理记录的时候，已经根据当时的时间匹配到对应的通知配置，并存放到 notify_item 字段
        # 所以只需要看 notify_item 这个字段是否为空就可以了

        return bool(self.inputs.get("notify_item"))

    @property
    def name(self):
        return self.action_config.get("name", "demo")

    @property
    def notice_status(self):
        return NOTIFY_DESC.get(STATUS_NOTIFY_DICT.get(self.status))

    @property
    def is_empty_notice(self):
        """
        通知任务是否为空
        :return:
        """
        if not self.is_parent_action:
            return False
        if ActionInstance.objects.filter(generate_uuid=self.generate_uuid, parent_action_id=self.id).exists():
            # 当前主任务存在子任务的情况下，默认为False
            return False
        return True

    @property
    def is_shielded(self):
        """
        主任务是否被屏蔽
        :return:
        """
        if not self.is_parent_action:
            return False
        if self.inputs.get("is_alert_shielded", False):
            # 当前主任务存在子任务的情况下，默认为False
            return True
        return False

    @property
    def is_unshielded(self):
        """
        主任务是否为解除屏蔽通知
        """
        if not self.is_parent_action:
            return False
        if self.inputs.get("is_unshielded", False):
            # 如果为解除屏蔽的条件，则认为是解除屏蔽通知
            return True
        return False

    @property
    def is_upgrade_notice(self):
        """
        主任务是否为解除屏蔽通知
        """
        if not self.is_parent_action:
            return False
        if self.inputs.get("notice_type") == "upgrade":
            # 如果有升级的条件标识，则认为是升级通知
            return True
        return False

    @property
    def is_first_process(self):
        """
        是否为第一次触达告警处理
        1、当前信号为异常或者无数据告警
        2、非周期任务
        3、为普通的处理方式
        """
        return (
            self.signal in [ActionSignal.ABNORMAL, ActionSignal.NO_DATA]
            and self.execute_times == 1
            and self.inputs.get("notice_type") == ActionNoticeType.NORMAL
        )

    def get_content(self, **kwargs):
        content_template = kwargs.pop("content_template", "")
        need_action_link = kwargs.pop("need_action_url", False)
        kwargs.update(self.inputs or {})
        kwargs.update(self.outputs or {})
        # 对于蓝鲸插件类型
        # 如果蓝鲸插件的返回值中存在url，则视为蓝鲸插件执行结束，将此url作为「查看详情」的跳转链接
        # 否则，视为蓝鲸插件未结束或失败，将查询插件执行状态/结果的schedule_url作为「查看详情」的跳转链接
        have_url = True if (kwargs.get("url", "") or kwargs.get("bkplugin_schedule_url", "")) else False
        if have_url and not kwargs.get("url", ""):
            kwargs["url"] = kwargs.get("bkplugin_schedule_url")
        kwargs["status_display"] = kwargs.get("status_display", self.get_status_display())
        kwargs["action_name"] = kwargs.get("action_name", self.name)
        kwargs["action_signal"] = (
            ActionSignal.ACTION_SIGNAL_DICT.get(ActionSignal.UNSHIELDED)
            if self.is_unshielded
            else ActionSignal.ACTION_SIGNAL_DICT.get(self.signal)
        )
        if self.is_upgrade_notice:
            kwargs["action_signal"] = ActionSignal.ACTION_SIGNAL_DICT.get(ActionSignal.UPGRADE)
        action_plugin_type = (
            ActionPluginType.NOTICE if self.signal == ActionSignal.COLLECT else self.action_plugin.get("plugin_type")
        )
        if not content_template:
            config_schema = self.action_plugin.get("config_schema", {})
            content_template = (
                config_schema.get("content_template_with_url", "")
                if have_url or self.is_parent_action
                else config_schema.get("content_template", "")
            )

            if self.is_empty_notice:
                # 当主任务没有任何通知人员的情况下，获取内容模板发生变化
                content_template = config_schema.get("content_template_without_assignee", content_template)

                if self.is_shielded:
                    if self.inputs.get("shield_detail"):
                        content_template = _("达到通知告警的执行条件【{{{{action_signal}}}}】, {}").format(
                            self.inputs["shield_detail"]
                        )
                    else:
                        content_template = config_schema.get("content_template_shielded", content_template)
                    if self.inputs.get("shield_ids"):
                        content_template = config_schema.get("content_template_shielded_with_url", content_template)
                        # 告警屏蔽跳转，路由由前端拼接，忽略 url 参数
                        # ?bizId={biz_id}/#/alarm-shield-detail/{shield_id}
                        kwargs["router_info"] = {
                            "router_name": "alarm-shield-detail",
                            "params": {"biz_id": self.bk_biz_id, "shield_id": self.inputs["shield_ids"][0]},
                        }
                action_plugin_type = ActionPluginType.COMMON

            if need_action_link and have_url is False:
                # 如果需要详情链接，并且当前任务没有第三方链接
                content_template = _("{}点击$查看任务详情$").format(_(content_template))
        if self.status == ActionStatus.WAITING:
            approve_info = self.outputs.get("approve_info")
            if approve_info:
                content_template = _("套餐【{{action_name}}】触发异常防御审批，点击$查看工单详情$")
                kwargs["url"] = "{bk_itsm_host}#/ticket/detail?id={ticket_id}".format(
                    bk_itsm_host=settings.BK_ITSM_HOST, ticket_id=approve_info.get("id")
                )
        content_template = content_template or _("%s执行{{status_display}}") % self.action_config.get("name", _("处理套餐"))
        text = Jinja2Renderer.render(content_template, kwargs)

        content = {
            "text": text,
            "action_plugin_type": action_plugin_type,
        }

        if "router_info" in kwargs:
            content["router_info"] = kwargs["router_info"]
        else:
            default_url = settings.ACTION_DETAIL_URL.format(bk_biz_id=self.bk_biz_id, action_id=self.es_action_id)
            content["url"] = kwargs.get("url", default_url)

        return content

    def get_status_display(self):
        """
        获取状态展示内容，失败的时候，需要加上失败原因
        :return:
        """
        status_display = ACTION_DISPLAY_STATUS_DICT.get(self.status, self.notice_status)
        if self.status in [ActionStatus.FAILURE, ActionStatus.SKIPPED]:
            status_display = _("{}，错误信息{}").format(status_display, self.ex_data.get("message", "--"))
        if self.action_plugin["plugin_type"] == ActionPluginType.WEBHOOK and self.status == ActionStatus.SUCCESS:
            status_display = _("{}，返回内容:{}").format(status_display, self.ex_data.get("message", "--"))
        return status_display

    @property
    def es_action_id(self):
        return "{}{}".format(int(self.create_time.timestamp()), self.id)

    def insert_alert_log(self, description=None, content_template="", notice_way_display=""):
        if self.parent_action_id or not self.alerts or self.signal == ActionSignal.COLLECT:
            # 如果为子任务，直接不插入日志记录
            return
        if description is None:
            description = json.dumps(
                self.get_content(
                    **{
                        "notice_way_display": notice_way_display
                        or NoticeWay.NOTICE_WAY_MAPPING.get(self.inputs.get("notice_way"), ""),
                        "status_display": self.get_status_display(),
                        "action_name": self.action_config.get("name", ""),
                        "content_template": content_template,
                        "need_action_url": self.status == ActionStatus.FAILURE,
                    }
                )
            )

        action_log = dict(
            op_type=AlertLog.OpType.ACTION,
            alert_id=self.alerts,
            description=description,
            time=int(time.time()),
            create_time=int(time.time()),
            event_id=self.es_action_id,
        )
        AlertLog.bulk_create([AlertLog(**action_log)])

    @classmethod
    def get_count_group_by_config(cls, bk_biz_id, begin_time: datetime, end_time: datetime = None):
        """
        获取区间内的策略执行次数
        """
        queryset = cls.objects.filter(update_time__gte=begin_time, bk_biz_id=bk_biz_id, parent_action_id=0).exclude(
            signal=ActionSignal.COLLECT
        )
        if end_time:
            queryset = queryset.filter(update_time__gte=end_time)

        return queryset.values("action_config_id").annotate(dcount=models.Count("action_config_id")).order_by("dcount")


class ActionInstanceLog(models.Model):
    """
    告警的处理 log 表
    用来记录处理步骤

    INFO 级别以上的会在界面展示
    DEBUG 级别及以下的信息用作内部数据
    """

    LEVEL_CHOICES = (
        (0, "NOT_SET"),
        (10, "DEBUG"),
        (20, "INFO"),
        (30, "WARNING"),
        (40, "ERROR"),
        (50, "CRITICAL"),
    )
    id = models.BigAutoField("主键", primary_key=True)
    action_instance_id = models.IntegerField(null=False, blank=False, db_index=True)
    content = models.TextField("步骤记录")
    time = models.DateTimeField("备注时间", auto_now=True)
    step_name = models.CharField("步骤名", max_length=32, default=None, null=True)
    level = models.SmallIntegerField(
        "信息等级", choices=LEVEL_CHOICES, help_text="同python logging level定义", default=None, null=True
    )

    @property
    def action_instance(self):
        if self.action_instance_id:
            return ActionInstance.objects.get(id=self.action_instance_id)

    class Meta:
        verbose_name = "自愈执行动作日志"
        verbose_name_plural = "自愈执行动作日志"
        db_table = "action_instance_log"


class ConvergeInstance(AbstractRecordModel):
    CONVERGE_TYPE_COLORS = (
        ("network-attack", "success"),
        ("network-quality", "success"),
        ("host-quality", "success"),
        ("analyze", u"success"),
        ("collect_alarm", u"success"),
        ("defence", u"danger"),
        ("convergence", u"primary"),  # 优先显示主告警的状态
    )

    NOTIFY_STATUSES = (
        ("sent", _("已发送")),
        ("new", _("尚未发送")),
        ("", _("无内容")),
    )

    id = models.BigAutoField("主键", primary_key=True)

    is_visible = models.BooleanField("是否可见", default=True)
    converge_config = JsonField()
    converge_func = models.CharField(
        "收敛事件类型", choices=CONVERGE_FUNC_CHOICES, max_length=128, null=True, blank=True, db_index=True
    )
    converge_type = models.CharField(
        null=False,
        blank=False,
        db_index=True,
        max_length=64,
        choices=[("converge", "收敛事件"), ("action", "处理事件")],
    )

    bk_biz_id = models.IntegerField("业务编码", db_index=True)
    dimension = models.CharField("收敛维度", max_length=128, unique=True, db_index=True)
    description = models.TextField("描述")
    content = models.TextField("内容")
    detail = models.TextField("详情", blank=True, null=True)
    create_time = models.DateTimeField("创建时间", auto_now_add=True, blank=True, db_index=True)
    end_time = models.DateTimeField("事件结束时间", blank=True, null=True)
    notify_status = models.CharField("消息提醒状态", blank=True, null=True, choices=NOTIFY_STATUSES, max_length=4)

    objects = models.Manager()

    def converged_actions(self):
        """
        获取当前收敛对应的所有action
        :return:
        """
        related_ids = [inst.related_id for inst in ConvergeRelation.objects.filter(converge_id=self.id)]
        if self.converge_type == "converge":
            # 仅支持两层收敛，所以最多再获取一次处理事件信息
            # 已经结束的收敛事件，不再发送通知
            converge_ids = [
                item.id for item in ConvergeInstance.objects.filter(id__in=related_ids) if item.is_visible is False
            ]
            related_ids = ConvergeRelation.objects.filter(
                converge_id__in=converge_ids, related_type="action"
            ).values_list("related_id", flat=True)
        return ActionInstance.objects.filter(id__in=set(related_ids))

    @property
    def description_display(self):
        if not self.description:
            return self.description
        return _(self.description)

    def get_context(self):
        return self.converge_config.get("converged_condition", {})

    class Meta:
        verbose_name = "自愈收敛动作"
        verbose_name_plural = "自愈收敛动作"
        db_table = "converge_instance"
        ordering = ("-id",)


class BulkCreateIgnoreManager(ModelManager):
    def bulk_insert_ignore(self, create_fields, values):
        """
        Bulk insert/ignore
        @param create_fields : list, required, fields for the insert field declaration
        @param values : list of tuples. each tuple must have same len() as create_fields
        Notes on usage :
            create_fields = ['f1', 'f2', 'f3']
            values = [
                (1, 2, 3),
                (4, 5, 6),
                (5, 3, 8)
            ]
        Example usage :
            modelName.objects.bulk_insert_ignore(
                create_fields,
                values
            )
        Remember to add to model declarations:
            objects = BulkInsertManager() # custom manager
        @return False on fail
        """

        cursor = connections[settings.BACKEND_DATABASE_NAME].cursor()
        values_sql = "({})".format(",".join([" %s " for i in range(len(create_fields))]))  # correct format

        sql = "INSERT IGNORE INTO {} ({}) VALUES {}".format(
            self.model._meta.db_table, ",".join(create_fields), values_sql
        )
        result = False
        try:
            cursor.executemany(sql, values)
            result = True
        except BaseException as error:
            logger.exception("insert error : %s， format_sql %s, values %s", str(error), sql, values)
        return result


class ConvergeRelation(models.Model):
    """
    Converge 的 many_to_many 关联
    """

    id = models.BigAutoField("主键", primary_key=True)
<<<<<<< HEAD
    converge_id = models.BigAutoField(null=False, blank=False, db_index=True)
    related_id = models.BigAutoField(null=False, blank=False, db_index=True)
=======
    converge_id = models.BigIntegerField(null=False, blank=False, db_index=True)
    related_id = models.BigIntegerField(null=False, blank=False, db_index=True)
>>>>>>> 3b62be7e
    related_type = models.CharField(
        null=False,
        blank=False,
        db_index=True,
        max_length=64,
        choices=[(ConvergeType.CONVERGE, _("收敛事件")), (ConvergeType.ACTION, _("处理事件"))],
    )
    is_primary = models.BooleanField("主要告警", default=False)
    converge_status = models.CharField(
        "收敛状态", choices=ConvergeStatus.CHOICES, max_length=32, default=ConvergeStatus.SKIPPED
    )
    alerts = JsonField("防御的告警列表", default=[])

    objects = BulkCreateIgnoreManager()

    class Meta:
        unique_together = ("converge_id", "related_id", "related_type")
        verbose_name = "自愈收敛关联表"
        verbose_name_plural = "自愈收敛关联表"
        db_table = "converge_relation"

    @property
    def converge_instance(self):
        """
        关联到Incident的快速写法
        :return QuerySet: Incident
        """
        if self.converge_id:
            return ConvergeInstance.objects.get(id=self.converge_id)

    @property
    def relate_instance(self):
        """
        关联到AlarmInstance的快速写法
        :return QuerySet: AlarmInstance
        """
        if not self.related_id:
            return None
        if self.related_type == "action":
            return ActionInstance.objects.get(id=self.related_id)
        return ConvergeInstance.objects.get(id=self.related_id)

    def __unicode__(self):
        return "Inc-{} | relate_instance-{}({})".format(self.converge_id, self.relate_instance.id, self.relate_instance)


class StrategyActionConfigRelation(AbstractRecordModel):
    """
    策略响应动作配置关联表
    """

    class RelateType:
        NOTICE = "NOTICE"
        ACTION = "ACTION"

    RELATE_TYPE_CHOICES = (
        (RelateType.NOTICE, _("通知")),
        (RelateType.ACTION, _("处理动作")),
    )

    strategy_id = models.IntegerField("故障自愈的策略ID", null=False, db_index=True)
    config_id = models.IntegerField("响应动作配置ID", null=False, db_index=True)
    relate_type = models.CharField("关联类型", max_length=32, choices=RELATE_TYPE_CHOICES, default=RelateType.NOTICE)
    signal = models.JSONField("触发信号", default=default_list)
    user_groups = models.JSONField("用户组", default=default_list)
    user_type = models.CharField("人员类型", default=UserGroupType.MAIN, choices=UserGroupType.CHOICE, max_length=32)
    options = models.JSONField("高级设置", default=default_dict)

    class Meta:
        verbose_name = "策略响应动作配置关联表"
        verbose_name_plural = "策略响应动作配置关联表"
        db_table = "strategy_action_relation"

    @property
    def validated_user_groups(self):
        return [group_id for group_id in self.user_groups if group_id]<|MERGE_RESOLUTION|>--- conflicted
+++ resolved
@@ -308,11 +308,7 @@
 
     # 任务需要拆分的，需要将子任务添加到DB中，当存在子任务的时候，父任务不做任务处理，子任务都完成的时候，父任务也完成
     is_parent_action = models.BooleanField("是否为主任务", default=False, db_index=True)
-<<<<<<< HEAD
-    parent_action_id = models.BigAutoField("父任务ID", default=0)
-=======
     parent_action_id = models.BigIntegerField("父任务ID", default=0)
->>>>>>> 3b62be7e
     sub_actions = JsonField("子任务ID", default=[])
 
     assignee = JsonField("负责人", default=[])
@@ -784,13 +780,8 @@
     """
 
     id = models.BigAutoField("主键", primary_key=True)
-<<<<<<< HEAD
-    converge_id = models.BigAutoField(null=False, blank=False, db_index=True)
-    related_id = models.BigAutoField(null=False, blank=False, db_index=True)
-=======
     converge_id = models.BigIntegerField(null=False, blank=False, db_index=True)
     related_id = models.BigIntegerField(null=False, blank=False, db_index=True)
->>>>>>> 3b62be7e
     related_type = models.CharField(
         null=False,
         blank=False,
