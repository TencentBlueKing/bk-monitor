"""
Tencent is pleased to support the open source community by making 蓝鲸智云 - 监控平台 (BlueKing - Monitor) available.
Copyright (C) 2017-2025 Tencent. All rights reserved.
Licensed under the MIT License (the "License"); you may not use this file except in compliance with the License.
You may obtain a copy of the License at http://opensource.org/licenses/MIT
Unless required by applicable law or agreed to in writing, software distributed under the License is distributed on
an "AS IS" BASIS, WITHOUT WARRANTIES OR CONDITIONS OF ANY KIND, either express or implied. See the License for the
specific language governing permissions and limitations under the License.
"""

import json
import logging
import time
from collections import defaultdict
from datetime import datetime
from importlib import import_module
from typing import Any

import jmespath
from django.conf import settings
from django.db import models
from django.utils.translation import gettext as _

from bkmonitor.documents import AlertLog
from bkmonitor.utils.db import JsonField
from bkmonitor.utils.model_manager import AbstractRecordModel, ModelManager
from bkmonitor.utils.template import Jinja2Renderer
from constants.action import (
    ACTION_DISPLAY_STATUS_DICT,
    ACTION_STATUS_CHOICES,
    CONVERGE_FUNC_CHOICES,
    FAILURE_TYPE_CHOICES,
    NOTIFY_DESC,
    STATUS_NOTIFY_DICT,
    ActionNoticeType,
    ActionPluginType,
    ActionSignal,
    ActionStatus,
    ConvergeStatus,
    ConvergeType,
    NoticeWay,
    UserGroupType,
)
from constants.alert import EVENT_SEVERITY, EventSeverity
from core.errors.api import BKAPIError

logger = logging.getLogger(__name__)


def default_list():
    return []


def default_dict():
    return {}


class ActionPlugin(AbstractRecordModel):
    """
    响应动作插件表定义
    """

    plugin_type = models.CharField(
        "插件类型",
        choices=(
            ("notice", "通知"),
            ("webhook", "HTTP回调"),
            ("job", "作业平台"),
            ("sops", "标准运维"),
            ("itsm", "流程服务"),
            ("common", "通用插件"),
        ),
        max_length=64,
        null=False,
    )

    plugin_key = models.CharField(
        "插件key, 一个唯一的确定值",
        choices=(
            ("notice", "通知"),
            ("webhook", "HTTP回调"),
            ("job", "作业平台"),
            ("sops", "标准运维"),
            ("itsm", "流程服务"),
            ("common", "通用插件"),
        ),
        max_length=64,
        default="common",
        null=False,
    )
    name = models.CharField("插件名称", max_length=64, null=False)
    description = models.TextField("详细描述，markdown文本", default="", blank=True)
    is_builtin = models.BooleanField("是否内置", default=False)
    is_peripheral = models.BooleanField("是否周边系统", default=False)
    plugin_source = models.CharField(
        "插件来源",
        choices=(
            ("builtin", "内置"),
            ("peripheral", "周边系统"),
            ("bk_plugin", "蓝鲸插件"),
        ),
        max_length=64,
        default="builtin",
        null=False,
    )
    has_child = models.BooleanField("是否有子级联", default=False)
    category = models.CharField("插件分类", max_length=64, null=False)
    # 事件执行分类：回调类，轮询类，直调 需要放到这里吗？
    config_schema: dict[str, Any] = JsonField("参数配置格式")  # type: ignore
    """
    比如标准运维：
    返回前端的样例
    {"template":{
          "formItemProps": {
            "label": "选择模版",
            "required": True,
            "property": "ALARM_MOBILE_URL",
            "help_text": "请选择标准运维的模版"
            },
          "type": "select",
          "key": "template_id",
          "value": "",
          "formChildProps": {
            "placeholder": "",
          },
          "rules": [{required: true, message: "必填项", trigger: "blur"}],
          "data"{
          "type":"api",
          "url": "{site_url}/fta/get_template_list/",
          # 向远端请求的url
          "properties":{
                "key": "template_id",
                # 名称
                "name": "template_name",
                # 跳转链接
                "refer_url":"template_url" }
          "remote":{
                "url":"xxx", // 远端请求url
                "properties":{
                } // 远端请求的属性配置
          }
        },
    "detail":{
            "key"："detail",
            "name": "模版参数配置"
            "url"：/o/bk_sops/get_template_detail/{templates.template_id}
            "type": "form"
        }
    }
    // 后台交互配置
    """
    backend_config = JsonField("后台执行格式")
    """
    轮询类：
    {
        "create": {"url": "xxx",
        "method": "GET",
        "data":json.dumps({"task_id": {{task_id}}})
        ""
        },
        "execute": {"url": "xxx",
        "method": "GET",
        "data":json.dumps({"task_id": {{task_id}}})
        },
        "schedule":{
        "url": "xxx",
        "method": "GET",
        "data":json.dumps({"task_id": {{task_id}}}),
        "interval": 1
        }
    }
    回调类: 需提供一个回调接口
    {
        "execute": {"url": "xxx",
        "method": "GET",
        "data":json.dumps({"task_id": {{task_id}}})
        }
        "callback_url":"xxx"
    }
    """

    class Meta:
        verbose_name = "响应动作插件"
        verbose_name_plural = "响应动作插件"
        db_table = "action_plugin"

    PUBLIC_PARAMS = {
        "bk_paas_inner_host": settings.BK_COMPONENT_API_URL.rstrip("/"),
        "bk_paas_host": settings.BK_PAAS_HOST.rstrip("/"),
        "job_site_url": settings.JOB_URL.rstrip("/"),
        "sops_site_url": settings.BK_SOPS_HOST.rstrip("/"),
        "itsm_site_url": settings.BK_ITSM_HOST.rstrip("/"),
<<<<<<< HEAD
        "itsm_v4_site_url": settings.BK_ITSM_V4_HOST.rstrip("/"),
        "itsm_v4_api_url": settings.BK_ITSM_V4_API_URL.rstrip("/"),
        "itsm_v4_system_id": settings.BK_ITSM_V4_SYSTEM_ID,
=======
        "incident_saas_site_url": settings.BK_INCIDENT_SAAS_HOST.rstrip("/"),  # 故障分析SaaS URL
>>>>>>> 407a757e
    }

    @staticmethod
    def get_request_data(data_mapping, validate_request_data):
        validate_request_data.update(ActionPlugin.PUBLIC_PARAMS)
        return json.loads(Jinja2Renderer.render(json.dumps(data_mapping), validate_request_data))

    def perform_resource_request(self, req_type, **kwargs) -> list:
        request_schema: dict[str, Any] = self.config_schema[req_type]

        try:
            resource_module = import_module(request_schema.get("resource_module", ""))
        except ImportError as err:
            logger.exception(err)
            return []

        source_class = request_schema["resource_class"]
        if not hasattr(resource_module, source_class):
            return []

        request_class = getattr(resource_module, source_class)
        kwargs.update(self.get_request_data(request_schema.get("request_data_mapping", {}), kwargs))
        data = {"response": request_class(**request_schema.get("init_kwargs", {})).request(**kwargs)}

        data = jmespath.search(request_schema["resource_data"], data) or []
        data = data if isinstance(data, list) else [data]
        mapping = request_schema["mapping"]
        rsp_data = []

        for item in data:
            # 遍历所有内容
            item.update(self.PUBLIC_PARAMS)
            rsp_data.append({key: Jinja2Renderer.render(value, item) for key, value in mapping.items()})
        return rsp_data

    def get_plugin_template_create_url(self, **kwargs):
        """
        获取周边系统的url请求
        :param kwargs:请求参数
        :return:创建url
        """
        url_schema = self.config_schema.get("plugin_url")
        if not url_schema:
            return {"url": "", "tips": ""}

        if url_schema.get("resource_class"):
            try:
                url_info = self.perform_resource_request("plugin_url", **kwargs)
            except BKAPIError as error:
                logger.warning(f"failed to get_plugin_template_create_url: {error}")
                url_info = None
            url_info = url_info[0] if url_info else {}
        else:
            kwargs.update(self.PUBLIC_PARAMS)
            url_info = {key: Jinja2Renderer.render(value, kwargs) for key, value in url_schema["mapping"].items()}

        return url_info


class ActionConfig(AbstractRecordModel):
    NOTICE_PLUGIN_ID = 1

    is_builtin = models.BooleanField("是否内置", default=False)
    name = models.CharField("套餐名称", max_length=128, null=False)
    desc = models.TextField("套餐描述", default="")
    bk_biz_id = models.CharField("业务ID", max_length=64, null=False)
    plugin_id = models.CharField("插件ID", max_length=64, null=False)
    execute_config = JsonField("执行任务参数配置")

    app = models.CharField("所属应用", max_length=128, default="", blank=True, null=True)
    path = models.CharField("资源路径", max_length=128, default="", blank=True, null=True)
    hash = models.CharField("原始配置摘要", max_length=64, default="", blank=True, null=True)
    snippet = models.TextField("配置片段", default="", blank=True, null=True)

    class Meta:
        verbose_name = "自愈套餐"
        verbose_name_plural = "自愈套餐"
        db_table = "action_config"
        ordering = ("-update_time", "-id")


class ActionInstance(AbstractRecordModel):
    """任务执行模块"""

    id = models.BigAutoField("主键", primary_key=True)

    signal = models.CharField(
        "触发信号",
        choices=ActionSignal.ACTION_SIGNAL_CHOICE,
        max_length=64,
        null=False,
        help_text="触发该事件的告警信号，如告警异常，告警恢复，告警关闭等",
    )
    strategy_id = models.IntegerField("策略ID", null=False)
    strategy = JsonField("策略快照", null=False, default={})
    strategy_relation_id = models.IntegerField("策略关联关系", default=0)
    dimensions = JsonField("关联的维度信息", null=False, default=[])
    dimension_hash = models.CharField("匹配策略的维度哈希", max_length=64, default="")
    # alerts 目前可能只会有一个，以后可能有多个，所以以后考虑可以用mysql的jsonfield
    alerts = JsonField("关联的告警", null=False, default=[])
    alert_level = models.IntegerField("告警级别", choices=EVENT_SEVERITY, default=EventSeverity.REMIND)

    status = models.CharField("执行状态", choices=ACTION_STATUS_CHOICES, max_length=64, default=ActionStatus.RECEIVED)
    failure_type = models.CharField(
        "失败类型", choices=FAILURE_TYPE_CHOICES, max_length=64, help_text="失败的时候标志失败类型", null=True
    )
    ex_data = JsonField("执行异常信息", default={})

    create_time = models.DateTimeField("创建时间", auto_now_add=True, blank=True)
    end_time = models.DateTimeField("结束时间", blank=True, null=True)

    update_time = models.DateTimeField("最后修改时间", auto_now=True, blank=True)
    # 记录action的执行内容
    action_plugin = JsonField("事件对应的插件信息", default={})
    action_config = JsonField("关联配置信息的快照", default={})
    action_config_id = models.IntegerField("关联配置信息ID", null=False, default=0)
    bk_biz_id = models.CharField("业务ID", max_length=64)

    # 任务需要拆分的，需要将子任务添加到DB中，当存在子任务的时候，父任务不做任务处理，子任务都完成的时候，父任务也完成
    is_parent_action = models.BooleanField("是否为主任务", default=False, db_index=True)
    parent_action_id = models.BigIntegerField("父任务ID", default=0)
    sub_actions = JsonField("子任务ID", default=[])

    assignee = JsonField("负责人", default=[])
    inputs = JsonField("任务的输入参数", default={}, help_text="譬如发送人，执行人等")
    outputs = JsonField("任务的输出参数", default={})
    real_status = models.CharField("真实执行状态", choices=ACTION_STATUS_CHOICES, max_length=64, default="")

    is_polled = models.BooleanField("是否已经创建周期任务", default=False)
    need_poll = models.BooleanField(
        "是否需要创建周期任务",
        default=False,
        db_index=True,
    )
    execute_times = models.IntegerField("执行次数", default=0)
    generate_uuid = models.CharField("创建批次", max_length=32, db_index=True, default="")

    objects = models.Manager()

    class Meta:
        verbose_name = "自愈执行动作"
        verbose_name_plural = "自愈执行动作"
        db_table = "action_instance"
        index_together = (("create_time", "status"), ("create_time", "signal"), ("status", "signal", "update_time"))

    def get_context(self):
        """
        获取上下文输入参数
        :return:
        """
        if self.signal == ActionSignal.COLLECT:
            return {key: value[0] if isinstance(value, list) else value for key, value in self.inputs.items()}
        return self.inputs

    def create_sub_actions(self, need_create=True):
        """
        创建通知子任务
        :return:
        """
        # 分别创建负责人和关注人通知
        sub_actions = self.batch_create_sub_actions() + self.batch_create_sub_actions(followed=True)
        if sub_actions and need_create:
            ActionInstance.objects.bulk_create(sub_actions)
        logger.info("create sub notice actions %s for parent action %s", len(sub_actions), self.id)
        return sub_actions

    def batch_create_sub_actions(self, followed=False):
        """
        根据notify分批次实现
        """
        notify_info = self.inputs.get("notify_info", {})
        if followed:
            # 如果是关注人通知，则用follower的配置
            notify_info = self.inputs.get("follow_notify_info", {})
        sub_actions = []
        exclude_notice_ways = self.inputs.get("exclude_notice_ways", [])
        mention_users_list = notify_info.pop("wxbot_mention_users", [])
        wxbot_mention_users = defaultdict(list)
        for mention_users_dict in mention_users_list:
            for chat_id, users in mention_users_dict.items():
                wxbot_mention_users[chat_id].extend(users)
        wxbot_mention_users = {chat_id: set(users) for chat_id, users in wxbot_mention_users.items()}
        for notice_way, notice_receivers in notify_info.items():
            if notice_way in exclude_notice_ways:
                # 当前的通知方式被排除，不创建对应的具体通知
                continue
            for notice_receiver in notice_receivers:
                if not notice_receiver:
                    continue
                sub_actions.append(
                    self.create_sub_notice_action(notice_way, notice_receiver, wxbot_mention_users, followed)
                )
        return sub_actions

    def create_sub_notice_action(self, notice_way, notice_receiver, mention_users=None, followed=False):
        """
        创建一个处理套餐
        :param notice_way:通知方式
        :param notice_receiver:接收人员
        :param mention_users:提醒人员
        :return:
        """
        inputs = {
            "notice_way": notice_way,
            "notice_receiver": notice_receiver,
            "mention_users": mention_users,
            "followed": followed,
        }
        inputs.update(self.inputs)
        sub_action = ActionInstance(inputs=inputs, parent_action_id=self.id, is_parent_action=False)
        for field, value in self.__dict__.items():
            if field in ["id", "_state", "inputs", "parent_action_id", "is_parent_action"]:
                continue
            setattr(sub_action, field, value)
        return sub_action

    @property
    def is_alarm_time(self):
        """
        是否在告警时间内
        :return: bool
        """
        # 如果是通知类型的套餐，在生成处理记录的时候，已经根据当时的时间匹配到对应的通知配置，并存放到 notify_item 字段
        # 所以只需要看 notify_item 这个字段是否为空就可以了

        return bool(self.inputs.get("notify_item"))

    @property
    def name(self):
        return self.action_config.get("name", "demo")

    @property
    def notice_status(self):
        return NOTIFY_DESC.get(STATUS_NOTIFY_DICT.get(self.status))

    @property
    def is_empty_notice(self):
        """
        通知任务是否为空
        :return:
        """
        if not self.is_parent_action:
            return False
        if ActionInstance.objects.filter(generate_uuid=self.generate_uuid, parent_action_id=self.id).exists():
            # 当前主任务存在子任务的情况下，默认为False
            return False
        return True

    @property
    def is_shielded(self):
        """
        主任务是否被屏蔽
        :return:
        """
        if not self.is_parent_action:
            return False
        if self.inputs.get("is_alert_shielded", False):
            # 当前主任务存在子任务的情况下，默认为False
            return True
        return False

    @property
    def is_unshielded(self):
        """
        主任务是否为解除屏蔽通知
        """
        if not self.is_parent_action:
            return False
        if self.inputs.get("is_unshielded", False):
            # 如果为解除屏蔽的条件，则认为是解除屏蔽通知
            return True
        return False

    @property
    def is_upgrade_notice(self):
        """
        主任务是否为解除屏蔽通知
        """
        if not self.is_parent_action:
            return False
        if self.inputs.get("notice_type") == "upgrade":
            # 如果有升级的条件标识，则认为是升级通知
            return True
        return False

    @property
    def is_first_process(self):
        """
        是否为第一次触达告警处理
        1、当前信号为异常或者无数据告警
        2、非周期任务
        3、为普通的处理方式
        """
        return (
            self.signal in [ActionSignal.ABNORMAL, ActionSignal.NO_DATA]
            and self.execute_times == 1
            and self.inputs.get("notice_type") == ActionNoticeType.NORMAL
        )

    def get_content(self, **kwargs):
        content_template = kwargs.pop("content_template", "")
        need_action_link = kwargs.pop("need_action_url", False)
        kwargs.update(self.inputs or {})
        kwargs.update(self.outputs or {})
        # 对于蓝鲸插件类型
        # 如果蓝鲸插件的返回值中存在url，则视为蓝鲸插件执行结束，将此url作为「查看详情」的跳转链接
        # 否则，视为蓝鲸插件未结束或失败，将查询插件执行状态/结果的schedule_url作为「查看详情」的跳转链接
        have_url = True if (kwargs.get("url", "") or kwargs.get("bkplugin_schedule_url", "")) else False
        if have_url and not kwargs.get("url", ""):
            kwargs["url"] = kwargs.get("bkplugin_schedule_url")
        kwargs["status_display"] = kwargs.get("status_display", self.get_status_display())
        kwargs["action_name"] = kwargs.get("action_name", self.name)
        kwargs["action_signal"] = (
            ActionSignal.ACTION_SIGNAL_DICT.get(ActionSignal.UNSHIELDED)
            if self.is_unshielded
            else ActionSignal.ACTION_SIGNAL_DICT.get(self.signal)
        )
        if self.is_upgrade_notice:
            kwargs["action_signal"] = ActionSignal.ACTION_SIGNAL_DICT.get(ActionSignal.UPGRADE)
        action_plugin_type = (
            ActionPluginType.NOTICE if self.signal == ActionSignal.COLLECT else self.action_plugin.get("plugin_type")
        )
        if not content_template:
            config_schema = self.action_plugin.get("config_schema", {})
            content_template = (
                config_schema.get("content_template_with_url", "")
                if have_url or self.is_parent_action
                else config_schema.get("content_template", "")
            )

            if self.is_empty_notice:
                # 当主任务没有任何通知人员的情况下，获取内容模板发生变化
                content_template = config_schema.get("content_template_without_assignee", content_template)

                if self.is_shielded:
                    if self.inputs.get("shield_detail"):
                        content_template = _("达到通知告警的执行条件【{{{{action_signal}}}}】, {}").format(
                            self.inputs["shield_detail"]
                        )
                    else:
                        content_template = config_schema.get("content_template_shielded", content_template)
                    if self.inputs.get("shield_ids"):
                        content_template = config_schema.get("content_template_shielded_with_url", content_template)
                        # 告警屏蔽跳转，路由由前端拼接，忽略 url 参数
                        # ?bizId={biz_id}/#/alarm-shield-detail/{shield_id}
                        kwargs["router_info"] = {
                            "router_name": "alarm-shield-detail",
                            "params": {"biz_id": self.bk_biz_id, "shield_id": self.inputs["shield_ids"][0]},
                        }
                action_plugin_type = ActionPluginType.COMMON

            if need_action_link and have_url is False:
                # 如果需要详情链接，并且当前任务没有第三方链接
                content_template = _("{}点击$查看任务详情$").format(_(content_template))
        if self.status == ActionStatus.WAITING:
            approve_info = self.outputs.get("approve_info")
            if approve_info:
                content_template = _("套餐【{{action_name}}】触发异常防御审批，点击$查看工单详情$")
                kwargs["url"] = "{bk_itsm_host}#/ticket/detail?id={ticket_id}".format(
                    bk_itsm_host=settings.BK_ITSM_HOST, ticket_id=approve_info.get("id")
                )
        content_template = content_template or _("%s执行{{status_display}}") % self.action_config.get(
            "name", _("处理套餐")
        )
        text = Jinja2Renderer.render(content_template, kwargs)

        content = {
            "text": text,
            "action_plugin_type": action_plugin_type,
        }

        if "router_info" in kwargs:
            content["router_info"] = kwargs["router_info"]
        else:
            default_url = settings.ACTION_DETAIL_URL.format(bk_biz_id=self.bk_biz_id, action_id=self.es_action_id)
            content["url"] = kwargs.get("url", default_url)

        return content

    def get_status_display(self):
        """
        获取状态展示内容，失败的时候，需要加上失败原因
        :return:
        """
        status_display = ACTION_DISPLAY_STATUS_DICT.get(self.status, self.notice_status)
        if self.status in [ActionStatus.FAILURE, ActionStatus.SKIPPED]:
            status_display = _("{}，错误信息{}").format(status_display, self.ex_data.get("message", "--"))
        if self.action_plugin["plugin_type"] == ActionPluginType.WEBHOOK and self.status == ActionStatus.SUCCESS:
            status_display = _("{}，返回内容:{}").format(status_display, self.ex_data.get("message", "--"))
        return status_display

    @property
    def es_action_id(self):
        return f"{int(self.create_time.timestamp())}{self.id}"

    def insert_alert_log(self, description=None, content_template="", notice_way_display=""):
        if self.parent_action_id or not self.alerts or self.signal == ActionSignal.COLLECT:
            # 如果为子任务，直接不插入日志记录
            return
        if description is None:
            description = json.dumps(
                self.get_content(
                    **{
                        "notice_way_display": notice_way_display
                        or NoticeWay.NOTICE_WAY_MAPPING.get(self.inputs.get("notice_way"), ""),
                        "status_display": self.get_status_display(),
                        "action_name": self.action_config.get("name", ""),
                        "content_template": content_template,
                        "need_action_url": self.status == ActionStatus.FAILURE,
                    }
                )
            )

        action_log = dict(
            op_type=AlertLog.OpType.ACTION,
            alert_id=self.alerts,
            description=description,
            time=int(time.time()),
            create_time=int(time.time()),
            event_id=self.es_action_id,
        )
        AlertLog.bulk_create([AlertLog(**action_log)])
        logger.info("[fta action] action(%s), alerts(%s): %s", self.id, self.alerts, description)

    @classmethod
    def get_count_group_by_config(cls, bk_biz_id, begin_time: datetime, end_time: datetime = None):
        """
        获取区间内的策略执行次数
        """
        queryset = cls.objects.filter(update_time__gte=begin_time, bk_biz_id=bk_biz_id, parent_action_id=0).exclude(
            signal=ActionSignal.COLLECT
        )
        if end_time:
            queryset = queryset.filter(update_time__gte=end_time)

        return queryset.values("action_config_id").annotate(dcount=models.Count("action_config_id")).order_by("dcount")


class ActionInstanceLog(models.Model):
    """
    告警的处理 log 表
    用来记录处理步骤

    INFO 级别以上的会在界面展示
    DEBUG 级别及以下的信息用作内部数据
    """

    LEVEL_CHOICES = (
        (0, "NOT_SET"),
        (10, "DEBUG"),
        (20, "INFO"),
        (30, "WARNING"),
        (40, "ERROR"),
        (50, "CRITICAL"),
    )
    id = models.BigAutoField("主键", primary_key=True)
    action_instance_id = models.IntegerField(null=False, blank=False, db_index=True)
    content = models.TextField("步骤记录")
    time = models.DateTimeField("备注时间", auto_now=True)
    step_name = models.CharField("步骤名", max_length=32, default=None, null=True)
    level = models.SmallIntegerField(
        "信息等级", choices=LEVEL_CHOICES, help_text="同python logging level定义", default=None, null=True
    )

    @property
    def action_instance(self):
        if self.action_instance_id:
            return ActionInstance.objects.get(id=self.action_instance_id)

    class Meta:
        verbose_name = "自愈执行动作日志"
        verbose_name_plural = "自愈执行动作日志"
        db_table = "action_instance_log"


class ConvergeInstance(AbstractRecordModel):
    CONVERGE_TYPE_COLORS = (
        ("network-attack", "success"),
        ("network-quality", "success"),
        ("host-quality", "success"),
        ("analyze", "success"),
        ("collect_alarm", "success"),
        ("defence", "danger"),
        ("convergence", "primary"),  # 优先显示主告警的状态
    )

    NOTIFY_STATUSES = (
        ("sent", _("已发送")),
        ("new", _("尚未发送")),
        ("", _("无内容")),
    )

    id = models.BigAutoField("主键", primary_key=True)

    is_visible = models.BooleanField("是否可见", default=True)
    converge_config = JsonField()
    converge_func = models.CharField(
        "收敛事件类型", choices=CONVERGE_FUNC_CHOICES, max_length=128, null=True, blank=True, db_index=True
    )
    converge_type = models.CharField(
        null=False,
        blank=False,
        db_index=True,
        max_length=64,
        choices=[("converge", "收敛事件"), ("action", "处理事件")],
    )

    bk_biz_id = models.IntegerField("业务编码", db_index=True)
    dimension = models.CharField("收敛维度", max_length=128, unique=True, db_index=True)
    description = models.TextField("描述")
    content = models.TextField("内容")
    detail = models.TextField("详情", blank=True, null=True)
    create_time = models.DateTimeField("创建时间", auto_now_add=True, blank=True, db_index=True)
    end_time = models.DateTimeField("事件结束时间", blank=True, null=True)
    notify_status = models.CharField("消息提醒状态", blank=True, null=True, choices=NOTIFY_STATUSES, max_length=4)

    objects = models.Manager()

    def converged_actions(self):
        """
        获取当前收敛对应的所有action
        :return:
        """
        related_ids = [inst.related_id for inst in ConvergeRelation.objects.filter(converge_id=self.id)]
        if self.converge_type == "converge":
            # 仅支持两层收敛，所以最多再获取一次处理事件信息
            # 已经结束的收敛事件，不再发送通知
            converge_ids = [
                item.id for item in ConvergeInstance.objects.filter(id__in=related_ids) if item.is_visible is False
            ]
            related_ids = ConvergeRelation.objects.filter(
                converge_id__in=converge_ids, related_type="action"
            ).values_list("related_id", flat=True)
        return ActionInstance.objects.filter(id__in=set(related_ids))

    @property
    def description_display(self):
        if not self.description:
            return self.description
        return _(self.description)

    def get_context(self):
        return self.converge_config.get("converged_condition", {})

    class Meta:
        verbose_name = "自愈收敛动作"
        verbose_name_plural = "自愈收敛动作"
        db_table = "converge_instance"
        ordering = ("-id",)


class ConvergeRelation(models.Model):
    """
    Converge 的 many_to_many 关联
    """

    id = models.BigAutoField("主键", primary_key=True)
    converge_id = models.BigIntegerField(null=False, blank=False, db_index=True)
    related_id = models.BigIntegerField(null=False, blank=False, db_index=True)
    related_type = models.CharField(
        null=False,
        blank=False,
        db_index=True,
        max_length=64,
        choices=[(ConvergeType.CONVERGE, _("收敛事件")), (ConvergeType.ACTION, _("处理事件"))],
    )
    is_primary = models.BooleanField("主要告警", default=False)
    converge_status = models.CharField(
        "收敛状态", choices=ConvergeStatus.CHOICES, max_length=32, default=ConvergeStatus.SKIPPED
    )
    alerts = JsonField("防御的告警列表", default=[])

    objects = ModelManager()

    class Meta:
        unique_together = ("converge_id", "related_id", "related_type")
        verbose_name = "自愈收敛关联表"
        verbose_name_plural = "自愈收敛关联表"
        db_table = "converge_relation"

    @property
    def converge_instance(self):
        """
        关联到Incident的快速写法
        :return QuerySet: Incident
        """
        if self.converge_id:
            return ConvergeInstance.objects.get(id=self.converge_id)

    @property
    def relate_instance(self):
        """
        关联到AlarmInstance的快速写法
        :return QuerySet: AlarmInstance
        """
        if not self.related_id:
            return None
        if self.related_type == "action":
            return ActionInstance.objects.get(id=self.related_id)
        return ConvergeInstance.objects.get(id=self.related_id)

    def __unicode__(self):
        return f"Inc-{self.converge_id} | relate_instance-{self.relate_instance.id}({self.relate_instance})"


class StrategyActionConfigRelation(AbstractRecordModel):
    """
    策略响应动作配置关联表
    """

    class RelateType:
        NOTICE = "NOTICE"
        ACTION = "ACTION"

    RELATE_TYPE_CHOICES = (
        (RelateType.NOTICE, _("通知")),
        (RelateType.ACTION, _("处理动作")),
    )

    strategy_id = models.IntegerField("故障自愈的策略ID", null=False, db_index=True)
    config_id = models.IntegerField("响应动作配置ID", null=False, db_index=True)
    relate_type = models.CharField("关联类型", max_length=32, choices=RELATE_TYPE_CHOICES, default=RelateType.NOTICE)
    signal = models.JSONField("触发信号", default=default_list)
    user_groups = models.JSONField("用户组", default=default_list)
    user_type = models.CharField("人员类型", default=UserGroupType.MAIN, choices=UserGroupType.CHOICE, max_length=32)
    options = models.JSONField("高级设置", default=default_dict)

    class Meta:
        verbose_name = "策略响应动作配置关联表"
        verbose_name_plural = "策略响应动作配置关联表"
        db_table = "strategy_action_relation"

    @property
    def validated_user_groups(self):
        return [group_id for group_id in self.user_groups if group_id]<|MERGE_RESOLUTION|>--- conflicted
+++ resolved
@@ -190,13 +190,11 @@
         "job_site_url": settings.JOB_URL.rstrip("/"),
         "sops_site_url": settings.BK_SOPS_HOST.rstrip("/"),
         "itsm_site_url": settings.BK_ITSM_HOST.rstrip("/"),
-<<<<<<< HEAD
         "itsm_v4_site_url": settings.BK_ITSM_V4_HOST.rstrip("/"),
         "itsm_v4_api_url": settings.BK_ITSM_V4_API_URL.rstrip("/"),
         "itsm_v4_system_id": settings.BK_ITSM_V4_SYSTEM_ID,
-=======
         "incident_saas_site_url": settings.BK_INCIDENT_SAAS_HOST.rstrip("/"),  # 故障分析SaaS URL
->>>>>>> 407a757e
+
     }
 
     @staticmethod
