--- conflicted
+++ resolved
@@ -1756,8 +1756,6 @@
     def handle_limit(cls, limit) -> int:
         return limit
 
-<<<<<<< HEAD
-=======
     def _process_time_range(
         self, start_time: Optional[int], end_time: Optional[int]
     ) -> Tuple[Optional[int], Optional[int]]:
@@ -1770,7 +1768,6 @@
             end_time = end_time * 1000
         return start_time, end_time
 
->>>>>>> 66cf752e
     def query_data(
         self,
         start_time: int = None,
