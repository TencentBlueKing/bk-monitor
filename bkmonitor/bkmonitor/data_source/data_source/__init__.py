# -*- coding: utf-8 -*-
"""
Tencent is pleased to support the open source community by making 蓝鲸智云 - 监控平台 (BlueKing - Monitor) available.
Copyright (C) 2017-2021 THL A29 Limited, a Tencent company. All rights reserved.
Licensed under the MIT License (the "License"); you may not use this file except in compliance with the License.
You may obtain a copy of the License at http://opensource.org/licenses/MIT
Unless required by applicable law or agreed to in writing, software distributed under the License is distributed on
an "AS IS" BASIS, WITHOUT WARRANTIES OR CONDITIONS OF ANY KIND, either express or implied. See the License for the
specific language governing permissions and limitations under the License.
"""
import copy
import json
import logging
import re
from abc import ABCMeta
from collections import defaultdict
from itertools import product
from typing import Any, Dict, List, Optional, Tuple, Type

from django.conf import settings
from django.db.models import Q
from django.utils import timezone
from django.utils.translation import gettext as _
from django.utils.translation import gettext_lazy as _lazy

from bkmonitor.data_source.unify_query.functions import (
    AggMethods,
    CpAggMethods,
    Functions,
)
from bkmonitor.utils.common_utils import to_bk_data_rt_id
from bkmonitor.utils.range import load_agg_condition_instance
from bkmonitor.utils.time_tools import (
    parse_time_compare_abbreviation,
    time_interval_align,
)
from constants.alert import EventStatus
from constants.data_source import RECOVERY, DataSourceLabel, DataTypeLabel
from constants.strategy import (
    AGG_METHOD_REAL_TIME,
    SPLIT_DIMENSIONS,
    AdvanceConditionMethod,
)
from core.drf_resource import api
from core.errors.bkmonitor.data_source import (
    FunctionNotFoundError,
    FunctionNotSupportedError,
    MultipleTimeAggregateFunctionError,
    ParamRequiredError,
)
from core.errors.iam import PermissionDeniedError

logger = logging.getLogger(__name__)

allowed_interval = [10, 30, 60, 120, 300, 600, 1800, 3600, 7200, 10800]


def get_auto_interval(collect_interval: int, start_time: int, end_time: int):
    """
    自动周期计算
    """
    # 以2880个为预期聚合后点数计算汇聚周期
    expect_interval = (end_time - start_time) / collect_interval / 1440 * 60

    # 如果预期周期比采集周期小，则直接使用采集周期
    if expect_interval <= collect_interval:
        return collect_interval

    # 在预定的聚合周期中选择合适的汇聚周期
    for interval in allowed_interval:
        if expect_interval <= interval:
            return interval

    return allowed_interval[-1]


def is_build_in_process_data_source(table_id: str):
    # BuildInProcessMetric.result_table_list() only in web
    return table_id in ["process.perf", "process.port"]


def dict_to_q(filter_dict):
    """
    把前端传过来的filter_dict的格式变成django的Q
    规则：遍历每一个key:
    #         1.当val是个列表时：
    #            a.列表的内容是dict则递归调用自身，得到条件列表，用and拼接成一个条件字符串
    #            b.列表内容不是dict则根据key op val 生成一个条件字符串
    #            用or拼接上面列表生成的条件字符串
    #         2.当val不是个列表时：则根据key op val 生成一个条件字符串
    #         用and拼接上面的条件字符串
    """
    ret = None
    # dict下都是and条件
    list_filter = {}
    single_filter = {}
    for key, value in filter_dict.items():
        if isinstance(value, list):
            list_filter[key] = value
        elif isinstance(value, dict):
            _ret = dict_to_q(value)
            if not _ret:
                continue

            if ret is None:
                ret = _ret
            else:
                ret &= _ret
        else:
            single_filter[key] = value

    if single_filter:
        ret = Q(**single_filter) if ret is None else ret & Q(**single_filter)

    for key, value in list_filter.items():
        _ret = _list_to_q(key, value)
        if not _ret.children:
            continue

        if ret:
            ret &= _ret
        else:
            ret = _ret

    return ret


def _list_to_q(key, value):
    # value是list,key是上一个循环的键
    # 用于辅助dict_to_q
    ret = Q()
    operator, operator_is_false = _operator_is_exist(key)

    # 判断value是否为空
    if operator:
        if not value:
            # 没有操作符的空列表不解析,跳过
            return Q()
    else:
        if not value:
            # 有操作符的空列表解析空字符串
            return Q(**{key: ""})

    #  # list要看下里面的元素是什么类型,list条件下的三种情况,dict,list,str
    #  双层否定会表肯定,变成and条件
    if operator_is_false:
        if isinstance(value[0], dict):
            # temp_ret用来防止第一个q是空的情况,不能让空q取或
            temp_ret = dict_to_q(value[0])
            ret = (ret | temp_ret) if temp_ret else ret
            for i in value[1:]:
                ret = ret | dict_to_q(i)
        elif isinstance(value[0], list):
            temp_ret = _list_to_q(key, value[0])
            ret = (ret | temp_ret) if temp_ret else ret
            for i in value[1:]:
                ret = ret | _list_to_q(key, i)
        else:
            temp_ret = Q(**{key: value[0]})
            ret = (ret | temp_ret) if temp_ret else ret
            for i in value[1:]:
                ret = ret | Q(**{key: i})
    else:
        if isinstance(value[0], dict):
            for i in value:
                ret = ret & dict_to_q(i)
        elif isinstance(value[0], list):
            for i in value:
                ret = ret & _list_to_q(key, i)
        else:
            for i in value:
                ret = ret & Q(**{key: i})
    return ret


def _operator_is_exist(key):
    key_split = key.split("__")
    # 列表下默认or条件
    operator_is_false = True
    if len(key_split) > 1:
        operator = key_split[-1]
        if operator in ["neq", "!=", "not like"]:
            operator_is_false = False
    else:
        operator = ""

    return operator, operator_is_false


def _filter_dict_to_conditions(filter_dict: Dict, conditions: List[Dict]) -> List[Dict]:
    """
    将filter_dict解析为condition，filter_dict最多只有两层嵌套
    """

    def parse_key(_k: str):
        _key: List[str] = _k.split("__")
        if len(_key) > 1 and _key[-2]:
            return "__".join(_key[:-1]), _key[-1]
        else:
            return "__".join(_key), "eq"

    filter_dict = copy.deepcopy(filter_dict)
    conditions = copy.deepcopy(conditions)

    filter_conditions_list: List[List[Dict]] = []
    extend_conditions_list: List[List[List[Dict]]] = []
    filter_dict_list = [filter_dict]
    while filter_dict_list:
        filter_dict = filter_dict_list.pop()
        filter_conditions = []
        for key, value in filter_dict.items():
            if isinstance(value, Dict):
                for k, v in value.items():
                    k, method = parse_key(k)
                    v = v if isinstance(v, list) else [v]
                    v = [str(value) for value in v]
                    filter_conditions.append({"condition": "and", "key": k, "value": v, "method": method})
            elif isinstance(value, List):
                if not value:
                    continue
                if isinstance(value[0], Dict):
                    _conditions_list = []
                    for record in value:
                        _conditions: List[Dict] = []
                        for k, v in record.items():
                            k, method = parse_key(k)
                            v = v if isinstance(v, list) else [v]
                            v = [str(value) for value in v]
                            _conditions.append({"condition": "and", "key": k, "value": v, "method": method})
                        _conditions_list.append(_conditions)
                    extend_conditions_list.append(_conditions_list)
                else:
                    key, method = parse_key(key)
                    value = [str(v) for v in value]
                    filter_conditions.append({"condition": "and", "key": key, "value": value, "method": method})
            else:
                key, method = parse_key(key)
                value = str(value)
                filter_conditions.append({"condition": "and", "key": key, "value": [value], "method": method})
        if not filter_conditions:
            continue
        filter_conditions_list.append(filter_conditions)

    conditions_list: List[List[Dict]] = []
    _conditions = []
    for condition in conditions:
        if condition.get("condition") == "or":
            if _conditions:
                conditions_list.append(_conditions)
            _conditions = []
        else:
            condition["condition"] = "and"
        _conditions.append(condition)

    if _conditions:
        conditions_list.append(_conditions)

    result = []
    if not filter_conditions_list:
        filter_conditions_list = [[]]
    if not conditions_list:
        conditions_list = [[]]

    for conditions in product(filter_conditions_list, conditions_list, *extend_conditions_list):
        new_condition = []
        for condition in conditions:
            new_condition.extend(condition)
        new_condition = copy.deepcopy(new_condition)
        for condition in new_condition:
            condition["condition"] = "and"
        if result:
            new_condition[0]["condition"] = "or"
        result.extend(new_condition)

    if result and "condition" in result[0]:
        del result[0]["condition"]

    return result


class DataSource(metaclass=ABCMeta):
    data_source_label = ""
    data_type_label = ""

    metrics: List[Dict]
    group_by: List[str]
    interval: int
    time_field: str
    where: List[Dict]
    _advance_where: List[Dict]
    functions: List[Dict]

    DEFAULT_TIME_FIELD = "time"
    ADVANCE_CONDITION_METHOD = AdvanceConditionMethod

    def __init__(self, *args, name="", functions: List[Dict] = None, **kwargs):
        self.name = name
        self.functions = functions or []
        self.functions, self.time_shift, self.time_offset = self._parse_time_shift_function(functions)
        self._advance_where = []

    @classmethod
    def query_data(cls, *args, **kwargs) -> List:
        return []

    @classmethod
    def query_dimensions(cls, *args, **kwargs) -> List:
        return []

    @classmethod
    def query_log(cls, *args, **kwargs) -> Tuple[List, int]:
        return [], 0

    @classmethod
    def init_by_query_config(cls, query_config: Dict, *args, **kwargs) -> "DataSource":
        return cls()

    @property
    def id(self) -> Tuple[str, str]:
        return self.data_source_label, self.data_type_label

    @classmethod
    def _get_time_field(cls, interval):
        if not interval:
            return
        return f"time({interval}s)"

    def _parse_time_shift_function(self, functions: List) -> Tuple[List, str, int]:
        time_shift = None
        functions = functions or []
        for f in functions:
            if f["id"] != "time_shift":
                continue
            time_shift = f["params"][0].get("value") if f["params"] else None

        functions = [f for f in functions if f["id"] != "time_shift"]
        if not time_shift:
            return functions, "", 0

        time_offset = parse_time_compare_abbreviation(time_shift) * 1000
        return functions, time_shift, time_offset

    @classmethod
    def _get_queryset(
        cls,
        *,
        metrics: List[Dict] = None,
        select: List[str] = None,
        table: str = None,
        agg_condition: List = None,
        where: Dict = None,
        group_by: List[str] = None,
        index_set_id: int = None,
        query_string: str = "",
        limit: int = None,
        offset: int = None,
        slimit: int = None,
        order_by: List[str] = None,
        time_field: str = None,
        interval: int = None,
        start_time: int = None,
        end_time: int = None,
        time_align: bool = True,
    ):
        from bkmonitor.data_source.handler import DataQueryHandler

        metrics = json.loads(json.dumps(metrics)) or []
        select = select or []
        agg_condition = agg_condition or []
        where = where.copy() or {}
        group_by = (group_by or [])[:]
        time_field = time_field or cls.DEFAULT_TIME_FIELD
        order_by = order_by or [f"{time_field} desc"]

        # 实时监控方法处理
        for metric in metrics:
            if metric.get("method") == AGG_METHOD_REAL_TIME:
                metric["method"] = "AVG"

        # 过滤条件中添加时间字段
        time_filter = {}

        if start_time:
            if interval and time_align:
                start_time = time_interval_align(start_time // 1000, interval) * 1000

            time_filter[f"{time_field}__gte"] = start_time
        if end_time:
            if interval and time_align:
                end_time = time_interval_align(end_time // 1000, interval) * 1000
            time_filter[f"{time_field}__lt"] = end_time

        # 添加时间聚合字段
        if interval:
            group_by.append(cls._get_time_field(interval))

        q = DataQueryHandler(cls.data_source_label, cls.data_type_label)
        if where:
            q = q.where(dict_to_q(where))

        if time_filter:
            q = q.where(**time_filter)

        return (
            q.select(*select)
            .metrics(metrics)
            .table(table)
            .agg_condition(agg_condition)
            .group_by(*group_by)
            .dsl_index_set_id(index_set_id)
            .dsl_raw_query_string(query_string)
            .order_by(*order_by)
            .limit(limit)
            .slimit(slimit)
            .offset(offset)
            .time_field(time_field)
        )

    def _format_time_series_records(self, records: List[Dict]):
        """
        数据标准化
        """

        if self.interval:
            interval = self.interval
        else:
            interval = 1

        for record in records:
            # 去除时间为空的数据
            if not record.get(self.time_field):
                continue

            # 时间字段统一
            record["_time_"] = time_interval_align(record[self.time_field] // 1000, interval) * 1000 - self.time_offset
            del record[self.time_field]

        return records

    def _filter_by_advance_method(self, records: List):
        """
        根据高级条件过滤数据
        """
        if not self.ADVANCE_CONDITION_METHOD or not self._advance_where:
            return records

        condition_filter = load_agg_condition_instance(self._advance_where)
        return [record for record in records if condition_filter.is_match(record)]

    def _update_params_by_advance_method(self):
        """
        如果存在高级过滤条件，不再查询时提供过滤条件，并且在聚合维度中添加过滤字段
        """
        has_advance_method = False
        condition_fields = set()
        # 有高级匹配条件的场景，数据查询后过滤
        if self.ADVANCE_CONDITION_METHOD:
            for condition in self.where:
                condition_fields.add(condition["key"])
                method = condition.get("_origin_method", condition["method"])
                if method in self.ADVANCE_CONDITION_METHOD:
                    has_advance_method = True

        if has_advance_method:
            self._advance_where = self.where
            self.where = []
            for field in condition_fields:
                if field in self.group_by:
                    continue
                self.group_by.append(field)

    @property
    def metric_display(self):
        return ""

    @classmethod
    def is_cmdb_level_query(cls, *args, **kwargs):
        return False

    def _is_system_disk(self):
        return False

    def _is_system_net(self):
        return False


class InfluxdbDimensionFetcher(object):
    def query_dimensions(
        self, dimension_field, limit=settings.SQL_MAX_LIMIT, start_time=None, end_time=None, *args, **kwargs
    ):
        conditions_param = self.to_unify_query_config()[0]
        query_data = {
            "limit": limit,
            "table_id": conditions_param["table_id"],
            "info_type": "tag_values",
        }

        if conditions_param["field_name"]:
            query_data["metric_name"] = conditions_param["field_name"]

        if start_time:
            query_data["start_time"] = start_time // 1000
            query_data["end_time"] = end_time // 1000

        if conditions_param.get("conditions"):
            query_data["conditions"] = conditions_param.get("conditions")

        if isinstance(dimension_field, str):
            dimension_field = [dimension_field]
        query_data["keys"] = dimension_field

        logger.info(f"UNIFY_QUERY DIMENSIONS: {json.dumps(query_data)}")
        return api.unify_query.get_dimension_data(**query_data)


class PrometheusTimeSeriesDataSource(DataSource):
    data_source_label = "prometheus"
    data_type_label = "time_series"
    metrics = []
    time_field = "time"

    @classmethod
    def init_by_query_config(cls, query_config: Dict, *args, bk_biz_id=None, **kwargs):
        if bk_biz_id is None:
            raise ValueError("bk_biz_id can not be empty")

        return cls(
            bk_biz_id=bk_biz_id,
            promql=query_config["promql"],
            interval=query_config["agg_interval"],
            filter_dict=query_config.get("filter_dict"),
        )

    def __init__(self, bk_biz_id: int, promql: str, interval: int, filter_dict: dict = None, *args, **kwargs):
        self.bk_biz_id = bk_biz_id
        self.promql = promql
        self.interval = interval
        self.filter_dict = filter_dict or {}
        super(PrometheusTimeSeriesDataSource, self).__init__()

    @staticmethod
    def filter_dict_to_promql_match(filter_dict: dict) -> str:
        """
        将filter_dict转换为promql的match表达式
        @param filter_dict: 过滤条件
        @return: match表达式
        """
        match = ""
        if not filter_dict:
            return match

        filter_items = [filter_dict]
        match_items = []
        while len(filter_items) > 0:
            item = filter_items.pop()
            for key, value in item.items():
                if isinstance(value, dict):
                    filter_items.append(value)
                elif isinstance(value, str):
                    match_items.append(f'{key}={repr(value)}')
        if match_items:
            match = f"{{{','.join(match_items)}}}"
        return match

    def query_data(self, start_time: int = None, end_time: int = None, *args, **kwargs) -> List:
        from bkmonitor.data_source.unify_query.query import UnifyQuery

        start_time = time_interval_align(start_time // 1000, self.interval)
        end_time = time_interval_align(end_time // 1000, self.interval)

        # 增加额外的过滤条件
        match = self.filter_dict_to_promql_match(self.filter_dict)
        params = dict(
            bk_biz_ids=[self.bk_biz_id],
            promql=self.promql,
            match=match,
            start=start_time,
            end=end_time,
            step=f"{self.interval}s",
            timezone=timezone.get_current_timezone_name(),
        )

        data = api.unify_query.query_data_by_promql(**params)
        return UnifyQuery.process_unify_query_data({}, data, end_time=end_time * 1000)


class TimeSeriesDataSource(DataSource):
    data_source_label = ""
    data_type_label = ""

    DEFAULT_TIME_FIELD = "time"

    def rollback_query(self):
        pass

    def switch_unify_query(self, bk_biz_id):
        raise NotImplementedError("Not implemented yet")

    @classmethod
    def init_by_query_config(cls, query_config: Dict, *args, bk_biz_id=0, name="", **kwargs):
        """
        根据查询配置实例化
        """
        # 过滤空维度
        agg_dimension = [dimension for dimension in query_config.get("agg_dimension", []) if dimension]
        agg_method = query_config.get("agg_method", "COUNT")

        # 指标设置
        metrics = []
        if query_config.get("metric_field"):
            alias = query_config.get("alias") or query_config["metric_field"]
            metrics.append({"field": query_config["metric_field"], "method": agg_method, "alias": alias})
        else:
            alias = query_config.get("alias") or "alias"
            metrics.append({"field": "_index", "method": "COUNT", "alias": alias})

        for extend_metric_field in query_config.get("values", []):
            if "data_flow_id" in query_config and extend_metric_field in [
                "extra_info",
                "predict",
                "cluster",
                "upper_bound",
                "lower_bound",
            ]:
                # !!! 特殊逻辑 重要提示 !!!
                # 如果查询配置是智能异常检测的，且查询字段为 extra_info 或者 predict，则不进行聚合
                # 因为它们是一个字符串，聚合之后会变成空字符串
                # 由于离群检测算法的使用，需要对cluster字段使用GROUP_CONCAT
                if extend_metric_field == "cluster":
                    metrics.append({"field": extend_metric_field, "method": "GROUP_CONCAT"})
                else:
                    metrics.append({"field": extend_metric_field, "method": ""})
            else:
                metrics.append({"field": extend_metric_field, "method": agg_method})

        time_field = query_config.get("time_field")
        index_set_id = query_config.get("index_set_id")

        return cls(
            name=name,
            table=query_config.get("result_table_id", ""),
            metrics=metrics,
            interval=query_config.get("agg_interval", 60),
            group_by=agg_dimension,
            where=query_config.get("agg_condition", []),
            time_field=time_field,
            index_set_id=index_set_id,
            query_string=query_config.get("query_string", ""),
            bk_biz_id=bk_biz_id,
            functions=query_config.get("functions", {}),
            data_label=query_config.get("data_label", ""),
        )

    def _parse_function_params(self) -> Tuple[Dict, List[Dict]]:
        """
        函数参数转换为查询配置
        """
        time_aggregation = {}
        functions = []
        for function_params in self.functions:
            name = function_params["id"]
            params = {param["id"]: param["value"] for param in function_params["params"]}

            # 函数不支持在多指标计算中使用
            if name in ["top", "bottom"]:
                raise FunctionNotSupportedError(func_name=name)

            # 函数不存在
            if name not in Functions:
                raise FunctionNotFoundError(func_name=name)

            function = Functions[name]

            # 不能有多个时间函数
            if function.time_aggregation and time_aggregation:
                raise MultipleTimeAggregateFunctionError()

            # 转换为位置参数
            vargs_list = []
            # 时间窗口参数
            window = None
            for param in function.params:
                # 参数不存在
                if param.id not in params:
                    raise ParamRequiredError(func_name=name, param_name=param.id)

                # 事件窗口参数特殊处理
                if function.time_aggregation and param.id == "window":
                    window = params[param.id]
                    continue

                value = params[param.id]

                # 参数类型转换
                if param.type == "int":
                    value = int(value)
                elif param.type == "float":
                    value = float(value)

                vargs_list.append(value)

            config = {"vargs_list": vargs_list}
            # 判断是否是时间聚合函数
            if function.time_aggregation:
                time_aggregation = config
                config["function"] = function.id
                if window is not None:
                    config["window"] = window
            else:
                functions.append(config)
                config["method"] = function.id

            # position参数
            if function.position:
                config["position"] = function.position
            else:
                config["position"] = 0

            # 是否是维度聚合函数
            if function.with_dimensions:
                config["dimensions"] = self.group_by

            # 分位数计算必须存在le维度
            if function.name == "histogram_quantile" and "le" not in self.group_by:
                raise ParamRequiredError(func_name=name, param_name="le")

        return time_aggregation, functions

    def to_unify_query_config(self) -> List[Dict]:
        """
        生成统一查询配置
        """
        # 查询条件格式转换，融合filter_dic和条件语句
        conditions = {"field_list": [], "condition_list": []}
        operator_mapping = {
            "reg": "req",
            "nreg": "nreq",
            "include": "req",
            "exclude": "nreq",
            "eq": "contains",
            "neq": "ncontains",
        }
        for condition in _filter_dict_to_conditions(self.filter_dict, self.where):
            if conditions["field_list"]:
                conditions["condition_list"].append(condition.get("condition", "and"))

            value = condition["value"] if isinstance(condition["value"], list) else [condition["value"]]
            value = [str(v) for v in value]
            operator = operator_mapping.get(condition["method"], condition["method"])
            if operator in ["include", "exclude"]:
                value = [re.escape(v) for v in value]
            conditions["field_list"].append({"field_name": condition["key"], "value": value, "op": operator})

        # 聚合方法参数
        query_list = []
        for metric in self.metrics:
            if self.data_source_label == DataSourceLabel.BK_DATA:
                # 计算平台表名大小写敏感
                table = self.table
            else:
                table = self.table.lower()

            # 如果接入了数据平台，且是cmdb level表的查询，则需要去除后缀
            if settings.IS_ACCESS_BK_DATA and self.is_cmdb_level_query(
                where=self.where, filter_dict=self.filter_dict, group_by=self.group_by
            ):
                table, _, _ = table.partition("_cmdb_level")

            query: Dict[str, Any] = {
                "table_id": self.data_label or table,
                "time_aggregation": {},
                "field_name": metric["field"],
                "reference_name": (metric.get("alias") or metric["field"]).lower(),
                "dimensions": self.group_by,
                "driver": "influxdb",
                "time_field": self.time_field,
                "conditions": conditions,
                "function": [],
                "offset": f"{abs(self.time_offset // 1000)}s" if self.time_shift else "",
                "offset_forward": self.time_offset > 0,
            }

            if metric.get("method") and metric["method"] != AGG_METHOD_REAL_TIME:
                method = metric["method"].lower()

                # 分位数method特殊处理
                cp_agg_method = CpAggMethods.get(method)
                if cp_agg_method:
                    query["time_aggregation"]["vargs_list"] = cp_agg_method.vargs_list
                    query["time_aggregation"]["position"] = cp_agg_method.position
                    method = cp_agg_method.method

                if method.lower() in AggMethods:
                    method_mapping = {"avg": "mean"}
                    method = AggMethods[method].method
                else:
                    method_mapping = {"avg": "mean", "count": "sum"}
                    query["time_aggregation"].update(
                        {
                            "function": f"{method}_over_time",
                            "window": f"{self.interval}s" if self.interval else "1h",
                        }
                    )

                time_aggregation_func = {"method": method_mapping.get(method, method), "dimensions": self.group_by}

                if query["time_aggregation"].get("vargs_list"):
                    time_aggregation_func["vargs_list"] = query["time_aggregation"]["vargs_list"]

                query["function"].append(time_aggregation_func)

            # 解析函数参数
            time_aggregation, functions = self._parse_function_params()
            if time_aggregation:
                query["time_aggregation"].update(time_aggregation)
            query["function"].extend(functions)

            query["keep_columns"] = ["_time", query["reference_name"], *self.group_by]
            query_list.append(query)
        return query_list

    def _is_system_disk(self):
        return (
            self.table == settings.FILE_SYSTEM_TYPE_RT_ID
            and self.data_source_label == DataSourceLabel.BK_MONITOR_COLLECTOR
            and self.data_type_label == DataTypeLabel.TIME_SERIES
        )

    def _is_system_net(self):
        return (
            self.table == settings.SYSTEM_NET_GROUP_RT_ID
            and self.data_source_label == DataSourceLabel.BK_MONITOR_COLLECTOR
            and self.data_type_label == DataTypeLabel.TIME_SERIES
        )

    def __init__(
        self,
        *args,
        table,
        metrics: List = None,
        interval: int = 0,
        where: List = None,
        filter_dict: Dict = None,
        group_by: List[str] = None,
        order_by: List[str] = None,
        time_field: str = None,
        index_set_id: int = None,
        query_string: str = "",
        data_label: str = "",
        **kwargs,
    ):
        super(TimeSeriesDataSource, self).__init__(*args, **kwargs)
        self.data_label = data_label
        self.table = table
        self.metrics = metrics or []
        self.interval = interval
        self.where = where or []
        self.filter_dict = filter_dict or {}
        self.group_by = group_by or []
        self.time_field = time_field or self.DEFAULT_TIME_FIELD
        self.index_set_id = index_set_id
        self.query_string = query_string
        self.order_by = order_by or [f"{self.time_field} desc"]

        # 过滤空维度
        self.group_by = [d for d in self.group_by if d]
        self._update_params_by_advance_method()

    def query_data(
        self,
        start_time: int = None,
        end_time: int = None,
        limit: Optional[int] = settings.SQL_MAX_LIMIT,
        slimit: Optional[int] = None,
        *args,
        **kwargs,
    ) -> List:
        filter_dict = self.filter_dict.copy()
        if self._is_system_disk():
            filter_dict[f"{settings.FILE_SYSTEM_TYPE_FIELD_NAME}__neq"] = settings.FILE_SYSTEM_TYPE_IGNORE
        elif self._is_system_net():
            value = [condition["sql_statement"] for condition in settings.ETH_FILTER_CONDITION_LIST]
            filter_dict[f"{settings.SYSTEM_NET_GROUP_FIELD_NAME}__neq"] = value

        if start_time:
            start_time = start_time + self.time_offset
        if end_time:
            end_time = end_time + self.time_offset

        q = self._get_queryset(
            metrics=self.metrics,
            table=self.table,
            index_set_id=self.index_set_id,
            query_string=self.query_string,
            agg_condition=self.where,
            group_by=self.group_by,
            interval=self.interval,
            where=filter_dict,
            time_field=self.time_field,
            order_by=self.order_by,
            limit=limit,
            slimit=slimit,
            start_time=start_time,
            end_time=end_time,
        )

        records = q.raw_data
        records = self._format_time_series_records(records)
        return self._filter_by_advance_method(records)

    def query_dimensions(
        self,
        dimension_field: str,
        start_time: int = None,
        end_time: int = None,
        limit: Optional[int] = None,
        slimit: Optional[int] = None,
        *args,
        **kwargs,
    ) -> List:
        if isinstance(dimension_field, list):
            dimension_field = dimension_field[0]

        q = self._get_queryset(
            metrics=self.metrics[:1],
            table=self.table,
            query_string=self.query_string,
            index_set_id=self.index_set_id,
            agg_condition=self.where,
            group_by=[dimension_field],
            where=self.filter_dict,
            limit=limit,
            slimit=slimit,
            time_field=self.time_field,
            order_by=self.order_by,
            start_time=start_time,
            end_time=end_time,
            interval=kwargs.get("interval"),
        )
        records = self._filter_by_advance_method(q.raw_data)
        return [record[dimension_field] for record in records]

    @property
    def metric_display(self):
        field = self.name or self.metrics[0]["field"]
        method = self.metrics[0].get("method", "").lower()
        if method and method != AGG_METHOD_REAL_TIME:
            return f"{method}({field})"
        else:
            return field


class BkMonitorTimeSeriesDataSource(TimeSeriesDataSource):
    """
    监控采集时序型数据源
    """

    data_source_label = DataSourceLabel.BK_MONITOR_COLLECTOR
    data_type_label = DataTypeLabel.TIME_SERIES
    query_dimensions = InfluxdbDimensionFetcher.query_dimensions

    ADVANCE_CONDITION_METHOD = []

    def __init__(self, *args, **kwargs):
        super(BkMonitorTimeSeriesDataSource, self).__init__(*args, **kwargs)

        if settings.IS_ACCESS_BK_DATA and self.is_cmdb_level_query(
            where=self.where, filter_dict=self.filter_dict, group_by=self.group_by
        ):
            self.time_field = BkdataTimeSeriesDataSource.DEFAULT_TIME_FIELD
            self.order_by = [f"{self.time_field} desc"]

    @classmethod
    def is_cmdb_level_query(cls, where: List = None, filter_dict: Dict = None, group_by: List[str] = None):
        where = where or []
        filter_dict = filter_dict or {}
        group_by = group_by or []

        fields = set()
        # 解析filter_dict，取出实际的过滤字段
        for key, value in filter_dict.items():
            if not value:
                continue

            if isinstance(value, dict):
                value = [value]

            # 如果值是字典类型，则取字典字段作为key
            if isinstance(value, list) and isinstance(value[0], dict):
                for v in value:
                    if not isinstance(v, dict):
                        continue
                    fields.update(v)
            else:
                fields.add(key)

        fields.update(condition["key"] for condition in where)
        fields.update(group_by)
        # 只要字段中包含有bk_obj_id 或者 bk_inst_id则转到计算平台查询
        return fields & set(SPLIT_DIMENSIONS)

    @classmethod
    def _get_queryset(
        cls, *, table: str = None, agg_condition: List = None, where: Dict = None, group_by: List[str] = None, **kwargs
    ):
        if settings.IS_ACCESS_BK_DATA and cls.is_cmdb_level_query(
            where=agg_condition, filter_dict=where, group_by=group_by
        ):
            raw_table, _, _ = table.partition("_cmdb_level")
            replace_table_id = to_bk_data_rt_id(raw_table, settings.BK_DATA_CMDB_SPLIT_TABLE_SUFFIX)
            return BkdataTimeSeriesDataSource._get_queryset(
                table=replace_table_id, agg_condition=agg_condition, where=where, group_by=group_by, **kwargs
            )

        return super(BkMonitorTimeSeriesDataSource, cls)._get_queryset(
            table=table, agg_condition=agg_condition, where=where, group_by=group_by, **kwargs
        )


class BkdataTimeSeriesDataSource(TimeSeriesDataSource):
    """
    计算平台时序型数据源
    """

    data_source_label = DataSourceLabel.BK_DATA
    data_type_label = DataTypeLabel.TIME_SERIES

    DEFAULT_TIME_FIELD = "dtEventTimeStamp"

    def switch_unify_query(self, bk_biz_id):
        def _check(bk_biz_id):
            # __init__ 之前的会有该判定被调用， 此时属性还未被赋值
            # 1. 如果使用了查询函数，会走统一查询模块
            if getattr(self, "functions", []):
                return True
            # 2. 不支持一次查询多个指标，使用 bksql
            # 当 metrics 有多个时，表示特殊逻辑
            if len(getattr(self, "metrics", [])) > 1:
                return False
            # 3. 灰度状态： 灰度业务列表不包含0业务表示灰度中
            grayscale = 0 not in settings.BKDATA_USE_UNIFY_QUERY_GRAY_BIZ_LIST
            if grayscale:
                # 3.1 灰度数据源基于业务进行灰度
                return bk_biz_id in settings.BKDATA_USE_UNIFY_QUERY_GRAY_BIZ_LIST
            # 4. 不灰度就是全量(灰度列表包含 0 业务)
            return True

        self._using_unify_query = _check(bk_biz_id)
        if self._using_unify_query:
            if getattr(self, "_advance_where", []):
                # 使用unify-query，不处理高级条件
                self.ADVANCE_CONDITION_METHOD = []
                self.where = self._advance_where
                self._advance_where = []
        else:
            if hasattr(self, "_advance_where"):
                # 实例初始化完成后的判定，需要重新处理高级条件
                self.rollback_query()

        return self._using_unify_query

    def rollback_query(self):
        # 回退 bksql, 高级过滤转换。
        self.ADVANCE_CONDITION_METHOD = AdvanceConditionMethod
        if self._advance_where:
            # 已经处理过高级条件，不重复处理
            return
        self._update_params_by_advance_method()
<<<<<<< HEAD
=======

    def _update_params_by_advance_method(self):
        if len(self.metrics) > 1 and not self.functions:
            # 如果使用了查询函数，会走统一查询模块
            # 只有多指标情况下, bksql，需要高级过滤转换。
            self.ADVANCE_CONDITION_METHOD = AdvanceConditionMethod

        return super(BkdataTimeSeriesDataSource, self)._update_params_by_advance_method()
>>>>>>> 7bd96668

    def __init__(self, *args, **kwargs):
        # datasource初始化部分基于 init_by_query_config， 部分是直接初始化
        # 风险： 初始化参数中可能不存在业务id信息
        bk_biz_id = kwargs.get("bk_biz_id")
<<<<<<< HEAD
=======
        self._using_unify_query = False
>>>>>>> 7bd96668
        if bk_biz_id and self.switch_unify_query(bk_biz_id):
            # 当计算平台查询走unify-query的时候，不额外处理高级过滤方法
            # 影响函数： _update_params_by_advance_method
            self.ADVANCE_CONDITION_METHOD = []
        super(BkdataTimeSeriesDataSource, self).__init__(*args, **kwargs)

        # 对用户的请求进行鉴权
        if bk_biz_id:
            bk_biz_id = str(kwargs["bk_biz_id"])
            table_prefix = re.match(r"^(\d*)", self.table).groups()[0]
            if not table_prefix or table_prefix == str(settings.BK_DATA_BK_BIZ_ID):
                # 目标表前缀没有业务信息，或者前缀业务属于监控平台对接计算平台的业务，则不需要鉴权
                return
            if table_prefix != bk_biz_id:
                logger.error(f"用户请求bkdata数据源无权限(result_table_id:{self.table}, 业务id: {bk_biz_id})")
                raise PermissionDeniedError(action_name=bk_biz_id)

    def to_unify_query_config(self) -> List[Dict]:
        self._update_params_by_advance_method()
        # unify 定义 bkdata 查询配置制定data_source字段
        query_list = super().to_unify_query_config()
        for query in query_list:
            query["data_source"] = "bkdata"
        return query_list

    @classmethod
    def _get_queryset(cls, *, metrics: List[Dict] = None, **kwargs):
        # 计算平台查询的指标使用反引号，避免与关键字冲突
        metrics = copy.deepcopy(metrics)
        for metric in metrics:
            if not metric["field"].startswith("`"):
                metric["field"] = f"`{metric['field']}`"

            if metric.get("alias") and not metric["alias"].startswith("`"):
                metric["alias"] = f"`{metric['alias']}`"

        return super(BkdataTimeSeriesDataSource, cls)._get_queryset(metrics=metrics, **kwargs)

    @classmethod
    def _get_time_field(cls, interval):
        if not interval:
            return
        if interval < 60:
            raise Exception(_("计算平台聚合周期不能低于一分钟"))
        return f"minute{interval // 60}"

    def _format_time_series_records(self, records: List[Dict]):
        """
        数据标准化
        """
        # bkdata 数据源返回字段多了(minuteX)字段, 一并去除
        records = super(BkdataTimeSeriesDataSource, self)._format_time_series_records(records)
        minute_field = self._get_time_field(self.interval)
        for record in records:
            record.pop(minute_field, None)
        return records


class CustomTimeSeriesDataSource(TimeSeriesDataSource):
    """
    自定义时序型数据源
    """

    data_source_label = DataSourceLabel.CUSTOM
    data_type_label = DataTypeLabel.TIME_SERIES
    query_dimensions = InfluxdbDimensionFetcher.query_dimensions
    ADVANCE_CONDITION_METHOD = []

    def __init__(self, *args, **kwargs):
        super(CustomTimeSeriesDataSource, self).__init__(*args, **kwargs)


class LogSearchTimeSeriesDataSource(TimeSeriesDataSource):
    """
    日志时序型数据源
    """

    data_source_label = DataSourceLabel.BK_LOG_SEARCH
    data_type_label = DataTypeLabel.TIME_SERIES

    DEFAULT_TIME_FIELD = "dtEventTimeStamp"

    def __init__(self, *args, **kwargs):
        super(LogSearchTimeSeriesDataSource, self).__init__(*args, **kwargs)

        # 条件方法替换
        condition_mapping = {
            "eq": "is one of",
            "neq": "is not one of",
        }
        for condition in self.where:
            if condition["method"] in condition_mapping:
                condition["_origin_method"] = condition["method"]
                condition["method"] = condition_mapping[condition["method"]]

    def query_data(
        self,
        start_time: int = None,
        end_time: int = None,
        *args,
        **kwargs,
    ) -> List:
        # 日志查询中limit仅能限制返回的原始日志数量，因此固定为1
        if "limit" in kwargs:
            kwargs.pop("limit")

        return super(LogSearchTimeSeriesDataSource, self).query_data(start_time, end_time, limit=1, *args, **kwargs)

    def query_dimensions(
        self,
        dimension_field: str,
        start_time: int = None,
        end_time: int = None,
        limit: int = None,
        *args,
        **kwargs,
    ) -> List:
        # 日志查询中limit仅能限制返回的原始日志数量，因此固定为1
        if "limit" in kwargs:
            kwargs.pop("limit")

        if isinstance(dimension_field, list):
            assert len(dimension_field) > 0, _("维度查询参数，维度字段是必须的")
            dimension_field = dimension_field[0]

        return super(LogSearchTimeSeriesDataSource, self).query_dimensions(
            dimension_field, start_time, end_time, limit=1, *args, **kwargs
        )[:limit]

    def query_log(
        self,
        start_time: int = None,
        end_time: int = None,
        limit: Optional[int] = None,
        offset: Optional[int] = None,
        *args,
        **kwargs,
    ) -> Tuple[List, int]:
        q = self._get_queryset(
            query_string=self.query_string,
            table=self.table,
            index_set_id=self.index_set_id,
            agg_condition=self.where,
            where=self.filter_dict,
            time_field=self.time_field,
            start_time=start_time,
            end_time=end_time,
            limit=limit,
            offset=offset,
        )

        data = q.original_data
        total = data["hits"]["total"]
        if isinstance(total, dict):
            total = total["value"]

        result = [record["_source"] for record in data["hits"]["hits"][:limit]]
        return result, total


class LogSearchLogDataSource(LogSearchTimeSeriesDataSource):
    """
    日志关键字数据源
    """

    data_source_label = DataSourceLabel.BK_LOG_SEARCH
    data_type_label = DataTypeLabel.LOG

    DEFAULT_TIME_FIELD = "dtEventTimeStamp"

    def __init__(self, *args, **kwargs):
        super(LogSearchLogDataSource, self).__init__(*args, **kwargs)
        self.metrics = [{"field": "_index", "method": "COUNT"}]

    @property
    def metric_display(self):
        time_display = _("{}秒").format(self.interval)
        if self.interval > 60:
            time_display = _("{}分钟").format(self.interval // 60)
        return _("{}内匹配到关键字次数").format(time_display)


class BkApmTraceDataSource(LogSearchLogDataSource):
    data_source_label = DataSourceLabel.BK_APM
    data_type_label = DataTypeLabel.LOG
    DEFAULT_TIME_FIELD = "time"


class BkApmTraceTimeSeriesDataSource(LogSearchTimeSeriesDataSource):
    data_source_label = DataSourceLabel.BK_APM
    data_type_label = DataTypeLabel.TIME_SERIES
    DEFAULT_TIME_FIELD = "time"


class BkMonitorLogDataSource(DataSource):
    data_source_label = DataSourceLabel.BK_MONITOR_COLLECTOR
    data_type_label = DataTypeLabel.LOG

    INNER_DIMENSIONS = ["event_name", "target"]
    DISTINCT_METHODS = {"AVG", "SUM", "COUNT"}
    METHOD_DESC = {"avg": _lazy("均值"), "sum": _lazy("总和"), "max": _lazy("最大值"), "min": _lazy("最小值"), "count": ""}

    @classmethod
    def init_by_query_config(cls, query_config: Dict, name="", *args, **kwargs):
        # 过滤空维度
        agg_dimension = [dimension for dimension in query_config.get("agg_dimension", []) if dimension]

        # 统计聚合目标节点
        topo_nodes = defaultdict(list)
        if query_config.get("target") and query_config["target"][0]:
            target = query_config["target"][0][0]
            if target["field"] in ["host_topo_node", "service_topo_node"]:
                for value in target["value"]:
                    topo_nodes[value["bk_obj_id"]].append(value["bk_inst_id"])

        # 指标设置
        metrics = [{"field": "event.count", "method": query_config["agg_method"]}]
        time_field = query_config.get("time_field")

        return cls(
            name=name,
            table=query_config["result_table_id"],
            metrics=metrics,
            interval=query_config.get("agg_interval", 60),
            group_by=agg_dimension,
            where=query_config.get("agg_condition", []),
            time_field=time_field,
            topo_nodes=topo_nodes,
        )

    def __init__(
        self,
        *,
        table,
        metrics: List[Dict] = None,
        interval: int = 0,
        where: List = None,
        filter_dict: Dict = None,
        query_string: str = "",
        group_by: List[str] = None,
        time_field: str = None,
        topo_nodes: Dict[str, List] = None,
        **kwargs,
    ):
        super(BkMonitorLogDataSource, self).__init__(**kwargs)
        self.metrics = metrics or []
        self.table = table
        self.interval = interval
        self.where = where or []
        self.filter_dict = filter_dict or {}
        self.query_string = query_string
        self.group_by = group_by or []
        self.time_field = time_field or self.DEFAULT_TIME_FIELD

        # 过滤空维度
        self.group_by = [d for d in self.group_by if d]
        self._update_params_by_advance_method()

        # 如果维度中包含实例，则不按节点聚合
        if {"bk_target_ip", "bk_target_service_instance_id"} & set(self.group_by):
            topo_nodes = {}
        self.topo_nodes = topo_nodes or {}

    def is_dimensions_field(self, field: str) -> bool:
        """
        判断是否需要补全dimensions前缀
        """
        return field not in self.INNER_DIMENSIONS and not field.startswith("dimensions")

    def _get_metrics(self):
        """
        metric字段处理
        """
        metrics = self.metrics.copy()
        methods = {metric.get("method", "").upper() for metric in self.metrics}
        if methods & self.DISTINCT_METHODS:
            metrics.append({"field": "dimensions.bk_module_id", "method": "distinct", "alias": "distinct"})
        return metrics

    def _get_group_by(self, bk_obj_id: str = None) -> List:
        """
        聚合维度处理，判断是否需要按节点聚合
        """
        group_by = self.group_by[:]

        # 去除补全的特殊维度
        if "bk_obj_id" in group_by:
            group_by.remove("bk_obj_id")
        if "bk_inst_id" in group_by:
            group_by.remove("bk_inst_id")

        # 如果没有实例维度，则按节点聚合
        if not ({"bk_target_ip", "bk_target_service_instance_id"} & set(group_by)) and bk_obj_id:
            group_by.append(f"bk_{bk_obj_id}_id")

        # 维度补充dimensions.前缀
        return [
            f"dimensions.{dimension}" if self.is_dimensions_field(dimension) else dimension for dimension in group_by
        ]

    def _get_where(self):
        """
        非内置维度需要补充dimensions.
        """
        where = copy.deepcopy(self.where)
        for condition in where:
            if self.is_dimensions_field(condition["key"]):
                condition["key"] = f"dimensions.{condition['key']}"

        # 去除采集配置ID条件
        where = [c for c in where if c["key"] != "dimensions.bk_collect_config_id"]
        return where

    def _add_dimension_prefix(self, filter_dict: Dict) -> Dict:
        """
        为filter_dict添加维度前缀
        """
        new_filter_dict = {}

        # 将bk_inst_id和bk_obj_id过滤条件调整真实的层级维度
        if "bk_inst_id" in filter_dict and "bk_obj_id" in filter_dict:
            new_filter_dict[f"dimensions.bk_{filter_dict['bk_obj_id']}_id"] = filter_dict["bk_inst_id"]

        for key, value in filter_dict.items():
            # 如果value是数组类型且其中为字典，则需要遍历每一个子value
            if isinstance(value, (list, Tuple)) and value and isinstance(value[0], Dict):
                new_filter_dict[key] = [self._add_dimension_prefix(v) for v in value]
                continue

            if key in ["bk_collect_config_id", "bk_inst_id", "bk_obj_id"]:
                continue

            # 如果是字典类型，则处理value中的key
            if isinstance(value, Dict):
                new_filter_dict[key] = self._add_dimension_prefix(value)
                continue

            if self.is_dimensions_field(key):
                key = f"dimensions.{key}"

            new_filter_dict[key] = value
        return new_filter_dict

    def _get_filter_dict(self, bk_obj_id: str = None, bk_inst_ids: List = None) -> Dict:
        """
        过滤条件按target过滤及添加dimensions.前缀
        """
        filter_dict = self.filter_dict.copy() if self.filter_dict else {}
        if bk_obj_id and bk_inst_ids:
            filter_dict[f"bk_{bk_obj_id}_id"] = bk_inst_ids

        return self._add_dimension_prefix(filter_dict)

    def _distinct_calculate(self, records: List[Dict], bk_obj_id: str = None) -> List:
        """
        根据聚合方法和bk_module_id的重复数量计算实际的值
        """
        group_by = self._get_group_by(bk_obj_id)
        group_by.append(self.time_field)

        metric_values = {}
        dimension_count = defaultdict(lambda: 0)
        for record in records:
            key = tuple((dimension, record[dimension]) for dimension in group_by)
            dimension_count[key] += 1

            # 维度初始化
            if key not in metric_values:
                metric_values[key] = defaultdict(lambda: 0)

            for metric in self.metrics:
                method = metric.get("method", "")
                alias = metric.get("alias") or metric["field"]

                if method in ["COUNT", "SUM"]:
                    record[alias] /= record["distinct"] or 1

                if method in self.DISTINCT_METHODS:
                    metric_values[key][alias] += record[alias] or 0
                else:
                    metric_values[key][alias] = record[alias] or 0

        # 平均值计算
        for metric in self.metrics:
            method = metric.get("method", "")
            alias = metric.get("alias") or metric["field"]

            if method != "AVG":
                continue

            for key, value in metric_values.items():
                value[alias] /= dimension_count[key]

        # 只保留需要的维度和指标
        new_result = []
        for key, value in metric_values.items():
            record = {dimension: dimension_value for dimension, dimension_value in key}
            record.update(value)
            new_result.append(record)

        return new_result

    @staticmethod
    def _remove_dimensions_prefix(data: List, bk_obj_id=None):
        """请求结果中去除dimensions.前缀"""
        result = []
        for record in data:
            new_record = {}
            for key, value in record.items():
                if key.startswith("dimensions."):
                    key = key[11:]

                if key == f"bk_{bk_obj_id}_id":
                    new_record["bk_obj_id"] = bk_obj_id
                    new_record["bk_inst_id"] = value
                else:
                    new_record[key] = value

            result.append(new_record)
        return result

    def query_data(
        self,
        start_time: int = None,
        end_time: int = None,
        limit: int = None,
        *args,
        **kwargs,
    ) -> List:
        metrics = self._get_metrics()
        where = self._get_where()

        if start_time:
            start_time = start_time + self.time_offset
        if end_time:
            end_time = end_time + self.time_offset

        topo_nodes = self.topo_nodes.copy()
        if not topo_nodes:
            topo_nodes[""] = []

        records = []
        for bk_obj_id, bk_inst_ids in topo_nodes.items():
            group_by = self._get_group_by(bk_obj_id)
            filter_dict = self._get_filter_dict(bk_obj_id, bk_inst_ids)

            if "dimensions.bk_target_ip" not in group_by:
                group_by.append("dimensions.bk_target_ip")
            if "dimensions.bk_target_cloud_id" not in group_by:
                group_by.append("dimensions.bk_target_cloud_id")

            q = self._get_queryset(
                metrics=metrics,
                table=self.table,
                agg_condition=where,
                group_by=group_by,
                interval=self.interval,
                where=filter_dict,
                limit=1,
                time_field=self.time_field,
                start_time=start_time,
                end_time=end_time,
                query_string=self.query_string,
            )
            data = self._distinct_calculate(q.raw_data, bk_obj_id)
            data = self._remove_dimensions_prefix(data, bk_obj_id)
            records.extend(data)
        records = self._filter_by_advance_method(records)
        records = self._format_time_series_records(records)
        return records[:limit]

    def query_dimensions(
        self,
        dimension_field: str,
        start_time: int = None,
        end_time: int = None,
        limit: int = None,
        *args,
        **kwargs,
    ) -> List:
        if isinstance(dimension_field, list):
            dimension_field = dimension_field[0]

        if self.is_dimensions_field(dimension_field):
            dimension_field = f"dimensions.{dimension_field}"

        q = self._get_queryset(
            metrics=self.metrics[:1],
            table=self.table,
            agg_condition=self._get_where(),
            group_by=[dimension_field],
            where=self._get_filter_dict(),
            limit=limit,
            time_field=self.time_field,
            start_time=start_time,
            end_time=end_time,
            query_string=self.query_string,
            interval=kwargs.get("interval"),
        )
        records = self._remove_dimensions_prefix(q.raw_data)
        records = self._filter_by_advance_method(records)
        if "." in dimension_field:
            dimension_field = dimension_field.split(".")[-1]
        return [record[dimension_field] for record in records][:limit]

    def query_log(
        self, start_time: int = None, end_time: int = None, limit: int = None, offset: int = None, *args, **kwargs
    ) -> Tuple[List, int]:
        q = self._get_queryset(
            table=self.table,
            agg_condition=self._get_where(),
            where=self._get_filter_dict(),
            limit=limit,
            offset=offset,
            time_field=self.time_field,
            start_time=start_time,
            end_time=end_time,
            query_string=self.query_string,
        )
        data = q.original_data
        total = data["hits"]["total"]
        if isinstance(total, dict):
            total = total["value"]

        result = [record["_source"] for record in data["hits"]["hits"][:limit]]
        return result, total

    @property
    def metric_display(self):
        time_display = _("{}秒").format(self.interval)
        if self.interval > 60:
            time_display = _("{}分钟").format(self.interval // 60)
        method = self.metrics[0]["method"].lower()
        return _("{}内接收到事件次数{}").format(time_display, self.METHOD_DESC[method])


class CustomEventDataSource(BkMonitorLogDataSource):
    """
    自定义事件数据源
    """

    data_source_label = DataSourceLabel.CUSTOM
    data_type_label = DataTypeLabel.EVENT
    INNER_DIMENSIONS = ["target", "event_name"]

    @classmethod
    def init_by_query_config(cls, query_config: Dict, name="", *args, **kwargs):
        # 过滤空维度
        agg_dimension = [dimension for dimension in query_config.get("agg_dimension", []) if dimension]
        time_fields = query_config.get("time_field")
        custom_event_name = query_config.get("custom_event_name", "")

        return cls(
            name=name,
            metrics=[{"field": "_index", "method": "COUNT"}],
            table=query_config.get("result_table_id", ""),
            interval=query_config.get("agg_interval", 60),
            group_by=agg_dimension,
            query_string=query_config.get("query_string", ""),
            where=query_config.get("agg_condition", []),
            time_field=time_fields,
            custom_event_name=custom_event_name,
            data_label=query_config.get("data_label", ""),
        )

    def __init__(self, *args, **kwargs):
        super(CustomEventDataSource, self).__init__(*args, **kwargs)

        # 添加自定义事件过滤条件
        if kwargs.get("custom_event_name"):
            self.filter_dict["event_name"] = kwargs["custom_event_name"]

        # 过滤掉恢复事件
        self.filter_dict["event_type__neq"] = RECOVERY

        # 支持metric_field为自定义事件名
        if (
            self.metrics
            and self.metrics[0]["field"] not in ["_index", "event.count"]
            and "event_name" not in self.filter_dict
        ):
            event_name = self.metrics[0]["field"]
            self.metrics[0]["field"] = "_index"
            self.metrics[0]["method"] = "COUNT"
            self.filter_dict["event_name"] = event_name

        # 锁定指标聚合方法为Count
        # todo count(_index) -> sum(event.count)X
        for metric in self.metrics:
            if metric["field"] == "_index":
                metric["method"] = "COUNT"

        # 平台级且业务不等于绑定的平台业务
        if judge_auto_filter(kwargs.get("bk_biz_id", 0), self.table):
            self.filter_dict["bk_biz_id"] = kwargs["bk_biz_id"]

    def add_recovery_filter(self, datasource):
        """
        去除原有默认的异常事件筛选，增加恢复过滤条件
        :return: 增加恢复事件筛选的DataSource
        """
        # 原有 datasource 默认不筛选恢复事件，弹出
        datasource.filter_dict.pop("event_type__neq")

        # 新增恢复事件筛选条件
        datasource.filter_dict["event_type__eq"] = RECOVERY

        return datasource

    def query_data(
        self,
        start_time: int = None,
        end_time: int = None,
        limit: int = None,
        *args,
        **kwargs,
    ) -> List:
        where = self._get_where()
        filter_dict = self._get_filter_dict()
        group_by = self._get_group_by()

        if start_time:
            start_time = start_time + self.time_offset
        if end_time:
            end_time = end_time + self.time_offset

        q = self._get_queryset(
            metrics=self.metrics,
            table=self.table,
            agg_condition=where,
            interval=self.interval,
            group_by=group_by,
            where=filter_dict,
            query_string=self.query_string,
            limit=1,
            time_field=self.time_field,
            start_time=start_time,
            end_time=end_time,
        )

        records = self._remove_dimensions_prefix(q.raw_data)
        records = self._filter_by_advance_method(records)
        records = self._format_time_series_records(records)
        return records[:limit]


class BkMonitorEventDataSource(DataSource):
    """
    系统事件数据源
    """

    data_source_label = DataSourceLabel.BK_MONITOR_COLLECTOR
    data_type_label = DataTypeLabel.EVENT


class BkFtaEventDataSource(DataSource):
    data_source_label = DataSourceLabel.BK_FTA
    data_type_label = DataTypeLabel.EVENT

    DEFAULT_TIME_FIELD = "time"
    ADVANCE_CONDITION_METHOD = []

    @classmethod
    def init_by_query_config(cls, query_config: Dict, name="", bk_biz_id=None, *args, **kwargs):
        return cls(
            name=name,
            metrics=[
                {
                    "field": query_config["alert_name"],
                    "method": "COUNT",
                    "alias": query_config.get("alias", ""),
                }
            ],
            interval=query_config.get("agg_interval", 60),
            group_by=query_config.get("agg_dimension", []),
            where=query_config.get("agg_condition", []),
            bk_biz_id=bk_biz_id,
        )

    def __init__(
        self,
        metrics: List[Dict] = None,
        interval: int = 60,
        where: List = None,
        group_by: List[str] = None,
        filter_dict: Dict = None,
        alert_name: str = None,
        bk_biz_id: int = None,
        **kwargs,
    ):
        super(BkFtaEventDataSource, self).__init__(**kwargs)
        self.interval = interval // 60
        self.where = copy.deepcopy(where) or []
        self.group_by = [d for d in group_by if d] if group_by else []
        self._update_params_by_advance_method()
        self.time_field = self.DEFAULT_TIME_FIELD

        self.metrics = copy.deepcopy(metrics)

        if alert_name:
            # 如果传了告警名称，就直接用
            self.alert_name = alert_name
        elif self.metrics:
            # 如果没有传告警名称，那必定传了 metrics，从 metrics 提取
            self.alert_name = self.metrics[0]["field"]
            self.metrics[0].update(
                {
                    "field": "_index",
                    "method": "COUNT",
                }
            )
        else:
            self.alert_name = None

        self.filter_dict = copy.deepcopy(filter_dict) or {}
        # 追加过滤条件
        self.filter_dict["status"] = EventStatus.ABNORMAL

        if self.alert_name:
            self.filter_dict["alert_name.raw"] = self.alert_name

        if bk_biz_id:
            self.filter_dict["bk_biz_id"] = bk_biz_id

    def query_data(
        self,
        start_time: int = None,
        end_time: int = None,
        limit: int = None,
        *args,
        **kwargs,
    ) -> List:
        if start_time:
            start_time = start_time + self.time_offset
        if end_time:
            end_time = end_time + self.time_offset

        q = self._get_queryset(
            table=f"{start_time}|{end_time}",
            metrics=self.metrics,
            agg_condition=self.where,
            interval=self.interval,
            group_by=self.group_by,
            where=self.filter_dict,
            limit=1,
            time_field=self.time_field,
            start_time=start_time,
            end_time=end_time,
        )
        records = q.raw_data
        records = self._filter_by_advance_method(records)
        records = self._format_time_series_records(records)
        return records[:limit]

    def query_dimensions(
        self,
        dimension_field: str,
        start_time: int = None,
        end_time: int = None,
        limit: Optional[int] = None,
        *args,
        **kwargs,
    ) -> List:
        if isinstance(dimension_field, list):
            dimension_field = dimension_field[0]

        if dimension_field in ["description"]:
            # 不可聚合字段，直接返回空
            return []

        q = self._get_queryset(
            table=f"{start_time}|{end_time}",
            metrics=self.metrics,
            agg_condition=self.where,
            interval=self.interval,
            group_by=[dimension_field],
            where=self.filter_dict,
            limit=1,
            time_field=self.time_field,
            start_time=start_time,
            end_time=end_time,
        )
        records = self._filter_by_advance_method(q.raw_data)
        return [record[dimension_field] for record in records]

    def query_log(
        self, start_time: int = None, end_time: int = None, limit: int = None, offset: int = None, *args, **kwargs
    ) -> Tuple[List, int]:
        q = self._get_queryset(
            table=f"{start_time}|{end_time}" if start_time and end_time else None,
            metrics=self.metrics,
            agg_condition=self.where,
            interval=self.interval,
            group_by=self.group_by,
            where=self.filter_dict,
            time_field=self.time_field,
            start_time=start_time,
            end_time=end_time,
            limit=limit,
            offset=offset,
        )

        data = q.original_data
        total = data["hits"]["total"]
        if isinstance(total, dict):
            total = total["value"]

        result = [record["_source"] for record in data["hits"]["hits"][:limit]]
        return result, total

    @property
    def metric_display(self):
        return _("{}分钟内接收到事件次数").format(self.interval)


class BkFtaAlertDataSource(BkFtaEventDataSource):
    data_source_label = DataSourceLabel.BK_FTA
    data_type_label = DataTypeLabel.ALERT


class BkMonitorAlertDataSource(BkFtaEventDataSource):
    data_source_label = DataSourceLabel.BK_MONITOR_COLLECTOR
    data_type_label = DataTypeLabel.ALERT

    @classmethod
    def init_by_query_config(cls, query_config: Dict, name="", *args, **kwargs):
        return cls(
            name=name,
            metrics=[
                {
                    "field": query_config["bkmonitor_strategy_id"],
                    "method": "COUNT",
                    "alias": query_config.get("alias", ""),
                }
            ],
            interval=query_config.get("agg_interval", 60),
            group_by=query_config.get("agg_dimension", []),
            where=query_config.get("agg_condition", []),
        )

    def __init__(
        self, metrics: List[Dict] = None, filter_dict: Dict = None, bkmonitor_strategy_id: int = None, *args, **kwargs
    ):
        super(BkMonitorAlertDataSource, self).__init__(metrics, *args, **kwargs)

        self.metrics = copy.deepcopy(metrics)

        if bkmonitor_strategy_id:
            self.strategy_id = bkmonitor_strategy_id
        elif self.metrics:
            self.strategy_id = self.metrics[0]["field"]
            self.metrics[0].update(
                {
                    "field": "_index",
                    "method": "COUNT",
                }
            )
        else:
            self.strategy_id = None

        self.filter_dict = copy.deepcopy(filter_dict) or {}
        # 追加过滤条件
        self.filter_dict["status"] = EventStatus.ABNORMAL

        if self.strategy_id:
            self.filter_dict["strategy_id"] = self.strategy_id


def judge_auto_filter(bk_biz_id: int, table_id: str) -> bool:
    """
    是否注入bk_biz_id过滤条件逻辑：
    - 平台级自定义指标：
      - 查询参数业务id 等于 自定义指标的所属业务 不过滤(平台级查看)
      - 查询参数业务id 不等于 自定义指标的所属业务 过滤(单业务视角)
    - 内置进程采集 需要过滤(单业务视角)
    - 非平台级自定义指标 不需要过滤(自定义指标不一定有bk_biz_id字段，无需过滤)

    方案：
    api.metadata.get_result_table(table_id) -> 拿到所属业务信息，业务id为0 则表示为全局
    而绑定的平台业务id，在data_name里面获取
    data_name 生成规则：
    1. 事件： 业务id在最后面"{}_{}_{}".format(self.CUSTOM_EVENT_DATA_NAME, event_group_name, bk_biz_id)
    2. 指标： 业务id在最前面"{}_{}_{}".format(bk_biz_id, self.CUSTOM_TS_NAME, ts_name)
    """
    # todo 平台级判定需要根据项目空间调整
    from metadata.models import (
        DataSource,
        DataSourceResultTable,
        EventGroup,
        ResultTable,
    )

    if not bk_biz_id:
        return False

    if not table_id:
        return True

    need_add_filter = is_build_in_process_data_source(table_id=table_id)
    if need_add_filter:
        return need_add_filter

    if settings.ENVIRONMENT == "development":
        table_info = api.metadata.get_result_table(table_id=table_id)
        data_id = table_info["bk_data_id"]
        if table_info["bk_biz_id"] == 0:
            data_source_data = api.metadata.get_data_id(bk_data_id=data_id, with_rt_info=False)
            space_uid = data_source_data.get("space_uid", "")
            if space_uid:
                platform_biz_id = space_uid.split("__", -1)[-1]
            else:
                data_name = data_source_data.get("data_name", "0")
                event_groups = [
                    group
                    for group in api.metadata.query_event_group(bk_biz_id=bk_biz_id)
                    if group["bk_data_id"] == data_id
                ]
                if event_groups:
                    # 自定义事件 data_name 的业务ID在最后面
                    platform_biz_id = data_name.split("_")[-1]
                else:
                    platform_biz_id = data_name.split("_")[0]
            need_add_filter = platform_biz_id != str(bk_biz_id)
    else:
        result_table = ResultTable.objects.filter(table_id=table_id).first()
        if result_table and result_table.bk_biz_id == 0:
            data_id = DataSourceResultTable.objects.get(table_id=table_id).bk_data_id
            data_source_data = DataSource.objects.get(bk_data_id=data_id)
            space_uid = data_source_data.space_uid
            if space_uid:
                platform_biz_id = space_uid.split("__", -1)[-1]
            else:
                data_name = data_source_data.data_name
                if EventGroup.objects.filter(bk_data_id=data_id).exists():
                    platform_biz_id = data_name.split("_")[-1]
                else:
                    platform_biz_id = data_name.split("_")[0]
            need_add_filter = platform_biz_id != str(bk_biz_id)
    return need_add_filter


def load_data_source(data_source_label: str, data_type_label: str) -> Type[DataSource]:
    """
    加载对应的DataSource
    """
    data_sources = [
        BkMonitorTimeSeriesDataSource,
        BkMonitorLogDataSource,
        BkMonitorEventDataSource,
        BkdataTimeSeriesDataSource,
        CustomEventDataSource,
        CustomTimeSeriesDataSource,
        LogSearchLogDataSource,
        LogSearchTimeSeriesDataSource,
        BkMonitorAlertDataSource,
        BkFtaAlertDataSource,
        BkFtaEventDataSource,
        BkApmTraceDataSource,
        BkApmTraceTimeSeriesDataSource,
        PrometheusTimeSeriesDataSource,
    ]

    data_source_mapping = {
        (data_source.data_source_label, data_source.data_type_label): data_source for data_source in data_sources
    }

    return data_source_mapping[(data_source_label, data_type_label)]<|MERGE_RESOLUTION|>--- conflicted
+++ resolved
@@ -1066,26 +1066,11 @@
             # 已经处理过高级条件，不重复处理
             return
         self._update_params_by_advance_method()
-<<<<<<< HEAD
-=======
-
-    def _update_params_by_advance_method(self):
-        if len(self.metrics) > 1 and not self.functions:
-            # 如果使用了查询函数，会走统一查询模块
-            # 只有多指标情况下, bksql，需要高级过滤转换。
-            self.ADVANCE_CONDITION_METHOD = AdvanceConditionMethod
-
-        return super(BkdataTimeSeriesDataSource, self)._update_params_by_advance_method()
->>>>>>> 7bd96668
 
     def __init__(self, *args, **kwargs):
         # datasource初始化部分基于 init_by_query_config， 部分是直接初始化
         # 风险： 初始化参数中可能不存在业务id信息
         bk_biz_id = kwargs.get("bk_biz_id")
-<<<<<<< HEAD
-=======
-        self._using_unify_query = False
->>>>>>> 7bd96668
         if bk_biz_id and self.switch_unify_query(bk_biz_id):
             # 当计算平台查询走unify-query的时候，不额外处理高级过滤方法
             # 影响函数： _update_params_by_advance_method
