--- conflicted
+++ resolved
@@ -88,11 +88,7 @@
 
 
 class UnityUserBaseResource(six.with_metaclass(abc.ABCMeta, APIResource)):
-<<<<<<< HEAD
-    base_url = "%s/api/unity-user/stage/api/v1/open/odc-users/" % settings.BK_USERINFO_API_BASE_URL
-=======
     base_url = settings.BK_USERINFO_API_BASE_URL
->>>>>>> 06e81e64
     module_name = "unity-user"
 
 
@@ -101,11 +97,7 @@
     获取用户敏感信息
     """
 
-<<<<<<< HEAD
-    action = "/sensitive-info/"
-=======
     action = "/api/v1/open/odc-users/sensitive-info/"
->>>>>>> 06e81e64
     method = "GET"
 
     class RequestSerializer(serializers.Serializer):
