--- conflicted
+++ resolved
@@ -65,11 +65,7 @@
 
     def perform_request(self, params: dict):
         # 如果使用esb，则直接返回默认租户
-<<<<<<< HEAD
-        if not self.use_apigw():
-=======
         if not settings.ENABLE_MULTI_TENANT_MODE:
->>>>>>> 6ef57345
             return [{"id": "system", "name": "Blueking", "status": "enabled"}]
 
         result = super().perform_request({"bk_tenant_id": DEFAULT_TENANT_ID})
@@ -96,11 +92,7 @@
 class ListDepartmentsResource(BkUserApiResource):
     """
     获取部门列表
-<<<<<<< HEAD
-    TODO: 需要重构，将部门信息全部存储下来自行分层
-=======
     TODO: 后续用户管理apigw将会支持查询第一层部门
->>>>>>> 6ef57345
     """
 
     @property
