# -*- coding: utf-8 -*-
"""
Tencent is pleased to support the open source community by making 蓝鲸智云 - 监控平台 (BlueKing - Monitor) available.
Copyright (C) 2017-2021 THL A29 Limited, a Tencent company. All rights reserved.
Licensed under the MIT License (the "License"); you may not use this file except in compliance with the License.
You may obtain a copy of the License at http://opensource.org/licenses/MIT
Unless required by applicable law or agreed to in writing, software distributed under the License is distributed on
an "AS IS" BASIS, WITHOUT WARRANTIES OR CONDITIONS OF ANY KIND, either express or implied. See the License for the
specific language governing permissions and limitations under the License.
"""

from django.conf import settings
from rest_framework import serializers
from rest_framework.exceptions import ValidationError

from bkmonitor.commons.tools import batch_request
from bkmonitor.utils.cache import CacheType
from bkmonitor.utils.user import get_local_username, get_request_username
from core.drf_resource import CacheResource, Resource, api
from core.drf_resource.contrib.nested_api import KernelAPIResource


class MetaDataAPIGWResource(KernelAPIResource):
    base_url_statement = None
    base_url = settings.MONITOR_API_BASE_URL or "%s/api/c/compapi/v2/monitor_v3/" % settings.BK_COMPONENT_API_URL

    # 模块名
    module_name = "metadata_v3"

    @property
    def label(self):
        return self.__doc__


class MetadataBaseSerializer(serializers.Serializer):
    def validate(self, attrs):
        # 移除值为 None 的字段
        for field in list(attrs.keys()):
            if attrs[field] is None:
                del attrs[field]
        return attrs


class GetLabelResource(MetaDataAPIGWResource):
    """
    获取分类标签（一二级标签）
    """

    action = "/metadata_list_label/"
    method = "GET"
    backend_cache_type = CacheType.METADATA

    class RequestSerializer(serializers.Serializer):
        # 标签分类，source_label, type_label or result_table_label
        label_type = serializers.CharField(required=False, label="标签分类")
        # 标签层级, 层级从1开始计算, 该配置只在label_type为result_table时生效
        level = serializers.IntegerField(required=False, label="标签层级")
        include_admin_only = serializers.BooleanField(required=False, label="是否展示管理员可见标签")


class CreateDataIdResource(MetaDataAPIGWResource):
    """
    创建监控数据源
    """

    action = "/metadata_create_data_id/"
    method = "POST"

    class RequestSerializer(serializers.Serializer):
        data_name = serializers.CharField(required=True)
        etl_config = serializers.CharField(required=True, allow_blank=True)
        operator = serializers.CharField(required=True)
        mq_cluster = serializers.IntegerField(required=False)
        data_description = serializers.CharField(required=False)
        is_custom_source = serializers.BooleanField(required=False, default=True)
        source_label = serializers.CharField(required=True)
        type_label = serializers.CharField(required=True)
        option = serializers.DictField(required=False)
        space_uid = serializers.CharField(required=False)


class CreateResultTableResource(MetaDataAPIGWResource):
    """
    创建监控结果表
    """

    action = "/metadata_create_result_table/"
    method = "POST"

    class RequestSerializer(serializers.Serializer):
        bk_data_id = serializers.IntegerField(required=True)
        table_id = serializers.CharField(required=True)
        table_name_zh = serializers.CharField(required=True)
        is_custom_table = serializers.BooleanField(required=True)
        schema_type = serializers.ChoiceField(required=True, choices=["free", "fixed"])
        operator = serializers.CharField(required=True)
        default_storage = serializers.ChoiceField(required=True, choices=["influxdb", "kafka"])
        default_storage_config = serializers.DictField(required=False)
        field_list = serializers.ListField(required=False)
        bk_biz_id = serializers.IntegerField(required=False)
        label = serializers.CharField(required=False, allow_blank=True)
        external_storage = serializers.DictField(required=False)
        option = serializers.DictField(required=False)
        is_time_field_only = serializers.BooleanField(required=False, label="是否仅需要提供时间默认字段", default=False)
        time_option = serializers.DictField(required=False, label="时间字段选项配置", allow_null=True)
        data_label = serializers.CharField(required=False, label="数据标签")


class ListResultTableResource(MetaDataAPIGWResource):
    """
    查询监控结果表
    """

    action = "/metadata_list_result_table/"
    method = "GET"
    backend_cache_type = CacheType.METADATA

    class RequestSerializer(serializers.Serializer):
        bk_biz_id = serializers.IntegerField(required=False, label="业务ID")
        datasource_type = serializers.CharField(required=False, label="需要过滤的结果表类型，如 system")
        is_public_include = serializers.BooleanField(required=False, label="是否包含全业务结果表")
        page = serializers.IntegerField(required=False, label="页数", min_value=1)
        page_size = serializers.IntegerField(required=False, label="页长")
        with_option = serializers.BooleanField(required=False, label="是否包含option字段")

        def validate_is_public_include(self, val):
            return 1 if val else 0


class ModifyResultTableResource(MetaDataAPIGWResource):
    """
    修改监控结果表
    """

    action = "/metadata_modify_result_table/"
    method = "POST"

    class RequestSerializer(serializers.Serializer):
        table_id = serializers.CharField(required=True)
        operator = serializers.CharField(required=True)
        field_list = serializers.ListField(required=False)
        table_name_zh = serializers.CharField(required=False)
        default_storage = serializers.ChoiceField(required=False, choices=["influxdb", "kafka"])
        label = serializers.CharField(required=True)
        external_storage = serializers.DictField(required=False)
        option = serializers.DictField(required=False)
        is_time_field_only = serializers.BooleanField(required=False, label="默认字段仅有time")
        external_storage = serializers.DictField(required=False, label="额外存储")
        is_enable = serializers.BooleanField(required=False, label="是否启用结果表")
        time_option = serializers.DictField(required=False, label="时间字段选项配置", allow_null=True)
        is_reserved_check = serializers.BooleanField(required=False, label="是否进行保留字检查")
        data_label = serializers.CharField(required=False, label="数据标签")


class GetDataIdResource(MetaDataAPIGWResource):
    """
    获取监控数据源具体信息
    """

    action = "/metadata_get_data_id/"
    method = "GET"

    class RequestSerializer(serializers.Serializer):
        bk_data_id = serializers.IntegerField(required=False)
        data_name = serializers.CharField(required=False)
        with_rt_info = serializers.BooleanField(required=False, label="是否需要ResultTable信息")


class QueryDataSourceBySpaceUidResource(MetaDataAPIGWResource):
    """
    根据space_uid查询data_source
    """

    action = "/metadata_query_data_source_by_space_uid/"
    method = "POST"

    class RequestSerializer(serializers.Serializer):
        space_uid_list = serializers.ListField(required=True, label="数据源所属空间uid列表")
        is_platform_data_id = serializers.BooleanField(required=False, label="是否为平台级 ID", default=True)


class GetResultTableResource(MetaDataAPIGWResource):
    """
    获取监控结果表具体信息
    """

    action = "/metadata_get_result_table/"
    method = "GET"

    class RequestSerializer(serializers.Serializer):
        table_id = serializers.CharField(required=True)


class GetResultTableStorageResource(MetaDataAPIGWResource):
    """
    获取监控结果表具体信息
    """

    action = "/metadata_get_result_table_storage/"
    method = "GET"

    class RequestSerializer(serializers.Serializer):
        result_table_list = serializers.CharField(required=True)
        storage_type = serializers.CharField(required=True)


class GetTsDataResource(MetaDataAPIGWResource):
    """
    数据查询
    """

    action = "/get_ts_data/"
    method = "POST"

    class RequestSerializer(serializers.Serializer):
        sql = serializers.CharField(required=True)


class GetEsDataResource(MetaDataAPIGWResource):
    """
    ES数据查询
    """

    action = "/get_es_data/"
    method = "POST"

    class RequestSerializer(serializers.Serializer):
        table_id = serializers.CharField(required=True, label="结果表ID")
        query_body = serializers.DictField(required=True, label="查询内容")


class ModifyDataIdResource(MetaDataAPIGWResource):
    """
    修改dataid和dataname的关系
    """

    action = "/metadata_modify_data_id/"
    method = "POST"

    class RequestSerializer(serializers.Serializer):
        operator = serializers.CharField(required=True, label="操作者")
        data_name = serializers.CharField(required=False, label="数据源名称")
        data_id = serializers.IntegerField(required=True, label="数据源ID")
        data_description = serializers.CharField(required=False, label="数据源描述")
        option = serializers.DictField(required=False, label="数据源配置项")
        is_enable = serializers.BooleanField(required=False, label="是否启用数据源")


class CreateResultTableMetricSplitResource(MetaDataAPIGWResource):
    """
    创建一个结果表CMDB拆分
    """

    action = "/metadata_create_result_table_metric_split/"
    method = "POST"

    class RequestSerializer(serializers.Serializer):
        table_id = serializers.CharField(required=True, label="结果表ID")
        cmdb_level = serializers.CharField(required=True, label="MDB拆分层级名")
        operator = serializers.CharField(required=True, label="操作者")


class ListMonitorResultTableResource(Resource):
    # todo to being legacy
    class RequestSerializer(serializers.Serializer):
        bk_biz_id = serializers.IntegerField(required=False, label="业务ID")
        datasource_type = serializers.CharField(required=False, label="需要过滤的结果表类型，如 system")
        is_public_include = serializers.BooleanField(required=False, label="是否包含全业务结果表")
        with_option = serializers.BooleanField(required=False, label="是否包含option字段")

    def perform_request(self, validated_request_data):
        result_data = batch_request(api.metadata.list_result_table, validated_request_data, limit=1000, app="metadata")
        validated_data = []
        for table in result_data:
            # 对非法table_id的数据进行过滤
            if len(table["table_id"].split(".")) != 2:
                continue

            for field in table["field_list"]:
                if field["tag"] != "metric":
                    continue

                if not field.get("alias_name"):
                    field["alias_name"] = field["description"]

                field["unit_conversion"] = 1.0

            validated_data.append(table)
        return validated_data


class CreateEventGroupResource(MetaDataAPIGWResource):
    """
    创建事件分组
    """

    action = "/metadata_create_event_group/"
    method = "POST"

    class RequestSerializer(serializers.Serializer):
        operator = serializers.CharField(allow_blank=True, label="操作者")
        bk_data_id = serializers.IntegerField(label="数据ID")
        bk_biz_id = serializers.IntegerField(label="业务ID")
        event_group_name = serializers.CharField(label="事件分组名")
        label = serializers.CharField(label="分组标签")
        event_info_list = serializers.ListField(required=False, label="事件列表")
        data_label = serializers.CharField(required=False, label="数据标签")


class ModifyEventGroupResource(MetaDataAPIGWResource):
    """
    修改事件分组
    """

    action = "/metadata_modify_event_group/"
    method = "POST"

    class RequestSerializer(serializers.Serializer):
        operator = serializers.CharField(allow_blank=True, label="操作者")
        event_group_id = serializers.IntegerField(label="事件分组ID")
        event_group_name = serializers.CharField(required=False, label="事件分组名")
        label = serializers.CharField(required=False, label="分组标签")
        event_info_list = serializers.ListField(required=False, label="事件列表", allow_empty=True)
        is_enable = serializers.BooleanField(required=False, label="是否启用")
        data_label = serializers.CharField(required=False, label="数据标签")


class DeleteEventGroupResource(MetaDataAPIGWResource):
    """
    删除事件分组
    """

    action = "/metadata_delete_event_group/"
    method = "POST"

    class RequestSerializer(serializers.Serializer):
        operator = serializers.CharField(allow_blank=True, label="操作者")
        event_group_id = serializers.IntegerField(label="事件分组ID")


class GetEventGroupResource(MetaDataAPIGWResource):
    """
    获取事件分组
    """

    action = "/metadata_get_event_group/"
    method = "GET"
    backend_cache_type = CacheType.METADATA

    class RequestSerializer(serializers.Serializer):
        event_group_id = serializers.IntegerField(label="事件分组ID")
        with_result_table_info = serializers.BooleanField(label="是否返回数据源信息", required=False)
        need_refresh = serializers.BooleanField(required=False, label="是否需要实时刷新", default=False)


class SingleQueryEventGroupResource(MetaDataAPIGWResource):
    """
    查询事件分组
    """

    action = "/metadata_query_event_group/"
    method = "GET"

    class RequestSerializer(serializers.Serializer):
        bk_biz_id = serializers.IntegerField(required=False, label="业务ID")
        label = serializers.CharField(required=False, label="分组标签")
        event_group_name = serializers.CharField(required=False, label="分组名称")
        page = serializers.IntegerField(required=False, label="页数", min_value=1)
        page_size = serializers.IntegerField(required=False, label="页长")


class QueryEventGroupResource(CacheResource):
    """
    批量查询事件分组
    """

    backend_cache_type = CacheType.METADATA

    class RequestSerializer(serializers.Serializer):
        bk_biz_id = serializers.IntegerField(required=False, label="业务ID")
        label = serializers.CharField(required=False, label="分组标签")
        event_group_name = serializers.CharField(required=False, label="分组名称")

    def perform_request(self, validated_request_data):
        return batch_request(api.metadata.single_query_event_group, validated_request_data, limit=500, app="metadata")


class CreateTimeSeriesGroupResource(MetaDataAPIGWResource):
    """
    创建自定义时序分组
    """

    action = "/metadata_create_time_series_group/"
    method = "POST"

    class RequestSerializer(serializers.Serializer):
        operator = serializers.CharField(allow_blank=True, label="操作者")
        bk_data_id = serializers.IntegerField(label="数据ID")
        bk_biz_id = serializers.IntegerField(label="业务ID")
        time_series_group_name = serializers.CharField(label="自定义时序分组名")
        label = serializers.CharField(label="分组标签")
        metric_info_list = serializers.ListField(required=False, label="Metric列表")
        table_id = serializers.CharField(required=False, label="结果表id")
        is_split_measurement = serializers.BooleanField(required=False, label="是否启动自动分表逻辑", default=True)
        additional_options = serializers.DictField(required=False, label="附带创建的ResultTableOption")
        data_label = serializers.CharField(required=False, label="数据标签")


class ModifyTimeSeriesGroupResource(MetaDataAPIGWResource):
    """
    修改自定义时序分组
    """

    action = "/metadata_modify_time_series_group/"
    method = "POST"

    class RequestSerializer(serializers.Serializer):
        operator = serializers.CharField(allow_blank=True, label="操作者")
        time_series_group_id = serializers.IntegerField(label="自定义时序分组ID")
        time_series_group_name = serializers.CharField(required=False, label="自定义时序分组名")
        label = serializers.CharField(required=False, label="分组标签")
        field_list = serializers.ListField(required=False, label="自定义时序列表", allow_empty=True)
        is_enable = serializers.BooleanField(required=False, label="是否启用")
        enable_field_black_list = serializers.BooleanField(required=False, label="黑名单的启用状态")
        metric_info_list = serializers.ListField(required=False, label="metric信息")
        data_label = serializers.CharField(required=False, label="数据标签")


class DeleteTimeSeriesGroupResource(MetaDataAPIGWResource):
    """
    删除自定义时序分组
    """

    action = "/metadata_delete_time_series_group/"
    method = "POST"

    class RequestSerializer(serializers.Serializer):
        operator = serializers.CharField(allow_blank=True, label="操作者")
        time_series_group_id = serializers.IntegerField(label="自定义时序分组ID")


class GetTimeSeriesGroupResource(MetaDataAPIGWResource):
    """
    获取自定义时序分组
    """

    action = "/metadata_get_time_series_group/"
    method = "GET"
    backend_cache_type = CacheType.METADATA

    class RequestSerializer(serializers.Serializer):
        time_series_group_id = serializers.IntegerField(label="自定义时序分组ID")
        with_result_table_info = serializers.BooleanField(label="是否返回数据源信息", required=False)


class SingleQueryTimeSeriesGroupResource(MetaDataAPIGWResource):
    """
    查询自定义时序分组
    """

    action = "/metadata_query_time_series_group/"
    method = "GET"

    class RequestSerializer(serializers.Serializer):
        bk_biz_id = serializers.IntegerField(required=False, label="业务ID")
        label = serializers.CharField(required=False, label="分组标签")
        time_series_group_name = serializers.CharField(required=False, label="分组名称")
        page = serializers.IntegerField(required=False, label="页数", min_value=1)
        page_size = serializers.IntegerField(required=False, label="页长")


class QueryTimeSeriesGroupResource(CacheResource):
    """
    批量查询自定义时序分组
    """

    backend_cache_type = CacheType.METADATA

    class RequestSerializer(serializers.Serializer):
        bk_biz_id = serializers.IntegerField(required=False, label="业务ID")
        label = serializers.CharField(required=False, label="分组标签")
        time_series_group_name = serializers.CharField(required=False, label="分组名称")

    def perform_request(self, validated_request_data):
        return batch_request(
            api.metadata.single_query_time_series_group, validated_request_data, limit=500, app="metadata"
        )


class QueryTagValuesResource(MetaDataAPIGWResource):
    """
    查询指定tag/dimension valuestag/dimension values
    查询自定义时序分组
    """

    action = "/metadata_query_tag_values/"
    method = "GET"
    backend_cache_type = CacheType.METADATA

    class RequestSerializer(serializers.Serializer):
        table_id = serializers.CharField(required=False, label="结果表ID")
        tag_name = serializers.CharField(required=False, label="TAG名称")


class QueryClusterInfoResource(MetaDataAPIGWResource):
    """
    查询集群信息
    """

    action = "/metadata_get_cluster_info/"
    method = "GET"
    backend_cache_type = CacheType.METADATA

    class RequestSerializer(MetadataBaseSerializer):
        cluster_id = serializers.IntegerField(required=False, label="存储集群ID", default=None)
        cluster_name = serializers.CharField(required=False, label="存储集群名", default=None)
        cluster_type = serializers.CharField(required=False, label="存储集群类型", default=None)
        is_plain_text = serializers.BooleanField(required=False, label="是否需要明文显示登陆信息", default=False)
        registered_system = serializers.CharField(required=False, label="来源系统名称", default="")


class AccessBkDataByResultTable(MetaDataAPIGWResource):
    """
    创建降采样dataflow
    """

    action = "/access_bk_data_by_result_table/"
    method = "POST"

    class RequestSerializer(serializers.Serializer):
        table_id = serializers.CharField(required=True, label="结果表ID")  # eg: system.load
        is_access_now = serializers.BooleanField(default=False, label="是否立即接入")


class IsDataLabelExistResource(MetaDataAPIGWResource):
    """
    判断结果表中是否存在指定data_label
    """

    action = "/metadata_is_data_label_exist/"
    method = "GET"

    class RequestSerializer(serializers.Serializer):
        bk_data_id = serializers.IntegerField(required=False, default=None)
        data_label = serializers.CharField(required=True, label="数据标签")


class CreateDownSampleDataFlow(MetaDataAPIGWResource):
    """
    创建降采样dataflow
    """

    action = "/metadata_create_down_sample_data_flow/"
    method = "POST"

    class RequestSerializer(serializers.Serializer):
        agg_interval = serializers.IntegerField(required=True)
        table_id = serializers.CharField(required=True, label="结果表ID")  # eg: system.load


class FullCmdbNodeInfo(MetaDataAPIGWResource):
    """
    补充CMDB节点信息（需要保证表中有bk_target_ip、bk_target_cloud_id两个字段）
    """

    action = "/full_cmdb_node_info/"
    method = "POST"

    class RequestSerializer(serializers.Serializer):
        table_id = serializers.CharField(required=True, label="结果表ID")  # eg: system.load


class CheckOrCreateKafkaStorageResource(MetaDataAPIGWResource):
    """
    检查对应结果表的kafka存储是否存在，不存在则创建
    """

    action = "/check_or_create_kafka_storage/"
    method = "POST"

    class RequestSerializer(serializers.Serializer):
        table_ids = serializers.ListField(required=True, label="结果表IDs")


class RegisterBCSClusterResource(MetaDataAPIGWResource):
    """
    将BCS集群信息注册到metadata，并进行一系列初始化操作
    """

    action = "/register_bcs_cluster/"
    method = "POST"

    class RequestSerializer(serializers.Serializer):
        bk_biz_id = serializers.IntegerField(required=True, label="业务id")
        cluster_id = serializers.CharField(required=True, label="bcs集群id")
        project_id = serializers.CharField(required=True, label="bcs项目id")
        creator = serializers.CharField(required=True, label="操作人")
        domain_name = serializers.CharField(required=False, label="bcs域名")
        port = serializers.IntegerField(required=False, label="bcs端口")
        api_key_type = serializers.CharField(required=False, label="api密钥类型")
        api_key_prefix = serializers.CharField(required=False, label="api密钥前缀")
        is_skip_ssl_verify = serializers.BooleanField(required=False, label="是否跳过ssl认证")
        transfer_cluster_id = serializers.CharField(required=False, label="transfer集群id")


class ModifyBCSResourceInfoResource(MetaDataAPIGWResource):
    """
    修改bcs的resource内容，通常为调整dataid
    """

    action = "/modify_bcs_resource_info/"
    method = "POST"

    class RequestSerializer(serializers.Serializer):
        cluster_id = serializers.CharField(required=True, label="bcs集群id")
        resource_type = serializers.CharField(required=True, label="resource类型")
        resource_name = serializers.CharField(required=True, label="resource名称")
        data_id = serializers.IntegerField(required=True, label="修改后的目标dataid")


class ListBCSResourceInfoResource(MetaDataAPIGWResource):
    action = "/list_bcs_resource_info/"
    method = "POST"

    class RequestSerializer(serializers.Serializer):
        cluster_ids = serializers.ListField(required=False, label="bcs集群id", default=[])
        resource_type = serializers.CharField(required=True, label="resource类型")


class ListBCSClusterInfoResource(MetaDataAPIGWResource):
    action = "/list_bcs_cluster_info/"
    method = "GET"

    class RequestSerializer(serializers.Serializer):
        bk_biz_id = serializers.IntegerField(required=False, label="业务ID")


class QueryBCSMetricsResource(MetaDataAPIGWResource):
    action = "/query_bcs_metrics/"
    method = "GET"

    class RequestSerializer(serializers.Serializer):
        bk_biz_ids = serializers.ListField(required=False, label="业务ID", default=[], child=serializers.IntegerField())
        cluster_ids = serializers.ListField(required=False, label="BCS集群ID", default=[])
        dimension_name = serializers.CharField(required=False, label="指标名称", default="")
        dimension_value = serializers.CharField(required=False, label="指标取值", default="")


class EsRouteResource(MetaDataAPIGWResource):
    action = "/metadata_es_route"
    method = "POST"


class KafkaTailResource(MetaDataAPIGWResource):
    action = "/metadata_kafka_tail"
    method = "GET"


class GetTimeSeriesMetricsResource(MetaDataAPIGWResource):
    action = "/metadata_get_time_series_metrics"
    method = "GET"


class ListSpaceTypesResource(MetaDataAPIGWResource):
    action = "/metadata_list_space_types"
    method = "GET"
    cache_type = CacheType.METADATA

    def cache_write_trigger(self, res):
        return bool(res)


class ListSpacesResource(MetaDataAPIGWResource):
    action = "/metadata_list_spaces"
    method = "GET"
    cache_type = CacheType.METADATA

    def cache_write_trigger(self, res):
        return bool(res)


class GetSpaceDetailResource(MetaDataAPIGWResource):
    action = "/metadata_get_space_detail"
    method = "GET"
    cache_type = CacheType.METADATA


class GetClustersBySpaceUidResource(MetaDataAPIGWResource):
    action = "/metadata_get_clusters_by_space_uid"
    method = "GET"
    cache_type = CacheType.METADATA


class UsernameSerializer(MetadataBaseSerializer):
    def validate(self, attrs):
        attrs = super().validate(attrs)
        if not attrs.get("username"):
            username = get_request_username() or get_local_username()
            attrs["username"] = username
        if not attrs.get("username"):
            raise ValidationError("(username) This field is required")
        return attrs


class ListStickySpacesResource(MetaDataAPIGWResource):
    action = "/metadata_list_sticky_spaces"
    method = "GET"

    class RequestSerializer(UsernameSerializer):
        pass


class StickSpaceResource(MetaDataAPIGWResource):
    action = "/metadata_stick_space"
    method = "POST"

    class RequestSerializer(UsernameSerializer):
        action = serializers.CharField(label="置顶动作", default="on")
        space_uid = serializers.CharField(label="空间uid")
        username = serializers.CharField(label="用户名", required=False)


class CreateSpaceResource(MetaDataAPIGWResource):
    action = "/metadata_create_space"
    method = "POST"

    class RequestSerializer(UsernameSerializer):
        space_name = serializers.CharField(label="空间中文名称")
        space_type_id = serializers.CharField(label="空间类型", required=False, default="default")
        space_id = serializers.CharField(label="空间 ID", default="")
        username = serializers.CharField(label="创建者")

        def validate(self, attrs):
            attrs = super().validate(attrs)
            attrs["creator"] = attrs["username"]
            return attrs


class QueryDataSourceResource(MetaDataAPIGWResource):
    """
    查询数据源
    """

    action = "/metadata_query_data_source/"
    method = "GET"
    backend_cache_type = CacheType.METADATA

    class RequestSerializer(serializers.Serializer):
        bk_data_id = serializers.IntegerField(required=False, label="数据源ID", default=None)
        data_name = serializers.CharField(required=False, label="数据源名称", default=None)
        with_rt_info = serializers.BooleanField(required=False, label="是否需要ResultTable信息", default=True)


class ListDataPipelineResource(MetaDataAPIGWResource):
    action = "/metadata_list_data_pipeline"
    method = "GET"

    class RequestSerializer(UsernameSerializer):
        name = serializers.CharField(required=False, label="链路名称", default=None)
        chinese_name = serializers.CharField(required=False, label="链路中文名称", default=None)
        etl_config = serializers.CharField(required=False, label="链路场景类型", default=None)
        space_type = serializers.CharField(required=False, label="空间类型", default=None)
        space_id = serializers.CharField(required=False, label="空间 ID", default=None)
        is_enable = serializers.CharField(required=False, label="是否启用", default="all")
        page_size = serializers.IntegerField(default=100, label="每页的条数")
        page = serializers.IntegerField(default=1, min_value=1, label="页数")


class ListDataSourceByDataPipeline(MetaDataAPIGWResource):
    action = "/metadata_list_data_source_by_data_pipeline"
    method = "GET"

    class RequestSerializer(UsernameSerializer):
        data_pipeline_name = serializers.CharField(required=True, label="链路名称")
        page_size = serializers.IntegerField(default=100, label="每页的条数")
        page = serializers.IntegerField(default=1, min_value=1, label="页数")


class CreateDataPipelineResource(MetaDataAPIGWResource):
    action = "/metadata_create_data_pipeline"
    method = "POST"

    class RequestSerializer(UsernameSerializer):
        class SpaceSerializer(serializers.Serializer):
            space_type = serializers.CharField(required=False, label="空间类型", default="all")
            space_id = serializers.CharField(required=False, label="空间 ID", default=None)

        name = serializers.CharField(required=True, label="链路名称")
        chinese_name = serializers.CharField(required=False, label="链路中文名称", default="")
        etl_configs = serializers.ListField(required=True, label="链路场景类型")
        spaces = serializers.ListField(child=SpaceSerializer(), required=True, label="空间范围")
        label = serializers.CharField(required=False, label="标签", default="")
        kafka_cluster_id = serializers.IntegerField(required=True, label="kafka 消息队列标识")
        transfer_cluster_id = serializers.CharField(required=True, label="transfer 集群标识")
        influxdb_storage_cluster_id = serializers.IntegerField(required=False, label="influxdb 存储集群标识", default=0)
        kafka_storage_cluster_id = serializers.IntegerField(required=False, label="kafka 存储集群标识", default=0)
        es_storage_cluster_id = serializers.IntegerField(required=False, label="es 存储集群标识", default=0)
        vm_storage_cluster_id = serializers.IntegerField(required=False, label="vm 存储集群标识", default=0)
        is_enable = serializers.BooleanField(required=False, label="是否开启", default=True)
        is_default = serializers.BooleanField(required=False, label="是否默认管道", default=False)
        description = serializers.CharField(required=False, label="链路描述", default="", allow_blank=True)
        username = serializers.CharField(label="用户名", required=False)

        def validate(self, attrs):
            attrs = super().validate(attrs)
            attrs["creator"] = attrs["username"]
            return attrs


class UpdateDataPipelineResource(MetaDataAPIGWResource):
    action = "/metadata_update_data_pipeline"
    method = "POST"

    class RequestSerializer(UsernameSerializer):
        class SpaceSerializer(serializers.Serializer):
            space_type = serializers.CharField(required=False, label="空间类型", default="all")
            space_id = serializers.CharField(required=False, label="空间 ID", default=None)

        name = serializers.CharField(required=True, label="链路名称")
        etl_configs = serializers.ListField(required=False, label="链路场景类型")
        spaces = serializers.ListField(child=SpaceSerializer(), required=False, label="空间范围")
        is_enable = serializers.BooleanField(required=False, label="是否开启", default=None)
        is_default = serializers.BooleanField(required=False, label="是否默认管道", default=None)
        description = serializers.CharField(required=False, label="链路描述", default=None, allow_blank=True)
        username = serializers.CharField(label="用户名", required=False)

        def validate(self, attrs):
            # 剔除为 None 的参数
            for key in list(attrs.keys()):
                if attrs[key] is None:
                    del attrs[key]
            attrs = super().validate(attrs)
            attrs["updater"] = attrs["username"]
            return attrs


class GetStorageClusterInfoResource(MetaDataAPIGWResource):
    action = "metadata_get_storage_cluster_info"
    method = "GET"

    class RequestSerializer(serializers.Serializer):
        cluster_id = serializers.IntegerField(required=False, label="集群 ID", allow_null=True)
        cluster_type = serializers.CharField(required=False, label="集群类型", allow_null=True, allow_blank=True)


class GetEtlConfigResource(MetaDataAPIGWResource):
    action = "/metadata_get_etl_config"
    method = "GET"


class GetTransferListResource(MetaDataAPIGWResource):
    action = "/metadata_get_transfer_list"
    method = "GET"


class CheckClusterHealthResource(MetaDataAPIGWResource):
    action = "/metadata_check_cluster_health"
    method = "GET"


class ListClustersResource(MetaDataAPIGWResource):
    action = "/metadata_list_clusters"
    method = "GET"

    class RequestSerializer(serializers.Serializer):
        cluster_type = serializers.CharField(label="集群类型", required=False, default="all")
        page_size = serializers.IntegerField(default=10, label="每页的条数")
        page = serializers.IntegerField(default=1, min_value=1, label="页数")


class GetStorageClusterDetailResource(MetaDataAPIGWResource):
    action = "/metadata_get_storage_cluster_detail"
    method = "GET"

    class RequestSerializer(serializers.Serializer):
        cluster_id = serializers.CharField(label="集群 ID", required=True)


class RegisterClusterResource(MetaDataAPIGWResource):
    action = "/metadata_register_cluster"
    method = "POST"

    class RequestSerializer(serializers.Serializer):
        cluster_name = serializers.CharField(label="集群名称")
        cluster_type = serializers.CharField(label="集群类型")
        domain = serializers.CharField(label="集群域名")
        port = serializers.IntegerField(label="集群端口")
        registered_system = serializers.CharField(label="注册来源系统")
        operator = serializers.CharField(label="创建者")
        description = serializers.CharField(label="描述", default="", allow_blank=True)
        username = serializers.CharField(label="访问集群的用户名", default="", allow_blank=True)
        password = serializers.CharField(label="访问集群的密码", default="", allow_blank=True)
        version = serializers.CharField(label="集群版本", default="", allow_blank=True)
        schema = serializers.CharField(label="访问协议", default="", allow_blank=True)
        is_ssl_verify = serializers.BooleanField(label="是否 ssl 验证", default=False)
        label = serializers.CharField(label="标签", default="", allow_blank=True)


class UpdateRegisteredClusterResource(MetaDataAPIGWResource):
    action = "/metadata_update_registered_cluster"
    method = "POST"

    class RequestSerializer(serializers.Serializer):
        cluster_id = serializers.IntegerField(label="集群 ID")
        operator = serializers.CharField(label="创建者")
        description = serializers.CharField(label="描述", default="", allow_blank=True)
        username = serializers.CharField(label="访问集群的用户名", default="", allow_blank=True)
        password = serializers.CharField(label="访问集群的密码", default="", allow_blank=True)
        version = serializers.CharField(label="集群版本", default="", allow_blank=True)
        schema = serializers.CharField(label="访问协议", default="", allow_blank=True)
        is_ssl_verify = serializers.BooleanField(label="是否 ssl 验证", default=False)
        label = serializers.CharField(label="标签", default="", allow_blank=True)
        default_settings = serializers.JSONField(required=False, label="默认集群配置", default={})


<<<<<<< HEAD
class QueryResultTableStorageDetailResource(MetaDataAPIGWResource):
    action = "/metadata_query_result_table_storage_detail"
    method = "GET"

    class RequestSerializer(serializers.Serializer):
        bk_data_id = serializers.IntegerField(required=False, label="数据源ID")
        table_id = serializers.CharField(required=False, label="结果表ID")
        bcs_cluster_id = serializers.CharField(required=False, label="集群ID")
=======
class CustomTimeSeriesDetailResource(MetaDataAPIGWResource):
    action = "/custom_time_series_detail"
    method = "GET"

    class RequestSerializer(serializers.Serializer):
        bk_biz_id = serializers.IntegerField(required=True)
        time_series_group_id = serializers.IntegerField(required=True, label="自定义时序ID")
        model_only = serializers.BooleanField(required=False, default=False)
>>>>>>> a34b5758
<|MERGE_RESOLUTION|>--- conflicted
+++ resolved
@@ -913,16 +913,6 @@
         default_settings = serializers.JSONField(required=False, label="默认集群配置", default={})
 
 
-<<<<<<< HEAD
-class QueryResultTableStorageDetailResource(MetaDataAPIGWResource):
-    action = "/metadata_query_result_table_storage_detail"
-    method = "GET"
-
-    class RequestSerializer(serializers.Serializer):
-        bk_data_id = serializers.IntegerField(required=False, label="数据源ID")
-        table_id = serializers.CharField(required=False, label="结果表ID")
-        bcs_cluster_id = serializers.CharField(required=False, label="集群ID")
-=======
 class CustomTimeSeriesDetailResource(MetaDataAPIGWResource):
     action = "/custom_time_series_detail"
     method = "GET"
@@ -931,4 +921,13 @@
         bk_biz_id = serializers.IntegerField(required=True)
         time_series_group_id = serializers.IntegerField(required=True, label="自定义时序ID")
         model_only = serializers.BooleanField(required=False, default=False)
->>>>>>> a34b5758
+
+
+class QueryResultTableStorageDetailResource(MetaDataAPIGWResource):
+    action = "/metadata_query_result_table_storage_detail"
+    method = "GET"
+
+    class RequestSerializer(serializers.Serializer):
+        bk_data_id = serializers.IntegerField(required=False, label="数据源ID")
+        table_id = serializers.CharField(required=False, label="结果表ID")
+        bcs_cluster_id = serializers.CharField(required=False, label="集群ID")