"""
Tencent is pleased to support the open source community by making 蓝鲸智云 - 监控平台 (BlueKing - Monitor) available.
Copyright (C) 2017-2025 Tencent. All rights reserved.
Licensed under the MIT License (the "License"); you may not use this file except in compliance with the License.
You may obtain a copy of the License at http://opensource.org/licenses/MIT
Unless required by applicable law or agreed to in writing, software distributed under the License is distributed on
an "AS IS" BASIS, WITHOUT WARRANTIES OR CONDITIONS OF ANY KIND, either express or implied. See the License for the
specific language governing permissions and limitations under the License.
"""

from django.conf import settings
from rest_framework import serializers
from rest_framework.exceptions import ValidationError

from bkmonitor.commons.tools import batch_request
from bkmonitor.utils.cache import CacheType
from bkmonitor.utils.serializers import TenantIdField
from bkmonitor.utils.user import get_local_username, get_request_username
from core.drf_resource import CacheResource, Resource, api
from core.drf_resource.contrib.nested_api import KernelAPIResource


class MetaDataAPIGWResource(KernelAPIResource):
    base_url_statement = None
    base_url = (
        settings.NEW_MONITOR_API_BASE_URL or f"{settings.BK_COMPONENT_API_URL}/api/bk-monitor/{settings.APIGW_STAGE}/"
    )
    # 模块名
    module_name = "metadata_v3"

    @property
    def label(self):
        return self.__doc__


class MetadataBaseSerializer(serializers.Serializer):
    def validate(self, attrs):
        # 移除值为 None 的字段
        for field in list(attrs.keys()):
            if attrs[field] is None:
                del attrs[field]
        return attrs


class GetLabelResource(MetaDataAPIGWResource):
    """
    获取分类标签（一二级标签）
    """

    action = "/app/metadata/list_label/"
    method = "GET"
    backend_cache_type = CacheType.METADATA

    class RequestSerializer(serializers.Serializer):
        # 标签分类，source_label, type_label or result_table_label
        label_type = serializers.CharField(required=False, label="标签分类")
        # 标签层级, 层级从1开始计算, 该配置只在label_type为result_table时生效
        level = serializers.IntegerField(required=False, label="标签层级")
        include_admin_only = serializers.BooleanField(required=False, label="是否展示管理员可见标签")


class CreateDataIdResource(MetaDataAPIGWResource):
    """
    创建监控数据源
    """

    action = "/app/metadata/create_data_id/"
    method = "POST"

    class RequestSerializer(serializers.Serializer):
        data_name = serializers.CharField(required=True)
        etl_config = serializers.CharField(required=True, allow_blank=True)
        operator = serializers.CharField(required=True)
        mq_cluster = serializers.IntegerField(required=False)
        data_description = serializers.CharField(required=False)
        is_custom_source = serializers.BooleanField(required=False, default=True)
        source_label = serializers.CharField(required=True)
        type_label = serializers.CharField(required=True)
        option = serializers.DictField(required=False)
        space_uid = serializers.CharField(required=False)
        bk_biz_id = serializers.IntegerField(required=False)
        is_platform_data_id = serializers.BooleanField(required=False)


class CreateResultTableResource(MetaDataAPIGWResource):
    """
    创建监控结果表
    """

    action = "/app/metadata/create_result_table/"
    method = "POST"

    class RequestSerializer(serializers.Serializer):
        bk_data_id = serializers.IntegerField(required=True)
        table_id = serializers.CharField(required=True)
        table_name_zh = serializers.CharField(required=True)
        is_custom_table = serializers.BooleanField(required=True)
        schema_type = serializers.ChoiceField(required=True, choices=["free", "fixed"])
        operator = serializers.CharField(required=True)
        default_storage = serializers.ChoiceField(required=True, choices=["influxdb", "kafka"])
        default_storage_config = serializers.DictField(required=False)
        field_list = serializers.ListField(required=False)
        bk_biz_id = serializers.IntegerField(required=False)
        label = serializers.CharField(required=False, allow_blank=True)
        external_storage = serializers.DictField(required=False)
        option = serializers.DictField(required=False)
        is_time_field_only = serializers.BooleanField(required=False, label="是否仅需要提供时间默认字段", default=False)
        time_option = serializers.DictField(required=False, label="时间字段选项配置", allow_null=True)
        data_label = serializers.CharField(required=False, label="数据标签")


class ListResultTableResource(MetaDataAPIGWResource):
    """
    查询监控结果表
    """

    action = "/app/metadata/list_result_table/"
    method = "GET"
    backend_cache_type = CacheType.METADATA

    class RequestSerializer(serializers.Serializer):
        bk_biz_id = serializers.IntegerField(required=False, label="业务ID")
        datasource_type = serializers.CharField(required=False, label="需要过滤的结果表类型，如 system")
        is_public_include = serializers.BooleanField(required=False, label="是否包含全业务结果表")
        page = serializers.IntegerField(required=False, label="页数", min_value=1)
        page_size = serializers.IntegerField(required=False, label="页长")
        with_option = serializers.BooleanField(required=False, label="是否包含option字段")

        def validate_is_public_include(self, val):
            return 1 if val else 0


class ModifyResultTableResource(MetaDataAPIGWResource):
    """
    修改监控结果表
    """

    action = "/app/metadata/modify_result_table/"
    method = "POST"

    class RequestSerializer(serializers.Serializer):
        table_id = serializers.CharField(required=True)
        operator = serializers.CharField(required=True)
        field_list = serializers.ListField(required=False)
        table_name_zh = serializers.CharField(required=False)
        default_storage = serializers.ChoiceField(required=False, choices=["influxdb", "kafka"])
        label = serializers.CharField(required=True)
        option = serializers.DictField(required=False)
        is_time_field_only = serializers.BooleanField(required=False, label="默认字段仅有time")
        external_storage = serializers.DictField(required=False, label="额外存储")
        is_enable = serializers.BooleanField(required=False, label="是否启用结果表")
        time_option = serializers.DictField(required=False, label="时间字段选项配置", allow_null=True)
        is_reserved_check = serializers.BooleanField(required=False, label="是否进行保留字检查")
        data_label = serializers.CharField(required=False, label="数据标签")


class GetDataIdResource(MetaDataAPIGWResource):
    """
    获取监控数据源具体信息
    """

    backend_cache_type = CacheType.DB_CACHE

    action = "/app/metadata/get_data_id/"
    method = "GET"

    class RequestSerializer(serializers.Serializer):
        bk_data_id = serializers.IntegerField(required=False)
        data_name = serializers.CharField(required=False)
        with_rt_info = serializers.BooleanField(required=False, label="是否需要ResultTable信息")


class QueryDataSourceBySpaceUidResource(MetaDataAPIGWResource):
    """
    根据space_uid查询data_source
    """

    action = "/app/metadata/query_data_source_by_space_uid/"
    method = "POST"

    class RequestSerializer(serializers.Serializer):
        space_uid_list = serializers.ListField(required=True, label="数据源所属空间uid列表")
        is_platform_data_id = serializers.BooleanField(required=False, label="是否为平台级 ID", default=True)


class GetResultTableResource(MetaDataAPIGWResource):
    """
    获取监控结果表具体信息
    """

    action = "/app/metadata/get_result_table/"
    method = "GET"

    class RequestSerializer(serializers.Serializer):
        table_id = serializers.CharField(required=True)


class GetResultTableStorageResource(MetaDataAPIGWResource):
    """
    获取监控结果表具体信息
    """

    action = "/app/metadata/get_result_table_storage/"
    method = "GET"

    class RequestSerializer(serializers.Serializer):
        result_table_list = serializers.CharField(required=True)
        storage_type = serializers.CharField(required=True)


class GetTsDataResource(MetaDataAPIGWResource):
    """
    数据查询
    """

    action = "/app/data_query/get_ts_data/"
    method = "POST"

    class RequestSerializer(serializers.Serializer):
        sql = serializers.CharField(required=True)


class GetEsDataResource(MetaDataAPIGWResource):
    """
    ES数据查询
    """

    action = "/app/data_query/get_es_data/"
    method = "POST"

    class RequestSerializer(serializers.Serializer):
        table_id = serializers.CharField(required=True, label="结果表ID")
        query_body = serializers.DictField(required=True, label="查询内容")
        use_full_index_names = serializers.BooleanField(required=False, label="是否使用索引全名进行检索", default=False)


class ModifyDataIdResource(MetaDataAPIGWResource):
    """
    修改dataid和dataname的关系
    """

    action = "/app/metadata/modify_data_id/"
    method = "POST"

    class RequestSerializer(serializers.Serializer):
        operator = serializers.CharField(required=True, label="操作者")
        data_name = serializers.CharField(required=False, label="数据源名称")
        data_id = serializers.IntegerField(required=True, label="数据源ID")
        data_description = serializers.CharField(required=False, label="数据源描述")
        option = serializers.DictField(required=False, label="数据源配置项")
        is_enable = serializers.BooleanField(required=False, label="是否启用数据源")


class CreateResultTableMetricSplitResource(MetaDataAPIGWResource):
    """
    创建一个结果表CMDB拆分
    """

    action = "/app/metadata/create_result_table_metric_split/"
    method = "POST"

    class RequestSerializer(serializers.Serializer):
        table_id = serializers.CharField(required=True, label="结果表ID")
        cmdb_level = serializers.CharField(required=True, label="MDB拆分层级名")
        operator = serializers.CharField(required=True, label="操作者")


class ListMonitorResultTableResource(Resource):
    # todo to being legacy
    class RequestSerializer(serializers.Serializer):
        bk_biz_id = serializers.IntegerField(required=False, label="业务ID")
        datasource_type = serializers.CharField(required=False, label="需要过滤的结果表类型，如 system")
        is_public_include = serializers.BooleanField(required=False, label="是否包含全业务结果表")
        with_option = serializers.BooleanField(required=False, label="是否包含option字段")

    def perform_request(self, validated_request_data):
        result_data = batch_request(api.metadata.list_result_table, validated_request_data, limit=1000, app="metadata")
        validated_data = []
        for table in result_data:
            # 对非法table_id的数据进行过滤
            if len(table["table_id"].split(".")) != 2:
                continue

            for field in table["field_list"]:
                if field["tag"] != "metric":
                    continue

                if not field.get("alias_name"):
                    field["alias_name"] = field["description"]

                field["unit_conversion"] = 1.0

            validated_data.append(table)
        return validated_data


class CreateEventGroupResource(MetaDataAPIGWResource):
    """
    创建事件分组
    """

    action = "/app/metadata/create_event_group/"
    method = "POST"

    class RequestSerializer(serializers.Serializer):
        operator = serializers.CharField(allow_blank=True, label="操作者")
        bk_data_id = serializers.IntegerField(label="数据ID")
        bk_biz_id = serializers.IntegerField(label="业务ID")
        event_group_name = serializers.CharField(label="事件分组名")
        label = serializers.CharField(label="分组标签")
        event_info_list = serializers.ListField(required=False, label="事件列表")
        data_label = serializers.CharField(required=False, label="数据标签")


class ModifyEventGroupResource(MetaDataAPIGWResource):
    """
    修改事件分组
    """

    action = "/app/metadata/modify_event_group/"
    method = "POST"

    class RequestSerializer(serializers.Serializer):
        operator = serializers.CharField(allow_blank=True, label="操作者")
        event_group_id = serializers.IntegerField(label="事件分组ID")
        event_group_name = serializers.CharField(required=False, label="事件分组名")
        label = serializers.CharField(required=False, label="分组标签")
        event_info_list = serializers.ListField(required=False, label="事件列表", allow_empty=True)
        is_enable = serializers.BooleanField(required=False, label="是否启用")
        data_label = serializers.CharField(required=False, label="数据标签")


class DeleteEventGroupResource(MetaDataAPIGWResource):
    """
    删除事件分组
    """

    action = "/app/metadata/delete_event_group/"
    method = "POST"

    class RequestSerializer(serializers.Serializer):
        operator = serializers.CharField(allow_blank=True, label="操作者")
        event_group_id = serializers.IntegerField(label="事件分组ID")


class GetEventGroupResource(MetaDataAPIGWResource):
    """
    获取事件分组
    """

    action = "/app/metadata/get_event_group/"
    method = "GET"
    backend_cache_type = CacheType.METADATA

    class RequestSerializer(serializers.Serializer):
        event_group_id = serializers.IntegerField(label="事件分组ID")
        with_result_table_info = serializers.BooleanField(label="是否返回数据源信息", required=False)
        need_refresh = serializers.BooleanField(required=False, label="是否需要实时刷新", default=False)
        event_infos_limit = serializers.IntegerField(required=False, default=None, label="事件信息列表上限")


class SingleQueryEventGroupResource(MetaDataAPIGWResource):
    """
    查询事件分组
    """

    action = "/app/metadata/query_event_group/"
    method = "GET"

    class RequestSerializer(serializers.Serializer):
        bk_biz_id = serializers.IntegerField(required=False, label="业务ID")
        label = serializers.CharField(required=False, label="分组标签")
        event_group_name = serializers.CharField(required=False, label="分组名称")
        bk_data_ids = serializers.ListField(
            required=False, label="数据源ID列表", child=serializers.IntegerField(label="数据源ID")
        )
        page = serializers.IntegerField(required=False, label="页数", min_value=1)
        page_size = serializers.IntegerField(required=False, label="页长")


class QueryEventGroupResource(CacheResource):
    """
    批量查询事件分组
    """

    backend_cache_type = CacheType.METADATA

    class RequestSerializer(serializers.Serializer):
        bk_biz_id = serializers.IntegerField(required=False, label="业务ID")
        label = serializers.CharField(required=False, label="分组标签")
        event_group_name = serializers.CharField(required=False, label="分组名称")
        bk_data_ids = serializers.ListField(
            required=False, label="数据源ID列表", child=serializers.IntegerField(label="数据源ID")
        )

    def perform_request(self, validated_request_data):
        return batch_request(api.metadata.single_query_event_group, validated_request_data, limit=500, app="metadata")


class CreateTimeSeriesGroupResource(MetaDataAPIGWResource):
    """
    创建自定义时序分组
    """

    action = "/app/metadata/create_time_series_group/"
    method = "POST"

    class RequestSerializer(serializers.Serializer):
        operator = serializers.CharField(allow_blank=True, label="操作者")
        bk_data_id = serializers.IntegerField(label="数据ID")
        bk_biz_id = serializers.IntegerField(label="业务ID")
        time_series_group_name = serializers.CharField(label="自定义时序分组名")
        label = serializers.CharField(label="分组标签")
        metric_info_list = serializers.ListField(required=False, label="Metric列表")
        table_id = serializers.CharField(required=False, label="结果表id")
        is_split_measurement = serializers.BooleanField(required=False, label="是否启动自动分表逻辑", default=True)
        additional_options = serializers.DictField(required=False, label="附带创建的ResultTableOption")
        data_label = serializers.CharField(required=False, label="数据标签")
        metric_group_dimensions = serializers.ListField(required=False, label="指标分组的维度key配置")


class ModifyTimeSeriesGroupResource(MetaDataAPIGWResource):
    """
    修改自定义时序分组
    """

    action = "/app/metadata/modify_time_series_group/"
    method = "POST"

    class RequestSerializer(serializers.Serializer):
        operator = serializers.CharField(allow_blank=True, label="操作者")
        time_series_group_id = serializers.IntegerField(label="自定义时序分组ID")
        time_series_group_name = serializers.CharField(required=False, label="自定义时序分组名")
        label = serializers.CharField(required=False, label="分组标签")
        field_list = serializers.ListField(required=False, label="自定义时序列表", allow_empty=True)
        is_enable = serializers.BooleanField(required=False, label="是否启用")
        enable_field_black_list = serializers.BooleanField(required=False, label="黑名单的启用状态")
        metric_info_list = serializers.ListField(required=False, label="metric信息")
        data_label = serializers.CharField(required=False, label="数据标签")


class DeleteTimeSeriesGroupResource(MetaDataAPIGWResource):
    """
    删除自定义时序分组
    """

    action = "/app/metadata/delete_time_series_group/"
    method = "POST"

    class RequestSerializer(serializers.Serializer):
        operator = serializers.CharField(allow_blank=True, label="操作者")
        time_series_group_id = serializers.IntegerField(label="自定义时序分组ID")


class GetTimeSeriesGroupResource(MetaDataAPIGWResource):
    """
    获取自定义时序分组
    """

    action = "/app/metadata/get_time_series_group/"
    method = "GET"
    backend_cache_type = CacheType.METADATA

    class RequestSerializer(serializers.Serializer):
        time_series_group_id = serializers.IntegerField(label="自定义时序分组ID")
        with_result_table_info = serializers.BooleanField(label="是否返回数据源信息", required=False)


class SingleQueryTimeSeriesGroupResource(MetaDataAPIGWResource):
    """
    查询自定义时序分组
    """

    action = "/app/metadata/query_time_series_group/"
    method = "GET"

    class RequestSerializer(serializers.Serializer):
        bk_biz_id = serializers.IntegerField(required=False, label="业务ID")
        label = serializers.CharField(required=False, label="分组标签")
        time_series_group_name = serializers.CharField(required=False, label="分组名称")
        page = serializers.IntegerField(required=False, label="页数", min_value=1)
        page_size = serializers.IntegerField(required=False, label="页长")


class QueryTimeSeriesGroupResource(CacheResource):
    """
    批量查询自定义时序分组
    """

    backend_cache_type = CacheType.METADATA

    class RequestSerializer(serializers.Serializer):
        bk_tenant_id = TenantIdField(label="租户ID")
        bk_biz_id = serializers.IntegerField(required=False, label="业务ID")
        label = serializers.CharField(required=False, label="分组标签")
        time_series_group_name = serializers.CharField(required=False, label="分组名称")

    def perform_request(self, validated_request_data):
        return batch_request(
            api.metadata.single_query_time_series_group, validated_request_data, limit=500, app="metadata"
        )


<<<<<<< HEAD
class CreateOrUpdateTimeSeriesMetricResource(MetaDataAPIGWResource):
    """
    批量创建或更新自定义时序指标
    """

    action = "/app/metadata/create_or_update_time_series_metric/"
    method = "POST"

    class RequestSerializer(serializers.Serializer):
        class MetricSerializer(serializers.Serializer):
            """单个指标的序列化器"""

            field_id = serializers.IntegerField(required=False, label="字段ID")
            group_id = serializers.IntegerField(required=False, label="自定义时序数据源ID")
            field_name = serializers.CharField(required=False, label="指标字段名称", max_length=255)
            tag_list = serializers.ListField(
                required=False, label="Tag列表", default=list, child=serializers.CharField()
            )
            field_config = serializers.DictField(required=False, label="字段其他配置", default=dict)
            label = serializers.CharField(required=False, label="指标监控对象", default="", max_length=255)
            service_name = serializers.CharField(required=False, label="服务名称", max_length=255, allow_null=True)

        bk_tenant_id = serializers.CharField(required=True, label="租户ID")
        metrics = serializers.ListField(
            required=True,
            label="批量指标列表",
            child=MetricSerializer(),
            allow_empty=False,
        )
=======
class CreateOrUpdateTimeSeriesScopeResource(MetaDataAPIGWResource):
    """
    批量创建或更新自定义时序指标分组
    """

    action = "/app/metadata/create_or_update_time_series_scope/"
    method = "POST"

    class RequestSerializer(serializers.Serializer):
        class ScopeSerializer(serializers.Serializer):
            scope_id = serializers.IntegerField(required=False, label="自定义时序指标分组ID")
            group_id = serializers.IntegerField(required=True, label="自定义时序数据源ID")
            service_name = serializers.CharField(
                required=False, label="服务名（APM场景使用）", max_length=255, allow_blank=True
            )
            scope_name = serializers.CharField(required=False, label="指标分组名", max_length=255)
            new_scope_name = serializers.CharField(
                required=False, label="新的指标分组名（仅更新时生效）", max_length=255
            )
            dimension_config = serializers.DictField(required=False, allow_null=True, label="分组下的维度配置")
            manual_list = serializers.ListField(required=False, label="手动分组的指标列表")
            auto_rules = serializers.ListField(required=False, label="自动分组的匹配规则列表")
            delete_unmatched_dimensions = serializers.BooleanField(
                required=False, default=False, label="是否删除不再匹配的维度配置（仅更新时生效）"
            )

        scopes = serializers.ListField(
            required=True, child=ScopeSerializer(), label="批量创建或更新的分组列表", min_length=1
        )


class DeleteTimeSeriesScopeResource(MetaDataAPIGWResource):
    """
    批量删除自定义时序指标分组
    """

    action = "/app/metadata/delete_time_series_scope/"
    method = "POST"

    class RequestSerializer(serializers.Serializer):
        class ScopeSerializer(serializers.Serializer):
            group_id = serializers.IntegerField(required=True, label="自定义时序数据源ID")
            scope_name = serializers.CharField(required=True, label="指标分组名", max_length=255)
            service_name = serializers.CharField(
                required=False, label="服务名（APM场景使用）", max_length=255, allow_blank=True
            )

        scopes = serializers.ListField(required=True, child=ScopeSerializer(), label="批量删除的分组列表", min_length=1)


class QueryTimeSeriesScopeResource(MetaDataAPIGWResource):
    """
    查询自定义时序指标分组列表
    """

    action = "/app/metadata/query_time_series_scope/"
    method = "GET"
    backend_cache_type = CacheType.METADATA

    class RequestSerializer(serializers.Serializer):
        group_id = serializers.IntegerField(required=False, label="自定义时序数据源ID")
        service_name = serializers.CharField(
            required=False, label="服务名（APM场景使用）", max_length=255, allow_blank=True
        )
        scope_name = serializers.CharField(required=False, label="指标分组名", allow_blank=True)
>>>>>>> aaaaaf7d


class QueryTagValuesResource(MetaDataAPIGWResource):
    """
    查询指定tag/dimension valuestag/dimension values
    查询自定义时序分组
    """

    action = "/app/metadata/query_tag_values/"
    method = "GET"
    backend_cache_type = CacheType.METADATA

    class RequestSerializer(serializers.Serializer):
        table_id = serializers.CharField(required=False, label="结果表ID")
        tag_name = serializers.CharField(required=False, label="TAG名称")


class QueryClusterInfoResource(MetaDataAPIGWResource):
    """
    查询集群信息
    """

    action = "/app/metadata/get_cluster_info/"
    method = "GET"
    backend_cache_type = CacheType.METADATA

    class RequestSerializer(MetadataBaseSerializer):
        cluster_id = serializers.IntegerField(required=False, label="存储集群ID", default=None)
        cluster_name = serializers.CharField(required=False, label="存储集群名", default=None)
        cluster_type = serializers.CharField(required=False, label="存储集群类型", default=None)
        is_plain_text = serializers.BooleanField(required=False, label="是否需要明文显示登陆信息", default=False)
        registered_system = serializers.CharField(required=False, label="来源系统名称", default="")


class AccessBkDataByResultTable(MetaDataAPIGWResource):
    """
    创建降采样dataflow
    """

    action = "/app/metadata/access_bk_data_by_result_table/"
    method = "POST"

    class RequestSerializer(serializers.Serializer):
        table_id = serializers.CharField(required=True, label="结果表ID")  # eg: system.load
        is_access_now = serializers.BooleanField(default=False, label="是否立即接入")


class IsDataLabelExistResource(MetaDataAPIGWResource):
    """
    判断结果表中是否存在指定data_label
    """

    action = "/app/metadata/is_data_label_exist/"
    method = "GET"

    class RequestSerializer(serializers.Serializer):
        bk_data_id = serializers.IntegerField(required=False, default=None)
        data_label = serializers.CharField(required=True, label="数据标签")


class CreateDownSampleDataFlow(MetaDataAPIGWResource):
    """
    创建降采样dataflow
    """

    action = "/app/metadata/create_down_sample_data_flow/"
    method = "POST"

    class RequestSerializer(serializers.Serializer):
        agg_interval = serializers.IntegerField(required=True)
        table_id = serializers.CharField(required=True, label="结果表ID")  # eg: system.load


class FullCmdbNodeInfo(MetaDataAPIGWResource):
    """
    补充CMDB节点信息（需要保证表中有bk_target_ip、bk_target_cloud_id两个字段）
    """

    action = "/app/metadata/full_cmdb_node_info/"
    method = "POST"

    class RequestSerializer(serializers.Serializer):
        table_id = serializers.CharField(required=True, label="结果表ID")  # eg: system.load


class CheckOrCreateKafkaStorageResource(MetaDataAPIGWResource):
    """
    检查对应结果表的kafka存储是否存在，不存在则创建
    """

    action = "/app/metadata/check_or_create_kafka_storage/"
    method = "POST"

    class RequestSerializer(serializers.Serializer):
        table_ids = serializers.ListField(required=True, label="结果表IDs")


class RegisterBCSClusterResource(MetaDataAPIGWResource):
    """
    将BCS集群信息注册到metadata，并进行一系列初始化操作
    """

    action = "/app/metadata/register_bcs_cluster/"
    method = "POST"

    class RequestSerializer(serializers.Serializer):
        bk_biz_id = serializers.IntegerField(required=True, label="业务id")
        cluster_id = serializers.CharField(required=True, label="bcs集群id")
        project_id = serializers.CharField(required=True, label="bcs项目id")
        creator = serializers.CharField(required=True, label="操作人")
        domain_name = serializers.CharField(required=False, label="bcs域名")
        port = serializers.IntegerField(required=False, label="bcs端口")
        api_key_type = serializers.CharField(required=False, label="api密钥类型")
        api_key_prefix = serializers.CharField(required=False, label="api密钥前缀")
        is_skip_ssl_verify = serializers.BooleanField(required=False, label="是否跳过ssl认证")
        transfer_cluster_id = serializers.CharField(required=False, label="transfer集群id")


class ModifyBCSResourceInfoResource(MetaDataAPIGWResource):
    """
    修改bcs的resource内容，通常为调整dataid
    """

    action = "/app/metadata/modify_bcs_resource_info/"
    method = "POST"

    class RequestSerializer(serializers.Serializer):
        cluster_id = serializers.CharField(required=True, label="bcs集群id")
        resource_type = serializers.CharField(required=True, label="resource类型")
        resource_name = serializers.CharField(required=True, label="resource名称")
        data_id = serializers.IntegerField(required=True, label="修改后的目标dataid")


class ListBCSResourceInfoResource(MetaDataAPIGWResource):
    action = "/app/metadata/list_bcs_resource_info/"
    method = "POST"

    class RequestSerializer(serializers.Serializer):
        cluster_ids = serializers.ListField(required=False, label="bcs集群id", default=[])
        resource_type = serializers.CharField(required=True, label="resource类型")


class ListBCSClusterInfoResource(MetaDataAPIGWResource):
    action = "/app/metadata/list_bcs_cluster_info/"
    method = "GET"

    class RequestSerializer(serializers.Serializer):
        bk_biz_id = serializers.IntegerField(required=False, label="业务ID")
        cluster_ids = serializers.ListField(label="集群ID", child=serializers.CharField(), required=False)


class QueryBCSMetricsResource(MetaDataAPIGWResource):
    action = "/app/metadata/query_bcs_metrics/"
    method = "GET"

    class RequestSerializer(serializers.Serializer):
        bk_biz_ids = serializers.ListField(required=False, label="业务ID", default=[], child=serializers.IntegerField())
        cluster_ids = serializers.ListField(required=False, label="BCS集群ID", default=[])
        dimension_name = serializers.CharField(required=False, label="指标名称", default="")
        dimension_value = serializers.CharField(required=False, label="指标取值", default="")


class EsRouteResource(MetaDataAPIGWResource):
    action = "/app/metadata/es_route/"
    method = "POST"


class KafkaTailResource(MetaDataAPIGWResource):
    action = "/app/metadata/kafka_tail/"
    method = "GET"


class GetTimeSeriesMetricsResource(MetaDataAPIGWResource):
    action = "/app/metadata/get_time_series_metrics/"
    method = "GET"


class ListSpaceTypesResource(MetaDataAPIGWResource):
    action = "/app/metadata/list_space_types/"
    method = "GET"
    cache_type = CacheType.METADATA

    def cache_write_trigger(self, res):
        return bool(res)


class ListSpacesResource(MetaDataAPIGWResource):
    action = "/app/metadata/list_spaces/"
    method = "GET"
    cache_type = CacheType.METADATA

    def cache_write_trigger(self, res):
        return bool(res)


class GetSpaceDetailResource(MetaDataAPIGWResource):
    action = "/app/metadata/get_space_detail/"
    method = "GET"
    cache_type = CacheType.METADATA


class GetClustersBySpaceUidResource(MetaDataAPIGWResource):
    action = "/app/metadata/get_clusters_by_space_uid/"
    method = "GET"
    cache_type = CacheType.METADATA


class UsernameSerializer(MetadataBaseSerializer):
    def validate(self, attrs):
        attrs = super().validate(attrs)
        if not attrs.get("username"):
            username = get_request_username() or get_local_username()
            attrs["username"] = username
        if not attrs.get("username"):
            raise ValidationError("(username) This field is required")
        return attrs


class ListStickySpacesResource(MetaDataAPIGWResource):
    action = "/app/metadata/list_sticky_spaces/"
    method = "GET"

    class RequestSerializer(UsernameSerializer):
        pass


class StickSpaceResource(MetaDataAPIGWResource):
    action = "/app/metadata/stick_space/"
    method = "POST"

    class RequestSerializer(UsernameSerializer):
        action = serializers.CharField(label="置顶动作", default="on")
        space_uid = serializers.CharField(label="空间uid")
        username = serializers.CharField(label="用户名", required=True)


class CreateSpaceResource(MetaDataAPIGWResource):
    action = "/app/metadata/create_space/"
    method = "POST"

    class RequestSerializer(UsernameSerializer):
        space_name = serializers.CharField(label="空间中文名称")
        space_type_id = serializers.CharField(label="空间类型", required=False, default="default")
        space_id = serializers.CharField(label="空间 ID", default="")
        username = serializers.CharField(label="创建者")

        def validate(self, attrs):
            attrs = super().validate(attrs)
            attrs["creator"] = attrs["username"]
            return attrs


class QueryDataSourceResource(MetaDataAPIGWResource):
    """
    查询数据源
    """

    action = "/app/metadata/query_data_source/"
    method = "GET"
    backend_cache_type = CacheType.METADATA

    class RequestSerializer(serializers.Serializer):
        bk_data_id = serializers.IntegerField(required=False, label="数据源ID", default=None)
        data_name = serializers.CharField(required=False, label="数据源名称", default=None)
        with_rt_info = serializers.BooleanField(required=False, label="是否需要ResultTable信息", default=True)


class ListClustersResource(MetaDataAPIGWResource):
    action = "/app/metadata/list_clusters/"
    method = "GET"

    class RequestSerializer(serializers.Serializer):
        cluster_type = serializers.CharField(label="集群类型", required=False, default="all")
        page_size = serializers.IntegerField(default=10, label="每页的条数")
        page = serializers.IntegerField(default=1, min_value=1, label="页数")


class GetStorageClusterDetailResource(MetaDataAPIGWResource):
    action = "/app/metadata/get_storage_cluster_detail/"
    method = "GET"

    class RequestSerializer(serializers.Serializer):
        cluster_id = serializers.CharField(label="集群 ID", required=True)


class RegisterClusterResource(MetaDataAPIGWResource):
    action = "/app/metadata/register_cluster/"
    method = "POST"

    class RequestSerializer(serializers.Serializer):
        cluster_name = serializers.CharField(label="集群名称")
        cluster_type = serializers.CharField(label="集群类型")
        domain = serializers.CharField(label="集群域名")
        port = serializers.IntegerField(label="集群端口")
        registered_system = serializers.CharField(label="注册来源系统")
        operator = serializers.CharField(label="创建者")
        description = serializers.CharField(label="描述", default="", allow_blank=True)
        username = serializers.CharField(label="访问集群的用户名", default="", allow_blank=True)
        password = serializers.CharField(label="访问集群的密码", default="", allow_blank=True)
        version = serializers.CharField(label="集群版本", default="", allow_blank=True)
        schema = serializers.CharField(label="访问协议", default="", allow_blank=True)
        is_ssl_verify = serializers.BooleanField(label="是否 ssl 验证", default=False)
        label = serializers.CharField(label="标签", default="", allow_blank=True)


class UpdateRegisteredClusterResource(MetaDataAPIGWResource):
    action = "/app/metadata/update_registered_cluster/"
    method = "POST"

    class RequestSerializer(serializers.Serializer):
        cluster_id = serializers.IntegerField(label="集群 ID")
        operator = serializers.CharField(label="创建者")
        description = serializers.CharField(label="描述", default="", allow_blank=True)
        username = serializers.CharField(label="访问集群的用户名", default="", allow_blank=True)
        password = serializers.CharField(label="访问集群的密码", default="", allow_blank=True)
        version = serializers.CharField(label="集群版本", default="", allow_blank=True)
        schema = serializers.CharField(label="访问协议", default="", allow_blank=True)
        is_ssl_verify = serializers.BooleanField(label="是否 ssl 验证", default=False)
        label = serializers.CharField(label="标签", default="", allow_blank=True)
        default_settings = serializers.JSONField(required=False, label="默认集群配置", default={})


class CustomTimeSeriesDetailResource(MetaDataAPIGWResource):
    action = "/app/custom_metric/detail/"
    method = "GET"

    ignore_error_msg_list = ["custom time series table not found"]

    class RequestSerializer(serializers.Serializer):
        bk_biz_id = serializers.IntegerField(required=True)
        time_series_group_id = serializers.IntegerField(required=True, label="自定义时序ID")
        model_only = serializers.BooleanField(required=False, default=False)
        empty_if_not_found = serializers.BooleanField(required=False, default=False)


class QueryResultTableStorageDetailResource(MetaDataAPIGWResource):
    action = "/app/metadata/query_result_table_storage_detail/"
    method = "GET"

    class RequestSerializer(serializers.Serializer):
        bk_data_id = serializers.IntegerField(required=False, label="数据源ID")
        table_id = serializers.CharField(required=False, label="结果表ID")
        bcs_cluster_id = serializers.CharField(required=False, label="集群ID")


class GetDataLabelsMapResource(MetaDataAPIGWResource):
    action = "/app/metadata/get_data_labels_map/"
    method = "POST"

    class RequestSerializer(serializers.Serializer):
        bk_biz_id = serializers.CharField(label="业务ID")
        table_or_labels = serializers.ListField(
            child=serializers.CharField(), label="结果表ID列表", default=[], min_length=1
        )<|MERGE_RESOLUTION|>--- conflicted
+++ resolved
@@ -501,7 +501,6 @@
         )
 
 
-<<<<<<< HEAD
 class CreateOrUpdateTimeSeriesMetricResource(MetaDataAPIGWResource):
     """
     批量创建或更新自定义时序指标
@@ -531,7 +530,8 @@
             child=MetricSerializer(),
             allow_empty=False,
         )
-=======
+
+
 class CreateOrUpdateTimeSeriesScopeResource(MetaDataAPIGWResource):
     """
     批量创建或更新自定义时序指标分组
@@ -597,7 +597,6 @@
             required=False, label="服务名（APM场景使用）", max_length=255, allow_blank=True
         )
         scope_name = serializers.CharField(required=False, label="指标分组名", allow_blank=True)
->>>>>>> aaaaaf7d
 
 
 class QueryTagValuesResource(MetaDataAPIGWResource):
