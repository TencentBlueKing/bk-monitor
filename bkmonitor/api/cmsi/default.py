# -*- coding: utf-8 -*-
"""
Tencent is pleased to support the open source community by making 蓝鲸智云 - 监控平台 (BlueKing - Monitor) available.
Copyright (C) 2017-2021 THL A29 Limited, a Tencent company. All rights reserved.
Licensed under the MIT License (the "License"); you may not use this file except in compliance with the License.
You may obtain a copy of the License at http://opensource.org/licenses/MIT
Unless required by applicable law or agreed to in writing, software distributed under the License is distributed on
an "AS IS" BASIS, WITHOUT WARRANTIES OR CONDITIONS OF ANY KIND, either express or implied. See the License for the
specific language governing permissions and limitations under the License.
"""

import abc
import base64
import json
import re
from copy import deepcopy
from typing import Dict, List, Tuple, Union

import six
from django.conf import settings
from rest_framework import serializers

from core.drf_resource import api
from core.drf_resource.contrib.api import APIResource
from core.errors.api import BKAPIError


class CMSIBaseResource(six.with_metaclass(abc.ABCMeta, APIResource)):
    base_url = "%s/api/c/compapi/v2/cmsi/" % settings.BK_COMPONENT_API_URL
    module_name = "cmsi"


class CheckCMSIResource(CMSIBaseResource):
    """
    校验是否发送成功
    1.result = True 返回结果：
        {
            "username_check": {"invalid": []},
            "message": _("发送成功")
        }
    2.result = False 并且 接口返回失败人员名单 返回结果：
        {
            "username_check": {"invalid": ["admin"]},
            "message": str(e)
        }
    3.result = False 并且 无法获取失败人员名单 返回结果：
        {
            "username_check": {"invalid": []]},
            "message": str(e)
        }
    """

    def perform_request(self, validated_request_data: Dict[str, Union[List[str], any]]):
        """
        发送请求
        """
        """
        - 从参数中判断区分出内部用户和外部用户，
        - 内部用户通过 reciver_username 发送
        - 外部用户通过 reciver发送
        """

        self.message_detail = {}

        receivers = self.get_receivers(validated_request_data)

        self.send_request(validated_request_data, receivers)

    def get_receivers(self, validated_request_data: Dict) -> List[str]:
        """
        获取接收用户列表
        """
        if validated_request_data.get("receiver__username"):
            # validated_request_data["receiver"] 转换为邮箱地址, 逗号连接
            # receivers 变量表示接收用户列表
<<<<<<< HEAD
            # 这个应该可以删掉了，已在子类实现
            receivers: List = self.get_receivers_from_receiver_username(validated_request_data)
            validated_request_data.get("receiver__username").split(",")
=======
            receivers: List[str] = self.get_receivers_from_receiver_username(validated_request_data)
>>>>>>> 210535d3
        elif isinstance(validated_request_data["receiver"], list):
            receivers: List = validated_request_data["receiver"]
            validated_request_data["receiver"] = ",".join(receivers)
        else:
            receivers: List = validated_request_data["receiver"].split(",")

        return receivers

    def send_request(self, validated_request_data: Dict, receivers: List[str]):  # send_failed_users
        """
        发送请求
        """
        # 待返回数据格式， 假定默认都是成功发送
        response_data = {
            # invalid: 通知失败的用户名列表
            "username_check": {"invalid": []},
            "message": "发送成功",
        }

        try:
            super(CMSIBaseResource, self).perform_request(validated_request_data)

            response_data["message_detail"] = self.message_detail
            return response_data

        except BKAPIError as e:
            invalid = receivers
            if isinstance(e.data, dict):
                try:
                    # api 返回告诉哪些人失败， 但不一定有， 没有的时候， 默认所有通知人都失败
                    invalid = e.data["data"]["username_check"]["invalid"]
                except (KeyError, TypeError):
                    pass
                if not invalid:
                    # 如果在错误结果情况下，返回的invalid用户为空的时候，判断所有的用户为失败
                    invalid = receivers

            # 通知失败的人员列表
            response_data["username_check"]["invalid"] = invalid
            # 失败原因
            response_data["message"] = str(e)
            # 记录失败的具体原因 {username: reason}， 仅失败才有
            response_data["message_detail"] = self.message_detail

            return response_data

        except Exception as e:
            self.report_api_failure_metric(error_code=getattr(e, 'code', 0), exception_type=type(e).__name__)
            # 其他没有处理到的异常，默认发送失败

            response_data["username_check"]["invalid"] = receivers
            response_data["message"] = str(e)
            return response_data

    def get_receivers_from_receiver_username(self, validated_request_data) -> List[str]:
        receivers: List[str] = validated_request_data["receiver__username"].split(",")

        if not settings.BK_USERINFO_API_BASE_URL or not isinstance(self, (SendMail, SendSms)):
<<<<<<< HEAD
            return validated_request_data["receiver__username"]

        receivers: List[str] = validated_request_data["receiver__username"].split(",")

=======
            return receivers

>>>>>>> 210535d3
        # 获取用户信息
        param = {"usernames": validated_request_data["receiver__username"], "fields": "email,phone"}
        receivers_info = api.bk_login.get_user_sensitive_info(**param)["data"]

        # 转化格式  -> {username: { "email": email, "phone": phone }}
        # e.g. {"zhangsan": {"email": "zhangsan@qq.com", "phone": "+8612312312345"}}
        receivers_info = {
            receiver["username"]: {
                "email": receiver["email"],
                "phone": f"+{receiver['phone_country_code']}{receiver['phone']}",
            }
            for receiver in receivers_info
        }

        # 提前获取失败原因为 "用户不存在" 的用户, 并且不会他们进行发送
        not_exist_usernames = [username for username in receivers if username not in receivers_info.keys()]
        self.message_detail.update({username: "user not exists" for username in not_exist_usernames})

        # 对应不同的子类，转化对应的receivers返回出去
        if isinstance(self, SendMail):
            validated_request_data["receiver"] = ",".join([info["email"] for info in receivers_info.values()])
        # sms 暂不处理
        # if isinstance(self, SendSms):
        #     validated_request_data["receiver"] = ",".join([info["phone"] for info in receivers_info.values()])

        return list(set(receivers) - set(not_exist_usernames))


class GetMsgType(CMSIBaseResource):
    """
    查询通知类型
    """

    action = "get_msg_type"
    method = "GET"

    def render_response_data(self, validated_request_data, response_data):
        for msg_type in response_data:
            msg_type["channel"] = "user"
        if settings.WXWORK_BOT_WEBHOOK_URL:
            response_data.append(
                {
                    "icon": "iVBORw0KGgoAAAANSUhEUgAAANcAAADICAMAAABMI4TJAAACvlBMVEUAAAAA//8AgP8Aqv8AgL8AmcwAqtU"
                    "Aktsgn98"
                    "cjuMameYXi9EVldUUndgSktsRmd0Qj98PluEOnNUNmdkMktsXl9wWm94UmdYUk9gTl9kSktsSldwQlN4Ql9cPk9gPlt"
                    "oPmdsVldwUlN0UltgTmdkSmNsSlNsRl9wRlt4QldoQl9sUlNsUltwUmN0Tld0Tl9kTlNoSltsSmNsRl9wRld0RltkQl"
                    "NoQltsUldwTl9wTlN0SldsSldwRltwRmN0RltoRl9oRldsTlNsTltwTl9wTldoSl9oSldsSltsSl9sSldwRl9wRldoR"
                    "ltoRl9sRltsTl9sTltwSltoSl9sSldsSltsSldwSltwRl9oRltoRl9sRldsTltsTl9wTltwTl9oSldoSltsSldsSlts"
                    "RltoRldoRltsTltsTltsTldwTltoSl9oSltsSl9sSldsSltsSldwSltwRl9oRltsRltsTldsTltsTl9wSltwSltoSld"
                    "sSltsSl9sSltsSl9wSldwRltoRldsRltsTltsTltwSldwSltoSl9sSltsSltsSldsSl9wSltoRltsRltsTltsTltsSl"
                    "9wSltoSltsSltsSl9sSltwSldoRltsRl9sRltsTltsTltsSltwSldoSltsSltsSltsSltsSldsSltwSl9oSltsRltsR"
                    "ltsTltsSl9sSltwSltoSltsSltsSldsSltsSltsSltsSltoSldsSltsRl9sTltsSltsSltsSltoSl9sSltsSltsSlts"
                    "SltsSldsSltwSltsSltsRltsTltsSltsSltsSltwSltsSltsSltsSl9sSltsSltsSltwSltsSldsSltsTltsSltsSlt"
                    "sSltsSltsSltsSltsSltsSltsSltsSltsSltsSltsSltsTltsSltsSltsSltsSltsSltsSltsSltv///8eB7cZAAAA6"
                    "HRSTlMAAQIDBAUGBwgJCgsMDQ4PEBESFBUWFxkaGxwdHyAhIiMkJicoKissLjAxMjM0NTY3ODk7PD0+P0FCQ0ZISUpL"
                    "TE1PUFFSU1RVVldYWVpbXF1fYWJjZGVmZ2hpamtsbW5vcHFydXZ3eXp7fH1+f4CBgoOEhYaHiImKi4yNjo+QkZKTlJa"
                    "XmJmam5ydn6ChoqOlpqeoqqutrq+wsbKztLW2t7i5uru8vb6/wMHCw8TFxsfIycrLzM3Oz9DR0tPU1dbX2Nna29zd3t"
                    "/g4eLj5OXm5+jp6uvs7e7v8PHy8/T19vf4+fr7/P3+D+lCiQAAAAFiS0dE6VHTR5QAAAaKSURBVHja7d3pX1RVGAfwB"
                    "4ZJQFMEDSETKdMQNS1NM9QkNMVUErS0UjPJCrdsUZNccm3fNMklRbHcRQU0QUAKilwpQNQAWef5M3ohyjBzz8yZOfdy"
                    "77k9v7d8DpwvM3DP88y55wK0W7o/l7rrRFHh0bSVo+8Hs8Q/4Qi2pjF9lI8ZVH5zKtAhhbHys57MQ4V8311y1qwGVMz"
                    "Vx2RW+XyCrFQ9JbFrGbJT019a1gx0ldIQSVm9aly6cK+krp3oJmOlZI10x8JCq4yu79y6cJKErC617l0/Seia7J6FjQ"
                    "/I5/qQw4Xx8rl287iWyuf6jce1XT7XnzyubJO6cuRz/W5S1y4e12H5XEt5XGvlcz3L40qSz2W95p7VHCHhQup99659M"
                    "q7nw/916xonZQH2ujvWcV8pXZZTrlk1kZI2AsJKXbFsSSBrIstcuN4EeRN1iflqLQCZE3JQmVU+BuTOfaubFFgZYSB9"
                    "ok46qgomgBliee1ve1XJNAuYJB2X1d9bEib7gYkysGUVbIsHc2XAHddmMFtqERFtYaZz1SAiloM5XVfJRS5ykYtc5CI"
                    "XuchFLnLpkU5dxVKLiFjm3diwR/tHdFZd1GfJwYtNqHeafk1Qdx/34kY0SBaryUpCw6RZzS5CiXFcOFc9Vm8DsdTsZo"
                    "01kuuAeq6pRnKdVM81w0iuc+q5XjKS6wK5yEUucpGLXOQiF7nIRS5ymcrVIVQKV2gEf6/04VmbT1XhZSlcGYhYnb1+a"
                    "ld3qL4rWvYZy+NCRGzYG+tiv7rPmKP3hsvlQsTiqawW9+Asu+HSuRCzFE9RCNzQjHK7sP4t5zdjv4K2w2V0IaZ1cmCN"
                    "uIFmcGFOcBvW6Do0hwtz7P/lD3M+JUNWF/7Suif6wXI0j6v1fk2/46iCy1ZWXCE04ZtF5yvVcNliWr44D4VduSnRVgC"
                    "wRs0/5JXpzMInOgAA+A96r0jUhZfuHJPW45ao63yc3aV+wHaPVYdH2v0w38Qrgi5cBAAAq1HQtcm/7TVjYpVHqvp5Dg"
                    "ugoAxB160QAAipEXS94XSNj7ziAat6qNN469diLkwG5p2d3K7lSlVBJf+r9YxS9Zcp5ir2AcgRc2Ur1gcvcLsWKS7Bw"
                    "24JuXAAhKGQyzZEuTb4mZNV7K88/l0x10Lm0TqcrmOMmmcUp4u1GyOoWsiVDmvFXLMZ87KWc7Gae7Bq3DQh12XYJ+bq"
                    "x5oX31Usn1m7TxdyIRSLubqw5rWay5XOdA0RdFUKuWqY81rA5fqKOb6noKteyFXH3A64nMu1h+nqJui6KfY+ZJ7L+AW"
                    "Xi715JlrQlS/mimbNK5PL1RDMGj9eyHWDeWQQp4t1h38w56bZRJZrs5DrBKSIuc4wppXAeV3OZPyBWiuEXBuYJ0ryrg"
                    "+fVpyWbx7v+nCSpztvuVzjwXpdzHVO8Yb4ybwsvKR46nLQP0KuhiCAzwXrlGUK04q4zl9/nQxQeLm3itUpPwLA44Iun"
                    "OY0ra5nPamX9zt/yLNOsK6MBQA4Luhqmu/wtx9R6Fl7o9jh84Iu3wr2AYosAAAjRPsbuM1+T7vlZY/bbc1fPtQ63m9i"
                    "qWjfZsqdL+4Q7rPVruh193eddM6bPlvTseRhvQMAgmOWlAr32bJa/pWFV6nQF81LnTsx/oM9t/Xv9zbee1tPUaPfa5g"
                    "+tt0dLKtM5Dpgd0G1bDeNK6/NStqaZhJXiUPDxG+dKVy54U7X+Fdvy+/aobT5pm+O5K7bc5SLHsv0azK7dvZmNhUCZh"
                    "ZJ6rLtHe56g9Tg1HybdK6CJX04NrR1i5m95rONUrhStm7d+Hactyfz035RcpGLXOQiF7nIRS5ykYtc5PofunLVcyUay"
                    "XVaPdfzRnLtV88VbSTXevVcflUGciWq5+J7rmH7pDZIRVdglmFcM0HNBH50wxCqigRQOQEjZi/9eJP7nNbMVJe9ZZw/"
                    "6JV3vJnyxeQJbhI7MNQH9IxXLgkeB+6VK4pc5CIXuchFLn2z3jSukPgVuzPu5jCaxPXIDyofB15V9E2c/g9zG16tSW9"
                    "G72f8BpZpU5P8Eayv60Wtiq1V+ro+1cpVpu9jfvdpVh331NWVqZlroK6uU5q5hpCLXORqM5cjGULJMqorXOybDSUXuc"
                    "hFLnKRi1zkIpe5XLnZQrlAdQq5yNU+/Sh9XemauaJ1dW3RzBWuq0uzJyX+pStLs89TGMeOtl/GN2vCOttRZ5enhxDzZ"
                    "Wc30D2dX9l2pkTFFBxaOUh8Vv8BnYouHcnCGosAAAAASUVORK5CYII=",
                    "is_active": "true",
                    "label": "群机器人",
                    "type": "wxwork-bot",
                    "channel": "wxwork-bot",
                    "name": settings.WXWORK_BOT_NAME,
                }
            )
        if settings.BKCHAT_API_BASE_URL:
            response_data.append(
                {
                    "icon": "iVBORw0KGgoAAAANSUhEUgAAAMgAAADICAMAAACahl6sAAACglBMVEUAAAD///+A//+qqv+/v/+ZzP+q1f+Stv+fv/"
                    "+qxv+ZzP+iuf+qv/+dxP+kyP+qzP+fv/+qxv+hyf+mv/+ewv+ixf+myP+fyv+jwv+nxP+hxv+kyP+nwf+ixP+lxf+f"
                    "x/+iwf+lw/+gxf+jxv+lyP+hw/+jxP+mxv+ix/+kwv+gxP+ixf+kxv+hyP+jw/+hxv+jx/+lw/+ixP+kxf+lxv+iw/"
                    "+kxP+hxf+jxv+ixP+jxP+lxf+ixv+jw/uixfuhx/ujxPuixvukxPyixPyjxfykxvyiw/yjxPyhxfyjxvykxvyixPyj"
                    "xfykxfyixvyjxPykxPyixfyjxvykxvyjxPykxfyjxvykxPyixfykxvyixPykxfyjxv2jxv2ixP2jxf2kxf2ixv2kxf"
                    "2ixf2jxv2kxv2ixP2jxf2kxf2jxv2jxP2ixf2jxf2ixP2jxP2ixf2jxf2jxP2kxf2ixP2jxf2jxP2ixf2jxf2jxv2i"
                    "xP2jxv2kxP2jxf2jxf2kxv2jxP2jxf2ixf2jxf2jxv2jxf2kxf2jxP2kxf2jxf2jxf2jxf2ixf2kxf6jxf6jxf6kxv"
                    "6jxP6ixf6jxf6jxv6ixf6jxf6jxf6jxv6jxP6kxf6jxf6kxP6jxf6jxf6ixf6jxvyjxfyjxfyjxfyjxPyjxfykxfyjx"
                    "fyjxvyixfyjxfyjxfyjxv2jxf2jxf2jxf2jxP2jxf2jxf2kxf2jxv2jxf2ixf2jxf2jxf2jxf2jxf2jxf2jxv2jxf2i"
                    "xf2jxf2jxf2jxf2jxf2jxf2jxf2jxf2jxf2jxf2jxf2jxf2jxf2jxP2jxf2jxf2jxf2jxf2jxf2jxf2jxf2jxf2jxf2"
                    "jxf2jxf3xeazDAAAA1XRSTlMAAQIDBAUGBwgJCgsMDQ4PEBITFBUWFxgZGhscHR4fICEiIyQlJicoKSorLC0uLzEyMz"
                    "Q1Njc4OTo8PT4/QEJERUdJSktMTU5PUFFSU1RVVldYWVpbXF5fYGJjZWZnaGlqa21ub3BxcnN0dXZ3eXp8gIKDh4iLj"
                    "I2Oj5OUlZaXmJmam5yen6GipKanqKqrrK2usLGys7S1tre4uru8vb6/wcLDxMXGx8jJysvMzc7Q0dLT1NXW19jZ2tzd"
                    "3uDi4+Tl5unr7O7v8PHy9PX29/j5+vv8/f6c8424AAAAAWJLR0QB/wIt3gAABNpJREFUeNrt3elfVFUcx/E7wMjikpC"
                    "iWWqpKWZZYSqZW6iEC1pJuJsVZtlUtlHaClJGmklFRbmhZgpBbkRSrkWIyDIz9/v/9KAnMDM3hnvP8jv2+zy+T96vOz"
                    "Pn3DMz51gWx3Ecx3EcZ2xpcwq3bCmcnWq2wre0sh0AgPbKJT5zHbNOoEfHc0x1rA+iV6GAmY4diOpNEx3FiNFa8xwzg"
                    "rEgHRONgxxCzCpMcyyI7UB4smGQCgcIXjXL4W9xgtSYBXnAyYFOsyB5jhCYNeta5wwZaRRkszNk7M0Cud8cRUbBBxec"
                    "IfapdxYONEAx+sWTYfRV++4lKaQVQzYdtRFfraVTyTKy3mtDf6pZ4afImFlto7+dX5VEjTHtW7iqqTCBEuOOPTbcdiK"
                    "bzgyxuA0esncNo+HIaYLHruYTYCRtC8F7uwbrdkz6GUJqflCvY2ErBNW5WiPDFwhDXB9pGx5T9kFoVZqeuQb9AMHV3K"
                    "LDkX4cwjt9m3rHsLOQ0LnhyifsdZBSY6ZaR+phSKpO6dDor4K0DgxQOH5UQGKl6iABSG2jKsfDQbmQrpmKPngvQXIX0"
                    "lU4Eqohvc9VQF6GgpbLd4y7oQJyRf6sqwpKKpHtWKbGgaDkdci0PxRBcETuT1fegLIKpD6DtKmDNMi8JdugsFx5joF/"
                    "qoT8KA+yFUqbJcuRfEUtpEoWpECtA6ERkiCViiHYLOmzt1M1pFYO5Gko7x4pkGPqIa/LcIyy1UNOy4AUqnfAlrHwWKo"
                    "BImXm+JsOyA7xjpE6HDgjHrJSC8QW/811iRYI5gqHfKUHIn75tFEP5G3RjsQuPZCvRUPG63GgSTQkVxOkO1EwpEgTBK"
                    "LXTp/RBbndrC+pnMsSDHlNF2SaYMh2XRDRQ3uZLshjgiEf64IsZghDGMIQhjCEIQxhCEMYwhCGMIQhDGEIQxjCEIYwh"
                    "CEMYQhDGMIQhvyPIEd1QT4U65iry4HuO4VCDmuDoEykY74+B7rvEgip0QhBufm/A/y3kLjNjn/SCsEnohyL9DoQmiQI"
                    "clIzBJ+KceTrdiA8RYTDV6sdgs9EQJbqdyB8n4Ab0kAAImJbjuUUHLA975yQ8AsJCPZ5hTxBwwHb4w+ZE88RgeBLb5C"
                    "nQKaHPN2QX+lAPP1NfxUINd3DDWmiBPnOPWQNSOV6Mwt/My3I924h60Cs2S5vyO/UIAfdQdaCXO7+3rOfHuQLV/P3Ln"
                    "qQBjeQdHoOd5tZ+AnekZ2u3iO19CB5N8cwgnp3m6Al1xFz3HA7kx97npSjxf1eboNLrpJhtO8c4+WBJGncI/NIlJVsc"
                    "RzHcTEHnd6flw7HGg/tfdUMghB/xEF1z8a6KKO+90VvUbwlz0csO78UfcnEiJXL4BiSr63IA0/33hrxzLnxWsQVe2i+"
                    "S16JnB/9HRjaY9lycX3UN2rZNCHJ0Sus13cXTRlgWUkTlr1/OXoiWE71g+vR2BPXDoet5lszqUKs/h3n8RzdsWTQmX4"
                    "4Kn10Idbd8Z801jiE9PieH+/ZJH9NID5TWRTf9sYt2Rb1cjvicDRnWfSb0/dm5t9kGDEPzuzjINSOF3yWIT1++T8c1e"
                    "MNejhJK3Z6fR3Ls8wqtSjG6c3Xy6dbBjZqw96LPZ496t9dkGIZ2/CcJzcFAlvX592banEcx3Ecx3GG9g/bcdcQHRblg"
                    "QAAAABJRU5ErkJggg==",
                    "is_active": "true",
                    "label": "蓝鲸信息流",
                    "type": "bkchat",
                    "channel": "bkchat",
                    "name": "蓝鲸信息流",
                }
            )

        return response_data


class SendMsg(CheckCMSIResource):
    """
    通用发送消息
    """

    action = "send_msg"
    method = "POST"

    class RequestSerializer(serializers.Serializer):
        sender = serializers.CharField(required=False)
        receiver__username = serializers.CharField()
        title = serializers.CharField()
        content = serializers.CharField()
        msg_type = serializers.CharField()
        is_content_base64 = serializers.BooleanField(default=False)

        def validate(self, attrs):
            if attrs["is_content_base64"]:
                attrs["content"] = base64.b64encode(attrs["content"].encode("utf-8")).decode("utf-8")
            if attrs["msg_type"] == "wecom_robot":
                attrs["wecom_robot"] = json.loads(attrs["content"])
            return attrs


class SendWeixin(CheckCMSIResource):
    """
    发送微信消息
    """

    action = "send_weixin"
    method = "POST"

    class RequestSerializer(serializers.Serializer):
        receiver__username = serializers.CharField()
        heading = serializers.CharField()
        message = serializers.CharField()
        date = serializers.CharField(required=False)
        remark = serializers.CharField(required=False)
        is_message_base64 = serializers.BooleanField(default=False)

        def validate(self, attrs):
            if attrs["is_message_base64"]:
                attrs["message"] = base64.b64encode(attrs["message"].encode("utf-8")).decode("utf-8")

            params = {
                "receiver__username": attrs["receiver__username"],
                "data": {
                    "heading": attrs["heading"],
                    "message": attrs["message"],
                    "is_message_base64": attrs["is_message_base64"],
                },
            }

            if "date" in attrs:
                params["data"]["date"] = attrs["date"]
            if "remark" in attrs:
                params["data"]["remark"] = attrs["remark"]

            return params


class SendMail(CheckCMSIResource):
    """
    发送邮件消息
    """

    action = "send_mail"
    method = "POST"

    class RequestSerializer(serializers.Serializer):
        class Attachment(serializers.Serializer):
            filename = serializers.CharField()
            content = serializers.CharField()
            type = serializers.CharField(required=False)
            disposition = serializers.CharField(required=False)
            content_id = serializers.CharField(required=False)

        receiver = serializers.CharField(required=False)
        receiver__username = serializers.CharField(required=False)
        sender = serializers.CharField(required=False)
        cc = serializers.CharField(required=False)
        cc__username = serializers.CharField(required=False)
        title = serializers.CharField()
        content = serializers.CharField()
        body_format = serializers.CharField(default="Html")
        is_content_base64 = serializers.BooleanField(default=False)
        attachments = Attachment(many=True, required=False)
        email_type = serializers.CharField(default="SEND_TO_INTERNET")

        def validate(self, attrs):
            if attrs["is_content_base64"]:
                attrs["content"] = base64.b64encode(attrs["content"].encode("utf-8")).decode("utf-8")

            return attrs

    def perform_request(self, validated_request_data: Dict[str, Union[List[str], any]]):
        """
        发送请求

        针对内部用户和外部用户做一个额外判断处理
        """
        self.message_detail = {}

        # 如果没有 receiver__username 说明是直接用 receiver 邮箱发送的
        # 交由父类直接处理
        if not validated_request_data.get("receiver__username"):
            super().perform_request(validated_request_data)

        # 判断是否存在有环境变量 BK_USERINFO_API_BASE_URL 如果存在则可能需要区分内外部用户
        if not settings.BK_USERINFO_API_BASE_URL:
            super().perform_request(validated_request_data)

        # 区分内外部用户
        internal_users, external_users = self.classif_users(validated_request_data.get("receiver__username"))

        # 内部用户 针对内部用户直接通过 receiver__username 发送
        if internal_users:
            request_data = deepcopy(validated_request_data)
            request_data["receiver__username"] = ",".join(internal_users)
            # 确保没有 receiver
            if request_data.get("receiver"):
                del request_data["receiver"]

            self.send_request(request_data, request_data["receiver__username"])

        # 外部用户 针对外部用户通过 需要转化成 receiver 邮箱的方式直接发送
        if external_users:  # <- 以@结尾,还需要转化成邮箱
            # receivers -> 邮箱
            receivers = self.get_receivers_with_external_users(external_users)

            request_data = deepcopy(validated_request_data)
            request_data["receiver"] = ",".join(receivers)  # receivers <- 接收邮箱
            # 确保没有 receiver__username
            if request_data.get("receiver__username"):
                del request_data["receiver__username"]

            self.send_request(request_data, external_users)  # receivers <- 用户名

    def get_receivers_with_external_users(self, external_users: List[str]) -> List[str]:
        """
        获取接收者

        调用查询用户信息的接口，返回的用户可能
        receivers: List[str]  # 邮箱不为空用户的邮箱
        """
        # 获取外部人员的信息
        receivers_info = self.get_receivers_info_from_receivers_username(external_users)

        # 提前获取失败原因为 "用户不存在" 的用户, 并且不会对他们进行发送
        not_exist_usernames = [username for username in external_users if username not in receivers_info.keys()]
        self.rich_message_detail_with_usernames(not_exist_usernames, "user not exists")

        # 提前获取失败原因为 "邮箱不存在" 的用户，并且不会对他们进行发送
        exist_usernames = list(set(external_users) - set(not_exist_usernames))
        not_email_usernames = [username for username in exist_usernames if receivers_info[username]["mail"] == ""]
        self.rich_message_detail_with_usernames(not_email_usernames, "user email not exists")

        # 获取最终的 receivers
        exist_usernames = list(set(exist_usernames) - set(not_email_usernames))

        return [receivers_info[username]["mail"] for username in exist_usernames]  # todo 有疑问？指的是谁  应该是 email

    def rich_message_detail_with_usernames(self, usernames: List[str], message_detail):
        """
        丰富异常用户的消息详情
        """
        self.message_detail.update({username: message_detail for username in usernames})

    def classif_users(self, usernames: List[str]) -> Tuple[List[str], List[str]]:
        """区分内外部用户

        return:
            internal_users: List[str]  # 内部用户
            external_users:List[str]  # 外部用户
        """
        internal_users: List[str] = []
        external_users: List[str] = []

        for username in usernames:
            # 通过是否以 "@tai" 结尾判断是否是内外部用户
            pattern_rules = [r"@tai$"]
            if self.is_external_user(username, pattern_rules):
                external_users.append(username)
            else:
                internal_users.append(username)
        return internal_users, external_users

    def is_external_user(self, username: str, pattern_rules: List[str]) -> bool:
        """
        使用正则匹配用户名判断是否是外部用户

        username: str -> 用户名
        pattern_rules -> 匹配的规则
        """
        for pattern in pattern_rules:
            match = re.search(pattern, username)
            if match:
                return True
        return False

    def get_receivers_info_from_receivers_username(self, receivers_username: List[str]) -> Dict[str, Dict[str, str]]:
        """
        通过用户名获取用户信息(邮箱和电话号)

        param
        ```python
        receivers_username  # 用户名列表
        ```
        return
        ```python
        {
            username: {
                "email": email | "",
                "phone": f"[+]{phone_country_code}{phone}" | "",
            }
        }
        ```
        """
        fields = "email,phone"
        param = {"usernames": receivers_username, "fields": fields}

        receivers_info = api.bk_login.get_user_sensitive_info(**param)["data"]

        # 转化格式  -> {username: { "email": email, "phone": phone }}
        # e.g. {"zhangsan": {"email": "zhangsan@qq.com", "phone": "+8612312312345"}}
        receivers_info = {
            receiver["username"]: {
                "email": receiver["email"],
                "phone": f"+{receiver['phone_country_code']}{receiver['phone']}" if receiver['phone'] else "",
            }
            for receiver in receivers_info
        }
        return receivers_info


class SendSms(CheckCMSIResource):
    """
    发送短信消息
    """

    action = "send_sms"
    method = "POST"

    class RequestSerializer(serializers.Serializer):
        receiver = serializers.CharField(required=False)
        receiver__username = serializers.CharField(required=False)
        content = serializers.CharField()
        is_content_base64 = serializers.BooleanField(default=False)

        def validate(self, attrs):
            if attrs["is_content_base64"]:
                attrs["content"] = base64.b64encode(attrs["content"].encode("utf-8")).decode("utf-8")

            return attrs


class SendVoice(CMSIBaseResource):
    """
    发送语言消息
    """

    action = "send_voice_msg"
    method = "POST"

    class RequestSerializer(serializers.Serializer):
        class UserInfo(serializers.Serializer):
            username = serializers.CharField()
            mobile_phone = serializers.CharField(required=False)

        user_list_information = UserInfo(required=False, many=True)
        receiver__username = serializers.CharField(required=False)
        auto_read_message = serializers.CharField()


class SendWecomRobot(CheckCMSIResource):
    """
    发送机器人消息
    """

    action = "send_wecom_robot"
    method = "POST"

    class RequestSerializer(serializers.Serializer):
        receiver = serializers.ListField(required=False, child=serializers.CharField())
        group_receiver = serializers.ListField(required=False, child=serializers.CharField())
        sender = serializers.CharField(required=False)
        type = serializers.CharField(required=False, default="text")
        content = serializers.JSONField(required=True)

        def validate(self, attrs):
            attrs[attrs["type"]] = {"content": attrs["content"]}
            return attrs


class SendWecomAPP(CheckCMSIResource):
    """
    发送企业号消息
    """

    action = "send_wecom_app"
    method = "POST"

    class RequestSerializer(serializers.Serializer):
        receiver = serializers.ListField(required=False, child=serializers.CharField())
        tag_receiver = serializers.ListField(required=False, child=serializers.CharField())
        sender = serializers.CharField(required=False)
        type = serializers.CharField(required=False, default="text")
        content = serializers.JSONField(required=True)

        def validate(self, attrs):
            attrs[attrs["type"]] = {"content": attrs["content"]}
            return attrs<|MERGE_RESOLUTION|>--- conflicted
+++ resolved
@@ -73,13 +73,7 @@
         if validated_request_data.get("receiver__username"):
             # validated_request_data["receiver"] 转换为邮箱地址, 逗号连接
             # receivers 变量表示接收用户列表
-<<<<<<< HEAD
-            # 这个应该可以删掉了，已在子类实现
-            receivers: List = self.get_receivers_from_receiver_username(validated_request_data)
-            validated_request_data.get("receiver__username").split(",")
-=======
             receivers: List[str] = self.get_receivers_from_receiver_username(validated_request_data)
->>>>>>> 210535d3
         elif isinstance(validated_request_data["receiver"], list):
             receivers: List = validated_request_data["receiver"]
             validated_request_data["receiver"] = ",".join(receivers)
@@ -138,15 +132,8 @@
         receivers: List[str] = validated_request_data["receiver__username"].split(",")
 
         if not settings.BK_USERINFO_API_BASE_URL or not isinstance(self, (SendMail, SendSms)):
-<<<<<<< HEAD
-            return validated_request_data["receiver__username"]
-
-        receivers: List[str] = validated_request_data["receiver__username"].split(",")
-
-=======
             return receivers
 
->>>>>>> 210535d3
         # 获取用户信息
         param = {"usernames": validated_request_data["receiver__username"], "fields": "email,phone"}
         receivers_info = api.bk_login.get_user_sensitive_info(**param)["data"]
