# -*- coding: utf-8 -*-
"""
Tencent is pleased to support the open source community by making 蓝鲸智云 - 监控平台 (BlueKing - Monitor) available.
Copyright (C) 2017-2021 THL A29 Limited, a Tencent company. All rights reserved.
Licensed under the MIT License (the "License"); you may not use this file except in compliance with the License.
You may obtain a copy of the License at http://opensource.org/licenses/MIT
Unless required by applicable law or agreed to in writing, software distributed under the License is distributed on
an "AS IS" BASIS, WITHOUT WARRANTIES OR CONDITIONS OF ANY KIND, either express or implied. See the License for the
specific language governing permissions and limitations under the License.
"""
from django.conf import settings

from bkmonitor.utils.cache import CacheType
from core.drf_resource.contrib.nested_api import KernelAPIResource


class ApmAPIGWResource(KernelAPIResource):
    TIMEOUT = 300
    base_url_statement = None
    base_url = settings.MONITOR_API_BASE_URL or "%s/api/c/compapi/v2/monitor_v3/" % settings.BK_COMPONENT_API_URL

    # 模块名
    module_name = "apm_api"

    @property
    def label(self):
        return self.__doc__


class CreateApplicationResource(ApmAPIGWResource):
    """
    创建apm 应用
    """

    action = "/create_apm_application/"
    method = "POST"


class ListApplicationResource(ApmAPIGWResource):
    """
    创建apm 应用
    """

    action = "/list_apm_application/"
    method = "GET"


class ApplyDatasourceResource(ApmAPIGWResource):
    """
    创建或者更新apm数据源
    """

    action = "/apply_apm_datasource/"
    method = "POST"


class DetailApplicationResource(ApmAPIGWResource):
    cache_type = CacheType.APM(60 * 60 * 24)
    action = "/detail_apm_application/"
    method = "GET"


class StartApplicationResource(ApmAPIGWResource):
    action = "/start_apm_application/"
    method = "GET"


class StopApplicationResource(ApmAPIGWResource):
    action = "/stop_apm_application/"
    method = "GET"


class ListMetaEsClusterInfoResource(ApmAPIGWResource):
    """
    获取Es集群
    """

    action = "/list_apm_es_cluster_info/"
    method = "GET"


class QueryInstanceResource(ApmAPIGWResource):
    """
    查询实例
    """

    action = "/query_apm_topo_instance/"
    method = "POST"
    backend_cache_type = CacheType.APM


class QueryTopoNodeResource(ApmAPIGWResource):
    """
    查询topo节点信息
    """

    action = "/query_apm_topo_node/"
    method = "GET"
    backend_cache_type = CacheType.APM


class QueryTopoRelationResource(ApmAPIGWResource):
    """
    查询topo关系信息
    """

    action = "/query_apm_topo_relation/"
    method = "POST"
    backend_cache_type = CacheType.APM


class QueryRootEndpointResource(ApmAPIGWResource):
    """
    查询应用入口接口
    """

    action = "/query_apm_root_endpoint/"
    method = "GET"
    backend_cache_type = CacheType.APM


class QueryEventResource(ApmAPIGWResource):
    """
    查询应用入口接口
    """

    action = "/query_apm_event/"
    method = "POST"


class QuerySpanResource(ApmAPIGWResource):
    """
    查询接口
    """

    action = "/query_apm_span/"
    method = "POST"


class QueryEndpointResource(ApmAPIGWResource):
    """
    查询应用入口接口
    """

    action = "/query_apm_endpoint/"
    method = "POST"


class QueryFieldsResource(ApmAPIGWResource):
    """
    查询应用入口接口
    """

    action = "/query_apm_fields/"
    method = "GET"


class UpdateMetricFieldsResource(ApmAPIGWResource):
    """
    查询应用入口接口
    """

    action = "/update_apm_metric_fields/"
    method = "POST"


class QueryEsResource(ApmAPIGWResource):
    """
    查询应用入口接口
    """

    action = "/query_apm_es/"
    method = "POST"


class QueryTraceListResource(ApmAPIGWResource):
    """
    Trace查询
    """

    action = "/query_apm_trace_list/"
    method = "POST"


class QuerySpanListResource(ApmAPIGWResource):
    """
    Span查询
    """

    action = "/query_apm_span_list/"
    method = "POST"


class QuerySpanStatisticsResource(ApmAPIGWResource):
    """
    接口统计查询
    """

    action = "/query_apm_span_statistics/"
    method = "POST"


class QueryServiceStatisticsResource(ApmAPIGWResource):
    """
    服务统计查询
    """

    action = "/query_apm_service_statistics/"
    method = "POST"


class QueryTraceOptionValuesResource(ApmAPIGWResource):
    """
    Trace候选值查询
    """

    action = "/query_apm_trace_option_values/"
    method = "POST"


class QuerySpanOptionValuesResource(ApmAPIGWResource):
    """
    Span候选值查询
    """

    action = "/query_apm_span_option_values/"
    method = "POST"


class QueryTraceDetailResource(ApmAPIGWResource):
    """
    查询Trace详情
    """

    action = "/query_apm_trace_detail/"
    method = "POST"


class QuerySpanDetailResource(ApmAPIGWResource):
    """
    查询Span详情
    """

    action = "/query_apm_span_detail/"
    method = "POST"


class ReleaseAppConfigResource(ApmAPIGWResource):
    """
    释放应用配置
    """

    action = "/release_apm_app_config/"
    method = "POST"


class DeleteAppConfigResource(ApmAPIGWResource):
    """
    删除应用配置
    """

    action = "/delete_apm_app_config/"
    method = "POST"


class GetApplicationConfigResource(ApmAPIGWResource):
    """
    获取应用配置
    """

    action = "/query_apm_application_config/"
    method = "GET"


class QueryTraceByIdsResource(ApmAPIGWResource):
    """
    根据traceId列表获取trace信息
    """

    action = "/query_trace_by_ids/"
    method = "POST"


class QueryAppByTraceResource(ApmAPIGWResource):
    """
    根据traceId列表获取App关联
    """

    action = "/query_app_by_trace/"
    method = "POST"


class QueryAppByHostInstance(ApmAPIGWResource):
    """
    根据ip列表获取App关联
    """

    action = "/query_app_by_host_instance/"
    method = "POST"


class QueryTraceByHostInstance(ApmAPIGWResource):
    """
    根据ip获取trace信息
    """

    action = "/query_trace_by_host_instance/"
    method = "POST"


class QueryEsMapping(ApmAPIGWResource):
    """
    获取es mapping信息
    """

    action = "/query_apm_es_mapping/"
    method = "POST"


class QueryHostInstance(ApmAPIGWResource):
    """
    查询apm主机实例
    """

    action = "/query_host_instance/"
    method = "POST"


class QueryRemoteServiceRelation(ApmAPIGWResource):
    """
    查询远程服务接口调用关系
    """

    action = "/query_remote_service_relation/"
    method = "POST"


class QueryMetricDimensions(ApmAPIGWResource):
    """
    查询指标维度
    """

    action = "/query_metric_dimensions/"
    method = "GET"


class DeleteApplication(ApmAPIGWResource):
    """
    删除APM应用
    """

    action = "/delete_apm_application/"
    method = "POST"


class QueryDiscoverRules(ApmAPIGWResource):
    """
    查询拓扑发现规则
    """

    action = "/query_discover_rules/"
    method = "POST"


<<<<<<< HEAD
class GetBkdataFlowDetail(ApmAPIGWResource):
    """
    获取Bkdata flow详情
    """

    action = "/apm/get_bkdata_flow/"
    method = "GET"


class CreateOrUpdateBkdataFlow(ApmAPIGWResource):
    """
    创建/更新计算平台Flow
    """

    action = "/apm/create_or_update_bkdata_flow/"
    method = "POST"


class OperateApmDataId(ApmAPIGWResource):
    """
    恢复/暂停APM中某个DataId的链路
    """

    action = "/apm/operate_apm_dataid/"
    method = "POST"
=======
class QueryBuiltinProfileDatasourceResource(ApmAPIGWResource):
    cache_type = CacheType.APM(60 * 60 * 24)
    action = "/builtin_profile_datasource/"
    method = "GET"
>>>>>>> e633eb18
<|MERGE_RESOLUTION|>--- conflicted
+++ resolved
@@ -362,35 +362,34 @@
     method = "POST"
 
 
-<<<<<<< HEAD
-class GetBkdataFlowDetail(ApmAPIGWResource):
-    """
-    获取Bkdata flow详情
-    """
-
-    action = "/apm/get_bkdata_flow/"
-    method = "GET"
-
-
-class CreateOrUpdateBkdataFlow(ApmAPIGWResource):
-    """
-    创建/更新计算平台Flow
-    """
-
-    action = "/apm/create_or_update_bkdata_flow/"
-    method = "POST"
-
-
-class OperateApmDataId(ApmAPIGWResource):
-    """
-    恢复/暂停APM中某个DataId的链路
-    """
-
-    action = "/apm/operate_apm_dataid/"
-    method = "POST"
-=======
 class QueryBuiltinProfileDatasourceResource(ApmAPIGWResource):
     cache_type = CacheType.APM(60 * 60 * 24)
     action = "/builtin_profile_datasource/"
     method = "GET"
->>>>>>> e633eb18
+
+
+class GetBkdataFlowDetail(ApmAPIGWResource):
+    """
+    获取Bkdata flow详情
+    """
+
+    action = "/apm/get_bkdata_flow/"
+    method = "GET"
+
+
+class CreateOrUpdateBkdataFlow(ApmAPIGWResource):
+    """
+    创建/更新计算平台Flow
+    """
+
+    action = "/apm/create_or_update_bkdata_flow/"
+    method = "POST"
+
+
+class OperateApmDataId(ApmAPIGWResource):
+    """
+    恢复/暂停APM中某个DataId的链路
+    """
+
+    action = "/apm/operate_apm_dataid/"
+    method = "POST"