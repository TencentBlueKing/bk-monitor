--- conflicted
+++ resolved
@@ -320,8 +320,6 @@
         logger.info(f"[TopoHandler] found max_size_count: {max_size_count} < {constants.DISCOVER_BATCH_SIZE}")
 
         return max_size_count, 1, lastly_index_name
-<<<<<<< HEAD
-=======
 
     @classmethod
     def calculate_round_count(cls, avg_group_span_count):
@@ -336,7 +334,6 @@
             per_trace_size = cls.PER_ROUND_TRACE_ID_MAX_SIZE
 
         return 1 if not per_trace_size else per_trace_size
->>>>>>> a14e02ac
 
     def discover(self):
         """application spans discover"""
