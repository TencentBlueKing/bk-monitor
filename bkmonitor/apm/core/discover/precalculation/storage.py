"""
TencentBlueKing is pleased to support the open source community by making
蓝鲸智云 - Resource SDK (BlueKing - Resource SDK) available.
Copyright (C) 2022 THL A29 Limited,
a Tencent company. All rights reserved.
Licensed under the MIT License (the "License");
you may not use this file except in compliance with the License.
You may obtain a copy of the License at http://opensource.org/licenses/MIT
Unless required by applicable law or agreed to in writing,
software distributed under the License is distributed on
an "AS IS" BASIS, WITHOUT WARRANTIES OR CONDITIONS OF ANY KIND,
either express or implied. See the License for the
specific language governing permissions and limitations under the License.
We undertake not to change the open source license (MIT license) applicable
to the current version of the project delivered to anyone in the future.
"""

import datetime
import hashlib
import json
import logging
import traceback
from typing import Any

from django.conf import settings
from django.utils.functional import cached_property
from django.utils.translation import gettext_lazy as _
from elasticsearch import helpers as helpers_common
from elasticsearch5 import helpers as helpers_5
from elasticsearch6 import helpers as helpers_6

from apm.core.handlers.application_hepler import ApplicationHelper
from apm.models import DataLink
from apm.utils.base import rt_id_to_index
from bkmonitor.utils.common_utils import count_md5
from bkmonitor.utils.user import get_global_user
from constants.apm import PRECALCULATE_RESULT_TABLE_OPTION, PreCalculateSpecificField, PrecalculateStorageConfig
from constants.common import DEFAULT_TENANT_ID
from constants.data_source import DataSourceLabel, DataTypeLabel
from core.drf_resource import api, resource
from metadata.models import ESStorage

logger = logging.getLogger("apm")


class RendezvousHash:
    def __init__(self, nodes):
        self.nodes = nodes

    def select_node(self, bk_biz_id, app_name):
        max_weight = None
        max_node = None
        key = f"{bk_biz_id}:{app_name}"
        for node in self.nodes:
            combined = f"{node}:{key}"
            hash_val = hashlib.sha1(combined.encode()).hexdigest()
            weight = int(hash_val, 16)

            if max_weight is None or weight > max_weight:
                max_weight = weight
                max_node = node

        return max_node


class PrecalculateStorage:
    """预计算存储类"""

    MAPPING_SETTINGS = {
        "dynamic_templates": [
            {
                "strings_as_keywords": {
                    "match_mapping_type": "string",
                    "mapping": {"norms": "false", "type": "keyword"},
                }
            }
        ]
    }
    # 创建默认存储时默认分表数量
    DEFAULT_STORAGE_DISPERSED_COUNT = 5

    CHECK_UPDATE_FIELDS = ["field_name", "field_type", "tag", "option"]

    # Modify(/Create)ResultTable和QueryResultTable接口返回的字段命名差异
    RESULT_TABLE_FIELD_MAPPING = {"field_name": "field_name", "type": "field_type", "tag": "tag", "option": "option"}

    def __init__(self, bk_biz_id: int, app_name: str, need_client: bool = True):
        self.bk_biz_id = bk_biz_id
        self.app_name = app_name
        self.hash_ring, self.node_mapping, self.id_mapping = self.list_nodes(bk_biz_id, need_client)
        (
            self.search_index_name,
            self.save_index_name,
            self.client,
            self.storage_cluster_id,
            self.origin_index_name,
            self.result_table_id,
        ) = self.select_and_get_storage_client()

        self.is_valid = self.storage_cluster_id is not None

    def select_and_get_storage_client(self):
        if not self.hash_ring:
            return None, None, None, None, None

        node: str = self.hash_ring.select_node(self.bk_biz_id, self.app_name)
        result_table_id: str = node.split("-", 1)[-1]
        origin_index_name: str = rt_id_to_index(result_table_id)

        return (
            f"{origin_index_name}*",
            self.get_index_write_alias(origin_index_name),
            self.node_mapping[node],
            self.id_mapping[node],
            origin_index_name,
            result_table_id,
        )

    @cached_property
    def helpers(self):
        if not self.client:
            return None

        version = self.client.info().get("version", {}).get("number", "")
        helpers = helpers_common
        if version.startswith("6."):
            helpers = helpers_6
        elif version.startswith("5."):
            helpers = helpers_5

        return helpers

    def save(self, data):
        if not self.client:
            logger.warning(f"[PrecalculateStorage] {self.bk_biz_id}: {self.app_name} storage not ready, skip")
            return

        self.helpers.bulk(self.client, data, index=self.save_index_name)
        logger.info(f"[PrecalculateStorage] save {len(data)} success")

    @classmethod
    def _create_default(cls, bk_biz_id, datalink):
        """当预计算配置不存在时 基于默认存储创建索引"""

        default_storage_id = ApplicationHelper.get_default_cluster_id(bk_biz_id)
        if not default_storage_id:
            logger.warning("[PreCalculate] not found default storage, skip create config")
            return None

        pre_calculate_config = {"cluster": []}

        prefix = "apm_global.precalculate_storage_auto_{index}"

        for i in range(cls.DEFAULT_STORAGE_DISPERSED_COUNT):
            pre_calculate_config["cluster"].append(
                {"cluster_id": default_storage_id, "table_name": prefix.format(index=i + 1)}
            )

        if datalink:
            datalink.pre_calculate_config = pre_calculate_config
            datalink.save()
            return datalink

        return DataLink.create_global(pre_calculate_config=pre_calculate_config)

    @classmethod
    def get_datalink_or_none(cls, bk_biz_id: int) -> DataLink | None:
        datalink: DataLink | None = DataLink.get_data_link(bk_biz_id)
        # 不存在则创建
        if not datalink or not datalink.pre_calculate_config:
            try:
                datalink = cls._create_default(bk_biz_id, datalink)
                if not datalink:
                    return None
            except Exception as e:  # noqa
                logger.exception(f"[PreCalculate] create default storage failed, {e} detail: {traceback.format_exc()}")
                return None
        return datalink

    @classmethod
    def fetch_cluster_simple_infos(cls, bk_biz_id) -> list[dict[str, int | str]]:
        datalink: DataLink | None = cls.get_datalink_or_none(bk_biz_id)
        if datalink is None:
            return []

        cluster_infos: list[dict[str, Any]] = datalink.pre_calculate_config.get("cluster") or []
        if not cluster_infos:
            logger.warning("[PreCalculate] empty pre_calculate clusters, bk_biz_id -> %s", bk_biz_id)
            return []

        return [
            {"table_name": cluster_info["table_name"], "cluster_id": cluster_info["cluster_id"]}
            for cluster_info in cluster_infos
        ]

    @classmethod
    def fetch_result_table_ids(cls, bk_biz_id: int) -> list[str]:
        cluster_infos: list[dict[str, Any]] = cls.fetch_cluster_simple_infos(bk_biz_id)
        return [cluster_info["table_name"] for cluster_info in cluster_infos]

    @classmethod
    def list_nodes(
        cls, bk_biz_id: int, need_client: bool
    ) -> tuple[RendezvousHash | None, dict[str, Any] | None, dict[str, int] | None]:
        cluster_infos: list[dict[str, Any]] = cls.fetch_cluster_simple_infos(bk_biz_id)
        if not cluster_infos:
            return None, None, None

        table_ids: list[str] = [cluster_info["table_name"] for cluster_info in cluster_infos]
        table_storage_mapping = {
            _storage.table_id: _storage for _storage in ESStorage.objects.filter(table_id__in=table_ids)
        }

        nodes: list[str] = []
        id_mapping: dict[str, int] = {}
        node_mapping: dict[str, Any] = {}

        for cluster_info in cluster_infos:
            table_name: str = cluster_info["table_name"]
            cluster_id: int = cluster_info["cluster_id"]
            key: str = f"{cluster_id}-{table_name}"

            if table_name not in table_storage_mapping:
                try:
                    storage = cls.create_storage_table(
                        bk_biz_id=bk_biz_id, storage_id=cluster_id, table_name=table_name
                    )
                except Exception as e:  # noqa
                    logger.exception(
                        "[PreCalculate] create storage table failed but ignore: table_name -> %s, cluster_id -> %s",
                        table_name,
                        cluster_id,
                    )
                    continue
            else:
                storage: ESStorage = table_storage_mapping[table_name]

            if need_client:
                try:
                    client = storage.get_client()
                except Exception as e:  # noqa
                    logger.exception(
                        "[PreCalculate] get storage client failed but ignore: storage_cluster_id -> %s",
                        storage.storage_cluster_id,
                    )
                    continue
            else:
                client = None

            nodes.append(key)
            node_mapping[key] = client
            id_mapping[key] = storage.storage_cluster_id

        if not nodes or not node_mapping or not id_mapping:
            logger.warning(
                "[PreCalculate] find storage config(bk_biz_id: %s), but completely get failed, preStorage not work",
                bk_biz_id,
            )
            return None, None, None

        return RendezvousHash(nodes), node_mapping, id_mapping

    @classmethod
    def get_index_write_alias(cls, index_name):
        return f"write_{datetime.datetime.now().strftime('%Y%m%d')}_{index_name}"

    @classmethod
    def create_storage_table(cls, bk_biz_id: int, storage_id: int, table_name: str):
        bk_data_id = cls.create_data_id(bk_biz_id=bk_biz_id, table_name=table_name)
        resource.metadata.create_result_table(
            {
                "bk_data_id": bk_data_id,
                "bk_tenant_id": DEFAULT_TENANT_ID,
                "table_id": table_name,
                "operator": get_global_user(),
                "is_enable": True,
                "table_name_zh": f"APM预计算结果表: {table_name}",
                "is_custom_table": True,
                "schema_type": "free",
                # 默认情况下，预计算表需要按业务 ID 进行隔离查询。
                "bk_biz_id_alias": PreCalculateSpecificField.BIZ_ID.value,
                "default_storage": "elasticsearch",
                "default_storage_config": {
                    "cluster_id": storage_id,
                    "storage_cluster_id": storage_id,
                    # 指定 UnifyQuery 查询索引。
                    "index_set": table_name.replace(".", "_"),
                    "slice_size": settings.APM_APP_PRE_CALCULATE_STORAGE_SLICE_SIZE,
                    "retention": settings.APM_APP_PRE_CALCULATE_STORAGE_RETENTION,
                    "slice_gap": 60 * 24,
                    "date_format": "%Y%m%d",
                    "mapping_settings": cls.MAPPING_SETTINGS,
                    "index_settings": {
                        "number_of_shards": settings.APM_APP_PRE_CALCULATE_STORAGE_SHARDS,
                        "number_of_replicas": 0,
                    },
                },
                "field_list": PrecalculateStorageConfig.TABLE_SCHEMA,
                "is_time_field_only": True,
                "label": "application_check",
                "option": PRECALCULATE_RESULT_TABLE_OPTION,
                "time_option": {
                    "es_type": "date",
                    "es_format": "epoch_millis",
                    "time_format": "yyyy-MM-dd HH:mm:ss",
                    "time_zone": 0,
                },
            }
        )
        logger.info(f"[PrecalculateStorage] create result table success -> {table_name}")

        return ESStorage.objects.filter(table_id=table_name)[0]

    @classmethod
    def create_data_id(cls, bk_biz_id: int, table_name: str):
        try:
            instance = api.metadata.create_data_id(
                {
                    "bk_biz_id": bk_biz_id,
                    "data_name": table_name,
                    "operator": get_global_user(),
                    "data_description": "apm_cross_trace_info",
                    "etl_config": "bk_flat_batch",
                    "type_label": DataTypeLabel.LOG,
                    "source_label": DataSourceLabel.BK_MONITOR_COLLECTOR,
                    "option": {
                        "encoding": "UTF-8",
                        "is_log_data": True,
                        "allow_metrics_missing": True,
                    },
                }
            )
            logger.info(f"[PrecalculateStorage] create dataId success -> {instance}")
            return instance["bk_data_id"]
        except Exception as e:  # noqa
            raise ValueError(_("创建dataId失败"))

    @classmethod
    def handle_fields_update(cls):
        """
        检查预计算表字段是否有更新/集群变动 如果有则更新
        """
        for i in DataLink.objects.all():
            cluster_config = i.pre_calculate_config.get("cluster")
            if not cluster_config:
                logger.info(f"[PreCalculateStorage-CHECK_UPDATE] not found config in dataLinkId: {i.pk}")
                continue

            for j in cluster_config:
                instance = ESStorage.objects.filter(table_id=j["table_name"]).first()
                if not instance:
                    logger.info(f"[PreCalculateStorage-CHECK_UPDATE] storage: {j['table_name']} not created, skip")
                    continue

                try:
                    info = resource.metadata.query_result_table_source(
                        table_id=j["table_name"], bk_tenant_id=instance.bk_tenant_id
                    )
                    pre_res = cls._exact_unique_data(
                        info["field_list"], cls.RESULT_TABLE_FIELD_MAPPING, key_field="field_name", remove_field="time"
                    )
                    cur_res = cls._exact_unique_data(
                        PrecalculateStorageConfig.TABLE_SCHEMA, cls.CHECK_UPDATE_FIELDS, "field_name"
                    )

                    # 如果字段有更新 或者 存储集群变动 则更新
                    if (
                        count_md5(json.dumps(cur_res, sort_keys=True)) != count_md5(json.dumps(pre_res, sort_keys=True))
                    ) or (instance.storage_cluster_id != j["cluster_id"]):
                        logger.info("[PreCalculateStorage-CHECK_UPDATE] FIELD OR STORAGE UPDATE!")
                        cls.update_result_table(
                            table_name=j["table_name"],
                            storage_cluster_id=j["cluster_id"],
                            bk_tenant_id=instance.bk_tenant_id,
                        )
                    else:
                        logger.info(
                            f"[PreCalculateStorage-CHECK_UPDATE] "
                            f"result table: {j['table_name']} not changed, skip update"
                        )
                except Exception as e:  # noqa
                    logger.warning(
                        f"[PreCalculateStorage-CHECK_UPDATE] handle rt: {j['table_name']} fields update failed: {e}"
                    )

    @classmethod
    def _exact_unique_data(cls, data, mapping_or_fields, key_field, remove_field=None):
        res = {}

        for i in data:
            item = {}

            if isinstance(mapping_or_fields, list):
                for j in mapping_or_fields:
                    item[j] = i.get(j)
            else:
                for k, v in mapping_or_fields.items():
                    item[v] = i.get(k)

            res[i[key_field]] = item

        if remove_field:
            res.pop(remove_field, None)

        return res

    @classmethod
    def update_result_table(cls, table_name, storage_cluster_id, bk_tenant_id: str):
        """更新所有DataLink的预计算存储配置"""
        instance = ESStorage.objects.filter(table_id=table_name).first()
        if not instance:
            raise ValueError(f"storage {table_name} not found")

        params = {
            "table_id": table_name,
<<<<<<< HEAD
            "bk_tenant_id": instance.bk_tenant_id,
=======
            "bk_tenant_id": bk_tenant_id,
>>>>>>> d2f7e297
            "operator": get_global_user(),
            "label": "application_check",
            "field_list": PrecalculateStorageConfig.TABLE_SCHEMA,
            "external_storage": {
                "elasticsearch": {
                    "cluster_id": storage_cluster_id,
                    "storage_cluster_id": storage_cluster_id,
                    "slice_size": settings.APM_APP_PRE_CALCULATE_STORAGE_SLICE_SIZE,
                    "retention": settings.APM_APP_PRE_CALCULATE_STORAGE_RETENTION,
                    "slice_gap": 60 * 24,
                    "date_format": "%Y%m%d",
                    "mapping_settings": cls.MAPPING_SETTINGS,
                    "index_settings": {
                        "number_of_shards": settings.APM_APP_PRE_CALCULATE_STORAGE_SHARDS,
                        "number_of_replicas": 0,
                    },
                }
            },
            "is_time_field_only": True,
            "time_option": {
                "es_type": "date",
                "es_format": "epoch_millis",
                "time_format": "yyyy-MM-dd HH:mm:ss",
                "time_zone": 0,
            },
        }

        resource.metadata.modify_result_table(params)
        logger.info(f"[PrecalculateStorage] update result table {table_name} success! ")<|MERGE_RESOLUTION|>--- conflicted
+++ resolved
@@ -407,17 +407,9 @@
     @classmethod
     def update_result_table(cls, table_name, storage_cluster_id, bk_tenant_id: str):
         """更新所有DataLink的预计算存储配置"""
-        instance = ESStorage.objects.filter(table_id=table_name).first()
-        if not instance:
-            raise ValueError(f"storage {table_name} not found")
-
         params = {
             "table_id": table_name,
-<<<<<<< HEAD
-            "bk_tenant_id": instance.bk_tenant_id,
-=======
             "bk_tenant_id": bk_tenant_id,
->>>>>>> d2f7e297
             "operator": get_global_user(),
             "label": "application_check",
             "field_list": PrecalculateStorageConfig.TABLE_SCHEMA,
