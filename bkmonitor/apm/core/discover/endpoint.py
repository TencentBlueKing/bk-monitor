--- conflicted
+++ resolved
@@ -69,23 +69,57 @@
                     e.category_kind_value,
                     e.span_kind,
                 ),
-<<<<<<< HEAD
-                dict(),
-            ).update({"id": e.id, "service_name": e.service_name, "endpoint_name": e.endpoint_name})
-
-        return res
-
-    @classmethod
-    def to_instance_key(cls, object_pk_id, readable_name):
-        return f"{str(object_pk_id)}:{str(readable_name)}"
+                [],
+            ).append(self._build_endpoint_dict(e, include_updated_at=True))
+
+        # 处理重复数据并构建最终结果
+        res = {}
+        need_delete_ids = []
+        instance_data = []
+
+        for key, records in exists_mapping.items():
+            records.sort(key=lambda x: x["id"])
+            keep_record = records[0]
+            # 收集需要删除的ID
+            if len(records) > 1:
+                need_delete_ids.extend([r["id"] for r in records[1:]])
+
+            # 保留的记录 - 使用辅助方法构建字典
+            res[key] = self._build_endpoint_dict(keep_record)
+            instance_data.append(self._build_endpoint_dict(keep_record, include_updated_at=True))
+
+        # 执行数据库删除操作
+        if need_delete_ids:
+            self.model.objects.filter(id__in=need_delete_ids).delete()
+
+        return res, instance_data
+
+    @classmethod
+    def to_instance_key(
+        cls, endpoint_name, service_name, category_id, category_kind_key, category_kind_value, span_kind
+    ):
+        """修改为基于六元组的key生成"""
+        return f"{span_kind}:{category_kind_value}:{category_kind_key}:{category_id}:{service_name}:{endpoint_name}"
+
+    @classmethod
+    def _extract_instance_key_params(cls, inst):
+        """提取实例key参数的辅助方法"""
+        return (
+            inst.get("endpoint_name"),
+            inst.get("service_name"),
+            inst.get("category_id"),
+            inst.get("category_kind_key"),
+            inst.get("category_kind_value"),
+            inst.get("span_kind"),
+        )
 
     @classmethod
     def to_id_and_key(cls, instances: list):
+        """修改为基于六元组生成keys"""
         ids, keys = set(), set()
         for inst in instances:
             inst_id = str(inst.get("id"))
-            readable_name = f"{str(inst.get('service_name'))}:{str(inst.get('endpoint_name'))}"
-            inst_key = cls.to_instance_key(inst_id, readable_name)
+            inst_key = cls.to_instance_key(*cls._extract_instance_key_params(inst))
             keys.add(inst_key)
             ids.add(inst_id)
 
@@ -95,9 +129,7 @@
     def merge_data(cls, endpoint_data: list[dict], cache_data: dict):
         merge_data = []
         for obj in endpoint_data:
-            pk_id = str(obj.get("id"))
-            readable_name = f"{str(obj.get('service_name'))}:{str(obj.get('endpoint_name'))}"
-            key = cls.to_instance_key(pk_id, readable_name)
+            key = cls.to_instance_key(*cls._extract_instance_key_params(obj))
             if key in cache_data:
                 obj["updated_at"] = datetime.fromtimestamp(cache_data.get(key), tz=pytz.UTC)
             merge_data.append(obj)
@@ -134,118 +166,9 @@
                 remain_instance_data.append(instance)
         return expired_delete_data, remain_instance_data
 
-    def query_cache_and_instance_data(self):
-        cache_name = ApmCacheHandler.get_endpoint_cache_key(self.bk_biz_id, self.app_name)
-        cache_data = ApmCacheHandler().get_cache_data(cache_name)
-
-        filter_params = {"bk_biz_id": self.bk_biz_id, "app_name": self.app_name}
-        instance_data = list(
-            Endpoint.objects.filter(**filter_params).values("id", "service_name", "endpoint_name", "updated_at")
-        )
-
-        return cache_data, instance_data
-=======
-                [],
-            ).append(self._build_endpoint_dict(e, include_updated_at=True))
-
-        # 处理重复数据并构建最终结果
-        res = {}
-        need_delete_ids = []
-        instance_data = []
-
-        for key, records in exists_mapping.items():
-            records.sort(key=lambda x: x["id"])
-            keep_record = records[0]
-            # 收集需要删除的ID
-            if len(records) > 1:
-                need_delete_ids.extend([r["id"] for r in records[1:]])
-
-            # 保留的记录 - 使用辅助方法构建字典
-            res[key] = self._build_endpoint_dict(keep_record)
-            instance_data.append(self._build_endpoint_dict(keep_record, include_updated_at=True))
-
-        # 执行数据库删除操作
-        if need_delete_ids:
-            self.model.objects.filter(id__in=need_delete_ids).delete()
-
-        return res, instance_data
-
-    @classmethod
-    def to_instance_key(
-        cls, endpoint_name, service_name, category_id, category_kind_key, category_kind_value, span_kind
-    ):
-        """修改为基于六元组的key生成"""
-        return f"{span_kind}:{category_kind_value}:{category_kind_key}:{category_id}:{service_name}:{endpoint_name}"
-
-    @classmethod
-    def _extract_instance_key_params(cls, inst):
-        """提取实例key参数的辅助方法"""
-        return (
-            inst.get("endpoint_name"),
-            inst.get("service_name"),
-            inst.get("category_id"),
-            inst.get("category_kind_key"),
-            inst.get("category_kind_value"),
-            inst.get("span_kind"),
-        )
-
-    @classmethod
-    def to_id_and_key(cls, instances: list):
-        """修改为基于六元组生成keys"""
-        ids, keys = set(), set()
-        for inst in instances:
-            inst_id = str(inst.get("id"))
-            inst_key = cls.to_instance_key(*cls._extract_instance_key_params(inst))
-            keys.add(inst_key)
-            ids.add(inst_id)
-
-        return ids, keys
-
-    @classmethod
-    def merge_data(cls, endpoint_data: list[dict], cache_data: dict):
-        merge_data = []
-        for obj in endpoint_data:
-            key = cls.to_instance_key(*cls._extract_instance_key_params(obj))
-            if key in cache_data:
-                obj["updated_at"] = datetime.fromtimestamp(cache_data.get(key), tz=pytz.UTC)
-            merge_data.append(obj)
-
-        return merge_data
-
-    def instance_clear_if_overflow(self, instances: list):
-        overflow_delete_data = []
-        count = len(instances)
-        if count > self.MAX_COUNT:
-            delete_count = count - self.MAX_COUNT
-            instances.sort(key=lambda x: x["updated_at"])
-            overflow_delete_data = instances[:delete_count]
-            remain_instance_data = instances[delete_count:]
-        else:
-            remain_instance_data = instances
-        return overflow_delete_data, remain_instance_data
-
-    def instance_clear_expired(self, instances: list):
-        """
-        清除过期数据
-        :param instances: 实例数据
-        :return:
-        """
-        # mysql 中的 updated_at 时间字段, 它的时区是 UTC, 跟数据库保持一致
-        boundary = datetime.now(tz=pytz.UTC) - timedelta(days=self.application.trace_datasource.retention)
-        # 按照时间进行过滤
-        expired_delete_data = []
-        remain_instance_data = []
-        for instance in instances:
-            if instance.get("updated_at") <= boundary:
-                expired_delete_data.append(instance)
-            else:
-                remain_instance_data.append(instance)
-        return expired_delete_data, remain_instance_data
-
     def query_cache_data(self):
         cache_name = ApmCacheHandler.get_endpoint_cache_key(self.bk_biz_id, self.app_name)
         return ApmCacheHandler().get_cache_data(cache_name)
->>>>>>> 957c9c18
 
     def clear_data(self, cache_data, instance_data) -> set:
         """
@@ -332,12 +255,7 @@
                 else:
                     need_create_instances.add(k)
 
-<<<<<<< HEAD
-        # create
-        new_endpoints = Endpoint.objects.bulk_create(
-=======
         Endpoint.objects.bulk_create(
->>>>>>> 957c9c18
             [
                 Endpoint(
                     bk_biz_id=self.bk_biz_id,
@@ -353,14 +271,6 @@
             ]
         )
 
-<<<<<<< HEAD
-        cache_data, instance_data = self.query_cache_and_instance_data()
-        delete_instance_keys = self.clear_data(cache_data, instance_data)
-
-        create_instance_keys = set(
-            [self.to_instance_key(str(e.id), f"{e.service_name}:{e.endpoint_name}") for e in new_endpoints]
-        )
-=======
         cache_data = self.query_cache_data()
         delete_instance_keys = self.clear_data(cache_data, instance_data)
 
@@ -370,7 +280,6 @@
             key = self.to_instance_key(i[0], i[1], i[2], i[3], i[4], i[5])
             create_instance_keys.add(key)
 
->>>>>>> 957c9c18
         _, update_instance_keys = self.to_id_and_key(need_update_instances)
         self.refresh_cache_data(
             old_cache_data=cache_data,
