"""
Tencent is pleased to support the open source community by making 蓝鲸智云 - 监控平台 (BlueKing - Monitor) available.
Copyright (C) 2017-2022 THL A29 Limited, a Tencent company. All rights reserved.
Licensed under the MIT License (the "License"); you may not use this file except in compliance with the License.
You may obtain a copy of the License at http://opensource.org/licenses/MIT
Unless required by applicable law or agreed to in writing, software distributed under the License is distributed on
an "AS IS" BASIS, WITHOUT WARRANTIES OR CONDITIONS OF ANY KIND, either express or implied. See the License for the
specific language governing permissions and limitations under the License.
"""

import copy
import json
import logging
import time
import traceback

from django.conf import settings
from django.utils import timezone
from django.utils.datetime_safe import datetime

from apm.core.handlers.bk_data.constants import FlowStatus
from apm.models import ApmApplication, BkdataFlowConfig
from bkmonitor.dataflow.auth import check_has_permission
from bkmonitor.utils.common_utils import count_md5
from bkmonitor.utils.tenant import bk_biz_id_to_bk_tenant_id, bk_biz_id_and_app_name_to_bk_tenant_id
from core.drf_resource import api, resource
from core.drf_resource.exceptions import CustomException
from core.errors.api import BKAPIError
from metadata.models.storage import DataBusStatus


class _BkdataFlowLogger:
    """携带基础信息日志打印"""

    def __init__(self, name, bk_biz_id, app_name, flow_instance_id):
        self.name = name
        self.bk_biz_id = bk_biz_id
        self.app_name = app_name
        self.flow_instance_id = flow_instance_id
        self.logger = logging.getLogger("apm")
        self.extra = {
            "bk_biz_id": self.bk_biz_id,
            "app_name": self.app_name,
            "flow_instance_id": self.flow_instance_id,
            "location": self.name,
        }

    def info(self, content):
        self._log(content, self.logger.info)

    def warning(self, content):
        self._log(content, self.logger.warning)

    def exception(self, content):
        self._log(content, self.logger.exception)

    def _log(self, content, func):
        # 需要保证打印日志代码为串行执行 否则会有并发问题
        now = datetime.now().strftime("%Y-%m-%d %H:%M")

        flow = BkdataFlowConfig.objects.filter(id=self.flow_instance_id).first()
        # 打印额外信息 便于查找
        flow.process_info.append(f"[INFO] {now} {content}")
        flow.save()
        func(content, extra=self.extra)


class ApmFlow:
    _NAME = None
    _FLOW = None
    _FLOW_TYPE = None

    def __init__(self, bk_biz_id, app_name, data_id, config):
        self.data_id = data_id
        self.bk_biz_id = bk_biz_id
        self.app_name = app_name
        self.config = config
        self.bk_tenant_id = bk_biz_id_to_bk_tenant_id(bk_biz_id)

        if self.bk_biz_id > 0:
            self.bkdata_bk_biz_id = self.bk_biz_id
        else:
            # 如果为空间业务 数据源接入创建在公共业务中
            self.bkdata_bk_biz_id = settings.BK_DATA_BK_BIZ_ID

        self.flow = BkdataFlowConfig.objects.filter(bk_biz_id=self.bk_biz_id, app_name=self.app_name).first()
        if not self.flow:
            self.flow = BkdataFlowConfig.objects.create(
                bk_biz_id=self.bk_biz_id,
                app_name=self.app_name,
                process_info=[],
                flow_type=self._FLOW_TYPE,
                deploy_bk_biz_id=self.bkdata_bk_biz_id,
            )

        self.logger = _BkdataFlowLogger(self._NAME, self.bk_biz_id, self.app_name, self.flow.id)
        self.logger.info(f"start flow, use bkbase bk_biz_id: {self.bkdata_bk_biz_id}(app bk_biz_id: {self.bk_biz_id})")
        self.application = ApmApplication.objects.filter(bk_biz_id=self.bk_biz_id, app_name=self.app_name).first()

    @property
    def bkbase_operator(self):
        return settings.APM_APP_BKDATA_OPERATOR

    @classmethod
    def bkbase_maintainer(cls):
        return settings.APM_APP_BKDATA_MAINTAINER

    @property
    def flow_fetch_status_threshold(self):
        return settings.APM_APP_BKDATA_FETCH_STATUS_THRESHOLD

    @property
    def bkbase_project_id(self):
        raise NotImplementedError

    @property
    def deploy_description(self):
        """数据源描述信息"""
        raise NotImplementedError

    @property
    def deploy_name(self):
        """数据源名称"""
        raise NotImplementedError

    @property
    def cleans_names(self):
        """清洗名称"""
        raise NotImplementedError

    @property
    def cleans_description(self):
        """清洗配置描述信息"""
        raise NotImplementedError

    @property
    def cleans_fields(self):
        """清洗字段配置"""
        raise NotImplementedError

    @property
    def cleans_config(self):
        """清洗配置"""
        raise NotImplementedError

    @property
    def cleans_table_id(self):
        """清洗输出表id"""
        raise NotImplementedError

    def flow_instance(self, *args, **kwargs):
        """返回Flow的实例"""
        if not self.flow.databus_clean_result_table_id:
            self._raise_exc(
                "failed to create flow instance, cleans result table id not found", FlowStatus.CONFIG_FLOW_FAILED.value
            )
        return self._FLOW(
            self.flow.databus_clean_result_table_id,
            self.bkdata_bk_biz_id,
            self.app_name,
            self.config,
            *args,
            **kwargs,
        )

    def start(self):
        # Step1: 配置数据源
        self._config_deploy()

        # Step2: 清洗配置
        self._config_cleans()
        self._start_cleans()

        # Step3: 项目授权
        self._auth_project()

        # Step4: 启动Flow
        self._start_flow()

        # Finished: 更新数据库
        self._finished_flow()

    def _finished_flow(self):
        self._update_field({"last_process_time": timezone.now()})
        if not self.flow.is_finished:
            self._update_field(
                {"is_finished": True, "finished_time": timezone.now(), "status": FlowStatus.SUCCESS.value}
            )

<<<<<<< HEAD
    def _query_access_conf(self, data_id):
        """获取data_id接入配置"""
        # 获得租户id
        bk_tenant_id = bk_biz_id_and_app_name_to_bk_tenant_id(app_name=self.app_name, bk_biz_id=self.bk_biz_id)

=======
    @classmethod
    def _query_access_conf(cls, data_id, bk_tenant_id: str):
        """获取data_id接入配置"""
>>>>>>> d2f7e297
        return resource.metadata.query_data_source(bk_data_id=data_id, bk_tenant_id=bk_tenant_id)

    @classmethod
    def _is_diff(cls, a, b, exclude_fields=None):
        a_copy = copy.deepcopy(a)
        b_copy = copy.deepcopy(b)
        if exclude_fields:
            for i in exclude_fields:
                a_copy.pop(i, None)
                b_copy.pop(i, None)

        return count_md5(a_copy) != count_md5(b_copy)

    def get_deploy_params(self, bk_biz_id, data_id, operator, name, deploy_description=None, extra_maintainers=None):
        """获取数据源API请求参数(接入方式: KAFKA)"""
<<<<<<< HEAD
        access_conf = self._query_access_conf(data_id)
=======
        bk_tenant_id = bk_biz_id_to_bk_tenant_id(bk_biz_id)
        access_conf = cls._query_access_conf(data_id=data_id, bk_tenant_id=bk_tenant_id)
>>>>>>> d2f7e297
        # 数据管理员 = operator + APM默认维护人 + 应用创建者
        maintainers = ",".join(list(set([operator] + ApmFlow.bkbase_maintainer() + extra_maintainers or [])))

        return {
            "data_scenario": "queue",
            "bk_biz_id": bk_biz_id,
            "description": deploy_description or name,
            "bk_username": operator,
            "access_raw_data": {
                "raw_data_name": name,
                "maintainer": maintainers,
                "raw_data_alias": name,
                "data_source": "kafka",
                "data_encoding": "UTF-8",
                "sensitivity": "private",
                "description": deploy_description or name,
                "tags": [],
                "data_source_tags": ["src_kafka"],
            },
            "access_conf_info": {
                "collection_model": {"collection_type": "incr", "start_at": 1, "period": "1"},
                "resource": {
                    "type": "kafka",
                    "scope": [
                        {
                            "master": f"{access_conf['mq_config']['cluster_config']['domain_name']}"
                            f":{access_conf['mq_config']['cluster_config']['port']}",
                            "group": f"{access_conf['mq_config']['storage_config']['topic']}_0000",
                            "topic": access_conf["mq_config"]["storage_config"]["topic"],
                            "tasks": access_conf["mq_config"]["storage_config"]["partition"],
                            "use_sasl": access_conf["mq_config"]["cluster_config"]["is_ssl_verify"],
                            "security_protocol": "SASL_PLAINTEXT",
                            "sasl_mechanism": "SCRAM-SHA-512",
                            "user": access_conf["mq_config"]["auth_info"]["username"],
                            "password": access_conf["mq_config"]["auth_info"]["password"],
                        }
                    ],
                },
            },
        }

    def _config_deploy(self):
        """配置数据源"""
        params = self.get_deploy_params(
            self.bkdata_bk_biz_id,
            self.data_id,
            self.bkbase_operator,
            self.deploy_name,
            self.deploy_description,
            extra_maintainers=[self.application.create_user],
        )

        try:
            if self.flow.deploy_data_id:
                if self._is_diff(self.flow.deploy_config, params):
                    self.logger.info("datasource configuration updates!")
                    api.bkdata.update_deploy_plan(raw_data_id=self.flow.deploy_data_id, **params)
                    self._update_field({"deploy_config": params})
                    self.logger.info(
                        f"datasource configuration updates successfully, will use: {self.flow.deploy_data_id}"
                    )
                else:
                    self.logger.info(f"datasource configuration not updates, will use: {self.flow.deploy_data_id}")
            else:
                self.logger.info("flow.deploy_data_id not found, start create")
                raw_data_id = api.bkdata.access_deploy_plan(**params)["raw_data_id"]
                self._update_field({"deploy_config": params, "deploy_data_id": raw_data_id})
                self.logger.info(
                    f"create deploy successfully, "
                    f"raw_data_id: {raw_data_id}(name: {self.deploy_name}) "
                    f"in bkdata-bk_biz_id: {self.bkdata_bk_biz_id}"
                )
        except (BKAPIError, KeyError, CustomException) as e:
            self._raise_exc(f"create deploy failed: {e}", FlowStatus.CONFIG_DEPLOY_FAILED.value, traceback.format_exc())

    def _raise_exc(self, exception, status, stack=None):
        self.logger.exception(f"change status to {status}. error={exception}. stack={stack}")
        self._update_field({"status": status, "last_process_time": timezone.now()})
        raise ValueError(exception)

    def _update_field(self, field_params):
        self.flow = BkdataFlowConfig.objects.update_or_create(id=self.flow.id, defaults=field_params)[0]

    def _config_cleans(self):
        """配置清洗"""
        if not self.flow.deploy_data_id:
            self._raise_exc("deploy data id not found", FlowStatus.CONFIG_CLEANS_FAILED.value)

        params = {
            "bk_biz_id": self.bkdata_bk_biz_id,
            "bk_username": self.bkbase_operator,
            "clean_config_name": self.cleans_names,
            "description": self.cleans_description,
            "fields": self.cleans_fields,
            "json_config": json.dumps(self.cleans_config),
            "raw_data_id": self.flow.deploy_data_id,
            "result_table_name": self.cleans_table_id,
            "result_table_name_alias": self.cleans_table_id,
        }

        try:
            if self.flow.databus_clean_id:
                if self._is_diff(self.flow.databus_clean_config, params, exclude_fields=["result_table_name"]):
                    self.logger.info("databus cleans configuration updates!")
                    api.bkdata.update_databus_cleans(processing_id=self.flow.databus_clean_id, **params)
                    self.logger.info("databus cleans configuration update successfully")
                    self._update_field({"databus_clean_config": params})
            else:
                result = api.bkdata.databus_cleans(**params)
                self.logger.info(f"create databus cleans: {self.cleans_names} successfully, response: {result}")
                self._update_field(
                    {
                        "databus_clean_config": params,
                        "databus_clean_result_table_id": result["result_table_id"],
                        "databus_clean_id": result["id"],
                    }
                )
        except BKAPIError as e:
            self._raise_exc(f"create cleans failed: {e}", FlowStatus.CONFIG_CLEANS_FAILED.value, traceback.format_exc())

    def _start_cleans(self):
        """启动清洗"""

        if not self.flow.databus_clean_result_table_id:
            self._raise_exc("cleans table id not found", FlowStatus.CONFIG_CLEANS_START_FAILED.value)

        etl_status = self._get_etl_status(FlowStatus.CONFIG_CLEANS_START_FAILED.value)
        for i in range(self.flow_fetch_status_threshold):
            if etl_status == DataBusStatus.RUNNING:
                self.logger.info(f"check etl status: {etl_status}, break. loop: {i}")
                break

            try:
                response = api.bkdata.start_databus_cleans(
                    result_table_id=self.flow.databus_clean_result_table_id,
                    storages=["kafka"],
                    bk_username=self.bkbase_operator,
                )
                etl_status = self._get_etl_status(FlowStatus.CONFIG_CLEANS_START_FAILED.value)
                self.logger.info(f"check etl status: {etl_status}, response: {response}, loop: {i}")
                time.sleep(1)
            except BKAPIError as e:
                self.logger.info(f"start databus cleans failed: {e}, loop: {i}")

        if etl_status != DataBusStatus.RUNNING:
            self._raise_exc(
                "failed to start databus cleans, status is not running", FlowStatus.CONFIG_CLEANS_START_FAILED.value
            )

    def _get_etl_status(self, status):
        """获取某个清洗规则的状态"""

        if not self.flow.deploy_data_id:
            self._raise_exc("get etl status failed: deploy data id not found", status)

        return next(
            (
                i["status"]
                for i in api.bkdata.get_databus_cleans(
                    raw_data_id=self.flow.deploy_data_id, bk_username=self.bkbase_operator
                )
                if i["processing_id"] == self.flow.databus_clean_result_table_id
            ),
            None,
        )

    def _auth_project(self):
        self._update_field({"project_id": self.bkbase_project_id})

        if not check_has_permission(self.bkbase_project_id, self.flow.databus_clean_result_table_id):
            self.logger.info(
                f"project id: {self.bkbase_project_id} "
                f"cleans result table id: {self.flow.databus_clean_result_table_id} no permission, "
                f"authorization is required"
            )
            try:
                params = {
                    "project_id": self.bkbase_project_id,
                    "object_id": self.flow.databus_clean_result_table_id,
                    "bk_biz_id": self.bkdata_bk_biz_id,
                }
                response = api.bkdata.auth_result_table(**params)
                self.logger.info(f"auth project successfully, response: {response}")
            except BKAPIError as e:
                self._raise_exc(
                    f"failed to auth project, result_table_id: {self.flow.databus_clean_result_table_id}, error: {e}",
                    FlowStatus.AUTH_FAILED.value,
                )

    def _start_flow(self):
        """配置&启动flow"""

        try:
            flow = self.flow_instance()
            flow.create_flow(project_id=self.bkbase_project_id)
            flow.start_flow()
            self.logger.info(f"start flow successfully, flow_id: {flow.data_flow.flow_id}")
            self._update_field({"flow_id": flow.data_flow.flow_id})
        except Exception as e:  # noqa
            self._raise_exc(
                f"failed to start flow, error: {e}", FlowStatus.CONFIG_FLOW_FAILED.value, traceback.format_exc()
            )<|MERGE_RESOLUTION|>--- conflicted
+++ resolved
@@ -22,7 +22,7 @@
 from apm.models import ApmApplication, BkdataFlowConfig
 from bkmonitor.dataflow.auth import check_has_permission
 from bkmonitor.utils.common_utils import count_md5
-from bkmonitor.utils.tenant import bk_biz_id_to_bk_tenant_id, bk_biz_id_and_app_name_to_bk_tenant_id
+from bkmonitor.utils.tenant import bk_biz_id_to_bk_tenant_id
 from core.drf_resource import api, resource
 from core.drf_resource.exceptions import CustomException
 from core.errors.api import BKAPIError
@@ -187,17 +187,9 @@
                 {"is_finished": True, "finished_time": timezone.now(), "status": FlowStatus.SUCCESS.value}
             )
 
-<<<<<<< HEAD
-    def _query_access_conf(self, data_id):
-        """获取data_id接入配置"""
-        # 获得租户id
-        bk_tenant_id = bk_biz_id_and_app_name_to_bk_tenant_id(app_name=self.app_name, bk_biz_id=self.bk_biz_id)
-
-=======
     @classmethod
     def _query_access_conf(cls, data_id, bk_tenant_id: str):
         """获取data_id接入配置"""
->>>>>>> d2f7e297
         return resource.metadata.query_data_source(bk_data_id=data_id, bk_tenant_id=bk_tenant_id)
 
     @classmethod
@@ -211,16 +203,13 @@
 
         return count_md5(a_copy) != count_md5(b_copy)
 
-    def get_deploy_params(self, bk_biz_id, data_id, operator, name, deploy_description=None, extra_maintainers=None):
+    @classmethod
+    def get_deploy_params(cls, bk_biz_id, data_id, operator, name, deploy_description=None, extra_maintainers=None):
         """获取数据源API请求参数(接入方式: KAFKA)"""
-<<<<<<< HEAD
-        access_conf = self._query_access_conf(data_id)
-=======
         bk_tenant_id = bk_biz_id_to_bk_tenant_id(bk_biz_id)
         access_conf = cls._query_access_conf(data_id=data_id, bk_tenant_id=bk_tenant_id)
->>>>>>> d2f7e297
         # 数据管理员 = operator + APM默认维护人 + 应用创建者
-        maintainers = ",".join(list(set([operator] + ApmFlow.bkbase_maintainer() + extra_maintainers or [])))
+        maintainers = ",".join(list(set([operator] + cls.bkbase_maintainer() + extra_maintainers or [])))
 
         return {
             "data_scenario": "queue",
