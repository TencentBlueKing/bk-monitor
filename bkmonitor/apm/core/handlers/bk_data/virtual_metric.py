"""
Tencent is pleased to support the open source community by making 蓝鲸智云 - 监控平台 (BlueKing - Monitor) available.
Copyright (C) 2017-2022 THL A29 Limited, a Tencent company. All rights reserved.
Licensed under the MIT License (the "License"); you may not use this file except in compliance with the License.
You may obtain a copy of the License at http://opensource.org/licenses/MIT
Unless required by applicable law or agreed to in writing, software distributed under the License is distributed on
an "AS IS" BASIS, WITHOUT WARRANTIES OR CONDITIONS OF ANY KIND, either express or implied. See the License for the
specific language governing permissions and limitations under the License.
"""

import json
import time
import traceback

from django.conf import settings
from django.utils.translation import gettext_lazy as _

from apm import constants
from apm.core.handlers.bk_data.flow import ApmFlow
from apm.models import ApmApplication
from bkmonitor.dataflow.auth import check_has_permission
from bkmonitor.dataflow.task.apm_metrics import APMVirtualMetricTask
from bkmonitor.utils.tenant import bk_biz_id_and_app_name_to_bk_tenant_id
from common.log import logger
from core.drf_resource import api, resource
from core.errors.api import BKAPIError
from metadata.models.storage import DataBusStatus


class Config:
    """虚拟指标配置项"""

    # 数据源id
    RAW_DATA_ID = "raw_data_id"
    # 数据源清洗配置
    DATABUS_CLEANS_JSON_CONFIG = "databus_cleans_json_config"
    # dataflow id
    DATAFLOW_ID = "dataflow_id"
    # dataflow 项目id
    PROJECT_ID = "project_id"


class VirtualMetricFlow:
    PREFIX = "bkapm_virtual_metric"

    def __init__(self, metric_datasource):
        self.bk_biz_id = metric_datasource.bk_biz_id
        self.app_name = metric_datasource.app_name
        self.metric_datasource = metric_datasource
        self.bkbase_operator = settings.APM_APP_BKDATA_OPERATOR
        self.bkbase_project_id = settings.APM_APP_BKDATA_VIRTUAL_METRIC_PROJECT_ID
        self.application = ApmApplication.objects.filter(bk_biz_id=self.bk_biz_id, app_name=self.app_name).first()

    @property
    def datasource_name(self):
        # 数据源id
        return f"{self.PREFIX}_{self.app_name}"[-50:]

    @property
    def datasource_cleans_table_id(self):
        # 数据源清洗结果表id
        return f"{self.PREFIX}_{self.app_name}"

    @property
    def datasource_cleans_table_id_with_biz(self):
        # 完整数据源清洗结果表id
        return f"{self.bk_biz_id}_{self.datasource_cleans_table_id}"

    @property
    def description(self):
        # 数据描述信息
        return _("APM({})虚拟指标").format(self.app_name)

    def update_or_create(self):
        try:
            if self.metric_datasource.bk_data_virtual_metric_config:
                raw_data_id = self.get_config(Config.RAW_DATA_ID)
            else:
                # 创建数据源
                raw_data_id = self._create_deploy()

            # 创建/更新&启动清洗配置
            self._upsert_and_start_cleans(raw_data_id)

            # 项目授权
            self._auth_project()

            # 启动flow
            self._create_start_flow()

            logger.info(
                f"[BkBaseVirtualMetricHandler] bk_biz_id: {self.bk_biz_id} app_name: {self.app_name} 创建虚拟指标成功"
            )
        except Exception as e:  # noqa
            msg = f"APM bk_biz_id: {self.bk_biz_id} app_name: {self.app_name} 创建虚拟指标失败: {e} {traceback.format_exc()}"
            logger.exception(msg)
            raise ValueError(msg)

    def _auth_project(self):
        if not check_has_permission(self.bkbase_project_id, self.datasource_cleans_table_id_with_biz):
            try:
                params = {
                    "project_id": self.bkbase_project_id,
                    "object_id": self.datasource_cleans_table_id_with_biz,
                    "bk_biz_id": self.bk_biz_id,
                }
                api.bkdata.auth_result_table(**params)
            except BKAPIError as e:
                logger.exception(f"grant result table to project failed: {e}")
                raise ValueError(_("结果表授权失败"))

    def _create_start_flow(self):
        task = APMVirtualMetricTask(self.datasource_cleans_table_id_with_biz, self.bk_biz_id, self.app_name)
        task.create_flow(project_id=self.bkbase_project_id)
        task.start_flow()

        self.update_config({Config.PROJECT_ID: self.bkbase_project_id, Config.DATAFLOW_ID: task.data_flow.flow_id})

    def _get_metric_datasource(self):
        # 接入的数据源为kafka
        metric_data_id = self.metric_datasource.bk_data_id
<<<<<<< HEAD
        # 获取租户id
        bk_tenant_id = bk_biz_id_and_app_name_to_bk_tenant_id(app_name=self.app_name, bk_biz_id=self.bk_biz_id)
        return resource.metadata.query_data_source(bk_data_id=metric_data_id, bk_tenant_id=bk_tenant_id)
=======
        return resource.metadata.query_data_source(
            bk_data_id=metric_data_id, bk_tenant_id=self.application.bk_tenant_id
        )
>>>>>>> d2f7e297

    def _upsert_and_start_cleans(self, raw_data_id):
        params = {
            "bk_biz_id": self.bk_biz_id,
            "bk_username": self.bkbase_operator,
            "clean_config_name": "bkapm_metric",
            "description": _("APM应用{}虚拟指标清洗").format(self.app_name),
            "fields": constants.databus_cleans_fields,
            "json_config": json.dumps(constants.databus_cleans_json_config),
            "raw_data_id": raw_data_id,
            "result_table_name": self.datasource_cleans_table_id,
            "result_table_name_alias": self.datasource_cleans_table_id,
        }

        if self.get_config(Config.DATABUS_CLEANS_JSON_CONFIG):
            if constants.databus_cleans_json_config != self.get_config(Config.DATABUS_CLEANS_JSON_CONFIG):
                # 更新
                try:
                    api.bkdata.stop_databus_cleans(
                        result_table_id=f"{self.bk_biz_id}_{self.datasource_cleans_table_id}",
                        storages=["kafka"],
                        bk_username=self.bkbase_operator,
                    )
                    params["processing_id"] = f"{self.bk_biz_id}_{self.datasource_cleans_table_id}"
                    api.bkdata.update_databus_cleans(**params)
                except BKAPIError as e:
                    raise ValueError(_("更新清洗配置失败: {} {}").format(e, traceback.format_exc()))
        else:
            # 创建
            try:
                result = api.bkdata.databus_cleans(**params)
                logger.info(f"create databus cleans success, result: {result}")
            except BKAPIError as e:
                raise ValueError(_("创建清洗配置失败: {} {}").format(e, traceback.format_exc()))

        self.update_config({Config.DATABUS_CLEANS_JSON_CONFIG: constants.databus_cleans_json_config})

        # 开启清洗任务
        start_result = api.bkdata.start_databus_cleans(
            result_table_id=self.datasource_cleans_table_id_with_biz,
            storages=["kafka"],
            bk_username=self.bkbase_operator,
        )
        logger.info(f"start bkdata databus clean , result: {start_result}")

        etl_status = self._get_etl_status(raw_data_id)

        # 检查清洗状态
        retry = 1
        while etl_status != DataBusStatus.RUNNING:
            if retry > 3:
                raise ValueError(_("开启清洗任务失败"))
            try:
                api.bkdata.start_databus_cleans(result_table_id=self.datasource_cleans_table_id, storages=["kafka"])
                etl_status = self._get_etl_status(raw_data_id)

                logger.warning(f"retry: {retry} start databus clean, status: {etl_status}")
                time.sleep(1)
            except BKAPIError as e:
                logger.exception(f"start databus occur exception: {e}")

            retry += 1

    def _get_etl_status(self, raw_data_id):
        # 获取此raw_data_id当前清洗的状态
        return next(
            (
                i["status"]
                for i in api.bkdata.get_databus_cleans(raw_data_id=raw_data_id, bk_username=self.bkbase_operator)
                if i["processing_id"] == self.datasource_cleans_table_id_with_biz
            ),
            None,
        )

    def _create_deploy(self):
        apm_flow_ins = ApmFlow(
            bk_biz_id=self.bk_biz_id, app_name=self.app_name, data_id=self.metric_datasource.bk_data_id, config=None
        )
        params = apm_flow_ins.get_deploy_params(
            self.bk_biz_id,
            self.metric_datasource.bk_data_id,
            self.bkbase_operator,
            self.datasource_name,
            self.description,
            extra_maintainers=[self.application.create_user],
        )

        try:
            result = api.bkdata.access_deploy_plan(**params)
            self.update_config({Config.RAW_DATA_ID: result["raw_data_id"]})
            return result["raw_data_id"]
        except BKAPIError as e:
            raise ValueError(_("APM虚拟指标: 计算平台创建数据源失败 {}").format(e))

    def update_config(self, config):
        if not self.metric_datasource.bk_data_virtual_metric_config:
            self.metric_datasource.bk_data_virtual_metric_config = config
        else:
            self.metric_datasource.bk_data_virtual_metric_config.update(config)
        self.metric_datasource.save()

    def get_config(self, key):
        return self.metric_datasource.bk_data_virtual_metric_config.get(key)<|MERGE_RESOLUTION|>--- conflicted
+++ resolved
@@ -20,7 +20,6 @@
 from apm.models import ApmApplication
 from bkmonitor.dataflow.auth import check_has_permission
 from bkmonitor.dataflow.task.apm_metrics import APMVirtualMetricTask
-from bkmonitor.utils.tenant import bk_biz_id_and_app_name_to_bk_tenant_id
 from common.log import logger
 from core.drf_resource import api, resource
 from core.errors.api import BKAPIError
@@ -119,15 +118,9 @@
     def _get_metric_datasource(self):
         # 接入的数据源为kafka
         metric_data_id = self.metric_datasource.bk_data_id
-<<<<<<< HEAD
-        # 获取租户id
-        bk_tenant_id = bk_biz_id_and_app_name_to_bk_tenant_id(app_name=self.app_name, bk_biz_id=self.bk_biz_id)
-        return resource.metadata.query_data_source(bk_data_id=metric_data_id, bk_tenant_id=bk_tenant_id)
-=======
         return resource.metadata.query_data_source(
             bk_data_id=metric_data_id, bk_tenant_id=self.application.bk_tenant_id
         )
->>>>>>> d2f7e297
 
     def _upsert_and_start_cleans(self, raw_data_id):
         params = {
@@ -203,10 +196,7 @@
         )
 
     def _create_deploy(self):
-        apm_flow_ins = ApmFlow(
-            bk_biz_id=self.bk_biz_id, app_name=self.app_name, data_id=self.metric_datasource.bk_data_id, config=None
-        )
-        params = apm_flow_ins.get_deploy_params(
+        params = ApmFlow.get_deploy_params(
             self.bk_biz_id,
             self.metric_datasource.bk_data_id,
             self.bkbase_operator,
