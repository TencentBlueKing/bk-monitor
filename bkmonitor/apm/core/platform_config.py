--- conflicted
+++ resolved
@@ -268,10 +268,7 @@
             "name": "token_checker/aes256",
             "resource_key": "bk.data.token",
             "type": "aes256",
-<<<<<<< HEAD
-=======
             "version": "v2",
->>>>>>> 298c41de
             "salt": settings.BK_DATA_TOKEN_SALT,
             "decoded_key": x_key,
             "decoded_iv": settings.BK_DATA_AES_IV.decode()
