--- conflicted
+++ resolved
@@ -182,7 +182,14 @@
     logger.info("[bk_collector_discover_cron] end")
 
 
-<<<<<<< HEAD
+@app.task(ignore_result=True, queue="celery_cron")
+def create_application_async(application_id, storage_config, options):
+    """后台创建应用"""
+
+    application = ApmApplication.objects.get(id=application_id)
+    application.apply_datasource(storage_config, storage_config, options)
+
+
 def bmw_task_cron():
     """
     定时检测所有应用的 BMW 预计算任务是否正常运行
@@ -190,12 +197,4 @@
 
     unopened_mapping, running_mapping = PreCalculateCheck.get_application_info_mapping()
     distribution = PreCalculateCheck.calculate_distribution(unopened_mapping, running_mapping)
-    PreCalculateCheck.distribute(distribution)
-=======
-@app.task(ignore_result=True, queue="celery_cron")
-def create_application_async(application_id, storage_config, options):
-    """后台创建应用"""
-
-    application = ApmApplication.objects.get(id=application_id)
-    application.apply_datasource(storage_config, storage_config, options)
->>>>>>> 4a4a0eef
+    PreCalculateCheck.distribute(distribution)