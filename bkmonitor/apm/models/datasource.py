--- conflicted
+++ resolved
@@ -903,12 +903,9 @@
 
     DATASOURCE_TYPE = ApmDataSourceConfigBase.PROFILE_DATASOURCE
 
-<<<<<<< HEAD
-=======
     BUILTIN_APP_NAME = "builtin_profile_app"
     _CACHE_BUILTIN_DATASOURCE: Optional['ProfileDataSource'] = None
 
->>>>>>> 83713e53
     retention = models.IntegerField("过期时间")
     created = models.DateTimeField("创建时间", auto_now_add=True)
     updated = models.DateTimeField("更新时间", auto_now=True)
