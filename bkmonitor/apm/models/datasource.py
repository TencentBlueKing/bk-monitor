--- conflicted
+++ resolved
@@ -137,17 +137,10 @@
         bk_tenant_id = bk_biz_id_to_bk_tenant_id(self.bk_biz_id)
         if self.bk_data_id != -1:
             return self.bk_data_id
-        # 获取租户id
-        bk_tenant_id = bk_biz_id_to_bk_tenant_id(bk_biz_id=self.bk_biz_id)
-
         try:
-<<<<<<< HEAD
             data_id_info = resource.metadata.query_data_source(
                 {"data_name": self.data_name, "bk_tenant_id": bk_tenant_id}
             )
-=======
-            data_id_info = resource.metadata.query_data_source(bk_tenant_id=bk_tenant_id, data_name=self.data_name)
->>>>>>> 316d5556
         except metadata_models.DataSource.DoesNotExist:
             # 临时支持数据链路
             data_link = DataLink.get_data_link(self.bk_biz_id)
@@ -160,15 +153,10 @@
                 if self.DATASOURCE_TYPE == self.TRACE_DATASOURCE:
                     if data_link.trace_transfer_cluster_id:
                         data_link_param["transfer_cluster"] = data_link.trace_transfer_cluster_id
-
-            # 获取租户id
-            bk_tenant_id = bk_biz_id_to_bk_tenant_id(bk_biz_id=self.bk_biz_id)
-
             data_id_info = resource.metadata.create_data_id(
                 {
                     "bk_tenant_id": bk_tenant_id,
                     "bk_biz_id": self.bk_biz_id,
-                    "bk_tenant_id": bk_tenant_id,
                     "data_name": self.data_name,
                     "operator": get_global_user(bk_tenant_id=bk_tenant_id),
                     "data_description": self.data_name,
