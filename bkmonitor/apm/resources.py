# -*- coding: utf-8 -*-
"""
Tencent is pleased to support the open source community by making 蓝鲸智云 - 监控平台 (BlueKing - Monitor) available.
Copyright (C) 2017-2021 THL A29 Limited, a Tencent company. All rights reserved.
Licensed under the MIT License (the "License"); you may not use this file except in compliance with the License.
You may obtain a copy of the License at http://opensource.org/licenses/MIT
Unless required by applicable law or agreed to in writing, software distributed under the License is distributed on
an "AS IS" BASIS, WITHOUT WARRANTIES OR CONDITIONS OF ANY KIND, either express or implied. See the License for the
specific language governing permissions and limitations under the License.
"""
import copy
import datetime
import json
import logging
import traceback

import pytz
from django.conf import settings
from django.db import models as db_models
from django.db.models import Q
from django.utils.translation import ugettext_lazy as _
from rest_framework import serializers

from apm.constants import GLOBAL_CONFIG_BK_BIZ_ID, ConfigTypes, VisibleEnum
from apm.core.handlers.application_hepler import ApplicationHelper
from apm.core.handlers.application_hub import DataHubHandler
from apm.core.handlers.bk_data.helper import FlowHelper
from apm.core.handlers.discover_handler import DiscoverHandler
from apm.core.handlers.instance_handlers import InstanceHandler
from apm.core.handlers.query.define import QueryMode, QueryStatisticsMode
from apm.core.handlers.query.proxy import QueryProxy
from apm.models import (
    ApdexConfig,
    ApmApplication,
    ApmInstanceDiscover,
    ApmMetricDimension,
    ApmTopoDiscoverRule,
    AppConfigBase,
    BkdataFlowConfig,
    CustomServiceConfig,
    Endpoint,
    HostInstance,
    LicenseConfig,
    MetricDataSource,
    NormalTypeValueConfig,
    ProbeConfig,
    ProfileDataSource,
    QpsConfig,
    RemoteServiceRelation,
    RootEndpoint,
    SamplerConfig,
    TopoInstance,
    TopoNode,
    TopoRelation,
    TraceDataSource,
)
from apm.models.profile import ProfileService
from apm.serializer import (
    ApplicationHubSerializer,
    CustomReportHubSerializer,
    EsStorageOptionSerializer,
)
from apm.task.tasks import create_or_update_tail_sampling
from apm_web.constants import ServiceRelationLogTypeChoices
from apm_web.models import LogServiceRelation
from bkm_space.utils import space_uid_to_bk_biz_id
from bkmonitor.utils.cipher import transform_data_id_to_v1_token
from bkmonitor.utils.thread_backend import ThreadPool
from constants.apm import (
    DataSamplingLogTypeChoices,
    FlowType,
    TailSamplingSupportMethod,
    TraceListQueryMode,
    TraceWaterFallDisplayKey,
)
from core.drf_resource import Resource, api
from metadata import models
from metadata.models import DataSource

logger = logging.getLogger("apm")


class DatasourceConfigRequestSerializer(serializers.Serializer):
    """应用数据库配置"""

    es_storage_cluster = serializers.IntegerField(label="es存储集群")
    es_retention = serializers.IntegerField(required=False, label="es存储周期", min_value=1)
    es_number_of_replicas = serializers.IntegerField(required=False, label="es副本数量", min_value=0)
    es_shards = serializers.IntegerField(required=False, label="索引分片数量", min_value=1)
    es_slice_size = serializers.IntegerField(label="es索引切分大小", default=500)


class PageListResource(Resource):
    def handle_pagination(self, params, data):
        page = params.get("page", 1)
        page_size = params.get("page_size", 10)
        offset = (page - 1) * page_size
        return data[offset : offset + page_size]


class CreateApplicationResource(Resource):
    class RequestSerializer(serializers.Serializer):
        bk_biz_id = serializers.IntegerField(label="业务id")
        app_name = serializers.CharField(label="应用名称", max_length=50)
        app_alias = serializers.CharField(label="应用别名", max_length=255)
        # enable profiling as default for debugging
        enabled_profiling = serializers.BooleanField(label="是否开启性能分析", required=False, default=False)
        description = serializers.CharField(label="描述", required=False, max_length=255, default="", allow_blank=True)
        es_storage_config = DatasourceConfigRequestSerializer(label="数据库配置")

    def perform_request(self, validated_request_data):
        application = ApmApplication.origin_objects.filter(
            bk_biz_id=validated_request_data["bk_biz_id"], app_name=validated_request_data["app_name"]
        ).first()
        if application:
            raise ValueError(_("应用名称: {}已被创建").format(validated_request_data['app_name']))
        return ApmApplication.create_application(
            bk_biz_id=validated_request_data["bk_biz_id"],
            app_name=validated_request_data["app_name"],
            app_alias=validated_request_data["app_alias"],
            description=validated_request_data["description"],
            es_storage_config=validated_request_data["es_storage_config"],
            options={"enabled_profiling": validated_request_data.get("enabled_profiling", False)},
        )


class CreateApplicationSimpleResource(Resource):
    from apm_web.meta.plugin.plugin import DeploymentEnum, LanguageEnum, Opentelemetry

    DEFAULT_PLUGIN_ID = Opentelemetry.id
    DEFAULT_DEPLOYMENT_IDS = [DeploymentEnum.CENTOS.id]
    DEFAULT_LANGUAGE_IDS = [LanguageEnum.PYTHON.id]
    DEFAULT_ES_STORAGE_CLUSTER = settings.APM_APP_DEFAULT_ES_STORAGE_CLUSTER
    DEFAULT_ES_RETENTION = settings.APM_APP_DEFAULT_ES_RETENTION
    DEFAULT_ES_NUMBER_OF_REPLICAS = settings.APM_APP_DEFAULT_ES_REPLICAS
    DEFAULT_ES_SHARDS = settings.APM_APP_DEFAULT_ES_SHARDS
    DEFAULT_ES_SLICE_SIZE = settings.APM_APP_DEFAULT_ES_SLICE_LIMIT

    DEFAULT_CLUSTER = "_default"
    CLUSTER_TYPE = "elasticsearch"

    class RequestSerializer(serializers.Serializer):
        bk_biz_id = serializers.IntegerField(label="业务id", required=False)
        app_name = serializers.RegexField(label="应用名称", max_length=50, regex=r"^[a-z0-9_-]+$")
        app_alias = serializers.CharField(label="应用别名", max_length=255, required=False)
        description = serializers.CharField(label="描述", required=False, max_length=255, default="", allow_blank=True)
        plugin_id = serializers.CharField(label="插件ID", max_length=255, required=False)
        deployment_ids = serializers.ListField(label="环境", child=serializers.CharField(max_length=255), required=False)
        language_ids = serializers.ListField(label="语言", child=serializers.CharField(max_length=255), required=False)
        space_uid = serializers.CharField(label="空间唯一标识", required=False, default="")

    def fill_default(self, validate_data):
        if not validate_data.get("bk_biz_id"):
            validate_data["bk_biz_id"] = api.cmdb.get_blueking_biz()

        if not validate_data.get("app_alias"):
            validate_data["app_alias"] = validate_data["app_name"]

        if not validate_data.get("plugin_id"):
            validate_data["plugin_id"] = self.DEFAULT_PLUGIN_ID

        if not validate_data.get("deployment_ids"):
            validate_data["deployment_ids"] = self.DEFAULT_DEPLOYMENT_IDS

        if not validate_data.get("language_ids"):
            validate_data["language_ids"] = self.DEFAULT_LANGUAGE_IDS

        es_storage_cluster = self.DEFAULT_ES_STORAGE_CLUSTER
        if not es_storage_cluster or es_storage_cluster == -1:
            # 默认集群从集群列表中选择
            default_cluster_id = ApplicationHelper.get_default_cluster_id(validate_data["bk_biz_id"])
            if default_cluster_id:
                es_storage_cluster = default_cluster_id

        # 填充默认存储集群
        validate_data["datasource_option"] = {
            "es_storage_cluster": es_storage_cluster,
            "es_retention": self.DEFAULT_ES_RETENTION,
            "es_number_of_replicas": self.DEFAULT_ES_NUMBER_OF_REPLICAS,
            "es_shards": self.DEFAULT_ES_SHARDS,
            "es_slice_size": self.DEFAULT_ES_SLICE_SIZE,
        }

    def perform_request(self, validated_request_data):
        """api侧创建应用 需要保持和saas侧创建应用接口逻辑一致"""

        if validated_request_data.get("space_uid"):
            validated_request_data["bk_biz_id"] = space_uid_to_bk_biz_id(validated_request_data["space_uid"])

        from apm_web.meta.resources import CreateApplicationResource

        self.fill_default(validated_request_data)
        app = CreateApplicationResource()(**validated_request_data)
        return ApplicationInfoResource()(application_id=app["application_id"])["bk_data_token"]


class ApplyDatasourceResource(Resource):
    class RequestSerializer(DatasourceConfigRequestSerializer):
        application_id = serializers.IntegerField(label="应用id")

    def perform_request(self, validated_request_data):
        try:
            application = ApmApplication.objects.get(id=validated_request_data["application_id"])
        except ApmApplication.DoesNotExist:
            raise ValueError(_("应用不存在"))

        storage_config = {
            "es_storage_cluster": validated_request_data["es_storage_cluster"],
            "es_retention": validated_request_data.get("es_retention", 15),
            "es_number_of_replicas": validated_request_data.get("es_number_of_replicas", 1),
            "es_shards": validated_request_data.get("es_shards", 3),
            "es_slice_size": validated_request_data.get("es_slice_size", 500),
        }

        return ApmApplication.apply_datasource(
            bk_biz_id=application.bk_biz_id, app_name=application.app_name, es_storage_config=storage_config
        )


class OperateApplicationSerializer(serializers.Serializer):
    class OperateType(db_models.TextChoices):
        TRACING = "tracing", _("tracing")
        PROFILING = "profiling", _("profiling")

    application_id = serializers.IntegerField(label="应用id")
    type = serializers.ChoiceField(
        label="开启/暂停类型",
        choices=OperateType.choices,
        required=False,
        default=OperateType.TRACING.value,
    )


class StartApplicationResource(Resource):
    RequestSerializer = OperateApplicationSerializer

    def perform_request(self, validated_request_data):
        try:
            application = ApmApplication.objects.get(id=validated_request_data["application_id"])
        except ApmApplication.DoesNotExist:
            raise ValueError(_("应用不存在"))

        if validated_request_data["type"] == "tracing":
            return application.start()

        if validated_request_data["type"] == "profiling":
            return application.start_profiling()

        raise ValueError(_(f"操作类型不支持: {validated_request_data['type']}"))


class StopApplicationResource(Resource):
    RequestSerializer = OperateApplicationSerializer

    def perform_request(self, validated_request_data):
        try:
            application = ApmApplication.objects.get(id=validated_request_data["application_id"])
        except ApmApplication.DoesNotExist:
            raise ValueError(_("应用不存在"))

        if validated_request_data["type"] == "tracing":
            return application.stop()

        if validated_request_data["type"] == "profiling":
            return application.stop_profiling()

        raise ValueError(_(f"操作类型不支持: {validated_request_data['type']}"))


class ListApplicationResources(Resource):
    class RequestSerializer(serializers.Serializer):
        bk_biz_id = serializers.IntegerField(label="业务id")

    class ResponseSerializer(serializers.ModelSerializer):
        class Meta:
            model = ApmApplication
            exclude = ("is_deleted", "is_enabled")

        def to_representation(self, instance):
            data = super(ListApplicationResources.ResponseSerializer, self).to_representation(instance)
            if instance.metric_datasource:
                data["metric_config"] = instance.metric_datasource.to_json()
            if instance.trace_datasource:
                data["trace_config"] = instance.trace_datasource.to_json()
            if instance.profile_datasource:
                data["profiling_config"] = instance.profile_datasource.to_json()
            return data

    many_response_data = True

    def perform_request(self, validated_request_data):
        return ApmApplication.objects.filter(bk_biz_id=validated_request_data["bk_biz_id"])


class ApplicationInfoResource(Resource):
    class RequestSerializer(serializers.Serializer):
        application_id = serializers.IntegerField(label="应用id")

    class ResponseSerializer(serializers.ModelSerializer):
        class Meta:
            model = ApmApplication
            exclude = ("is_deleted", "is_enabled")

        def to_representation(self, instance):
            data = super(ApplicationInfoResource.ResponseSerializer, self).to_representation(instance)
            data["bk_data_token"] = instance.get_bk_data_token()
            if instance.metric_datasource:
                data["metric_config"] = instance.metric_datasource.to_json()
            if instance.trace_datasource:
                data["trace_config"] = instance.trace_datasource.to_json()
            if instance.profile_datasource:
                data["profiling_config"] = instance.profile_datasource.to_json()
            return data

    def perform_request(self, validated_request_data):
        return ApmApplication.objects.get(id=validated_request_data["application_id"])


class ApdexSerializer(serializers.Serializer):
    apdex_t = serializers.IntegerField(label="apdex_t", min_value=0)
    span_kind = serializers.CharField(label="span_kind", allow_blank=True)
    predicate_key = serializers.CharField(label="predicate_key", allow_blank=True)


class SampleSerializer(serializers.Serializer):
    sampler_type = serializers.CharField(label="采集类型")
    sampling_percentage = serializers.IntegerField(
        label="采集百分比", required=False, default=100, min_value=0, max_value=100
    )


class DimensionConfigSerializer(serializers.Serializer):
    span_kind = serializers.CharField(label="span_kind")
    predicate_key = serializers.CharField(label="predicate_key", allow_blank=True)
    dimensions = serializers.ListField(child=serializers.CharField())


class ReleaseAppConfigResource(Resource):
    class RequestSerializer(serializers.Serializer):
        class ServiceConfigSerializer(serializers.Serializer):
            service_name = serializers.CharField(label="service_name")
            apdex_config = serializers.ListField(label="Apdex配置规则", child=ApdexSerializer(), required=False)

        class InstanceConfigSerializer(serializers.Serializer):
            id = serializers.IntegerField(label="instance_id")
            apdex_config = serializers.ListField(label="Apdex配置规则", child=ApdexSerializer(), required=False)
            sampler_config = SampleSerializer(label="采样配置", required=False)

        class CustomServiceSerializer(serializers.Serializer):
            rule = serializers.JSONField()
            name = serializers.CharField(allow_null=True)
            type = serializers.CharField()
            match_type = serializers.CharField()

        class LicenseConfigSerializer(serializers.Serializer):
            enabled = serializers.BooleanField(label="是否开启license检查", default=True)
            expire_time = serializers.IntegerField(label="license 过期时间")
            tolerable_expire = serializers.CharField(label="容忍过期时间")
            number_nodes = serializers.IntegerField(label="可接受探针实例数量")
            tolerable_num_ratio = serializers.FloatField(label="可接受探针实例数量倍率", default=1.0)

        class DbConfigSerializer(serializers.Serializer):
            cut = serializers.ListSerializer(label="剪辑配置", child=serializers.DictField(), default=[])
            drop = serializers.ListSerializer(label="丢弃配置", child=serializers.DictField(), default=[])

        class ProbeConfigSerializer(serializers.Serializer):
            sn = serializers.CharField(label="配置变更标识")
            rules = serializers.ListSerializer(label="配置项", child=serializers.DictField(), allow_empty=False)

        class DbSlowCommandConfigSerializer(serializers.Serializer):
            destination = serializers.CharField(label="目标字段")
            rules = serializers.ListSerializer(label="配置项", child=serializers.DictField(), default=[])

        bk_biz_id = serializers.IntegerField(label="业务id")
        app_name = serializers.CharField(label="应用名称", max_length=50)

        apdex_config = serializers.ListField(label="应用Apdex配置规则", child=ApdexSerializer(), required=False)
        sampler_config = SampleSerializer(label="应用采样配置", required=False)
        instance_name_config = serializers.ListField(child=serializers.CharField(), label="实例名称")
        dimension_config = serializers.ListField(
            child=DimensionConfigSerializer(label="应用维度配置"), required=False, allow_empty=True, allow_null=True
        )
        custom_service_config = serializers.ListField(
            child=CustomServiceSerializer(), required=False, allow_empty=True, allow_null=True
        )

        instance_configs = serializers.ListField(
            label="实例配置", child=InstanceConfigSerializer(), required=False, allow_null=True, allow_empty=True
        )
        service_configs = serializers.ListField(
            label="服务配置", child=ServiceConfigSerializer(), required=False, allow_null=True, allow_empty=True
        )
        license_config = LicenseConfigSerializer(label="license 配置", required=False, default={})

        db_config = DbConfigSerializer(label="sql/nosql配置", default={})

        probe_config = ProbeConfigSerializer(label="探针配置", default={})

        db_slow_command_config = DbSlowCommandConfigSerializer(label="慢命令配置", default={})

        qps = serializers.IntegerField(label="qps", min_value=1, required=False, default=settings.APM_APP_QPS)

    def perform_request(self, validated_request_data):
        bk_biz_id = validated_request_data["bk_biz_id"]
        app_name = validated_request_data["app_name"]

        ApmApplication.get_application(bk_biz_id, app_name)

        service_configs = validated_request_data.get("service_configs", [])
        instance_configs = validated_request_data.get("instance_configs", [])
        self.set_config(bk_biz_id, app_name, app_name, ApdexConfig.APP_LEVEL, validated_request_data)
        self.set_custom_service_config(bk_biz_id, app_name, validated_request_data["custom_service_config"])
        self.set_qps_config(bk_biz_id, app_name, app_name, ApdexConfig.APP_LEVEL, validated_request_data.get("qps"))

        for service_config in service_configs:
            self.set_config(bk_biz_id, app_name, app_name, ApdexConfig.SERVICE_LEVEL, service_config)

        # 目前暂无实例配置
        for instance_config in instance_configs:
            self.set_config(bk_biz_id, app_name, instance_config["id"], ApdexConfig.INSTANCE_LEVEL, instance_config)

        from apm.task.tasks import refresh_apm_application_config

        refresh_apm_application_config.delay(bk_biz_id, app_name)

    def set_qps_config(self, bk_biz_id, app_name, config_key, config_level, qps):
        if not qps:
            return
        QpsConfig.refresh_config(bk_biz_id, app_name, config_level, config_key, [{"qps": qps}])

    def set_custom_service_config(self, bk_biz_id, app_name, custom_services):
        CustomServiceConfig.objects.filter(
            bk_biz_id=bk_biz_id, app_name=app_name, config_level=ApdexConfig.APP_LEVEL, config_key=app_name
        ).delete()
        CustomServiceConfig.refresh_config(bk_biz_id, app_name, ApdexConfig.APP_LEVEL, app_name, custom_services)

    def set_config(self, bk_biz_id, app_name, config_key, config_level, config):
        if config_level == AppConfigBase.APP_LEVEL:
            # 如果是app级别配置 -> 保存实例名配置&维度配置&采样配置
            instance_name_config = config.get("instance_name_config", [])
            dimension_config = config.get("dimension_config", [])
            sampler_config = config.get("sampler_config", {})
            apdex_configs = config.get("apdex_config", [])
            license_config = config.get("license_config", {})
            db_config = config.get("db_config", {})
            probe_config = config.get("probe_config", {})
            db_slow_command_config = config.get("db_slow_command_config", {})

            self.set_apdex_configs(bk_biz_id, app_name, config_key, config_level, apdex_configs)
            self.set_sampler_configs(bk_biz_id, app_name, config_key, config_level, sampler_config)
            self.set_instance_name_config(bk_biz_id, app_name, instance_name_config)
            self.set_dimension_config(bk_biz_id, app_name, dimension_config)
            self.set_license_config(bk_biz_id, app_name, config_key, config_level, license_config)
            self.set_db_config(bk_biz_id, app_name, config_key, config_level, db_config)
            self.set_probe_config(bk_biz_id, app_name, config_key, config_level, probe_config)
            self.set_db_slow_command_config(bk_biz_id, app_name, config_key, config_level, db_slow_command_config)
        elif config_level == AppConfigBase.SERVICE_LEVEL:
            self.set_apdex_configs(
                bk_biz_id, app_name, config["service_name"], AppConfigBase.SERVICE_LEVEL, config["apdex_config"]
            )

    def set_instance_name_config(self, bk_biz_id, app_name, instance_name_config):
        ApmInstanceDiscover.refresh_config(bk_biz_id, app_name, instance_name_config)

    def set_dimension_config(self, bk_biz_id, app_name, dimension_configs):
        ApmMetricDimension.refresh_config(bk_biz_id, app_name, dimension_configs)

    def set_apdex_configs(self, bk_biz_id, app_name, config_key, config_level, apdex_configs):
        ApdexConfig.refresh_config(bk_biz_id, app_name, config_level, config_key, apdex_configs)

    def set_sampler_configs(self, bk_biz_id, app_name, config_key, config_level, sampler_config):
        if not sampler_config:
            return
        SamplerConfig.refresh_config(bk_biz_id, app_name, config_level, config_key, [sampler_config])

    def set_license_config(self, bk_biz_id, app_name, config_key, config_level, license_config):
        if not license_config:
            return
        LicenseConfig.refresh_config(bk_biz_id, app_name, config_level, config_key, [license_config])

    def set_db_config(self, bk_biz_id, app_name, config_key, config_level, db_config):
        if not db_config:
            return
        type_value_config = {"type": ConfigTypes.DB_CONFIG, "value": json.dumps(db_config)}
        NormalTypeValueConfig.refresh_config(
            bk_biz_id, app_name, config_level, config_key, [type_value_config], need_delete_config=False
        )

    def set_probe_config(self, bk_biz_id, app_name, config_key, config_level, probe_config):
        if not probe_config:
            return
        ProbeConfig.refresh_config(bk_biz_id, app_name, config_level, config_key, [probe_config])

    def set_db_slow_command_config(self, bk_biz_id, app_name, config_key, config_level, db_slow_command_config):
        if not db_slow_command_config:
            return
        type_value_config = {"type": ConfigTypes.DB_SLOW_COMMAND_CONFIG, "value": json.dumps(db_slow_command_config)}
        NormalTypeValueConfig.refresh_config(
            bk_biz_id, app_name, config_level, config_key, [type_value_config], need_delete_config=False
        )


class DeleteAppConfigResource(Resource):
    class RequestSerializer(serializers.Serializer):
        class ServiceConfigSerializer(serializers.Serializer):
            service_name = serializers.CharField(label="service_name")
            apdex_config = serializers.ListField(label="Apdex配置规则", child=ApdexSerializer(), required=False)

        class InstanceConfigSerializer(serializers.Serializer):
            id = serializers.IntegerField(label="instance_id")
            apdex_config = serializers.ListField(label="Apdex配置规则", child=ApdexSerializer(), required=False)
            sampler_config = SampleSerializer(label="采样配置", required=False)

        bk_biz_id = serializers.IntegerField(label="业务id")
        app_name = serializers.CharField(label="应用名称", max_length=50)

        apdex_config = serializers.ListField(label="Apdex配置规则", child=ApdexSerializer(), required=False)
        sampler_config = SampleSerializer(label="采样配置", required=False)
        instance_name_config = serializers.ListField(child=serializers.CharField(), label="实例名称")
        dimension_config = serializers.ListField(child=DimensionConfigSerializer(label="应用维度配置"), required=False)

        service_configs = serializers.ListField(label="服务配置", child=ServiceConfigSerializer(), required=False)
        instance_configs = serializers.ListField(label="实例配置", child=InstanceConfigSerializer(), required=False)

    def perform_request(self, validated_request_data):
        bk_biz_id = validated_request_data["bk_biz_id"]
        app_name = validated_request_data["app_name"]

        ApmApplication.get_application(bk_biz_id, app_name)

        service_configs = validated_request_data.get("service_configs", [])
        instance_configs = validated_request_data.get("instance_configs", [])
        self.delete_config(bk_biz_id, app_name, app_name, ApdexConfig.APP_LEVEL, validated_request_data)

        for service_config in service_configs:
            self.delete_config(bk_biz_id, app_name, app_name, ApdexConfig.SERVICE_LEVEL, service_config)

        for instance_config in instance_configs:
            self.delete_config(bk_biz_id, app_name, instance_config["id"], ApdexConfig.INSTANCE_LEVEL, instance_config)
        from apm.task.tasks import refresh_apm_application_config

        refresh_apm_application_config.delay(bk_biz_id, app_name)

    def delete_config(self, bk_biz_id, app_name, config_key, config_level, config):
        apdex_configs = config.get("apdex_config", [])
        self.delete_apdex_configs(bk_biz_id, app_name, config_key, config_level, apdex_configs)

        if config_level == ApdexConfig.APP_LEVEL:
            # 应用配置需要删除采样配置&维度配置&实例名配置
            sampler_config = config.get("sampler_config")
            self.delete_sampler_configs(bk_biz_id, app_name, config_key, config_level, sampler_config)
            self.delete_instance_name_configs(bk_biz_id, app_name)
            self.delete_dimension_configs(bk_biz_id, app_name)

    def delete_instance_name_configs(self, bk_biz_id, app_name):
        ApmInstanceDiscover.delete_config(bk_biz_id, app_name)

    def delete_dimension_configs(self, bk_biz_id, app_name):
        ApmMetricDimension.delete_config(bk_biz_id, app_name)

    def delete_apdex_configs(self, bk_biz_id, app_name, config_key, config_level, apdex_configs):
        delete_configs = []
        for apdex_config in apdex_configs:
            delete_configs.append({"config_key": config_key, "config_level": config_level, **apdex_config})
        ApdexConfig.delete_config(bk_biz_id, app_name, delete_configs)

    def delete_sampler_configs(self, bk_biz_id, app_name, config_key, config_level, sampler_config):
        if not sampler_config:
            return
        SamplerConfig.delete_config(
            bk_biz_id, app_name, [{"config_key": config_key, "config_level": config_level, **sampler_config}]
        )


class AppConfigResource(Resource):
    class RequestSerializer(serializers.Serializer):
        bk_biz_id = serializers.IntegerField(label="业务id")
        app_name = serializers.CharField(label="应用名称", max_length=50)

    def perform_request(self, validated_request_data):
        return {
            "apdex_config_rules": [
                apdex_config.to_json()
                for apdex_config in ApdexConfig.objects.filter(
                    bk_biz_id=validated_request_data["bk_biz_id"], app_name=validated_request_data["app_name"]
                )
            ],
            "sampler_config": [
                sampler_config.to_json()
                for sampler_config in SamplerConfig.objects.filter(
                    bk_biz_id=validated_request_data["bk_biz_id"], app_name=validated_request_data["app_name"]
                )
            ],
            "instance_id_config": [
                instance.to_json()
                for instance in ApmInstanceDiscover.get_biz_config(validated_request_data["bk_biz_id"])
            ],
            "metric_dimension_config": [
                metric.to_json() for metric in ApmMetricDimension.get_biz_config(validated_request_data["bk_biz_id"])
            ],
        }


class QueryTopoNodeResource(Resource):
    class RequestSerializer(serializers.Serializer):
        bk_biz_id = serializers.IntegerField(label="业务id")
        app_name = serializers.CharField(label="应用名称", max_length=50)
        topo_key = serializers.CharField(label="Topo Key", required=False, allow_null=True)

    class ResponseSerializer(serializers.ModelSerializer):
        class Meta:
            model = TopoNode
            fields = ("extra_data", "topo_key")

        def to_representation(self, instance):
            data = super(QueryTopoNodeResource.ResponseSerializer, self).to_representation(instance)
            data["extra_data"] = instance.extra_data
            return data

    many_response_data = True

    def perform_request(self, data):
        filter_params = DiscoverHandler.get_retention_filter_params(data["bk_biz_id"], data["app_name"])

        if data.get("topo_key"):
            filter_params["topo_key"] = data["topo_key"]

        return TopoNode.objects.filter(**filter_params)


class QueryTopoRelationResource(Resource):
    class RequestSerializer(serializers.Serializer):
        bk_biz_id = serializers.IntegerField(label="业务id")
        app_name = serializers.CharField(label="应用名称", max_length=50)
        from_topo_key = serializers.CharField(label="调用方Topo Key", allow_null=True, required=False)
        to_topo_key = serializers.CharField(label="被调方Topo Key", allow_null=True, required=False)
        filters = serializers.DictField(label="查询条件", allow_null=True, required=False, default={})

    class ResponseSerializer(serializers.ModelSerializer):
        class Meta:
            model = TopoRelation
            exclude = ["created_at", "updated_at"]

    many_response_data = True

    def perform_request(self, data):
        filter_params = DiscoverHandler.get_retention_filter_params(data["bk_biz_id"], data["app_name"])

        if data.get("from_topo_key"):
            filter_params["from_topo_key"] = data["from_topo_key"]
        if data.get("to_topo_key"):
            filter_params["to_topo_key"] = data["to_topo_key"]

        return TopoRelation.objects.filter(**filter_params, **data["filters"])


class QueryTopoInstanceResource(PageListResource):
    UNIQUE_UPDATED_AT = "updated_at"

    topo_instance_all_fields = [field.column for field in TopoInstance._meta.fields]
    merge_data_need_fields = ["updated_at", "id", "instance_id"]

    class RequestSerializer(serializers.Serializer):
        bk_biz_id = serializers.IntegerField(label="业务id")
        app_name = serializers.CharField(label="应用名称", max_length=50)
        service_name = serializers.ListField(label="服务列表", required=False, default=[])
        filters = serializers.DictField(label="查询条件", required=False)
        page = serializers.IntegerField(required=False, label="页码", min_value=1)
        page_size = serializers.IntegerField(required=False, label="每页条数", min_value=1)
        sort = serializers.CharField(required=False, label="排序条件", allow_blank=True)
        fields = serializers.ListField(required=False, label="返回字段", default=[])

    class TopoInstanceSerializer(serializers.ModelSerializer):
        class Meta:
            model = TopoInstance
            fields = "__all__"

    def sort_data(self, queryset, sort_field: str):
        """
        updated_at 字段排序
        :param queryset: 结果集
        :param sort_field: 排序字段
        :return:
        """
        if sort_field in (self.UNIQUE_UPDATED_AT,):
            return sorted(queryset, key=lambda item: item["updated_at"])
        return sorted(queryset, key=lambda item: item["updated_at"], reverse=True)

    def filter_data(self, queryset, filter_flag):
        """
        updated_at 字段过滤
        :param queryset: 结果集
        :param filter_flag: 过滤字段
        :return:
        """
        if "updated_at__gte" in filter_flag:
            queryset = [i for i in queryset if i["updated_at"] >= filter_flag.get("updated_at__gte")]
        if "updated_at__gt" in filter_flag:
            queryset = [i for i in queryset if i["updated_at"] > filter_flag.get("updated_at__gt")]
        if "updated_at__lte" in filter_flag:
            queryset = [i for i in queryset if i["updated_at"] <= filter_flag.get("updated_at__lte")]
        if "updated_at__lt" in filter_flag:
            queryset = [i for i in queryset if i["updated_at"] < filter_flag.get("updated_at__lt")]
        if self.UNIQUE_UPDATED_AT in filter_flag:
            queryset = [i for i in queryset if i["updated_at"] == filter_flag.get("updated_at")]
        return queryset

    def pre_process(self, filter_params, validated_request_data):
        # 去除 updated_at 过滤条件
        filter_flag = {}
        for k in list(filter_params.keys()):
            if self.UNIQUE_UPDATED_AT in k:
                filter_flag[k] = filter_params.pop(k)

        sort_flag = ""
        sort = validated_request_data.get("sort")
        if sort and self.UNIQUE_UPDATED_AT in sort:
            sort_flag = sort
        return {"filter_flag": filter_flag, "sort_flag": sort_flag}

    def post_process(self, unique_params, data):
        if unique_params.get("sort_flag"):
            data = self.sort_data(data, unique_params.get("sort_flag"))
        if unique_params.get("filter_flag"):
            data = self.filter_data(data, unique_params.get("filter_flag"))
        return data

    def merge_data(self, instance_list, validated_request_data):
        merge_data = []
        name = InstanceHandler.get_topo_instance_cache_key(
            validated_request_data["bk_biz_id"], validated_request_data["app_name"]
        )
        cache_data = InstanceHandler().get_cache_data(name)
        # 更新 updated_at 字段
        for instance in instance_list:
            key = str(instance["id"]) + ":" + instance["instance_id"]
            if key in cache_data:
                instance["updated_at"] = datetime.datetime.fromtimestamp(cache_data.get(key), tz=pytz.UTC)
            merge_data.append(instance)
        return merge_data

    def param_preprocessing(self, validated_request_data, total):
        """
        page, page_size, fields 预处理
        """
        page = validated_request_data.get("page") or 1
        page_size = validated_request_data.get("page_size") or total
        fields = validated_request_data.get("fields") or self.topo_instance_all_fields
        query_fields = copy.deepcopy(fields)
        sort_field = validated_request_data.get("sort")
        if sort_field and self.UNIQUE_UPDATED_AT in sort_field:
            query_fields.append(self.UNIQUE_UPDATED_AT)
        return page, page_size, query_fields

    def perform_request(self, validated_request_data):
        filter_params = DiscoverHandler.get_retention_utc_filter_params(
            validated_request_data["bk_biz_id"], validated_request_data["app_name"]
        )
        service_name = validated_request_data["service_name"]
        if service_name:
            filter_params["topo_node_key__in"] = service_name

        if validated_request_data.get("filters"):
            filter_params.update(validated_request_data["filters"])

        unique_params = self.pre_process(filter_params, validated_request_data)

        queryset = TopoInstance.objects.filter(**filter_params)

        total = queryset.count()

        page, page_size, fields = self.param_preprocessing(validated_request_data, total)

        # 排序
        sort_field = validated_request_data.get("sort")
        if sort_field and self.UNIQUE_UPDATED_AT not in sort_field:
            queryset = queryset.order_by(sort_field)

        # 新功能，包含字段 updated_at 时，从缓存中读取数据并更新 updated_at
        # 不含 updated_at 时，按需返回
        if self.UNIQUE_UPDATED_AT in fields:
            # 补充字段，防止 merge_data 报错
            tem_fields = set(fields) | set(self.merge_data_need_fields)
            data = [obj for obj in queryset.values(*tem_fields)]
            merge_data = self.merge_data(data, validated_request_data)
            data = self.post_process(unique_params, merge_data)
            # 去除补充的字段
            return_fields = validated_request_data.get("fields")
            if return_fields:
                data = [{field: i[field] for field in return_fields} for i in data]
            total = len(data)
        else:
            data = queryset

        res = self.handle_pagination(data=data, params={"page": page, "page_size": page_size})
        if isinstance(res, list):
            return {"total": total, "data": res}
        return {"total": total, "data": [obj for obj in res.values(*fields)]}


class QueryRootEndpointResource(Resource):
    class RequestSerializer(serializers.Serializer):
        bk_biz_id = serializers.IntegerField(label="业务id")
        app_name = serializers.CharField(label="应用名称", max_length=50)

    class ResponseSerializer(serializers.ModelSerializer):
        class Meta:
            model = RootEndpoint
            fields = ("endpoint_name", "category_id", "service_name")

    many_response_data = True

    def perform_request(self, data):
        filter_params = DiscoverHandler.get_retention_filter_params(data["bk_biz_id"], data["app_name"])

        return RootEndpoint.objects.filter(**filter_params)


class FilterSerializer(serializers.Serializer):
    key = serializers.CharField(label="key", max_length=50)
    value = serializers.ListField(label="value", required=False, default=[])
    op = serializers.CharField(label="op", max_length=50)
    condition = serializers.CharField(label="condition", max_length=50, required=False)


class QuerySpanResource(Resource):
    class RequestSerializer(serializers.Serializer):
        bk_biz_id = serializers.IntegerField(label="业务id")
        app_name = serializers.CharField(label="应用名称", max_length=50)
        start_time = serializers.IntegerField(required=True, label="数据开始时间")
        end_time = serializers.IntegerField(required=True, label="数据开始时间")
        filter_params = serializers.ListField(required=False, label="过滤条件", child=FilterSerializer())
        fields = serializers.ListField(required=False, label="过滤字段")
        category = serializers.CharField(required=False, label="类别")
        group_keys = serializers.ListField(required=False, label="聚和字段", default=[])

    def perform_request(self, validated_request_data):
        application = ApmApplication.get_application(
            bk_biz_id=validated_request_data["bk_biz_id"], app_name=validated_request_data["app_name"]
        )
        param = {
            "start_time": validated_request_data["start_time"],
            "end_time": validated_request_data["end_time"],
            "filter_params": validated_request_data.get("filter_params"),
            "category": validated_request_data.get("category"),
            "fields": validated_request_data.get("fields"),
        }
        if not validated_request_data.get("group_keys"):
            return application.trace_datasource.query_span(**param)

        param["group_keys"] = validated_request_data.get("group_keys")
        return application.trace_datasource.query_span_with_group_keys(**param)


class QueryEndpointResource(Resource):
    class RequestSerializer(serializers.Serializer):
        bk_biz_id = serializers.IntegerField(label="业务id")
        app_name = serializers.CharField(label="应用名称", max_length=50)
        # start_time = serializers.IntegerField(required=True, label="数据开始时间")
        # end_time = serializers.IntegerField(required=True, label="数据开始时间")
        category = serializers.CharField(required=False, label="类别", default="")
        category_kind_value = serializers.CharField(required=False, label="类型具体值", default="")
        service_name = serializers.CharField(required=False, label="服务名称", allow_blank=True, default="")
        bk_instance_id = serializers.CharField(required=False, label="实例id", allow_blank=True, default="")

    def perform_request(self, data):
        filter_params = DiscoverHandler.get_retention_filter_params(data["bk_biz_id"], data["app_name"])

        endpoints = Endpoint.objects.filter(**filter_params).order_by("-updated_at")
        if data["category"]:
            endpoints = endpoints.filter(category_id=data["category"])
        if data["category_kind_value"]:
            endpoints = endpoints.filter(category_kind_value=data["category_kind_value"])
        if data["service_name"]:
            endpoints = endpoints.filter(service_name=data["service_name"])
        if data["bk_instance_id"]:
            instance = TopoInstance.objects.filter(
                instance_id=data["bk_instance_id"],
                bk_biz_id=data["bk_biz_id"],
                app_name=data["app_name"],
            ).first()
            endpoints = endpoints.filter(service_name=instance.topo_node_key)
        return [
            {
                "endpoint_name": endpoint.endpoint_name,
                "kind": endpoint.span_kind,
                "service_name": endpoint.service_name,
                "category_kind": {"key": endpoint.category_kind_key, "value": endpoint.category_kind_value},
                "category": endpoint.category_id,
                "extra_data": endpoint.extra_data,
            }
            for endpoint in endpoints
        ]


class QueryEventResource(Resource):
    class RequestSerializer(serializers.Serializer):
        bk_biz_id = serializers.IntegerField(label="业务id")
        app_name = serializers.CharField(label="应用名称", max_length=50)
        start_time = serializers.IntegerField(required=True, label="数据开始时间")
        end_time = serializers.IntegerField(required=True, label="数据开始时间")
        filter_params = serializers.ListField(required=False, label="过滤条件", child=FilterSerializer())
        name = serializers.ListField(required=False, label="事件名称", default=[])
        category = serializers.CharField(required=False, label="类别")

    def perform_request(self, validated_request_data):
        application = ApmApplication.get_application(
            bk_biz_id=validated_request_data["bk_biz_id"], app_name=validated_request_data["app_name"]
        )

        return application.trace_datasource.query_event(
            start_time=validated_request_data["start_time"],
            end_time=validated_request_data["end_time"],
            name=validated_request_data["name"],
            filter_params=validated_request_data.get("filter_params"),
            category=validated_request_data.get("category"),
        )


class QuerySerializer(serializers.Serializer):
    class FilterSerializer(serializers.Serializer):
        key = serializers.CharField(label="查询键")
        operator = serializers.CharField(label="操作符")
        value = serializers.ListSerializer(label="查询值", child=serializers.CharField(allow_blank=True), allow_empty=True)

    bk_biz_id = serializers.IntegerField(label="业务id")
    app_name = serializers.CharField(label="应用名称", max_length=50)
    start_time = serializers.IntegerField(required=True, label="数据开始时间")
    end_time = serializers.IntegerField(required=True, label="数据开始时间")
    offset = serializers.IntegerField(required=False, label="偏移量", default=0)
    limit = serializers.IntegerField(required=False, label="每页数量", default=10)
    es_dsl = serializers.DictField(required=False, label="DSL语句")
    filters = serializers.ListSerializer(required=False, label="查询条件", child=FilterSerializer())
    exclude_field = serializers.ListSerializer(required=False, label="排除字段", child=serializers.CharField())
    query_mode = serializers.ChoiceField(
        required=False,
        label="查询模式",
        choices=TraceListQueryMode.choices(),
        default=TraceListQueryMode.PRE_CALCULATION,
    )


class QueryTraceListResource(Resource):
    """查询Trace概览信息列表"""

    RequestSerializer = QuerySerializer

    def perform_request(self, validated_data):
        if validated_data["query_mode"] == TraceListQueryMode.PRE_CALCULATION:
            qm = QueryMode.TRACE
        else:
            qm = QueryMode.ORIGIN_TRACE

        return QueryProxy(validated_data["bk_biz_id"], validated_data["app_name"]).query_list(
            qm,
            validated_data["start_time"],
            validated_data["end_time"],
            validated_data["limit"],
            validated_data["offset"],
            validated_data.get("filters"),
            validated_data.get("es_dsl"),
        )


class QuerySpanListResource(Resource):
    """查询Span概览信息列表"""

    RequestSerializer = QuerySerializer

    def perform_request(self, validated_data):
        return QueryProxy(validated_data["bk_biz_id"], validated_data["app_name"]).query_list(
            QueryMode.SPAN,
            validated_data["start_time"],
            validated_data["end_time"],
            validated_data["limit"],
            validated_data["offset"],
            validated_data.get("filters"),
            validated_data.get("es_dsl"),
            validated_data.get("exclude_field"),
        )


class QueryOptionValuesSerializer(serializers.Serializer):
    bk_biz_id = serializers.IntegerField(label="业务id")
    app_name = serializers.CharField(label="应用名称", max_length=50)
    start_time = serializers.IntegerField(required=True, label="数据开始时间")
    end_time = serializers.IntegerField(required=True, label="数据开始时间")
    fields = serializers.ListField(child=serializers.CharField(), label="查询字段")


class QueryTraceOptionValues(Resource):
    """获取Trace候选值"""

    RequestSerializer = QueryOptionValuesSerializer

    def perform_request(self, validated_data):
        return QueryProxy(validated_data["bk_biz_id"], validated_data["app_name"]).query_option_values(
            QueryMode.TRACE, validated_data["start_time"], validated_data["end_time"], validated_data["fields"]
        )


class QuerySpanOptionValues(Resource):
    """获取Span候选值"""

    RequestSerializer = QueryOptionValuesSerializer

    def perform_request(self, validated_data):
        return QueryProxy(validated_data["bk_biz_id"], validated_data["app_name"]).query_option_values(
            QueryMode.SPAN, validated_data["start_time"], validated_data["end_time"], validated_data["fields"]
        )


class QueryTraceDetailResource(Resource):
    class RequestSerializer(serializers.Serializer):
        bk_biz_id = serializers.IntegerField(label="业务id")
        app_name = serializers.CharField(label="应用名称", max_length=50)
        trace_id = serializers.CharField(label="trace_id")
        displays = serializers.ListField(
            child=serializers.ChoiceField(
                choices=TraceWaterFallDisplayKey.choices(),
                default=TraceWaterFallDisplayKey.SOURCE_CATEGORY_OPENTELEMETRY,
            ),
            default=list,
            allow_empty=True,
            required=False,
        )
        query_trace_relation_app = serializers.BooleanField(required=False, default=False)

    def perform_request(self, validated_data):
        # otel data must be in displays choice
        displays = validated_data.get("displays")
        if TraceWaterFallDisplayKey.SOURCE_CATEGORY_OPENTELEMETRY not in displays:
            displays.append(TraceWaterFallDisplayKey.SOURCE_CATEGORY_OPENTELEMETRY)

        trace, relation_mapping = QueryProxy(
            validated_data["bk_biz_id"], validated_data["app_name"]
        ).query_trace_detail(
            trace_id=validated_data["trace_id"],
            displays=validated_data["displays"],
            bk_biz_id=validated_data["bk_biz_id"],
            query_trace_relation_app=validated_data["query_trace_relation_app"],
        )

        return {"trace_data": trace, "relation_mapping": relation_mapping}


class QuerySpanDetailResource(Resource):
    class RequestSerializer(serializers.Serializer):
        bk_biz_id = serializers.IntegerField(label="业务id")
        app_name = serializers.CharField(label="应用名称", max_length=50)
        span_id = serializers.CharField(label="span_id")

    def perform_request(self, validated_data):
        return QueryProxy(validated_data["bk_biz_id"], validated_data["app_name"]).query_span_detail(
            validated_data["span_id"]
        )


class QueryFieldsResource(Resource):
    class RequestSerializer(serializers.Serializer):
        bk_biz_id = serializers.IntegerField(label="业务id")
        app_name = serializers.CharField(label="应用名称", max_length=50)

    def perform_request(self, validated_request_data):
        application = ApmApplication.get_application(
            bk_biz_id=validated_request_data["bk_biz_id"], app_name=validated_request_data["app_name"]
        )
        return application.trace_datasource.fields()


class UpdateMetricFieldsResource(Resource):
    class RequestSerializer(serializers.Serializer):
        bk_biz_id = serializers.IntegerField(label="业务id")
        app_name = serializers.CharField(label="应用名称", max_length=50)
        field_list = serializers.ListField(label="字段列表")

    def perform_request(self, validated_request_data):
        application = ApmApplication.get_application(
            bk_biz_id=validated_request_data["bk_biz_id"], app_name=validated_request_data["app_name"]
        )
        return application.metric_datasource.update_fields(validated_request_data["field_list"])


class QueryEsResource(Resource):
    class RequestSerializer(serializers.Serializer):
        table_id = serializers.CharField(required=True, label="结果表ID")
        query_body = serializers.DictField(required=True, label="查询内容")

    def perform_request(self, validated_request_data):
        table_id = validated_request_data["table_id"].replace(".", "_")
        datasource = None
        try:
            datasource = TraceDataSource.objects.get(result_table_id=validated_request_data["table_id"])
        except TraceDataSource.DoesNotExist:
            logger.info(f"trace data source not found [{validated_request_data['table_id']}]")
        if not datasource:
            for trace_datasource in TraceDataSource.objects.all():
                if trace_datasource.result_table_id.replace(".", "_") == table_id:
                    datasource = trace_datasource

        if datasource:
            return datasource.es_client.search(index=datasource.index_name, body=validated_request_data["query_body"])

        raise ValueError(_("未找到对应的结果表"))


class QueryEsMappingResource(Resource):
    class RequestSerializer(serializers.Serializer):
        bk_biz_id = serializers.IntegerField()
        app_name = serializers.CharField()

    def perform_request(self, data):
        datasource = TraceDataSource.objects.get(bk_biz_id=data["bk_biz_id"], app_name=data["app_name"])
        if not datasource:
            return None

        return datasource.es_client.indices.get_mapping(datasource.index_name)


class ListEsClusterInfoResource(Resource):
    class RequestSerializer(serializers.Serializer):
        bk_biz_id = serializers.IntegerField(label="业务id")

    def can_visible(self, bk_biz_id, visible_bk_biz) -> bool:
        if bk_biz_id == str(GLOBAL_CONFIG_BK_BIZ_ID):
            return True
        return bk_biz_id in visible_bk_biz

    def perform_request(self, validated_request_data):
        bk_biz_id = str(validated_request_data["bk_biz_id"])
        query_result = models.ClusterInfo.objects.filter(cluster_type=models.ClusterInfo.TYPE_ES)
        result = []
        for cluster in query_result:
            cluster_info = cluster.consul_config
            cluster_info.pop("auth_info", None)
            custom_option = cluster_info["cluster_config"].get("custom_option", {})
            try:
                custom_option = json.loads(custom_option) if custom_option else {"bk_biz_id": ""}
                cluster_info["cluster_config"]["custom_option"] = custom_option

                # 兼容日志平台可见业务
                cluster_create_biz_id = custom_option["bk_biz_id"]
                if str(bk_biz_id) == str(cluster_create_biz_id):
                    result.append(cluster_info)
                    continue

                visible_config = custom_option.get("visible_config", {})
                if visible_config:
                    # 1. 可见范围配置是使用visible_config字段控制
                    # {'visible_type': 'multi_biz', 'visible_bk_biz': [481], 'bk_biz_labels': {}}
                    visible_type = str(visible_config.get("visible_type"))
                    if visible_type == VisibleEnum.ALL_BIZ:
                        result.append(cluster_info)
                    elif visible_type == VisibleEnum.CURRENT_BIZ:
                        if str(bk_biz_id) == str(cluster_create_biz_id):
                            result.append(cluster_info)
                    elif visible_type == VisibleEnum.MULTI_BIZ:
                        if str(bk_biz_id) in [str(i) for i in visible_config.get("visible_bk_biz", [])]:
                            result.append(cluster_info)
                    elif visible_type == VisibleEnum.BIZ_ATTR:
                        # 如果CMDB的属性一致，则集群可见
                        bk_biz_labels = visible_config.get("bk_biz_labels", {})
                        bizs = api.cmdb.get_business(bk_biz_ids=[bk_biz_id])
                        if bizs and bizs[0]:
                            biz_obj = bizs[0]
                            if all(
                                [
                                    getattr(biz_obj, label_key) in label_val
                                    for label_key, label_val in bk_biz_labels.items()
                                ]
                            ):
                                result.append(cluster_info)
                else:
                    # 2. 老的可见范围配置是使用visible_bk_biz控制
                    custom_visible_bk_biz = custom_option.get("visible_bk_biz", [])
                    custom_visible_bk_biz = {str(item) for item in custom_visible_bk_biz} & {str(bk_biz_id)}
                    if (
                        self.can_visible(bk_biz_id, custom_visible_bk_biz)
                        or cluster_info["cluster_config"]["registered_system"]
                        == models.ClusterInfo.DEFAULT_REGISTERED_SYSTEM
                    ):
                        result.append(cluster_info)

            except ValueError:
                continue
        return result


class QueryAppByHostInstanceResource(Resource):
    class RequestSerializer(serializers.Serializer):
        class IpSerializer(serializers.Serializer):
            ip = serializers.CharField()
            bk_cloud_id = serializers.CharField()

        ips = serializers.ListField(child=IpSerializer(), allow_empty=True)

    def perform_request(self, validated_data):
        if not validated_data["ips"]:
            return {}

        res = {}
        for item in validated_data["ips"]:
            query = HostInstance.objects.filter(bk_cloud_id=item["bk_cloud_id"], ip=item["ip"])
            if not query.exists():
                continue
            for instance in query:
                key = f"{item['ip']}|{item['bk_cloud_id']}"
                if key in res:
                    res[key]["relations"].append(
                        {
                            "bk_biz_id": instance.bk_biz_id,
                            "app_name": instance.app_name,
                            "topo_node_key": instance.topo_node_key,
                        }
                    )
                else:
                    res[key] = {
                        "relations": [
                            {
                                "bk_biz_id": instance.bk_biz_id,
                                "app_name": instance.app_name,
                                "topo_node_key": instance.topo_node_key,
                            }
                        ]
                    }

        return res


class QueryTraceByIdsResource(Resource):
    class RequestSerializer(serializers.Serializer):
        bk_biz_id = serializers.IntegerField()
        trace_ids = serializers.ListField(child=serializers.CharField(), allow_empty=True)
        start_time = serializers.IntegerField()
        end_time = serializers.IntegerField()

    def perform_request(self, validated_request_data):
        """根据trace_id列表查询trace信息"""
        trace_ids = list(set(validated_request_data["trace_ids"]))
        if len(trace_ids) > settings.APM_APP_QUERY_TRACE_MAX_COUNT:
            logger.warning(
                "QueryTraceByIdsResource len of trace_ids({}) has exceeded the maximum number({})".format(
                    len(trace_ids), settings.APM_APP_QUERY_TRACE_MAX_COUNT
                )
            )
            validated_request_data["trace_ids"] = trace_ids[: settings.APM_APP_QUERY_TRACE_MAX_COUNT]

        return QueryProxy.query_trace_by_ids(**validated_request_data)


class QueryTraceByHostInstanceResource(Resource):
    class RequestSerializer(serializers.Serializer):
        bk_biz_id = serializers.IntegerField()
        ip = serializers.CharField()
        bk_cloud_id = serializers.CharField()
        start_time = serializers.IntegerField()
        end_time = serializers.IntegerField()
        offset = serializers.IntegerField(default=0)
        limit = serializers.IntegerField(default=10)

    def perform_request(self, data):
        host_instance = DiscoverHandler.get_host_instance(data["bk_biz_id"], data["ip"], data["bk_cloud_id"])

        if not host_instance:
            return None

        trace_mapping, total = QueryProxy(host_instance.bk_biz_id, host_instance.app_name).query_simple_info(
            data["start_time"], data["end_time"], data["offset"], data["limit"]
        )

        return {
            "app_info": {"bk_biz_id": host_instance.bk_biz_id, "app_name": host_instance.app_name},
            "data": {"total": total, "data": trace_mapping},
        }


class QueryAppByTraceResource(Resource):
    CONCURRENT_NUMBER = 5

    class RequestSerializer(serializers.Serializer):
        bk_biz_id = serializers.IntegerField()
        trace_ids = serializers.ListField(child=serializers.CharField(), allow_empty=True)
        start_time = serializers.IntegerField()
        end_time = serializers.IntegerField()

    def perform_request(self, validated_request_data):
        """根据trace_id列表查询对应app信息"""
        trace_ids = validated_request_data["trace_ids"]
        if len(trace_ids) > settings.APM_APP_QUERY_TRACE_MAX_COUNT:
            logger.warning(
                "QueryTraceByIdsResource len of trace_ids({}) has exceeded the maximum number({})".format(
                    len(trace_ids), settings.APM_APP_QUERY_TRACE_MAX_COUNT
                )
            )
            trace_ids = trace_ids[: settings.APM_APP_QUERY_TRACE_MAX_COUNT]

        apps = ApmApplication.objects.filter(bk_biz_id=validated_request_data["bk_biz_id"])
        params = []
        for app in apps:
            params.append([app, trace_ids, validated_request_data["start_time"], validated_request_data["end_time"]])

        pool = ThreadPool(self.CONCURRENT_NUMBER)
        results = pool.map_ignore_exception(TraceDataSource.exists_by_trace_ids, params)
        res = {}
        for result in results:
            res.update(result)

        return res


class QueryHostInstanceResource(Resource):
    many_response_data = True

    class RequestSerializer(serializers.Serializer):
        bk_biz_id = serializers.IntegerField()
        app_name = serializers.CharField()
        service_name = serializers.CharField(required=False)

    class ResponseSerializer(serializers.ModelSerializer):
        class Meta:
            model = HostInstance
            fields = ["bk_cloud_id", "ip", "bk_host_id"]

    def perform_request(self, data):
        filter_params = DiscoverHandler.get_retention_filter_params(data["bk_biz_id"], data["app_name"])

        q = Q()
        if data.get("service_name"):
            q &= Q(topo_node_key=data["service_name"])

        return HostInstance.objects.filter(**filter_params).filter(q)


class QueryRemoteServiceRelationResource(Resource):
    class RequestSerializer(serializers.Serializer):
        bk_biz_id = serializers.IntegerField()
        app_name = serializers.CharField()
        topo_node_key = serializers.CharField()
        category = serializers.CharField(allow_null=True, required=False)

    many_response_data = True

    class ResponseSerializer(serializers.ModelSerializer):
        class Meta:
            model = RemoteServiceRelation
            fields = ["topo_node_key", "from_endpoint_name", "category"]

    def perform_request(self, data):
        filter_params = DiscoverHandler.get_retention_filter_params(data["bk_biz_id"], data["app_name"])

        q = Q(topo_node_key=data["topo_node_key"])
        if data.get("category"):
            q &= Q(category=data["category"])

        return RemoteServiceRelation.objects.filter(**filter_params).filter(q)


class QueryLogRelationByIndexSetIdResource(Resource):
    class RequestSerializer(serializers.Serializer):
        index_set_id = serializers.IntegerField()

    def perform_request(self, data):
        log_relation = (
            LogServiceRelation.objects.filter(log_type=ServiceRelationLogTypeChoices.BK_LOG, value=data["index_set_id"])
            .order_by("created_at")
            .first()
        )

        if not log_relation:
            return None

        return {
            "bk_biz_id": log_relation.bk_biz_id,
            "app_name": log_relation.app_name,
            "service_name": log_relation.service_name,
        }


class QueryDiscoverRulesResource(Resource):
    class RequestSerializer(serializers.Serializer):
        bk_biz_id = serializers.IntegerField(required=False)
        app_name = serializers.CharField(required=False)
        filters = serializers.DictField(required=False, default={})
        global_guarantee = serializers.BooleanField(required=False, default=True)

    class ResponseSerializer(serializers.ModelSerializer):
        class Meta:
            model = ApmTopoDiscoverRule
            fields = "__all__"

    many_response_data = True

    def perform_request(self, data):
        filter_params = {}
        custom = False
        if data.get("bk_biz_id") and data.get("app_name"):
            filter_params["bk_biz_id"] = data["bk_biz_id"]
            filter_params["app_name"] = data["app_name"]
            custom = True
        else:
            filter_params["bk_biz_id"] = GLOBAL_CONFIG_BK_BIZ_ID

        filter_params.update(data["filters"])
        rules = ApmTopoDiscoverRule.objects.filter(**filter_params)

        if not rules.exists() and custom and data["global_guarantee"]:
            filter_params["bk_biz_id"] = GLOBAL_CONFIG_BK_BIZ_ID
            filter_params["app_name"] = ""
            rules = ApmTopoDiscoverRule.objects.filter(**filter_params)

        return rules


class QueryMetricDimensionsResource(Resource):
    class RequestSerializer(serializers.Serializer):
        bk_biz_id = serializers.IntegerField()
        app_name = serializers.CharField(allow_null=True, required=False)

    def perform_request(self, data):
        q = Q(bk_biz_id=data["bk_biz_id"])
        if data.get("app_name"):
            q &= Q(app_name=data["app_name"])

        dimensions = ApmMetricDimension.objects.filter(q)
        metric_dimensions = {}
        for q in dimensions:
            metric_dimensions.setdefault(q.span_kind, {}).setdefault(q.predicate_key, []).append(q.dimension_key)

        return [
            {"kind": kind, "predicate_key": predicate_key, "dimensions": dimensions}
            for kind, kind_configs in metric_dimensions.items()
            for predicate_key, dimensions in kind_configs.items()
        ]


class DeleteApplicationResource(Resource):
    class RequestSerializer(serializers.Serializer):
        application_id = serializers.IntegerField(label="应用id")

    def perform_request(self, data):
        app = ApmApplication.objects.filter(id=data["application_id"]).first()
        if not app:
            raise ValueError(_("应用不存在"))

        QpsConfig.refresh_config(
            app.bk_biz_id,
            app.app_name,
            AppConfigBase.APP_LEVEL,
            app.app_name,
            [{"qps": -1}],
        )

        from apm.task.tasks import refresh_apm_application_config

        refresh_apm_application_config(app.bk_biz_id, app.app_name)
        try:
            app.stop()
        except Exception as e:  # noqa
            logger.exception(
                f"[DeleteApplication] stop app: {app.bk_biz_id}-{app.app_name} failed {e} " f"{traceback.format_exc()}"
            )
        app.delete()


class QuerySpanStatisticsListResource(Resource):
    RequestSerializer = QuerySerializer

    def perform_request(self, validated_data):
        return QueryProxy(validated_data["bk_biz_id"], validated_data["app_name"]).query_statistics(
            QueryStatisticsMode.SPAN_NAME,
            validated_data["start_time"],
            validated_data["end_time"],
            validated_data["limit"],
            validated_data["offset"],
            validated_data.get("filters"),
            validated_data.get("es_dsl"),
        )


class QueryServiceStatisticsListResource(Resource):
    RequestSerializer = QuerySerializer

    def perform_request(self, validated_data):
        return QueryProxy(validated_data["bk_biz_id"], validated_data["app_name"]).query_statistics(
            QueryStatisticsMode.SERVICE,
            validated_data["start_time"],
            validated_data["end_time"],
            validated_data["limit"],
            validated_data["offset"],
            validated_data.get("filters"),
            validated_data.get("es_dsl"),
        )


class QueryBuiltinProfileDatasourceResource(Resource):
    """Query builtin profile datasource"""

    class ProfileDataSourceSerializer(serializers.ModelSerializer):
        bk_data_token = serializers.SerializerMethodField()

        def get_bk_data_token(self, obj: ProfileDataSource):
            params = {"bk_biz_id": obj.bk_biz_id, "app_name": obj.app_name, "profile_data_id": obj.bk_data_id}
            return transform_data_id_to_v1_token(**params)

        class Meta:
            model = ProfileDataSource
            fields = "__all__"

    def perform_request(self, validated_request_data: dict):
        builtin_source = ProfileDataSource.get_builtin_source()
        if builtin_source is None:
            raise ValueError(_("未找到内置数据源，请联系管理员创建"))

        return self.ProfileDataSourceSerializer(builtin_source).data


class GetBkDataFlowDetailResource(Resource):
    """获取APM在计算平台中创建的Flow列表"""

    class RequestSerializer(serializers.Serializer):
        bk_biz_id = serializers.IntegerField(label="业务id")
        app_name = serializers.CharField(label="应用名称", max_length=50)
        flow_type = serializers.ChoiceField(label="数据开始时间", choices=FlowType.choices)

    class FlowResponseSerializer(serializers.ModelSerializer):
        class Meta:
            model = BkdataFlowConfig
            fields = "__all__"

    def perform_request(self, validated_request_data):
        instance = FlowHelper.get_detail(**validated_request_data)
        if instance:
            return self.FlowResponseSerializer(instance=instance).data

        return None


class CreateOrUpdateBkdataFlowResource(Resource):
    """创建/更新计算平台Flow"""

    class RequestSerializer(serializers.Serializer):
        class TailSamplingConfigSerializer(serializers.Serializer):
            class TailConditions(serializers.Serializer):
                """尾部采样-采样规则数据格式"""

                condition_choices = (
                    ("and", "and"),
                    ("or", "or"),
                )

                condition = serializers.ChoiceField(label="Condition", choices=condition_choices, required=False)
                key = serializers.CharField(label="Key")
                method = serializers.ChoiceField(label="Method", choices=TailSamplingSupportMethod.choices)
                value = serializers.ListSerializer(label="Value", child=serializers.CharField())

            tail_percentage = serializers.IntegerField(label="尾部采样-采集百分比", required=False)
            tail_trace_session_gap_min = serializers.IntegerField(label="尾部采样-会话过期时间", required=False)
            tail_trace_mark_timeout = serializers.IntegerField(label="尾部采样-标记状态最大存活时间", required=False)
            tail_conditions = serializers.ListSerializer(child=TailConditions(), required=False, allow_empty=True)

        bk_biz_id = serializers.IntegerField(label="业务id")
        app_name = serializers.CharField(label="应用名称", max_length=50)
        flow_type = serializers.ChoiceField(label="Flow类型", choices=FlowType.choices)
        config = serializers.DictField(label="Flow配置", allow_empty=True)

    def perform_request(self, validated_data):
        bk_biz_id = validated_data["bk_biz_id"]
        app_name = validated_data["app_name"]

        # 目前仅支持创建尾部采样Flow
        if validated_data["flow_type"] == FlowType.TAIL_SAMPLING.value:
            ser = self.RequestSerializer.TailSamplingConfigSerializer(data=validated_data["config"])
            ser.is_valid(raise_exception=True)

            logger.info(
                f"[create_trace_tail_sampling] start create tail sampling, bk_biz_id: {bk_biz_id} app_name: {app_name}"
            )
            trace = TraceDataSource.objects.filter(bk_biz_id=bk_biz_id, app_name=app_name).first()
            if not trace:
                raise ValueError(f"没有找到app_name: {app_name}的Trace数据表")

            if settings.IS_ACCESS_BK_DATA:
                create_or_update_tail_sampling.delay(trace, ser.data)
                return

            raise ValueError("环境中未开启计算平台，无法创建")

        raise ValueError(f"不支持的Flow类型: {validated_data['flow_type']}")


class OperateApmDataIdResource(Resource):
    """操作APM Dataid的链路"""

    class RequestSerializer(serializers.Serializer):
        datalink_operate = (("stop", "暂停"), ("recover", "恢复"))

        bk_biz_id = serializers.IntegerField(label="业务id")
        app_name = serializers.CharField(label="应用名称", max_length=50)
        datasource_type = serializers.ChoiceField(label="采样类型", choices=DataSamplingLogTypeChoices.choices())
        operate = serializers.ChoiceField(choices=datalink_operate, label="操作")

    def perform_request(self, validated_data):
        if validated_data["datasource_type"] == DataSamplingLogTypeChoices.TRACE:
            data_id = TraceDataSource.objects.get(
                bk_biz_id=validated_data["bk_biz_id"], app_name=validated_data["app_name"]
            ).bk_data_id
        else:
            data_id = MetricDataSource.objects.get(
                bk_biz_id=validated_data["bk_biz_id"], app_name=validated_data["app_name"]
            ).bk_data_id

        ds = DataSource.objects.filter(bk_data_id=data_id).first()
        if not ds:
            raise ValueError(f"data_id: {data_id} not found in metadata.DataSource")

        logger.info(f"[OPERATE_APM_DATA_ID] --> {validated_data['operate']} dataId: {data_id}")
        if validated_data["operate"] == "stop":
            ds.is_enable = False
            ds.save()
            ds.delete_consul_config()
            return data_id

        ds.is_enable = True
        ds.save()
        ds.refresh_consul_config()
        return data_id


class QueryProfileServiceDetailResource(Resource):
    """查询Profile服务详情信息"""

    class RequestSerializer(serializers.Serializer):
        bk_biz_id = serializers.IntegerField()
        app_name = serializers.CharField(required=False)
        service_name = serializers.CharField(required=False, allow_null=True, allow_blank=True)
        data_type = serializers.CharField(required=False, allow_null=True, allow_blank=True)
        sample_type = serializers.CharField(required=False, allow_null=True, allow_blank=True)

    class ResponseSerializer(serializers.ModelSerializer):
        last_check_time = serializers.DateTimeField(format="%Y-%m-%d %H:%M:%S")
        created_at = serializers.DateTimeField(format="%Y-%m-%d %H:%M:%S")
        updated_at = serializers.DateTimeField(format="%Y-%m-%d %H:%M:%S")

        class Meta:
            model = ProfileService
            fields = "__all__"

    many_response_data = True

    def perform_request(self, validated_data):
        params = {"bk_biz_id": validated_data["bk_biz_id"]}

        if validated_data.get("app_name"):
            params["app_name"] = validated_data["app_name"]
        if validated_data.get("service_name"):
            params["name"] = validated_data["service_name"]
        if validated_data.get("data_type"):
            params["data_type"] = validated_data["data_type"]
        if validated_data.get("sample_type"):
            params["sample_type"] = validated_data["sample_type"]

<<<<<<< HEAD
        # TODO 一期暂时过滤除 CPU 外的数据类型
        return ProfileService.objects.filter(**params).exclude(~Q(data_type=DataType.CPU.value)).order_by("created_at")


class CreateApplicationHubResource(Resource):
    """
    一键创建 APM 应用、自定义上报
    返回：
    1. Metric DataId (APM 应用)
    2. Trace DataId (APM 应用)
    3. Profile DataId (APM 应用)
    4. Log DataId (自定义上报)
    5. Token
    """

    class RequestSerializer(serializers.Serializer):
        bk_biz_id = serializers.IntegerField(label="业务 ID")
        bcs_cluster_id = serializers.CharField(label="BCS 集群 ID", max_length=255)
        apm_application = ApplicationHubSerializer(label="APM 应用配置", required=False, default={})
        custom_report = CustomReportHubSerializer(label="日志自定义上报配置", required=False, default={})
        storage = EsStorageOptionSerializer(label="ES 存储配置", required=False, default={})

    def perform_request(self, validated_request_data):
        return DataHubHandler.create_data_hub(**validated_request_data)
=======
        return ProfileService.objects.filter(**params).order_by("created_at")
>>>>>>> 5a839dd9
<|MERGE_RESOLUTION|>--- conflicted
+++ resolved
@@ -1659,9 +1659,7 @@
         if validated_data.get("sample_type"):
             params["sample_type"] = validated_data["sample_type"]
 
-<<<<<<< HEAD
-        # TODO 一期暂时过滤除 CPU 外的数据类型
-        return ProfileService.objects.filter(**params).exclude(~Q(data_type=DataType.CPU.value)).order_by("created_at")
+        return ProfileService.objects.filter(**params).order_by("created_at")
 
 
 class CreateApplicationHubResource(Resource):
@@ -1683,7 +1681,4 @@
         storage = EsStorageOptionSerializer(label="ES 存储配置", required=False, default={})
 
     def perform_request(self, validated_request_data):
-        return DataHubHandler.create_data_hub(**validated_request_data)
-=======
-        return ProfileService.objects.filter(**params).order_by("created_at")
->>>>>>> 5a839dd9
+        return DataHubHandler.create_data_hub(**validated_request_data)