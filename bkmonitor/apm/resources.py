--- conflicted
+++ resolved
@@ -50,10 +50,7 @@
     TopoRelation,
     TraceDataSource,
 )
-<<<<<<< HEAD
 from apm.task.tasks import create_or_update_tail_sampling
-=======
->>>>>>> a962b17d
 from apm_web.constants import ServiceRelationLogTypeChoices
 from apm_web.models import LogServiceRelation
 from bkm_space.utils import space_uid_to_bk_biz_id
