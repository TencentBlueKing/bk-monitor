# -*- coding: utf-8 -*-
"""
Tencent is pleased to support the open source community by making 蓝鲸智云 - 监控平台 (BlueKing - Monitor) available.
Copyright (C) 2017-2021 THL A29 Limited, a Tencent company. All rights reserved.
Licensed under the MIT License (the "License"); you may not use this file except in compliance with the License.
You may obtain a copy of the License at http://opensource.org/licenses/MIT
Unless required by applicable law or agreed to in writing, software distributed under the License is distributed on
an "AS IS" BASIS, WITHOUT WARRANTIES OR CONDITIONS OF ANY KIND, either express or implied. See the License for the
specific language governing permissions and limitations under the License.
"""
import copy
import datetime
import json
import logging

import pytz
from django.conf import settings
from django.db.models import Q
from django.utils.translation import ugettext_lazy as _
from rest_framework import serializers
from rest_framework.exceptions import ValidationError

from apm.constants import GLOBAL_CONFIG_BK_BIZ_ID, ConfigTypes, VisibleEnum
from apm.core.handlers.application_hepler import ApplicationHelper
from apm.core.handlers.bk_data.helper import FlowHelper
from apm.core.handlers.discover_handler import DiscoverHandler
from apm.core.handlers.instance_handlers import InstanceHandler
from apm.core.handlers.query.define import QueryMode, QueryStatisticsMode
from apm.core.handlers.query.proxy import QueryProxy
from apm.models import (
    ApdexConfig,
    ApmApplication,
    ApmDataSourceConfigBase,
    ApmInstanceDiscover,
    ApmMetricDimension,
    ApmTopoDiscoverRule,
    AppConfigBase,
    BkdataFlowConfig,
    CustomServiceConfig,
    DataLink,
    Endpoint,
    HostInstance,
    LicenseConfig,
    LogDataSource,
    MetricDataSource,
    NormalTypeValueConfig,
    ProbeConfig,
    ProfileDataSource,
    QpsConfig,
    RemoteServiceRelation,
    RootEndpoint,
    SamplerConfig,
    TopoInstance,
    TopoNode,
    TopoRelation,
    TraceDataSource,
)
from apm.models.profile import ProfileService
from apm.task.tasks import create_or_update_tail_sampling, delete_application_async
from apm_web.constants import ServiceRelationLogTypeChoices
from bkm_space.api import SpaceApi
from bkm_space.utils import space_uid_to_bk_biz_id
from bkmonitor.utils.cipher import transform_data_id_to_v1_token
from bkmonitor.utils.request import get_request_username
from bkmonitor.utils.thread_backend import ThreadPool
from constants.apm import (
    DataSamplingLogTypeChoices,
    FlowType,
    TailSamplingSupportMethod,
    TelemetryDataType,
    TraceListQueryMode,
    TraceWaterFallDisplayKey,
)
from core.drf_resource import Resource, api
from metadata import models
from metadata.models import DataSource

logger = logging.getLogger("apm")


class DatasourceConfigRequestSerializer(serializers.Serializer):
    """应用数据库配置"""

    es_storage_cluster = serializers.IntegerField(label="es存储集群")
    es_retention = serializers.IntegerField(required=False, label="es存储周期", min_value=1)
    es_number_of_replicas = serializers.IntegerField(required=False, label="es副本数量", min_value=0)
    es_shards = serializers.IntegerField(required=False, label="索引分片数量", min_value=1)
    es_slice_size = serializers.IntegerField(label="es索引切分大小", default=500)


class PageListResource(Resource):
    def handle_pagination(self, params, data):
        page = params.get("page", 1)
        page_size = params.get("page_size", 10)
        offset = (page - 1) * page_size
        return data[offset : offset + page_size]


class CreateApplicationResource(Resource):
    class RequestSerializer(serializers.Serializer):
        bk_biz_id = serializers.IntegerField(label="业务id")
        app_name = serializers.CharField(label="应用名称", max_length=50)
        app_alias = serializers.CharField(label="应用别名", max_length=255)
        description = serializers.CharField(label="描述", required=False, max_length=255, default="", allow_blank=True)
        es_storage_config = DatasourceConfigRequestSerializer(label="数据库配置", required=False, allow_null=True)
        # ↓ 四个 Module 开关
        enabled_profiling = serializers.BooleanField(label="是否开启 Profiling 功能", required=True)
        enabled_trace = serializers.BooleanField(label="是否开启 Trace 功能", required=True)
        enabled_metric = serializers.BooleanField(label="是否开启 Metric 功能", required=True)
        enabled_log = serializers.BooleanField(label="是否开启 Log 功能", required=True)

    def perform_request(self, validated_data):
        datasource_options = validated_data.get("es_storage_config")
        if not datasource_options:
            datasource_options = ApplicationHelper.get_default_storage_config(validated_data["bk_biz_id"])

        return ApmApplication.create_application(
            bk_biz_id=validated_data["bk_biz_id"],
            app_name=validated_data["app_name"],
            app_alias=validated_data["app_alias"],
            description=validated_data["description"],
            es_storage_config=datasource_options,
            options={
                "is_enabled_profiling": validated_data.get("enabled_profiling", False),
                "is_enabled_trace": validated_data.get("enabled_trace", False),
                "is_enabled_metric": validated_data.get("enabled_metric", False),
                "is_enabled_log": validated_data.get("enabled_log", False),
            },
        )


class ApplyDatasourceResource(Resource):
    """更改数据源配置"""

    class RequestSerializer(serializers.Serializer):
        application_id = serializers.IntegerField(label="应用id")
        trace_datasource_option = DatasourceConfigRequestSerializer(required=False, label="trace 存储配置")
        log_datasource_option = DatasourceConfigRequestSerializer(required=False, label="log 存储配置")

    def perform_request(self, validated_request_data):
        try:
            application = ApmApplication.objects.get(id=validated_request_data["application_id"])
        except ApmApplication.DoesNotExist:
            raise ValueError(_("应用不存在"))

        return application.apply_datasource(
            trace_storage_config=validated_request_data.get("trace_datasource_option"),
            log_storage_config=validated_request_data.get("log_datasource_option"),
        )


class OperateApplicationSerializer(serializers.Serializer):
    application_id = serializers.IntegerField(label="应用id")
    type = serializers.ChoiceField(label="开启/暂停类型", choices=TelemetryDataType.choices(), required=True)


class StartApplicationResource(Resource):
    RequestSerializer = OperateApplicationSerializer

    def perform_request(self, validated_request_data):
        try:
            application = ApmApplication.objects.get(id=validated_request_data["application_id"])
        except ApmApplication.DoesNotExist:
            raise ValueError(_("应用不存在"))

        if validated_request_data["type"] == TelemetryDataType.TRACE.value:
            return application.start_trace()

        if validated_request_data["type"] == TelemetryDataType.PROFILING.value:
            return application.start_profiling()

        if validated_request_data["type"] == TelemetryDataType.METRIC.value:
            return application.start_metric()

        if validated_request_data["type"] == TelemetryDataType.LOG.value:
            return application.start_log()

        raise ValueError(_(f"操作类型不支持: {validated_request_data['type']}"))


class StopApplicationResource(Resource):
    RequestSerializer = OperateApplicationSerializer

    def perform_request(self, validated_request_data):
        try:
            application = ApmApplication.objects.get(id=validated_request_data["application_id"])
        except ApmApplication.DoesNotExist:
            raise ValueError(_("应用不存在"))

        if validated_request_data["type"] == TelemetryDataType.TRACE.value:
            return application.stop_trace()

        if validated_request_data["type"] == TelemetryDataType.PROFILING.value:
            return application.stop_profiling()

        if validated_request_data["type"] == TelemetryDataType.METRIC.value:
            return application.stop_metric()

        if validated_request_data["type"] == TelemetryDataType.LOG.value:
            return application.stop_log()

        raise ValueError(_(f"操作类型不支持: {validated_request_data['type']}"))


class ListApplicationResources(Resource):
    class RequestSerializer(serializers.Serializer):
        bk_biz_id = serializers.IntegerField(label="业务id")

    class ResponseSerializer(serializers.ModelSerializer):
        class Meta:
            model = ApmApplication
            exclude = ("is_deleted", "is_enabled")

        def to_representation(self, instance):
            data = super(ListApplicationResources.ResponseSerializer, self).to_representation(instance)
            if instance.metric_datasource:
                data["metric_config"] = instance.metric_datasource.to_json()
            if instance.trace_datasource:
                data["trace_config"] = instance.trace_datasource.to_json()
            if instance.profile_datasource:
                data["profiling_config"] = instance.profile_datasource.to_json()
            return data

    many_response_data = True

    def perform_request(self, validated_request_data):
        return ApmApplication.objects.filter(bk_biz_id=validated_request_data["bk_biz_id"])


class ApplicationRequestSerializer(serializers.Serializer):
    application_id = serializers.IntegerField(label="应用id", required=False)
    bk_biz_id = serializers.IntegerField(label="业务id", required=False)
    app_name = serializers.CharField(label="应用名称", max_length=50, required=False)
    space_uid = serializers.CharField(label="空间唯一标识", required=False)

    def validate(self, attrs):
        application_id = attrs.get("application_id", None)
        space_uid = attrs.get("space_uid", "")
        bk_biz_id = attrs.get("bk_biz_id", None)
        app_name = attrs.get("app_name", "")
        from apm_web.models import Application

        if application_id:
            app = Application.objects.filter(application_id=application_id).first()
            if app:
                attrs['bk_biz_id'] = app.bk_biz_id
                attrs['app_name'] = app.app_name
                return attrs
            raise ValidationError(f"the application({application_id}) does not exist")

        if app_name and bk_biz_id:
            app = Application.objects.filter(bk_biz_id=bk_biz_id, app_name=app_name).first()
            if app:
                attrs['application_id'] = app.application_id
                return attrs
            raise ValidationError(f"the application({app_name}) does not exist")

        if app_name and space_uid:
            bk_biz_id = SpaceApi.get_space_detail(space_uid=space_uid).bk_biz_id
            if bk_biz_id:
                app = Application.objects.filter(bk_biz_id=bk_biz_id, app_name=app_name).first()
                if app:
                    attrs['application_id'] = app.application_id
                    attrs['bk_biz_id'] = bk_biz_id
                    return attrs
                # space_uid和app_name都合法并存在，但是组合起来查不到数据
                raise ValidationError(f"the application({app_name}) does not exist")

        raise ValidationError("miss required fields: application_id, or bk_biz_id + app_name, or space_uid + app_name")


class ApplicationInfoResource(Resource):
    RequestSerializer = ApplicationRequestSerializer

    class ResponseSerializer(serializers.ModelSerializer):
        class Meta:
            model = ApmApplication
            exclude = ("is_deleted", "is_enabled")

        def to_representation(self, instance):
            data = super(ApplicationInfoResource.ResponseSerializer, self).to_representation(instance)
            data["token"] = instance.get_bk_data_token()
            if instance.metric_datasource:
                data["metric_config"] = instance.metric_datasource.to_json()
            if instance.trace_datasource:
                data["trace_config"] = instance.trace_datasource.to_json()
            if instance.profile_datasource:
                data["profiling_config"] = instance.profile_datasource.to_json()
            if instance.log_datasource:
                data["log_config"] = instance.log_datasource.to_json()
            return data

    def perform_request(self, validated_request_data):
        application_id = validated_request_data.get("application_id", None)
        return ApmApplication.objects.get(id=application_id)


class ApdexSerializer(serializers.Serializer):
    apdex_t = serializers.IntegerField(label="apdex_t", min_value=0)
    span_kind = serializers.CharField(label="span_kind", allow_blank=True)
    predicate_key = serializers.CharField(label="predicate_key", allow_blank=True)


class SampleSerializer(serializers.Serializer):
    sampler_type = serializers.CharField(label="采集类型")
    sampling_percentage = serializers.IntegerField(
        label="采集百分比", required=False, default=100, min_value=0, max_value=100
    )


class DimensionConfigSerializer(serializers.Serializer):
    span_kind = serializers.CharField(label="span_kind")
    predicate_key = serializers.CharField(label="predicate_key", allow_blank=True)
    dimensions = serializers.ListField(child=serializers.CharField())


class ReleaseAppConfigResource(Resource):
    class RequestSerializer(serializers.Serializer):
        class ServiceConfigSerializer(serializers.Serializer):
            service_name = serializers.CharField(label="service_name")
            apdex_config = serializers.ListField(label="Apdex配置规则", child=ApdexSerializer(), required=False)

        class InstanceConfigSerializer(serializers.Serializer):
            id = serializers.IntegerField(label="instance_id")
            apdex_config = serializers.ListField(label="Apdex配置规则", child=ApdexSerializer(), required=False)
            sampler_config = SampleSerializer(label="采样配置", required=False)

        class CustomServiceSerializer(serializers.Serializer):
            rule = serializers.JSONField()
            name = serializers.CharField(allow_null=True)
            type = serializers.CharField()
            match_type = serializers.CharField()

        class LicenseConfigSerializer(serializers.Serializer):
            enabled = serializers.BooleanField(label="是否开启license检查", default=True)
            expire_time = serializers.IntegerField(label="license 过期时间")
            tolerable_expire = serializers.CharField(label="容忍过期时间")
            number_nodes = serializers.IntegerField(label="可接受探针实例数量")
            tolerable_num_ratio = serializers.FloatField(label="可接受探针实例数量倍率", default=1.0)

        class DbConfigSerializer(serializers.Serializer):
            cut = serializers.ListSerializer(label="剪辑配置", child=serializers.DictField(), default=[])
            drop = serializers.ListSerializer(label="丢弃配置", child=serializers.DictField(), default=[])

        class ProbeConfigSerializer(serializers.Serializer):
            sn = serializers.CharField(label="配置变更标识")
            rules = serializers.ListSerializer(label="配置项", child=serializers.DictField(), allow_empty=False)

        class DbSlowCommandConfigSerializer(serializers.Serializer):
            destination = serializers.CharField(label="目标字段")
            rules = serializers.ListSerializer(label="配置项", child=serializers.DictField(), default=[])

        bk_biz_id = serializers.IntegerField(label="业务id")
        app_name = serializers.CharField(label="应用名称", max_length=50)

        apdex_config = serializers.ListField(label="应用Apdex配置规则", child=ApdexSerializer(), required=False)
        sampler_config = SampleSerializer(label="应用采样配置", required=False)
        instance_name_config = serializers.ListField(child=serializers.CharField(), label="实例名称")
        dimension_config = serializers.ListField(
            child=DimensionConfigSerializer(label="应用维度配置"), required=False, allow_empty=True, allow_null=True
        )
        custom_service_config = serializers.ListField(
            child=CustomServiceSerializer(), required=False, allow_empty=True, allow_null=True
        )

        instance_configs = serializers.ListField(
            label="实例配置", child=InstanceConfigSerializer(), required=False, allow_null=True, allow_empty=True
        )
        service_configs = serializers.ListField(
            label="服务配置", child=ServiceConfigSerializer(), required=False, allow_null=True, allow_empty=True
        )
        license_config = LicenseConfigSerializer(label="license 配置", required=False, default={})

        db_config = DbConfigSerializer(label="sql/nosql配置", default={})

        probe_config = ProbeConfigSerializer(label="探针配置", default={})

        db_slow_command_config = DbSlowCommandConfigSerializer(label="慢命令配置", default={})

        qps = serializers.IntegerField(label="qps", min_value=1, required=False, default=settings.APM_APP_QPS)

    def perform_request(self, validated_request_data):
        bk_biz_id = validated_request_data["bk_biz_id"]
        app_name = validated_request_data["app_name"]

        ApmApplication.get_application(bk_biz_id, app_name)

        service_configs = validated_request_data.get("service_configs", [])
        instance_configs = validated_request_data.get("instance_configs", [])
        self.set_config(bk_biz_id, app_name, app_name, ApdexConfig.APP_LEVEL, validated_request_data)
        self.set_custom_service_config(bk_biz_id, app_name, validated_request_data["custom_service_config"])
        self.set_qps_config(bk_biz_id, app_name, app_name, ApdexConfig.APP_LEVEL, validated_request_data.get("qps"))

        for service_config in service_configs:
            self.set_config(bk_biz_id, app_name, app_name, ApdexConfig.SERVICE_LEVEL, service_config)

        # 目前暂无实例配置
        for instance_config in instance_configs:
            self.set_config(bk_biz_id, app_name, instance_config["id"], ApdexConfig.INSTANCE_LEVEL, instance_config)

        from apm.task.tasks import refresh_apm_application_config

        refresh_apm_application_config.delay(bk_biz_id, app_name)

    def set_qps_config(self, bk_biz_id, app_name, config_key, config_level, qps):
        if not qps:
            return
        QpsConfig.refresh_config(bk_biz_id, app_name, config_level, config_key, [{"qps": qps}])

    def set_custom_service_config(self, bk_biz_id, app_name, custom_services):
        CustomServiceConfig.objects.filter(
            bk_biz_id=bk_biz_id, app_name=app_name, config_level=ApdexConfig.APP_LEVEL, config_key=app_name
        ).delete()
        CustomServiceConfig.refresh_config(bk_biz_id, app_name, ApdexConfig.APP_LEVEL, app_name, custom_services)

    def set_config(self, bk_biz_id, app_name, config_key, config_level, config):
        if config_level == AppConfigBase.APP_LEVEL:
            # 如果是app级别配置 -> 保存实例名配置&维度配置&采样配置
            instance_name_config = config.get("instance_name_config", [])
            dimension_config = config.get("dimension_config", [])
            sampler_config = config.get("sampler_config", {})
            apdex_configs = config.get("apdex_config", [])
            license_config = config.get("license_config", {})
            db_config = config.get("db_config", {})
            probe_config = config.get("probe_config", {})
            db_slow_command_config = config.get("db_slow_command_config", {})

            self.set_apdex_configs(bk_biz_id, app_name, config_key, config_level, apdex_configs)
            self.set_sampler_configs(bk_biz_id, app_name, config_key, config_level, sampler_config)
            self.set_instance_name_config(bk_biz_id, app_name, instance_name_config)
            self.set_dimension_config(bk_biz_id, app_name, dimension_config)
            self.set_license_config(bk_biz_id, app_name, config_key, config_level, license_config)
            self.set_db_config(bk_biz_id, app_name, config_key, config_level, db_config)
            self.set_probe_config(bk_biz_id, app_name, config_key, config_level, probe_config)
            self.set_db_slow_command_config(bk_biz_id, app_name, config_key, config_level, db_slow_command_config)
        elif config_level == AppConfigBase.SERVICE_LEVEL:
            self.set_apdex_configs(
                bk_biz_id, app_name, config["service_name"], AppConfigBase.SERVICE_LEVEL, config["apdex_config"]
            )

    def set_instance_name_config(self, bk_biz_id, app_name, instance_name_config):
        ApmInstanceDiscover.refresh_config(bk_biz_id, app_name, instance_name_config)

    def set_dimension_config(self, bk_biz_id, app_name, dimension_configs):
        ApmMetricDimension.refresh_config(bk_biz_id, app_name, dimension_configs)

    def set_apdex_configs(self, bk_biz_id, app_name, config_key, config_level, apdex_configs):
        ApdexConfig.refresh_config(bk_biz_id, app_name, config_level, config_key, apdex_configs)

    def set_sampler_configs(self, bk_biz_id, app_name, config_key, config_level, sampler_config):
        if not sampler_config:
            return
        SamplerConfig.refresh_config(bk_biz_id, app_name, config_level, config_key, [sampler_config])

    def set_license_config(self, bk_biz_id, app_name, config_key, config_level, license_config):
        if not license_config:
            return
        LicenseConfig.refresh_config(bk_biz_id, app_name, config_level, config_key, [license_config])

    def set_db_config(self, bk_biz_id, app_name, config_key, config_level, db_config):
        if not db_config:
            return
        type_value_config = {"type": ConfigTypes.DB_CONFIG, "value": json.dumps(db_config)}
        NormalTypeValueConfig.refresh_config(
            bk_biz_id, app_name, config_level, config_key, [type_value_config], need_delete_config=False
        )

    def set_probe_config(self, bk_biz_id, app_name, config_key, config_level, probe_config):
        if not probe_config:
            return
        ProbeConfig.refresh_config(bk_biz_id, app_name, config_level, config_key, [probe_config])

    def set_db_slow_command_config(self, bk_biz_id, app_name, config_key, config_level, db_slow_command_config):
        if not db_slow_command_config:
            return
        type_value_config = {"type": ConfigTypes.DB_SLOW_COMMAND_CONFIG, "value": json.dumps(db_slow_command_config)}
        NormalTypeValueConfig.refresh_config(
            bk_biz_id, app_name, config_level, config_key, [type_value_config], need_delete_config=False
        )


class DeleteAppConfigResource(Resource):
    class RequestSerializer(serializers.Serializer):
        class ServiceConfigSerializer(serializers.Serializer):
            service_name = serializers.CharField(label="service_name")
            apdex_config = serializers.ListField(label="Apdex配置规则", child=ApdexSerializer(), required=False)

        class InstanceConfigSerializer(serializers.Serializer):
            id = serializers.IntegerField(label="instance_id")
            apdex_config = serializers.ListField(label="Apdex配置规则", child=ApdexSerializer(), required=False)
            sampler_config = SampleSerializer(label="采样配置", required=False)

        bk_biz_id = serializers.IntegerField(label="业务id")
        app_name = serializers.CharField(label="应用名称", max_length=50)

        apdex_config = serializers.ListField(label="Apdex配置规则", child=ApdexSerializer(), required=False)
        sampler_config = SampleSerializer(label="采样配置", required=False)
        instance_name_config = serializers.ListField(child=serializers.CharField(), label="实例名称")
        dimension_config = serializers.ListField(child=DimensionConfigSerializer(label="应用维度配置"), required=False)

        service_configs = serializers.ListField(label="服务配置", child=ServiceConfigSerializer(), required=False)
        instance_configs = serializers.ListField(label="实例配置", child=InstanceConfigSerializer(), required=False)

    def perform_request(self, validated_request_data):
        bk_biz_id = validated_request_data["bk_biz_id"]
        app_name = validated_request_data["app_name"]

        ApmApplication.get_application(bk_biz_id, app_name)

        service_configs = validated_request_data.get("service_configs", [])
        instance_configs = validated_request_data.get("instance_configs", [])
        self.delete_config(bk_biz_id, app_name, app_name, ApdexConfig.APP_LEVEL, validated_request_data)

        for service_config in service_configs:
            self.delete_config(bk_biz_id, app_name, app_name, ApdexConfig.SERVICE_LEVEL, service_config)

        for instance_config in instance_configs:
            self.delete_config(bk_biz_id, app_name, instance_config["id"], ApdexConfig.INSTANCE_LEVEL, instance_config)
        from apm.task.tasks import refresh_apm_application_config

        refresh_apm_application_config.delay(bk_biz_id, app_name)

    def delete_config(self, bk_biz_id, app_name, config_key, config_level, config):
        apdex_configs = config.get("apdex_config", [])
        self.delete_apdex_configs(bk_biz_id, app_name, config_key, config_level, apdex_configs)

        if config_level == ApdexConfig.APP_LEVEL:
            # 应用配置需要删除采样配置&维度配置&实例名配置
            sampler_config = config.get("sampler_config")
            self.delete_sampler_configs(bk_biz_id, app_name, config_key, config_level, sampler_config)
            self.delete_instance_name_configs(bk_biz_id, app_name)
            self.delete_dimension_configs(bk_biz_id, app_name)

    def delete_instance_name_configs(self, bk_biz_id, app_name):
        ApmInstanceDiscover.delete_config(bk_biz_id, app_name)

    def delete_dimension_configs(self, bk_biz_id, app_name):
        ApmMetricDimension.delete_config(bk_biz_id, app_name)

    def delete_apdex_configs(self, bk_biz_id, app_name, config_key, config_level, apdex_configs):
        delete_configs = []
        for apdex_config in apdex_configs:
            delete_configs.append({"config_key": config_key, "config_level": config_level, **apdex_config})
        ApdexConfig.delete_config(bk_biz_id, app_name, delete_configs)

    def delete_sampler_configs(self, bk_biz_id, app_name, config_key, config_level, sampler_config):
        if not sampler_config:
            return
        SamplerConfig.delete_config(
            bk_biz_id, app_name, [{"config_key": config_key, "config_level": config_level, **sampler_config}]
        )


class AppConfigResource(Resource):
    class RequestSerializer(serializers.Serializer):
        bk_biz_id = serializers.IntegerField(label="业务id")
        app_name = serializers.CharField(label="应用名称", max_length=50)

    def perform_request(self, validated_request_data):
        return {
            "apdex_config_rules": [
                apdex_config.to_json()
                for apdex_config in ApdexConfig.objects.filter(
                    bk_biz_id=validated_request_data["bk_biz_id"], app_name=validated_request_data["app_name"]
                )
            ],
            "sampler_config": [
                sampler_config.to_json()
                for sampler_config in SamplerConfig.objects.filter(
                    bk_biz_id=validated_request_data["bk_biz_id"], app_name=validated_request_data["app_name"]
                )
            ],
            "instance_id_config": [
                instance.to_json()
                for instance in ApmInstanceDiscover.get_biz_config(validated_request_data["bk_biz_id"])
            ],
            "metric_dimension_config": [
                metric.to_json() for metric in ApmMetricDimension.get_biz_config(validated_request_data["bk_biz_id"])
            ],
        }


class QueryTopoNodeResource(Resource):
    class RequestSerializer(serializers.Serializer):
        bk_biz_id = serializers.IntegerField(label="业务id")
        app_name = serializers.CharField(label="应用名称", max_length=50)
        topo_key = serializers.CharField(label="Topo Key", required=False, allow_null=True)

    class ResponseSerializer(serializers.ModelSerializer):
        class Meta:
            model = TopoNode
            fields = ("extra_data", "topo_key", "created_at", "updated_at")

        def to_representation(self, instance):
            data = super(QueryTopoNodeResource.ResponseSerializer, self).to_representation(instance)
            data["extra_data"] = instance.extra_data
            return data

    many_response_data = True

    def perform_request(self, data):
        filter_params = DiscoverHandler.get_retention_filter_params(data["bk_biz_id"], data["app_name"])

        if data.get("topo_key"):
            filter_params["topo_key"] = data["topo_key"]

        return TopoNode.objects.filter(**filter_params)


class QueryTopoRelationResource(Resource):
    class RequestSerializer(serializers.Serializer):
        bk_biz_id = serializers.IntegerField(label="业务id")
        app_name = serializers.CharField(label="应用名称", max_length=50)
        from_topo_key = serializers.CharField(label="调用方Topo Key", allow_null=True, required=False)
        to_topo_key = serializers.CharField(label="被调方Topo Key", allow_null=True, required=False)
        filters = serializers.DictField(label="查询条件", allow_null=True, required=False, default={})

    class ResponseSerializer(serializers.ModelSerializer):
        class Meta:
            model = TopoRelation
            exclude = ["created_at", "updated_at"]

    many_response_data = True

    def perform_request(self, data):
        filter_params = DiscoverHandler.get_retention_filter_params(data["bk_biz_id"], data["app_name"])

        if data.get("from_topo_key"):
            filter_params["from_topo_key"] = data["from_topo_key"]
        if data.get("to_topo_key"):
            filter_params["to_topo_key"] = data["to_topo_key"]

        return TopoRelation.objects.filter(**filter_params, **data["filters"])


class QueryTopoInstanceResource(PageListResource):
    UNIQUE_UPDATED_AT = "updated_at"

    topo_instance_all_fields = [field.column for field in TopoInstance._meta.fields]
    merge_data_need_fields = ["updated_at", "id", "instance_id"]

    class RequestSerializer(serializers.Serializer):
        bk_biz_id = serializers.IntegerField(label="业务id")
        app_name = serializers.CharField(label="应用名称", max_length=50)
        service_name = serializers.ListField(label="服务列表", required=False, default=[])
        filters = serializers.DictField(label="查询条件", required=False)
        page = serializers.IntegerField(required=False, label="页码", min_value=1)
        page_size = serializers.IntegerField(required=False, label="每页条数", min_value=1)
        sort = serializers.CharField(required=False, label="排序条件", allow_blank=True)
        fields = serializers.ListField(required=False, label="返回字段", default=[])

    class TopoInstanceSerializer(serializers.ModelSerializer):
        class Meta:
            model = TopoInstance
            fields = "__all__"

    def sort_data(self, queryset, sort_field: str):
        """
        updated_at 字段排序
        :param queryset: 结果集
        :param sort_field: 排序字段
        :return:
        """
        if sort_field in (self.UNIQUE_UPDATED_AT,):
            return sorted(queryset, key=lambda item: item["updated_at"])
        return sorted(queryset, key=lambda item: item["updated_at"], reverse=True)

    def filter_data(self, queryset, filter_flag):
        """
        updated_at 字段过滤
        :param queryset: 结果集
        :param filter_flag: 过滤字段
        :return:
        """
        if "updated_at__gte" in filter_flag:
            queryset = [i for i in queryset if i["updated_at"] >= filter_flag.get("updated_at__gte")]
        if "updated_at__gt" in filter_flag:
            queryset = [i for i in queryset if i["updated_at"] > filter_flag.get("updated_at__gt")]
        if "updated_at__lte" in filter_flag:
            queryset = [i for i in queryset if i["updated_at"] <= filter_flag.get("updated_at__lte")]
        if "updated_at__lt" in filter_flag:
            queryset = [i for i in queryset if i["updated_at"] < filter_flag.get("updated_at__lt")]
        if self.UNIQUE_UPDATED_AT in filter_flag:
            queryset = [i for i in queryset if i["updated_at"] == filter_flag.get("updated_at")]
        return queryset

    def pre_process(self, filter_params, validated_request_data):
        # 去除 updated_at 过滤条件
        filter_flag = {}
        for k in list(filter_params.keys()):
            if self.UNIQUE_UPDATED_AT in k:
                filter_flag[k] = filter_params.pop(k)

        sort_flag = ""
        sort = validated_request_data.get("sort")
        if sort and self.UNIQUE_UPDATED_AT in sort:
            sort_flag = sort
        return {"filter_flag": filter_flag, "sort_flag": sort_flag}

    def post_process(self, unique_params, data):
        if unique_params.get("sort_flag"):
            data = self.sort_data(data, unique_params.get("sort_flag"))
        if unique_params.get("filter_flag"):
            data = self.filter_data(data, unique_params.get("filter_flag"))
        return data

    def merge_data(self, instance_list, validated_request_data):
        merge_data = []
        name = InstanceHandler.get_topo_instance_cache_key(
            validated_request_data["bk_biz_id"], validated_request_data["app_name"]
        )
        cache_data = InstanceHandler().get_cache_data(name)
        # 更新 updated_at 字段
        for instance in instance_list:
            key = str(instance["id"]) + ":" + instance["instance_id"]
            if key in cache_data:
                instance["updated_at"] = datetime.datetime.fromtimestamp(cache_data.get(key), tz=pytz.UTC)
            merge_data.append(instance)
        return merge_data

    def param_preprocessing(self, validated_request_data, total):
        """
        page, page_size, fields 预处理
        """
        page = validated_request_data.get("page") or 1
        page_size = validated_request_data.get("page_size") or total
        fields = validated_request_data.get("fields") or self.topo_instance_all_fields
        query_fields = copy.deepcopy(fields)
        sort_field = validated_request_data.get("sort")
        if sort_field and self.UNIQUE_UPDATED_AT in sort_field:
            query_fields.append(self.UNIQUE_UPDATED_AT)
        return page, page_size, query_fields

    def perform_request(self, validated_request_data):
        filter_params = DiscoverHandler.get_retention_utc_filter_params(
            validated_request_data["bk_biz_id"], validated_request_data["app_name"]
        )
        service_name = validated_request_data["service_name"]
        if service_name:
            filter_params["topo_node_key__in"] = service_name

        if validated_request_data.get("filters"):
            filter_params.update(validated_request_data["filters"])

        unique_params = self.pre_process(filter_params, validated_request_data)

        queryset = TopoInstance.objects.filter(**filter_params)

        total = queryset.count()

        page, page_size, fields = self.param_preprocessing(validated_request_data, total)

        # 排序
        sort_field = validated_request_data.get("sort")
        if sort_field and self.UNIQUE_UPDATED_AT not in sort_field:
            queryset = queryset.order_by(sort_field)

        # 新功能，包含字段 updated_at 时，从缓存中读取数据并更新 updated_at
        # 不含 updated_at 时，按需返回
        if self.UNIQUE_UPDATED_AT in fields:
            # 补充字段，防止 merge_data 报错
            tem_fields = set(fields) | set(self.merge_data_need_fields)
            data = [obj for obj in queryset.values(*tem_fields)]
            merge_data = self.merge_data(data, validated_request_data)
            data = self.post_process(unique_params, merge_data)
            # 去除补充的字段
            return_fields = validated_request_data.get("fields")
            if return_fields:
                data = [{field: i[field] for field in return_fields} for i in data]
            total = len(data)
        else:
            data = queryset

        res = self.handle_pagination(data=data, params={"page": page, "page_size": page_size})
        if isinstance(res, list):
            return {"total": total, "data": res}
        return {"total": total, "data": [obj for obj in res.values(*fields)]}


class QueryRootEndpointResource(Resource):
    class RequestSerializer(serializers.Serializer):
        bk_biz_id = serializers.IntegerField(label="业务id")
        app_name = serializers.CharField(label="应用名称", max_length=50)

    class ResponseSerializer(serializers.ModelSerializer):
        class Meta:
            model = RootEndpoint
            fields = ("endpoint_name", "category_id", "service_name")

    many_response_data = True

    def perform_request(self, data):
        filter_params = DiscoverHandler.get_retention_filter_params(data["bk_biz_id"], data["app_name"])

        return RootEndpoint.objects.filter(**filter_params)


class FilterSerializer(serializers.Serializer):
    key = serializers.CharField(label="key", max_length=50)
    value = serializers.ListField(label="value", required=False, default=[])
    op = serializers.CharField(label="op", max_length=50)
    condition = serializers.CharField(label="condition", max_length=50, required=False)


class QuerySpanResource(Resource):
    class RequestSerializer(serializers.Serializer):
        bk_biz_id = serializers.IntegerField(label="业务id")
        app_name = serializers.CharField(label="应用名称", max_length=50)
        start_time = serializers.IntegerField(required=True, label="数据开始时间")
        end_time = serializers.IntegerField(required=True, label="数据开始时间")
        filter_params = serializers.ListField(required=False, label="过滤条件", child=FilterSerializer())
        fields = serializers.ListField(required=False, label="过滤字段")
        category = serializers.CharField(required=False, label="类别")
        group_keys = serializers.ListField(required=False, label="聚和字段", default=[])

    def perform_request(self, validated_request_data):
        application = ApmApplication.get_application(
            bk_biz_id=validated_request_data["bk_biz_id"], app_name=validated_request_data["app_name"]
        )
        param = {
            "start_time": validated_request_data["start_time"],
            "end_time": validated_request_data["end_time"],
            "filter_params": validated_request_data.get("filter_params"),
            "category": validated_request_data.get("category"),
            "fields": validated_request_data.get("fields"),
        }
        if not validated_request_data.get("group_keys"):
            return application.trace_datasource.query_span(**param)

        param["group_keys"] = validated_request_data.get("group_keys")
        return application.trace_datasource.query_span_with_group_keys(**param)


class QueryEndpointResource(Resource):
    class RequestSerializer(serializers.Serializer):
        bk_biz_id = serializers.IntegerField(label="业务id")
        app_name = serializers.CharField(label="应用名称", max_length=50)
        # start_time = serializers.IntegerField(required=True, label="数据开始时间")
        # end_time = serializers.IntegerField(required=True, label="数据开始时间")
        category = serializers.CharField(required=False, label="类别", default="")
        category_kind_value = serializers.CharField(required=False, label="类型具体值", default="")
        service_name = serializers.CharField(required=False, label="服务名称", allow_blank=True, default="")
        bk_instance_id = serializers.CharField(required=False, label="实例id", allow_blank=True, default="")
        filters = serializers.DictField(label="查询条件", required=False)

    def perform_request(self, data):
        filter_params = DiscoverHandler.get_retention_filter_params(data["bk_biz_id"], data["app_name"])

        endpoints = Endpoint.objects.filter(**filter_params).order_by("-updated_at")
        if data["category"]:
            endpoints = endpoints.filter(category_id=data["category"])
        if data["category_kind_value"]:
            endpoints = endpoints.filter(category_kind_value=data["category_kind_value"])
        if data["service_name"]:
            endpoints = endpoints.filter(service_name=data["service_name"])
        if data["bk_instance_id"]:
            instance = TopoInstance.objects.filter(
                instance_id=data["bk_instance_id"],
                bk_biz_id=data["bk_biz_id"],
                app_name=data["app_name"],
            ).first()
            endpoints = endpoints.filter(service_name=instance.topo_node_key)
        if data.get("filters"):
            endpoints = endpoints.filter(**data["filters"])

        return [
            {
                "endpoint_name": endpoint.endpoint_name,
                "kind": endpoint.span_kind,
                "service_name": endpoint.service_name,
                "category_kind": {"key": endpoint.category_kind_key, "value": endpoint.category_kind_value},
                "category": endpoint.category_id,
                "extra_data": endpoint.extra_data,
            }
            for endpoint in endpoints
        ]


class QueryEventResource(Resource):
    class RequestSerializer(serializers.Serializer):
        bk_biz_id = serializers.IntegerField(label="业务id")
        app_name = serializers.CharField(label="应用名称", max_length=50)
        start_time = serializers.IntegerField(required=True, label="数据开始时间")
        end_time = serializers.IntegerField(required=True, label="数据开始时间")
        filter_params = serializers.ListField(required=False, label="过滤条件", child=FilterSerializer())
        name = serializers.ListField(required=False, label="事件名称", default=[])
        category = serializers.CharField(required=False, label="类别")

    def perform_request(self, validated_request_data):
        application = ApmApplication.get_application(
            bk_biz_id=validated_request_data["bk_biz_id"], app_name=validated_request_data["app_name"]
        )

        return application.trace_datasource.query_event(
            start_time=validated_request_data["start_time"],
            end_time=validated_request_data["end_time"],
            name=validated_request_data["name"],
            filter_params=validated_request_data.get("filter_params"),
            category=validated_request_data.get("category"),
        )


class QuerySerializer(serializers.Serializer):
    class FilterSerializer(serializers.Serializer):
        key = serializers.CharField(label="查询键")
        operator = serializers.CharField(label="操作符")
        value = serializers.ListSerializer(label="查询值", child=serializers.CharField(allow_blank=True), allow_empty=True)

    bk_biz_id = serializers.IntegerField(label="业务id")
    app_name = serializers.CharField(label="应用名称", max_length=50)
    start_time = serializers.IntegerField(required=True, label="数据开始时间")
    end_time = serializers.IntegerField(required=True, label="数据开始时间")
    offset = serializers.IntegerField(required=False, label="偏移量", default=0)
    limit = serializers.IntegerField(required=False, label="每页数量", default=10)
    es_dsl = serializers.DictField(required=False, label="DSL语句")
    filters = serializers.ListSerializer(required=False, label="查询条件", child=FilterSerializer())
    exclude_field = serializers.ListSerializer(required=False, label="排除字段", child=serializers.CharField())
    query_mode = serializers.ChoiceField(
        required=False,
        label="查询模式",
        choices=TraceListQueryMode.choices(),
        default=TraceListQueryMode.PRE_CALCULATION,
    )


class QueryTraceListResource(Resource):
    """查询Trace概览信息列表"""

    RequestSerializer = QuerySerializer

    def perform_request(self, validated_data):
        if validated_data["query_mode"] == TraceListQueryMode.PRE_CALCULATION:
            qm = QueryMode.TRACE
        else:
            qm = QueryMode.ORIGIN_TRACE

        return QueryProxy(validated_data["bk_biz_id"], validated_data["app_name"]).query_list(
            qm,
            validated_data["start_time"],
            validated_data["end_time"],
            validated_data["limit"],
            validated_data["offset"],
            validated_data.get("filters"),
            validated_data.get("es_dsl"),
        )


class QuerySpanListResource(Resource):
    """查询Span概览信息列表"""

    RequestSerializer = QuerySerializer

    def perform_request(self, validated_data):
        return QueryProxy(validated_data["bk_biz_id"], validated_data["app_name"]).query_list(
            QueryMode.SPAN,
            validated_data["start_time"],
            validated_data["end_time"],
            validated_data["limit"],
            validated_data["offset"],
            validated_data.get("filters"),
            validated_data.get("es_dsl"),
            validated_data.get("exclude_field"),
        )


class QueryOptionValuesSerializer(serializers.Serializer):
    bk_biz_id = serializers.IntegerField(label="业务id")
    app_name = serializers.CharField(label="应用名称", max_length=50)
    start_time = serializers.IntegerField(required=True, label="数据开始时间")
    end_time = serializers.IntegerField(required=True, label="数据开始时间")
    fields = serializers.ListField(child=serializers.CharField(), label="查询字段")
    datasource_type = serializers.ChoiceField(
        required=False,
        label="数据源类型",
        default=ApmDataSourceConfigBase.TRACE_DATASOURCE,
        choices=(ApmDataSourceConfigBase.METRIC_DATASOURCE, ApmDataSourceConfigBase.TRACE_DATASOURCE),
    )


class QueryTraceOptionValues(Resource):
    """获取Trace候选值"""

    RequestSerializer = QueryOptionValuesSerializer

    def perform_request(self, validated_data):
        return QueryProxy(validated_data["bk_biz_id"], validated_data["app_name"]).query_option_values(
            QueryMode.TRACE,
            validated_data["datasource_type"],
            validated_data["start_time"],
            validated_data["end_time"],
            validated_data["fields"],
        )


class QuerySpanOptionValues(Resource):
    """获取Span候选值"""

    RequestSerializer = QueryOptionValuesSerializer

    def perform_request(self, validated_data):
        return QueryProxy(validated_data["bk_biz_id"], validated_data["app_name"]).query_option_values(
            QueryMode.SPAN,
            validated_data["datasource_type"],
            validated_data["start_time"],
            validated_data["end_time"],
            validated_data["fields"],
        )


class QueryTraceDetailResource(Resource):
    class RequestSerializer(serializers.Serializer):
        bk_biz_id = serializers.IntegerField(label="业务id")
        app_name = serializers.CharField(label="应用名称", max_length=50)
        trace_id = serializers.CharField(label="trace_id")
        displays = serializers.ListField(
            child=serializers.ChoiceField(
                choices=TraceWaterFallDisplayKey.choices(),
                default=TraceWaterFallDisplayKey.SOURCE_CATEGORY_OPENTELEMETRY,
            ),
            default=list,
            allow_empty=True,
            required=False,
        )
        query_trace_relation_app = serializers.BooleanField(required=False, default=False)

    def perform_request(self, validated_data):
        # otel data must be in displays choice
        displays = validated_data.get("displays")
        if TraceWaterFallDisplayKey.SOURCE_CATEGORY_OPENTELEMETRY not in displays:
            displays.append(TraceWaterFallDisplayKey.SOURCE_CATEGORY_OPENTELEMETRY)

        trace, relation_mapping = QueryProxy(
            validated_data["bk_biz_id"], validated_data["app_name"]
        ).query_trace_detail(
            trace_id=validated_data["trace_id"],
            displays=validated_data["displays"],
            bk_biz_id=validated_data["bk_biz_id"],
            query_trace_relation_app=validated_data["query_trace_relation_app"],
        )

        return {"trace_data": trace, "relation_mapping": relation_mapping}


class QuerySpanDetailResource(Resource):
    class RequestSerializer(serializers.Serializer):
        bk_biz_id = serializers.IntegerField(label="业务id")
        app_name = serializers.CharField(label="应用名称", max_length=50)
        span_id = serializers.CharField(label="span_id")

    def perform_request(self, validated_data):
        return QueryProxy(validated_data["bk_biz_id"], validated_data["app_name"]).query_span_detail(
            validated_data["span_id"]
        )


class QueryFieldsResource(Resource):
    class RequestSerializer(serializers.Serializer):
        bk_biz_id = serializers.IntegerField(label="业务id")
        app_name = serializers.CharField(label="应用名称", max_length=50)

    def perform_request(self, validated_request_data):
        application = ApmApplication.get_application(
            bk_biz_id=validated_request_data["bk_biz_id"], app_name=validated_request_data["app_name"]
        )
        return application.trace_datasource.fields()


class UpdateMetricFieldsResource(Resource):
    class RequestSerializer(serializers.Serializer):
        bk_biz_id = serializers.IntegerField(label="业务id")
        app_name = serializers.CharField(label="应用名称", max_length=50)
        field_list = serializers.ListField(label="字段列表")

    def perform_request(self, validated_request_data):
        application = ApmApplication.get_application(
            bk_biz_id=validated_request_data["bk_biz_id"], app_name=validated_request_data["app_name"]
        )
        return application.metric_datasource.update_fields(validated_request_data["field_list"])


class QueryEsResource(Resource):
    class RequestSerializer(serializers.Serializer):
        table_id = serializers.CharField(required=True, label="结果表ID")
        query_body = serializers.DictField(required=True, label="查询内容")

    def perform_request(self, validated_request_data):
        table_id = validated_request_data["table_id"].replace(".", "_")
        datasource = None
        try:
            datasource = TraceDataSource.objects.get(result_table_id=validated_request_data["table_id"])
        except TraceDataSource.DoesNotExist:
            logger.info(f"trace data source not found [{validated_request_data['table_id']}]")
        if not datasource:
            for trace_datasource in TraceDataSource.objects.all():
                if trace_datasource.result_table_id.replace(".", "_") == table_id:
                    datasource = trace_datasource

        if datasource:
            return datasource.es_client.search(index=datasource.index_name, body=validated_request_data["query_body"])

        raise ValueError(_("未找到对应的结果表"))


class QueryEsMappingResource(Resource):
    class RequestSerializer(serializers.Serializer):
        bk_biz_id = serializers.IntegerField()
        app_name = serializers.CharField()

    def perform_request(self, data):
        datasource = TraceDataSource.objects.get(bk_biz_id=data["bk_biz_id"], app_name=data["app_name"])
        if not datasource:
            return None

        return datasource.es_client.indices.get_mapping(datasource.index_name)


class ListEsClusterInfoResource(Resource):
    class RequestSerializer(serializers.Serializer):
        bk_biz_id = serializers.IntegerField(label="业务id")

    def can_visible(self, bk_biz_id, visible_bk_biz) -> bool:
        if bk_biz_id == str(GLOBAL_CONFIG_BK_BIZ_ID):
            return True
        return bk_biz_id in visible_bk_biz

    def perform_request(self, validated_request_data):
        bk_biz_id = str(validated_request_data["bk_biz_id"])
        query_result = models.ClusterInfo.objects.filter(cluster_type=models.ClusterInfo.TYPE_ES)
        result = []
        for cluster in query_result:
            cluster_info = cluster.consul_config
            cluster_info.pop("auth_info", None)
            custom_option = cluster_info["cluster_config"].get("custom_option", {})
            try:
                custom_option = json.loads(custom_option) if custom_option else {"bk_biz_id": ""}
                cluster_info["cluster_config"]["custom_option"] = custom_option

                # 兼容日志平台可见业务
                cluster_create_biz_id = custom_option["bk_biz_id"]
                if str(bk_biz_id) == str(cluster_create_biz_id):
                    result.append(cluster_info)
                    continue

                visible_config = custom_option.get("visible_config", {})
                if visible_config:
                    # 1. 可见范围配置是使用visible_config字段控制
                    # {'visible_type': 'multi_biz', 'visible_bk_biz': [481], 'bk_biz_labels': {}}
                    visible_type = str(visible_config.get("visible_type"))
                    if visible_type == VisibleEnum.ALL_BIZ:
                        result.append(cluster_info)
                    elif visible_type == VisibleEnum.CURRENT_BIZ:
                        if str(bk_biz_id) == str(cluster_create_biz_id):
                            result.append(cluster_info)
                    elif visible_type == VisibleEnum.MULTI_BIZ:
                        if str(bk_biz_id) in [str(i) for i in visible_config.get("visible_bk_biz", [])]:
                            result.append(cluster_info)
                    elif visible_type == VisibleEnum.BIZ_ATTR:
                        # 如果CMDB的属性一致，则集群可见
                        bk_biz_labels = visible_config.get("bk_biz_labels", {})
                        bizs = api.cmdb.get_business(bk_biz_ids=[bk_biz_id])
                        if bizs and bizs[0]:
                            biz_obj = bizs[0]
                            if all(
                                [
                                    getattr(biz_obj, label_key) in label_val
                                    for label_key, label_val in bk_biz_labels.items()
                                ]
                            ):
                                result.append(cluster_info)
                else:
                    # 2. 老的可见范围配置是使用visible_bk_biz控制
                    custom_visible_bk_biz = custom_option.get("visible_bk_biz", [])
                    custom_visible_bk_biz = {str(item) for item in custom_visible_bk_biz} & {str(bk_biz_id)}
                    if (
                        self.can_visible(bk_biz_id, custom_visible_bk_biz)
                        or cluster_info["cluster_config"]["registered_system"]
                        == models.ClusterInfo.DEFAULT_REGISTERED_SYSTEM
                    ):
                        result.append(cluster_info)

            except ValueError:
                continue

        # 获取 Datalink 信息
        datalink = DataLink.get_data_link(bk_biz_id)
        return {"clusters": result, "datalink": datalink.to_json()}


class QueryAppByHostInstanceResource(Resource):
    class RequestSerializer(serializers.Serializer):
        class IpSerializer(serializers.Serializer):
            ip = serializers.CharField()
            bk_cloud_id = serializers.CharField()

        ips = serializers.ListField(child=IpSerializer(), allow_empty=True)

    def perform_request(self, validated_data):
        if not validated_data["ips"]:
            return {}

        res = {}
        for item in validated_data["ips"]:
            query = HostInstance.objects.filter(bk_cloud_id=item["bk_cloud_id"], ip=item["ip"])
            if not query.exists():
                continue
            for instance in query:
                key = f"{item['ip']}|{item['bk_cloud_id']}"
                if key in res:
                    res[key]["relations"].append(
                        {
                            "bk_biz_id": instance.bk_biz_id,
                            "app_name": instance.app_name,
                            "topo_node_key": instance.topo_node_key,
                        }
                    )
                else:
                    res[key] = {
                        "relations": [
                            {
                                "bk_biz_id": instance.bk_biz_id,
                                "app_name": instance.app_name,
                                "topo_node_key": instance.topo_node_key,
                            }
                        ]
                    }

        return res


class QueryTraceByIdsResource(Resource):
    class RequestSerializer(serializers.Serializer):
        bk_biz_id = serializers.IntegerField()
        trace_ids = serializers.ListField(child=serializers.CharField(), allow_empty=True)
        start_time = serializers.IntegerField()
        end_time = serializers.IntegerField()

    def perform_request(self, validated_request_data):
        """根据trace_id列表查询trace信息"""
        trace_ids = list(set(validated_request_data["trace_ids"]))
        if len(trace_ids) > settings.APM_APP_QUERY_TRACE_MAX_COUNT:
            logger.warning(
                "QueryTraceByIdsResource len of trace_ids({}) has exceeded the maximum number({})".format(
                    len(trace_ids), settings.APM_APP_QUERY_TRACE_MAX_COUNT
                )
            )
            validated_request_data["trace_ids"] = trace_ids[: settings.APM_APP_QUERY_TRACE_MAX_COUNT]

        return QueryProxy.query_trace_by_ids(**validated_request_data)


class QueryTraceByHostInstanceResource(Resource):
    class RequestSerializer(serializers.Serializer):
        bk_biz_id = serializers.IntegerField()
        ip = serializers.CharField()
        bk_cloud_id = serializers.CharField()
        start_time = serializers.IntegerField()
        end_time = serializers.IntegerField()
        offset = serializers.IntegerField(default=0)
        limit = serializers.IntegerField(default=10)

    def perform_request(self, data):
        host_instance = DiscoverHandler.get_host_instance(data["bk_biz_id"], data["ip"], data["bk_cloud_id"])

        if not host_instance:
            return None

        trace_mapping, total = QueryProxy(host_instance.bk_biz_id, host_instance.app_name).query_simple_info(
            data["start_time"], data["end_time"], data["offset"], data["limit"]
        )

        return {
            "app_info": {"bk_biz_id": host_instance.bk_biz_id, "app_name": host_instance.app_name},
            "data": {"total": total, "data": trace_mapping},
        }


class QueryAppByTraceResource(Resource):
    CONCURRENT_NUMBER = 5

    class RequestSerializer(serializers.Serializer):
        bk_biz_id = serializers.IntegerField()
        trace_ids = serializers.ListField(child=serializers.CharField(), allow_empty=True)
        start_time = serializers.IntegerField()
        end_time = serializers.IntegerField()

    def perform_request(self, validated_request_data):
        """根据trace_id列表查询对应app信息"""
        trace_ids = validated_request_data["trace_ids"]
        if len(trace_ids) > settings.APM_APP_QUERY_TRACE_MAX_COUNT:
            logger.warning(
                "QueryTraceByIdsResource len of trace_ids({}) has exceeded the maximum number({})".format(
                    len(trace_ids), settings.APM_APP_QUERY_TRACE_MAX_COUNT
                )
            )
            trace_ids = trace_ids[: settings.APM_APP_QUERY_TRACE_MAX_COUNT]

        apps = ApmApplication.objects.filter(bk_biz_id=validated_request_data["bk_biz_id"])
        params = []
        for app in apps:
            params.append([app, trace_ids, validated_request_data["start_time"], validated_request_data["end_time"]])

        pool = ThreadPool(self.CONCURRENT_NUMBER)
        results = pool.map_ignore_exception(TraceDataSource.exists_by_trace_ids, params)
        res = {}
        for result in results:
            res.update(result)

        return res


class QueryHostInstanceResource(Resource):
    many_response_data = True

    class RequestSerializer(serializers.Serializer):
        bk_biz_id = serializers.IntegerField()
        app_name = serializers.CharField()
        service_name = serializers.CharField(required=False)

    class ResponseSerializer(serializers.ModelSerializer):
        class Meta:
            model = HostInstance
            fields = ["bk_cloud_id", "ip", "bk_host_id"]

    def perform_request(self, data):
        filter_params = DiscoverHandler.get_retention_filter_params(data["bk_biz_id"], data["app_name"])

        q = Q()
        if data.get("service_name"):
            q &= Q(topo_node_key=data["service_name"])

        return HostInstance.objects.filter(**filter_params).filter(q)


class QueryRemoteServiceRelationResource(Resource):
    class RequestSerializer(serializers.Serializer):
        bk_biz_id = serializers.IntegerField()
        app_name = serializers.CharField()
        topo_node_key = serializers.CharField()
        category = serializers.CharField(allow_null=True, required=False)

    many_response_data = True

    class ResponseSerializer(serializers.ModelSerializer):
        class Meta:
            model = RemoteServiceRelation
            fields = ["topo_node_key", "from_endpoint_name", "category"]

    def perform_request(self, data):
        filter_params = DiscoverHandler.get_retention_filter_params(data["bk_biz_id"], data["app_name"])

        q = Q(topo_node_key=data["topo_node_key"])
        if data.get("category"):
            q &= Q(category=data["category"])

        return RemoteServiceRelation.objects.filter(**filter_params).filter(q)


class QueryLogRelationByIndexSetIdResource(Resource):
    class RequestSerializer(serializers.Serializer):
        index_set_id = serializers.IntegerField()

    def perform_request(self, data):
        from apm_web.models import LogServiceRelation

        log_relation = (
            LogServiceRelation.objects.filter(log_type=ServiceRelationLogTypeChoices.BK_LOG, value=data["index_set_id"])
            .order_by("created_at")
            .first()
        )
        if log_relation:
            return {
                "bk_biz_id": log_relation.bk_biz_id,
                "app_name": log_relation.app_name,
                "service_name": log_relation.service_name,
            }

        qs = LogDataSource.objects.filter(index_set_id=data["index_set_id"])
        if qs.exists():
            relate_log_data_source = qs.first()
            return {
                "bk_biz_id": relate_log_data_source.bk_biz_id,
                "app_name": relate_log_data_source.app_name,
            }


class QueryDiscoverRulesResource(Resource):
    class RequestSerializer(serializers.Serializer):
        bk_biz_id = serializers.IntegerField(required=False)
        app_name = serializers.CharField(required=False)
        filters = serializers.DictField(required=False, default={})
        global_guarantee = serializers.BooleanField(required=False, default=True)

    class ResponseSerializer(serializers.ModelSerializer):
        class Meta:
            model = ApmTopoDiscoverRule
            fields = "__all__"

    many_response_data = True

    def perform_request(self, data):
        filter_params = {}
        custom = False
        if data.get("bk_biz_id") and data.get("app_name"):
            filter_params["bk_biz_id"] = data["bk_biz_id"]
            filter_params["app_name"] = data["app_name"]
            custom = True
        else:
            filter_params["bk_biz_id"] = GLOBAL_CONFIG_BK_BIZ_ID

        filter_params.update(data["filters"])
        rules = ApmTopoDiscoverRule.objects.filter(**filter_params)

        if not rules.exists() and custom and data["global_guarantee"]:
            filter_params["bk_biz_id"] = GLOBAL_CONFIG_BK_BIZ_ID
            filter_params["app_name"] = ""
            rules = ApmTopoDiscoverRule.objects.filter(**filter_params)

        return rules


class QueryMetricDimensionsResource(Resource):
    class RequestSerializer(serializers.Serializer):
        bk_biz_id = serializers.IntegerField()
        app_name = serializers.CharField(allow_null=True, required=False)

    def perform_request(self, data):
        q = Q(bk_biz_id=data["bk_biz_id"])
        if data.get("app_name"):
            q &= Q(app_name=data["app_name"])

        dimensions = ApmMetricDimension.objects.filter(q)
        metric_dimensions = {}
        for q in dimensions:
            metric_dimensions.setdefault(q.span_kind, {}).setdefault(q.predicate_key, []).append(q.dimension_key)

        return [
            {"kind": kind, "predicate_key": predicate_key, "dimensions": dimensions}
            for kind, kind_configs in metric_dimensions.items()
            for predicate_key, dimensions in kind_configs.items()
        ]


class DeleteApplicationResource(Resource):
    class RequestSerializer(serializers.Serializer):
        application_id = serializers.IntegerField(label="应用id")

    def perform_request(self, data):
        app = ApmApplication.objects.filter(id=data["application_id"]).first()
        if not app:
            raise ValueError(_("应用不存在"))

<<<<<<< HEAD
        delete_application_async.delay(app.bk_biz_id, app.app_name)
=======
        delete_application_async.delay(app.bk_biz_id, app.app_name, get_request_username())
>>>>>>> 423b87a3


class QuerySpanStatisticsListResource(Resource):
    RequestSerializer = QuerySerializer

    def perform_request(self, validated_data):
        return QueryProxy(validated_data["bk_biz_id"], validated_data["app_name"]).query_statistics(
            QueryStatisticsMode.SPAN_NAME,
            validated_data["start_time"],
            validated_data["end_time"],
            validated_data["limit"],
            validated_data["offset"],
            validated_data.get("filters"),
            validated_data.get("es_dsl"),
        )


class QueryServiceStatisticsListResource(Resource):
    RequestSerializer = QuerySerializer

    def perform_request(self, validated_data):
        return QueryProxy(validated_data["bk_biz_id"], validated_data["app_name"]).query_statistics(
            QueryStatisticsMode.SERVICE,
            validated_data["start_time"],
            validated_data["end_time"],
            validated_data["limit"],
            validated_data["offset"],
            validated_data.get("filters"),
            validated_data.get("es_dsl"),
        )


class QueryBuiltinProfileDatasourceResource(Resource):
    """Query builtin profile datasource"""

    class ProfileDataSourceSerializer(serializers.ModelSerializer):
        bk_data_token = serializers.SerializerMethodField()

        def get_bk_data_token(self, obj: ProfileDataSource):
            params = {"bk_biz_id": obj.bk_biz_id, "app_name": obj.app_name, "profile_data_id": obj.bk_data_id}
            return transform_data_id_to_v1_token(**params)

        class Meta:
            model = ProfileDataSource
            fields = "__all__"

    def perform_request(self, validated_request_data: dict):
        builtin_source = ProfileDataSource.get_builtin_source()
        if builtin_source is None:
            raise ValueError(_("未找到内置数据源，请联系管理员创建"))

        return self.ProfileDataSourceSerializer(builtin_source).data


class GetBkDataFlowDetailResource(Resource):
    """获取APM在计算平台中创建的Flow列表"""

    class RequestSerializer(serializers.Serializer):
        bk_biz_id = serializers.IntegerField(label="业务id")
        app_name = serializers.CharField(label="应用名称", max_length=50)
        flow_type = serializers.ChoiceField(label="数据开始时间", choices=FlowType.choices)

    class FlowResponseSerializer(serializers.ModelSerializer):
        class Meta:
            model = BkdataFlowConfig
            fields = "__all__"

    def perform_request(self, validated_request_data):
        instance = FlowHelper.get_detail(**validated_request_data)
        if instance:
            return self.FlowResponseSerializer(instance=instance).data

        return None


class CreateOrUpdateBkdataFlowResource(Resource):
    """创建/更新计算平台Flow"""

    class RequestSerializer(serializers.Serializer):
        class TailSamplingConfigSerializer(serializers.Serializer):
            class TailConditions(serializers.Serializer):
                """尾部采样-采样规则数据格式"""

                condition_choices = (
                    ("and", "and"),
                    ("or", "or"),
                )

                condition = serializers.ChoiceField(label="Condition", choices=condition_choices, required=False)
                key = serializers.CharField(label="Key")
                method = serializers.ChoiceField(label="Method", choices=TailSamplingSupportMethod.choices)
                value = serializers.ListSerializer(label="Value", child=serializers.CharField())

            tail_percentage = serializers.IntegerField(label="尾部采样-采集百分比", required=False)
            tail_trace_session_gap_min = serializers.IntegerField(label="尾部采样-会话过期时间", required=False)
            tail_trace_mark_timeout = serializers.IntegerField(label="尾部采样-标记状态最大存活时间", required=False)
            tail_conditions = serializers.ListSerializer(child=TailConditions(), required=False, allow_empty=True)

        bk_biz_id = serializers.IntegerField(label="业务id")
        app_name = serializers.CharField(label="应用名称", max_length=50)
        flow_type = serializers.ChoiceField(label="Flow类型", choices=FlowType.choices)
        config = serializers.DictField(label="Flow配置", allow_empty=True)

    def perform_request(self, validated_data):
        bk_biz_id = validated_data["bk_biz_id"]
        app_name = validated_data["app_name"]

        # 目前仅支持创建尾部采样Flow
        if validated_data["flow_type"] == FlowType.TAIL_SAMPLING.value:
            ser = self.RequestSerializer.TailSamplingConfigSerializer(data=validated_data["config"])
            ser.is_valid(raise_exception=True)

            logger.info(
                f"[create_trace_tail_sampling] start create tail sampling, bk_biz_id: {bk_biz_id} app_name: {app_name}"
            )
            trace = TraceDataSource.objects.filter(bk_biz_id=bk_biz_id, app_name=app_name).first()
            if not trace:
                raise ValueError(f"没有找到app_name: {app_name}的Trace数据表")

            if settings.IS_ACCESS_BK_DATA:
                create_or_update_tail_sampling.delay(trace, ser.data, get_request_username())
                return

            raise ValueError("环境中未开启计算平台，无法创建")

        raise ValueError(f"不支持的Flow类型: {validated_data['flow_type']}")


class OperateApmDataIdResource(Resource):
    """操作APM Dataid的链路"""

    class RequestSerializer(serializers.Serializer):
        datalink_operate = (("stop", "暂停"), ("recover", "恢复"))

        bk_biz_id = serializers.IntegerField(label="业务id")
        app_name = serializers.CharField(label="应用名称", max_length=50)
        datasource_type = serializers.ChoiceField(label="采样类型", choices=DataSamplingLogTypeChoices.choices())
        operate = serializers.ChoiceField(choices=datalink_operate, label="操作")

    def perform_request(self, validated_data):
        if validated_data["datasource_type"] == DataSamplingLogTypeChoices.TRACE:
            data_id = TraceDataSource.objects.get(
                bk_biz_id=validated_data["bk_biz_id"], app_name=validated_data["app_name"]
            ).bk_data_id
        else:
            data_id = MetricDataSource.objects.get(
                bk_biz_id=validated_data["bk_biz_id"], app_name=validated_data["app_name"]
            ).bk_data_id

        ds = DataSource.objects.filter(bk_data_id=data_id).first()
        if not ds:
            raise ValueError(f"data_id: {data_id} not found in metadata.DataSource")

        logger.info(f"[OPERATE_APM_DATA_ID] --> {validated_data['operate']} dataId: {data_id}")
        if validated_data["operate"] == "stop":
            ds.is_enable = False
            ds.save()
            ds.delete_consul_config()
            return data_id

        ds.is_enable = True
        ds.save()
        ds.refresh_consul_config()
        return data_id


class QueryProfileServiceDetailResource(Resource):
    """查询Profile服务详情信息"""

    class RequestSerializer(serializers.Serializer):
        bk_biz_id = serializers.IntegerField()
        app_name = serializers.CharField(required=False)
        service_name = serializers.CharField(required=False, allow_null=True, allow_blank=True)
        data_type = serializers.CharField(required=False, allow_null=True, allow_blank=True)
        sample_type = serializers.CharField(required=False, allow_null=True, allow_blank=True)
        order = serializers.CharField(required=False, default="created_at")
        is_large = serializers.BooleanField(required=False, allow_null=True)
        last_check_time__gt = serializers.IntegerField(required=False, allow_null=True)

    class ResponseSerializer(serializers.ModelSerializer):
        last_check_time = serializers.DateTimeField(format="%Y-%m-%d %H:%M:%S")
        created_at = serializers.DateTimeField(format="%Y-%m-%d %H:%M:%S")
        updated_at = serializers.DateTimeField(format="%Y-%m-%d %H:%M:%S")

        class Meta:
            model = ProfileService
            fields = "__all__"

    many_response_data = True

    def perform_request(self, validated_data):
        params = {"bk_biz_id": validated_data["bk_biz_id"]}

        if validated_data.get("app_name"):
            params["app_name"] = validated_data["app_name"]
        if validated_data.get("service_name"):
            params["name"] = validated_data["service_name"]
        if validated_data.get("data_type"):
            params["data_type"] = validated_data["data_type"]
        if validated_data.get("sample_type"):
            params["sample_type"] = validated_data["sample_type"]
        if validated_data.get("is_large"):
            params["is_large"] = validated_data["is_large"]
        if validated_data.get("last_check_time__gt"):
            params["last_check_time__gt"] = datetime.datetime.fromtimestamp(validated_data["last_check_time__gt"])

        return ProfileService.objects.filter(**params).order_by(validated_data.get("order", "created_at"))


""""后端直接调用的类"""


class CreateApplicationSimpleResource(Resource):
    from apm_web.meta.plugin.plugin import DeploymentEnum, LanguageEnum, Opentelemetry

    DEFAULT_PLUGIN_ID = Opentelemetry.id
    DEFAULT_DEPLOYMENT_IDS = [DeploymentEnum.CENTOS.id]
    DEFAULT_LANGUAGE_IDS = [LanguageEnum.PYTHON.id]

    DEFAULT_CLUSTER = "_default"
    CLUSTER_TYPE = "elasticsearch"

    class RequestSerializer(serializers.Serializer):
        bk_biz_id = serializers.IntegerField(label="业务id", required=False)
        app_name = serializers.RegexField(label="应用名称", max_length=50, regex=r"^[a-z0-9_-]+$")
        app_alias = serializers.CharField(label="应用别名", max_length=255, required=False)
        description = serializers.CharField(label="描述", required=False, max_length=255, default="", allow_blank=True)
        plugin_id = serializers.CharField(label="插件ID", max_length=255, required=False)
        deployment_ids = serializers.ListField(label="环境", child=serializers.CharField(max_length=255), required=False)
        language_ids = serializers.ListField(label="语言", child=serializers.CharField(max_length=255), required=False)
        space_uid = serializers.CharField(label="空间唯一标识", required=False, default="")
        enabled_profiling = serializers.BooleanField(label="是否开启 Profiling 功能", required=False, default=False)
        enabled_trace = serializers.BooleanField(label="是否开启 Trace 功能", required=False, default=True)
        enabled_metric = serializers.BooleanField(label="是否开启 Metric 功能", required=False, default=True)
        enabled_log = serializers.BooleanField(label="是否开启 Log 功能", required=False, default=False)

    def fill_default(self, validate_data):
        if not validate_data.get("bk_biz_id"):
            validate_data["bk_biz_id"] = api.cmdb.get_blueking_biz()

        if not validate_data.get("app_alias"):
            validate_data["app_alias"] = validate_data["app_name"]

        if not validate_data.get("plugin_id"):
            validate_data["plugin_id"] = self.DEFAULT_PLUGIN_ID

        if not validate_data.get("deployment_ids"):
            validate_data["deployment_ids"] = self.DEFAULT_DEPLOYMENT_IDS

        if not validate_data.get("language_ids"):
            validate_data["language_ids"] = self.DEFAULT_LANGUAGE_IDS

        validate_data["datasource_option"] = ApplicationHelper.get_default_storage_config(validate_data["bk_biz_id"])

    def perform_request(self, validated_request_data):
        """api侧创建应用 需要保持和saas侧创建应用接口逻辑一致"""

        if validated_request_data.get("space_uid"):
            validated_request_data["bk_biz_id"] = space_uid_to_bk_biz_id(validated_request_data["space_uid"])

        from apm_web.meta.resources import CreateApplicationResource

        self.fill_default(validated_request_data)
        app = CreateApplicationResource()(**validated_request_data)
        return ApplicationInfoResource()(application_id=app["application_id"])["token"]


class DeleteApplicationSimpleResource(Resource):
    RequestSerializer = ApplicationRequestSerializer

    def perform_request(self, validated_request_data):
        bk_biz_id = validated_request_data.get("bk_biz_id")
        app_name = validated_request_data.get("app_name")
        from apm_web.meta.resources import DeleteApplicationResource

        DeleteApplicationResource()(bk_biz_id=bk_biz_id, app_name=app_name)
        logger.info(f"删除应用 {app_name} 成功")


class StartApplicationSimpleResource(Resource):
    class RequestSerializer(ApplicationRequestSerializer):
        type = serializers.ChoiceField(label="开启/暂停类型", choices=TelemetryDataType.choices(), required=True)

    def perform_request(self, validated_request_data):
        from apm_web.meta.resources import StartResource

        return StartResource().request(validated_request_data)


class StopApplicationSimpleResource(Resource):
    class RequestSerializer(ApplicationRequestSerializer):
        type = serializers.ChoiceField(label="开启/暂停类型", choices=TelemetryDataType.choices(), required=True)

    def perform_request(self, validated_request_data):
        from apm_web.meta.resources import StopResource

        return StopResource().request(validated_request_data)<|MERGE_RESOLUTION|>--- conflicted
+++ resolved
@@ -1449,11 +1449,7 @@
         if not app:
             raise ValueError(_("应用不存在"))
 
-<<<<<<< HEAD
-        delete_application_async.delay(app.bk_biz_id, app.app_name)
-=======
         delete_application_async.delay(app.bk_biz_id, app.app_name, get_request_username())
->>>>>>> 423b87a3
 
 
 class QuerySpanStatisticsListResource(Resource):
