# -*- coding: utf-8 -*-
"""
Tencent is pleased to support the open source community by making 蓝鲸智云 - 监控平台 (BlueKing - Monitor) available.
Copyright (C) 2017-2021 THL A29 Limited, a Tencent company. All rights reserved.
Licensed under the MIT License (the "License"); you may not use this file except in compliance with the License.
You may obtain a copy of the License at http://opensource.org/licenses/MIT
Unless required by applicable law or agreed to in writing, software distributed under the License is distributed on
an "AS IS" BASIS, WITHOUT WARRANTIES OR CONDITIONS OF ANY KIND, either express or implied. See the License for the
specific language governing permissions and limitations under the License.
"""
import copy
import datetime
import json
import logging
import traceback

import pytz
from django.conf import settings
from django.db import models as db_models
from django.db.models import Q
from django.utils.translation import ugettext_lazy as _
from rest_framework import serializers

from apm.constants import GLOBAL_CONFIG_BK_BIZ_ID, ConfigTypes, VisibleEnum
from apm.core.handlers.application_hepler import ApplicationHelper
from apm.core.handlers.bk_data.helper import FlowHelper
from apm.core.handlers.discover_handler import DiscoverHandler
from apm.core.handlers.instance_handlers import InstanceHandler
from apm.core.handlers.query.define import QueryMode, QueryStatisticsMode
from apm.core.handlers.query.proxy import QueryProxy
from apm.models import (
    ApdexConfig,
    ApmApplication,
    ApmInstanceDiscover,
    ApmMetricDimension,
    ApmTopoDiscoverRule,
    AppConfigBase,
    BkdataFlowConfig,
    CustomServiceConfig,
    Endpoint,
    HostInstance,
    LicenseConfig,
    MetricDataSource,
    NormalTypeValueConfig,
    ProbeConfig,
    ProfileDataSource,
    QpsConfig,
    RemoteServiceRelation,
    RootEndpoint,
    SamplerConfig,
    TopoInstance,
    TopoNode,
    TopoRelation,
    TraceDataSource,
)
from apm.models.profile import ProfileService
from apm.task.tasks import create_or_update_tail_sampling
from apm_web.constants import ServiceRelationLogTypeChoices
from apm_web.models import LogServiceRelation
from bkm_space.utils import space_uid_to_bk_biz_id
from bkmonitor.utils.cipher import transform_data_id_to_v1_token
from bkmonitor.utils.thread_backend import ThreadPool
from constants.apm import (
    DataSamplingLogTypeChoices,
    FlowType,
    TailSamplingSupportMethod,
    TraceListQueryMode,
    TraceWaterFallDisplayKey,
)
from core.drf_resource import Resource, api
from metadata import models
from metadata.models import DataSource

logger = logging.getLogger("apm")


class DatasourceConfigRequestSerializer(serializers.Serializer):
    """应用数据库配置"""

    es_storage_cluster = serializers.IntegerField(label="es存储集群")
    es_retention = serializers.IntegerField(required=False, label="es存储周期", min_value=1)
    es_number_of_replicas = serializers.IntegerField(required=False, label="es副本数量", min_value=0)
    es_shards = serializers.IntegerField(required=False, label="索引分片数量", min_value=1)
    es_slice_size = serializers.IntegerField(label="es索引切分大小", default=500)


class PageListResource(Resource):
    def handle_pagination(self, params, data):
        page = params.get("page", 1)
        page_size = params.get("page_size", 10)
        offset = (page - 1) * page_size
        return data[offset : offset + page_size]


class CreateApplicationResource(Resource):
    class RequestSerializer(serializers.Serializer):
        bk_biz_id = serializers.IntegerField(label="业务id")
        app_name = serializers.CharField(label="应用名称", max_length=50)
        app_alias = serializers.CharField(label="应用别名", max_length=255)
        # enable profiling as default for debugging
        enabled_profiling = serializers.BooleanField(label="是否开启性能分析", required=False, default=False)
        description = serializers.CharField(label="描述", required=False, max_length=255, default="", allow_blank=True)
        es_storage_config = DatasourceConfigRequestSerializer(label="数据库配置")

    def perform_request(self, validated_request_data):
        return ApmApplication.create_application(
            bk_biz_id=validated_request_data["bk_biz_id"],
            app_name=validated_request_data["app_name"],
            app_alias=validated_request_data["app_alias"],
            description=validated_request_data["description"],
            es_storage_config=validated_request_data["es_storage_config"],
            options={"enabled_profiling": validated_request_data.get("enabled_profiling", False)},
        )


class CreateApplicationSimpleResource(Resource):
    from apm_web.meta.plugin.plugin import DeploymentEnum, LanguageEnum, Opentelemetry

    DEFAULT_PLUGIN_ID = Opentelemetry.id
    DEFAULT_DEPLOYMENT_IDS = [DeploymentEnum.CENTOS.id]
    DEFAULT_LANGUAGE_IDS = [LanguageEnum.PYTHON.id]
    DEFAULT_ES_STORAGE_CLUSTER = settings.APM_APP_DEFAULT_ES_STORAGE_CLUSTER
    DEFAULT_ES_RETENTION = settings.APM_APP_DEFAULT_ES_RETENTION
    DEFAULT_ES_NUMBER_OF_REPLICAS = settings.APM_APP_DEFAULT_ES_REPLICAS
    DEFAULT_ES_SHARDS = settings.APM_APP_DEFAULT_ES_SHARDS
    DEFAULT_ES_SLICE_SIZE = settings.APM_APP_DEFAULT_ES_SLICE_LIMIT

    DEFAULT_CLUSTER = "_default"
    CLUSTER_TYPE = "elasticsearch"

    class RequestSerializer(serializers.Serializer):
        bk_biz_id = serializers.IntegerField(label="业务id", required=False)
        app_name = serializers.RegexField(label="应用名称", max_length=50, regex=r"^[a-z0-9_-]+$")
        app_alias = serializers.CharField(label="应用别名", max_length=255, required=False)
        description = serializers.CharField(label="描述", required=False, max_length=255, default="", allow_blank=True)
        plugin_id = serializers.CharField(label="插件ID", max_length=255, required=False)
        deployment_ids = serializers.ListField(label="环境", child=serializers.CharField(max_length=255), required=False)
        language_ids = serializers.ListField(label="语言", child=serializers.CharField(max_length=255), required=False)
        space_uid = serializers.CharField(label="空间唯一标识", required=False, default="")

    def fill_default(self, validate_data):
        if not validate_data.get("bk_biz_id"):
            validate_data["bk_biz_id"] = api.cmdb.get_blueking_biz()

        if not validate_data.get("app_alias"):
            validate_data["app_alias"] = validate_data["app_name"]

        if not validate_data.get("plugin_id"):
            validate_data["plugin_id"] = self.DEFAULT_PLUGIN_ID

        if not validate_data.get("deployment_ids"):
            validate_data["deployment_ids"] = self.DEFAULT_DEPLOYMENT_IDS

        if not validate_data.get("language_ids"):
            validate_data["language_ids"] = self.DEFAULT_LANGUAGE_IDS

        es_storage_cluster = self.DEFAULT_ES_STORAGE_CLUSTER
        if not es_storage_cluster or es_storage_cluster == -1:
            # 默认集群从集群列表中选择
            default_cluster_id = ApplicationHelper.get_default_cluster_id(validate_data["bk_biz_id"])
            if default_cluster_id:
                es_storage_cluster = default_cluster_id

        # 填充默认存储集群
        validate_data["datasource_option"] = {
            "es_storage_cluster": es_storage_cluster,
            "es_retention": self.DEFAULT_ES_RETENTION,
            "es_number_of_replicas": self.DEFAULT_ES_NUMBER_OF_REPLICAS,
            "es_shards": self.DEFAULT_ES_SHARDS,
            "es_slice_size": self.DEFAULT_ES_SLICE_SIZE,
        }

    def perform_request(self, validated_request_data):
        """api侧创建应用 需要保持和saas侧创建应用接口逻辑一致"""

        if validated_request_data.get("space_uid"):
            validated_request_data["bk_biz_id"] = space_uid_to_bk_biz_id(validated_request_data["space_uid"])

        from apm_web.meta.resources import CreateApplicationResource

        self.fill_default(validated_request_data)
        app = CreateApplicationResource()(**validated_request_data)
        return ApplicationInfoResource()(application_id=app["application_id"])["bk_data_token"]


class ApplyDatasourceResource(Resource):
    class RequestSerializer(DatasourceConfigRequestSerializer):
        application_id = serializers.IntegerField(label="应用id")

    def perform_request(self, validated_request_data):
        try:
            application = ApmApplication.objects.get(id=validated_request_data["application_id"])
        except ApmApplication.DoesNotExist:
            raise ValueError(_("应用不存在"))

        storage_config = {
            "es_storage_cluster": validated_request_data["es_storage_cluster"],
            "es_retention": validated_request_data.get("es_retention", 15),
            "es_number_of_replicas": validated_request_data.get("es_number_of_replicas", 1),
            "es_shards": validated_request_data.get("es_shards", 3),
            "es_slice_size": validated_request_data.get("es_slice_size", 500),
        }

        return ApmApplication.apply_datasource(
            bk_biz_id=application.bk_biz_id, app_name=application.app_name, es_storage_config=storage_config
        )


class OperateApplicationSerializer(serializers.Serializer):
    class OperateType(db_models.TextChoices):
        TRACING = "tracing", "tracing"
        PROFILING = "profiling", "profiling"

    application_id = serializers.IntegerField(label="应用id")
    type = serializers.ChoiceField(
        label="开启/暂停类型",
        choices=OperateType.choices,
        required=False,
        default=OperateType.TRACING.value,
    )


class StartApplicationResource(Resource):
    RequestSerializer = OperateApplicationSerializer

    def perform_request(self, validated_request_data):
        try:
            application = ApmApplication.objects.get(id=validated_request_data["application_id"])
        except ApmApplication.DoesNotExist:
            raise ValueError(_("应用不存在"))

        if validated_request_data["type"] == "tracing":
            return application.start()

        if validated_request_data["type"] == "profiling":
            return application.start_profiling()

        raise ValueError(_(f"操作类型不支持: {validated_request_data['type']}"))


class StopApplicationResource(Resource):
    RequestSerializer = OperateApplicationSerializer

    def perform_request(self, validated_request_data):
        try:
            application = ApmApplication.objects.get(id=validated_request_data["application_id"])
        except ApmApplication.DoesNotExist:
            raise ValueError(_("应用不存在"))

        if validated_request_data["type"] == "tracing":
            return application.stop()

        if validated_request_data["type"] == "profiling":
            return application.stop_profiling()

        raise ValueError(_(f"操作类型不支持: {validated_request_data['type']}"))


class ListApplicationResources(Resource):
    class RequestSerializer(serializers.Serializer):
        bk_biz_id = serializers.IntegerField(label="业务id")

    class ResponseSerializer(serializers.ModelSerializer):
        class Meta:
            model = ApmApplication
            exclude = ("is_deleted", "is_enabled")

        def to_representation(self, instance):
            data = super(ListApplicationResources.ResponseSerializer, self).to_representation(instance)
            if instance.metric_datasource:
                data["metric_config"] = instance.metric_datasource.to_json()
            if instance.trace_datasource:
                data["trace_config"] = instance.trace_datasource.to_json()
            if instance.profile_datasource:
                data["profiling_config"] = instance.profile_datasource.to_json()
            return data

    many_response_data = True

    def perform_request(self, validated_request_data):
        return ApmApplication.objects.filter(bk_biz_id=validated_request_data["bk_biz_id"])


class ApplicationInfoResource(Resource):
    class RequestSerializer(serializers.Serializer):
        application_id = serializers.IntegerField(label="应用id")

    class ResponseSerializer(serializers.ModelSerializer):
        class Meta:
            model = ApmApplication
            exclude = ("is_deleted", "is_enabled")

        def to_representation(self, instance):
            data = super(ApplicationInfoResource.ResponseSerializer, self).to_representation(instance)
            data["bk_data_token"] = instance.get_bk_data_token()
            if instance.metric_datasource:
                data["metric_config"] = instance.metric_datasource.to_json()
            if instance.trace_datasource:
                data["trace_config"] = instance.trace_datasource.to_json()
            if instance.profile_datasource:
                data["profiling_config"] = instance.profile_datasource.to_json()
            return data

    def perform_request(self, validated_request_data):
        return ApmApplication.objects.get(id=validated_request_data["application_id"])


class ApdexSerializer(serializers.Serializer):
    apdex_t = serializers.IntegerField(label="apdex_t", min_value=0)
    span_kind = serializers.CharField(label="span_kind", allow_blank=True)
    predicate_key = serializers.CharField(label="predicate_key", allow_blank=True)


class SampleSerializer(serializers.Serializer):
    sampler_type = serializers.CharField(label="采集类型")
    sampling_percentage = serializers.IntegerField(
        label="采集百分比", required=False, default=100, min_value=0, max_value=100
    )


class DimensionConfigSerializer(serializers.Serializer):
    span_kind = serializers.CharField(label="span_kind")
    predicate_key = serializers.CharField(label="predicate_key", allow_blank=True)
    dimensions = serializers.ListField(child=serializers.CharField())


class ReleaseAppConfigResource(Resource):
    class RequestSerializer(serializers.Serializer):
        class ServiceConfigSerializer(serializers.Serializer):
            service_name = serializers.CharField(label="service_name")
            apdex_config = serializers.ListField(label="Apdex配置规则", child=ApdexSerializer(), required=False)

        class InstanceConfigSerializer(serializers.Serializer):
            id = serializers.IntegerField(label="instance_id")
            apdex_config = serializers.ListField(label="Apdex配置规则", child=ApdexSerializer(), required=False)
            sampler_config = SampleSerializer(label="采样配置", required=False)

        class CustomServiceSerializer(serializers.Serializer):
            rule = serializers.JSONField()
            name = serializers.CharField(allow_null=True)
            type = serializers.CharField()
            match_type = serializers.CharField()

        class LicenseConfigSerializer(serializers.Serializer):
            enabled = serializers.BooleanField(label="是否开启license检查", default=True)
            expire_time = serializers.IntegerField(label="license 过期时间")
            tolerable_expire = serializers.CharField(label="容忍过期时间")
            number_nodes = serializers.IntegerField(label="可接受探针实例数量")
            tolerable_num_ratio = serializers.FloatField(label="可接受探针实例数量倍率", default=1.0)

        class DbConfigSerializer(serializers.Serializer):
            cut = serializers.ListSerializer(label="剪辑配置", child=serializers.DictField(), default=[])
            drop = serializers.ListSerializer(label="丢弃配置", child=serializers.DictField(), default=[])

        class ProbeConfigSerializer(serializers.Serializer):
            sn = serializers.CharField(label="配置变更标识")
            rules = serializers.ListSerializer(label="配置项", child=serializers.DictField(), allow_empty=False)

        class DbSlowCommandConfigSerializer(serializers.Serializer):
            destination = serializers.CharField(label="目标字段")
            rules = serializers.ListSerializer(label="配置项", child=serializers.DictField(), default=[])

        bk_biz_id = serializers.IntegerField(label="业务id")
        app_name = serializers.CharField(label="应用名称", max_length=50)

        apdex_config = serializers.ListField(label="应用Apdex配置规则", child=ApdexSerializer(), required=False)
        sampler_config = SampleSerializer(label="应用采样配置", required=False)
        instance_name_config = serializers.ListField(child=serializers.CharField(), label="实例名称")
        dimension_config = serializers.ListField(
            child=DimensionConfigSerializer(label="应用维度配置"), required=False, allow_empty=True, allow_null=True
        )
        custom_service_config = serializers.ListField(
            child=CustomServiceSerializer(), required=False, allow_empty=True, allow_null=True
        )

        instance_configs = serializers.ListField(
            label="实例配置", child=InstanceConfigSerializer(), required=False, allow_null=True, allow_empty=True
        )
        service_configs = serializers.ListField(
            label="服务配置", child=ServiceConfigSerializer(), required=False, allow_null=True, allow_empty=True
        )
        license_config = LicenseConfigSerializer(label="license 配置", required=False, default={})

        db_config = DbConfigSerializer(label="sql/nosql配置", default={})

        probe_config = ProbeConfigSerializer(label="探针配置", default={})

        db_slow_command_config = DbSlowCommandConfigSerializer(label="慢命令配置", default={})

        qps = serializers.IntegerField(label="qps", min_value=1, required=False, default=settings.APM_APP_QPS)

    def perform_request(self, validated_request_data):
        bk_biz_id = validated_request_data["bk_biz_id"]
        app_name = validated_request_data["app_name"]

        ApmApplication.get_application(bk_biz_id, app_name)

        service_configs = validated_request_data.get("service_configs", [])
        instance_configs = validated_request_data.get("instance_configs", [])
        self.set_config(bk_biz_id, app_name, app_name, ApdexConfig.APP_LEVEL, validated_request_data)
        self.set_custom_service_config(bk_biz_id, app_name, validated_request_data["custom_service_config"])
        self.set_qps_config(bk_biz_id, app_name, app_name, ApdexConfig.APP_LEVEL, validated_request_data.get("qps"))

        for service_config in service_configs:
            self.set_config(bk_biz_id, app_name, app_name, ApdexConfig.SERVICE_LEVEL, service_config)

        # 目前暂无实例配置
        for instance_config in instance_configs:
            self.set_config(bk_biz_id, app_name, instance_config["id"], ApdexConfig.INSTANCE_LEVEL, instance_config)

        from apm.task.tasks import refresh_apm_application_config

        refresh_apm_application_config.delay(bk_biz_id, app_name)

    def set_qps_config(self, bk_biz_id, app_name, config_key, config_level, qps):
        if not qps:
            return
        QpsConfig.refresh_config(bk_biz_id, app_name, config_level, config_key, [{"qps": qps}])

    def set_custom_service_config(self, bk_biz_id, app_name, custom_services):
        CustomServiceConfig.objects.filter(
            bk_biz_id=bk_biz_id, app_name=app_name, config_level=ApdexConfig.APP_LEVEL, config_key=app_name
        ).delete()
        CustomServiceConfig.refresh_config(bk_biz_id, app_name, ApdexConfig.APP_LEVEL, app_name, custom_services)

    def set_config(self, bk_biz_id, app_name, config_key, config_level, config):
        if config_level == AppConfigBase.APP_LEVEL:
            # 如果是app级别配置 -> 保存实例名配置&维度配置&采样配置
            instance_name_config = config.get("instance_name_config", [])
            dimension_config = config.get("dimension_config", [])
            sampler_config = config.get("sampler_config", {})
            apdex_configs = config.get("apdex_config", [])
            license_config = config.get("license_config", {})
            db_config = config.get("db_config", {})
            probe_config = config.get("probe_config", {})
            db_slow_command_config = config.get("db_slow_command_config", {})

            self.set_apdex_configs(bk_biz_id, app_name, config_key, config_level, apdex_configs)
            self.set_sampler_configs(bk_biz_id, app_name, config_key, config_level, sampler_config)
            self.set_instance_name_config(bk_biz_id, app_name, instance_name_config)
            self.set_dimension_config(bk_biz_id, app_name, dimension_config)
            self.set_license_config(bk_biz_id, app_name, config_key, config_level, license_config)
            self.set_db_config(bk_biz_id, app_name, config_key, config_level, db_config)
            self.set_probe_config(bk_biz_id, app_name, config_key, config_level, probe_config)
            self.set_db_slow_command_config(bk_biz_id, app_name, config_key, config_level, db_slow_command_config)
        elif config_level == AppConfigBase.SERVICE_LEVEL:
            self.set_apdex_configs(
                bk_biz_id, app_name, config["service_name"], AppConfigBase.SERVICE_LEVEL, config["apdex_config"]
            )

    def set_instance_name_config(self, bk_biz_id, app_name, instance_name_config):
        ApmInstanceDiscover.refresh_config(bk_biz_id, app_name, instance_name_config)

    def set_dimension_config(self, bk_biz_id, app_name, dimension_configs):
        ApmMetricDimension.refresh_config(bk_biz_id, app_name, dimension_configs)

    def set_apdex_configs(self, bk_biz_id, app_name, config_key, config_level, apdex_configs):
        ApdexConfig.refresh_config(bk_biz_id, app_name, config_level, config_key, apdex_configs)

    def set_sampler_configs(self, bk_biz_id, app_name, config_key, config_level, sampler_config):
        if not sampler_config:
            return
        SamplerConfig.refresh_config(bk_biz_id, app_name, config_level, config_key, [sampler_config])

    def set_license_config(self, bk_biz_id, app_name, config_key, config_level, license_config):
        if not license_config:
            return
        LicenseConfig.refresh_config(bk_biz_id, app_name, config_level, config_key, [license_config])

    def set_db_config(self, bk_biz_id, app_name, config_key, config_level, db_config):
        if not db_config:
            return
        type_value_config = {"type": ConfigTypes.DB_CONFIG, "value": json.dumps(db_config)}
        NormalTypeValueConfig.refresh_config(
            bk_biz_id, app_name, config_level, config_key, [type_value_config], need_delete_config=False
        )

    def set_probe_config(self, bk_biz_id, app_name, config_key, config_level, probe_config):
        if not probe_config:
            return
        ProbeConfig.refresh_config(bk_biz_id, app_name, config_level, config_key, [probe_config])

    def set_db_slow_command_config(self, bk_biz_id, app_name, config_key, config_level, db_slow_command_config):
        if not db_slow_command_config:
            return
        type_value_config = {"type": ConfigTypes.DB_SLOW_COMMAND_CONFIG, "value": json.dumps(db_slow_command_config)}
        NormalTypeValueConfig.refresh_config(
            bk_biz_id, app_name, config_level, config_key, [type_value_config], need_delete_config=False
        )


class DeleteAppConfigResource(Resource):
    class RequestSerializer(serializers.Serializer):
        class ServiceConfigSerializer(serializers.Serializer):
            service_name = serializers.CharField(label="service_name")
            apdex_config = serializers.ListField(label="Apdex配置规则", child=ApdexSerializer(), required=False)

        class InstanceConfigSerializer(serializers.Serializer):
            id = serializers.IntegerField(label="instance_id")
            apdex_config = serializers.ListField(label="Apdex配置规则", child=ApdexSerializer(), required=False)
            sampler_config = SampleSerializer(label="采样配置", required=False)

        bk_biz_id = serializers.IntegerField(label="业务id")
        app_name = serializers.CharField(label="应用名称", max_length=50)

        apdex_config = serializers.ListField(label="Apdex配置规则", child=ApdexSerializer(), required=False)
        sampler_config = SampleSerializer(label="采样配置", required=False)
        instance_name_config = serializers.ListField(child=serializers.CharField(), label="实例名称")
        dimension_config = serializers.ListField(child=DimensionConfigSerializer(label="应用维度配置"), required=False)

        service_configs = serializers.ListField(label="服务配置", child=ServiceConfigSerializer(), required=False)
        instance_configs = serializers.ListField(label="实例配置", child=InstanceConfigSerializer(), required=False)

    def perform_request(self, validated_request_data):
        bk_biz_id = validated_request_data["bk_biz_id"]
        app_name = validated_request_data["app_name"]

        ApmApplication.get_application(bk_biz_id, app_name)

        service_configs = validated_request_data.get("service_configs", [])
        instance_configs = validated_request_data.get("instance_configs", [])
        self.delete_config(bk_biz_id, app_name, app_name, ApdexConfig.APP_LEVEL, validated_request_data)

        for service_config in service_configs:
            self.delete_config(bk_biz_id, app_name, app_name, ApdexConfig.SERVICE_LEVEL, service_config)

        for instance_config in instance_configs:
            self.delete_config(bk_biz_id, app_name, instance_config["id"], ApdexConfig.INSTANCE_LEVEL, instance_config)
        from apm.task.tasks import refresh_apm_application_config

        refresh_apm_application_config.delay(bk_biz_id, app_name)

    def delete_config(self, bk_biz_id, app_name, config_key, config_level, config):
        apdex_configs = config.get("apdex_config", [])
        self.delete_apdex_configs(bk_biz_id, app_name, config_key, config_level, apdex_configs)

        if config_level == ApdexConfig.APP_LEVEL:
            # 应用配置需要删除采样配置&维度配置&实例名配置
            sampler_config = config.get("sampler_config")
            self.delete_sampler_configs(bk_biz_id, app_name, config_key, config_level, sampler_config)
            self.delete_instance_name_configs(bk_biz_id, app_name)
            self.delete_dimension_configs(bk_biz_id, app_name)

    def delete_instance_name_configs(self, bk_biz_id, app_name):
        ApmInstanceDiscover.delete_config(bk_biz_id, app_name)

    def delete_dimension_configs(self, bk_biz_id, app_name):
        ApmMetricDimension.delete_config(bk_biz_id, app_name)

    def delete_apdex_configs(self, bk_biz_id, app_name, config_key, config_level, apdex_configs):
        delete_configs = []
        for apdex_config in apdex_configs:
            delete_configs.append({"config_key": config_key, "config_level": config_level, **apdex_config})
        ApdexConfig.delete_config(bk_biz_id, app_name, delete_configs)

    def delete_sampler_configs(self, bk_biz_id, app_name, config_key, config_level, sampler_config):
        if not sampler_config:
            return
        SamplerConfig.delete_config(
            bk_biz_id, app_name, [{"config_key": config_key, "config_level": config_level, **sampler_config}]
        )


class AppConfigResource(Resource):
    class RequestSerializer(serializers.Serializer):
        bk_biz_id = serializers.IntegerField(label="业务id")
        app_name = serializers.CharField(label="应用名称", max_length=50)

    def perform_request(self, validated_request_data):
        return {
            "apdex_config_rules": [
                apdex_config.to_json()
                for apdex_config in ApdexConfig.objects.filter(
                    bk_biz_id=validated_request_data["bk_biz_id"], app_name=validated_request_data["app_name"]
                )
            ],
            "sampler_config": [
                sampler_config.to_json()
                for sampler_config in SamplerConfig.objects.filter(
                    bk_biz_id=validated_request_data["bk_biz_id"], app_name=validated_request_data["app_name"]
                )
            ],
            "instance_id_config": [
                instance.to_json()
                for instance in ApmInstanceDiscover.get_biz_config(validated_request_data["bk_biz_id"])
            ],
            "metric_dimension_config": [
                metric.to_json() for metric in ApmMetricDimension.get_biz_config(validated_request_data["bk_biz_id"])
            ],
        }


class QueryTopoNodeResource(Resource):
    class RequestSerializer(serializers.Serializer):
        bk_biz_id = serializers.IntegerField(label="业务id")
        app_name = serializers.CharField(label="应用名称", max_length=50)
        topo_key = serializers.CharField(label="Topo Key", required=False, allow_null=True)

    class ResponseSerializer(serializers.ModelSerializer):
        class Meta:
            model = TopoNode
            fields = ("extra_data", "topo_key")

        def to_representation(self, instance):
            data = super(QueryTopoNodeResource.ResponseSerializer, self).to_representation(instance)
            data["extra_data"] = instance.extra_data
            return data

    many_response_data = True

    def perform_request(self, data):
        filter_params = DiscoverHandler.get_retention_filter_params(data["bk_biz_id"], data["app_name"])

        if data.get("topo_key"):
            filter_params["topo_key"] = data["topo_key"]

        return TopoNode.objects.filter(**filter_params)


class QueryTopoRelationResource(Resource):
    class RequestSerializer(serializers.Serializer):
        bk_biz_id = serializers.IntegerField(label="业务id")
        app_name = serializers.CharField(label="应用名称", max_length=50)
        from_topo_key = serializers.CharField(label="调用方Topo Key", allow_null=True, required=False)
        to_topo_key = serializers.CharField(label="被调方Topo Key", allow_null=True, required=False)
        filters = serializers.DictField(label="查询条件", allow_null=True, required=False, default={})

    class ResponseSerializer(serializers.ModelSerializer):
        class Meta:
            model = TopoRelation
            exclude = ["created_at", "updated_at"]

    many_response_data = True

    def perform_request(self, data):
        filter_params = DiscoverHandler.get_retention_filter_params(data["bk_biz_id"], data["app_name"])

        if data.get("from_topo_key"):
            filter_params["from_topo_key"] = data["from_topo_key"]
        if data.get("to_topo_key"):
            filter_params["to_topo_key"] = data["to_topo_key"]

        return TopoRelation.objects.filter(**filter_params, **data["filters"])


class QueryTopoInstanceResource(PageListResource):
    UNIQUE_UPDATED_AT = "updated_at"

    topo_instance_all_fields = [field.column for field in TopoInstance._meta.fields]
    merge_data_need_fields = ["updated_at", "id", "instance_id"]

    class RequestSerializer(serializers.Serializer):
        bk_biz_id = serializers.IntegerField(label="业务id")
        app_name = serializers.CharField(label="应用名称", max_length=50)
        service_name = serializers.ListField(label="服务列表", required=False, default=[])
        filters = serializers.DictField(label="查询条件", required=False)
        page = serializers.IntegerField(required=False, label="页码", min_value=1)
        page_size = serializers.IntegerField(required=False, label="每页条数", min_value=1)
        sort = serializers.CharField(required=False, label="排序条件", allow_blank=True)
        fields = serializers.ListField(required=False, label="返回字段", default=[])

    class TopoInstanceSerializer(serializers.ModelSerializer):
        class Meta:
            model = TopoInstance
            fields = "__all__"

    def sort_data(self, queryset, sort_field: str):
        """
        updated_at 字段排序
        :param queryset: 结果集
        :param sort_field: 排序字段
        :return:
        """
        if sort_field in (self.UNIQUE_UPDATED_AT,):
            return sorted(queryset, key=lambda item: item["updated_at"])
        return sorted(queryset, key=lambda item: item["updated_at"], reverse=True)

    def filter_data(self, queryset, filter_flag):
        """
        updated_at 字段过滤
        :param queryset: 结果集
        :param filter_flag: 过滤字段
        :return:
        """
        if "updated_at__gte" in filter_flag:
            queryset = [i for i in queryset if i["updated_at"] >= filter_flag.get("updated_at__gte")]
        if "updated_at__gt" in filter_flag:
            queryset = [i for i in queryset if i["updated_at"] > filter_flag.get("updated_at__gt")]
        if "updated_at__lte" in filter_flag:
            queryset = [i for i in queryset if i["updated_at"] <= filter_flag.get("updated_at__lte")]
        if "updated_at__lt" in filter_flag:
            queryset = [i for i in queryset if i["updated_at"] < filter_flag.get("updated_at__lt")]
        if self.UNIQUE_UPDATED_AT in filter_flag:
            queryset = [i for i in queryset if i["updated_at"] == filter_flag.get("updated_at")]
        return queryset

    def pre_process(self, filter_params, validated_request_data):
        # 去除 updated_at 过滤条件
        filter_flag = {}
        for k in list(filter_params.keys()):
            if self.UNIQUE_UPDATED_AT in k:
                filter_flag[k] = filter_params.pop(k)

        sort_flag = ""
        sort = validated_request_data.get("sort")
        if sort and self.UNIQUE_UPDATED_AT in sort:
            sort_flag = sort
        return {"filter_flag": filter_flag, "sort_flag": sort_flag}

    def post_process(self, unique_params, data):
        if unique_params.get("sort_flag"):
            data = self.sort_data(data, unique_params.get("sort_flag"))
        if unique_params.get("filter_flag"):
            data = self.filter_data(data, unique_params.get("filter_flag"))
        return data

    def merge_data(self, instance_list, validated_request_data):
        merge_data = []
        name = InstanceHandler.get_topo_instance_cache_key(
            validated_request_data["bk_biz_id"], validated_request_data["app_name"]
        )
        cache_data = InstanceHandler().get_cache_data(name)
        # 更新 updated_at 字段
        for instance in instance_list:
            key = str(instance["id"]) + ":" + instance["instance_id"]
            if key in cache_data:
                instance["updated_at"] = datetime.datetime.fromtimestamp(cache_data.get(key), tz=pytz.UTC)
            merge_data.append(instance)
        return merge_data

    def param_preprocessing(self, validated_request_data, total):
        """
        page, page_size, fields 预处理
        """
        page = validated_request_data.get("page") or 1
        page_size = validated_request_data.get("page_size") or total
        fields = validated_request_data.get("fields") or self.topo_instance_all_fields
        query_fields = copy.deepcopy(fields)
        sort_field = validated_request_data.get("sort")
        if sort_field and self.UNIQUE_UPDATED_AT in sort_field:
            query_fields.append(self.UNIQUE_UPDATED_AT)
        return page, page_size, query_fields

    def perform_request(self, validated_request_data):
        filter_params = DiscoverHandler.get_retention_utc_filter_params(
            validated_request_data["bk_biz_id"], validated_request_data["app_name"]
        )
        service_name = validated_request_data["service_name"]
        if service_name:
            filter_params["topo_node_key__in"] = service_name

        if validated_request_data.get("filters"):
            filter_params.update(validated_request_data["filters"])

        unique_params = self.pre_process(filter_params, validated_request_data)

        queryset = TopoInstance.objects.filter(**filter_params)

        total = queryset.count()

        page, page_size, fields = self.param_preprocessing(validated_request_data, total)

        # 排序
        sort_field = validated_request_data.get("sort")
        if sort_field and self.UNIQUE_UPDATED_AT not in sort_field:
            queryset = queryset.order_by(sort_field)

        # 新功能，包含字段 updated_at 时，从缓存中读取数据并更新 updated_at
        # 不含 updated_at 时，按需返回
        if self.UNIQUE_UPDATED_AT in fields:
            # 补充字段，防止 merge_data 报错
            tem_fields = set(fields) | set(self.merge_data_need_fields)
            data = [obj for obj in queryset.values(*tem_fields)]
            merge_data = self.merge_data(data, validated_request_data)
            data = self.post_process(unique_params, merge_data)
            # 去除补充的字段
            return_fields = validated_request_data.get("fields")
            if return_fields:
                data = [{field: i[field] for field in return_fields} for i in data]
            total = len(data)
        else:
            data = queryset

        res = self.handle_pagination(data=data, params={"page": page, "page_size": page_size})
        if isinstance(res, list):
            return {"total": total, "data": res}
        return {"total": total, "data": [obj for obj in res.values(*fields)]}


class QueryRootEndpointResource(Resource):
    class RequestSerializer(serializers.Serializer):
        bk_biz_id = serializers.IntegerField(label="业务id")
        app_name = serializers.CharField(label="应用名称", max_length=50)

    class ResponseSerializer(serializers.ModelSerializer):
        class Meta:
            model = RootEndpoint
            fields = ("endpoint_name", "category_id", "service_name")

    many_response_data = True

    def perform_request(self, data):
        filter_params = DiscoverHandler.get_retention_filter_params(data["bk_biz_id"], data["app_name"])

        return RootEndpoint.objects.filter(**filter_params)


class FilterSerializer(serializers.Serializer):
    key = serializers.CharField(label="key", max_length=50)
    value = serializers.ListField(label="value", required=False, default=[])
    op = serializers.CharField(label="op", max_length=50)
    condition = serializers.CharField(label="condition", max_length=50, required=False)


class QuerySpanResource(Resource):
    class RequestSerializer(serializers.Serializer):
        bk_biz_id = serializers.IntegerField(label="业务id")
        app_name = serializers.CharField(label="应用名称", max_length=50)
        start_time = serializers.IntegerField(required=True, label="数据开始时间")
        end_time = serializers.IntegerField(required=True, label="数据开始时间")
        filter_params = serializers.ListField(required=False, label="过滤条件", child=FilterSerializer())
        fields = serializers.ListField(required=False, label="过滤字段")
        category = serializers.CharField(required=False, label="类别")
        group_keys = serializers.ListField(required=False, label="聚和字段", default=[])

    def perform_request(self, validated_request_data):
        application = ApmApplication.get_application(
            bk_biz_id=validated_request_data["bk_biz_id"], app_name=validated_request_data["app_name"]
        )
        param = {
            "start_time": validated_request_data["start_time"],
            "end_time": validated_request_data["end_time"],
            "filter_params": validated_request_data.get("filter_params"),
            "category": validated_request_data.get("category"),
            "fields": validated_request_data.get("fields"),
        }
        if not validated_request_data.get("group_keys"):
            return application.trace_datasource.query_span(**param)

        param["group_keys"] = validated_request_data.get("group_keys")
        return application.trace_datasource.query_span_with_group_keys(**param)


class QueryEndpointResource(Resource):
    class RequestSerializer(serializers.Serializer):
        bk_biz_id = serializers.IntegerField(label="业务id")
        app_name = serializers.CharField(label="应用名称", max_length=50)
        # start_time = serializers.IntegerField(required=True, label="数据开始时间")
        # end_time = serializers.IntegerField(required=True, label="数据开始时间")
        category = serializers.CharField(required=False, label="类别", default="")
        category_kind_value = serializers.CharField(required=False, label="类型具体值", default="")
        service_name = serializers.CharField(required=False, label="服务名称", allow_blank=True, default="")
        bk_instance_id = serializers.CharField(required=False, label="实例id", allow_blank=True, default="")

    def perform_request(self, data):
        filter_params = DiscoverHandler.get_retention_filter_params(data["bk_biz_id"], data["app_name"])

        endpoints = Endpoint.objects.filter(**filter_params).order_by("-updated_at")
        if data["category"]:
            endpoints = endpoints.filter(category_id=data["category"])
        if data["category_kind_value"]:
            endpoints = endpoints.filter(category_kind_value=data["category_kind_value"])
        if data["service_name"]:
            endpoints = endpoints.filter(service_name=data["service_name"])
        if data["bk_instance_id"]:
            instance = TopoInstance.objects.filter(
                instance_id=data["bk_instance_id"],
                bk_biz_id=data["bk_biz_id"],
                app_name=data["app_name"],
            ).first()
            endpoints = endpoints.filter(service_name=instance.topo_node_key)
        return [
            {
                "endpoint_name": endpoint.endpoint_name,
                "kind": endpoint.span_kind,
                "service_name": endpoint.service_name,
                "category_kind": {"key": endpoint.category_kind_key, "value": endpoint.category_kind_value},
                "category": endpoint.category_id,
                "extra_data": endpoint.extra_data,
            }
            for endpoint in endpoints
        ]


class QueryEventResource(Resource):
    class RequestSerializer(serializers.Serializer):
        bk_biz_id = serializers.IntegerField(label="业务id")
        app_name = serializers.CharField(label="应用名称", max_length=50)
        start_time = serializers.IntegerField(required=True, label="数据开始时间")
        end_time = serializers.IntegerField(required=True, label="数据开始时间")
        filter_params = serializers.ListField(required=False, label="过滤条件", child=FilterSerializer())
        name = serializers.ListField(required=False, label="事件名称", default=[])
        category = serializers.CharField(required=False, label="类别")

    def perform_request(self, validated_request_data):
        application = ApmApplication.get_application(
            bk_biz_id=validated_request_data["bk_biz_id"], app_name=validated_request_data["app_name"]
        )

        return application.trace_datasource.query_event(
            start_time=validated_request_data["start_time"],
            end_time=validated_request_data["end_time"],
            name=validated_request_data["name"],
            filter_params=validated_request_data.get("filter_params"),
            category=validated_request_data.get("category"),
        )


class QuerySerializer(serializers.Serializer):
    class FilterSerializer(serializers.Serializer):
        key = serializers.CharField(label="查询键")
        operator = serializers.CharField(label="操作符")
        value = serializers.ListSerializer(label="查询值", child=serializers.CharField(allow_blank=True), allow_empty=True)

    bk_biz_id = serializers.IntegerField(label="业务id")
    app_name = serializers.CharField(label="应用名称", max_length=50)
    start_time = serializers.IntegerField(required=True, label="数据开始时间")
    end_time = serializers.IntegerField(required=True, label="数据开始时间")
    offset = serializers.IntegerField(required=False, label="偏移量", default=0)
    limit = serializers.IntegerField(required=False, label="每页数量", default=10)
    es_dsl = serializers.DictField(required=False, label="DSL语句")
    filters = serializers.ListSerializer(required=False, label="查询条件", child=FilterSerializer())
    exclude_field = serializers.ListSerializer(required=False, label="排除字段", child=serializers.CharField())
    query_mode = serializers.ChoiceField(
        required=False,
        label="查询模式",
        choices=TraceListQueryMode.choices(),
        default=TraceListQueryMode.PRE_CALCULATION,
    )


class QueryTraceListResource(Resource):
    """查询Trace概览信息列表"""

    RequestSerializer = QuerySerializer

    def perform_request(self, validated_data):
        if validated_data["query_mode"] == TraceListQueryMode.PRE_CALCULATION:
            qm = QueryMode.TRACE
        else:
            qm = QueryMode.ORIGIN_TRACE

        return QueryProxy(validated_data["bk_biz_id"], validated_data["app_name"]).query_list(
            qm,
            validated_data["start_time"],
            validated_data["end_time"],
            validated_data["limit"],
            validated_data["offset"],
            validated_data.get("filters"),
            validated_data.get("es_dsl"),
        )


class QuerySpanListResource(Resource):
    """查询Span概览信息列表"""

    RequestSerializer = QuerySerializer

    def perform_request(self, validated_data):
        return QueryProxy(validated_data["bk_biz_id"], validated_data["app_name"]).query_list(
            QueryMode.SPAN,
            validated_data["start_time"],
            validated_data["end_time"],
            validated_data["limit"],
            validated_data["offset"],
            validated_data.get("filters"),
            validated_data.get("es_dsl"),
            validated_data.get("exclude_field"),
        )


class QueryOptionValuesSerializer(serializers.Serializer):
    bk_biz_id = serializers.IntegerField(label="业务id")
    app_name = serializers.CharField(label="应用名称", max_length=50)
    start_time = serializers.IntegerField(required=True, label="数据开始时间")
    end_time = serializers.IntegerField(required=True, label="数据开始时间")
    fields = serializers.ListField(child=serializers.CharField(), label="查询字段")


class QueryTraceOptionValues(Resource):
    """获取Trace候选值"""

    RequestSerializer = QueryOptionValuesSerializer

    def perform_request(self, validated_data):
        return QueryProxy(validated_data["bk_biz_id"], validated_data["app_name"]).query_option_values(
            QueryMode.TRACE, validated_data["start_time"], validated_data["end_time"], validated_data["fields"]
        )


class QuerySpanOptionValues(Resource):
    """获取Span候选值"""

    RequestSerializer = QueryOptionValuesSerializer

    def perform_request(self, validated_data):
        return QueryProxy(validated_data["bk_biz_id"], validated_data["app_name"]).query_option_values(
            QueryMode.SPAN, validated_data["start_time"], validated_data["end_time"], validated_data["fields"]
        )


class QueryTraceDetailResource(Resource):
    class RequestSerializer(serializers.Serializer):
        bk_biz_id = serializers.IntegerField(label="业务id")
        app_name = serializers.CharField(label="应用名称", max_length=50)
        trace_id = serializers.CharField(label="trace_id")
        displays = serializers.ListField(
            child=serializers.ChoiceField(
                choices=TraceWaterFallDisplayKey.choices(),
                default=TraceWaterFallDisplayKey.SOURCE_CATEGORY_OPENTELEMETRY,
            ),
            default=list,
            allow_empty=True,
            required=False,
        )
        query_trace_relation_app = serializers.BooleanField(required=False, default=False)

    def perform_request(self, validated_data):
        # otel data must be in displays choice
        displays = validated_data.get("displays")
        if TraceWaterFallDisplayKey.SOURCE_CATEGORY_OPENTELEMETRY not in displays:
            displays.append(TraceWaterFallDisplayKey.SOURCE_CATEGORY_OPENTELEMETRY)

        trace, relation_mapping = QueryProxy(
            validated_data["bk_biz_id"], validated_data["app_name"]
        ).query_trace_detail(
            trace_id=validated_data["trace_id"],
            displays=validated_data["displays"],
            bk_biz_id=validated_data["bk_biz_id"],
            query_trace_relation_app=validated_data["query_trace_relation_app"],
        )

        return {"trace_data": trace, "relation_mapping": relation_mapping}


class QuerySpanDetailResource(Resource):
    class RequestSerializer(serializers.Serializer):
        bk_biz_id = serializers.IntegerField(label="业务id")
        app_name = serializers.CharField(label="应用名称", max_length=50)
        span_id = serializers.CharField(label="span_id")

    def perform_request(self, validated_data):
        return QueryProxy(validated_data["bk_biz_id"], validated_data["app_name"]).query_span_detail(
            validated_data["span_id"]
        )


class QueryFieldsResource(Resource):
    class RequestSerializer(serializers.Serializer):
        bk_biz_id = serializers.IntegerField(label="业务id")
        app_name = serializers.CharField(label="应用名称", max_length=50)

    def perform_request(self, validated_request_data):
        application = ApmApplication.get_application(
            bk_biz_id=validated_request_data["bk_biz_id"], app_name=validated_request_data["app_name"]
        )
        return application.trace_datasource.fields()


class UpdateMetricFieldsResource(Resource):
    class RequestSerializer(serializers.Serializer):
        bk_biz_id = serializers.IntegerField(label="业务id")
        app_name = serializers.CharField(label="应用名称", max_length=50)
        field_list = serializers.ListField(label="字段列表")

    def perform_request(self, validated_request_data):
        application = ApmApplication.get_application(
            bk_biz_id=validated_request_data["bk_biz_id"], app_name=validated_request_data["app_name"]
        )
        return application.metric_datasource.update_fields(validated_request_data["field_list"])


class QueryEsResource(Resource):
    class RequestSerializer(serializers.Serializer):
        table_id = serializers.CharField(required=True, label="结果表ID")
        query_body = serializers.DictField(required=True, label="查询内容")

    def perform_request(self, validated_request_data):
        table_id = validated_request_data["table_id"].replace(".", "_")
        datasource = None
        try:
            datasource = TraceDataSource.objects.get(result_table_id=validated_request_data["table_id"])
        except TraceDataSource.DoesNotExist:
            logger.info(f"trace data source not found [{validated_request_data['table_id']}]")
        if not datasource:
            for trace_datasource in TraceDataSource.objects.all():
                if trace_datasource.result_table_id.replace(".", "_") == table_id:
                    datasource = trace_datasource

        if datasource:
            return datasource.es_client.search(index=datasource.index_name, body=validated_request_data["query_body"])

        raise ValueError(_("未找到对应的结果表"))


class QueryEsMappingResource(Resource):
    class RequestSerializer(serializers.Serializer):
        bk_biz_id = serializers.IntegerField()
        app_name = serializers.CharField()

    def perform_request(self, data):
        datasource = TraceDataSource.objects.get(bk_biz_id=data["bk_biz_id"], app_name=data["app_name"])
        if not datasource:
            return None

        return datasource.es_client.indices.get_mapping(datasource.index_name)


class ListEsClusterInfoResource(Resource):
    class RequestSerializer(serializers.Serializer):
        bk_biz_id = serializers.IntegerField(label="业务id")

    def can_visible(self, bk_biz_id, visible_bk_biz) -> bool:
        if bk_biz_id == str(GLOBAL_CONFIG_BK_BIZ_ID):
            return True
        return bk_biz_id in visible_bk_biz

    def perform_request(self, validated_request_data):
        bk_biz_id = str(validated_request_data["bk_biz_id"])
        query_result = models.ClusterInfo.objects.filter(cluster_type=models.ClusterInfo.TYPE_ES)
        result = []
        for cluster in query_result:
            cluster_info = cluster.consul_config
            cluster_info.pop("auth_info", None)
            custom_option = cluster_info["cluster_config"].get("custom_option", {})
            try:
                custom_option = json.loads(custom_option) if custom_option else {"bk_biz_id": ""}
                cluster_info["cluster_config"]["custom_option"] = custom_option

                # 兼容日志平台可见业务
                cluster_create_biz_id = custom_option["bk_biz_id"]
                if str(bk_biz_id) == str(cluster_create_biz_id):
                    result.append(cluster_info)
                    continue

                visible_config = custom_option.get("visible_config", {})
                if visible_config:
                    # 1. 可见范围配置是使用visible_config字段控制
                    # {'visible_type': 'multi_biz', 'visible_bk_biz': [481], 'bk_biz_labels': {}}
                    visible_type = str(visible_config.get("visible_type"))
                    if visible_type == VisibleEnum.ALL_BIZ:
                        result.append(cluster_info)
                    elif visible_type == VisibleEnum.CURRENT_BIZ:
                        if str(bk_biz_id) == str(cluster_create_biz_id):
                            result.append(cluster_info)
                    elif visible_type == VisibleEnum.MULTI_BIZ:
                        if str(bk_biz_id) in [str(i) for i in visible_config.get("visible_bk_biz", [])]:
                            result.append(cluster_info)
                    elif visible_type == VisibleEnum.BIZ_ATTR:
                        # 如果CMDB的属性一致，则集群可见
                        bk_biz_labels = visible_config.get("bk_biz_labels", {})
                        bizs = api.cmdb.get_business(bk_biz_ids=[bk_biz_id])
                        if bizs and bizs[0]:
                            biz_obj = bizs[0]
                            if all(
                                [
                                    getattr(biz_obj, label_key) in label_val
                                    for label_key, label_val in bk_biz_labels.items()
                                ]
                            ):
                                result.append(cluster_info)
                else:
                    # 2. 老的可见范围配置是使用visible_bk_biz控制
                    custom_visible_bk_biz = custom_option.get("visible_bk_biz", [])
                    custom_visible_bk_biz = {str(item) for item in custom_visible_bk_biz} & {str(bk_biz_id)}
                    if (
                        self.can_visible(bk_biz_id, custom_visible_bk_biz)
                        or cluster_info["cluster_config"]["registered_system"]
                        == models.ClusterInfo.DEFAULT_REGISTERED_SYSTEM
                    ):
                        result.append(cluster_info)

            except ValueError:
                continue
        return result


class QueryAppByHostInstanceResource(Resource):
    class RequestSerializer(serializers.Serializer):
        class IpSerializer(serializers.Serializer):
            ip = serializers.CharField()
            bk_cloud_id = serializers.CharField()

        ips = serializers.ListField(child=IpSerializer(), allow_empty=True)

    def perform_request(self, validated_data):
        if not validated_data["ips"]:
            return {}

        res = {}
        for item in validated_data["ips"]:
            query = HostInstance.objects.filter(bk_cloud_id=item["bk_cloud_id"], ip=item["ip"])
            if not query.exists():
                continue
            for instance in query:
                key = f"{item['ip']}|{item['bk_cloud_id']}"
                if key in res:
                    res[key]["relations"].append(
                        {
                            "bk_biz_id": instance.bk_biz_id,
                            "app_name": instance.app_name,
                            "topo_node_key": instance.topo_node_key,
                        }
                    )
                else:
                    res[key] = {
                        "relations": [
                            {
                                "bk_biz_id": instance.bk_biz_id,
                                "app_name": instance.app_name,
                                "topo_node_key": instance.topo_node_key,
                            }
                        ]
                    }

        return res


class QueryTraceByIdsResource(Resource):
    class RequestSerializer(serializers.Serializer):
        bk_biz_id = serializers.IntegerField()
        trace_ids = serializers.ListField(child=serializers.CharField(), allow_empty=True)
        start_time = serializers.IntegerField()
        end_time = serializers.IntegerField()

    def perform_request(self, validated_request_data):
        """根据trace_id列表查询trace信息"""
        trace_ids = list(set(validated_request_data["trace_ids"]))
        if len(trace_ids) > settings.APM_APP_QUERY_TRACE_MAX_COUNT:
            logger.warning(
                "QueryTraceByIdsResource len of trace_ids({}) has exceeded the maximum number({})".format(
                    len(trace_ids), settings.APM_APP_QUERY_TRACE_MAX_COUNT
                )
            )
            validated_request_data["trace_ids"] = trace_ids[: settings.APM_APP_QUERY_TRACE_MAX_COUNT]

        return QueryProxy.query_trace_by_ids(**validated_request_data)


class QueryTraceByHostInstanceResource(Resource):
    class RequestSerializer(serializers.Serializer):
        bk_biz_id = serializers.IntegerField()
        ip = serializers.CharField()
        bk_cloud_id = serializers.CharField()
        start_time = serializers.IntegerField()
        end_time = serializers.IntegerField()
        offset = serializers.IntegerField(default=0)
        limit = serializers.IntegerField(default=10)

    def perform_request(self, data):
        host_instance = DiscoverHandler.get_host_instance(data["bk_biz_id"], data["ip"], data["bk_cloud_id"])

        if not host_instance:
            return None

        trace_mapping, total = QueryProxy(host_instance.bk_biz_id, host_instance.app_name).query_simple_info(
            data["start_time"], data["end_time"], data["offset"], data["limit"]
        )

        return {
            "app_info": {"bk_biz_id": host_instance.bk_biz_id, "app_name": host_instance.app_name},
            "data": {"total": total, "data": trace_mapping},
        }


class QueryAppByTraceResource(Resource):
    CONCURRENT_NUMBER = 5

    class RequestSerializer(serializers.Serializer):
        bk_biz_id = serializers.IntegerField()
        trace_ids = serializers.ListField(child=serializers.CharField(), allow_empty=True)
        start_time = serializers.IntegerField()
        end_time = serializers.IntegerField()

    def perform_request(self, validated_request_data):
        """根据trace_id列表查询对应app信息"""
        trace_ids = validated_request_data["trace_ids"]
        if len(trace_ids) > settings.APM_APP_QUERY_TRACE_MAX_COUNT:
            logger.warning(
                "QueryTraceByIdsResource len of trace_ids({}) has exceeded the maximum number({})".format(
                    len(trace_ids), settings.APM_APP_QUERY_TRACE_MAX_COUNT
                )
            )
            trace_ids = trace_ids[: settings.APM_APP_QUERY_TRACE_MAX_COUNT]

        apps = ApmApplication.objects.filter(bk_biz_id=validated_request_data["bk_biz_id"])
        params = []
        for app in apps:
            params.append([app, trace_ids, validated_request_data["start_time"], validated_request_data["end_time"]])

        pool = ThreadPool(self.CONCURRENT_NUMBER)
        results = pool.map_ignore_exception(TraceDataSource.exists_by_trace_ids, params)
        res = {}
        for result in results:
            res.update(result)

        return res


class QueryHostInstanceResource(Resource):
    many_response_data = True

    class RequestSerializer(serializers.Serializer):
        bk_biz_id = serializers.IntegerField()
        app_name = serializers.CharField()
        service_name = serializers.CharField(required=False)

    class ResponseSerializer(serializers.ModelSerializer):
        class Meta:
            model = HostInstance
            fields = ["bk_cloud_id", "ip", "bk_host_id"]

    def perform_request(self, data):
        filter_params = DiscoverHandler.get_retention_filter_params(data["bk_biz_id"], data["app_name"])

        q = Q()
        if data.get("service_name"):
            q &= Q(topo_node_key=data["service_name"])

        return HostInstance.objects.filter(**filter_params).filter(q)


class QueryRemoteServiceRelationResource(Resource):
    class RequestSerializer(serializers.Serializer):
        bk_biz_id = serializers.IntegerField()
        app_name = serializers.CharField()
        topo_node_key = serializers.CharField()
        category = serializers.CharField(allow_null=True, required=False)

    many_response_data = True

    class ResponseSerializer(serializers.ModelSerializer):
        class Meta:
            model = RemoteServiceRelation
            fields = ["topo_node_key", "from_endpoint_name", "category"]

    def perform_request(self, data):
        filter_params = DiscoverHandler.get_retention_filter_params(data["bk_biz_id"], data["app_name"])

        q = Q(topo_node_key=data["topo_node_key"])
        if data.get("category"):
            q &= Q(category=data["category"])

        return RemoteServiceRelation.objects.filter(**filter_params).filter(q)


class QueryLogRelationByIndexSetIdResource(Resource):
    class RequestSerializer(serializers.Serializer):
        index_set_id = serializers.IntegerField()

    def perform_request(self, data):
        log_relation = (
            LogServiceRelation.objects.filter(log_type=ServiceRelationLogTypeChoices.BK_LOG, value=data["index_set_id"])
            .order_by("created_at")
            .first()
        )

        if not log_relation:
            return None

        return {
            "bk_biz_id": log_relation.bk_biz_id,
            "app_name": log_relation.app_name,
            "service_name": log_relation.service_name,
        }


class QueryDiscoverRulesResource(Resource):
    class RequestSerializer(serializers.Serializer):
        bk_biz_id = serializers.IntegerField(required=False)
        app_name = serializers.CharField(required=False)
        filters = serializers.DictField(required=False, default={})
        global_guarantee = serializers.BooleanField(required=False, default=True)

    class ResponseSerializer(serializers.ModelSerializer):
        class Meta:
            model = ApmTopoDiscoverRule
            fields = "__all__"

    many_response_data = True

    def perform_request(self, data):
        filter_params = {}
        custom = False
        if data.get("bk_biz_id") and data.get("app_name"):
            filter_params["bk_biz_id"] = data["bk_biz_id"]
            filter_params["app_name"] = data["app_name"]
            custom = True
        else:
            filter_params["bk_biz_id"] = GLOBAL_CONFIG_BK_BIZ_ID

        filter_params.update(data["filters"])
        rules = ApmTopoDiscoverRule.objects.filter(**filter_params)

        if not rules.exists() and custom and data["global_guarantee"]:
            filter_params["bk_biz_id"] = GLOBAL_CONFIG_BK_BIZ_ID
            filter_params["app_name"] = ""
            rules = ApmTopoDiscoverRule.objects.filter(**filter_params)

        return rules


class QueryMetricDimensionsResource(Resource):
    class RequestSerializer(serializers.Serializer):
        bk_biz_id = serializers.IntegerField()
        app_name = serializers.CharField(allow_null=True, required=False)

    def perform_request(self, data):
        q = Q(bk_biz_id=data["bk_biz_id"])
        if data.get("app_name"):
            q &= Q(app_name=data["app_name"])

        dimensions = ApmMetricDimension.objects.filter(q)
        metric_dimensions = {}
        for q in dimensions:
            metric_dimensions.setdefault(q.span_kind, {}).setdefault(q.predicate_key, []).append(q.dimension_key)

        return [
            {"kind": kind, "predicate_key": predicate_key, "dimensions": dimensions}
            for kind, kind_configs in metric_dimensions.items()
            for predicate_key, dimensions in kind_configs.items()
        ]


class DeleteApplicationResource(Resource):
    class RequestSerializer(serializers.Serializer):
        application_id = serializers.IntegerField(label="应用id")

    def perform_request(self, data):
        app = ApmApplication.objects.filter(id=data["application_id"]).first()
        if not app:
            raise ValueError(_("应用不存在"))

        QpsConfig.refresh_config(
            app.bk_biz_id,
            app.app_name,
            AppConfigBase.APP_LEVEL,
            app.app_name,
            [{"qps": -1}],
        )

        from apm.task.tasks import refresh_apm_application_config

        refresh_apm_application_config(app.bk_biz_id, app.app_name)
        try:
            app.stop()
        except Exception as e:  # noqa
            logger.exception(
                f"[DeleteApplication] stop app: {app.bk_biz_id}-{app.app_name} failed {e} " f"{traceback.format_exc()}"
            )
        app.delete()


class QuerySpanStatisticsListResource(Resource):
    RequestSerializer = QuerySerializer

    def perform_request(self, validated_data):
        return QueryProxy(validated_data["bk_biz_id"], validated_data["app_name"]).query_statistics(
            QueryStatisticsMode.SPAN_NAME,
            validated_data["start_time"],
            validated_data["end_time"],
            validated_data["limit"],
            validated_data["offset"],
            validated_data.get("filters"),
            validated_data.get("es_dsl"),
        )


class QueryServiceStatisticsListResource(Resource):
    RequestSerializer = QuerySerializer

    def perform_request(self, validated_data):
        return QueryProxy(validated_data["bk_biz_id"], validated_data["app_name"]).query_statistics(
            QueryStatisticsMode.SERVICE,
            validated_data["start_time"],
            validated_data["end_time"],
            validated_data["limit"],
            validated_data["offset"],
            validated_data.get("filters"),
            validated_data.get("es_dsl"),
        )


class QueryBuiltinProfileDatasourceResource(Resource):
    """Query builtin profile datasource"""

    class ProfileDataSourceSerializer(serializers.ModelSerializer):
        bk_data_token = serializers.SerializerMethodField()

        def get_bk_data_token(self, obj: ProfileDataSource):
            params = {"bk_biz_id": obj.bk_biz_id, "app_name": obj.app_name, "profile_data_id": obj.bk_data_id}
            return transform_data_id_to_v1_token(**params)

        class Meta:
            model = ProfileDataSource
            fields = "__all__"

    def perform_request(self, validated_request_data: dict):
        builtin_source = ProfileDataSource.get_builtin_source()
        if builtin_source is None:
            raise ValueError(_("未找到内置数据源，请联系管理员创建"))

        return self.ProfileDataSourceSerializer(builtin_source).data


class GetBkDataFlowDetailResource(Resource):
    """获取APM在计算平台中创建的Flow列表"""

    class RequestSerializer(serializers.Serializer):
        bk_biz_id = serializers.IntegerField(label="业务id")
        app_name = serializers.CharField(label="应用名称", max_length=50)
        flow_type = serializers.ChoiceField(label="数据开始时间", choices=FlowType.choices)

    class FlowResponseSerializer(serializers.ModelSerializer):
        class Meta:
            model = BkdataFlowConfig
            fields = "__all__"

    def perform_request(self, validated_request_data):
        instance = FlowHelper.get_detail(**validated_request_data)
        if instance:
            return self.FlowResponseSerializer(instance=instance).data

        return None


class CreateOrUpdateBkdataFlowResource(Resource):
    """创建/更新计算平台Flow"""

    class RequestSerializer(serializers.Serializer):
        class TailSamplingConfigSerializer(serializers.Serializer):
            class TailConditions(serializers.Serializer):
                """尾部采样-采样规则数据格式"""

                condition_choices = (
                    ("and", "and"),
                    ("or", "or"),
                )

                condition = serializers.ChoiceField(label="Condition", choices=condition_choices, required=False)
                key = serializers.CharField(label="Key")
                method = serializers.ChoiceField(label="Method", choices=TailSamplingSupportMethod.choices)
                value = serializers.ListSerializer(label="Value", child=serializers.CharField())

            tail_percentage = serializers.IntegerField(label="尾部采样-采集百分比", required=False)
            tail_trace_session_gap_min = serializers.IntegerField(label="尾部采样-会话过期时间", required=False)
            tail_trace_mark_timeout = serializers.IntegerField(label="尾部采样-标记状态最大存活时间", required=False)
            tail_conditions = serializers.ListSerializer(child=TailConditions(), required=False, allow_empty=True)

        bk_biz_id = serializers.IntegerField(label="业务id")
        app_name = serializers.CharField(label="应用名称", max_length=50)
        flow_type = serializers.ChoiceField(label="Flow类型", choices=FlowType.choices)
        config = serializers.DictField(label="Flow配置", allow_empty=True)

    def perform_request(self, validated_data):
        bk_biz_id = validated_data["bk_biz_id"]
        app_name = validated_data["app_name"]

        # 目前仅支持创建尾部采样Flow
        if validated_data["flow_type"] == FlowType.TAIL_SAMPLING.value:
            ser = self.RequestSerializer.TailSamplingConfigSerializer(data=validated_data["config"])
            ser.is_valid(raise_exception=True)

            logger.info(
                f"[create_trace_tail_sampling] start create tail sampling, bk_biz_id: {bk_biz_id} app_name: {app_name}"
            )
            trace = TraceDataSource.objects.filter(bk_biz_id=bk_biz_id, app_name=app_name).first()
            if not trace:
                raise ValueError(f"没有找到app_name: {app_name}的Trace数据表")

            if settings.IS_ACCESS_BK_DATA:
                create_or_update_tail_sampling.delay(trace, ser.data)
                return

            raise ValueError("环境中未开启计算平台，无法创建")

        raise ValueError(f"不支持的Flow类型: {validated_data['flow_type']}")


class OperateApmDataIdResource(Resource):
    """操作APM Dataid的链路"""

    class RequestSerializer(serializers.Serializer):
        datalink_operate = (("stop", "暂停"), ("recover", "恢复"))

        bk_biz_id = serializers.IntegerField(label="业务id")
        app_name = serializers.CharField(label="应用名称", max_length=50)
        datasource_type = serializers.ChoiceField(label="采样类型", choices=DataSamplingLogTypeChoices.choices())
        operate = serializers.ChoiceField(choices=datalink_operate, label="操作")

    def perform_request(self, validated_data):
        if validated_data["datasource_type"] == DataSamplingLogTypeChoices.TRACE:
            data_id = TraceDataSource.objects.get(
                bk_biz_id=validated_data["bk_biz_id"], app_name=validated_data["app_name"]
            ).bk_data_id
        else:
            data_id = MetricDataSource.objects.get(
                bk_biz_id=validated_data["bk_biz_id"], app_name=validated_data["app_name"]
            ).bk_data_id

        ds = DataSource.objects.filter(bk_data_id=data_id).first()
        if not ds:
            raise ValueError(f"data_id: {data_id} not found in metadata.DataSource")

        logger.info(f"[OPERATE_APM_DATA_ID] --> {validated_data['operate']} dataId: {data_id}")
        if validated_data["operate"] == "stop":
            ds.is_enable = False
            ds.save()
            ds.delete_consul_config()
            return data_id

        ds.is_enable = True
        ds.save()
        ds.refresh_consul_config()
        return data_id


class QueryProfileServiceDetailResource(Resource):
    """查询Profile服务详情信息"""

    class RequestSerializer(serializers.Serializer):
        bk_biz_id = serializers.IntegerField()
        app_name = serializers.CharField(required=False)
        service_name = serializers.CharField(required=False, allow_null=True, allow_blank=True)
        data_type = serializers.CharField(required=False, allow_null=True, allow_blank=True)
        sample_type = serializers.CharField(required=False, allow_null=True, allow_blank=True)
        order = serializers.CharField(required=False, default="created_at")
<<<<<<< HEAD
=======
        is_large = serializers.BooleanField(required=False, allow_null=True)
        last_check_time__gt = serializers.IntegerField(required=False, allow_null=True)
>>>>>>> 47b8edb5

    class ResponseSerializer(serializers.ModelSerializer):
        last_check_time = serializers.DateTimeField(format="%Y-%m-%d %H:%M:%S")
        created_at = serializers.DateTimeField(format="%Y-%m-%d %H:%M:%S")
        updated_at = serializers.DateTimeField(format="%Y-%m-%d %H:%M:%S")

        class Meta:
            model = ProfileService
            fields = "__all__"

    many_response_data = True

    def perform_request(self, validated_data):
        params = {"bk_biz_id": validated_data["bk_biz_id"]}

        if validated_data.get("app_name"):
            params["app_name"] = validated_data["app_name"]
        if validated_data.get("service_name"):
            params["name"] = validated_data["service_name"]
        if validated_data.get("data_type"):
            params["data_type"] = validated_data["data_type"]
        if validated_data.get("sample_type"):
            params["sample_type"] = validated_data["sample_type"]
        if validated_data.get("is_large"):
            params["is_large"] = validated_data["is_large"]
        if validated_data.get("last_check_time__gt"):
            params["last_check_time__gt"] = datetime.datetime.fromtimestamp(validated_data["last_check_time__gt"])

        return ProfileService.objects.filter(**params).order_by(validated_data.get("order", "created_at"))<|MERGE_RESOLUTION|>--- conflicted
+++ resolved
@@ -1625,11 +1625,8 @@
         data_type = serializers.CharField(required=False, allow_null=True, allow_blank=True)
         sample_type = serializers.CharField(required=False, allow_null=True, allow_blank=True)
         order = serializers.CharField(required=False, default="created_at")
-<<<<<<< HEAD
-=======
         is_large = serializers.BooleanField(required=False, allow_null=True)
         last_check_time__gt = serializers.IntegerField(required=False, allow_null=True)
->>>>>>> 47b8edb5
 
     class ResponseSerializer(serializers.ModelSerializer):
         last_check_time = serializers.DateTimeField(format="%Y-%m-%d %H:%M:%S")
