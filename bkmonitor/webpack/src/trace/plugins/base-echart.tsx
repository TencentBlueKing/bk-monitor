/*
 * Tencent is pleased to support the open source community by making
 * 蓝鲸智云PaaS平台社区版 (BlueKing PaaS Community Edition) available.
 *
 * Copyright (C) 2021 THL A29 Limited, a Tencent company.  All rights reserved.
 *
 * 蓝鲸智云PaaS平台社区版 (BlueKing PaaS Community Edition) is licensed under the MIT License.
 *
 * License for 蓝鲸智云PaaS平台社区版 (BlueKing PaaS Community Edition):
 *
 * ---------------------------------------------------
 * Permission is hereby granted, free of charge, to any person obtaining a copy of this software and associated
 * documentation files (the "Software"), to deal in the Software without restriction, including without limitation
 * the rights to use, copy, modify, merge, publish, distribute, sublicense, and/or sell copies of the Software, and
 * to permit persons to whom the Software is furnished to do so, subject to the following conditions:
 *
 * The above copyright notice and this permission notice shall be included in all copies or substantial portions of
 * the Software.
 *
 * THE SOFTWARE IS PROVIDED "AS IS", WITHOUT WARRANTY OF ANY KIND, EXPRESS OR IMPLIED, INCLUDING BUT NOT LIMITED TO
 * THE WARRANTIES OF MERCHANTABILITY, FITNESS FOR A PARTICULAR PURPOSE AND NONINFRINGEMENT. IN NO EVENT SHALL THE
 * AUTHORS OR COPYRIGHT HOLDERS BE LIABLE FOR ANY CLAIM, DAMAGES OR OTHER LIABILITY, WHETHER IN AN ACTION OF
 * CONTRACT, TORT OR OTHERWISE, ARISING FROM, OUT OF OR IN CONNECTION WITH THE SOFTWARE OR THE USE OR OTHER DEALINGS
 * IN THE SOFTWARE.
 */
import {
  defineComponent,
  onActivated,
  onBeforeUnmount,
  onMounted,
  PropType,
  ref,
  shallowRef,
  watch,
  WatchStopHandle,
} from 'vue';

import dayjs from 'dayjs';
import { echarts, MonitorEchartOptions } from 'monitor-ui/monitor-echarts/types/monitor-echarts';

import './base-echart.scss';

const MOUSE_EVENTS = ['click', 'dblclick', 'mouseover', 'mouseout', 'mousedown', 'mouseup', 'globalout'];
export const BaseChartProps = {
  // 视图高度
  height: {
    type: Number,
    required: true,
  },
  // 视图宽度 默认撑满父级
  width: Number,
  // echart 配置
  options: {
    type: Object as () => PropType<MonitorEchartOptions>,
    required: true,
  },
  // echarts图表实例分组id
  groupId: {
    type: String,
<<<<<<< HEAD
    default: ''
  },
  showRestore: {
    type: Boolean,
    default: false,
  }
=======
    default: '',
  },
>>>>>>> 21b2071d
};
export default defineComponent({
  name: 'BaseEchart',
  props: BaseChartProps,
  emits: [...MOUSE_EVENTS, 'dataZoom', 'dblClick', 'store'],
  setup(props, { emit }) {
    const chartRef = ref<HTMLDivElement>();
    // 当前图表配置
    let curChartOption: MonitorEchartOptions | null = null;
    // echarts 实例
    const instance = shallowRef<echarts.ECharts>();
    // 当前图表配置取消监听函数
    let unwatchOptions: WatchStopHandle | null = null;
    // dblclick模拟 间隔
    const clickTimer = ref(0);
    // 当前视图是否hover
    const isMouseOver = ref(false);
    // hover视图上 当前对应最近点数据
    const curPoint = ref({ xAxis: '', yAxis: '', dataIndex: -1, color: '', name: '', seriesIndex: -1 });
    // tooltips大小 [width, height]
    let tooltipSize: number[] = [];
    let tableToolSize = 0;
    const tooltip = {
      axisPointer: {
        type: 'cross',
        axis: 'auto',
        label: {
          show: false,
          formatter: (params: any) => {
            if (params.axisDimension === 'y') {
              curPoint.value.yAxis = params.value;
            } else {
              curPoint.value.xAxis = params.value;
              curPoint.value.dataIndex = params.seriesData?.length ? params.seriesData[0].dataIndex : -1;
            }
          },
        },
        crossStyle: {
          color: 'transparent',
          opacity: 0,
          width: 0,
        },
      },
      appendToBody: true,
      formatter: (p: any) => handleSetTooltip(p),
      position: (pos: (number | string)[], params: any, dom: any, rect: any, size: any) => {
        const { contentSize } = size;
        const chartRect = chartRef.value!.getBoundingClientRect();
        const posRect = {
          x: chartRect.x + +pos[0],
          y: chartRect.y + +pos[1],
        };
        const position = {
          left: 0,
          top: 0,
        };
        const canSetBootom = window.innerHeight - posRect.y - contentSize[1];
        if (canSetBootom > 0) {
          position.top = +pos[1] - Math.min(20, canSetBootom);
        } else {
          position.top = +pos[1] + canSetBootom - 20;
        }
        const canSetLeft = window.innerWidth - posRect.x - contentSize[0];
        if (canSetLeft > 0) {
          position.left = +pos[0] + Math.min(20, canSetLeft);
        } else {
          position.left = +pos[0] - contentSize[0] - 20;
        }
        if (contentSize[0]) tooltipSize = contentSize;
        return position;
      },
      ...(props.options?.tooltip || {}),
    };
    // 高度变化
    watch(
      () => props.height,
      height => {
        if (Number(height) < 200) {
          instance.value?.setOption({
            yAxis: {
              splitNumber: 2,
              scale: false,
            },
          });
        }
        instance.value?.resize({
          silent: true,
        });
      }
    );
    // 宽度变化
    watch(
      () => props.width,
      width => {
        instance.value?.setOption({
          xAxis: {
            splitNumber: Math.ceil(Number(width) / 150),
            min: 'dataMin',
          },
        });
        instance.value?.resize({
          silent: true,
        });
      }
    );

    onMounted(initChart);
    onActivated(resize);
    onBeforeUnmount(destroy);
    // 设置tooltip
    function handleSetTooltip(params: any) {
      if (!isMouseOver.value) return undefined;
      if (!params || params.length < 1 || params.every((item: any) => item.value[1] === null)) {
        curPoint.value = {
          color: '',
          name: '',
          seriesIndex: -1,
          dataIndex: -1,
          xAxis: '',
          yAxis: '',
        };
        return;
      }
      let liHtmls = [];
      let ulStyle = '';
      const pointTime = dayjs.tz(params[0].axisValue).format('YYYY-MM-DD HH:mm:ss');
      if (params[0]?.data?.tooltips) {
        liHtmls.push(params[0].data.tooltips);
      } else {
        const data = params
          .map((item: { color: any; seriesName: any; value: any[] }) => ({
            color: item.color,
            seriesName: item.seriesName,
            value: item.value[1],
          }))
          .sort(
            (a: { value: number }, b: { value: number }) =>
              Math.abs(a.value - +curPoint.value.yAxis) - Math.abs(b.value - +curPoint.value.yAxis)
          );
        const list = params.filter((item: { seriesName: string }) => !item.seriesName.match(/-no-tips$/));
        liHtmls = list
          .sort((a: { value: number[] }, b: { value: number[] }) => b.value[1] - a.value[1])
          .map(
            (item: { value: number[]; color: any; seriesName: any; seriesIndex: number | string; dataIndex: any }) => {
              let markColor = 'color: #fafbfd;';
              if (data[0].value === item.value[1]) {
                markColor = 'color: #fff;font-weight: bold;';
                curPoint.value = {
                  color: item.color,
                  name: item.seriesName,
                  seriesIndex: +item.seriesIndex,
                  dataIndex: item.dataIndex,
                  xAxis: item.value[0] as any,
                  yAxis: item.value[1] as any,
                };
              }
              if (item.value[1] === null) return '';
              const curSeries: any = curChartOption!.series?.[+item.seriesIndex];
              const unitFormater = curSeries.unitFormatter || ((v: string) => ({ text: v }));
              const minBase = curSeries.minBase || 0;
              const precision =
                !['none', ''].some(val => val === curSeries.unit) && +curSeries.precision < 1
                  ? 2
                  : +curSeries.precision;
              const valueObj = unitFormater(item.value[1] - minBase, precision);
              return `<li class="tooltips-content-item">
                  <span class="item-series"
                   style="background-color:${item.color};">
                  </span>
                  <span class="item-name" style="${markColor}">${item.seriesName}:</span>
                  <span class="item-value" style="${markColor}">
                  ${valueObj.text} ${valueObj.suffix || ''}</span>
                  </li>`;
            }
          );
        if (liHtmls?.length < 1) return '';
        // 如果超出屏幕高度，则分列展示
        const maxLen = Math.ceil((window.innerHeight - 100) / 20);
        if (list.length > maxLen && tooltipSize) {
          const cols = Math.ceil(list.length / maxLen);
          tableToolSize = tableToolSize ? Math.min(tableToolSize, tooltipSize[0]) : tooltipSize[0];
          ulStyle = `display:flex; flex-wrap:wrap; width: ${5 + cols * tableToolSize}px;`;
        }
      }
      return `<div class="monitor-chart-tooltips">
            <p class="tooltips-header">
                ${pointTime}
            </p>
            <ul class="tooltips-content" style="${ulStyle}">
                ${liHtmls?.join('')}
            </ul>
            </div>`;
    }
    // echarts 实例销毁
    function destroy() {
      delegateMethod('dispose');
      instance.value = undefined;
      isMouseOver.value = false;
    }
    // resize
    function resize(options?: MonitorEchartOptions) {
      chartRef.value && delegateMethod('resize', options);
    }
    // 初始化echart
    function initChart() {
      if (!instance.value) {
        instance.value = echarts.init(chartRef.value!);
        instance.value.setOption({
          ...props.options,
          tooltip: {
            ...tooltip,
            ...props.options,
          } as any,
        });
        initPropsWatcher();
        initChartEvent();
        initChartAction();
        curChartOption = instance.value.getOption();
        props.groupId && (instance.value.group = props.groupId);
        instance.value.on('dataZoom', handleDataZoom);
      }
    }
    function handleDataZoom(event: { batch: [any] }) {
      if (isMouseOver.value) {
        const [batch] = event.batch;
        if (instance.value && batch.startValue && batch.endValue) {
          instance.value.dispatchAction({
            type: 'restore',
          });
          const timeFrom = dayjs.tz(+batch.startValue.toFixed(0)).format('YYYY-MM-DD HH:mm');
          const timeTo = dayjs.tz(+batch.endValue.toFixed(0)).format('YYYY-MM-DD HH:mm');
          emit('dataZoom', timeFrom, timeTo);
        }
      } else {
        instance.value?.dispatchAction({
          type: 'restore',
        });
      }
    }
    // 初始化Props监听
    function initPropsWatcher() {
      unwatchOptions = watch(
        () => props.options,
        () => {
          initChart();
          if (instance.value) {
            initChart();
            instance.value.setOption(
              {
                ...(props.options || {}),
                tooltip: {
                  ...tooltip,
                  ...(props.options || {}),
                } as any,
              },
              { notMerge: true, lazyUpdate: false, silent: true }
            );
            curChartOption = instance.value.getOption();
          }
          initChartAction();
        },
        { deep: false }
      );
    }
    // 初始化chart Action
    function initChartAction() {
      dispatchAction({
        type: 'takeGlobalCursor',
        key: 'dataZoomSelect',
        dataZoomSelectActive: true,
      });
    }
    // 初始化chart 事件
    function initChartEvent() {
      MOUSE_EVENTS.forEach(event => {
        instance.value?.on(event, (params: any) => {
          emit(event, params);
        });
      });
    }
    // 派发action
    function dispatchAction(payload: unknown) {
      delegateMethod('dispatchAction', payload);
    }
    // 派发method
    function delegateMethod(name: string, ...args: any) {
      return (instance.value as any)?.[name]?.(...args);
    }
    // 派发get
    function delegateGet(methodName: string) {
      return (instance.value as any)?.[methodName]?.();
    }
    function handleDblClick(e: MouseEvent) {
      e.preventDefault();
      clearTimeout(clickTimer.value);
      emit('dblClick', e);
    }
    function handleClick(e: MouseEvent) {
      clearTimeout(clickTimer.value);
      (clickTimer as any).value = setTimeout(() => {
        emit('click', e);
      }, 300);
    }
    function handleMouseover() {
      isMouseOver.value = true;
    }
    function handleMouseleave() {
      isMouseOver.value = false;
    }
    function handleClickRestore(e: MouseEvent) {
      e.preventDefault();      
      emit('restore');
    }
    return {
      chartRef,
      tooltipSize,
      curPoint,
      curChartOption,
      tooltip,
      instance,
      isMouseOver,
      clickTimer,
      initChart,
      unwatchOptions,
      resize,
      initPropsWatcher,
      initChartAction,
      initChartEvent,
      dispatchAction,
      delegateMethod,
      delegateGet,
      handleSetTooltip,
      handleDblClick,
      handleClick,
      handleMouseover,
      handleMouseleave,
      handleDataZoom,
<<<<<<< HEAD
      handleClickRestore
=======
>>>>>>> 21b2071d
    };
  },
  render() {
    return (
<<<<<<< HEAD
      <div class='chart-base-wrap'>
        <div
          class='chart-base'
          ref='chartRef'
          style={{ minHeight: `${1}px` }}
          onMouseover={this.handleMouseover}
          onMouseleave={this.handleMouseleave}
          onClick={this.handleClick}
          onDblclick={this.handleDblClick}
        />
        {this.showRestore && (
          <span
            class='chart-restore'
            onClick={this.handleClickRestore}
          >
            {this.$t('复位')}
          </span>
        )}
      </div>
=======
      <div
        ref='chartRef'
        style={{ minHeight: `${1}px` }}
        class='chart-base'
        onClick={this.handleClick}
        onDblclick={this.handleDblClick}
        onMouseleave={this.handleMouseleave}
        onMouseover={this.handleMouseover}
      />
>>>>>>> 21b2071d
    );
  },
});<|MERGE_RESOLUTION|>--- conflicted
+++ resolved
@@ -57,17 +57,12 @@
   // echarts图表实例分组id
   groupId: {
     type: String,
-<<<<<<< HEAD
-    default: ''
+    default: '',
   },
   showRestore: {
     type: Boolean,
     default: false,
-  }
-=======
-    default: '',
-  },
->>>>>>> 21b2071d
+  },
 };
 export default defineComponent({
   name: 'BaseEchart',
@@ -378,7 +373,7 @@
       isMouseOver.value = false;
     }
     function handleClickRestore(e: MouseEvent) {
-      e.preventDefault();      
+      e.preventDefault();
       emit('restore');
     }
     return {
@@ -405,24 +400,20 @@
       handleMouseover,
       handleMouseleave,
       handleDataZoom,
-<<<<<<< HEAD
-      handleClickRestore
-=======
->>>>>>> 21b2071d
+      handleClickRestore,
     };
   },
   render() {
     return (
-<<<<<<< HEAD
       <div class='chart-base-wrap'>
         <div
-          class='chart-base'
           ref='chartRef'
           style={{ minHeight: `${1}px` }}
-          onMouseover={this.handleMouseover}
-          onMouseleave={this.handleMouseleave}
+          class='chart-base'
           onClick={this.handleClick}
           onDblclick={this.handleDblClick}
+          onMouseleave={this.handleMouseleave}
+          onMouseover={this.handleMouseover}
         />
         {this.showRestore && (
           <span
@@ -433,17 +424,6 @@
           </span>
         )}
       </div>
-=======
-      <div
-        ref='chartRef'
-        style={{ minHeight: `${1}px` }}
-        class='chart-base'
-        onClick={this.handleClick}
-        onDblclick={this.handleDblClick}
-        onMouseleave={this.handleMouseleave}
-        onMouseover={this.handleMouseover}
-      />
->>>>>>> 21b2071d
     );
   },
 });