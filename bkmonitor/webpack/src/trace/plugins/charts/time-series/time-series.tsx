--- conflicted
+++ resolved
@@ -25,10 +25,7 @@
  */
 import { computed, defineComponent, getCurrentInstance, inject, onBeforeUnmount, PropType, Ref, ref, watch } from 'vue';
 import { useI18n } from 'vue-i18n';
-<<<<<<< HEAD
-=======
 import { bkTooltips } from 'bkui-vue';
->>>>>>> b282a772
 import dayjs from 'dayjs';
 import deepmerge from 'deepmerge';
 
