/*
 * Tencent is pleased to support the open source community by making
 * 蓝鲸智云PaaS平台社区版 (BlueKing PaaS Community Edition) available.
 *
 * Copyright (C) 2021 THL A29 Limited, a Tencent company.  All rights reserved.
 *
 * 蓝鲸智云PaaS平台社区版 (BlueKing PaaS Community Edition) is licensed under the MIT License.
 *
 * License for 蓝鲸智云PaaS平台社区版 (BlueKing PaaS Community Edition):
 *
 * ---------------------------------------------------
 * Permission is hereby granted, free of charge, to any person obtaining a copy of this software and associated
 * documentation files (the "Software"), to deal in the Software without restriction, including without limitation
 * the rights to use, copy, modify, merge, publish, distribute, sublicense, and/or sell copies of the Software, and
 * to permit persons to whom the Software is furnished to do so, subject to the following conditions:
 *
 * The above copyright notice and this permission notice shall be included in all copies or substantial portions of
 * the Software.
 *
 * THE SOFTWARE IS PROVIDED "AS IS", WITHOUT WARRANTY OF ANY KIND, EXPRESS OR IMPLIED, INCLUDING BUT NOT LIMITED TO
 * THE WARRANTIES OF MERCHANTABILITY, FITNESS FOR A PARTICULAR PURPOSE AND NONINFRINGEMENT. IN NO EVENT SHALL THE
 * AUTHORS OR COPYRIGHT HOLDERS BE LIABLE FOR ANY CLAIM, DAMAGES OR OTHER LIABILITY, WHETHER IN AN ACTION OF
 * CONTRACT, TORT OR OTHERWISE, ARISING FROM, OUT OF OR IN CONNECTION WITH THE SOFTWARE OR THE USE OR OTHER DEALINGS
 * IN THE SOFTWARE.
 */
import { computed, defineComponent, getCurrentInstance, inject, onBeforeUnmount, PropType, Ref, ref, watch } from 'vue';
import { useI18n } from 'vue-i18n';

import { bkTooltips } from 'bkui-vue';
import dayjs from 'dayjs';
import deepmerge from 'deepmerge';
import { CancelToken } from 'monitor-api/index';
import { deepClone, random } from 'monitor-common/utils/utils';
import { COLOR_LIST, COLOR_LIST_BAR, MONITOR_LINE_OPTIONS } from 'monitor-ui/chart-plugins/constants';
import { MonitorEchartOptions } from 'monitor-ui/monitor-echarts/types/monitor-echarts';
import { getValueFormat, ValueFormatter } from 'monitor-ui/monitor-echarts/valueFormats';
import { debounce } from 'throttle-debounce';

import { handleTransformToTimestamp } from '../../../components/time-range/utils';
import { isShadowEqual, reviewInterval, VariablesService } from '../../../utils';
import BaseEchart from '../../base-echart';
import ChartTitle from '../../components/chart-title';
import CommonLegend from '../../components/common-legend';
import TableLegend from '../../components/table-legend';
import {
  useChartIntersection,
  useChartLegend,
  useChartResize,
  useCommonChartWatch,
  useTimeOffsetInject,
  useTimeRanceInject,
  useViewOptionsInject,
} from '../../hooks';
import {
  ChartTitleMenuType,
  DataQuery,
  IExtendMetricData,
  ILegendItem,
  IMenuChildItem,
  IMenuItem,
  ITimeSeriesItem,
  ITitleAlarm,
  PanelModel,
} from '../../typings';
import {
  downCsvFile,
  handleAddStrategy,
  handleExplore,
  handleRelateAlert,
  handleStoreImage,
  transformSrcData,
  transformTableDataToCsvStr,
} from '../../utls/menu';

import './time-series.scss';

const TimeSeriesProps = {
  panel: {
    type: Object as PropType<PanelModel>,
    required: true,
  },
  // 是否展示图标头部
  showChartHeader: {
    type: Boolean,
    default: true,
  },
  // 是否展示more tools
  showHeaderMoreTool: {
    type: Boolean,
    default: false,
  },
  // 自定义时间范围
  customTimeRange: Array as PropType<string[]>,
  // 自定义更多菜单
  customMenuList: Array as PropType<ChartTitleMenuType[]>,
  clearErrorMsg: { default: () => {}, type: Function },
  // 作为单独组件使用 默认用于dashboard
  isUseAlone: {
    type: Boolean,
    default: false,
  },
  // 使用自定义tooltips
  customTooltip: {
    type: Object as PropType<Record<string, any>>,
    required: false,
  },
};
export default defineComponent({
  name: 'TimeSeries',
  directives: {
    bkTooltips,
  },
  props: TimeSeriesProps,
  emits: ['loading', 'errorMsg'],
  setup(props, { emit }) {
    const timeSeriesRef = ref<HTMLDivElement>();
    const chartWrapperRef = ref<HTMLDivElement>();
    const baseChartRef = ref<typeof BaseEchart>();
    const currentInstance = getCurrentInstance();
    const drillDownOptions = ref<IMenuChildItem[]>([]);
    // 宽度
    const width = ref<number>(300);
    // 高度
    const height = ref<number>(100);
    const minBase = ref<number>(0);
    const inited = ref<boolean>(false);
    const empty = ref<boolean>(true);
    const emptyText = ref<string>('');
    const errorMsg = ref<string>('');
    const metrics = ref<IExtendMetricData[]>([]);
    const hasSetEvent = ref<boolean>(false);
    const isInHover = ref<boolean>(false);
    // 图表时序数据
    let csvSeries: any[] = [];
    // 图例数据
    const legendData = ref<ILegendItem[]>([]);
    // 撤销api请求tokens func
    let cancelTokens: (() => void)[] = [];
    // 自动粒度降采样
    const downSampleRange = 'auto';
    const startTime = inject<Ref>('startTime') || ref('');
    const endTime = inject<Ref>('endTime') || ref('');
    const startTimeMinusOneHour = dayjs
      .tz(startTime.value || undefined)
      .subtract(1, 'hour')
      .format('YYYY-MM-DD HH:mm:ss');
    const endTimeMinusOneHour = dayjs
      .tz(endTime.value || undefined)
      .add(1, 'hour')
      .format('YYYY-MM-DD HH:mm:ss');
    const spanDetailActiveTab = inject<Ref>('SpanDetailActiveTab') || ref('');
    // 框选事件范围后需应用到所有图表(包含三个数据 框选方法 是否展示复位  复位方法)
    const enableSelectionRestoreAll = inject<Ref<Boolean>>('enableSelectionRestoreAll') || ref(false);
    const handleChartDataZoom = inject<(value: any) => void>('handleChartDataZoom') || (() => null);
    const handleRestoreEvent = inject<() => void>('handleRestoreEvent') || (() => null);
    const showRestore = inject<Ref>('showRestore') || ref(false);

    // 主机标签页需要特殊处理：因为这里的开始\结束时间是从当前 span 数据的开始时间（-1小时）和结束时间（+1小时）去进行提交、而非直接 inject 时间选择器的时间区间。
    /**
     * 20230807 注意：目前能打开主机标签页的方式有以下两种方式。
     * 1. span 列表打开
     * 2. trace 详情点击瀑布图打开
     */
    const timeRange =
      spanDetailActiveTab.value === 'Host' ? ref([startTimeMinusOneHour, endTimeMinusOneHour]) : useTimeRanceInject();
    const timeOffset = useTimeOffsetInject();
    const viewOptions = useViewOptionsInject();
    const options = ref<MonitorEchartOptions>();
    const { t } = useI18n({ useScope: 'global' });

    // datasource为time_series才显示保存到仪表盘，数据检索， 查看大图
    const menuList = computed<ChartTitleMenuType[]>(() => {
      if (props.customMenuList) return props.customMenuList;
      const [target] = props.panel?.targets || [];
      return target?.datasource === 'time_series'
        ? ['more', 'explore', 'area', 'drill-down', 'relate-alert']
        : ['screenshot', 'area'];
    });
    // 是否显示添加指标到策略选项
    const showAddMetric = computed(() => {
      const [target] = props.panel?.targets || [];
      return target?.datasource === 'time_series';
    });
    /* 粒度计算 */
    function downSampleRangeComputed(downSampleRange: string, timeRange: number[], api: string) {
      if (downSampleRange === 'raw' || !['unifyQuery', 'graphUnifyQuery'].includes(api)) {
        return undefined;
      }
      if (downSampleRange === 'auto') {
        let width = 1;
        if (chartWrapperRef.value) {
          width = chartWrapperRef.value.clientWidth;
        } else {
          width = timeSeriesRef.value!.clientWidth - (props.panel?.options?.legend?.placement === 'right' ? 320 : 0);
        }
        const size = (timeRange[1] - timeRange[0]) / width;
        return size > 0 ? `${Math.ceil(size)}s` : undefined;
      }
      return downSampleRange;
    }
    // 转换time_shift显示
    function handleTransformTimeShift(val: string) {
      const timeMatch = val.match(/(-?\d+)(\w+)/);
      const hasMatch = timeMatch && timeMatch.length > 2;
      return hasMatch
        ? dayjs
            .tz()
            .add(-timeMatch[1], timeMatch[2] as dayjs.ManipulateType)
            .fromNow()
            .replace(/\s*/g, '')
        : val.replace('current', t('当前'));
    }
    /** 处理时间对比时线条名字 */
    function handleTimeOffset(timeOffset: string) {
      const match = timeOffset.match(/(current|(\d+)([hdwM]))/);
      if (match) {
        const [target, , num, type] = match;
        const map: any = {
          d: t('{n} 天前', { n: num }),
          w: t('{n} 周前', { n: num }),
          M: t('{n} 月前', { n: num }),
          current: t('当前'),
        };
        return map[type || target];
      }
      return timeOffset;
    }
    // 设置series 名称
    function handleSeriesName(item: DataQuery, series: { time_offset?: any; dimensions?: any }) {
      const { dimensions = {} } = series;
      if (!item.alias)
        return series.time_offset ? handleTimeOffset(series.time_offset) : Object.values(dimensions).join('|');
      const aliasFix = Object.values(dimensions).join('|');
      if (!aliasFix.length) return item.alias;
      return `${item.alias}-${aliasFix}`;
    }
    /**
     * @description: 转换时序数据 并设置图例
     * @param {ITimeSeriesItem} series 图表时序数据
     * @return {*}
     */
    function handleTransformSeries(series: ITimeSeriesItem[]) {
      const legendDatas: ILegendItem[] = [];
      const tranformSeries = series.map((item, index) => {
        const colorList = props.panel?.options?.time_series?.type === 'bar' ? COLOR_LIST_BAR : COLOR_LIST;
        const color = item.color || colorList[index % colorList.length];
        let showSymbol = false;
        const legendItem: ILegendItem = {
          name: String(item.name),
          max: 0,
          min: '',
          avg: 0,
          total: 0,
          color,
          show: true,
          minSource: 0,
          maxSource: 0,
          avgSource: 0,
          totalSource: 0,
          metricField: item.metricField,
        };
        // 动态单位转换
        const unitFormatter = item.unit !== 'none' ? getValueFormat(item.unit || '') : (v: any) => ({ text: v });
        let hasValueLength = 0;
        const data = item.data.map((seriesItem: any, seriesIndex: number) => {
          if (seriesItem?.length && typeof seriesItem[1] === 'number') {
            // 当前点数据
            const pre = item.data[seriesIndex - 1] as [number, number];
            const next = item.data[seriesIndex + 1] as [number, number];
            const y = +seriesItem[1];
            hasValueLength += 1;
            // 设置图例数据
            legendItem.max = Math.max(+legendItem.max!, y);
            legendItem.min = legendItem.min === '' ? y : Math.min(+legendItem.min!, y);
            legendItem.total = +legendItem.total! + y;
            // 是否为孤立的点
            const hasNoBrother =
              (!pre && !next) || (pre && next && pre.length && next.length && pre[1] === null && next[1] === null);
            if (hasNoBrother) {
              showSymbol = true;
            }
            // profiling 趋势图 其中 Trace 数据需包含span列表
            const traceData = item.traceData ? item.traceData[seriesItem[0]] : undefined;
            return {
              symbolSize: hasNoBrother ? 10 : 6,
              value: [seriesItem[0], seriesItem[1]],
              itemStyle: {
                borderWidth: hasNoBrother ? 10 : 6,
                enabled: true,
                shadowBlur: 0,
                opacity: 1,
              },
              traceData,
            } as any;
          }
          return seriesItem;
        });

        legendItem.avg = +(+legendItem.total! / (hasValueLength || 1)).toFixed(2);
        legendItem.total = Number(legendItem.total).toFixed(2);

        if (item.name) {
          Object.keys(legendItem).forEach(key => {
            if (['min', 'max', 'avg', 'total'].includes(key)) {
              const val = (legendItem as any)[key];
              (legendItem as any)[`${key}Source`] = val;
              const set: any = unitFormatter(val, item.unit !== 'none' && precision < 1 ? 2 : precision);
              (legendItem as any)[key] = set.text + (set.suffix || '');
            }
          });
          legendDatas.push(legendItem);
        }
        // 获取y轴上可设置的最小的精确度
        const precision = handleGetMinPrecision(
          item.data.filter((set: any) => typeof set[1] === 'number').map((set: any[]) => set[1]),
          unitFormatter,
          item.unit
        );
        return {
          ...item,
          color,
          type: props.panel?.options?.time_series?.type || 'line',
          data,
          showSymbol,
          symbol: 'circle',
          z: 4,
          smooth: 0,
          unitFormatter,
          precision,
          lineStyle: {
            width: 1,
          },
        };
      });
      legendData.value = legendDatas;
      return tranformSeries;
    }
    // 设置x轴label formatter方法
    function handleSetFormatterFunc(seriesData: any, onlyBeginEnd = false) {
      let formatterFunc = null;
      const [firstItem] = seriesData;
      const lastItem = seriesData[seriesData.length - 1];
      const val = new Date('2010-01-01').getTime();
      const getXVal = (timeVal: any) => {
        if (!timeVal) return timeVal;
        return timeVal[0] > val ? timeVal[0] : timeVal[1];
      };
      const minX = Array.isArray(firstItem) ? getXVal(firstItem) : getXVal(firstItem?.value);
      const maxX = Array.isArray(lastItem) ? getXVal(lastItem) : getXVal(lastItem?.value);
      minX &&
        maxX &&
        (formatterFunc = (v: any) => {
          const duration = dayjs.duration(dayjs.tz(maxX).diff(dayjs.tz(minX))).asSeconds();
          if (onlyBeginEnd && v > minX && v < maxX) {
            return '';
          }
          if (duration < 60 * 60 * 24 * 2) {
            return dayjs.tz(v).format('HH:mm');
          }
          if (duration < 60 * 60 * 24 * 8) {
            return dayjs.tz(v).format('MM-DD HH:mm');
          }
          if (duration <= 60 * 60 * 24 * 30 * 12) {
            return dayjs.tz(v).format('MM-DD');
          }
          return dayjs.tz(v).format('YYYY-MM-DD');
        });
      return formatterFunc;
    }
    /**
     * @description: 设置精确度
     * @param {number} data
     * @param {ValueFormatter} formattter
     * @param {string} unit
     * @return {*}
     */
    function handleGetMinPrecision(data: number[], formattter: ValueFormatter, unit: string) {
      if (!data || data.length === 0) {
        return 0;
      }
      data.sort();
      const len = data.length;
      if (data[0] === data[len - 1]) {
        if (unit === 'none') return 0;
        const setList = String(data[0]).split('.');
        return !setList || setList.length < 2 ? 2 : setList[1].length;
      }
      let precision = 0;
      let sampling = [];
      const middle = Math.ceil(len / 2);
      sampling.push(data[0]);
      sampling.push(data[Math.ceil(middle / 2)]);
      sampling.push(data[middle]);
      sampling.push(data[middle + Math.floor((len - middle) / 2)]);
      sampling.push(data[len - 1]);
      sampling = Array.from(new Set(sampling.filter(n => n !== undefined)));
      while (precision < 5) {
        const samp = sampling.reduce((pre, cur) => {
          (pre as any)[formattter(cur, precision).text] = 1;
          return pre;
        }, {});
        if (Object.keys(samp).length >= sampling.length) {
          return precision;
        }
        precision += 1;
      }
      return precision;
    }
    /**
     * @description: 在图表数据没有单位或者单位不一致时则不做单位转换 y轴label的转换用此方法做计数简化
     * @param {number} num
     * @return {*}
     */
    function handleYxisLabelFormatter(num: number): string {
      const si = [
        { value: 1, symbol: '' },
        { value: 1e3, symbol: 'K' },
        { value: 1e6, symbol: 'M' },
        { value: 1e9, symbol: 'G' },
        { value: 1e12, symbol: 'T' },
        { value: 1e15, symbol: 'P' },
        { value: 1e18, symbol: 'E' },
      ];
      const rx = /\.0+$|(\.[0-9]*[1-9])0+$/;
      let i;
      for (i = si.length - 1; i > 0; i--) {
        if (num >= si[i].value) {
          break;
        }
      }
      return (num / si[i].value).toFixed(3).replace(rx, '$1') + si[i].symbol;
    }
    function dataZoom(startTime: string, endTime: string) {
      if (enableSelectionRestoreAll.value) {
        handleChartDataZoom([startTime, endTime]);
      } else {
        getPanelData(startTime, endTime);
      }
    }
    /** 处理点击左侧响铃图标 跳转策略的逻辑 */
    function handleAlarmClick(alarmStatus: ITitleAlarm) {
      const metricIds = metrics.value.map(item => item.metric_id);
      switch (alarmStatus.status) {
        case 0:
          // this.handleAddStrategy(props.panel, null, viewOptions?.value, true);
          break;
        case 1:
          window.open(location.href.replace(location.hash, `#/strategy-config?metricId=${JSON.stringify(metricIds)}`));
          break;
        case 2:
          window.open(
            location.href.replace(
              location.hash,
              `#/event-center?queryString=${metricIds.map(item => `metric : "${item}"`).join(' AND ')}&from=${
                timeRange?.value[0]
              }&to=${timeRange?.value[1]}`
            )
          );
          break;
      }
    }
    // 获取图表数据
    const getPanelData = debounce(300, async (start_time?: string, end_time?: string) => {
      cancelTokens.forEach(cb => cb?.());
      cancelTokens = [];
      if (!isInViewPort()) {
        if (intersectionObserver) {
          unregisterOberver();
        }
        registerObserver(start_time, end_time);
        return;
      }
      emit('loading', true);
      emptyText.value = t('加载中...');
      try {
        unregisterOberver();
        const series: any[] = [];
        const metricList: any[] = [];
        const [startTime, endTime] = handleTransformToTimestamp(timeRange!.value);
        const params = {
          start_time: start_time ? dayjs.tz(start_time).unix() : startTime,
          end_time: end_time ? dayjs.tz(end_time).unix() : endTime,
        };
        const promiseList: any[] = [];
        const timeShiftList = ['', ...timeOffset!.value];
        const interval = reviewInterval(
          viewOptions!.value.interval || 0,
          params.end_time - params.start_time,
          props.panel!.collect_interval
        );
        const variablesService = new VariablesService({
          ...viewOptions?.value,
          interval,
        });
        timeShiftList.forEach(time_shift => {
          const list =
            props.panel?.targets?.map?.(item => {
              const newPrarams = {
                ...params,
                ...variablesService.transformVariables(item.data, {
                  ...viewOptions?.value.filters,
                  ...(viewOptions?.value.filters?.current_target || {}),
                  ...viewOptions?.value,
                  ...viewOptions?.value.variables,
                  time_shift,
                  interval,
                }),
                down_sample_range: downSampleRangeComputed(
                  downSampleRange,
                  [params.start_time, params.end_time],
                  item.apiFunc
                ),
              };

              if (!item.apiModule) return;
              return currentInstance?.appContext.config.globalProperties?.$api[item.apiModule]
                [item.apiFunc](newPrarams, {
                  cancelToken: new CancelToken((cb: () => void) => cancelTokens.push(cb)),
                  needMessage: false,
                })
                .then((res: { metrics: any; series: any[] }) => {
                  res.metrics?.forEach((metric: { metric_id: string }) => {
                    if (!metricList.some(set => set.metric_id === metric.metric_id)) {
                      metricList.push(metric);
                    }
                  });
                  series.push(
                    ...res.series.map(set => ({
                      ...set,
                      name: `${
                        timeOffset?.value.length
                          ? `${handleTransformTimeShift((time_shift as string) || 'current')}-`
                          : ''
                      }${handleSeriesName(item, set) || set.target}`,
                    }))
                  );
                  handleClearErrorMsg();
                  return true;
                })
                .catch(error => {
                  handleErrorMsgChange(error.msg || error.message);
                });
            }) ?? [];
          promiseList.push(...(list as any));
        });
        await Promise.all(promiseList).catch(() => false);
        if (series.length) {
          csvSeries = series;
          const seriesResult = series
            .filter(item => ['extra_info', '_result_'].includes(item.alias))
            .map(item => ({
              ...item,
              datapoints: item.datapoints.map((point: any[]) => [
                JSON.parse(point[0])?.anomaly_score ?? point[0],
                point[1],
              ]),
            }));
          let seriesList = handleTransformSeries(
            seriesResult.map(item => ({
              name: item.name,
              cursor: 'auto',
              data: item.datapoints.reduce((pre: any, cur: any) => (pre.push(cur.reverse()), pre), []),
              stack: item.stack || random(10),
              unit: item.unit,
              z: 1,
              traceData: item.trace_data ?? '',
            })) as any
          );
          seriesList = seriesList.map((item: any) => ({
            ...item,
            minBase: minBase.value,
            data: item.data.map((set: any) => {
              if (set?.length) {
                return [set[0], set[1] !== null ? set[1] + minBase.value : null];
              }
              return {
                ...set,
                value: [set.value[0], set.value[1] !== null ? set.value[1] + minBase.value : null],
              };
            }),
          }));
          // 1、echarts animation 配置会影响数量大时的图表性能 掉帧
          // 2、echarts animation配置为false时 对于有孤立点不连续的图表无法放大 并且 hover的点放大效果会潇洒 (貌似echarts bug)
          // 所以此处折中设置 在有孤立点情况下进行开启animation 连续的情况不开启
          const hasShowSymbol = seriesList.some(item => item.showSymbol);
          if (hasShowSymbol) {
            seriesList.forEach(item => {
              item.data = item.data.map(set => {
                if (set?.symbolSize) {
                  return {
                    ...set,
                    symbolSize: set.symbolSize > 6 ? 6 : 1,
                    itemStyle: {
                      borderWidth: set.symbolSize > 6 ? 6 : 1,
                      enabled: true,
                      shadowBlur: 0,
                      opacity: 1,
                    },
                  };
                }
                return set;
              });
            });
          }
          const formatterFunc = handleSetFormatterFunc(seriesList[0].data);
          // const { canScale, minThreshold, maxThreshold } = this.handleSetThreholds();

          const chartBaseOptions = MONITOR_LINE_OPTIONS;

          const echartOptions = deepmerge(
            deepClone(chartBaseOptions),
            props.panel?.options?.time_series?.echart_option || {},
            { arrayMerge: (_, newArr) => newArr }
          );
          options.value = Object.freeze(
            deepmerge(echartOptions, {
              animation: hasShowSymbol,
              color: props.panel?.options?.time_series?.type === 'bar' ? COLOR_LIST_BAR : COLOR_LIST,
              animationThreshold: 1,
              yAxis: {
                axisLabel: {
                  formatter: seriesList.every((item: any) => item.unit === seriesList[0].unit)
                    ? (v: any) => {
                        if (seriesList[0].unit !== 'none') {
                          const obj = getValueFormat(seriesList[0].unit)(v, seriesList[0].precision);
                          return obj.text + (obj.suffix || '');
                        }
                        return v;
                      }
                    : (v: number) => handleYxisLabelFormatter(v - minBase.value),
                },
                splitNumber: height.value < 120 ? 2 : 4,
                minInterval: 1,
                scale: !(height.value < 120),
                // max: v => Math.max(v.max, +maxThreshold),
                // min: v => Math.min(v.min, +minThreshold)
              },
              xAxis: {
                axisLabel: {
                  formatter: formatterFunc || '{value}',
                },
                splitNumber: Math.ceil(width.value / 80),
                min: 'dataMin',
              },
              series: seriesList,
              tooltip: props.customTooltip ?? {},
            })
          );
          metrics.value = metricList || [];
          // this.handleDrillDownOption(this.metrics);
          inited.value = true;
          empty.value = false;
          if (!hasSetEvent.value) {
            setTimeout(useLegendRet.handleSetLegendEvent, 500);
            hasSetEvent.value = true;
          }
        } else {
          emptyText.value = t('查无数据');
          empty.value = true;
        }
      } catch (e) {
        empty.value = true;
        emptyText.value = t('出错了');
        console.error(e);
      }
      emit('loading', false);
      // this.cancelTokens = [];
      // this.handleLoadingChange(false);
    });
    // 监听panel
    const unWathPanel = watch(
      () => props.panel,
      (v, o) => {
        if (v && o && isShadowEqual(v, o)) return;
        getPanelData();
      }
    );
    // 监听上层注入
    const unWathChartData = useCommonChartWatch(getPanelData);
    // 监听resize
    const { handleResize } = useChartResize(
      timeSeriesRef as Ref<HTMLDivElement>,
      chartWrapperRef as Ref<HTMLDivElement>,
      width,
      height
    );
    // 监听是否在可视窗口内
    const { isInViewPort, registerObserver, unregisterOberver, intersectionObserver } = useChartIntersection(
      timeSeriesRef! as Ref<HTMLDivElement>,
      getPanelData
    );
    // 通用图表图例设置
    const useLegendRet = useChartLegend(baseChartRef, isInHover, legendData);

    onBeforeUnmount(() => {
      unWathPanel();
      useLegendRet.handleUnSetLegendEvent();
    });
    function handleMenuClick(item: IMenuItem) {
      const variablesService = new VariablesService({ ...viewOptions });
      switch (item.id) {
        case 'explore':
          handleExplore(props.panel!, viewOptions!.value, timeRange!.value);
          return;
        case 'relate-alert':
          props.panel?.targets?.forEach(target => {
            if (target.data?.query_configs?.length) {
              let queryConfig = deepClone(target.data.query_configs);
              queryConfig = variablesService.transformVariables(queryConfig);

              target.data.query_configs = queryConfig;
            }
          });
          handleRelateAlert(props.panel!, timeRange!.value);
          return;
        case 'screenshot':
          // 300ms 关闭动画
          setTimeout(() => handleStoreImage(props.panel!.title, timeSeriesRef.value!), 300);
          return;
        case 'export-csv':
          {
            if (csvSeries.length) {
              const { tableThArr, tableTdArr } = transformSrcData(csvSeries);
              const csvString = transformTableDataToCsvStr(tableThArr, tableTdArr);
              downCsvFile(csvString, props.panel!.title);
            }
          }
          return;
      }
    }
    function handleMetricClick(metric: IExtendMetricData | null) {
      handleAddStrategy(props.panel!, metric, viewOptions!.value, timeRange!.value);
    }
    function handleDblClick() {
      getPanelData();
    }
    function handleErrorMsgChange(message: string) {
      props.isUseAlone ? (errorMsg.value = message) : emit('errorMsg', message);
    }
    function handleClearErrorMsg() {
      props.isUseAlone ? (errorMsg.value = '') : props.clearErrorMsg();
    }
    function handleRestore() {
      if (!!enableSelectionRestoreAll.value) {
        handleRestoreEvent();
      } else {
        dataZoom(undefined, undefined);
      }
    }
    return {
      ...unWathChartData,
      ...useLegendRet,
      baseChartRef,
      width,
      height,
      csvSeries,
      menuList,
      metrics,
      isInHover,
      drillDownOptions,
      showAddMetric,
      getPanelData,
      unWathPanel,
      timeSeriesRef,
      chartWrapperRef,
      handleResize,
      isInViewPort,
      registerObserver,
      unregisterOberver,
      minBase,
      inited,
      empty,
      emptyText,
      errorMsg,
      hasSetEvent,
      legendData,
      cancelTokens,
      timeRange,
      timeOffset,
      viewOptions,
      options,
      t,
      showRestore,
      downSampleRangeComputed,
      handleTransformTimeShift,
      handleTimeOffset,
      handleSeriesName,
      handleTransformSeries,
      handleYxisLabelFormatter,
      handleSetFormatterFunc,
      handleGetMinPrecision,
      dataZoom,
      handleAlarmClick,
      handleMenuClick,
      handleMetricClick,
      handleDblClick,
<<<<<<< HEAD
      handleRestore
=======
>>>>>>> 21b2071d
    };
  },
  render() {
    const { legend } = this.panel?.options || {};
    return (
      <div
        ref='timeSeriesRef'
        class='time-series'
        onMouseenter={() => (this.isInHover = true)}
        onMouseleave={() => (this.isInHover = false)}
      >
        {this.showChartHeader && this.panel && (
          <ChartTitle
            class='draggable-handle'
            draging={this.panel.draging}
            drillDownOption={this.drillDownOptions}
            isInstant={this.panel.instant}
            menuList={this.menuList}
            metrics={this.metrics}
            showAddMetric={this.showAddMetric}
            showMore={this.isInHover}
            subtitle={this.panel.subTitle || ''}
            title={this.panel.title}
            onAlarmClick={this.handleAlarmClick}
            onAllMetricClick={this.handleMetricClick}
            onMenuClick={this.handleMenuClick}
            onMetricClick={this.handleMetricClick}
            onSelectChild={({ child }) => this.handleMenuClick(child)}
            onUpdateDragging={() => this.panel?.updateDraging(false)}
          />
        )}
        {!this.empty ? (
          <div class={`time-series-content ${legend?.placement === 'right' ? 'right-legend' : ''}`}>
            <div
              ref='chartWrapperRef'
              class={`chart-instance ${legend?.displayMode === 'table' ? 'is-table-legend' : ''}`}
            >
              {this.inited && (
                <BaseEchart
                  ref='baseChartRef'
                  width={this.width}
<<<<<<< HEAD
                  showRestore={this.showRestore}
                  options={this.options}
                  groupId={this.panel!.dashboardId}
                  onDataZoom={this.dataZoom}
=======
                  height={this.height}
                  groupId={this.panel!.dashboardId}
                  options={this.options}
                  onDataZoom={this.getPanelData}
>>>>>>> 21b2071d
                  onDblClick={this.handleDblClick}
                  onRestore={this.handleRestore}
                />
              )}
            </div>
            {legend?.displayMode !== 'hidden' && (
              <div class={`chart-legend ${legend?.placement === 'right' ? 'right-legend' : ''}`}>
                {legend?.displayMode === 'table' ? (
                  <TableLegend
                    legendData={this.legendData}
                    onSelectLegend={this.handleSelectLegend}
                  />
                ) : (
                  <CommonLegend
                    legendData={this.legendData}
                    onSelectLegend={this.handleSelectLegend}
                  />
                )}
              </div>
            )}
          </div>
        ) : (
          <div class='empty-chart'>{this.emptyText}</div>
        )}
        {!!this.errorMsg && (
          <span
            class='is-error'
            v-bk-tooltips={{
              content: <div>{this.errorMsg}</div>,
              extCls: 'chart-wrapper-error-tooltip',
              placement: 'top-start',
            }}
          ></span>
        )}
      </div>
    );
  },
});<|MERGE_RESOLUTION|>--- conflicted
+++ resolved
@@ -150,7 +150,7 @@
       .format('YYYY-MM-DD HH:mm:ss');
     const spanDetailActiveTab = inject<Ref>('SpanDetailActiveTab') || ref('');
     // 框选事件范围后需应用到所有图表(包含三个数据 框选方法 是否展示复位  复位方法)
-    const enableSelectionRestoreAll = inject<Ref<Boolean>>('enableSelectionRestoreAll') || ref(false);
+    const enableSelectionRestoreAll = inject<Ref<boolean>>('enableSelectionRestoreAll') || ref(false);
     const handleChartDataZoom = inject<(value: any) => void>('handleChartDataZoom') || (() => null);
     const handleRestoreEvent = inject<() => void>('handleRestoreEvent') || (() => null);
     const showRestore = inject<Ref>('showRestore') || ref(false);
@@ -794,10 +794,7 @@
       handleMenuClick,
       handleMetricClick,
       handleDblClick,
-<<<<<<< HEAD
-      handleRestore
-=======
->>>>>>> 21b2071d
+      handleRestore,
     };
   },
   render() {
@@ -839,17 +836,10 @@
                 <BaseEchart
                   ref='baseChartRef'
                   width={this.width}
-<<<<<<< HEAD
-                  showRestore={this.showRestore}
-                  options={this.options}
-                  groupId={this.panel!.dashboardId}
-                  onDataZoom={this.dataZoom}
-=======
-                  height={this.height}
                   groupId={this.panel!.dashboardId}
                   options={this.options}
-                  onDataZoom={this.getPanelData}
->>>>>>> 21b2071d
+                  showRestore={this.showRestore}
+                  onDataZoom={this.dataZoom}
                   onDblClick={this.handleDblClick}
                   onRestore={this.handleRestore}
                 />
