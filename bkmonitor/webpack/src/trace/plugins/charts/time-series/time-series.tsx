--- conflicted
+++ resolved
@@ -28,14 +28,11 @@
 import { bkTooltips } from 'bkui-vue';
 import dayjs from 'dayjs';
 import deepmerge from 'deepmerge';
-<<<<<<< HEAD
 import { debounce } from 'throttle-debounce';
-=======
 import { CancelToken } from 'monitor-api/index';
 import { deepClone, random } from 'monitor-common/utils/utils';
 import { COLOR_LIST, COLOR_LIST_BAR, MONITOR_LINE_OPTIONS } from 'monitor-ui/chart-plugins/constants';
 import { getValueFormat, ValueFormatter } from 'monitor-ui/monitor-echarts/valueFormats';
->>>>>>> 9bc64cb1
 
 import { handleTransformToTimestamp } from '../../../components/time-range/utils';
 import { isShadowEqual, reviewInterval, VariablesService } from '../../../utils';
