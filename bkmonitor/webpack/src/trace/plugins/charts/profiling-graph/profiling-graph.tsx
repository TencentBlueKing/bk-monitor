/*
 * Tencent is pleased to support the open source community by making
 * 蓝鲸智云PaaS平台社区版 (BlueKing PaaS Community Edition) available.
 *
 * Copyright (C) 2021 THL A29 Limited, a Tencent company.  All rights reserved.
 *
 * 蓝鲸智云PaaS平台社区版 (BlueKing PaaS Community Edition) is licensed under the MIT License.
 *
 * License for 蓝鲸智云PaaS平台社区版 (BlueKing PaaS Community Edition):
 *
 * ---------------------------------------------------
 * Permission is hereby granted, free of charge, to any person obtaining a copy of this software and associated
 * documentation files (the "Software"), to deal in the Software without restriction, including without limitation
 * the rights to use, copy, modify, merge, publish, distribute, sublicense, and/or sell copies of the Software, and
 * to permit persons to whom the Software is furnished to do so, subject to the following conditions:
 *
 * The above copyright notice and this permission notice shall be included in all copies or substantial portions of
 * the Software.
 *
 * THE SOFTWARE IS PROVIDED "AS IS", WITHOUT WARRANTY OF ANY KIND, EXPRESS OR IMPLIED, INCLUDING BUT NOT LIMITED TO
 * THE WARRANTIES OF MERCHANTABILITY, FITNESS FOR A PARTICULAR PURPOSE AND NONINFRINGEMENT. IN NO EVENT SHALL THE
 * AUTHORS OR COPYRIGHT HOLDERS BE LIABLE FOR ANY CLAIM, DAMAGES OR OTHER LIABILITY, WHETHER IN AN ACTION OF
 * CONTRACT, TORT OR OTHERWISE, ARISING FROM, OUT OF OR IN CONNECTION WITH THE SOFTWARE OR THE USE OR OTHER DEALINGS
 * IN THE SOFTWARE.
 */

import { defineComponent, PropType, ref, watch } from 'vue';
// import { profileQuery } from '@api/modules/apm_profile';
import { Loading } from 'bkui-vue';
import { debounce } from 'throttle-debounce';

<<<<<<< HEAD
import { query } from '../../../../monitor-api/modules/apm_profile';
import { getValueFormat } from '../../../../monitor-ui/monitor-echarts/valueFormats';
import { getSingleDiffColor } from '../../../utils/compare';
import GraphTools from '../flame-graph/graph-tools/graph-tools';
import ViewLegend from '../view-legend/view-legend';
=======
import { BaseDataType, ProfilingTableItem, ViewModeType } from '../../../../monitor-ui/chart-plugins/typings';
import { DirectionType, IQueryParams } from '../../../typings';
>>>>>>> 112e4487

import ChartTitle from './chart-title/chart-title';
import FrameGraph from './flame-graph/flame-graph';
import TableGraph from './table-graph/table-graph';
import { PROFILING_QUERY_DATA } from './mock';

import './profiling-graph.scss';

export default defineComponent({
  name: 'ProfilingGraph',
  props: {
    queryParams: {
      type: Object as PropType<IQueryParams>,
      default: () => {}
    }
  },
  setup(props) {
    // 当前视图模式
    const activeMode = ref<ViewModeType>(ViewModeType.Combine);
    const textDirection = ref<DirectionType>('ltr');
    const isLoaing = ref(false);
    const tableData = ref<ProfilingTableItem[]>([]);
    const flameData = ref<BaseDataType>({
      name: '',
      children: undefined,
      id: ''
    });
    const unit = ref('');

    watch(
      [() => props.queryParams],
      debounce(16, async () => handleQuery()),
      {
        immediate: true,
        deep: true
      }
    );
<<<<<<< HEAD
    watch(
      [() => props.appName, () => props.profileId, () => props.diffTraceId],
      debounce(16, async () => {
        contextMenuRect.value.left = -1;
        emit('update:loading', true);
        showException.value = false;
        try {
          const { bizId, appName, start, end, profileId } = props;
          const data = await query(
            {
              bk_biz_id: bizId,
              app_name: appName,
              start,
              end,
              profile_id: profileId
            },
            {
              needCancel: true
            }
          ).catch(() => false);
          if (data?.flame_data) {
            if (props.diffTraceId) {
              emit('diffTraceSuccess');
            }
            showException.value = false;
            await nextTick();
            initScale();
            if (!chartRef.value?.clientWidth) return;
            graphInstance = new FlameChart(
              initGraphData(data.flame_data),
              {
                w: chartRef.value.clientWidth - paddingLeft * 2,
                c: 20,
                minHeight: window.innerHeight - wrapperRef.value?.getBoundingClientRect().top - 40,
                direction: props.textDirection,
                keywords: props.filterKeywords,
                getFillColor: (d: BaseDataType) => {
                  if (d.id === RootId) return 'rgb(223,133,32)';
                  return props.diffTraceId && d?.diff_info ? getSingleDiffColor(d.diff_info) : '';
                },
                onDetail: (e: MouseEvent, d: HierarchyNode<BaseDataType>, c: IOtherData) => {
                  if (!d) {
                    tipDetail.value = {};
                    return;
                  }
                  const { text, suffix } = usFormat(d.data.value / 1000);
                  let diffDuration = '';
                  let diffValue = 0;
                  if (props.diffTraceId && d.data?.diff_info) {
                    const { text: diffText, suffix: diffSuffix } = usFormat(d.data.diff_info.comparison);
                    diffDuration = diffText + diffSuffix;
                    diffValue =
                      d.data.diff_info.comparison === 0 || d.data.diff_info.mark === 'unchanged'
                        ? 0
                        : +(
                            ((d.data.diff_info.baseline - d.data.diff_info.comparison) * 100) /
                            d.data.diff_info.comparison
                          ).toFixed(2);
                  }
                  let axisLeft = e.pageX - (boundryBody ? 0 : svgRect.left);
                  let axisTop = e.pageY - (boundryBody ? 0 : svgRect.top);
                  if (axisLeft + 240 > window.innerWidth) {
                    axisLeft = axisLeft - 220 - 16;
                  } else {
                    axisLeft = axisLeft + 16;
                  }
                  if (axisTop + 120 > window.innerHeight) {
                    axisTop = axisTop - 120;
                  } else {
                    axisTop = axisTop;
                  }
                  tipDetail.value = {
                    left: axisLeft,
                    top: axisTop,
                    id: d.data.id,
                    title: d.data.name,
                    proportion: ((d.data.value * 100) / c.rootValue).toFixed(4).replace(/[0]+$/g, ''),
                    duration: text + suffix,
                    diffDuration,
                    diffValue,
                    mark: d.data.diff_info?.mark
                  };
                },
                onContextMenu: (e: MouseEvent, d: HierarchyNode<BaseDataType>) => {
                  let axisLeft = e.pageX - svgRect.x;
                  if (axisLeft + 180 > svgRect.width) {
                    axisLeft = axisLeft - 160 - 16;
                  } else {
                    axisLeft = axisLeft + 16;
                  }
                  const top = e.pageY - svgRect.y + 16;
                  tipDetail.value = {};
                  contextMenuRect.value = { left: axisLeft, top, spanId: d.data.id, spanName: d.data.name };
                },
                onMouseMove: (e: MouseEvent, c: IOtherData) => {
                  const axisLeft = e.pageX - (boundryBody ? 0 : svgRect.left);
                  const { text, suffix } = usFormat(c.xAxisValue);
                  axisRect.value = {
                    left: axisLeft,
                    top: svgRect.top - paddingLeft,
                    bottom: svgRect.bottom + paddingLeft,
                    title: text + suffix,
                    visibility: axisLeft < svgRect.x || axisLeft > svgRect.width + svgRect.x ? 'hidden' : 'visible'
                  };
                },
                onMouseOut: () => {
                  axisRect.value = { left: 0, title: '', visibility: 'hidden' };
                  tipDetail.value = {};
                },
                onMouseDown: () => {
                  // function mousemove(e: MouseEvent) {
                  //   const width = e.pageX - event.pageX;
                  //   if (width > 0) {
                  //     zoomRect.value = {
                  //       left: Math.min(event.pageX - svgRect.x, svgRect.width) + paddingLeft,
                  //       width: Math.min(width, svgRect.width - event.pageX + svgRect.x)
                  //     };
                  //   } else {
                  //     zoomRect.value = {
                  //       left: Math.max(e.pageX - svgRect.x, 0) + paddingLeft,
                  //       width: Math.min(Math.abs(width), event.pageX - svgRect.x)
                  //     };
                  //   }
                  // }
                  // function mouseup() {
                  //   initScale();
                  //   graphInstance.timeZoomGraph(zoomRect.value.left - paddingLeft, zoomRect.value.width);
                  //   document.removeEventListener('mousemove', mousemove);
                  //   document.removeEventListener('mouseup', mouseup);
                  //   zoomRect.value = {
                  //     left: 0,
                  //     width: 0
                  //   };
                  // }
                  // document.addEventListener('mousemove', mousemove);
                  // document.addEventListener('mouseup', mouseup);
                }
              },
              chartRef.value
            );
            setTimeout(() => {
              setSvgRect();
              addListener(wrapperRef.value!, handleResize);
            }, 750);
            showException.value = false;
            nextTick(() => {
              emit('update:loading', false);
            });
            return;
          }
          showException.value = true;
          emit('update:loading', false);
        } catch (e) {
          console.error(e);
          emit('update:loading', false);
          showException.value = true;
=======

    const handleQuery = async () => {
      try {
        // isLoaing.value = true;
        // const { queryParams } = props;
        // const params = Object.assign({}, queryParams);
        // const data = await profileQuery(params).catch(() => false);
        const data = PROFILING_QUERY_DATA;
        if (data) {
          unit.value = data.unit || '';
          tableData.value = data.table_data || [];
          flameData.value = data.flame_data as any;
>>>>>>> 112e4487
        }
      } catch (e) {
        console.error(e);
        // isLoaing.value = false;
      }
    };
    /** 切换视图模式 */
    const handleModeChange = (val: ViewModeType) => {
      activeMode.value = val;
    };
    const handleTextDirectionChange = (val: DirectionType) => {
      textDirection.value = val;
    };

    return {
      tableData,
      flameData,
      unit,
      isLoaing,
      activeMode,
      textDirection,
      handleModeChange,
      handleTextDirectionChange
    };
  },
  render() {
    return (
      <Loading
        loading={this.isLoaing}
        class='profiling-graph'
      >
        <ChartTitle
          activeMode={this.activeMode}
          textDirection={this.textDirection}
          onModeChange={this.handleModeChange}
          onTextDirectionChange={this.handleTextDirectionChange}
        />
        <div class='profiling-graph-content'>
          {[ViewModeType.Combine, ViewModeType.Table].includes(this.activeMode) && (
            <TableGraph
              data={this.tableData}
              unit={this.unit}
              textDirection={this.textDirection}
            />
          )}
          {[ViewModeType.Combine, ViewModeType.Flame].includes(this.activeMode) && (
            <FrameGraph
              data={this.flameData}
              appName={'bkmonitor_production'}
              profileId={'3d0d77e0669cdb72'}
              start={1703747947993154}
              end={1703747948022443}
              bizId={2}
              showGraphTools={false}
              textDirection={this.textDirection}
            />
          )}
        </div>
      </Loading>
    );
  }
});<|MERGE_RESOLUTION|>--- conflicted
+++ resolved
@@ -29,16 +29,8 @@
 import { Loading } from 'bkui-vue';
 import { debounce } from 'throttle-debounce';
 
-<<<<<<< HEAD
-import { query } from '../../../../monitor-api/modules/apm_profile';
-import { getValueFormat } from '../../../../monitor-ui/monitor-echarts/valueFormats';
-import { getSingleDiffColor } from '../../../utils/compare';
-import GraphTools from '../flame-graph/graph-tools/graph-tools';
-import ViewLegend from '../view-legend/view-legend';
-=======
 import { BaseDataType, ProfilingTableItem, ViewModeType } from '../../../../monitor-ui/chart-plugins/typings';
 import { DirectionType, IQueryParams } from '../../../typings';
->>>>>>> 112e4487
 
 import ChartTitle from './chart-title/chart-title';
 import FrameGraph from './flame-graph/flame-graph';
@@ -76,164 +68,6 @@
         deep: true
       }
     );
-<<<<<<< HEAD
-    watch(
-      [() => props.appName, () => props.profileId, () => props.diffTraceId],
-      debounce(16, async () => {
-        contextMenuRect.value.left = -1;
-        emit('update:loading', true);
-        showException.value = false;
-        try {
-          const { bizId, appName, start, end, profileId } = props;
-          const data = await query(
-            {
-              bk_biz_id: bizId,
-              app_name: appName,
-              start,
-              end,
-              profile_id: profileId
-            },
-            {
-              needCancel: true
-            }
-          ).catch(() => false);
-          if (data?.flame_data) {
-            if (props.diffTraceId) {
-              emit('diffTraceSuccess');
-            }
-            showException.value = false;
-            await nextTick();
-            initScale();
-            if (!chartRef.value?.clientWidth) return;
-            graphInstance = new FlameChart(
-              initGraphData(data.flame_data),
-              {
-                w: chartRef.value.clientWidth - paddingLeft * 2,
-                c: 20,
-                minHeight: window.innerHeight - wrapperRef.value?.getBoundingClientRect().top - 40,
-                direction: props.textDirection,
-                keywords: props.filterKeywords,
-                getFillColor: (d: BaseDataType) => {
-                  if (d.id === RootId) return 'rgb(223,133,32)';
-                  return props.diffTraceId && d?.diff_info ? getSingleDiffColor(d.diff_info) : '';
-                },
-                onDetail: (e: MouseEvent, d: HierarchyNode<BaseDataType>, c: IOtherData) => {
-                  if (!d) {
-                    tipDetail.value = {};
-                    return;
-                  }
-                  const { text, suffix } = usFormat(d.data.value / 1000);
-                  let diffDuration = '';
-                  let diffValue = 0;
-                  if (props.diffTraceId && d.data?.diff_info) {
-                    const { text: diffText, suffix: diffSuffix } = usFormat(d.data.diff_info.comparison);
-                    diffDuration = diffText + diffSuffix;
-                    diffValue =
-                      d.data.diff_info.comparison === 0 || d.data.diff_info.mark === 'unchanged'
-                        ? 0
-                        : +(
-                            ((d.data.diff_info.baseline - d.data.diff_info.comparison) * 100) /
-                            d.data.diff_info.comparison
-                          ).toFixed(2);
-                  }
-                  let axisLeft = e.pageX - (boundryBody ? 0 : svgRect.left);
-                  let axisTop = e.pageY - (boundryBody ? 0 : svgRect.top);
-                  if (axisLeft + 240 > window.innerWidth) {
-                    axisLeft = axisLeft - 220 - 16;
-                  } else {
-                    axisLeft = axisLeft + 16;
-                  }
-                  if (axisTop + 120 > window.innerHeight) {
-                    axisTop = axisTop - 120;
-                  } else {
-                    axisTop = axisTop;
-                  }
-                  tipDetail.value = {
-                    left: axisLeft,
-                    top: axisTop,
-                    id: d.data.id,
-                    title: d.data.name,
-                    proportion: ((d.data.value * 100) / c.rootValue).toFixed(4).replace(/[0]+$/g, ''),
-                    duration: text + suffix,
-                    diffDuration,
-                    diffValue,
-                    mark: d.data.diff_info?.mark
-                  };
-                },
-                onContextMenu: (e: MouseEvent, d: HierarchyNode<BaseDataType>) => {
-                  let axisLeft = e.pageX - svgRect.x;
-                  if (axisLeft + 180 > svgRect.width) {
-                    axisLeft = axisLeft - 160 - 16;
-                  } else {
-                    axisLeft = axisLeft + 16;
-                  }
-                  const top = e.pageY - svgRect.y + 16;
-                  tipDetail.value = {};
-                  contextMenuRect.value = { left: axisLeft, top, spanId: d.data.id, spanName: d.data.name };
-                },
-                onMouseMove: (e: MouseEvent, c: IOtherData) => {
-                  const axisLeft = e.pageX - (boundryBody ? 0 : svgRect.left);
-                  const { text, suffix } = usFormat(c.xAxisValue);
-                  axisRect.value = {
-                    left: axisLeft,
-                    top: svgRect.top - paddingLeft,
-                    bottom: svgRect.bottom + paddingLeft,
-                    title: text + suffix,
-                    visibility: axisLeft < svgRect.x || axisLeft > svgRect.width + svgRect.x ? 'hidden' : 'visible'
-                  };
-                },
-                onMouseOut: () => {
-                  axisRect.value = { left: 0, title: '', visibility: 'hidden' };
-                  tipDetail.value = {};
-                },
-                onMouseDown: () => {
-                  // function mousemove(e: MouseEvent) {
-                  //   const width = e.pageX - event.pageX;
-                  //   if (width > 0) {
-                  //     zoomRect.value = {
-                  //       left: Math.min(event.pageX - svgRect.x, svgRect.width) + paddingLeft,
-                  //       width: Math.min(width, svgRect.width - event.pageX + svgRect.x)
-                  //     };
-                  //   } else {
-                  //     zoomRect.value = {
-                  //       left: Math.max(e.pageX - svgRect.x, 0) + paddingLeft,
-                  //       width: Math.min(Math.abs(width), event.pageX - svgRect.x)
-                  //     };
-                  //   }
-                  // }
-                  // function mouseup() {
-                  //   initScale();
-                  //   graphInstance.timeZoomGraph(zoomRect.value.left - paddingLeft, zoomRect.value.width);
-                  //   document.removeEventListener('mousemove', mousemove);
-                  //   document.removeEventListener('mouseup', mouseup);
-                  //   zoomRect.value = {
-                  //     left: 0,
-                  //     width: 0
-                  //   };
-                  // }
-                  // document.addEventListener('mousemove', mousemove);
-                  // document.addEventListener('mouseup', mouseup);
-                }
-              },
-              chartRef.value
-            );
-            setTimeout(() => {
-              setSvgRect();
-              addListener(wrapperRef.value!, handleResize);
-            }, 750);
-            showException.value = false;
-            nextTick(() => {
-              emit('update:loading', false);
-            });
-            return;
-          }
-          showException.value = true;
-          emit('update:loading', false);
-        } catch (e) {
-          console.error(e);
-          emit('update:loading', false);
-          showException.value = true;
-=======
 
     const handleQuery = async () => {
       try {
@@ -246,7 +80,6 @@
           unit.value = data.unit || '';
           tableData.value = data.table_data || [];
           flameData.value = data.flame_data as any;
->>>>>>> 112e4487
         }
       } catch (e) {
         console.error(e);
