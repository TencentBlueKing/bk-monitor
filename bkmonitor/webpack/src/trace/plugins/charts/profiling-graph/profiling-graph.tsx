--- conflicted
+++ resolved
@@ -23,31 +23,17 @@
  * CONTRACT, TORT OR OTHERWISE, ARISING FROM, OUT OF OR IN CONNECTION WITH THE SOFTWARE OR THE USE OR OTHER DEALINGS
  * IN THE SOFTWARE.
  */
-<<<<<<< HEAD
 
 import { computed, defineComponent, inject, PropType, Ref, ref, watch } from 'vue';
 import { Exception, Loading } from 'bkui-vue';
+import { query } from 'monitor-api/modules/apm_profile';
+import { typeTools } from 'monitor-common/utils';
+import { BaseDataType, ProfilingTableItem, ViewModeType } from 'monitor-ui/chart-plugins/typings';
 import { debounce } from 'throttle-debounce';
 
-import { query } from '../../../../monitor-api/modules/apm_profile';
-import { typeTools } from '../../../../monitor-common/utils';
-import { BaseDataType, ProfilingTableItem, ViewModeType } from '../../../../monitor-ui/chart-plugins/typings';
 import { handleTransformToTimestamp } from '../../../components/time-range/utils';
 import { ToolsFormData } from '../../../pages/profiling/typings';
 import { DirectionType, IQueryParams } from '../../../typings';
-=======
-import { defineComponent, nextTick, onBeforeUnmount, ref, shallowRef, Teleport, watch } from 'vue';
-import { addListener, removeListener } from '@blueking/fork-resize-detector';
-import { Exception, Popover, ResizeLayout } from 'bkui-vue';
-import { HierarchyNode } from 'd3-hierarchy';
-import { profileQuery } from 'monitor-api/modules/apm_profile';
-import { getValueFormat } from 'monitor-ui/monitor-echarts/valueFormats';
-import { debounce } from 'throttle-debounce';
-
-import { getSingleDiffColor } from '../../../utils/compare';
-import GraphTools from '../flame-graph/graph-tools/graph-tools';
-import ViewLegend from '../view-legend/view-legend';
->>>>>>> 9bc64cb1
 
 import ChartTitle from './chart-title/chart-title';
 import FrameGraph from './flame-graph/flame-graph';
