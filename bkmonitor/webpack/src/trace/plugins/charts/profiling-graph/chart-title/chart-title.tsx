/*
 * Tencent is pleased to support the open source community by making
 * 蓝鲸智云PaaS平台社区版 (BlueKing PaaS Community Edition) available.
 *
 * Copyright (C) 2021 THL A29 Limited, a Tencent company.  All rights reserved.
 *
 * 蓝鲸智云PaaS平台社区版 (BlueKing PaaS Community Edition) is licensed under the MIT License.
 *
 * License for 蓝鲸智云PaaS平台社区版 (BlueKing PaaS Community Edition):
 *
 * ---------------------------------------------------
 * Permission is hereby granted, free of charge, to any person obtaining a copy of this software and associated
 * documentation files (the "Software"), to deal in the Software without restriction, including without limitation
 * the rights to use, copy, modify, merge, publish, distribute, sublicense, and/or sell copies of the Software, and
 * to permit persons to whom the Software is furnished to do so, subject to the following conditions:
 *
 * The above copyright notice and this permission notice shall be included in all copies or substantial portions of
 * the Software.
 *
 * THE SOFTWARE IS PROVIDED "AS IS", WITHOUT WARRANTY OF ANY KIND, EXPRESS OR IMPLIED, INCLUDING BUT NOT LIMITED TO
 * THE WARRANTIES OF MERCHANTABILITY, FITNESS FOR A PARTICULAR PURPOSE AND NONINFRINGEMENT. IN NO EVENT SHALL THE
 * AUTHORS OR COPYRIGHT HOLDERS BE LIABLE FOR ANY CLAIM, DAMAGES OR OTHER LIABILITY, WHETHER IN AN ACTION OF
 * CONTRACT, TORT OR OTHERWISE, ARISING FROM, OUT OF OR IN CONNECTION WITH THE SOFTWARE OR THE USE OR OTHER DEALINGS
 * IN THE SOFTWARE.
 */

import { computed, defineComponent, PropType, ref } from 'vue';
<<<<<<< HEAD
import { useI18n } from 'vue-i18n';
=======

>>>>>>> 21b2071d
import { Dropdown, Input } from 'bkui-vue';
import { ViewModeItem, ViewModeType } from 'monitor-ui/chart-plugins/typings/profiling-graph';
import { debounce } from 'throttle-debounce';

import { DirectionType } from '../../../../typings';

import './chart-title.scss';

export default defineComponent({
  name: 'ProfilingGraphTitle',
  props: {
    activeMode: {
      type: String as PropType<ViewModeType>,
      required: true,
    },
    textDirection: {
      type: String as PropType<DirectionType>,
      default: 'ltr',
    },
    isCompared: {
      type: Boolean,
      default: false,
    },
  },
  emits: ['modeChange', 'textDirectionChange', 'keywordChange', 'download'],
  setup(props, { emit }) {
    const { t } = useI18n();

    const downloadTypeMaps = [
      'png',
      //  'json',
      'pprof',
      //  'html'
    ];

    const keyword = ref('');

    const viewModeList = computed<ViewModeItem[]>(() => {
      const list = [
<<<<<<< HEAD
        { id: ViewModeType.Table, icon: 'table', label: t('表格') },
        { id: ViewModeType.Combine, icon: 'mc-fenping', label: t('表格和火焰图') },
        { id: ViewModeType.Flame, icon: 'mc-flame', label: t('火焰图') }
=======
        { id: ViewModeType.Table, icon: 'table' },
        { id: ViewModeType.Combine, icon: 'mc-fenping' },
        { id: ViewModeType.Flame, icon: 'mc-flame' },
>>>>>>> 21b2071d
      ];

      if (!props.isCompared) {
        list.push({ id: ViewModeType.Topo, icon: 'Component', label: t('功能调用图') });
      }

      return list;
    });

    /** 切换视图模式 */
    const handleModeChange = (val: ViewModeType) => {
      emit('modeChange', val);
    };
    const handleEllipsisDirectionChange = (val: DirectionType) => {
      emit('textDirectionChange', val);
    };
    const handleKeywordChange = debounce(300, async () => {
      emit('keywordChange', keyword.value);
    });
    const menuClick = (type: string) => {
      emit('download', type);
    };

    return {
      keyword,
      downloadTypeMaps,
      viewModeList,
      handleModeChange,
      handleEllipsisDirectionChange,
      handleKeywordChange,
      menuClick,
    };
  },
  render() {
    return (
      <div class='profiling-chart-title'>
        <div class='view-mode button-group'>
          {this.viewModeList.map(mode => (
            <div
              class={`button-group-item ${this.activeMode === mode.id ? 'active' : ''}`}
              onClick={() => this.handleModeChange(mode.id)}
              v-bk-tooltips={{
                content: mode.label,
                placement: 'top',
                delay: 300
              }}
            >
              <i class={`icon-monitor icon-${mode.icon}`}></i>
            </div>
          ))}
        </div>
        <Input
          v-model={this.keyword}
          type='search'
          onInput={this.handleKeywordChange}
        />
        <div class='ellipsis-direction button-group'>
          <div
            class={`button-group-item ${this.textDirection === 'ltr' ? 'active' : ''}`}
            onClick={() => this.handleEllipsisDirectionChange('ltr')}
          >
            <i class='icon-monitor icon-AB'></i>
          </div>
          <div
            class={`button-group-item ${this.textDirection === 'rtl' ? 'active' : ''}`}
            onClick={() => this.handleEllipsisDirectionChange('rtl')}
          >
            <i class='icon-monitor icon-YZ'></i>
          </div>
        </div>
        {/* <div class='download-button'>
          <i class='icon-monitor icon-xiazai1'></i>
        </div> */}

        <Dropdown
          v-slots={{
            content: () => (
              <Dropdown.DropdownMenu>
                {this.downloadTypeMaps.map(item => (
                  <Dropdown.DropdownItem
                    class='profiling-view-download-menu-item'
                    onClick={() => this.menuClick(item)}
                  >
                    {item}
                  </Dropdown.DropdownItem>
                ))}
              </Dropdown.DropdownMenu>
            ),
          }}
          placement='bottom-end'
        >
          <div class='download-button'>
            <i class='icon-monitor icon-xiazai1'></i>
          </div>
        </Dropdown>
      </div>
    );
  },
});<|MERGE_RESOLUTION|>--- conflicted
+++ resolved
@@ -25,11 +25,8 @@
  */
 
 import { computed, defineComponent, PropType, ref } from 'vue';
-<<<<<<< HEAD
 import { useI18n } from 'vue-i18n';
-=======
 
->>>>>>> 21b2071d
 import { Dropdown, Input } from 'bkui-vue';
 import { ViewModeItem, ViewModeType } from 'monitor-ui/chart-plugins/typings/profiling-graph';
 import { debounce } from 'throttle-debounce';
@@ -69,15 +66,9 @@
 
     const viewModeList = computed<ViewModeItem[]>(() => {
       const list = [
-<<<<<<< HEAD
         { id: ViewModeType.Table, icon: 'table', label: t('表格') },
         { id: ViewModeType.Combine, icon: 'mc-fenping', label: t('表格和火焰图') },
-        { id: ViewModeType.Flame, icon: 'mc-flame', label: t('火焰图') }
-=======
-        { id: ViewModeType.Table, icon: 'table' },
-        { id: ViewModeType.Combine, icon: 'mc-fenping' },
-        { id: ViewModeType.Flame, icon: 'mc-flame' },
->>>>>>> 21b2071d
+        { id: ViewModeType.Flame, icon: 'mc-flame', label: t('火焰图') },
       ];
 
       if (!props.isCompared) {
@@ -118,12 +109,12 @@
           {this.viewModeList.map(mode => (
             <div
               class={`button-group-item ${this.activeMode === mode.id ? 'active' : ''}`}
-              onClick={() => this.handleModeChange(mode.id)}
               v-bk-tooltips={{
                 content: mode.label,
                 placement: 'top',
-                delay: 300
+                delay: 300,
               }}
+              onClick={() => this.handleModeChange(mode.id)}
             >
               <i class={`icon-monitor icon-${mode.icon}`}></i>
             </div>
