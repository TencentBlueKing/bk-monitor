--- conflicted
+++ resolved
@@ -28,11 +28,7 @@
 
 import { useDebounceFn } from '@vueuse/core';
 import { listApplicationInfo } from 'monitor-api/modules/apm_meta';
-<<<<<<< HEAD
-import { listTraceViewConfig } from 'monitor-api/modules/apm_trace';
-=======
 import { getFieldsOptionValues, listTraceViewConfig } from 'monitor-api/modules/apm_trace';
->>>>>>> c3df9790
 import { random } from 'monitor-common/utils';
 
 import RetrievalFilter from '../../components/retrieval-filter/retrieval-filter';
@@ -156,11 +152,8 @@
     }, 100);
 
     async function getViewConfig() {
-<<<<<<< HEAD
       if (!store.appName) return;
       loading.value = true;
-=======
->>>>>>> c3df9790
       const data = await listTraceViewConfig({
         app_name: store.appName,
       }).catch(() => ({ trace_config: [], span_config: [] }));
