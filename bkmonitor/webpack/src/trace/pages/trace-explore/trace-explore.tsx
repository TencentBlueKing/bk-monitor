--- conflicted
+++ resolved
@@ -176,9 +176,6 @@
                     is_searched: true,
                     is_dimensions: true,
                     is_option_enabled: true,
-<<<<<<< HEAD
-                    supported_operations: [{ operator: '=', label: '=', placeholder: '请选择或直接输入，Enter分隔' }],
-=======
                     can_displayed: true,
                     is_default_filter: true,
                   },
@@ -191,7 +188,6 @@
                     is_option_enabled: true,
                     can_displayed: true,
                     is_default_filter: true,
->>>>>>> 406e0ca2
                   },
                 ],
               },
