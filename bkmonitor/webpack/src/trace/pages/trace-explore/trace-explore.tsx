--- conflicted
+++ resolved
@@ -617,11 +617,8 @@
       currentFavorite,
       editFavoriteShow,
       editFavoriteData,
-<<<<<<< HEAD
       notSupportEnumKeys,
-=======
       showSlideDetail,
->>>>>>> 1692d743
       handleQuery,
       handleAppNameChange,
       handleThumbtackChange,
