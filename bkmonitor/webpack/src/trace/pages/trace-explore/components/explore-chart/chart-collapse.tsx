/*
 * Tencent is pleased to support the open source community by making
 * 蓝鲸智云PaaS平台 (BlueKing PaaS) available.
 *
 * Copyright (C) 2021 THL A29 Limited, a Tencent company.  All rights reserved.
 *
 * 蓝鲸智云PaaS平台 (BlueKing PaaS) is licensed under the MIT License.
 *
 * License for 蓝鲸智云PaaS平台 (BlueKing PaaS):
 *
 * ---------------------------------------------------
 * Permission is hereby granted, free of charge, to any person obtaining a copy of this software and associated
 * documentation files (the "Software"), to deal in the Software without restriction, including without limitation
 * the rights to use, copy, modify, merge, publish, distribute, sublicense, and/or sell copies of the Software, and
 * to permit persons to whom the Software is furnished to do so, subject to the following conditions:
 *
 * The above copyright notice and this permission notice shall be included in all copies or substantial portions of
 * the Software.
 *
 * THE SOFTWARE IS PROVIDED "AS IS", WITHOUT WARRANTY OF ANY KIND, EXPRESS OR IMPLIED, INCLUDING BUT NOT LIMITED TO
 * THE WARRANTIES OF MERCHANTABILITY, FITNESS FOR A PARTICULAR PURPOSE AND NONINFRINGEMENT. IN NO EVENT SHALL THE
 * AUTHORS OR COPYRIGHT HOLDERS BE LIABLE FOR ANY CLAIM, DAMAGES OR OTHER LIABILITY, WHETHER IN AN ACTION OF
 * CONTRACT, TORT OR OTHERWISE, ARISING FROM, OUT OF OR IN CONNECTION WITH THE SOFTWARE OR THE USE OR OTHER DEALINGS
 * IN THE SOFTWARE.
 */

<<<<<<< HEAD
import { defineComponent, computed, shallowRef, onMounted, watch } from 'vue';
=======
import { computed, defineComponent, onMounted, shallowRef } from 'vue';
>>>>>>> ec75b2a3

import { get, set } from '@vueuse/core';

import MonitorCrossDrag from '../../../../components/monitor-cross-drag/monitor-cross-drag';

import './chart-collapse.scss';

export default defineComponent({
  name: 'ChartCollapse',
  props: {
    /** header 区域标题 */
    title: {
      type: String,
    },
    /** header 区域描述 */
    description: {
      type: String,
    },
    /** 默认高度（初始化时 container 区域的高度） */
    defaultHeight: {
      type: Number,
      default: 166,
    },
    /** 初始化时折叠面板默认是否展开状态 */
    defaultIsExpand: {
      type: Boolean,
      default: true,
    },
    /** 是否需要 resize 功能 */
    hasResize: {
      type: Boolean,
      default: true,
    },
    /** 折叠收起时需要展示内容的高度 */
    collapseShowHeight: {
      type: Number,
      default: 36,
    },
  },
  emits: ['collapseChange'],
  setup(props, { slots, emit }) {
    /** 折叠面板，是否展开图表 */
    const isExpand = shallowRef(true);
    /** 显示内容区域高度 -- 主要用于配合 resize 操作时使用 */
    const containerHeight = shallowRef(0);

    const scopedSlotsParam = computed(() => ({
      isExpand: isExpand.value,
    }));

    /** 将chart容器高度转换成 css height 属性 */
    const chartContainerHeightForStyle = computed(() =>
      containerHeight.value ? `${containerHeight.value}px` : 'auto'
    );
    /** css 变量 */
    const cssVars = computed(() => ({
      // 容器头部高度（也是折叠状态下需要显示的高度）
      '--header-height': `${props.collapseShowHeight}px`,
      // 容器头部区域垂直内边距
      '--header-intersect-padding': '0px',
      // 容器整体高度
      '--container-height': chartContainerHeightForStyle.value,
      // 容器切换折叠状态时动画持续时长
      '--expand-animation-duration': '0.6s',
    }));

    watch(
      () => props.defaultIsExpand,
      val => {
        if (val !== isExpand.value) {
          set(isExpand, val);
        }
      }
    );

    onMounted(() => {
      initConfig();
    });

    /**
     * @description 初始化配置
     */
    function initConfig() {
      if (!containerHeight.value) {
        set(containerHeight, props.defaultHeight);
      }
      set(isExpand, props.defaultIsExpand);
    }

    /**
     * @description 拖拽 resize 操作后回调
     * @param {number} height  拖拽操作后的新高度
     * */
    function handleCrossResize(height: number) {
      set(containerHeight, height);
    }

    /**
     * @description: 展开/收起 折叠面板
     */
    function handleExpandChange() {
      set(isExpand, !get(isExpand));
      emit('collapseChange', get(isExpand));
    }

    /**
     * @description 默认 header 中 触发展开收起trigger 区域渲染
     */
    function defaultHeaderCustomRender() {
      return <div class='default-header-custom' />;
    }

    /**
     * @description header 中能够触发展开收起事件的 trigger 区域默认元素渲染函数
     */
    function defaultHeaderTriggerRender() {
      return (
        <div class='header-trigger-default'>
          <i class='icon-monitor icon-mc-triangle-down chart-icon' />
          <span class='chart-trigger-title'>{props.title}</span>
          <span class='chart-trigger-description'>
            {(slots as any)?.triggerDescription?.(scopedSlotsParam.value) || props.description}
          </span>
        </div>
      );
    }

    return {
      cssVars,
      isExpand,
      scopedSlotsParam,
      handleCrossResize,
      handleExpandChange,
      defaultHeaderCustomRender,
      defaultHeaderTriggerRender,
    };
  },

  render() {
    return (
      <div
        style={this.cssVars}
        class={`chart-collapse-wrapper ${this.isExpand ? 'is-expand' : ''}`}
      >
        <div class='chart-collapse-wrapper-collapse'>
          <div class='chart-collapse-wrapper-container'>
            <div class='chart-collapse-header'>
              <div
                class='chart-collapse-header-trigger'
                onClick={this.handleExpandChange}
              >
                {(this.$slots as any)?.headerTrigger?.(this.scopedSlotsParam) || this.defaultHeaderTriggerRender()}
              </div>
              <div class='chart-collapse-header-custom'>
                {(this.$slots as any)?.headerCustom?.(this.scopedSlotsParam) || this.defaultHeaderCustomRender()}
              </div>
            </div>
            <div class='chart-collapse-content'>{this.$slots?.default?.(this.scopedSlotsParam) || ''}</div>
            {this.hasResize && <MonitorCrossDrag onMove={this.handleCrossResize} />}
          </div>
        </div>
      </div>
    );
  },
});<|MERGE_RESOLUTION|>--- conflicted
+++ resolved
@@ -24,11 +24,7 @@
  * IN THE SOFTWARE.
  */
 
-<<<<<<< HEAD
-import { defineComponent, computed, shallowRef, onMounted, watch } from 'vue';
-=======
-import { computed, defineComponent, onMounted, shallowRef } from 'vue';
->>>>>>> ec75b2a3
+import { computed, defineComponent, onMounted, shallowRef, watch } from 'vue';
 
 import { get, set } from '@vueuse/core';
 
