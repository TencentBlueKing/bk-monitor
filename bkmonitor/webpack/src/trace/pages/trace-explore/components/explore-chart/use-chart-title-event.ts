--- conflicted
+++ resolved
@@ -24,17 +24,13 @@
  * IN THE SOFTWARE.
  */
 
-<<<<<<< HEAD
-import { inject, type MaybeRef } from 'vue';
-
-import { DEFAULT_TIME_RANGE } from '@/components/time-range/utils';
-=======
-import type { MaybeRef } from 'vue';
+import { type MaybeRef, inject } from 'vue';
+// import { handleAddStrategy } from '@/plugins/utls/menu';
 
 import { get } from '@vueuse/core';
 
 import { handleAddStrategy, handleExplore, handleRelateAlert, handleStoreImage } from './menu';
->>>>>>> ec75b2a3
+import { DEFAULT_TIME_RANGE } from '@/components/time-range/utils';
 import {
   type IUnifyQuerySeriesItem,
   downCsvFile,
@@ -42,13 +38,6 @@
   transformTableDataToCsvStr,
 } from '@/plugins/utls/menu';
 // import { handleAddStrategy } from '@/plugins/utls/menu';
-<<<<<<< HEAD
-import { get } from '@vueuse/core';
-
-import { handleAddStrategy, handleExplore, handleRelateAlert, handleStoreImage } from './menu';
-=======
-import { useTraceExploreStore } from '@/store/modules/explore';
->>>>>>> ec75b2a3
 
 import type { IDataQuery } from '@/plugins/typings';
 import type { IMenuItem, ITitleAlarm } from '@/plugins/typings/chart-title';
@@ -94,7 +83,10 @@
         return;
       case 'screenshot':
         // 300ms 关闭动画
-        chartRef && setTimeout(() => handleStoreImage(title, get(chartRef)), 300);
+        chartRef &&
+          setTimeout(() => {
+            handleStoreImage(title, get(chartRef));
+          }, 300);
         return;
       case 'export-csv': {
         if (seriesData && get(seriesData).length) {
