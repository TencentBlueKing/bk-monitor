--- conflicted
+++ resolved
@@ -36,11 +36,7 @@
 
 import './chart-wrapper.scss';
 export default defineComponent({
-<<<<<<< HEAD
   name: 'ChartWrapper',
-  props: {},
-=======
-  name: 'ExploreChart',
   props: {
     /** 折叠面板收起时显示的title */
     collapseTitle: {
@@ -67,7 +63,6 @@
       default: 36,
     },
   },
->>>>>>> 0450c3d5
   setup() {
     const store = useTraceExploreStore();
     const panelModels = shallowRef<PanelModel[]>([]);
