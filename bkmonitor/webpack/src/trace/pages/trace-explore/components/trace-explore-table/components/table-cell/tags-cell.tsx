/*
 * Tencent is pleased to support the open source community by making
 * 蓝鲸智云PaaS平台 (BlueKing PaaS) available.
 *
 * Copyright (C) 2021 THL A29 Limited, a Tencent company.  All rights reserved.
 *
 * 蓝鲸智云PaaS平台 (BlueKing PaaS) is licensed under the MIT License.
 *
 * License for 蓝鲸智云PaaS平台 (BlueKing PaaS):
 *
 * ---------------------------------------------------
 * Permission is hereby granted, free of charge, to any person obtaining a copy of this software and associated
 * documentation files (the "Software"), to deal in the Software without restriction, including without limitation
 * the rights to use, copy, modify, merge, publish, distribute, sublicense, and/or sell copies of the Software, and
 * to permit persons to whom the Software is furnished to do so, subject to the following conditions:
 *
 * The above copyright notice and this permission notice shall be included in all copies or substantial portions of
 * the Software.
 *
 * THE SOFTWARE IS PROVIDED "AS IS", WITHOUT WARRANTY OF ANY KIND, EXPRESS OR IMPLIED, INCLUDING BUT NOT LIMITED TO
 * THE WARRANTIES OF MERCHANTABILITY, FITNESS FOR A PARTICULAR PURPOSE AND NONINFRINGEMENT. IN NO EVENT SHALL THE
 * AUTHORS OR COPYRIGHT HOLDERS BE LIABLE FOR ANY CLAIM, DAMAGES OR OTHER LIABILITY, WHETHER IN AN ACTION OF
 * CONTRACT, TORT OR OTHERWISE, ARISING FROM, OUT OF OR IN CONNECTION WITH THE SOFTWARE OR THE USE OR OTHER DEALINGS
 * IN THE SOFTWARE.
 */

<<<<<<< HEAD
import { defineComponent, type PropType } from 'vue';

import { Tag } from 'bkui-vue';
=======
import { type PropType, computed, defineComponent, useTemplateRef } from 'vue';
import { shallowRef } from 'vue';
>>>>>>> ec75b2a3

import { ENABLED_TABLE_CONDITION_MENU_CLASS_NAME } from '../../constants';
import CollapseTags from './collapse-tags';

import type {
  ExploreTableColumn,
  ExploreTableColumnTypeEnum,
  GetTableCellRenderValue,
  TableCellRenderContext,
} from '../../typing';

import './tags-cell.scss';

const DEFAULT_TAG_COLOR = {
  tagColor: '#4D4F56',
  tagBgColor: '#F0F1F5',
  tagHoverColor: '#4D4F56',
  tagHoverBgColor: '#DCDEE5',
};
export default defineComponent({
  name: 'TagsCell',
  props: {
    /** 当前列配置信息 */
    column: {
      type: Object as PropType<ExploreTableColumn<ExploreTableColumnTypeEnum.TAGS>>,
    },
    /** 当前需要渲染的数据 */
    tags: {
      type: Object as PropType<GetTableCellRenderValue<ExploreTableColumnTypeEnum.TAGS>>,
    },
    /** 当前列 id */
    colId: {
      type: String,
    },
    /** 当前行数据 id */
    rowId: {
      type: String,
    },
    /** table 单元格渲染上下文信息 */
    renderCtx: {
      type: Object as PropType<TableCellRenderContext>,
      default: () => ({}),
    },
  },
  setup() {
    return {};
  },
  render() {
    return (
      <CollapseTags
        class='explore-col explore-tags-col'
        v-slots={{
          customTag: (tag, index) => (
            <Tag
              key={index}
              style={{
                '--tag-color': tag?.tagColor || DEFAULT_TAG_COLOR.tagColor,
                '--tag-bg-color': tag?.tagBgColor || DEFAULT_TAG_COLOR.tagBgColor,
                '--tag-hover-color': tag?.tagHoverColor || tag?.tagColor || DEFAULT_TAG_COLOR.tagHoverColor,
                '--tag-hover-bg-color': tag?.tagHoverBgColor || tag?.tagBgColor || DEFAULT_TAG_COLOR.tagHoverBgColor,
              }}
              class={`tag-item ${this.renderCtx?.cellEllipsisClass}`}
            >
              {{
                default: () => (
                  <span
                    class={`${ENABLED_TABLE_CONDITION_MENU_CLASS_NAME}`}
                    data-col-id={this.colId}
                    data-index={index}
                    data-row-id={this.rowId}
                  >
                    {tag?.alias || tag}
                  </span>
                ),
              }}
            </Tag>
          ),
        }}
        data={this.tags}
        ellipsisTip={ellipsisTags => ellipsisTags.map(tag => tag?.alias || tag).join('，')}
      />
    );
  },
});<|MERGE_RESOLUTION|>--- conflicted
+++ resolved
@@ -24,14 +24,9 @@
  * IN THE SOFTWARE.
  */
 
-<<<<<<< HEAD
-import { defineComponent, type PropType } from 'vue';
+import { type PropType, defineComponent } from 'vue';
 
 import { Tag } from 'bkui-vue';
-=======
-import { type PropType, computed, defineComponent, useTemplateRef } from 'vue';
-import { shallowRef } from 'vue';
->>>>>>> ec75b2a3
 
 import { ENABLED_TABLE_CONDITION_MENU_CLASS_NAME } from '../../constants';
 import CollapseTags from './collapse-tags';
