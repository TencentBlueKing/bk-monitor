/*
 * Tencent is pleased to support the open source community by making
 * 蓝鲸智云PaaS平台 (BlueKing PaaS) available.
 *
 * Copyright (C) 2017-2025 Tencent.  All rights reserved.
 *
 * 蓝鲸智云PaaS平台 (BlueKing PaaS) is licensed under the MIT License.
 *
 * License for 蓝鲸智云PaaS平台 (BlueKing PaaS):
 *
 * ---------------------------------------------------
 * Permission is hereby granted, free of charge, to any person obtaining a copy of this software and associated
 * documentation files (the "Software"), to deal in the Software without restriction, including without limitation
 * the rights to use, copy, modify, merge, publish, distribute, sublicense, and/or sell copies of the Software, and
 * to permit persons to whom the Software is furnished to do so, subject to the following conditions:
 *
 * The above copyright notice and this permission notice shall be included in all copies or substantial portions of
 * the Software.
 *
 * THE SOFTWARE IS PROVIDED "AS IS", WITHOUT WARRANTY OF ANY KIND, EXPRESS OR IMPLIED, INCLUDING BUT NOT LIMITED TO
 * THE WARRANTIES OF MERCHANTABILITY, FITNESS FOR A PARTICULAR PURPOSE AND NONINFRINGEMENT. IN NO EVENT SHALL THE
 * AUTHORS OR COPYRIGHT HOLDERS BE LIABLE FOR ANY CLAIM, DAMAGES OR OTHER LIABILITY, WHETHER IN AN ACTION OF
 * CONTRACT, TORT OR OTHERWISE, ARISING FROM, OUT OF OR IN CONNECTION WITH THE SOFTWARE OR THE USE OR OTHER DEALINGS
 * IN THE SOFTWARE.
 */

import { type MaybeRef, type VNode, computed } from 'vue';

import { get } from '@vueuse/core';
import { useI18n } from 'vue-i18n';

import {
  CAN_TABLE_SORT_FIELD_TYPES,
  SERVICE_CATEGORY_MAP,
  SERVICE_STATUS_COLOR_MAP,
  SPAN_KIND_MAPS,
  SPAN_STATUS_CODE_MAP,
  TABLE_DEFAULT_CONFIG,
} from '../constants';
import {
  type ActiveConditionMenuTarget,
  type ExploreConditionMenuItem,
  type ExploreTableColumn,
  type GetTableCellRenderValue,
  type TableCellRenderContext,
  type TableCellRenderer,
  ExploreTableColumnTypeEnum,
} from '../typing';

import type { IDimensionField } from '../../../typing';
import type { SortInfo, TableSort } from '@blueking/tdesign-ui';
import type { SlotReturnValue } from 'tdesign-vue-next';

interface UseExploreTableColumnConfig {
<<<<<<< HEAD
  isSpanVisual: MaybeRef<boolean>;
  props: Record<string, any>;
  renderContext: TableCellRenderContext;
  rowKeyField: MaybeRef<string>;
  sortContainer: DeepReadonly<SortInfo>;
  tableCellRender: TableCellRenderer;
=======
  /** 当前选中的应用 Name */
  appName: MaybeRef<string>;
  /** 需要显示渲染的列名数组 */
  displayFields: MaybeRef<string[]>;
  /** 是否启用点击弹出操作下拉菜单 */
  enabledClickMenu: MaybeRef<boolean>;
  /** 缓存的列宽配置 */
  fieldsWidthConfig: MaybeRef<Record<string, number>>;
  /** 当前激活的视角(span | trace)  */
  mode: MaybeRef<'span' | 'trace'>;
  /** 表格行数据唯一 key 字段 */
  rowKeyField: MaybeRef<string>;
  /** 表格排序信息 */
  sortContainer: MaybeRef<SortInfo>;
  /** 表格所有列字段配置数组(接口原始结构) */
  sourceFieldConfigs: MaybeRef<IDimensionField[]>;
  /** 点击显示下拉操作menu */
>>>>>>> 5d8131b8
  handleConditionMenuShow: (triggerDom: HTMLElement, conditionMenuTarget: ActiveConditionMenuTarget) => void;
  /** 点击展示 span | trace 详情抽屉页 */
  handleSliderShowChange: (mode: 'span' | 'trace', id: string) => void;
  /** 点击排序回调 */
  handleSortChange: (sortEvent: TableSort) => void;
<<<<<<< HEAD
  // tableCellRender: (column: ExploreTableColumn, row: Record<string, any>) => SlotReturnValue;
=======
  /** 表格单元格渲染 */
  tableCellRender: (column: ExploreTableColumn, row: Record<string, any>) => SlotReturnValue;
  /** 表头单元格渲染 */
>>>>>>> 5d8131b8
  tableHeaderCellRender: (title: string, tipText: string, column: ExploreTableColumn) => () => SlotReturnValue;
}

/**
 * @method useExploreColumnConfig column 组装 hook
 * @description 检索表格列配置column组装逻辑 hook
 */
export const useExploreColumnConfig = ({
  appName,
  displayFields,
  enabledClickMenu,
  sourceFieldConfigs,
  fieldsWidthConfig,
  mode,
  rowKeyField,
  sortContainer,
  renderContext,
  tableHeaderCellRender,
  tableCellRender,
  handleConditionMenuShow,
  handleSliderShowChange,
  handleSortChange,
}: UseExploreTableColumnConfig) => {
  /** table 默认配置项 */
  const { tableConfig: defaultTableConfig, traceConfig, spanConfig } = TABLE_DEFAULT_CONFIG;
  const { t } = useI18n();

  /** table 所有列字段信息(字段设置使用) */
  const tableColumns = computed(() => {
    return (get(sourceFieldConfigs) ?? []).reduce(
      (prev, curr) => {
        if (!curr.can_displayed) {
          return prev;
        }
        prev.fieldList.push(curr);
        prev.fieldMap[curr.name] = curr;
        return prev;
      },
      { fieldList: [], fieldMap: {} }
    );
  });
  /** table 显示列Column配置 */
  const tableDisplayColumns = computed<ExploreTableColumn[]>(() => {
    const fieldMap = tableColumns.value.fieldMap;
    const columnMap = getTableColumnMapByVisualMode();
    const defaultDisplayFields = get(mode) === 'span' ? spanConfig : traceConfig;
    return (get(displayFields) ?? defaultDisplayFields.displayFields)
      .map(colKey => {
        const fieldItem = fieldMap[colKey];
        let column = columnMap[colKey];
        if (!column && !fieldItem) return null;
        if (!column) {
          column = {
            renderType: ExploreTableColumnTypeEnum.TEXT,
            colKey: fieldItem?.name,
            title: fieldItem?.alias,
            headerDescription: fieldItem?.name,
            width: 130,
          };
        } else {
          column.title = fieldItem?.alias || column.title;
        }
        const tipText = column.headerDescription || column.colKey;
        column.sorter = column.sorter != null ? column.sorter : CAN_TABLE_SORT_FIELD_TYPES.has(fieldItem?.type);
        column.width = get(fieldsWidthConfig)?.[colKey] || column.width;
        // 表格列表头渲染方法
        const tableHeaderTitle = tableHeaderCellRender(column.title as string, tipText, column);
        // 表格单元格渲染方法
        const tableCell = (_, { row }) => tableCellRender(row, column, renderContext);

        return {
          ...defaultTableConfig,
          ...column,
          title: tableHeaderTitle,
          cell: tableCell,
          attrs: column.sorter
            ? {
                // 扩大排序点击热区范围
                onClick(e: MouseEvent & { currentTarget: Element; target: Element }) {
                  if (
                    column.colKey &&
                    e.currentTarget.tagName.toLocaleLowerCase() === 'th' &&
                    !['svg', 'path'].includes(e.target.tagName.toLocaleLowerCase()) &&
                    e.currentTarget?.classList.contains(`t-table__th-${column.colKey}`)
                  ) {
                    let sortBy = get(sortContainer).sortBy;
                    let descending = get(sortContainer).descending;
                    if (sortBy === column.colKey) {
                      const sortDescValueList = [false, true, null];
                      const sortIndex = sortDescValueList.indexOf(descending);
                      descending = sortDescValueList.at((sortIndex + 1) % sortDescValueList.length);
                      if (descending === null) {
                        sortBy = '';
                      }
                    } else {
                      sortBy = column.colKey;
                      descending = false;
                    }
                    handleSortChange({ sortBy, descending });
                  }
                },
              }
            : undefined,
        };
      })
      .filter(Boolean);
  });

  /**
   * @method getTableColumnMapByVisualMode 拼接 APM-概览 页面地址
   * @description 获取新开页跳转至apm页 概览tab 的 LINK 类型表格列所需数据格式
   * @param {any} row 行数据
   * @param {ExploreTableColumn<ExploreTableColumnTypeEnum.CLICK>} column 列配置
   */
  const getJumpToApmLinkItem = (
    row,
    column: ExploreTableColumn<ExploreTableColumnTypeEnum.CLICK>
  ): GetTableCellRenderValue<ExploreTableColumnTypeEnum.LINK> => {
    const alias = row?.[column.colKey];
    const hash = `#/apm/service?filter-service_name=${alias}&filter-app_name=${get(appName)}`;
    let url = '';
    if (alias) {
      url = location.href.replace(location.hash, hash);
    }
    return {
      alias: alias,
      url: url,
    };
  };

  /**
   * @method getTableColumnMapByVisualMode 拼接 APM-接口 页面地址
   * @description 获取新开页跳转至 apm 页 接口tab 的 LINK 类型表格列所需数据格式
   * @param {any} row 行数据
   * @param {ExploreTableColumn<ExploreTableColumnTypeEnum.CLICK>} column 列配置
   */
  const getJumpToApmApplicationLinkItem = (
    row,
    column: ExploreTableColumn<ExploreTableColumnTypeEnum.CLICK>
  ): GetTableCellRenderValue<ExploreTableColumnTypeEnum.LINK> => {
    const service = row?.root_service;
    const alias = row?.[column.colKey];
    const hash = `#/apm/application?filter-service_name=${service}&filter-app_name=${get(appName)}&sceneId=apm_application&sceneType=detail&dashboardId=endpoint&filter-endpoint_name=${alias}`;
    let url = '';
    if (alias && service) {
      url = location.href.replace(location.hash, hash);
    }
    return {
      alias: alias,
      url: url,
    };
  };

  /**
   * @method handleServiceOrApiColumnClick 服务 或 接口 列点击后回调
   * @param row 行数据
   * @param {ExploreTableColumn<ExploreTableColumnTypeEnum.CLICK>} column 列配置
   * @param {MouseEvent} e 事件对象
   * @param {ExploreConditionMenuItem[]} customMenu 自定义菜单列表
   */
  const handleServiceOrApiColumnClick = (
    row,
    column: ExploreTableColumn<ExploreTableColumnTypeEnum.CLICK>,
    e: MouseEvent,
    customMenu: ExploreConditionMenuItem[]
  ) => {
    if (!get(enabledClickMenu)) {
      for (const menuItem of customMenu ?? []) {
        if (['api-link', 'service-link'].includes(menuItem.id)) {
          menuItem?.onClick?.(e);
        }
      }
      return;
    }
    const colKey = column.colKey;
    handleConditionMenuShow(e.target as HTMLElement, {
      rowId: row?.[get(rowKeyField)] || '',
      colId: colKey,
      conditionValue: row[colKey],
      customMenuList: customMenu,
    });
  };

  /**
   * @method handleLink 新开页跳转
   * @description 查看详情 回调
   * @param {string} linkUrl 链接地址
   */
  const handleLink = linkUrl => {
    if (!linkUrl) {
      return;
    }
    window.open(linkUrl, '_blank');
  };

  /**
   * @method getTableColumnMapByVisualMode 获取table表格列配置
   * @description 根据当前激活的视角(trace/span)获取对应的table表格列配置
   */
  const getTableColumnMapByVisualMode = (): Record<string, ExploreTableColumn> => {
    if (get(mode) === 'span') {
      return {
        span_id: {
          renderType: ExploreTableColumnTypeEnum.CLICK,
          colKey: 'span_id',
          title: t('Span ID'),
          width: 160,
          fixed: 'left',
          suffixSlot: row =>
            (
              <i
                class='icon-monitor icon-Tracing'
                v-bk-tooltips={{ content: t('查看关联 Trace'), delay: 400 }}
                onClick={() => handleSliderShowChange('trace', row.trace_id)}
              />
            ) as unknown as VNode,
          clickCallback: row => handleSliderShowChange('span', row.span_id),
        },
        span_name: {
          renderType: ExploreTableColumnTypeEnum.TEXT,
          colKey: 'span_name',
          title: t('接口名称'),
          width: 200,
        },
        time: {
          renderType: ExploreTableColumnTypeEnum.TIME,
          colKey: 'time',
          title: t('时间'),
          width: 160,
        },
        start_time: {
          renderType: ExploreTableColumnTypeEnum.TIME,
          colKey: 'start_time',
          title: t('开始时间'),
          width: 180,
        },
        end_time: {
          renderType: ExploreTableColumnTypeEnum.TIME,
          colKey: 'end_time',
          title: t('结束时间'),
          width: 180,
        },
        elapsed_time: {
          renderType: ExploreTableColumnTypeEnum.DURATION,
          colKey: 'elapsed_time',
          title: t('耗时'),
          width: 100,
        },
        'status.code': {
          renderType: ExploreTableColumnTypeEnum.PREFIX_ICON,
          colKey: 'status.code',
          headerDescription: 'status_code',
          title: t('状态'),
          width: 100,
          getRenderValue: (row, column) => SPAN_STATUS_CODE_MAP[row?.[column.colKey]],
        },
        kind: {
          renderType: ExploreTableColumnTypeEnum.PREFIX_ICON,
          colKey: 'kind',
          title: t('类型'),
          width: 100,
          getRenderValue: (row, column) => SPAN_KIND_MAPS[row?.[column.colKey]],
        },
        'resource.service.name': {
          renderType: ExploreTableColumnTypeEnum.CLICK,
          colKey: 'resource.service.name',
          title: t('所属服务'),
          width: 160,
          clickCallback: (row, column, e) => {
            const item = getJumpToApmLinkItem(row, column);
            const customMenu: ExploreConditionMenuItem[] = [
              {
                id: 'service-link',
                name: t('查看服务详情'),
                icon: 'icon-chakan',
                onClick: () => handleLink(item.url),
                suffixRender: () => (<i class={'icon-monitor icon-mc-goto'} />) as unknown as SlotReturnValue,
              },
            ];
            handleServiceOrApiColumnClick(row, column, e, customMenu);
          },
        },
        trace_id: {
          renderType: ExploreTableColumnTypeEnum.CLICK,
          colKey: 'trace_id',
          title: t('所属 Trace'),
          width: 240,
          clickCallback: row => handleSliderShowChange('trace', row.trace_id),
        },
      };
    }
    return {
      trace_id: {
        renderType: ExploreTableColumnTypeEnum.CLICK,
        colKey: 'trace_id',
        title: 'Trace ID',
        width: 240,
        fixed: 'left',
        clickCallback: row => handleSliderShowChange('trace', row.trace_id),
      },
      min_start_time: {
        renderType: ExploreTableColumnTypeEnum.TIME,
        colKey: 'min_start_time',
        title: t('开始时间'),
        width: 140,
      },
      max_end_time: {
        renderType: ExploreTableColumnTypeEnum.TIME,
        colKey: 'max_end_time',
        title: t('结束时间'),
        width: 140,
      },
      root_span_name: {
        renderType: ExploreTableColumnTypeEnum.CLICK,
        colKey: 'root_span_name',
        headerDescription: t('整个 Trace 的第一个 Span'),
        title: t('根 Span'),
        width: 160,
        clickCallback: (row, column, e) => {
          const item = getJumpToApmApplicationLinkItem(row, column);
          const customMenu: ExploreConditionMenuItem[] = [
            {
              id: 'api-link',
              name: t('查看接口详情'),
              icon: 'icon-chakan',
              onClick: () => handleLink(item.url),
              suffixRender: () => (<i class={'icon-monitor icon-mc-goto'} />) as unknown as SlotReturnValue,
            },
          ];
          handleServiceOrApiColumnClick(row, column, e, customMenu);
        },
      },
      root_service: {
        renderType: ExploreTableColumnTypeEnum.CLICK,
        colKey: 'root_service',
        headerDescription: t('服务端进程的第一个 Service'),
        title: t('入口服务'),
        width: 160,
        clickCallback: (row, column, e) => {
          const item = getJumpToApmLinkItem(row, column);
          const customMenu: ExploreConditionMenuItem[] = [
            {
              id: 'api-link',
              name: t('查看服务详情'),
              icon: 'icon-chakan',
              onClick: () => handleLink(item.url),
              suffixRender: () => (<i class={'icon-monitor icon-mc-goto'} />) as unknown as SlotReturnValue,
            },
          ];
          handleServiceOrApiColumnClick(row, column, e, customMenu);
        },
      },
      root_service_span_name: {
        renderType: ExploreTableColumnTypeEnum.CLICK,
        colKey: 'root_service_span_name',
        headerDescription: t('入口服务的第一个接口'),
        title: t('入口接口'),
        width: 160,
        clickCallback: (row, column, e) => {
          const item = getJumpToApmApplicationLinkItem(row, column);
          const customMenu: ExploreConditionMenuItem[] = [
            {
              id: 'api-link',
              name: t('查看接口详情'),
              icon: 'icon-chakan',
              onClick: () => handleLink(item.url),
              suffixRender: () => (<i class={'icon-monitor icon-mc-goto'} />) as unknown as SlotReturnValue,
            },
          ];
          handleServiceOrApiColumnClick(row, column, e, customMenu);
        },
      },
      root_service_category: {
        renderType: ExploreTableColumnTypeEnum.TEXT,
        colKey: 'root_service_category',
        title: t('调用类型'),
        width: 120,
        getRenderValue: (row, column) => SERVICE_CATEGORY_MAP[row?.[column.colKey]],
      },
      root_service_status_code: {
        renderType: ExploreTableColumnTypeEnum.TAGS,
        colKey: 'root_service_status_code',
        title: t('状态码'),
        width: 100,
        getRenderValue: row => {
          const value = row?.root_service_status_code as string;
          if (!value) return [];
          const type = row?.root_service_status_code === 200 ? 'normal' : 'error';
          return [
            {
              alias: value,
              value,
              ...SERVICE_STATUS_COLOR_MAP[type],
            },
          ];
        },
      },
      trace_duration: {
        renderType: ExploreTableColumnTypeEnum.DURATION,
        colKey: 'trace_duration',
        title: t('耗时'),
        width: 100,
      },
      hierarchy_count: {
        renderType: ExploreTableColumnTypeEnum.TEXT,
        colKey: 'hierarchy_count',
        title: t('Span 层数'),
        width: 110,
      },
      service_count: {
        renderType: ExploreTableColumnTypeEnum.TEXT,
        colKey: 'service_count',
        title: t('服务数量'),
        width: 100,
      },
      kind: {
        renderType: ExploreTableColumnTypeEnum.PREFIX_ICON,
        colKey: 'kind',
        title: t('类型'),
        width: 100,
        getRenderValue: (row, column) => SPAN_KIND_MAPS[row?.[column.colKey]],
      },
      root_span_kind: {
        renderType: ExploreTableColumnTypeEnum.PREFIX_ICON,
        colKey: 'root_span_kind',
        title: t('根 Span 类型'),
        width: 100,
        getRenderValue: (row, column) => SPAN_KIND_MAPS[row?.[column.colKey]],
      },
      root_service_kind: {
        renderType: ExploreTableColumnTypeEnum.PREFIX_ICON,
        colKey: 'root_service_kind',
        title: t('入口服务类型'),
        width: 100,
        getRenderValue: (row, column) => SPAN_KIND_MAPS[row?.[column.colKey]],
      },
      'status.code': {
        renderType: ExploreTableColumnTypeEnum.PREFIX_ICON,
        colKey: 'status.code',
        headerDescription: 'status_code',
        title: t('状态'),
        width: 100,
        getRenderValue: (row, column) => SPAN_STATUS_CODE_MAP[row?.[column.colKey]],
      },
      'collections.kind': {
        renderType: ExploreTableColumnTypeEnum.TAGS,
        colKey: 'collections.kind',
        title: t('状态码'),
        width: 120,
        getRenderValue: row => {
          let value = row?.['collections.kind'];
          if (!value) return [];
          if (!Array.isArray(value)) value = [value];
          return value.map(v => ({
            alias: SPAN_KIND_MAPS[v]?.alias,
            value: v,
            tagColor: '#4D4F56',
            tagBgColor: '#F0F1F5',
          }));
        },
      },
    };
  };

  return {
    tableColumns,
    tableDisplayColumns,
  };
};<|MERGE_RESOLUTION|>--- conflicted
+++ resolved
@@ -42,8 +42,6 @@
   type ExploreConditionMenuItem,
   type ExploreTableColumn,
   type GetTableCellRenderValue,
-  type TableCellRenderContext,
-  type TableCellRenderer,
   ExploreTableColumnTypeEnum,
 } from '../typing';
 
@@ -52,14 +50,6 @@
 import type { SlotReturnValue } from 'tdesign-vue-next';
 
 interface UseExploreTableColumnConfig {
-<<<<<<< HEAD
-  isSpanVisual: MaybeRef<boolean>;
-  props: Record<string, any>;
-  renderContext: TableCellRenderContext;
-  rowKeyField: MaybeRef<string>;
-  sortContainer: DeepReadonly<SortInfo>;
-  tableCellRender: TableCellRenderer;
-=======
   /** 当前选中的应用 Name */
   appName: MaybeRef<string>;
   /** 需要显示渲染的列名数组 */
@@ -77,19 +67,14 @@
   /** 表格所有列字段配置数组(接口原始结构) */
   sourceFieldConfigs: MaybeRef<IDimensionField[]>;
   /** 点击显示下拉操作menu */
->>>>>>> 5d8131b8
   handleConditionMenuShow: (triggerDom: HTMLElement, conditionMenuTarget: ActiveConditionMenuTarget) => void;
   /** 点击展示 span | trace 详情抽屉页 */
   handleSliderShowChange: (mode: 'span' | 'trace', id: string) => void;
   /** 点击排序回调 */
   handleSortChange: (sortEvent: TableSort) => void;
-<<<<<<< HEAD
-  // tableCellRender: (column: ExploreTableColumn, row: Record<string, any>) => SlotReturnValue;
-=======
   /** 表格单元格渲染 */
   tableCellRender: (column: ExploreTableColumn, row: Record<string, any>) => SlotReturnValue;
   /** 表头单元格渲染 */
->>>>>>> 5d8131b8
   tableHeaderCellRender: (title: string, tipText: string, column: ExploreTableColumn) => () => SlotReturnValue;
 }
 
