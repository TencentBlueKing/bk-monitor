/*
 * Tencent is pleased to support the open source community by making
 * 蓝鲸智云PaaS平台 (BlueKing PaaS) available.
 *
 * Copyright (C) 2021 THL A29 Limited, a Tencent company.  All rights reserved.
 *
 * 蓝鲸智云PaaS平台 (BlueKing PaaS) is licensed under the MIT License.
 *
 * License for 蓝鲸智云PaaS平台 (BlueKing PaaS):
 *
 * ---------------------------------------------------
 * Permission is hereby granted, free of charge, to any person obtaining a copy of this software and associated
 * documentation files (the "Software"), to deal in the Software without restriction, including without limitation
 * the rights to use, copy, modify, merge, publish, distribute, sublicense, and/or sell copies of the Software, and
 * to permit persons to whom the Software is furnished to do so, subject to the following conditions:
 *
 * The above copyright notice and this permission notice shall be included in all copies or substantial portions of
 * the Software.
 *
 * THE SOFTWARE IS PROVIDED "AS IS", WITHOUT WARRANTY OF ANY KIND, EXPRESS OR IMPLIED, INCLUDING BUT NOT LIMITED TO
 * THE WARRANTIES OF MERCHANTABILITY, FITNESS FOR A PARTICULAR PURPOSE AND NONINFRINGEMENT. IN NO EVENT SHALL THE
 * AUTHORS OR COPYRIGHT HOLDERS BE LIABLE FOR ANY CLAIM, DAMAGES OR OTHER LIABILITY, WHETHER IN AN ACTION OF
 * CONTRACT, TORT OR OTHERWISE, ARISING FROM, OUT OF OR IN CONNECTION WITH THE SOFTWARE OR THE USE OR OTHER DEALINGS
 * IN THE SOFTWARE.
 */
import {
  defineComponent,
  shallowRef,
  computed,
  reactive,
  onMounted,
  type PropType,
  watch,
  onBeforeUnmount,
  useTemplateRef,
  defineAsyncComponent,
  KeepAlive,
} from 'vue';

import { PrimaryTable, type TableSort } from '@blueking/tdesign-ui';
import { useDebounceFn } from '@vueuse/core';
import { $bkPopover, Loading } from 'bkui-vue';

import ChartFiltering from '../../../../components/chart-filtering/chart-filtering';
import EmptyStatus from '../../../../components/empty-status/empty-status';
import TableSkeleton from '../../../../components/skeleton/table-skeleton';
import { handleTransformToTimestamp } from '../../../../components/time-range/utils';
import { useTraceExploreStore } from '../../../../store/modules/explore';
import ExploreFieldSetting from '../explore-field-setting/explore-field-setting';
const ExploreSpanSlider = defineAsyncComponent(() => import('../explore-span-slider/explore-span-slider'));
const ExploreTraceSlider = defineAsyncComponent(() => import('../explore-trace-slider/explore-trace-slider'));

import FieldTypeIcon from '../field-type-icon';
import StatisticsList from '../statistics-list';
import ExploreConditionMenu from './components/explore-condition-menu';
import ExploreTableEmpty from './components/explore-table-empty';
import {
  ENABLED_TABLE_CONDITION_MENU_CLASS_NAME,
  ENABLED_TABLE_DESCRIPTION_HEADER_CLASS_NAME,
  ENABLED_TABLE_ELLIPSIS_CELL_CLASS_NAME,
} from './constants';
import { useExploreColumnConfig } from './hooks/use-explore-column-config';
import { useTableCell } from './hooks/use-table-cell';
import { useTableEllipsis, useTableHeaderDescription, useTablePopover } from './hooks/use-table-popover';
import { ExploreTableLoadingEnum } from './typing';
import { getTableList } from './utils/api-utils';
import { isEllipsisActiveSingleLine } from './utils/dom-helper';

import type { ConditionChangeEvent, ExploreFieldList, ICommonParams, IDimensionFieldTreeItem } from '../../typing';

import './trace-explore-table.scss';

const SCROLL_ELEMENT_CLASS_NAME = '.trace-explore-view';

export default defineComponent({
  name: 'TraceExploreTable',
  props: {
    /** 当前视角是否为 Span 视角 */
    mode: {
      type: String as PropType<'span' | 'trace'>,
    },
    /** 当前选中的应用 Name */
    appName: {
      type: String,
    },
    /** 当前选中的应用 Name */
    timeRange: {
      type: Array as PropType<string[]>,
    },
    /** 是否立即刷新 */
    refreshImmediate: {
      type: String,
    },
    /** 接口请求配置参数 */
    commonParams: {
      type: Object as PropType<ICommonParams>,
      default: () => ({}),
    },
    /** 不同视角下维度字段的列表 */
    fieldListMap: {
      type: Object as PropType<ExploreFieldList>,
      default: () => ({
        trace: [],
        span: [],
      }),
    },
  },
  emits: {
    backTop: () => true,
    // eslint-disable-next-line @typescript-eslint/no-unused-vars
    conditionChange: (val: ConditionChangeEvent) => true,
    clearRetrievalFilter: () => true,
  },
  setup(props, { emit }) {
    const store = useTraceExploreStore();

    /** 当前视角是否为 Span 视角 */
    const isSpanVisual = computed(() => props.mode === 'span');

    /** 表格单页条数 */
    const limit = 30;
    /** 表格logs数据请求中止控制器 */
    let abortController: AbortController = null;
    /** 滚动容器元素 */
    let scrollContainer: HTMLElement = null;
    /** 滚动结束后回调逻辑执行计时器  */
    let scrollPointerEventsTimer = null;
    /** 统计弹窗实例 */
    let statisticsPopoverInstance = null;

    const tableRef = useTemplateRef<InstanceType<typeof PrimaryTable>>('tableRef');
    const conditionMenuRef = useTemplateRef<InstanceType<typeof ExploreConditionMenu>>('conditionMenuRef');
    const statisticsListRef = useTemplateRef<InstanceType<typeof StatisticsList>>('statisticsListRef');
    const durationPopover = useTemplateRef<HTMLDivElement>('durationPopoverRef');

    /** 表格功能单元格内容溢出弹出 popover 功能 */
    const { initListeners: initEllipsisListeners, handlePopoverHide: ellipsisPopoverHide } = useTableEllipsis(
      tableRef,
      {
        trigger: {
          selector: `.${ENABLED_TABLE_ELLIPSIS_CELL_CLASS_NAME}`,
        },
      }
    );

    /** 表格功能单元格内容溢出弹出 popover 功能 */
    const { initListeners: initHeaderDescritionListeners, handlePopoverHide: descriptionPopoverHide } =
      useTableHeaderDescription(tableRef, {
        trigger: {
          selector: `.${ENABLED_TABLE_DESCRIPTION_HEADER_CLASS_NAME}`,
        },
      });

    const {
      initListeners: initConditionMenuListeners,
      handlePopoverShow: conditionMenuPopoverShow,
      handlePopoverHide: conditionMenuPopoverHide,
    } = useTablePopover(tableRef, {
      trigger: {
        selector: `.${ENABLED_TABLE_CONDITION_MENU_CLASS_NAME}`,
        eventType: 'click',
        delay: 0,
      },
      getContentOptions: triggerDom => {
        if (
          triggerDom.dataset.colKey === activeConditionMenuTarget.conditionKey &&
          triggerDom.dataset.cellSource === activeConditionMenuTarget.conditionValue
        ) {
          setActiveConditionMenu();
          return;
        }
        setActiveConditionMenu(triggerDom.dataset.colKey, triggerDom.dataset.cellSource);
        const { isEllipsisActive } = isEllipsisActiveSingleLine(triggerDom.parentElement);
        return {
          content: conditionMenuRef.value.$el,
          popoverTarget: isEllipsisActive ? triggerDom.parentElement : triggerDom,
        };
      },
      onHide: () => {
        setActiveConditionMenu();
      },
      popoverOptions: {
        theme: 'light padding-0',
        placement: 'bottom',
      },
    });

    const { tableCellRender } = useTableCell();
    const {
      tableColumns,
      displayColumnFields,
      tableDisplayColumns,
      sortContainer,
      getCustomDisplayColumnFields,
      handleDisplayColumnFieldsChange,
      handleDisplayColumnResize,
    } = useExploreColumnConfig({
      props,
      isSpanVisual,
      tableHeaderCellRender,
      tableCellRender,
      handleConditionMenuShow,
      handleSliderShowChange,
    });

<<<<<<< HEAD
    /** 用户自定义配置 table 显示列后缓存的显示列配置数据 */
    const customDisplayColumnFields = deepRef<string[]>([]);
=======
>>>>>>> 1d39e2ae
    /** 当前需要打开的抽屉类型(trace详情抽屉/span详情抽屉) */
    const sliderMode = shallowRef<'' | 'span' | 'trace'>('');
    /** 打开抽屉所需的数据Id(traceId/spanId) */
    const activeSliderId = shallowRef('');
    /** 判断table数据是否还有数据可以获取 */
    const tableHasMoreData = shallowRef(false);
    /** table loading 配置 */
    const tableLoading = reactive({
      /** table body部分 骨架屏 loading */
      [ExploreTableLoadingEnum.BODY_SKELETON]: false,
      /** table header部分 骨架屏 loading */
      [ExploreTableLoadingEnum.HEADER_SKELETON]: false,
      /** 表格触底加载更多 loading  */
      [ExploreTableLoadingEnum.SCROLL]: false,
    });

    /** 统计面板的 抽屉页展示状态 */
    let statisticsSliderShow = false;
    /** 字段分析弹窗 popover 显隐 */
    const showStatisticsPopover = shallowRef(false);
    /** 当前激活字段分析弹窗面板展示的字段 */
    const activeStatisticsField = shallowRef('');
    /** click弹出 conditionMenu popover组件所需参数 */
    const activeConditionMenuTarget = reactive({
      conditionKey: '',
      conditionValue: '',
      linkUrl: '',
    });

    /** 表格行可用作 唯一主键值 的字段名 */
    const tableRowKeyField = computed(() => (isSpanVisual.value ? 'span_id' : 'trace_id'));
<<<<<<< HEAD
    /** table 列配置本地缓存时的 key */
    const customDisplayColumnFieldsCacheKey = computed(
      () => `${props.mode}_${props.appName}_${TABLE_DISPLAY_COLUMNS_FIELD_SUFFIX}`
    );
    /** table 显示列配置 */
    const displayColumnFields = computed(() => {
      // 前端写死的兜底默认显示列配置(优先级：userConfig -> appList -> defaultConfig)
      const defaultColumnsConfig = isSpanVisual.value ? spanConfig : traceConfig;
      const applicationColumnConfig = store?.currentApp?.view_config?.[`${props.mode}_config`]?.display_columns || [];
      // 需要展示的字段列名数组
      return customDisplayColumnFields.value?.length
        ? customDisplayColumnFields.value
        : applicationColumnConfig?.length
          ? applicationColumnConfig
          : ((defaultColumnsConfig?.displayFields || []) as string[]);
    });
=======

>>>>>>> 1d39e2ae
    /** 当前是否进行了本地 "耗时" 的筛选操作 */
    const isLocalFilterMode = computed(() => store?.filterTableList?.length);
    /** table 数据（所有请求返回的数据） */
    const tableData = computed(() => store.tableList);
    /** 当前表格需要渲染的数据(根据图标耗时统计面板过滤后的数据) */
    const tableViewData = computed(() => (isLocalFilterMode.value ? store.filterTableList : tableData.value));
    /** 判断当前数据是否需要触底加载更多 */
    const tableHasScrollLoading = computed(() => !isLocalFilterMode.value && tableHasMoreData.value);

    /** 请求参数 */
    const queryParams = computed(() => {
      // eslint-disable-next-line @typescript-eslint/naming-convention
      const { mode, query_string, ...params } = props.commonParams;
      const [start_time, end_time] = handleTransformToTimestamp(props.timeRange);

      let sort = [];
      if (sortContainer.sortBy) {
        sort = [`${sortContainer.descending ? '-' : ''}${sortContainer.sortBy}`];
      }

      return {
        ...params,
        start_time,
        end_time,
        query: query_string,
        sort,
      };
    });

    const tableSkeletonConfig = computed(() => {
      const loading = tableLoading[ExploreTableLoadingEnum.BODY_SKELETON];
      if (!loading) return null;
      // const headerLoading = tableLoading[ExploreTableLoadingEnum.HEADER_SKELETON];
      const config = {
        tableClass: 'explore-table-hidden-body',
        skeletonClass: 'explore-skeleton-show-body',
      };
      // if (headerLoading) {
      //   config = {
      //     tableClass: 'explore-table-hidden-all',
      //     skeletonClass: 'explore-skeleton-show-all',
      //   };
      // }
      return config;
    });

    watch(
<<<<<<< HEAD
      () => customDisplayColumnFieldsCacheKey.value,
      () => {
        getCustomDisplayColumnFields();
      }
    );

    watch(
=======
>>>>>>> 1d39e2ae
      [
        () => isSpanVisual.value,
        () => props.appName,
        () => props.timeRange,
        () => props.refreshImmediate,
        () => sortContainer.sortBy,
        () => sortContainer.descending,
        () => props.commonParams.filters,
        () => props.commonParams.query_string,
      ],
      (nVal, oVal) => {
        tableLoading[ExploreTableLoadingEnum.BODY_SKELETON] = true;
        tableLoading[ExploreTableLoadingEnum.HEADER_SKELETON] = true;
        store.updateTableList([]);
        emit('backTop');

        if (nVal[0] !== oVal[0] || nVal[1] !== oVal[1]) {
          sortContainer.sortBy = '';
          sortContainer.descending = null;
          getCustomDisplayColumnFields();
        }
        debouncedGetExploreList();
      }
    );

    onMounted(() => {
      getCustomDisplayColumnFields();
      debouncedGetExploreList();
      addScrollListener();
      setTimeout(() => {
        initEllipsisListeners();
        initHeaderDescritionListeners();
        initConditionMenuListeners();
      }, 300);
    });

    onBeforeUnmount(() => {
      scrollPointerEventsTimer && clearTimeout(scrollPointerEventsTimer);
      removeScrollListener();
      abortController?.abort?.();
      abortController = null;
      store.updateTableList([]);
    });

    /**
     * @description 添加滚动监听
     */
    function addScrollListener() {
      removeScrollListener();
      scrollContainer = document.querySelector(SCROLL_ELEMENT_CLASS_NAME);
      if (!scrollContainer) return;
      scrollContainer.addEventListener('scroll', handleScroll);
    }

    /**
     * @description 移除滚动监听
     */
    function removeScrollListener() {
      if (!scrollContainer) return;
      scrollContainer.removeEventListener('scroll', handleScroll);
      scrollContainer = null;
    }

    /**
     * @description 滚动触发事件
     *
     */
    function handleScroll(event: Event) {
      if (!tableData.value?.length) {
        return;
      }
      updateTablePointEvents('none');
      ellipsisPopoverHide();
      descriptionPopoverHide();
      conditionMenuPopoverHide();
      handleScrollToEnd(event.target as HTMLElement);
      scrollPointerEventsTimer && clearTimeout(scrollPointerEventsTimer);
      scrollPointerEventsTimer = setTimeout(() => {
        updateTablePointEvents('auto');
      }, 600);
    }

    /**
     * @description 滚动触底加载更多
     *
     */
    function handleScrollToEnd(target: HTMLElement) {
      if (!tableHasScrollLoading.value) {
        return;
      }
      const { scrollHeight, scrollTop, clientHeight } = target;
      const isEnd = !!scrollTop && Math.abs(scrollHeight - scrollTop - clientHeight) <= 1;
      const noScrollBar = scrollHeight <= clientHeight + 1;
      const shouldRequest = noScrollBar || isEnd;
      if (
        !(
          tableLoading[ExploreTableLoadingEnum.BODY_SKELETON] ||
          tableLoading[ExploreTableLoadingEnum.HEADER_SKELETON] ||
          tableLoading[ExploreTableLoadingEnum.SCROLL]
        ) &&
        shouldRequest
      ) {
        getExploreList(ExploreTableLoadingEnum.SCROLL);
      }
    }

    /**
     * @description 配置表格是否能够触发事件target
     *
     */
    function updateTablePointEvents(val: 'auto' | 'none') {
      const tableDom = tableRef?.value?.$el;
      if (!tableDom) return;
      tableDom.style.pointerEvents = val;
    }

    /**
<<<<<<< HEAD
     * @description 根据当前激活的视角(trace/span)获取对应的table表格列配置
     *
     */
    function getTableColumnMapByVisualMode(): Record<string, ExploreTableColumn> {
      if (isSpanVisual.value) {
        return {
          span_id: {
            renderType: ExploreTableColumnTypeEnum.CLICK,
            colKey: 'span_id',
            title: t('Span ID'),
            width: 160,
            fixed: 'left',
            clickCallback: row => handleSliderShowChange('span', row.span_id),
          },
          span_name: {
            renderType: ExploreTableColumnTypeEnum.TEXT,
            colKey: 'span_name',
            title: t('接口名称'),
            width: 200,
          },
          time: {
            renderType: ExploreTableColumnTypeEnum.TIME,
            colKey: 'time',
            title: t('时间'),
            width: 160,
          },
          start_time: {
            renderType: ExploreTableColumnTypeEnum.TIME,
            colKey: 'start_time',
            title: t('开始时间'),
            width: 180,
          },
          end_time: {
            renderType: ExploreTableColumnTypeEnum.TIME,
            colKey: 'end_time',
            title: t('结束时间'),
            width: 180,
          },
          elapsed_time: {
            renderType: ExploreTableColumnTypeEnum.DURATION,
            colKey: 'elapsed_time',
            title: t('耗时'),
            width: 100,
          },
          'status.code': {
            renderType: ExploreTableColumnTypeEnum.PREFIX_ICON,
            colKey: 'status.code',
            headerDescription: 'status_code',
            title: t('状态'),
            width: 100,
            getRenderValue: (row, column) => SPAN_STATUS_CODE_MAP[row?.[column.colKey]],
          },
          kind: {
            renderType: ExploreTableColumnTypeEnum.PREFIX_ICON,
            colKey: 'kind',
            title: t('类型'),
            width: 100,
            getRenderValue: (row, column) => SPAN_KIND_MAPS[row?.[column.colKey]],
          },
          'resource.service.name': {
            renderType: ExploreTableColumnTypeEnum.LINK,
            colKey: 'resource.service.name',
            title: t('所属服务'),
            width: 160,
            getRenderValue: row => getJumpToApmLinkItem(row?.['resource.service.name']),
          },
          trace_id: {
            renderType: ExploreTableColumnTypeEnum.CLICK,
            colKey: 'trace_id',
            title: t('所属 Trace'),
            width: 240,
            clickCallback: row => handleSliderShowChange('trace', row.trace_id),
          },
        };
      }
      return {
        trace_id: {
          renderType: ExploreTableColumnTypeEnum.CLICK,
          colKey: 'trace_id',
          title: 'Trace ID',
          width: 240,
          fixed: 'left',
          clickCallback: row => handleSliderShowChange('trace', row.trace_id),
        },
        min_start_time: {
          renderType: ExploreTableColumnTypeEnum.TIME,
          colKey: 'min_start_time',
          title: t('开始时间'),
          width: 140,
        },
        max_end_time: {
          renderType: ExploreTableColumnTypeEnum.TIME,
          colKey: 'max_end_time',
          title: t('结束时间'),
          width: 140,
        },
        root_span_name: {
          renderType: ExploreTableColumnTypeEnum.LINK,
          colKey: 'root_span_name',
          headerDescription: t('整个 Trace 的第一个 Span'),
          title: t('根 Span'),
          width: 160,
          getRenderValue: getJumpToApmApplicationLinkItem,
        },
        root_service: {
          renderType: ExploreTableColumnTypeEnum.LINK,
          colKey: 'root_service',
          headerDescription: t('服务端进程的第一个 Service'),
          title: t('入口服务'),
          width: 160,
          getRenderValue: row => getJumpToApmLinkItem(row?.root_service),
        },
        root_service_span_name: {
          renderType: ExploreTableColumnTypeEnum.LINK,
          colKey: 'root_service_span_name',
          headerDescription: t('入口服务的第一个接口'),
          title: t('入口接口'),
          width: 160,
          getRenderValue: getJumpToApmApplicationLinkItem,
        },
        root_service_category: {
          renderType: ExploreTableColumnTypeEnum.TEXT,
          colKey: 'root_service_category',
          title: t('调用类型'),
          width: 120,
          getRenderValue: (row, column) => SERVICE_CATEGORY_MAP[row?.[column.colKey]],
        },
        root_service_status_code: {
          renderType: ExploreTableColumnTypeEnum.TAGS,
          colKey: 'root_service_status_code',
          title: t('状态码'),
          width: 100,
          getRenderValue: row => {
            const alias = row?.root_service_status_code as string;
            if (!alias) return [];
            const type = row?.root_service_status_code === 200 ? 'normal' : 'error';
            return [
              {
                alias: alias,
                ...SERVICE_STATUS_COLOR_MAP[type],
              },
            ];
          },
        },
        trace_duration: {
          renderType: ExploreTableColumnTypeEnum.DURATION,
          colKey: 'trace_duration',
          title: t('耗时'),
          width: 100,
        },
        hierarchy_count: {
          renderType: ExploreTableColumnTypeEnum.TEXT,
          colKey: 'hierarchy_count',
          title: t('Span 层数'),
          width: 110,
        },
        service_count: {
          renderType: ExploreTableColumnTypeEnum.TEXT,
          colKey: 'service_count',
          title: t('服务数量'),
          width: 100,
        },
        kind: {
          renderType: ExploreTableColumnTypeEnum.PREFIX_ICON,
          colKey: 'kind',
          title: t('类型'),
          width: 100,
          getRenderValue: (row, column) => SPAN_KIND_MAPS[row?.[column.colKey]],
        },
        root_span_kind: {
          renderType: ExploreTableColumnTypeEnum.PREFIX_ICON,
          colKey: 'root_span_kind',
          title: t('根 Span 类型'),
          width: 100,
          getRenderValue: (row, column) => SPAN_KIND_MAPS[row?.[column.colKey]],
        },
        root_service_kind: {
          renderType: ExploreTableColumnTypeEnum.PREFIX_ICON,
          colKey: 'root_service_kind',
          title: t('入口服务类型'),
          width: 100,
          getRenderValue: (row, column) => SPAN_KIND_MAPS[row?.[column.colKey]],
        },
        'status.code': {
          renderType: ExploreTableColumnTypeEnum.PREFIX_ICON,
          colKey: 'status.code',
          headerDescription: 'status_code',
          title: t('状态'),
          width: 100,
          getRenderValue: (row, column) => SPAN_STATUS_CODE_MAP[row?.[column.colKey]],
        },
      };
    }

    /**
     * @description: 获取 table 表格列配置
     *
     */
    async function getCustomDisplayColumnFields() {
      customDisplayColumnFields.value = [];
      if (!props.appName || !props.mode) return;
      customDisplayColumnFields.value =
        (await handleGetUserConfig<string[]>(customDisplayColumnFieldsCacheKey.value)) || [];
    }

    /**
=======
>>>>>>> 1d39e2ae
     * @description: 获取 table 表格数据
     *
     */
    async function getExploreList(loadingType = ExploreTableLoadingEnum.BODY_SKELETON) {
      if (abortController) {
        abortController.abort();
        abortController = null;
      }
      // eslint-disable-next-line @typescript-eslint/naming-convention
      const { app_name, start_time, end_time } = queryParams.value;
      if (!app_name || !start_time || !end_time) {
        store.updateTableList([]);
        tableLoading[ExploreTableLoadingEnum.HEADER_SKELETON] = false;
        tableLoading[ExploreTableLoadingEnum.BODY_SKELETON] = false;
        tableLoading[ExploreTableLoadingEnum.SCROLL] = false;
        return;
      }
      let updateTableDataFn = list => {
        store.updateTableList([...tableData.value, ...list]);
      };

      if (loadingType === ExploreTableLoadingEnum.BODY_SKELETON) {
        store.updateTableList([]);
        updateTableDataFn = list => {
          store.updateTableList(list);
        };
      }

      tableLoading[loadingType] = true;
      const requestParam = {
        ...queryParams.value,
        limit: limit,
        offset: tableData.value?.length || 0,
      };
      abortController = new AbortController();
      const res = await getTableList(requestParam, isSpanVisual.value, {
        signal: abortController.signal,
      });
      if (res?.isAborted) {
        tableLoading[ExploreTableLoadingEnum.SCROLL] = false;
        return;
      }
      tableLoading[loadingType] = false;
      tableLoading[ExploreTableLoadingEnum.HEADER_SKELETON] = false;
      updateTableDataFn(res.data);
      tableHasMoreData.value = res.data?.length === limit;
      requestAnimationFrame(() => {
        // 触底加载逻辑兼容屏幕过大或dpr很小的边际场景处理
        // 由于这里判断是否还有数据不是根据total而是根据接口返回数据是否为空判断
        // 所以该场景处理只能通过多次请求的方案来兼容，不能通过首次请求加大页码的方式来兼容
        // 否则在某些边界场景下会出现首次请求返回的不为空数据已经是全部数据了
        // 还是但未出现滚动条，导致无法触发触底逻辑再次请求接口判断是否已是全部数据
        // 从而导致触底loading一直存在但实际已没有更多数据
        handleScrollToEnd(document.querySelector(SCROLL_ELEMENT_CLASS_NAME));
      });
    }
    const debouncedGetExploreList = useDebounceFn(getExploreList, 200);

    /**
     * @description: 修改条件菜单所需数据
     *
     */
    function setActiveConditionMenu(colKey = '', cellSource = '', linkUrl = '') {
      activeConditionMenuTarget.conditionKey = colKey;
      activeConditionMenuTarget.conditionValue = cellSource;
      activeConditionMenuTarget.linkUrl = linkUrl;
    }

    /**
     * @description: 显示条件菜单
     *
     */
    function handleConditionMenuShow(triggerDom, colKey, cellSource, linkUrl) {
      setActiveConditionMenu(colKey, cellSource, linkUrl);
      const { isEllipsisActive } = isEllipsisActiveSingleLine(triggerDom.parentElement);
      conditionMenuPopoverShow(isEllipsisActive ? triggerDom.parentElement : triggerDom, conditionMenuRef.value.$el);
    }

    /**
     * @description 表格排序回调
     * @param {string} sortEvent.sortBy 排序字段名
     * @param {boolean} sortEvent.descending 排序方式
     *
     */
    function handleSortChange(sortEvent: TableSort) {
      if (Array.isArray(sortEvent)) {
        return;
      }
      let sortBy = sortEvent?.sortBy;
      let descending = sortEvent?.descending;
      if (!sortBy) {
        sortBy = '';
        descending = null;
      }
      sortContainer.sortBy = sortBy;
      sortContainer.descending = descending;
    }

    /**
<<<<<<< HEAD
     * @description 表格列显示配置项变更回调
     *
     */
    function handleDisplayColumnFieldsChange(displayFields: string[]) {
      customDisplayColumnFields.value = displayFields;
      // 缓存列配置
      handleSetUserConfig(JSON.stringify(displayFields));
    }

    /**
=======
>>>>>>> 1d39e2ae
     * @description 表格空数据显示中的 数据源配置 点击回调
     *
     */
    function handleDataSourceConfigClick() {
      const { appName } = props;
      if (!appName) {
        return;
      }
      const hash = `#/apm/application/config/${appName}?active=dataStatus`;
      const url = location.href.replace(location.hash, hash);
      window.open(url, '_blank');
    }

    /**
     * @description TraceId/SpanId 点击触发回调
     *
     */
    function handleSliderShowChange(openMode: '' | 'span' | 'trace', activeId: string) {
      activeSliderId.value = activeId;
      sliderMode.value = openMode;
    }

    /**
     * @description 字段分析统计弹窗改变filter条件回调
     *
     */
    function handleConditionChange(value: ConditionChangeEvent) {
      emit('conditionChange', value);
    }

    /**
     * @description 字段分析统计菜单项点击后回调
     *
     */
    function handleMenuClick() {
      setActiveConditionMenu();
      conditionMenuPopoverHide();
    }

    /**
     * @description 打开字段分析统计弹窗
     *
     */
    async function handleStatisticsPopoverShow(e: Event, item: IDimensionFieldTreeItem) {
      e.stopPropagation();
      handleStatisticsPopoverHide();
      activeStatisticsField.value = item.name;
      const isDuration = ['trace_duration', 'elapsed_time'].includes(item.name);
      if (!item.is_dimensions) return;
      statisticsPopoverInstance = $bkPopover({
        target: e.currentTarget as HTMLDivElement,
        content: isDuration
          ? durationPopover.value
          : (statisticsListRef.value.$refs.dimensionPopover as HTMLDivElement),
        trigger: 'click',
        placement: 'right',
        theme: 'light',
        arrow: true,
        boundary: 'viewport',
        extCls: isDuration ? 'duration-popover-cls' : 'statistics-dimension-popover-cls',
        width: 405,
        // @ts-ignore
        distance: -5,
        onHide() {
          showStatisticsPopover.value = false;
          if (!statisticsSliderShow) {
            activeStatisticsField.value = '';
          }
        },
      });
      setTimeout(() => {
        if (!isDuration) {
          showStatisticsPopover.value = true;
        }
        statisticsPopoverInstance.show();
      }, 100);
    }

    /**
     * @description 关闭字段分析统计弹窗
     * @param {boolean} resetActiveStatisticsField 是否重置当前激活字段分析弹窗面板展示的字段
     *
     */
    function handleStatisticsPopoverHide(resetActiveStatisticsField = true) {
      showStatisticsPopover.value = false;
      statisticsPopoverInstance?.hide(0);
      statisticsPopoverInstance?.close();
      statisticsPopoverInstance = null;
      if (resetActiveStatisticsField) {
        activeStatisticsField.value = '';
      }
    }

    /**
     * @description 字段分析统计弹窗中 更多抽屉页 展示/消失 状态回调
     */
    function handleStatisticsSliderShow(sliderShow: boolean) {
      statisticsSliderShow = sliderShow;
      if (!sliderShow) {
        handleStatisticsPopoverHide();
      }
    }

    /**
     * @description 耗时分析统计弹窗中 筛选时间范围列表数据 回调
     *
     */
    function handleFilterListChange(list) {
      store.updateFilterTableList(list);
    }

    /**
     * @description 字段分析组件渲染方法
     *
     */
    function statisticsDomRender() {
      const fieldOptions = tableColumns.value?.fieldMap?.[activeStatisticsField.value];
      return [
        <StatisticsList
          key='statisticsList'
          ref='statisticsListRef'
          commonParams={props.commonParams}
          fieldType={fieldOptions?.type}
          isShow={showStatisticsPopover.value}
          selectField={fieldOptions?.name}
          onConditionChange={handleConditionChange}
          onShowMore={() => handleStatisticsPopoverHide(false)}
          onSliderShowChange={handleStatisticsSliderShow}
        />,
        <div
          key='chartFiltering'
          style='display: none;'
        >
          <div
            ref='durationPopoverRef'
            class='duration-popover'
          >
            {tableData.value.length ? (
              <ChartFiltering
                filterList={store.filterTableList}
                isShowSlider={false}
                list={tableData.value}
                listType={props.commonParams.mode}
                onFilterListChange={handleFilterListChange}
              />
            ) : (
              <EmptyStatus type='empty' />
            )}
          </div>
        </div>,
      ];
    }

    /**
     * @description table 带有列描述的表头渲染方法
     * @param title 列名
     * @param tipText 列描述
     *
     */
    function tableHeaderCellRender(title, tipText, column) {
      const fieldOptions = tableColumns.value?.fieldMap?.[column.colKey];
      const fieldType = fieldOptions?.type || '';
      const chartIconActive = column.colKey === activeStatisticsField.value ? 'active-statistics-field' : '';
      return () => (
        <div
          key={title}
          class={`explore-header-col ${chartIconActive}`}
        >
          <FieldTypeIcon
            class='col-type-icon'
            type={fieldType}
          />
          <div class={`${ENABLED_TABLE_ELLIPSIS_CELL_CLASS_NAME}`}>
            <span
              class={`th-label ${ENABLED_TABLE_DESCRIPTION_HEADER_CLASS_NAME}`}
              data-col-description={tipText}
            >
              {title}
            </span>
          </div>
          {fieldOptions?.is_dimensions ? (
            <i
              class='icon-monitor icon-Chart statistics-icon'
              onClick={e => handleStatisticsPopoverShow(e, fieldOptions)}
            />
          ) : null}
        </div>
      );
    }

    function handleClearRetrievalFilter() {
      emit('clearRetrievalFilter');
    }

    return {
      tableRowKeyField,
      displayColumnFields,
      tableColumns,
      tableLoading,
      tableHasScrollLoading,
      sortContainer,
      tableDisplayColumns,
      tableData,
      tableViewData,
      tableSkeletonConfig,
      sliderMode,
      activeSliderId,
      activeConditionMenuTarget,
      handleSortChange,
      handleDataSourceConfigClick,
      handleDisplayColumnFieldsChange,
      handleDisplayColumnResize,
      statisticsDomRender,
      handleSliderShowChange,
      handleClearRetrievalFilter,
      handleMenuClick,
      handleConditionChange,
    };
  },

  render() {
    return (
      <div
        style={{
          // 消除表格组件实现吸底效果时候吸底虚拟滚动条组件marginTop 多处理了 1px 的副作用
          marginTop: this.tableData?.length ? 0 : '-1px',
        }}
        class='trace-explore-table'
      >
        <PrimaryTable
          ref='tableRef'
          class={this.tableSkeletonConfig?.tableClass}
          v-slots={{
            empty: () => (
              <ExploreTableEmpty
                onClearFilter={this.handleClearRetrievalFilter}
                onDataSourceConfigClick={this.handleDataSourceConfigClick}
              />
            ),
          }}
          columns={[
            ...this.tableDisplayColumns,
            {
              width: '32px',
              minWidth: '32px',
              fixed: 'right',
              align: 'center',
              resizable: false,
              thClassName: '__table-custom-setting-col__',
              colKey: '__col_setting__',
              title: () => {
                return (
                  <ExploreFieldSetting
                    class='table-field-setting'
                    fixedDisplayList={[this.tableRowKeyField]}
                    sourceList={this.tableColumns.fieldList}
                    sourceMap={this.tableColumns.fieldMap}
                    targetList={this.displayColumnFields}
                    onConfirm={this.handleDisplayColumnFieldsChange}
                  />
                );
              },
              cell: () => undefined,
            },
          ]}
          headerAffixedTop={{
            container: SCROLL_ELEMENT_CLASS_NAME,
          }}
          horizontalScrollAffixedBottom={{
            container: SCROLL_ELEMENT_CLASS_NAME,
          }}
          lastFullRow={
            this.tableViewData.length
              ? () => (
                  <Loading
                    style={{ display: this.tableHasScrollLoading ? 'inline-flex' : 'none' }}
                    class='scroll-end-loading'
                    loading={true}
                    mode='spin'
                    size='mini'
                    theme='primary'
                    title={window.i18n.t('加载中...')}
                  />
                )
              : undefined
          }
          rowspanAndColspan={({ colIndex }) => {
            return {
              rowspan: 1,
              colspan: colIndex === this.tableDisplayColumns.length - 1 ? 2 : 1,
            };
          }}
          activeRowType='single'
          data={this.tableViewData}
          hover={true}
          resizable={true}
          rowKey={this.tableRowKeyField}
          showSortColumnBgColor={true}
          size='small'
          sort={this.sortContainer}
          stripe={false}
          tableLayout='fixed'
          onColumnResizeChange={this.handleDisplayColumnResize}
          onSortChange={this.handleSortChange}
        />
        <TableSkeleton class={`explore-table-skeleton ${this.tableSkeletonConfig?.skeletonClass}`} />
        <KeepAlive include={['ExploreTraceSlider', 'ExploreSpanSlider', 'AsyncComponentWrapper']}>
          <div>
            {this.sliderMode === 'trace' && (
              <ExploreTraceSlider
                appName={this.appName}
                isShow={this.sliderMode === 'trace'}
                traceId={this.activeSliderId}
                onSliderClose={() => this.handleSliderShowChange('', '')}
              />
            )}
            {this.sliderMode === 'span' && (
              <ExploreSpanSlider
                appName={this.appName}
                isShow={this.sliderMode === 'span'}
                spanId={this.activeSliderId}
                onSliderClose={() => this.handleSliderShowChange('', '')}
              />
            )}
          </div>
        </KeepAlive>
        <div style='display: none'>
          <ExploreConditionMenu
            ref='conditionMenuRef'
            showMenuIdsSet={
              this.activeConditionMenuTarget.linkUrl
                ? new Set(['link', 'copy', 'add', 'delete', 'new-page'])
                : undefined
            }
            conditionKey={this.activeConditionMenuTarget.conditionKey}
            conditionValue={this.activeConditionMenuTarget.conditionValue}
            linkUrl={this.activeConditionMenuTarget.linkUrl}
            onConditionChange={this.handleConditionChange}
            onMenuClick={this.handleMenuClick}
          />
        </div>
        {this.statisticsDomRender()}
      </div>
    );
  },
});<|MERGE_RESOLUTION|>--- conflicted
+++ resolved
@@ -203,11 +203,6 @@
       handleSliderShowChange,
     });
 
-<<<<<<< HEAD
-    /** 用户自定义配置 table 显示列后缓存的显示列配置数据 */
-    const customDisplayColumnFields = deepRef<string[]>([]);
-=======
->>>>>>> 1d39e2ae
     /** 当前需要打开的抽屉类型(trace详情抽屉/span详情抽屉) */
     const sliderMode = shallowRef<'' | 'span' | 'trace'>('');
     /** 打开抽屉所需的数据Id(traceId/spanId) */
@@ -239,26 +234,6 @@
 
     /** 表格行可用作 唯一主键值 的字段名 */
     const tableRowKeyField = computed(() => (isSpanVisual.value ? 'span_id' : 'trace_id'));
-<<<<<<< HEAD
-    /** table 列配置本地缓存时的 key */
-    const customDisplayColumnFieldsCacheKey = computed(
-      () => `${props.mode}_${props.appName}_${TABLE_DISPLAY_COLUMNS_FIELD_SUFFIX}`
-    );
-    /** table 显示列配置 */
-    const displayColumnFields = computed(() => {
-      // 前端写死的兜底默认显示列配置(优先级：userConfig -> appList -> defaultConfig)
-      const defaultColumnsConfig = isSpanVisual.value ? spanConfig : traceConfig;
-      const applicationColumnConfig = store?.currentApp?.view_config?.[`${props.mode}_config`]?.display_columns || [];
-      // 需要展示的字段列名数组
-      return customDisplayColumnFields.value?.length
-        ? customDisplayColumnFields.value
-        : applicationColumnConfig?.length
-          ? applicationColumnConfig
-          : ((defaultColumnsConfig?.displayFields || []) as string[]);
-    });
-=======
-
->>>>>>> 1d39e2ae
     /** 当前是否进行了本地 "耗时" 的筛选操作 */
     const isLocalFilterMode = computed(() => store?.filterTableList?.length);
     /** table 数据（所有请求返回的数据） */
@@ -306,16 +281,6 @@
     });
 
     watch(
-<<<<<<< HEAD
-      () => customDisplayColumnFieldsCacheKey.value,
-      () => {
-        getCustomDisplayColumnFields();
-      }
-    );
-
-    watch(
-=======
->>>>>>> 1d39e2ae
       [
         () => isSpanVisual.value,
         () => props.appName,
@@ -433,215 +398,6 @@
     }
 
     /**
-<<<<<<< HEAD
-     * @description 根据当前激活的视角(trace/span)获取对应的table表格列配置
-     *
-     */
-    function getTableColumnMapByVisualMode(): Record<string, ExploreTableColumn> {
-      if (isSpanVisual.value) {
-        return {
-          span_id: {
-            renderType: ExploreTableColumnTypeEnum.CLICK,
-            colKey: 'span_id',
-            title: t('Span ID'),
-            width: 160,
-            fixed: 'left',
-            clickCallback: row => handleSliderShowChange('span', row.span_id),
-          },
-          span_name: {
-            renderType: ExploreTableColumnTypeEnum.TEXT,
-            colKey: 'span_name',
-            title: t('接口名称'),
-            width: 200,
-          },
-          time: {
-            renderType: ExploreTableColumnTypeEnum.TIME,
-            colKey: 'time',
-            title: t('时间'),
-            width: 160,
-          },
-          start_time: {
-            renderType: ExploreTableColumnTypeEnum.TIME,
-            colKey: 'start_time',
-            title: t('开始时间'),
-            width: 180,
-          },
-          end_time: {
-            renderType: ExploreTableColumnTypeEnum.TIME,
-            colKey: 'end_time',
-            title: t('结束时间'),
-            width: 180,
-          },
-          elapsed_time: {
-            renderType: ExploreTableColumnTypeEnum.DURATION,
-            colKey: 'elapsed_time',
-            title: t('耗时'),
-            width: 100,
-          },
-          'status.code': {
-            renderType: ExploreTableColumnTypeEnum.PREFIX_ICON,
-            colKey: 'status.code',
-            headerDescription: 'status_code',
-            title: t('状态'),
-            width: 100,
-            getRenderValue: (row, column) => SPAN_STATUS_CODE_MAP[row?.[column.colKey]],
-          },
-          kind: {
-            renderType: ExploreTableColumnTypeEnum.PREFIX_ICON,
-            colKey: 'kind',
-            title: t('类型'),
-            width: 100,
-            getRenderValue: (row, column) => SPAN_KIND_MAPS[row?.[column.colKey]],
-          },
-          'resource.service.name': {
-            renderType: ExploreTableColumnTypeEnum.LINK,
-            colKey: 'resource.service.name',
-            title: t('所属服务'),
-            width: 160,
-            getRenderValue: row => getJumpToApmLinkItem(row?.['resource.service.name']),
-          },
-          trace_id: {
-            renderType: ExploreTableColumnTypeEnum.CLICK,
-            colKey: 'trace_id',
-            title: t('所属 Trace'),
-            width: 240,
-            clickCallback: row => handleSliderShowChange('trace', row.trace_id),
-          },
-        };
-      }
-      return {
-        trace_id: {
-          renderType: ExploreTableColumnTypeEnum.CLICK,
-          colKey: 'trace_id',
-          title: 'Trace ID',
-          width: 240,
-          fixed: 'left',
-          clickCallback: row => handleSliderShowChange('trace', row.trace_id),
-        },
-        min_start_time: {
-          renderType: ExploreTableColumnTypeEnum.TIME,
-          colKey: 'min_start_time',
-          title: t('开始时间'),
-          width: 140,
-        },
-        max_end_time: {
-          renderType: ExploreTableColumnTypeEnum.TIME,
-          colKey: 'max_end_time',
-          title: t('结束时间'),
-          width: 140,
-        },
-        root_span_name: {
-          renderType: ExploreTableColumnTypeEnum.LINK,
-          colKey: 'root_span_name',
-          headerDescription: t('整个 Trace 的第一个 Span'),
-          title: t('根 Span'),
-          width: 160,
-          getRenderValue: getJumpToApmApplicationLinkItem,
-        },
-        root_service: {
-          renderType: ExploreTableColumnTypeEnum.LINK,
-          colKey: 'root_service',
-          headerDescription: t('服务端进程的第一个 Service'),
-          title: t('入口服务'),
-          width: 160,
-          getRenderValue: row => getJumpToApmLinkItem(row?.root_service),
-        },
-        root_service_span_name: {
-          renderType: ExploreTableColumnTypeEnum.LINK,
-          colKey: 'root_service_span_name',
-          headerDescription: t('入口服务的第一个接口'),
-          title: t('入口接口'),
-          width: 160,
-          getRenderValue: getJumpToApmApplicationLinkItem,
-        },
-        root_service_category: {
-          renderType: ExploreTableColumnTypeEnum.TEXT,
-          colKey: 'root_service_category',
-          title: t('调用类型'),
-          width: 120,
-          getRenderValue: (row, column) => SERVICE_CATEGORY_MAP[row?.[column.colKey]],
-        },
-        root_service_status_code: {
-          renderType: ExploreTableColumnTypeEnum.TAGS,
-          colKey: 'root_service_status_code',
-          title: t('状态码'),
-          width: 100,
-          getRenderValue: row => {
-            const alias = row?.root_service_status_code as string;
-            if (!alias) return [];
-            const type = row?.root_service_status_code === 200 ? 'normal' : 'error';
-            return [
-              {
-                alias: alias,
-                ...SERVICE_STATUS_COLOR_MAP[type],
-              },
-            ];
-          },
-        },
-        trace_duration: {
-          renderType: ExploreTableColumnTypeEnum.DURATION,
-          colKey: 'trace_duration',
-          title: t('耗时'),
-          width: 100,
-        },
-        hierarchy_count: {
-          renderType: ExploreTableColumnTypeEnum.TEXT,
-          colKey: 'hierarchy_count',
-          title: t('Span 层数'),
-          width: 110,
-        },
-        service_count: {
-          renderType: ExploreTableColumnTypeEnum.TEXT,
-          colKey: 'service_count',
-          title: t('服务数量'),
-          width: 100,
-        },
-        kind: {
-          renderType: ExploreTableColumnTypeEnum.PREFIX_ICON,
-          colKey: 'kind',
-          title: t('类型'),
-          width: 100,
-          getRenderValue: (row, column) => SPAN_KIND_MAPS[row?.[column.colKey]],
-        },
-        root_span_kind: {
-          renderType: ExploreTableColumnTypeEnum.PREFIX_ICON,
-          colKey: 'root_span_kind',
-          title: t('根 Span 类型'),
-          width: 100,
-          getRenderValue: (row, column) => SPAN_KIND_MAPS[row?.[column.colKey]],
-        },
-        root_service_kind: {
-          renderType: ExploreTableColumnTypeEnum.PREFIX_ICON,
-          colKey: 'root_service_kind',
-          title: t('入口服务类型'),
-          width: 100,
-          getRenderValue: (row, column) => SPAN_KIND_MAPS[row?.[column.colKey]],
-        },
-        'status.code': {
-          renderType: ExploreTableColumnTypeEnum.PREFIX_ICON,
-          colKey: 'status.code',
-          headerDescription: 'status_code',
-          title: t('状态'),
-          width: 100,
-          getRenderValue: (row, column) => SPAN_STATUS_CODE_MAP[row?.[column.colKey]],
-        },
-      };
-    }
-
-    /**
-     * @description: 获取 table 表格列配置
-     *
-     */
-    async function getCustomDisplayColumnFields() {
-      customDisplayColumnFields.value = [];
-      if (!props.appName || !props.mode) return;
-      customDisplayColumnFields.value =
-        (await handleGetUserConfig<string[]>(customDisplayColumnFieldsCacheKey.value)) || [];
-    }
-
-    /**
-=======
->>>>>>> 1d39e2ae
      * @description: 获取 table 表格数据
      *
      */
@@ -741,19 +497,6 @@
     }
 
     /**
-<<<<<<< HEAD
-     * @description 表格列显示配置项变更回调
-     *
-     */
-    function handleDisplayColumnFieldsChange(displayFields: string[]) {
-      customDisplayColumnFields.value = displayFields;
-      // 缓存列配置
-      handleSetUserConfig(JSON.stringify(displayFields));
-    }
-
-    /**
-=======
->>>>>>> 1d39e2ae
      * @description 表格空数据显示中的 数据源配置 点击回调
      *
      */
