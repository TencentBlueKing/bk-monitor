/*
 * Tencent is pleased to support the open source community by making
 * 蓝鲸智云PaaS平台 (BlueKing PaaS) available.
 *
 * Copyright (C) 2021 THL A29 Limited, a Tencent company.  All rights reserved.
 *
 * 蓝鲸智云PaaS平台 (BlueKing PaaS) is licensed under the MIT License.
 *
 * License for 蓝鲸智云PaaS平台 (BlueKing PaaS):
 *
 * ---------------------------------------------------
 * Permission is hereby granted, free of charge, to any person obtaining a copy of this software and associated
 * documentation files (the "Software"), to deal in the Software without restriction, including without limitation
 * the rights to use, copy, modify, merge, publish, distribute, sublicense, and/or sell copies of the Software, and
 * to permit persons to whom the Software is furnished to do so, subject to the following conditions:
 *
 * The above copyright notice and this permission notice shall be included in all copies or substantial portions of
 * the Software.
 *
 * THE SOFTWARE IS PROVIDED "AS IS", WITHOUT WARRANTY OF ANY KIND, EXPRESS OR IMPLIED, INCLUDING BUT NOT LIMITED TO
 * THE WARRANTIES OF MERCHANTABILITY, FITNESS FOR A PARTICULAR PURPOSE AND NONINFRINGEMENT. IN NO EVENT SHALL THE
 * AUTHORS OR COPYRIGHT HOLDERS BE LIABLE FOR ANY CLAIM, DAMAGES OR OTHER LIABILITY, WHETHER IN AN ACTION OF
 * CONTRACT, TORT OR OTHERWISE, ARISING FROM, OUT OF OR IN CONNECTION WITH THE SOFTWARE OR THE USE OR OTHER DEALINGS
 * IN THE SOFTWARE.
 */
import { computed, defineComponent, onMounted, provide, reactive, readonly, ref } from 'vue';
import { useI18n } from 'vue-i18n';
import { useRoute, useRouter } from 'vue-router';
import { Button, DatePicker, Input, Popover, Switcher, TagInput } from 'bkui-vue';
import dayjs from 'dayjs';

import { createDutyRule, retrieveDutyRule, updateDutyRule } from '../../../monitor-api/modules/model';
import { getReceiver } from '../../../monitor-api/modules/notice_group';
import { previewDutyRulePlan } from '../../../monitor-api/modules/user_groups';
import NavBar from '../../components/nav-bar/nav-bar';

import {
  getAutoOrderList,
  getPreviewParams,
  noOrderDutyData,
  setPreviewDataOfServer
} from './components/calendar-preview';
import FixedRotationTab, { FixedDataModel } from './components/fixed-rotation-tab';
import FormItem from './components/form-item';
import ReplaceRotationTab, { ReplaceDataModel } from './components/replace-rotation-tab';
import RotationCalendarPreview from './components/rotation-calendar-preview';
import { RotationTabTypeEnum } from './typings/common';
import {
  createColorList,
  fixedRotationTransform,
  replaceRotationTransform,
  validFixedRotationData,
  validReplaceRotationData
} from './utils';

import './rotation-config.scss';

interface RotationTypeData {
  [RotationTabTypeEnum.REGULAR]: FixedDataModel[];
  [RotationTabTypeEnum.HANDOFF]: ReplaceDataModel[];
}

export default defineComponent({
  name: 'RotationConfig',
  setup() {
    const { t } = useI18n();
    const router = useRouter();
    const route = useRoute();
    const id = computed(() => route.params.id);
    /* 路由 */
    const navList = computed(() => {
      return [{ name: id.value ? t('route-编辑轮值') : t('route-新增轮值'), id: '' }];
    });
    const formData = reactive({
      name: '',
      labels: [],
      enabled: true,
      effective: {
        startTime: dayjs().format('YYYY-MM-DD hh:mm:ss'),
        endTime: ''
      }
    });
    const previewData = ref([]);
    const loading = ref(false);
    /**
     * 表单错误信息
     */
    const errMsg = reactive({
      name: '',
      effective: '',
      rotationType: ''
    });

    /* 关联告警组数量 */
    const userGroupsCount = ref(0);

    const enabledDisabled = computed(() => !!id.value && formData.enabled && !!userGroupsCount.value);

    function handleEffectiveChange(val: string, type: 'startTime' | 'endTime') {
      formData.effective[type] = val;
      errMsg.effective = validEffective().msg;
      getPreviewData();
    }
    function handleNameBlur() {
      errMsg.name = validName().msg;
    }

    const effectiveEndRef = ref();
    /** 禁止选择今天以前的日期 */
    function disabledDateFn(v) {
      const time = new Date(v).getTime();
      const curTime = new Date().getTime() - 24 * 60 * 60 * 1000;
      return time < curTime;
    }

    /** 取消按钮文本设置为永久 */
    function handleDatePickerOpen(state: boolean) {
      if (state) {
<<<<<<< HEAD
        const ele = effectiveEndRef.value.$el.querySelector('.bk-picker-confirm-action a');
        ele.innerText = t('永久');
        ele.setAttribute('class', 'confirm');
=======
        effectiveEndRef.value.$el.querySelector('.bk-picker-confirm-action a').innerText = t('永久');
>>>>>>> cdc530ba
      }
    }

    /** 颜色色板，保持人员列表组和预览一致 */
    const colorList = reactive({
      value: createColorList(),
      setValue: (val: string[]) => {
        colorList.value = val;
      }
    });
    provide('colorList', colorList);

    // --------------轮值类型-------------------
    const defaultUserGroup = ref([]);
    provide('defaultGroup', readonly(defaultUserGroup));
    const rotationType = ref<RotationTabTypeEnum>(RotationTabTypeEnum.REGULAR);
    const fixedRotationTabRef = ref<InstanceType<typeof FixedRotationTab>>();
    const replaceRotationTabRef = ref<InstanceType<typeof ReplaceRotationTab>>();
    const rotationTypeData = reactive<RotationTypeData>(createDefaultRotation());
    function handleRotationTypeDataChange<T extends RotationTabTypeEnum>(val: RotationTypeData[T], type: T) {
      rotationTypeData[type] = val;
      resetUsersColor();
      getPreviewData();
    }

    /** 重置用户组所对应的颜色 */
    function resetUsersColor() {
      let orderIndex = 0;
      rotationTypeData[RotationTabTypeEnum.HANDOFF].forEach(item => {
        item.users.value.forEach(user => {
          const { groupType } = item.users;
<<<<<<< HEAD
          user.orderIndex = orderIndex;
          if (groupType === 'specified') {
            orderIndex += 1;
          } else {
            // 自动分组，每一个人员都算一个颜色
            orderIndex += user.value.length;
          }
          // if (user.value.length) {
          //   user.orderIndex = orderIndex;
          //   if (groupType === 'specified') {
          //     orderIndex += 1;
          //   } else {
          //     // 自动分组，每一个人员都算一个颜色
          //     orderIndex += user.value.length;
          //   }
          // } else {
          //   // 没有选择人员复用上一个人员组颜色
          //   user.orderIndex = orderIndex - 1 < 0 ? 0 : orderIndex - 1;
          // }
        });
      });
      orderIndex = 0;
      rotationTypeData[RotationTabTypeEnum.REGULAR].forEach(item => {
        item.orderIndex = orderIndex;
        orderIndex += 1;
        // if (item.users.length) {
        //   item.orderIndex = orderIndex;
        //   orderIndex += 1;
        // } else {
        //   item.orderIndex = orderIndex - 1 < 0 ? 0 : orderIndex - 1;
        // }
=======
          if (user.value.length) {
            user.orderIndex = orderIndex;
            if (groupType === 'specified') {
              orderIndex += 1;
            } else {
              // 自动分组，每一个人员都算一个颜色
              orderIndex += user.value.length;
            }
          } else {
            // 没有选择人员复用上一个人员组颜色
            user.orderIndex = orderIndex - 1 < 0 ? 0 : orderIndex - 1;
          }
        });
      });
      rotationTypeData[RotationTabTypeEnum.REGULAR].forEach(item => {
        if (item.users.length) {
          item.orderIndex = orderIndex;
          orderIndex += 1;
        } else {
          item.orderIndex = orderIndex - 1 < 0 ? 0 : orderIndex - 1;
        }
>>>>>>> cdc530ba
      });
    }

    function handleRotationTabChange(type: RotationTabTypeEnum) {
      rotationType.value = type;
<<<<<<< HEAD
      resetUsersColor();
      getPreviewData();
    }

    function handleReplaceUserDrop() {
      resetUsersColor();
      getPreviewData();
=======
      previewData.value = [];
>>>>>>> cdc530ba
    }

    function handleReplaceUserDrop() {
      resetUsersColor();
      getPreviewData();
    }

    function getGroupList() {
      getReceiver().then(data => {
        defaultUserGroup.value = data;
      });
    }
    function createDefaultRotation(): RotationTypeData {
      return {
        regular: [],
        handoff: []
      };
    }

    // -----------------表单----------------
    /**
     * 表单校验
     * @returns 是否校验成功
     */
    function validate(type: 'submit' | 'preview' = 'submit') {
      let valid = true;
      // 清空错误信息
      Object.keys(errMsg).forEach(key => (errMsg[key] = ''));
      // 轮值类型
      const rotationValid = validRotationRule();
      if (rotationValid.err) {
        errMsg.rotationType = rotationValid.msg;
        valid = false;
      }
      // 生效时间范围
      const effectiveValid = validEffective();
      if (effectiveValid.err) {
        errMsg.effective = effectiveValid.msg;
        valid = false;
      }
<<<<<<< HEAD

      const nameValid = validName();
      if (nameValid.err) {
        errMsg.name = nameValid.msg;
        valid = false;
=======
      // 提交时才做规则名称校验
      if (type === 'submit') {
        // 规则名称
        const nameValid = validName();
        if (nameValid.err) {
          errMsg.name = nameValid.msg;
          valid = false;
        }
>>>>>>> cdc530ba
      }

      return valid;
    }

    function validRotationRule() {
      if (rotationType.value === RotationTabTypeEnum.REGULAR) {
        for (const item of rotationTypeData[RotationTabTypeEnum.REGULAR]) {
          const valid = validFixedRotationData(item);
          if (!valid.success) {
            return { err: true, msg: valid.msg };
          }
        }
      } else {
        for (const item of rotationTypeData[RotationTabTypeEnum.HANDOFF]) {
          const valid = validReplaceRotationData(item);
          if (!valid.success) {
            return { err: true, msg: valid.msg };
          }
        }
      }
      return { err: false, msg: '' };
    }

    function validName() {
      if (!formData.name) return { err: true, msg: t('必填项') };
      if (formData.name.length > 128) return { err: true, msg: t('轮值规则名称长度不能超过128个字符') };
      return { err: false, msg: '' };
    }

    function validEffective() {
      const { startTime, endTime } = formData.effective;
      if (!startTime) return { err: true, msg: t('生效起始时间必填') };
      if (endTime && new Date(endTime).getTime() < new Date(startTime).getTime())
        return { err: true, msg: t('生效结束时间不能小于生效起始时间') };
      if (endTime && disabledDateFn(endTime)) {
        return { err: true, msg: t('生效结束时间不能小于今天') };
      }
      return { err: false, msg: '' };
    }

    function getParams() {
      let dutyArranges;
      // 轮值类型数据转化
      if (rotationType.value === RotationTabTypeEnum.REGULAR) {
        dutyArranges = fixedRotationTransform(rotationTypeData.regular, 'params');
      } else {
        dutyArranges = replaceRotationTransform(rotationTypeData.handoff, 'params');
      }
      const { name, labels, effective, enabled } = formData;
      const params = {
        id: id.value,
        name,
        category: rotationType.value,
        labels,
        enabled,
        duty_arranges: dutyArranges,
        effective_time: effective.startTime,
        end_time: effective.endTime
      };
      return params;
    }

    function handleSubmit() {
      // 所有添加的轮值都必须填写完整
      if (!validate()) return;
      const params = getParams();
      loading.value = true;
      const req = id.value ? updateDutyRule(id.value, params) : createDutyRule(params);
      req
        .then(() => {
          router.push({ name: 'rotation' });
        })
        .finally(() => {
          loading.value = false;
        });
    }

    function getData() {
      retrieveDutyRule(id.value).then(res => {
        userGroupsCount.value = res.user_groups_count;
        rotationType.value = res.category;
        formData.name = res.name;
        formData.labels = res.labels;
        formData.enabled = res.enabled;
        formData.effective.startTime = res.effective_time || '';
        formData.effective.endTime = res.end_time || '';
        if (res.category === 'regular') {
          rotationTypeData.regular = fixedRotationTransform(res.duty_arranges, 'data');
        } else {
          rotationTypeData.handoff = replaceRotationTransform(res.duty_arranges, 'data');
        }
        resetUsersColor();
        getPreviewData(true);
      });
    }

    /** 获取预览所需要的颜色列表 */
    function getPreviewColorList() {
      // 必须通过校验的规则且添加了人员
      const orderIndex = [];
      if (rotationType.value === RotationTabTypeEnum.REGULAR) {
        rotationTypeData[rotationType.value].forEach(item => {
          if (validFixedRotationData(item).success && item.users.length) orderIndex.push(item.orderIndex);
        });
      } else {
        rotationTypeData[rotationType.value].forEach(item => {
          if (validReplaceRotationData(item).success) {
            const { value, groupType } = item.users;
            value.forEach(user => {
              // 手动分组且有人员，直接把orderIndex存入
              if (groupType === 'specified') {
                user.value.length && orderIndex.push(user.orderIndex);
              } else {
                value.forEach(user => {
                  user.value.forEach((item, ind) => {
                    // 自动分组，需要把每个人员的索引加上orderIndex再存入
                    orderIndex.push(user.orderIndex + ind);
                  });
                });
              }
            });
          }
        });
      }
      return orderIndex.map(index => colorList.value[index]);
    }

    /**
     * @description 获取预览数据
     */
    async function getPreviewData(init = false) {
<<<<<<< HEAD
=======
      validate('preview');
>>>>>>> cdc530ba
      if (init) {
        const params = {
          ...getPreviewParams(formData.effective.startTime),
          source_type: 'DB',
          id: id.value
        };
        const data = await previewDutyRulePlan(params).catch(() => []);
        const dutyParams = getParams();
        const autoOrders = getAutoOrderList(dutyParams);
        previewData.value = setPreviewDataOfServer(
          dutyParams.category === 'regular' ? noOrderDutyData(data) : data,
          autoOrders,
<<<<<<< HEAD
          getPreviewColorList()
=======
          colorList.value
>>>>>>> cdc530ba
        );
      } else {
        const dutyParams = getParams();
        const params = {
          ...getPreviewParams(formData.effective.startTime),
          source_type: 'API',
          config: dutyParams
        };
        const data = await previewDutyRulePlan(params, { needCancel: true }).catch(() => []);
        const autoOrders = getAutoOrderList(dutyParams);
        previewData.value = setPreviewDataOfServer(
          dutyParams.category === 'regular' ? noOrderDutyData(data) : data,
          autoOrders,
<<<<<<< HEAD
          getPreviewColorList()
=======
          colorList.value
>>>>>>> cdc530ba
        );
      }
    }

    onMounted(() => {
      id.value && getData();
      getGroupList();
    });

    function handleBack() {
      router.push({
        name: 'rotation'
      });
    }

    function handleBackPage() {
      router.back();
    }

    return {
      t,
      navList,
      formData,
      errMsg,
      handleNameBlur,
      effectiveEndRef,
      handleDatePickerOpen,
      handleEffectiveChange,
      rotationType,
      fixedRotationTabRef,
      replaceRotationTabRef,
      rotationTypeData,
      handleReplaceUserDrop,
      handleRotationTabChange,
      previewData,
      getPreviewData,
      loading,
      enabledDisabled,
      handleRotationTypeDataChange,
      handleSubmit,
      handleBack,
      handleBackPage,
      disabledDateFn
    };
  },
  render() {
    return (
      <div class='rotation-config-page'>
        <NavBar
          routeList={this.navList}
          needBack={true}
          callbackRouterBack={this.handleBackPage}
        ></NavBar>
        <div class='rotation-config-page-content'>
          <FormItem
            label={this.t('规则名称')}
            require
            class='mt-24'
            errMsg={this.errMsg.name}
          >
            <Input
              class='width-508'
              v-model={this.formData.name}
              showOverflowTooltips={false}
              onBlur={this.handleNameBlur}
            ></Input>
          </FormItem>
          <FormItem
            label={this.t('标签')}
            class='mt-24'
          >
            <TagInput
              class='width-508'
              v-model={this.formData.labels}
              allowCreate
            ></TagInput>
          </FormItem>
          <FormItem
            label={this.t('启/停')}
            class='mt-24'
          >
            <div class='enabled-switch'>
              <Popover
                placement='top'
                arrow={true}
                trigger={'hover'}
                popoverDelay={[300, 0]}
                disabled={!this.enabledDisabled}
              >
                {{
                  default: () => (
                    <Switcher
                      theme='primary'
                      v-model={this.formData.enabled}
                      disabled={this.enabledDisabled}
                    ></Switcher>
                  ),
                  content: () => <span>{this.t('存在关联的告警组')}</span>
                }}
              </Popover>
            </div>
          </FormItem>
          <FormItem
            label={this.t('轮值类型')}
            require
            errMsg={this.errMsg.rotationType}
            class='mt-24'
          >
            <div class='rotation-type-wrapper'>
              <div class='tab-list'>
                <div
                  class={['tab-list-item fixed', this.rotationType === RotationTabTypeEnum.REGULAR && 'active']}
                  onClick={() => this.handleRotationTabChange(RotationTabTypeEnum.REGULAR)}
                >
                  {this.t('固定值班')}
                </div>
                <div
                  class={['tab-list-item replace', this.rotationType === RotationTabTypeEnum.HANDOFF && 'active']}
                  onClick={() => this.handleRotationTabChange(RotationTabTypeEnum.HANDOFF)}
                >
                  {this.t('交替轮值')}
                </div>
              </div>
              <div class='tab-content'>
                {this.rotationType === RotationTabTypeEnum.REGULAR ? (
                  <FixedRotationTab
                    ref='fixedRotationTabRef'
                    data={this.rotationTypeData.regular}
                    onChange={val => this.handleRotationTypeDataChange(val, RotationTabTypeEnum.REGULAR)}
                  />
                ) : (
                  <ReplaceRotationTab
                    ref='replaceRotationTabRef'
                    v-show={this.rotationType === RotationTabTypeEnum.HANDOFF}
                    data={this.rotationTypeData.handoff}
                    onChange={val => this.handleRotationTypeDataChange(val, RotationTabTypeEnum.HANDOFF)}
                    onDrop={() => this.handleReplaceUserDrop()}
                  />
                )}
              </div>
            </div>
          </FormItem>
          <FormItem
            label={this.t('生效时间范围')}
            require
            class='mt-24'
            errMsg={this.errMsg.effective}
          >
            <DatePicker
              modelValue={this.formData.effective.startTime}
              type='datetime'
              placeholder={`${this.t('如')}: 2019-01-30 12:12:21`}
              clearable={false}
              disabledDate={this.disabledDateFn}
              onChange={val => this.handleEffectiveChange(val, 'startTime')}
            ></DatePicker>
            <span class='split-line'>-</span>
            <DatePicker
              ref='effectiveEndRef'
              class='effective-end'
              modelValue={this.formData.effective.endTime}
              clearable
              type='datetime'
              placeholder={this.t('永久')}
              disabledDate={this.disabledDateFn}
              onOpen-change={this.handleDatePickerOpen}
              onChange={val => this.handleEffectiveChange(val, 'endTime')}
            ></DatePicker>
          </FormItem>
          <FormItem
            label={this.t('轮值预览')}
            class='mt-24'
            contentCls={'flex1'}
          >
            <RotationCalendarPreview
              class='min-width-974'
              value={this.previewData}
            ></RotationCalendarPreview>
          </FormItem>
          <FormItem class='mt-32'>
            <Button
              theme='primary'
              class='mr-8 width-88'
              onClick={this.handleSubmit}
              loading={this.loading}
            >
              {this.t('提交')}
            </Button>
            <Button
              class='width-88'
              onClick={this.handleBack}
            >
              {this.t('取消')}
            </Button>
          </FormItem>
        </div>
      </div>
    );
  }
});<|MERGE_RESOLUTION|>--- conflicted
+++ resolved
@@ -116,13 +116,9 @@
     /** 取消按钮文本设置为永久 */
     function handleDatePickerOpen(state: boolean) {
       if (state) {
-<<<<<<< HEAD
         const ele = effectiveEndRef.value.$el.querySelector('.bk-picker-confirm-action a');
         ele.innerText = t('永久');
         ele.setAttribute('class', 'confirm');
-=======
-        effectiveEndRef.value.$el.querySelector('.bk-picker-confirm-action a').innerText = t('永久');
->>>>>>> cdc530ba
       }
     }
 
@@ -154,7 +150,6 @@
       rotationTypeData[RotationTabTypeEnum.HANDOFF].forEach(item => {
         item.users.value.forEach(user => {
           const { groupType } = item.users;
-<<<<<<< HEAD
           user.orderIndex = orderIndex;
           if (groupType === 'specified') {
             orderIndex += 1;
@@ -186,45 +181,13 @@
         // } else {
         //   item.orderIndex = orderIndex - 1 < 0 ? 0 : orderIndex - 1;
         // }
-=======
-          if (user.value.length) {
-            user.orderIndex = orderIndex;
-            if (groupType === 'specified') {
-              orderIndex += 1;
-            } else {
-              // 自动分组，每一个人员都算一个颜色
-              orderIndex += user.value.length;
-            }
-          } else {
-            // 没有选择人员复用上一个人员组颜色
-            user.orderIndex = orderIndex - 1 < 0 ? 0 : orderIndex - 1;
-          }
-        });
-      });
-      rotationTypeData[RotationTabTypeEnum.REGULAR].forEach(item => {
-        if (item.users.length) {
-          item.orderIndex = orderIndex;
-          orderIndex += 1;
-        } else {
-          item.orderIndex = orderIndex - 1 < 0 ? 0 : orderIndex - 1;
-        }
->>>>>>> cdc530ba
       });
     }
 
     function handleRotationTabChange(type: RotationTabTypeEnum) {
       rotationType.value = type;
-<<<<<<< HEAD
       resetUsersColor();
       getPreviewData();
-    }
-
-    function handleReplaceUserDrop() {
-      resetUsersColor();
-      getPreviewData();
-=======
-      previewData.value = [];
->>>>>>> cdc530ba
     }
 
     function handleReplaceUserDrop() {
@@ -249,7 +212,7 @@
      * 表单校验
      * @returns 是否校验成功
      */
-    function validate(type: 'submit' | 'preview' = 'submit') {
+    function validate(_type: 'submit' | 'preview' = 'submit') {
       let valid = true;
       // 清空错误信息
       Object.keys(errMsg).forEach(key => (errMsg[key] = ''));
@@ -265,22 +228,11 @@
         errMsg.effective = effectiveValid.msg;
         valid = false;
       }
-<<<<<<< HEAD
 
       const nameValid = validName();
       if (nameValid.err) {
         errMsg.name = nameValid.msg;
         valid = false;
-=======
-      // 提交时才做规则名称校验
-      if (type === 'submit') {
-        // 规则名称
-        const nameValid = validName();
-        if (nameValid.err) {
-          errMsg.name = nameValid.msg;
-          valid = false;
-        }
->>>>>>> cdc530ba
       }
 
       return valid;
@@ -413,10 +365,6 @@
      * @description 获取预览数据
      */
     async function getPreviewData(init = false) {
-<<<<<<< HEAD
-=======
-      validate('preview');
->>>>>>> cdc530ba
       if (init) {
         const params = {
           ...getPreviewParams(formData.effective.startTime),
@@ -429,11 +377,7 @@
         previewData.value = setPreviewDataOfServer(
           dutyParams.category === 'regular' ? noOrderDutyData(data) : data,
           autoOrders,
-<<<<<<< HEAD
           getPreviewColorList()
-=======
-          colorList.value
->>>>>>> cdc530ba
         );
       } else {
         const dutyParams = getParams();
@@ -447,11 +391,7 @@
         previewData.value = setPreviewDataOfServer(
           dutyParams.category === 'regular' ? noOrderDutyData(data) : data,
           autoOrders,
-<<<<<<< HEAD
           getPreviewColorList()
-=======
-          colorList.value
->>>>>>> cdc530ba
         );
       }
     }
