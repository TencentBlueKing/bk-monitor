--- conflicted
+++ resolved
@@ -28,7 +28,7 @@
 import { useI18n } from 'vue-i18n';
 import { useRouter } from 'vue-router';
 
-import { Button, InfoBox, Loading, Message, Pagination, Popover, SearchSelect, Switcher, Table, Tag } from 'bkui-vue';
+import { Button, InfoBox, Message, Pagination, Popover, SearchSelect, Switcher, Table, Tag } from 'bkui-vue';
 import { destroyDutyRule, listDutyRule, switchDutyRule } from 'monitor-api/modules/model';
 import { commonPageSizeGet, commonPageSizeSet } from 'monitor-common/utils';
 
@@ -553,10 +553,10 @@
           return <span>{row.category === Ecategory.regular ? t('日常值班') : t('交替轮值')}</span>;
         }
         case EColunm.label: {
-          return row.labels.length ? row.labels.map(label => <Tag>{label}</Tag>) : '--';
+          return row.labels.length ? row.labels.map((label, index) => <Tag key={index}>{label}</Tag>) : '--';
         }
         case EColunm.relation: {
-          return !!row.user_groups_count ? (
+          return row.user_groups_count ? (
             <Button
               theme='primary'
               text
@@ -717,12 +717,12 @@
                 placeholder={`ID / ${this.t('规则名称')}`}
                 onUpdate:modelValue={v => this.handleSearch(v)}
               />
-<<<<<<< HEAD
             </div>
             <div class='table-content'>
               {!this.loading ? (
                 [
                   <Table
+                    key={'rotation-table'}
                     columns={this.tableData.columns
                       .filter(item => this.settings.checked.includes(item.id))
                       .map(item => {
@@ -742,6 +742,7 @@
                     onSettingChange={this.handleSettingChange}
                   />,
                   <Pagination
+                    key={'rotation-pagination'}
                     class='mt-14'
                     align={'right'}
                     count={this.tableData.pagination.count}
@@ -757,43 +758,6 @@
                 <TableSkeleton />
               )}
             </div>
-=======
-            </div>
-            <Loading loading={this.loading}>
-              <div class='table-content'>
-                <Table
-                  columns={this.tableData.columns
-                    .filter(item => this.settings.checked.includes(item.id))
-                    .map(item => {
-                      return {
-                        ...item,
-                        label: (col: any) => col.name,
-                        render: ({ row, _column }) => this.handleSetFormater(row, item.id),
-                      };
-                    })}
-                  darkHeader={true}
-                  data={this.tableData.data}
-                  pagination={false}
-                  settings={this.settings}
-                  showOverflowTooltip={true}
-                  onColumnFilter={this.handleColumnFilter}
-                  onColumnSort={this.handleColumnSort}
-                  onSettingChange={this.handleSettingChange}
-                />
-                <Pagination
-                  class='mt-14'
-                  align={'right'}
-                  count={this.tableData.pagination.count}
-                  layout={['total', 'limit', 'list']}
-                  limit={this.tableData.pagination.limit}
-                  location={'right'}
-                  modelValue={this.tableData.pagination.current}
-                  onChange={v => this.handlePageChange(v)}
-                  onLimitChange={v => this.handleLimitChange(v)}
-                />
-              </div>
-            </Loading>
->>>>>>> 8a88e7fa
           </div>
         </div>
 
