--- conflicted
+++ resolved
@@ -252,13 +252,8 @@
         res.push({
           name,
           id,
-<<<<<<< HEAD
           multiple: true,
-          children: list || []
-=======
-          multiable: true,
           children: list || [],
->>>>>>> d422c480
         });
       });
       searchData.value = res;
