--- conflicted
+++ resolved
@@ -27,15 +27,12 @@
 import { useI18n } from 'vue-i18n';
 import { useRoute, useRouter } from 'vue-router';
 
-import { Button, DatePicker, InfoBox, Loading, Message, Pagination, SearchSelect, Table } from 'bkui-vue';
+import { Button, DatePicker, InfoBox, Message, Pagination, SearchSelect, Table } from 'bkui-vue';
 import { disableShield, frontendShieldList } from 'monitor-api/modules/shield';
 import { commonPageSizeGet, commonPageSizeSet } from 'monitor-common/utils';
 
 import EmptyStatus, { type EmptyStatusType } from '../../components/empty-status/empty-status';
-<<<<<<< HEAD
 import TableSkeleton from '../../components/skeleton/table-skeleton';
-=======
->>>>>>> 8a88e7fa
 import { getAuthorityMap, useAuthorityStore } from '../../store/modules/authority';
 import AlarmShieldDetail from './alarm-shield-detail';
 import * as authMap from './authority-map';
@@ -336,7 +333,7 @@
           type: '',
         };
         tableData.columns.forEach(item => {
-          if (!!item?.sort) {
+          if (item?.sort) {
             item.sort.value = '';
           }
         });
@@ -368,7 +365,7 @@
         })(),
         search: '',
         order: (() => {
-          if (!!tableData.sort.type) {
+          if (tableData.sort.type) {
             if (tableData.sort.type === 'asc') {
               return (tableData.sort as any).column;
             }
@@ -636,6 +633,7 @@
               {shieldStatus.value === 0
                 ? [
                     <Button
+                      key='edit'
                       class='mr-8'
                       v-authority={{ active: !authority.auth.MANAGE_AUTH }}
                       text={true}
@@ -649,6 +647,7 @@
                       {t('编辑')}
                     </Button>,
                     <Button
+                      key='delete'
                       v-authority={{ active: !authority.auth.MANAGE_AUTH }}
                       text={true}
                       theme='primary'
@@ -791,7 +790,6 @@
                   ),
                 }}
               </Table>
-<<<<<<< HEAD
             ) : (
               <TableSkeleton />
             )}
@@ -810,23 +808,6 @@
               />
             )}
           </div>
-=======
-              {!!this.tableData.data.length && (
-                <Pagination
-                  class='mt-14'
-                  align={'right'}
-                  count={this.tableData.pagination.count}
-                  layout={['total', 'limit', 'list']}
-                  limit={this.tableData.pagination.limit}
-                  location={'right'}
-                  modelValue={this.tableData.pagination.current}
-                  onChange={v => this.handlePageChange(v)}
-                  onLimitChange={v => this.handleLimitChange(v)}
-                />
-              )}
-            </div>
-          </Loading>
->>>>>>> 8a88e7fa
         </div>
         <AlarmShieldDetail
           id={this.detailData.id}
