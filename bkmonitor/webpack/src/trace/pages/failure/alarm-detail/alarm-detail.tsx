/*
 * Tencent is pleased to support the open source community by making
 * 蓝鲸智云PaaS平台 (BlueKing PaaS) available.
 *
 * Copyright (C) 2017-2025 Tencent.  All rights reserved.
 *
 * 蓝鲸智云PaaS平台 (BlueKing PaaS) is licensed under the MIT License.
 *
 * License for 蓝鲸智云PaaS平台 (BlueKing PaaS):
 *
 * ---------------------------------------------------
 * Permission is hereby granted, free of charge, to any person obtaining a copy of this software and associated
 * documentation files (the "Software"), to deal in the Software without restriction, including without limitation
 * the rights to use, copy, modify, merge, publish, distribute, sublicense, and/or sell copies of the Software, and
 * to permit persons to whom the Software is furnished to do so, subject to the following conditions:
 *
 * The above copyright notice and this permission notice shall be included in all copies or substantial portions of
 * the Software.
 *
 * THE SOFTWARE IS PROVIDED "AS IS", WITHOUT WARRANTY OF ANY KIND, EXPRESS OR IMPLIED, INCLUDING BUT NOT LIMITED TO
 * THE WARRANTIES OF MERCHANTABILITY, FITNESS FOR A PARTICULAR PURPOSE AND NONINFRINGEMENT. IN NO EVENT SHALL THE
 * AUTHORS OR COPYRIGHT HOLDERS BE LIABLE FOR ANY CLAIM, DAMAGES OR OTHER LIABILITY, WHETHER IN AN ACTION OF
 * CONTRACT, TORT OR OTHERWISE, ARISING FROM, OUT OF OR IN CONNECTION WITH THE SOFTWARE OR THE USE OR OTHER DEALINGS
 * IN THE SOFTWARE.
 */
import {
  type Ref,
  computed,
  ref as deepRef,
  defineComponent,
  inject,
  onBeforeMount,
  onMounted,
  onUnmounted,
  reactive,
  shallowRef,
  watch,
} from 'vue';

import { PrimaryTable } from '@blueking/tdesign-ui';
import { Loading, Message, Popover } from 'bkui-vue';
import { $bkPopover } from 'bkui-vue/lib/popover';
import {
  feedbackIncidentRoot,
  incidentAlertList,
  incidentRecordOperation,
  incidentValidateQueryString,
} from 'monitor-api/modules/incident';
import { formatWithTimezone } from 'monitor-common/utils/timezone';
import { random } from 'monitor-common/utils/utils.js';
import { useI18n } from 'vue-i18n';

import ExceptionComp from '../../../components/exception';
import SetMealAdd from '../../../store/modules/set-meal-add';
import StatusTag from '../components/status-tag';
import FeedbackCauseDialog from '../failure-topo/feedback-cause-dialog';
import { useIncidentInject } from '../utils';
import { checkIsRoot, replaceSpecialCondition } from '../utils';
import AlarmConfirm from './alarm-confirm';
import AlarmDispatch from './alarm-dispatch';
import ChatGroup from './chat-group/chat-group';
import Collapse from './collapse';
import ManualProcess from './manual-process';
import QuickShield from './quick-shield';

import type { IFilterSearch, IIncident } from '../types';

import './alarm-detail.scss';

export enum EBatchAction {
  alarmConfirm = 'ack',
  alarmDispatch = 'dispatch',
  quickShield = 'shield',
}

interface IOpetateRow {
  ack_operator?: string;
  is_ack?: boolean;
  is_shielded?: boolean;
  shield_operator?: string[];
  status?: string;
}

type PopoverInstance = {
  [key: string]: any;
  close: () => void;
  hide: () => void;
  show: () => void;
};
type TableColumn = Record<string, any>;
export default defineComponent({
  props: {
    filterSearch: {
      type: Object as () => IFilterSearch,
      default: () => ({}),
    },
    alertIdsObject: {
      type: [Object, String],
      default: () => ({}),
    },
    searchValidate: {
      type: Boolean,
      default: true,
    },
  },
  emits: ['refresh'],
  setup(props, { emit }) {
    const { t } = useI18n();
    // 错误状态/空状态
    const exceptionData = shallowRef({
      isError: false,
      title: '',
      errorMsg: '',
    });
    const bkzIds = inject<Ref<string[]>>('bkzIds');
    const setMealAddModule = SetMealAdd();
    onBeforeMount(async () => await setMealAddModule.getVariableDataList());
    const scrollLoading = deepRef(false);
    const incidentId = useIncidentInject();
    const tableLoading = deepRef(false);
    const tableData = deepRef([]);
    const alertData = deepRef([]);
    const currentData = deepRef({});
    const currentIds = deepRef([]);
    const currentBizIds = deepRef([]);
    const disableKey = ['serial-number', 'project', 'category_display'];
    const dialog = reactive({
      quickShield: {
        show: false,
        details: [
          {
            severity: 1,
            dimension: [],
            trigger: '',
            alertId: '',
            strategy: {
              id: '',
              name: '',
            },
          },
        ],
        ids: [],
        bizIds: [],
      },
      alarmConfirm: {
        show: false,
        ids: [],
        bizIds: [],
      },
      rootCauseConfirm: {
        show: false,
        ids: [],
        data: {},
        bizIds: [],
      },
      alarmDispatch: {
        show: false,
        bizIds: [],
        alertIds: [],
        data: {},
      },
      manualProcess: {
        show: false,
        alertIds: [],
        bizIds: [],
        debugKey: random(8),
        actionIds: [],
        mealInfo: null,
      },
    });
    const incidentDetail = inject<Ref<IIncident>>('incidentDetail');
    const incidentDetailData = computed(() => {
      return incidentDetail.value;
    });
    /** 一键拉群弹窗  */
    const chatGroupDialog = reactive({
      show: false,
      alertName: '',
      bizId: [],
      assignee: [],
      alertIds: [],
    });
    const collapseId = deepRef('');
    const moreItems = deepRef<HTMLDivElement>();
    const popoperOperateInstance = deepRef<PopoverInstance>(null);
    const opetateRow = deepRef<IOpetateRow>({});
    const popoperOperateIndex = deepRef(-1);
    const hoverRowIndex = deepRef(999999);
    const tableToolList = deepRef([]);
    const enableCreateChatGroup = deepRef(window.enable_create_chat_group || false);
    const alertIdsData = deepRef(props.alertIdsObject);
    const alarmDetailRef = deepRef(null);
    if (enableCreateChatGroup.value) {
      tableToolList.value.push({
        id: 'chat',
        name: t('一键拉群'),
      });
    }

    const formatterTime = (time: number | string): string => {
      if (!time) return '--';
      if (typeof time !== 'number') return time;
      if (time.toString().length < 13) return formatWithTimezone(time * 1000) as string;
      return formatWithTimezone(time) as string;
    };
    const handleQuickShield = v => {
      setDialogData(v);
      dialog.quickShield.show = true;
      dialog.quickShield.details = [
        {
          severity: v.severity,
          dimension: v.dimensions,
          trigger: v.description,
          alertId: v.id,
          strategy: {
            id: v?.strategy_id as unknown as string,
            name: v?.strategy_name,
          },
        },
      ];
      handleHideMoreOperate();
    };
    const handleManualProcess = v => {
      setDialogData(v);
      manualProcessShowChange(true);
      handleHideMoreOperate();
    };
    /**
     * @description: 手动处理
     * @param {*} v
     * @return {*}
     */
    const manualProcessShowChange = (v: boolean) => {
      dialog.manualProcess.show = v;
    };
    const handleShowDetail = data => {
      window.__BK_WEWEB_DATA__?.showDetailSlider?.(JSON.parse(JSON.stringify({ ...data })));
    };

    /**
     * @description: 一键拉群
     * @param {*} v
     * @return {*}
     */
    const handleChatGroup = v => {
      const { id, assignee, alert_name, bk_biz_id } = v;
      setDialogData(v);
      chatGroupDialog.assignee = assignee || [];
      chatGroupDialog.alertName = alert_name;
      chatGroupDialog.bizId = [bk_biz_id];
      chatGroupDialog.alertIds.splice(0, chatGroupDialog.alertIds.length, id);
      chatGroupShowChange(true);
      handleHideMoreOperate();
    };
    /**
     * @description: 一键拉群弹窗关闭/显示
     * @param {boolean} show
     * @return {*}
     */
    const chatGroupShowChange = (show: boolean) => {
      chatGroupDialog.show = show;
    };
    const feedbackIncidentRootApi = (isCancel, data) => {
      const { bk_biz_id } = data;
      const params = {
        id: incidentId.value,
        incident_id: incidentDetailData.value?.incident_id,
        bk_biz_id,
        feedback: {
          incident_root: data.entity.entity_id,
          content: '',
        },
        is_cancel: false,
      };
      if (isCancel) {
        params.is_cancel = true;
      }
      feedbackIncidentRoot(params).then(() => {
        Message({
          theme: 'success',
          message: t('取消反馈成功'),
        });
        incidentRecordOperation({
          incident_id: incidentDetailData.value?.incident_id,
          bk_biz_id,
          operation_type: 'feedback',
          extra_info: {
            feedback_incident_root: '',
            is_cancel: isCancel,
          },
        }).then(res => {
          res && setTimeout(() => emit('refresh'), 2000);
        });
        handleGetTable();
      });
    };
    /** 设置各种操作弹框需要的数据 */
    const setDialogData = data => {
      currentData.value = { ...data, ...{ incident_id: incidentDetailData.value?.incident_id } };
      currentIds.value = [data.id];
      currentBizIds.value = [data.bk_biz_id];
    };
    const handleRootCauseConfirm = v => {
      if (v.entity.is_root) {
        return;
      }
      if (v.is_feedback_root) {
        feedbackIncidentRootApi(true, v);
        return;
      }
      setDialogData(v);
      dialog.rootCauseConfirm.show = true;
    };
    const handleAlertConfirm = v => {
      setDialogData(v);
      dialog.alarmConfirm.show = true;
      handleHideMoreOperate();
    };
    const handleAlarmDispatch = v => {
      setDialogData(v);
      handleAlarmDispatchShowChange(true);
    };
    const handleEnter = ({ index }) => {
      hoverRowIndex.value = index;
    };
    /* 告警确认文案 */
    const askTipMsg = (isAak, status, ackOperator) => {
      const statusNames = {
        RECOVERED: t('告警已恢复'),
        CLOSED: t('告警已失效'),
      };
      if (!isAak) {
        return statusNames[status];
      }
      return `${ackOperator || ''}${t('已确认')}`;
    };
    const columns = shallowRef<TableColumn[]>([
      {
        title: '#',
        type: 'seq',
        colKey: 'serial-number',
        minWidth: 40,
        disabled: true,
        checked: true,
      },
      {
        title: t('告警ID'),
        colKey: 'id',
        minWidth: 134,
        ellipsis: {
          popperOptions: {
            strategy: 'fixed',
          },
        },
        fixed: 'left',
        disabled: true,
        cell: (_, { row: data }) => {
          return (
            <div class='id-column-wrapper'>
              <span
                class={`event-status status-${data.severity} id-column`}
                v-bk-tooltips={{
                  content: data.id,
                  delay: 200,
                  boundary: 'window',
                  extCls: 'alarm-detail-table-tooltip',
                }}
                onClick={() => handleShowDetail(data)}
              >
                {data.id}
              </span>
              {data.is_current_primary && (
                <span
                  class='new-badge'
                  v-bk-tooltips={{
                    content: t('最新一次分析中使用的告警'),
                    delay: 200,
                    boundary: 'window',
                    extCls: 'alarm-detail-table-tooltip',
                  }}
                ></span>
              )}
            </div>
          );
        },
      },
      {
        title: t('告警名称'),
        colKey: 'alert_name',
        minWidth: 134,
        fixed: 'left',
        ellipsis: {
          popperOptions: {
            strategy: 'fixed',
          },
        },
        cell: (_, { row: data }) => {
          const { entity } = data;
          const isRoot = checkIsRoot(entity);
          const showRoot = isRoot || data.is_feedback_root;
          return (
            <div
              class='name-column'
              v-bk-tooltips={{
                content: data.alert_name,
                delay: 200,
                boundary: 'window',
                extCls: 'alarm-detail-table-tooltip',
              }}
            >
              <span class={`name-info ${showRoot ? 'name-info-root' : ''}`}>{data.alert_name}</span>
              {showRoot && <span class={`${isRoot ? 'root-cause' : 'root-feed'}`}>{t('根因')}</span>}
            </div>
          );
        },
      },
      {
        title: t('业务名称'),
        colKey: 'project',
        width: 157,
        ellipsis: {
          popperOptions: {
            strategy: 'fixed',
          },
        },
        minWidth: 60,
        cell: (_, { row: data }) => {
          return data.bk_biz_name || '--';
        },
      },
      {
        title: t('分类'),
        colKey: 'category_display',
        width: 134,
        minWidth: 60,
        ellipsis: {
          popperOptions: {
            strategy: 'fixed',
          },
        },
        cell: (_, { row: data }) => {
          return data.category_display;
        },
      },
      {
        title: t('告警指标'),
        colKey: 'index',
        minWidth: 134,
        ellipsis: {
          popperOptions: {
            strategy: 'fixed',
          },
        },
        cell: (_, { row: data }) => {
          const isEmpty = !data?.metric_display?.length;
          if (isEmpty) return '--';
          const key = random(10);
          const content = (
            <div
              id={key}
              class='tag-column'
            >
              {data.metric_display.map(item => (
                <div
                  key={item.id}
                  class='tag-item set-item'
                >
                  {item.name || item.id}
                </div>
              ))}
            </div>
          );
          return (
            <div class='tag-column-wrap'>
              {/* {content} */}
              <Popover
                extCls='tag-column-popover'
                v-slots={{
                  default: () => content,
                  content: () => content,
                }}
                arrow={true}
                maxWidth={400}
                placement='top'
                theme='light common-table'
              />
            </div>
          );
        },
      },
      {
        title: t('告警状态'),
        colKey: 'status',
        minWidth: 134,
        ellipsis: {
          popperOptions: {
            strategy: 'fixed',
          },
        },
        cell: (_, { row: data }) => {
          const { status } = data;
          return (
            <div class='status-column'>
              <StatusTag status={status} />
            </div>
          );
        },
      },
      {
        title: t('告警阶段'),
        colKey: 'stage_display',
        minWidth: 80,
        ellipsis: {
          popperOptions: {
            strategy: 'fixed',
          },
        },
        cell: (_, { row: data }) => {
          return data?.stage_display ?? '--';
        },
      },
      {
        title: t('告警开始/结束时间'),
        colKey: 'time',
        minWidth: 145,
        ellipsis: {
          popperOptions: {
            strategy: 'fixed',
          },
        },
        cell: (_, { row: data }) => {
          return (
            <span class='time-column'>
              {formatterTime(data.begin_time)} / <br />
              {formatterTime(data.end_time)}
            </span>
          );
        },
      },
      {
        title: t('持续时间'),
        colKey: 'duration',
        width: 155,
        minWidth: 155,
        fixed: 'right',
        ellipsis: (_, { row: data }) => {
          return data.duration;
        },
        resizable: false,
        className: 'duration-class',
        cell: (_, { row: data, rowIndex: $index }) => {
          return (
            <div class='status-column'>
              <span>{data.duration}</span>
              <div
                style={{
                  display: hoverRowIndex.value === $index || popoperOperateIndex.value === $index ? 'flex' : 'none',
                }}
                class='operate-panel-border'
              />
              <div
                style={{
                  display: hoverRowIndex.value === $index || popoperOperateIndex.value === $index ? 'flex' : 'none',
                }}
                class='operate-panel'
              >
                {!!data.entity && (
                  <span
                    class={['operate-panel-item', { 'is-disable': data.entity?.is_root }]}
                    v-bk-tooltips={{
                      content: t(data.is_feedback_root ? '取消反馈根因' : '反馈根因'),
                      trigger: 'hover',
                      delay: 200,
                      disabled: data.entity?.is_root,
                    }}
                    onClick={() => handleRootCauseConfirm(data)}
                  >
                    <i
                      class={[
                        'icon-monitor',
                        !data.is_feedback_root ? 'icon-fankuixingenyin' : 'icon-mc-cancel-feedback',
                      ]}
                    />
                  </span>
                )}
                <span
                  class='operate-panel-item'
                  v-bk-tooltips={{ content: t('告警分派'), delay: 200, appendTo: 'parent' }}
                  onClick={() => handleAlarmDispatch(data)}
                >
                  <i class='icon-monitor icon-fenpai' />
                </span>
                <span
                  class={['operate-more', { active: popoperOperateIndex.value === $index }]}
                  onClick={e => handleShowMoreOperate(e, $index, data)}
                >
                  <span class='icon-monitor icon-mc-more' />
                </span>
              </div>
            </div>
          );
        },
      },
    ]);

    const getMoreOperate = () => {
      const { status, is_ack: isAck, ack_operator: ackOperator } = opetateRow.value;
      return (
        <div style={{ display: 'none' }}>
          <div
            ref='moreItems'
            class='alarm-detail-table-options-more-items'
          >
            <div
              class={['more-item', { 'is-disable': false }]}
              onClick={() => handleChatGroup(opetateRow.value)}
            >
              <span class='icon-monitor icon-we-com' />
              <span>{window.i18n.t('一键拉群')}</span>
            </div>
            <div
              class={['more-item', { 'is-disable': isAck || ['RECOVERED', 'CLOSED'].includes(status) }]}
              v-bk-tooltips={{
                disabled: !(isAck || ['RECOVERED', 'CLOSED'].includes(status)),
                content: askTipMsg(isAck, status, ackOperator),
                delay: 200,
                appendTo: 'parent',
                zIndex: 9999999,
              }}
              onClick={() =>
                !isAck && !['RECOVERED', 'CLOSED'].includes(status) && handleAlertConfirm(opetateRow.value)
              }
            >
              <span class='icon-monitor icon-duihao' />
              <span>{window.i18n.t('告警确认')}</span>
            </div>
            <div
              class={['more-item', { 'is-disable': false }]}
              onClick={() => handleManualProcess(opetateRow.value)}
            >
              <span class='icon-monitor icon-chuli' />
              <span>{window.i18n.t('手动处理')}</span>
            </div>
            <div
              class={['more-item', { 'is-disable': opetateRow.value?.is_shielded }]}
              v-bk-tooltips={{
                disabled: !opetateRow.value?.is_shielded,
                content: opetateRow?.value?.is_shielded
                  ? `${opetateRow?.value.shield_operator?.[0] || ''}${t('已屏蔽')}`
                  : '',
                delay: 200,
                appendTo: () => document.body,
              }}
              onClick={() => !opetateRow.value?.is_shielded && handleQuickShield(opetateRow.value)}
            >
              <span class='icon-monitor icon-mc-notice-shield' />
              <span>{window.i18n.t('快捷屏蔽')}</span>
            </div>
          </div>
        </div>
      );
    };

    const handleHideMoreOperate = (e?: Event) => {
      if (!popoperOperateInstance.value) {
        return;
      }
      if (e) {
        const { classList } = e.target as HTMLElement;
        if (classList.contains('icon-mc-more') || classList.contains('operate-more')) {
          return;
        }
      }
      popoperOperateInstance.value.hide();
      popoperOperateInstance.value.close();
      popoperOperateInstance.value = null;
      popoperOperateIndex.value = -1;
    };
    const handleShowMoreOperate = (e, index, data) => {
      popoperOperateIndex.value = index;
      opetateRow.value = data;
      if (!popoperOperateInstance.value) {
        popoperOperateInstance.value = $bkPopover({
          target: e.target,
          content: moreItems.value,
          arrow: false,
          trigger: 'manual',
          placement: 'bottom',
          theme: 'light common-monitor',
          width: 120,
          extCls: 'alarm-detail-table-more-popover',
          disabled: false,
          isShow: true,
          always: false,
          height: 'auto',
          maxWidth: '120',
          maxHeight: 'auto',
          allowHtml: false,
          renderType: 'auto',
          padding: 0,
          offset: 10,
          zIndex: 100,
          disableTeleport: false,
          autoPlacement: false,
          autoVisibility: false,
          disableOutsideClick: false,
          disableTransform: false,
          modifiers: [],
          popoverDelay: 20,
          componentEventDelay: 0,
          forceClickoutside: false,
          immediate: false,
        });
        popoperOperateInstance.value.install();
        setTimeout(() => {
          popoperOperateInstance.value?.vm?.show();
        }, 100);
      } else {
        popoperOperateInstance.value.update(e.target, {
          target: e.target,
          content: moreItems.value,
        });
      }
    };
    const handleLoadData = () => {
      // scrollLoading.value = true;
      //   scrollLoading.value = false;
    };
    const handleConfirmAfter = () => {};
    const alarmConfirmChange = v => {
      dialog.alarmConfirm.show = v;
      handleGetTable();
    };
    const handleAlarmDispatchShowChange = v => {
      dialog.alarmDispatch.show = v;
    };
    /* 手动处理轮询状态 */
    const handleDebugStatus = (actionIds: number[]) => {
      dialog.manualProcess.actionIds = actionIds;
      dialog.manualProcess.debugKey = random(8);
    };
    const handleMealInfo = (mealInfo: { name: string }) => {
      dialog.manualProcess.mealInfo = mealInfo;
    };
    /**
     * @description: 屏蔽成功
     * @param {boolean} v
     * @return {*}
     */
    const quickShieldSuccess = (v: boolean) => {
      if (v) {
        // tableData.value.value.forEach(item => {
        //   if (dialog.quickShield.ids.includes(item.id)) {
        //     item.is_shielded = true;
        //     item.shield_operator = [window.username || window.user_name];
        //   }
        //     key
        //   }
        // };
        // this.$router.replace(params);
        // this.routeStateKeyList.push(key);
      }
    };
    /**
     * @description: 快捷屏蔽
     * @param {boolean} v
     * @return {*}
     */
    const quickShieldChange = (v: boolean) => {
      dialog.quickShield.show = v;
    };
    const handleGetTable = () => {
      // 如果 bkzIds 为空，不发送请求
      if (!bkzIds.value || bkzIds.value.length === 0) {
        return;
      }

      tableLoading.value = true;
      // 重置异常状态
      exceptionData.value.isError = false;
      exceptionData.value.errorMsg = '';

      const queryString = typeof alertIdsData.value === 'object' ? alertIdsData.value?.ids || '' : alertIdsData.value;
      const params = {
        bk_biz_ids: bkzIds.value,
        id: incidentId.value,
        query_string: queryString,
      };
      incidentAlertList(params, { needMessage: false })
        .then(res => {
          tableLoading.value = false;
          alertData.value = res;
        })
        .catch(err => {
          tableLoading.value = false;
          alertData.value = [];
          // 异常状态赋值
          exceptionData.value.isError = true;
          exceptionData.value.errorMsg = err.message || '';
        })
      // const data = await incidentAlertList(Object.assign(params, props.filterSearch));

      // const list = alertData.value.find(item => item.alerts.length > 0);
      // collapseId.value = list ? list.id : '';n
    };

    // 表格最大高度
    const tableMaxHeight = computed(() => {
      if (!alarmDetailRef.value) return 0;

      if (alertData.value.length > 1) {
        const total = alertData.value.filter(f => f.alerts.length > 0).length;
        // 273px: 固定的静态高度，150px: 每个折叠项的最小高度
        const staticHeight = 273;
        const itemHeight = 162;
        return `calc(100vh - ${staticHeight}px - ${(total - 1) * itemHeight}px)`;
      } else {
        // 外层父容器高度
        return alarmDetailRef.value.offsetHeight - 100;
      }
    });

    onMounted(() => {
      document.body.addEventListener('click', handleHideMoreOperate);
    });
    onUnmounted(() => {
      handleHideMoreOperate();
      document.body.removeEventListener('click', handleHideMoreOperate);
    });
    const handleAlarmDispatchSuccess = () => {};
    const handleChangeCollapse = ({ id, isCollapse }) => {
      if (isCollapse) {
        collapseId.value = null;
        return;
      }
      collapseId.value = id;
    };

    const handleFeedbackChange = (val: boolean) => {
      dialog.rootCauseConfirm.show = val;
    };
    // const closeTag = () => {
    //   alertIdsData.value = {};
    //   handleGetTable();
    // };
    const refresh = () => {
      emit('refresh');
    };
    watch(
      () => props.alertIdsObject,
      async val => {
        alertIdsData.value = val;
        const validate = await incidentValidateQueryString(
          { query_string: replaceSpecialCondition(alertIdsData.value?.ids), search_type: 'incident' },
          { needMessage: false, needRes: true }
        )
          .then(res => res.result)
          .catch(() => false);
        validate && handleGetTable();
      },
      { deep: true }
    );

    watch(
      () => bkzIds.value,
      (newVal, _oldVal) => {
        // 当 bkzIds 有值并发生变化，且searchValidate为true时，重新请求数据
        if (newVal && newVal.length > 0 && props.searchValidate) {
          handleGetTable();
        }
      },
      { immediate: true }
    );
    return {
      t,
      alertData,
      moreItems,
      collapseId,
      dialog,
      opetateRow,
      tableLoading,
      hoverRowIndex,
      columns,
      tableData,
      scrollLoading,
      chatGroupDialog,
      exceptionData,
      quickShieldChange,
      getMoreOperate,
      handleChangeCollapse,
      alarmConfirmChange,
      quickShieldSuccess,
      handleConfirmAfter,
      handleFeedbackChange,
      handleRootCauseConfirm,
      handleAlarmDispatchShowChange,
      manualProcessShowChange,
      chatGroupShowChange,
      handleMealInfo,
      handleLoadData,
      handleAlarmDispatchSuccess,
      handleDebugStatus,
      handleEnter,
      handleGetTable,
      alertIdsData,
      // closeTag,
      incidentDetailData,
      currentData,
      currentIds,
      currentBizIds,
      refresh,
      disableKey,
      alarmDetailRef,
      tableMaxHeight,
    };
  },
  render() {
    const alertData = this.alertData.filter(item => item.alerts.length > 0);
    return (
      <Loading
        class='alarm-detail-loading'
        loading={this.tableLoading}
      >
        <div
          ref='alarmDetailRef'
          class='alarm-detail bk-scroll-y'
        >
          {/* {this.alertIdsData?.label && (
              <Tag
                style={{ marginBottom: '10px' }}
                theme='info'
                closable
                onClose={this.closeTag}
              >
                {this.alertIdsData.label}
              </Tag>
            )} */}
          <FeedbackCauseDialog
            data={this.currentData}
            visible={this.dialog.rootCauseConfirm.show}
            onEditSuccess={this.handleGetTable}
            onRefresh={this.refresh}
            onUpdate:isShow={this.handleFeedbackChange}
          />
          <ChatGroup
            alarmEventName={this.chatGroupDialog.alertName}
            alertIds={this.chatGroupDialog.alertIds}
            assignee={this.chatGroupDialog.assignee}
            data={this.currentData}
            show={this.chatGroupDialog.show}
            onRefresh={this.refresh}
            onShowChange={this.chatGroupShowChange}
          />
          <QuickShield
            bizIds={this.currentBizIds}
            data={this.currentData}
            details={this.dialog.quickShield.details}
            ids={this.currentIds}
            show={this.dialog.quickShield.show}
            onChange={this.quickShieldChange}
            onRefresh={this.refresh}
            onSuccess={this.quickShieldSuccess}
          />
          <ManualProcess
            alertIds={this.currentIds}
            bizIds={this.currentBizIds}
            data={this.currentData}
            show={this.dialog.manualProcess.show}
            onDebugStatus={this.handleDebugStatus}
            onMealInfo={this.handleMealInfo}
            onRefresh={this.refresh}
            onShowChange={this.manualProcessShowChange}
          />
          <AlarmDispatch
            alertIds={this.currentIds}
            bizIds={this.currentBizIds}
            data={this.currentData}
            show={this.dialog.alarmDispatch.show}
            onRefresh={this.refresh}
            onShow={this.handleAlarmDispatchShowChange}
            onSuccess={this.handleAlarmDispatchSuccess}
          />
          <AlarmConfirm
            bizIds={this.currentBizIds}
            data={this.currentData}
            ids={this.currentIds}
            show={this.dialog.alarmConfirm.show}
            onChange={this.alarmConfirmChange}
            onConfirm={this.handleConfirmAfter}
            onRefresh={this.refresh}
          />
          {this.getMoreOperate()}
          {this.alertData.map(item => {
            return item.alerts.length > 0 ? (
              <Collapse
                id={item.id}
                key={item.id}
                collapse={this.collapseId !== item.id}
                num={item.alerts.length}
                title={item.name}
                onChangeCollapse={this.handleChangeCollapse}
              >
                <div class='alarm-detail-table'>
                  <PrimaryTable
                    key={item.id}
                    bkUiSettings={{
                      checked: this.columns
                        .filter(item => !this.disableKey.includes(item.colKey))
                        .map(item => item.colKey),
                    }}
                    columns={this.columns}
                    data={item.alerts}
<<<<<<< HEAD
                    maxHeight={alertData.length > 1 ? 616 : this.alarmDetailHeight - 100}
                    needCustomScroll={false}
=======
                    maxHeight={this.tableMaxHeight}
                    scroll={{ type: 'virtual' }}
>>>>>>> f117b1e0
                    tooltip-config={{ showAll: false }}
                    onRowMouseenter={this.handleEnter}
                    onRowMouseleave={() => {
                      this.hoverRowIndex = -1;
                    }}
                  />
                </div>
              </Collapse>
            ) : (
              ''
            );
          })}
          {alertData.length === 0 && (
            <ExceptionComp
              errorMsg={this.exceptionData.errorMsg}
              imgHeight={160}
              isError={this.exceptionData.isError}
              title={this.exceptionData.isError ? this.t('查询异常') : this.t('搜索数据为空')}
            />
          )}
        </div>
      </Loading>
    );
  },
});<|MERGE_RESOLUTION|>--- conflicted
+++ resolved
@@ -378,7 +378,7 @@
                     boundary: 'window',
                     extCls: 'alarm-detail-table-tooltip',
                   }}
-                ></span>
+                />
               )}
             </div>
           );
@@ -797,7 +797,7 @@
           // 异常状态赋值
           exceptionData.value.isError = true;
           exceptionData.value.errorMsg = err.message || '';
-        })
+        });
       // const data = await incidentAlertList(Object.assign(params, props.filterSearch));
 
       // const list = alertData.value.find(item => item.alerts.length > 0);
@@ -1010,13 +1010,9 @@
                     }}
                     columns={this.columns}
                     data={item.alerts}
-<<<<<<< HEAD
-                    maxHeight={alertData.length > 1 ? 616 : this.alarmDetailHeight - 100}
+                    maxHeight={this.tableMaxHeight}
                     needCustomScroll={false}
-=======
-                    maxHeight={this.tableMaxHeight}
                     scroll={{ type: 'virtual' }}
->>>>>>> f117b1e0
                     tooltip-config={{ showAll: false }}
                     onRowMouseenter={this.handleEnter}
                     onRowMouseleave={() => {
