/*
 * Tencent is pleased to support the open source community by making
 * 蓝鲸智云PaaS平台 (BlueKing PaaS) available.
 *
 * Copyright (C) 2021 THL A29 Limited, a Tencent company.  All rights reserved.
 *
 * 蓝鲸智云PaaS平台 (BlueKing PaaS) is licensed under the MIT License.
 *
 * License for 蓝鲸智云PaaS平台 (BlueKing PaaS):
 *
 * ---------------------------------------------------
 * Permission is hereby granted, free of charge, to any person obtaining a copy of this software and associated
 * documentation files (the "Software"), to deal in the Software without restriction, including without limitation
 * the rights to use, copy, modify, merge, publish, distribute, sublicense, and/or sell copies of the Software, and
 * to permit persons to whom the Software is furnished to do so, subject to the following conditions:
 *
 * The above copyright notice and this permission notice shall be included in all copies or substantial portions of
 * the Software.
 *
 * THE SOFTWARE IS PROVIDED "AS IS", WITHOUT WARRANTY OF ANY KIND, EXPRESS OR IMPLIED, INCLUDING BUT NOT LIMITED TO
 * THE WARRANTIES OF MERCHANTABILITY, FITNESS FOR A PARTICULAR PURPOSE AND NONINFRINGEMENT. IN NO EVENT SHALL THE
 * AUTHORS OR COPYRIGHT HOLDERS BE LIABLE FOR ANY CLAIM, DAMAGES OR OTHER LIABILITY, WHETHER IN AN ACTION OF
 * CONTRACT, TORT OR OTHERWISE, ARISING FROM, OUT OF OR IN CONNECTION WITH THE SOFTWARE OR THE USE OR OTHER DEALINGS
 * IN THE SOFTWARE.
 */
import { computed, defineComponent, ref, watch } from 'vue';
import { useI18n } from 'vue-i18n';

import { Button, Checkbox, Dialog, Message } from 'bkui-vue';
import { createChatGroup } from 'monitor-api/modules/action';
import { incidentRecordOperation } from 'monitor-api/modules/incident';

import BkUserSelector from '../../../alarm-shield/components/member-selector';

import './chat-group.scss';

export default defineComponent({
  props: {
    show: { type: Boolean, default: false },
    alarmEventName: { type: String, default: '' },
    assignee: { type: Array, default: () => [] },
    alertIds: { type: Array, default: () => [] },
    bizId: { type: Array, default: () => [] },
    type: { type: String, default: 'alarm' },
    data: {
      type: Object,
      default: () => ({}),
    },
  },
  emits: ['showChange', 'refresh'],
  setup(props, { emit }) {
    const { t } = useI18n();
    const isLoading = ref(false);
    const localValue = ref([]);
    const contentType = ref([]);

    const handleShowChange = (v?: boolean) => {
      emit('showChange', v);
    };

    const isAlarm = computed(() => {
      return props.type === 'alarm';
    });

    const bkUrl = computed(() => `${window.site_url}rest/v2/commons/user/list_users/`);

    const title = computed(() => {
      const alarmTitle =
        props.alertIds.length > 1
          ? t('已经选择了{0}个告警事件,将通过企业微信将相关人员邀请到一个群里面进行讨论', [props.alertIds.length])
          : t('已经选择了{0}告警事件,将通过企业微信将相关人员邀请到一个群里面进行讨论', [props.alarmEventName]);
      const incidentTitle = t('将通过企业微信把当前故障相关人员邀请到一个群里面进行讨论', [props.alarmEventName]);
      return isAlarm.value ? alarmTitle : incidentTitle;
    });

    watch(
      () => props.show,
      (v: boolean) => {
        if (v) {
          if (props.alertIds.length > 1) {
            contentType.value = ['detail_url'];
          } else {
            contentType.value = ['alarm_content'];
          }
<<<<<<< HEAD
=======
          console.log(props.assignee, 'props.assignee');
>>>>>>> b76a866d
          localValue.value.splice(0, localValue.value.length, ...props.assignee);
        }
      }
    );

    const handleConfirm = () => {
      const { id, incident_id, bk_biz_id } = props.data;
      const params = {
        bk_biz_id,
        alert_ids: props.alertIds,
        content_type: contentType.value,
        chat_members: localValue.value,
      };
      isLoading.value = true;
      createChatGroup(params)
        .then(data => {
          if (data) {
            Message({
              message: t('拉群成功'),
              theme: 'success',
            });
            handleShowChange(false);
          }
          incidentRecordOperation({
            id,
            incident_id,
            operation_type: 'group_gather',
            extra_info: {
              group_name: localValue.value,
            },
          }).then(res => {
            res && setTimeout(() => emit('refresh'), 2000);
          });
        })
        .finally(() => (isLoading.value = false));
    };
    return {
      title,
      localValue,
      bkUrl,
      contentType,
      isLoading,
      handleShowChange,
      handleConfirm,
      isAlarm,
    };
  },
  render() {
    return (
      <Dialog
        width={640}
        class='chat-group-dialog-wrap'
        v-slots={{
          default: [
            <div
              key={'header'}
              class='header'
            >
              {/* eslint-disable-next-line @typescript-eslint/no-require-imports */}
              <img src={require('../../../../../fta-solutions/static/img/we-com.svg')} />
              <span>{this.title}</span>
            </div>,
            <div
              key={'content'}
              class='content'
            >
              <p class='title'>{this.$t('群聊邀请')}</p>
              <div class='checkbox-group'>
                <Checkbox
                  checked={true}
                  modelValue={true}
                  disabled
                >
                  {this.isAlarm ? this.$t('告警关注人') : this.$t('故障关注人')}
                </Checkbox>
                {/* <Checkbox value={this.isHandler}>{this.$t('告警处理人')}</Checkbox> */}
              </div>
              <BkUserSelector
                class='bk-user-selector'
                v-model={this.localValue}
                api={this.bkUrl}
              />
              <div class='checkbox-group'>
                <Checkbox.Group v-model={this.contentType}>
                  {!this.isAlarm
                    ? [
<<<<<<< HEAD
                        <Checkbox label={'detail_url'}>{this.$t('故障链接')}</Checkbox>,
                        <Checkbox label={'alarm_content'}>{this.$t('故障内告警')}</Checkbox>,
                      ]
                    : [
                        <Checkbox label={'detail_url'}>{this.$t('告警事件链接')}</Checkbox>,
                        <Checkbox label={'alarm_content'}>{this.$t('告警事件内容')}</Checkbox>,
=======
                        <Checkbox
                          key={'1'}
                          label={'2'}
                        >
                          {this.$t('故障链接')}
                        </Checkbox>,
                        <Checkbox
                          key={'2'}
                          label={'alarm_content'}
                        >
                          {this.$t('故障内告警')}
                        </Checkbox>,
                      ]
                    : [
                        <Checkbox
                          key={'1'}
                          label={'detail_url'}
                        >
                          {this.$t('告警事件链接')}
                        </Checkbox>,
                        <Checkbox
                          key={'2'}
                          label={'alarm_content'}
                        >
                          {this.$t('告警事件内容')}
                        </Checkbox>,
>>>>>>> b76a866d
                      ]}
                </Checkbox.Group>
              </div>
            </div>,
          ],
          footer: [
            <Button
              key={'confirm'}
              style='margin-right: 10px'
              disabled={!this.localValue.length || !this.contentType.length}
              loading={this.isLoading}
              theme='primary'
              onClick={() => this.handleConfirm()}
            >
              {this.$t('确定')}
            </Button>,
            <Button
              key={'cancel'}
              onClick={() => this.handleShowChange(false)}
            >
              {this.$t('取消')}
            </Button>,
          ],
        }}
        header-position='left'
        is-show={this.show}
        mask-close={true}
        title={this.$t('一键拉群')}
        on-value-change={this.handleShowChange}
        onClosed={this.handleShowChange}
      />
    );
  },
});<|MERGE_RESOLUTION|>--- conflicted
+++ resolved
@@ -82,10 +82,6 @@
           } else {
             contentType.value = ['alarm_content'];
           }
-<<<<<<< HEAD
-=======
-          console.log(props.assignee, 'props.assignee');
->>>>>>> b76a866d
           localValue.value.splice(0, localValue.value.length, ...props.assignee);
         }
       }
@@ -172,41 +168,32 @@
                 <Checkbox.Group v-model={this.contentType}>
                   {!this.isAlarm
                     ? [
-<<<<<<< HEAD
-                        <Checkbox label={'detail_url'}>{this.$t('故障链接')}</Checkbox>,
-                        <Checkbox label={'alarm_content'}>{this.$t('故障内告警')}</Checkbox>,
+                        <Checkbox
+                          key={'1'}
+                          label={'2'}
+                        >
+                          {this.$t('故障链接')}
+                        </Checkbox>,
+                        <Checkbox
+                          key={'2'}
+                          label={'alarm_content'}
+                        >
+                          {this.$t('故障内告警')}
+                        </Checkbox>,
                       ]
                     : [
-                        <Checkbox label={'detail_url'}>{this.$t('告警事件链接')}</Checkbox>,
-                        <Checkbox label={'alarm_content'}>{this.$t('告警事件内容')}</Checkbox>,
-=======
                         <Checkbox
                           key={'1'}
-                          label={'2'}
-                        >
-                          {this.$t('故障链接')}
+                          label={'detail_url'}
+                        >
+                          {this.$t('告警事件链接')}
                         </Checkbox>,
                         <Checkbox
                           key={'2'}
                           label={'alarm_content'}
                         >
-                          {this.$t('故障内告警')}
-                        </Checkbox>,
-                      ]
-                    : [
-                        <Checkbox
-                          key={'1'}
-                          label={'detail_url'}
-                        >
-                          {this.$t('告警事件链接')}
-                        </Checkbox>,
-                        <Checkbox
-                          key={'2'}
-                          label={'alarm_content'}
-                        >
                           {this.$t('告警事件内容')}
                         </Checkbox>,
->>>>>>> b76a866d
                       ]}
                 </Checkbox.Group>
               </div>
