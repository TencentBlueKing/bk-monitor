.failure-content {
<<<<<<< HEAD
  position: relative;
=======
>>>>>>> 7d0db36d
  height: 100%;
  max-height: calc(100vh - 200px);

  .failure-menu {
    position: absolute;
    top: 108px;
  }
}<|MERGE_RESOLUTION|>--- conflicted
+++ resolved
@@ -1,8 +1,5 @@
 .failure-content {
-<<<<<<< HEAD
   position: relative;
-=======
->>>>>>> 7d0db36d
   height: 100%;
   max-height: calc(100vh - 200px);
 
