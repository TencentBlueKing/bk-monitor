/*
 * Tencent is pleased to support the open source community by making
 * 蓝鲸智云PaaS平台 (BlueKing PaaS) available.
 *
 * Copyright (C) 2021 THL A29 Limited, a Tencent company.  All rights reserved.
 *
 * 蓝鲸智云PaaS平台 (BlueKing PaaS) is licensed under the MIT License.
 *
 * License for 蓝鲸智云PaaS平台 (BlueKing PaaS):
 *
 * ---------------------------------------------------
 * Permission is hereby granted, free of charge, to any person obtaining a copy of this software and associated
 * documentation files (the "Software"), to deal in the Software without restriction, including without limitation
 * the rights to use, copy, modify, merge, publish, distribute, sublicense, and/or sell copies of the Software, and
 * to permit persons to whom the Software is furnished to do so, subject to the following conditions:
 *
 * The above copyright notice and this permission notice shall be included in all copies or substantial portions of
 * the Software.
 *
 * THE SOFTWARE IS PROVIDED "AS IS", WITHOUT WARRANTY OF ANY KIND, EXPRESS OR IMPLIED, INCLUDING BUT NOT LIMITED TO
 * THE WARRANTIES OF MERCHANTABILITY, FITNESS FOR A PARTICULAR PURPOSE AND NONINFRINGEMENT. IN NO EVENT SHALL THE
 * AUTHORS OR COPYRIGHT HOLDERS BE LIABLE FOR ANY CLAIM, DAMAGES OR OTHER LIABILITY, WHETHER IN AN ACTION OF
 * CONTRACT, TORT OR OTHERWISE, ARISING FROM, OUT OF OR IN CONNECTION WITH THE SOFTWARE OR THE USE OR OTHER DEALINGS
 * IN THE SOFTWARE.
 */
import {
  type Ref,
  computed,
  defineComponent,
  inject,
  nextTick,
  onMounted,
  onUnmounted,
  ref,
  shallowRef,
  watch,
} from 'vue';
import { useI18n } from 'vue-i18n';
import { useRouter } from 'vue-router';
<<<<<<< HEAD
=======

>>>>>>> ff09f445
import {
  Arrow,
  Graph,
  type ICombo,
  type INode,
  Tooltip,
  registerBehavior,
  registerCombo,
  registerEdge,
  registerNode,
} from '@antv/g6';
import { addListener, removeListener } from '@blueking/fork-resize-detector';
import { Loading, Message, Popover, Slider } from 'bkui-vue';
import { cloneDeep } from 'lodash';
import { feedbackIncidentRoot, incidentTopology } from 'monitor-api/modules/incident';
import { random } from 'monitor-common/utils/utils.js';
import { debounce } from 'throttle-debounce';

import ResourceGraph from '../resource-graph/resource-graph';
import { useIncidentInject } from '../utils';
import ElkjsUtils from './elkjs-utils';
import FailureTopoTooltips from './failure-topo-tooltips';
import FeedbackCauseDialog from './feedback-cause-dialog';
import formatTopoData from './format-topo-data';
import { NODE_TYPE_SVG } from './node-type-svg';
import TopoTools from './topo-tools';
import { getNodeAttrs, truncateText, getApmServiceType } from './utils';

import type { IEdge, IEntity, ITopoData, ITopoNode, IncidentDetailData } from './types';

import './failure-topo.scss';

const NODE_TYPE = [
  {
    text: '异常',
    status: 'error',
  },
  {
    text: '正常',
    status: 'normal',
  },
];

const TAG_TYPE = [
  {
    text: '未恢复告警',
    status: 'notRestored',
  },
  {
    text: '已恢复 / 已解决 / 已失效告警',
    status: 'restored',
  },
  {
    text: '根因',
    status: 'root',
  },
  {
    text: '反馈的根因',
    status: 'feedBackRoot',
  },
];
/** 增加画布离画布上下左右的留白区域可 */
const GRAPH_DRAG_MARGIN = 100;

export default defineComponent({
  name: 'FailureTopo',
  props: {
    selectNode: {
      type: Array,
      default: () => {
        return [];
      },
    },
  },
  emits: ['toDetail', 'playing', 'toDetailTab', 'changeSelectNode', 'refresh'],
  setup(props, { emit }) {
    const router = useRouter();
    /** 缓存resize render后执行的回调函数，主要用于点击播放之前收起右侧资源图时的回调 */
    const resizeCacheCallback = ref(null);
    const detailInfo = ref({});
    const cacheResize = ref<boolean>(false);
    const wrapRef = ref<HTMLDivElement>();
    const refreshTime = ref<number>(30 * 1000);
    const topoTools = ref(null);
    let refreshTimeout = null;
    const topoGraphRef = ref<HTMLDivElement>(null);
    const graphRef = ref<HTMLElement>(null);
    let graph: Graph;
    let tooltips = null;
    // 边的动画定时器
    const edgeInterval = [];
    let playTime = null;
    /** g6 默认缩放级别 数值 / 10 为真实结果值  */
    const MIN_ZOOM = 0.2;
    const { t } = useI18n();
    const incidentDetail = inject<Ref<IncidentDetailData>>('incidentDetail');
    const incidentDetailData: Ref<IncidentDetailData> = computed(() => {
      return incidentDetail.value;
    });
    /** 当前停留帧 */
    const timelinePosition = ref<number>(0);
    const isPlay = ref<boolean>(false);
    const topoRawDataCache = ref({
      diff: [],
      latest: {
        nodes: [],
      },
      complete: {
        nodes: [],
        combos: [],
        edges: [],
      },
    });
    /** 判断是否渲染过编辑区域 */
    const isRenderComplete = ref<boolean>(false);
    const tooltipsModel = shallowRef<ITopoNode | ITopoNode[]>();
    const tooltipsEdge: Ref<IEdge> = shallowRef();
    const tooltipsType = ref<string>('node');
    const tooltipsRef = ref<InstanceType<typeof FailureTopoTooltips>>();
    const resourceGraphRef = ref<InstanceType<typeof ResourceGraph>>();
    let topoRawData: ITopoData = null;
    const autoAggregate = ref<boolean>(true);
    const aggregateCluster = ref(true);
    const aggregateConfig = ref({});
    // const shouldUpdateNode = ref(null);
    const showLegend = ref<boolean>(localStorage.getItem('showLegend') === 'true');

    const feedbackCauseShow = ref<boolean>(false);
    const feedbackModel: Ref<{ entity: IEntity }> = ref(null);
    const incidentId = useIncidentInject();
    const nodeEntityId = ref<string>('');
    const loading = ref<boolean>(false);
    let activeAnimation = [];
    const resourceNodeId = ref<string>('');
    const zoomValue = ref<number>(10);
    const showResourceGraph = ref<boolean>(false);
    const savedMatrix = ref(null);
    /** 检测文字长度 */
    const accumulatedWidth = (text, maxWidth = 80) => {
      const context = graph.get('canvas').get('context'); // 获取canvas上下文用于测量文本
      const textWidth = context.measureText(text).width;
      if (textWidth > maxWidth) {
        let truncatedText = '';
        let accumulatedWidth = 0;

        // 逐个字符检查，直到累计宽度超过最大宽度，然后截断
        for (const char of text) {
          accumulatedWidth += context.measureText(char).width;
          if (accumulatedWidth > maxWidth) break;
          truncatedText += char;
        }
        return `${truncatedText}...`;
      }
      return text;
    };
    /** 画布自定义节点 */
    const registerCustomNode = () => {
      registerNode('topo-node', {
        afterDraw(cfg, group) {
          const nodeAttrs = getNodeAttrs(cfg as ITopoNode);
          const { entity, alert_all_recorved, is_feedback_root } = cfg as ITopoNode;
          if (entity.is_root || is_feedback_root) {
            group.addShape('circle', {
              attrs: {
                lineDash: [3],
                lineWidth: 1, // 描边宽度
                cursor: 'pointer', // 手势类型
                r: 25, // 圆半径
                stroke: entity.is_root ? '#F55555' : '#FF9C01',
              },
              name: 'topo-node-root-border',
            });
            group.addShape('rect', {
              zIndex: 10,
              attrs: {
                x: -15,
                y: 12,
                width: 30,
                height: 16,
                radius: 8,
                stroke: '#3A3B3D',
                fill: entity.is_root ? '#F55555' : '#FF9C01',
              },
              name: 'topo-node-rect',
            });
            group.addShape('text', {
              zIndex: 11,
              attrs: {
                x: 0,
                y: 20,
                textAlign: 'center',
                textBaseline: 'middle',
                text: truncateText(t('根因'), 28, 11, 'PingFangSC-Medium'),
                fontSize: 11,
                fill: '#fff',
                ...nodeAttrs.textAttrs,
              },
              name: 'topo-node-text',
            });
          }
          if (entity.is_on_alert || alert_all_recorved) {
            group.addShape('circle', {
              attrs: {
                x: 15,
                y: -14,
                zIndex: 10,
                lineWidth: 1, // 描边宽度
                cursor: 'pointer', // 手势类型
                r: 8, // 圆半径
                fill: entity.is_on_alert ? '#F55555' : '#6C6F78',
              },
              name: 'topo-tag-border',
            });
            group.addShape('image', {
              zIndex: 12,
              attrs: {
                x: 9,
                y: -21,
                width: 12,
                height: 12,
                cursor: 'pointer', // 手势类型
                img: NODE_TYPE_SVG.Alert,
              },
              draggable: true,
              name: 'topo-tag-img',
            });
          }
        },
        draw(cfg, group) {
          const { entity, aggregated_nodes, anomaly_count, is_feedback_root } = cfg as ITopoNode;
          const nodeAttrs: any = getNodeAttrs(cfg as ITopoNode);
          const isRoot = entity.is_root || entity.is_feedback_root;
          const isAggregated = aggregated_nodes.length > 0;
          const nodeShapeWrap = group.addShape('rect', {
            zIndex: 10,
            attrs: {
              x: isRoot ? -25 : -20,
              y: isRoot ? -28 : -22,
              lineWidth: 1, // 描边宽度
              cursor: 'pointer', // 手势类型
              width: isRoot ? 50 : 40, // 根因有外边框整体宽度为50
              height: isRoot ? 82 : isAggregated ? 63 : 67, // 根因展示根因提示加节点类型加节点名称 聚合节点展示聚合提示加类型 普通节点展示名字与类型
            },
            draggable: true,
            name: 'topo-node-shape-wrap',
          });
          group.addShape('circle', {
            zIndex: 10,
            attrs: {
              lineWidth: 1, // 描边宽度
              cursor: 'pointer', // 手势类型
              r: 20, // 圆半径
              ...nodeAttrs.groupAttrs,
            },
            draggable: true,
            name: 'topo-node-shape',
          });
          group.addShape('image', {
            zIndex: 12,
            attrs: {
              x: -12,
              y: -12,
              width: 24,
              height: 24,
              cursor: 'pointer', // 手势类型
              img: NODE_TYPE_SVG[getApmServiceType(entity)],
            },
            draggable: true,
            name: 'topo-node-img',
          });
          group.addShape('circle', {
            attrs: {
              lineWidth: 0, // 描边宽度
              cursor: 'pointer', // 手势类型
              r: 22, // 圆半径
              stroke: 'rgba(5, 122, 234, 1)',
            },
            name: 'topo-node-running',
          });

          if (aggregated_nodes?.length) {
            group.addShape('rect', {
              zIndex: 10,
              attrs: {
                x: -17,
                y: 12,
                width: 32,
                cursor: 'pointer',
                height: 16,
                radius: 8,
                fill: '#fff',
                ...nodeAttrs.rectAttrs,
              },
              name: 'topo-node-rect',
            });
            (anomaly_count as number) > 0 &&
              group.addShape('text', {
                zIndex: 11,
                attrs: {
                  x: -9,
                  y: 20,
                  cursor: 'cursor',
                  textAlign: 'center',
                  textBaseline: 'middle',
                  text: anomaly_count,
                  fontSize: 11,
                  fill: '#F55555',
                  ...nodeAttrs.textAttrs,
                },
                name: 'topo-node-err-text',
              });
            (anomaly_count as number) > 0 &&
              group.addShape('text', {
                zIndex: 11,
                attrs: {
                  x: -2,
                  y: 20,
                  cursor: 'default',
                  textAlign: 'center',
                  textBaseline: 'middle',
                  text: '/',
                  fontSize: 11,
                  fill: '#979BA5',
                  ...nodeAttrs.textAttrs,
                },
                name: 'topo-node-err-text',
              });

            group.addShape('text', {
              zIndex: 11,
              attrs: {
                x: 0 + ((anomaly_count as number) > 0 ? 5 : 0),
                y: 20,
                textAlign: 'center',
                cursor: 'cursor',
                textBaseline: 'middle',
                text:
                  entity.is_root || is_feedback_root
                    ? truncateText(t('根因'), 28, 11, 'PingFangSC-Medium')
                    : aggregated_nodes.length + 1,
                fontSize: 11,
                fill: '#fff',
                ...nodeAttrs.textAttrs,
              },
              name: 'topo-node-text',
            });
          }
          group.addShape('text', {
            zIndex: 11,
            attrs: {
              x: 0,
              y: aggregated_nodes?.length || entity.is_root || is_feedback_root ? 36 : 28,
              textAlign: 'center',
              textBaseline: 'middle',
              cursor: 'cursor',
              text: accumulatedWidth(entity.entity_type),
              fontSize: 10,
              ...nodeAttrs.textNameAttrs,
            },
            name: 'topo-node-type-text',
          });
          aggregated_nodes.length === 0 &&
            group.addShape('text', {
              zIndex: 11,
              attrs: {
                x: 0,
                y: entity.is_root || is_feedback_root ? 48 : 40,
                textAlign: 'center',
                textBaseline: 'middle',
                cursor: 'cursor',
                text: accumulatedWidth(entity.entity_name),
                fontSize: 10,
                ...nodeAttrs.textNameAttrs,
              },
              name: 'topo-node-name-text',
            });
          group.sort();
          return nodeShapeWrap;
        },
        setState(name, value, item) {
          const group = item.getContainer();
          if (name === 'hover') {
            const shape = group.find(e => e.get('name') === 'topo-node-shape');
            shape?.attr({
              shadowColor: value ? 'rgba(0, 0, 0, 0.5)' : false,
              shadowBlur: value ? 6 : false,
              shadowOffsetX: value ? 0 : false,
              shadowOffsetY: value ? 2 : false,
              strokeOpacity: value ? 0.6 : 1,
              cursor: 'pointer', // 手势类型
            });
          } else if (name === 'running') {
            const runningShape = group.find(e => e.get('name') === 'topo-node-running');
            const rootBorderShape = group.find(e => e.get('name') === 'topo-node-root-border');
            if (value) {
              rootBorderShape?.attr({
                opacity: 0,
              });
              runningShape.attr({
                lineWidth: 3,
                r: 24,
                strokeOpacity: 1,
              });
            } else {
              rootBorderShape?.attr({
                opacity: 1,
              });
              runningShape.attr({
                lineWidth: 0, // 描边宽度
                cursor: 'pointer', // 手势类型
                r: 22, // 圆半径
                stroke: 'rgba(5, 122, 234, 1)',
              });
              activeAnimation.forEach(animation => animation?.stop?.());
              activeAnimation = [];
            }
          } else if (name === 'show-animate') {
            group.attr({
              opacity: 0,
            });
            item.show();
            group.animate(
              {
                opacity: 1,
              },
              {
                duration: 1000,
              }
            );
          } else if (name === 'dark') {
            group.attr({
              opacity: value ? 0.4 : 1,
            });
          }
        },
      });
    };
    /** 自定义service combo */
    const registerCustomCombo = () => {
      registerCombo('service-combo', {
        drawShape(cfg, group) {
          const { style } = cfg;
          const rect = group.addShape('rect', {
            fixSize: [400, 300],
            attrs: {
              fixSize: [400, 300],
              ...style,
              radius: 6, // 圆角矩形
            },
            name: 'combo-rect',
          });
          /** 一期数据暂时不需要展示，二期需要打开所以代码不能直接删除 */
          // group.addShape('circle', {
          //   zIndex: 10,
          //   attrs: {
          //     x: 14,
          //     y: 14,
          //     lineWidth: 1, // 描边宽度
          //     cursor: 'pointer', // 手势类型
          //     r: 8, // 圆半径
          //     fill: 'rgba(255, 102, 102, 0.4)',
          //     stroke: '#F55555',
          //     opacity: 0,
          //     // ...nodeAttrs.groupAttrs,
          //   },
          //   draggable: true,
          //   name: 'service-image-shape',
          // });
          // group.addShape('image', {
          //   zIndex: 12,
          //   attrs: {
          //     x: 8,
          //     y: 8,
          //     width: 12,
          //     height: 12,
          //     cursor: 'pointer', // 手势类型
          //     img: NODE_TYPE_SVG.BcsPod,
          //     opacity: 0,
          //   },
          //   draggable: true,
          //   name: 'service-image',
          // });

          group.addShape('text', {
            zIndex: 12,
            attrs: {
              opacity: 1,
              x: 0,
              y: 14,
              cursor: 'default',
              textAlign: 'center',
              textBaseline: 'middle',
              text: cfg.label,
              fontSize: 14,
              fill: '#979BA5',
            },
            draggable: true,
            name: 'service-label',
          });
          return rect;
        },
        // setState(name, value, item) {
        //   if (name === 'hover') {
        //     const group = item.getContainer();
        //     const label = group.find(e => e.get('name') === 'service-label');
        //     label.attr({
        //       opacity: value ? 1 : 0,
        //     });
        //   }
        // },
      });
    };
    /** 画布自定义边 */
    const registerCustomEdge = () => {
      registerEdge(
        'topo-edge',
        {
          afterDraw(cfg, group) {
            const shape = group.get('children')[0];
            const { is_anomaly, anomaly_score, events, edge_type } = cfg;
            const lineDash = anomaly_score === 0 ? [6] : [10];
            if (is_anomaly && events[0] && edge_type === 'ebpf_call') {
              const { direction } = events[0];
              let index = 0;
              // 这里改为定时器执行，自带的动画流动速度控制不了
              edgeInterval.push(
                setInterval(() => {
                  shape.animate(() => {
                    index = index + 1;
                    if (index > (anomaly_score === 0 ? 60 : 120)) {
                      index = 0;
                    }
                    const res = {
                      lineDash,
                      lineDashOffset: direction === 'reverse' ? index : -index,
                    };
                    return res;
                  });
                }, 30)
              );
            }

            if (!cfg.aggregated || !cfg.count) return;
            // 获取路径图形的中点坐标
            const midPoint = shape.getPoint(0.5);
            // 在中点增加一个矩形，注意矩形的原点在其左上角
            group.addShape('rect', {
              zIndex: 10,
              attrs: {
                cursor: 'pointer',
                width: 10,
                height: 10,
                fill: 'rgba(58, 59, 61, 1)',
                // x 和 y 分别减去 width / 2 与 height / 2，使矩形中心在 midPoint 上
                x: midPoint.x - 5,
                y: midPoint.y - 5,
                radius: 5,
              },
            });
            group.addShape('text', {
              zIndex: 11,
              attrs: {
                cursor: 'pointer',
                x: midPoint.x,
                y: midPoint.y,
                textAlign: 'center',
                textBaseline: 'middle',
                text: cfg.count,
                fontSize: 12,
                fill: '#fff',
              },
              name: 'topo-node-text',
            });
          },
          setState(name, value, item) {
            const { is_anomaly } = item.getModel();
            const highlightColor = is_anomaly ? '#F55555' : '#699DF4';
            const darkColor = is_anomaly ? '#F55555' : '#63656D';
            if (name === 'show-animate') {
              const group = item.getContainer();
              const shape = group.get('children')[0];
              const length = shape.getTotalLength();
              const stroke = shape.attr('stroke');
              shape.attr('stroke', highlightColor);
              shape.attr('opacity', 0);
              item.show();
              shape.animate(
                ratio => {
                  const startLen = ratio * length;
                  const cfg = {
                    opacity: 1,
                    quadraticDash: [startLen, length - startLen],
                  };
                  return cfg;
                },
                {
                  duration: 1000,
                  easing: 'easeLinear',
                  callback: () => {
                    shape.attr('stroke', stroke);
                  },
                }
              );
            } else if (name === 'highlight') {
              const group = item.getContainer();
              const shape = group.get('children')[0];
              shape.attr('stroke', value ? highlightColor : darkColor);
              group.attr({
                opacity: value ? 1 : 0.4,
              });
              shape?.cfg?.endArrowShape?.attr({
                opacity: value ? 1 : 0.2,
                stroke: value ? highlightColor : darkColor,
                fill: value ? highlightColor : darkColor,
              });
            } else if (name === 'dark') {
              const group = item.getContainer();
              const shape = group.get('children')[0];
              setTimeout(() => {
                group.attr({
                  opacity: 1,
                });
                shape?.cfg?.endArrowShape?.attr({
                  opacity: 1,
                  fill: darkColor,
                  stroke: darkColor,
                });
              });
            }
          },
          update: undefined,
        },
        'quadratic'
      );
    };
    /** 获取相对位置 */
    const getCanvasByPoint = combo => {
      const comboBBox = combo.getBBox();
      return {
        topLeft: graph.getCanvasByPoint(comboBBox.x, comboBBox.y),
        bottomRight: graph.getCanvasByPoint(comboBBox.x + comboBBox.width, comboBBox.y + comboBBox.height),
      };
    };
    /** 自定义插件 */
    const registerCustomBehavior = () => {
      // node 自定义拖动 防止node拖出combo
      registerBehavior('drag-node-with-fixed-combo', {
        getEvents() {
          return {
            'combo:dragstart': 'onDragStart',
            'combo:drag': 'onDrag',
            'combo:dragend': 'onDragEnd',
            'node:dragstart': 'onDragStart',
            'node:drag': 'onDrag',
            'node:dragend': 'onDragEnd',
          };
        },
        onDragStart(e) {
          const { item } = e;
          const combos = graph.getCombos();
          const model = item.getModel();
          // 存储当前节点所在的 combo ID
          if (item.get('type') === 'node' || (item.get('type') === 'combo' && model.parentId)) {
            const combo = combos.find(combo =>
              [model.comboId, model.subComboId, model.parentId].includes(combo.getID())
            );
            this.currentComboId = combo ? combo.getID() : null;
            this.currentNodes = [];
            /** 如果拖动的是combo */
            if (item.get('type') === 'combo') {
              // biome-ignore lint/complexity/noForEach: <explanation>
              graph.getNodes().forEach(node => {
                if (node.getModel().subComboId === item.getID()) {
                  (this.currentNodes as INode[]).push(node);
                }
              });
            }
            this.origin = { x: e.x, y: e.y };
          }
        },
        onDrag(e) {
          const { item, x, y } = e;
          if (this.currentComboId) {
            const combos = graph.getCombos();
            let dragBbox = item.getBBox();
            const combo = combos.find(combo => combo.getID() === this.currentComboId);
            const comboBBox = combo.getBBox();
            const nodeSize = 40; // 假设节点的边长为40
            const { x: originX, y: originY } = this.origin as { x: number; y: number };
            let dx = x - originX;
            let dy = y - originY;

            if (item.get('type') === 'node') {
              const model = item.getModel();
              const isAggregatedNode = model.aggregated_nodes.length > 0;
              // 聚合节点不会展示 节点名称用外层容器节点类型判断， 非聚合节点用节点名称判断
              const nameTextShape = item
                .get('group')
                .find(s => s.get('name') === (isAggregatedNode ? 'topo-node-type-text' : 'topo-node-name-text'));
              const nameShapeBBox = nameTextShape?.getBBox?.() || {
                width: 0,
                y: 0,
                height: 0,
              };
              // 获取该Shape相对于画布的边界框
              // 根据节点中心位置和边长计算出节点的新边界框
              dragBbox = {
                minX: model.x + nameShapeBBox.minX,
                maxX: model.x + nameShapeBBox.maxX,
                minY: model.y + nameShapeBBox.minY - (nodeSize + nameShapeBBox.height * 2),
                maxY: model.y + nameShapeBBox.maxY,
              };
            }
            if (dragBbox.minX + dx < comboBBox.minX) {
              dx = comboBBox.minX - dragBbox.minX;
            }
            if (dragBbox.maxX + dx > comboBBox.maxX) {
              dx = comboBBox.maxX - dragBbox.maxX;
            }
            if (dragBbox.minY + dy < comboBBox.minY) {
              dy = comboBBox.minY - dragBbox.minY;
            }
            if (dragBbox.maxY + dy > comboBBox.maxY) {
              dy = comboBBox.maxY - dragBbox.maxY;
            }
            // 如果节点新位置还在Combo内，可以移动
            item.toFront(); // 如果需要的话可以让节点到最前方显示
            const model = item.getModel();
            graph.updateItem(item, {
              x: model.x + dx,
              y: model.y + dy,
            });
            // biome-ignore lint/complexity/noForEach: <explanation>
            (this.currentNodes as INode[]).forEach(node => {
              const model = node.getModel();
              graph.updateItem(node, {
                x: model.x + dx,
                y: model.y + dy,
              });
              node.toFront();
            });
            this.origin = { x: e.x, y: e.y };
          }
        },
        onDragEnd() {
          // 清除临时信息
          this.currentComboId = undefined;
          this.currentNodes = undefined;
        },
      });
      // 自定义拖拽
      registerBehavior('drag-canvas-move', {
        getEvents() {
          return {
            mouseenter: 'omMouseenter',
            mousedown: 'onMouseDown',
            mousemove: 'onMouseMove',
            mouseup: 'onMouseUp',
            mouseleave: 'onMouseLeave',
          };
        },
        omMouseenter(e) {
          const itemType = e?.item?.getType();
          const model = e?.item?.getModel();
          /** 子combo/节点/和边不响应拖动 */
          if (['node', 'edge'].includes(itemType) || (itemType === 'combo' && model?.parentId)) {
            return;
          }
          const canvas = graph.get('canvas');
          const el = canvas.get('el'); // 获取到画布实际的 DOM 元素
          this.comboRect = {
            el,
          };
          (this.comboRect as any).el.cursor = 'grab';
        },
        onMouseDown(e) {
          const itemType = e?.item?.getType();
          const model = e?.item?.getModel();
          if (['node', 'edge'].includes(itemType) || (itemType === 'combo' && model?.parentId)) {
            return;
          }
          e.item &&
            graph.updateItem(e.item, {
              style: {
                cursor: 'grabbing',
              },
            });
          (this as any).comboRect.el.style.cursor = 'grabbing';
          this.dragging = true;
          const combos = graph.getCombos().filter(combo => !combo.getModel().parentId);
          let xCombo = combos[0];
          let xComboWidth = 0;
          // biome-ignore lint/complexity/noForEach: <explanation>
          combos.forEach(combo => {
            const { width } = combo.getBBox();
            if (width > xComboWidth) {
              xCombo = combo;
              xComboWidth = width;
            }
          });
          this.comboRect = {
            ...((this as any).comboRect || {}),
            xCombo,
            topCombo: combos[0],
            bottomCombo: combos[combos.length - 1],
            width: graph.getWidth(),
            height: graph.getHeight() + 20,
          };
        },
        onMouseMove(e) {
          if (this.dragging) {
            const comboRect = this.comboRect as {
              topCombo: ICombo;
              bottomCombo: ICombo;
              xCombo: ICombo;
              width: number;
              height: number;
            };
            let { movementX, movementY } = e.originalEvent;
            // 大于零向上拖动
            if (movementY < 0) {
              const { bottomRight } = getCanvasByPoint(comboRect.bottomCombo);
              bottomRight.y + GRAPH_DRAG_MARGIN < comboRect.height && (movementY = 0);
            } else {
              const { topLeft } = getCanvasByPoint(comboRect.topCombo);
              topLeft.y - GRAPH_DRAG_MARGIN > 0 && (movementY = 0);
            }
            const { topLeft, bottomRight } = getCanvasByPoint(comboRect.xCombo);
            /** 大于0向左拖动 */
            if (movementX < 0) {
              bottomRight.x + GRAPH_DRAG_MARGIN < comboRect.width && (movementX = 0);
            } else {
              topLeft.x - GRAPH_DRAG_MARGIN > 0 && (movementX = 0);
            }
            graph.translate(movementX, movementY);
          }
        },
        onMouseUp(e) {
          if (!this.dragging) {
            return;
          }
          this.dragging = false;
          e.item &&
            e.item.getType() === 'combo' &&
            graph.updateItem(e.item, {
              style: {
                cursor: 'grab',
              },
            });
          (this as any).comboRect.el.style.cursor = 'grab';
        },
        onMouseLeave(e) {
          if (this.dragging) {
            e.item &&
              e.item.getType() === 'combo' &&
              graph.updateItem(e.item, {
                style: {
                  cursor: 'grab',
                },
              });
            (this as any).comboRect.el.style.cursor = 'grab';
            this.dragging = false;
          }
        },
      });

      registerBehavior('custom-scroll-canvas', {
        getEvents() {
          return {
            wheel: 'onWheel',
          };
        },
        onWheel: e => {
          e.preventDefault();
          e.stopPropagation();
          const { deltaX, deltaY } = e;
          const sensitivity = 2; // 设置滚动灵敏度
          let dx = -deltaX * sensitivity;
          let dy = -deltaY * sensitivity;
          // 获取所有combos的布局信息
          const combos = graph.getCombos().filter(combo => !combo.getModel().parentId);
          const width = graph.getWidth();
          const height = graph.getHeight() + 20;
          if (Math.abs(deltaY) > Math.abs(deltaX)) {
            // vertical scroll
            if (deltaY > 0) {
              const bottomCombo = combos[combos.length - 1];
              const { bottomRight } = getCanvasByPoint(bottomCombo);
              bottomRight.y + GRAPH_DRAG_MARGIN < height && (dy = 0);
            } else {
              const topCombo = combos[0];
              const { topLeft } = getCanvasByPoint(topCombo);
              topLeft.y - GRAPH_DRAG_MARGIN > 0 && (dy = 0);
            }
            dx = 0;
          } else {
            const topCombo = combos[0];
            const { topLeft, bottomRight } = getCanvasByPoint(topCombo);
            /** 大于0判断右侧 否则判断左侧 */
            if (deltaX > 0) {
              bottomRight.x + GRAPH_DRAG_MARGIN < width && (dx = 0);
            } else {
              topLeft.x - GRAPH_DRAG_MARGIN > 0 && (dx = 0);
            }
            dy = 0;
          }
          graph.translate(dx, dy);
        },
      });
    };
    /** 自定义tips */
    const registerCustomTooltip = () => {
      tooltips = new Tooltip({
        // offsetX: 10,
        // offsetY: 10,
        fixToNode: [1, 1],
        container: document.querySelector('.topo-graph') as HTMLDivElement,
        trigger: 'click',
        itemTypes: ['edge', 'node'],
        getContent: e => {
          const type = e.item.getType();
          const model = e.item.getModel();
          if (type === 'edge') {
            const { nodes = [] } = topoRawDataCache.value.complete;
            const targetModel = nodes.find(item => item.id === model.target);
            const sourceModel = nodes.find(item => item.id === model.source);
            tooltipsModel.value = [sourceModel, targetModel];
            tooltipsEdge.value = model as IEdge;
            model.nodes = [
              {
                ...sourceModel,
                events: model.events || [],
              },
              {
                ...targetModel,
                events: model.events || [],
              },
            ];
            // biome-ignore lint/complexity/noForEach: <explanation>
            (model.aggregated_edges as ITopoNode[]).forEach(node => {
              node.id = random(10);
              const targetModel = nodes.find(item => item.id === node.target);
              const sourceModel = nodes.find(item => item.id === node.source);
              /** 聚合节点在nodes集合中第一层可能找不到直接取边中的信息制造entity */
              node.nodes = [
                {
                  entity: {
                    is_anomaly: node.source_is_anomaly,
                    is_on_alert: node.source_is_on_alert,
                    entity_name: node.source_name,
                    entity_type: node.source_type,
                  },
                  ...sourceModel,
                  events: node.events || [],
                },
                {
                  entity: {
                    is_anomaly: node.target_is_anomaly,
                    is_on_alert: node.target_is_on_alert,
                    entity_name: node.target_name,
                    entity_type: node.target_type,
                  },
                  ...targetModel,
                  events: node.events || [],
                },
              ];
            });
          } else {
            tooltipsModel.value = model as ITopoNode;
            // nodeEntityId.value = tooltipsModel.value.entity.entity_id;
          }
          tooltipsType.value = type;
          return tooltipsRef.value.$el as HTMLDivElement;
        },
      });
    };

    /** 窗口变化 */
    function handleResize() {
      if (!graph || graph.get('destroyed') || !graphRef.value) return;
      /** 播放过程中不只需resize，等待播放完毕后判断 resize*/
      if (isPlay.value) {
        cacheResize.value = true;
        return;
      }
      const { height } = document.querySelector('.failure-topo').getBoundingClientRect();
      const { width } = graphRef.value.getBoundingClientRect();
      tooltipsRef?.value?.hide?.();
      tooltips?.hide?.();
      graph.changeSize(width, height - 40);
      /** 将红线置顶 */
      setTimeout(toFrontAnomalyEdge, 500);
      const combos = graph.getCombos().map(combo => combo.getModel());
      ElkjsUtils.setRootComboStyle(combos, graph.getWidth());
      graph.refresh();
      graph.render();
      const zoom = localStorage.getItem('failure-topo-zoom');
      if (zoom) {
        handleZoomChange(zoom);
        zoomValue.value = Number(zoom);
      }
      // graph.fitCenter();
      timelinePosition.value = topoRawDataCache.value.diff.length - 1;
      /** 打开时会触发导致动画消失 */
      if (resourceNodeId.value) {
        const isNavSelectNode = navSelectNode.value.some(node => node.id === resourceNodeId.value);
        if (isNavSelectNode) {
          // biome-ignore lint/complexity/noForEach: <explanation>
          navSelectNode.value.forEach(node => {
            graph.setItemState(graph.findById(node.id), 'running', true);
          });
          return;
        }
        const node = graph.findById(resourceNodeId.value);
        node && graph.setItemState(node, 'running', true);
      }

      /** 恢复视图状态 */
      if (savedMatrix.value) {
        graph.getGroup().setMatrix(savedMatrix.value);
      }
    }

    const onResize = debounce(300, handleResize);

    /**
     * 清洗ComboID避免重复ID导致绘制错误
     * API返回数据ComboID和nodeID会重复
     */
    const formatResponseData = data => {
      const { combos = [], nodes = [], sub_combos = [] } = data || {};
      // biome-ignore lint/complexity/noForEach: <explanation>
      nodes.forEach(node =>
        Object.assign(node, {
          width: 90,
          height: 92,
          comboId: ElkjsUtils.getComboId(node.comboId),
          subComboId: ElkjsUtils.getComboId(node.subComboId),
        })
      );
      combos.forEach(formatComboOption);
      sub_combos.forEach(formatSubcomboOption);
    };

    const formatSubcomboOption = combo => {
      Object.assign(combo, {
        id: ElkjsUtils.getComboId(combo.id),
        isCombo: true,
        comboId: ElkjsUtils.getComboId(combo.comboId),
      });
    };

    const formatComboOption = combo => {
      Object.assign(combo, {
        id: ElkjsUtils.getComboId(combo.id),
        isCombo: true,
        comboId: ElkjsUtils.getComboId(combo.comboId),
        type: 'rect',
        style: {
          cursor: 'grab',
          fill: '#3A3B3D',
          radius: 6,
          stroke: '#3A3B3D',
          opacity: 0.8,
        },
        labelCfg: {
          style: {
            fill: '#979BA5',
            fontSize: 16,
          },
        },
      });
    };

    /** 获取数据 */
    const getGraphData = async (isAutoRefresh = false) => {
      loading.value = !isAutoRefresh;
      if (!wrapRef.value) return;
      clearTimeout(refreshTimeout);
      const renderData = await incidentTopology({
        id: incidentId.value,
        auto_aggregate: autoAggregate.value,
        aggregate_cluster: aggregateCluster.value ?? false,
        aggregate_config: aggregateConfig.value,
        only_diff: true,
        start_time: isAutoRefresh
          ? topoRawDataCache.value.diff[topoRawDataCache.value.diff.length - 1].create_time + 1
          : incidentId.value.substr(0, 10),
      })
        .then(res => {
          const { latest, diff, complete } = res;
          // diff = diff.filter(item => item.content.nodes.length > 0 || item.content.edges.length > 0);
          complete.combos = latest.combos;
          complete.sub_combos = latest.sub_combos;
          formatResponseData(complete);
          const { combos = [], edges = [], nodes = [], sub_combos = [] } = complete || {};
          ElkjsUtils.setSubCombosMap(ElkjsUtils.getSubComboCountMap(nodes));
          const resolvedCombos = [...combos, ...ElkjsUtils.resolveSumbCombos(sub_combos)];
          const processedNodes = [];
          // biome-ignore lint/complexity/noForEach: <explanation>
          diff.forEach(item => {
            item.showNodes = [...processedNodes];
            processedNodes.push(...item.content.nodes);
          });
          topoRawDataCache.value.diff = diff;
          topoRawDataCache.value.latest = latest;
          topoRawDataCache.value.complete = { ...complete, combos: resolvedCombos };
          const diffLen = topoRawDataCache.value.diff.length;
          timelinePosition.value = diffLen - 1;
          return ElkjsUtils.getTopoRawData(resolvedCombos, edges, nodes);
        })
        .finally(() => {
          if (!graph) {
            initGraph();
          }
          loading.value = false;
          if (refreshTime.value !== -1) {
            refreshTimeout = setTimeout(() => {
              getGraphData(true);
            }, refreshTime.value);
          }
        });
      if (isAutoRefresh) return;
      topoRawData = renderData;
      const rootNode = topoRawData.nodes.find(node => node.entity.is_root);
      if (!resourceNodeId.value && rootNode) {
        resourceNodeId.value = rootNode.id;
        nodeEntityId.value = rootNode.entity.entity_id;
      }
    };

    /** 布局计算 */
    const resolveLayout = (data): Promise<any> => {
      const copyData = JSON.parse(JSON.stringify(data));
      const { layoutNodes, edges, nodes } = formatTopoData(copyData);
      const resolvedData = ElkjsUtils.getKlayGraphData({ nodes: layoutNodes, edges, source: nodes });

      return ElkjsUtils.getLayoutData(resolvedData).then(layouted => {
        ElkjsUtils.updatePositionFromLayouted(layouted, copyData);
        ElkjsUtils.OptimizeLayout(layouted, copyData, edges);
        ElkjsUtils.setRootComboStyle(copyData.combos, graph.getWidth());

        return { layouted, data: copyData };
      });
    };
    /** 确认某个节点是否在画布之外 */
    const isNodeOutOfCanvas = node => {
      const canvasWidth = graph.get('width');
      const canvasHeight = graph.get('height');
      const matrix = graph.get('group').getMatrix();
      if (!matrix) {
        return false;
      }
      const { x, y, width } = node.getModel();

      /** 拖动画布偏移节点位置是不变的，需要考虑画布的偏移和缩放 */
      const transformedX = x * matrix[0] + matrix[6];
      const transformedY = y * matrix[4] + matrix[7];

      /** 计算节点边界 */
      const fraction = width / 3;
      /** 检查节点的位置是否超出画布边界 */
      if (
        transformedX - fraction < 0 ||
        transformedX + fraction > canvasWidth ||
        transformedY < 0 ||
        transformedY > canvasHeight
      ) {
        return true;
      }
      return false;
    };

    /** 移动根因节点到画布中心 */
    const moveRootNodeCenter = (isRecordMatrix = false) => {
      if (isRecordMatrix) {
        /** 记录当前画布的移动坐标 */
        const matrix = graph.getGroup().getMatrix();
        if (matrix) {
          /** 保存当前的变换矩阵 */
          savedMatrix.value = matrix.slice();
        }
      } else {
        const rootNode = topoRawData.nodes.find(node => node.entity.is_root);
        const node = graph.findById(resourceNodeId.value || rootNode.id);
        if (!isNodeOutOfCanvas(node)) {
          return;
        }
        // x轴居中，y轴在视图范围内即可
        const { x, y, height } = node.getModel();
        const graphWidth = graph.get('width');
        const graphHeight = graph.get('height');
        const centerX = graphWidth / 2;
        const dx = centerX - x;
        const h = (height as number) / 2;
        // 计算 y 轴上的偏移量，使节点在画布范围内
        let dy = 0;
        if (y < h) {
          dy = h - y; // 节点超过上边界
        } else if (y > graphHeight - h) {
          dy = graphHeight - h - y; // 节点超过下边界
        }

        graph.translate(dx, dy);
      }
    };
    /** 错误的线置于顶层 */
    const toFrontAnomalyEdge = () => {
      const edges = graph.getEdges();
      // biome-ignore lint/complexity/noForEach: <explanation>
      edges.forEach(edge => {
        const edgeModel = edge.getModel();
        if (edgeModel.is_anomaly) {
          edge.toFront();
        }
      });
    };
    /** 渲染数据 */
    const renderGraph = (data = topoRawDataCache.value.complete, renderComplete = false) => {
      // biome-ignore lint/complexity/noForEach: <explanation>
      edgeInterval.forEach(interval => {
        clearInterval(interval);
      });
      resolveLayout(data).then(resp => {
        graph.data(resp.data);
        graph.render();
        if (resourceNodeId.value) {
          const node = graph.findById(resourceNodeId.value);
          node && graph.setItemState(node, 'running', true);
        }
        isRenderComplete.value = renderComplete;
        // 默认渲染最后帧
        // handleTimelineChange(topoRawDataCache.value.diff.length - 1);
        /** 获取用户拖动设置后的zoom缩放级别 */
        const zoom = localStorage.getItem('failure-topo-zoom');
        if (zoom) {
          handleZoomChange(zoom);
          zoomValue.value = Number(zoom);
        }
        moveRootNodeCenter();
        // biome-ignore lint/complexity/noForEach: <explanation>
        data.nodes.forEach(node => {
          if (node.is_deleted) {
            const deleteNode = graph.findById(node.id) as INode;
            if (!deleteNode) return;
            // biome-ignore lint/complexity/noForEach: <explanation>
            deleteNode.getEdges().forEach(edge => edge.hide());
            deleteNode.hide();
          }
        });
        /** 布局渲染完将红线置顶 */
        setTimeout(toFrontAnomalyEdge, 500);
      });
    };
    onMounted(() => {
      getGraphData().then(initGraph);
    });
    /** 初始化图表相关 */
    const initGraph = async () => {
      if (!topoRawData) return;
      const { width, height } = graphRef.value.getBoundingClientRect();
      const maxHeight = Math.max(160 * ElkjsUtils.getRootCombos(topoRawData).length, height);
      registerCustomNode();
      registerCustomBehavior();
      registerCustomEdge();
      registerCustomTooltip();
      registerCustomCombo();
      graph = new Graph({
        container: graphRef.value as HTMLElement,
        width,
        height: maxHeight,
        fitViewPadding: 40,
        fitCenter: false,
        fitView: false,
        minZoom: MIN_ZOOM,
        maxZoom: 2,
        groupByTypes: false,
        plugins: [tooltips],
        defaultNode: {
          type: 'circle',
          size: 40,
          style: {
            cursor: 'pointer',
          },
          // 定义连接点
          anchorPoints: [
            [0.5, 0], // 顶部中间
            [0, 0.5], // 左侧中间
            [1, 0.5], // 右侧中间
            [0.5, 1], // 底部中间
          ],
        },
        defaultEdge: {
          size: 1,
          type: 'quadratic',
          color: '#63656D',
          style: {
            cursor: 'pointer',
          },
        },
        modes: {
          default: [
            'drag-node-with-fixed-combo',
            'drag-canvas-no-move',
            'drag-canvas-move',
            {
              type: 'scroll-canvas',
              scalableRange: -0.92,
            },
          ],
        },
        comboStateStyles: {
          active: {
            fill: '#3A3B3D',
            stroke: '#3A3B3D',
          },
          inactive: {
            fill: '#3A3B3D',
            stroke: '#3A3B3D',
          },
        },
      });
      graph.node(node => {
        return {
          ...node,
          stateStyles: {
            active: {
              stroke: '#3A3B3D',
            },
          },
          type: 'topo-node',
        };
      });
      graph.edge((cfg: any) => {
        const { is_anomaly, edge_type, anomaly_score } = cfg;
        const isInvoke = edge_type === 'ebpf_call';
        const color = is_anomaly ? '#F55555' : '#63656E';
        const edg = {
          ...cfg,
          shape: 'quadratic',
          style: {
            cursor: 'pointer',
            lineAppendWidth: 15,
            endArrow: isInvoke
              ? {
                  path: Arrow.triangle(12, 12, 0),
                  d: 0,
                  fill: color,
                  stroke: color,
                  lineDash: [0, 0],
                }
              : false,
            // fill: isInvoke ? '#F55555' : '#63656E',
            stroke: color,
            lineWidth: is_anomaly ? (anomaly_score > 0 ? 3 : 1.5) : 1,
            lineDash: is_anomaly ? [4, 2] : false,
          },
        };
        if (!cfg.color) return edg;
        return {
          ...edg,
          shape: 'quadratic',
          type: 'topo-edge',
        };
      });
      graph.combo((cfg: any) => {
        return {
          ...cfg,
          ...(cfg.parentId
            ? {
                label: accumulatedWidth(cfg.label, cfg.width),
                style: {
                  stroke: '#626366',
                  lineWidth: 1,
                  lineDash: [2, 3],
                },
                labelCfg: {
                  style: {
                    opacity: 1,
                  },
                },
              }
            : {}),
        };
      });
      renderGraph();
      /** 点击tips时，关闭右侧资源打开的tips */
      graph.on('tooltipchange', ({ action }) => {
        if (action === 'show' && showResourceGraph.value) {
          resourceGraphRef.value.hideToolTips();
        }
      });
      /** 点击非节点清楚高亮状态 */
      graph.on('click', e => {
        if (!e.item || e.item.getType() !== 'node') {
          clearAllStats();
        }
        setTimeout(toFrontAnomalyEdge, 500);
      });
      /** serverCombo 移动展示name */
      // graph.on('combo:mouseenter', e => {
      //   const { item } = e;
      //   if (!item.getModel().parentId) return;
      //   graph.setItemState(item, 'hover', true);
      //   const label = item.getContainer().find(element => element.get('type') === 'text');
      //   if (label) {
      //     label.attr('opacity', 1); // 悬停时显示标签
      //   }
      // });
      /** serverCombo 移出隐藏name */
      // graph.on('combo:mouseleave', e => {
      //   const { item } = e;
      //   if (!item.getModel().parentId) return;
      //   graph.setItemState(item, 'hover', false);
      //   const label = item.getContainer().find(element => element.get('type') === 'text');
      //   if (label) {
      //     label.attr('opacity', 0); // 悬停时显示标签
      //   }
      // });

      graph.on('node:mouseenter', e => {
        const { item } = e;
        graph.setItemState(item, 'hover', true);
        /** 移动到service Combo中的节点 需要给父级也加上hover态度 */
        const model = item.getModel() as ITopoNode;
        if (model.subComboId) {
          const combo = graph.findById(model.subComboId);
          if (!combo) return;
          // const label = combo.getContainer().find(element => element.get('type') === 'text');
          // if (label) {
          //   label.attr('opacity', 1); // 悬停时显示标签
          // }
          combo && graph.setItemState(combo, 'hover', true);
        }
        return;
      });
      /** 监听手势缩放联动缩放轴数据 */
      graph.on('viewportchange', ({ action }) => {
        if (action === 'zoom') {
          zoomValue.value = graph.getZoom() * 10;
        }
      });
      // 监听鼠标离开节点
      graph.on('node:mouseleave', e => {
        const nodeItem = e.item;
        /** 移出隐藏名称 */
        const model = nodeItem.getModel() as ITopoNode;
        if (model.subComboId) {
          const combo = graph.findById(model.subComboId);
          if (!combo) return;
          // const label = combo.getContainer().find(element => element.get('type') === 'text');
          // if (label) {
          //   label.attr('opacity', 0);
          // }
        }
        graph.setItemState(nodeItem, 'hover', false);
      });
      /** resize之后的render 调用一次缓存的函数 通知可以播放 */
      graph.on('afterrender', () => {
        resizeCacheCallback.value?.();
      });
      /** 设置节点高亮状态 */
      graph.on('node:click', ({ item }) => {
        // const nodeItem = e.item;
        graph.setAutoPaint(false);
        // biome-ignore lint/complexity/noForEach: <explanation>
        graph.getNodes().forEach(function (node) {
          graph.clearItemStates(node, ['dark', 'highlight']);
          graph.setItemState(node, 'dark', true);
          node.toFront();
        });
        /** 根据边的关系设置节点状态 */
        // biome-ignore lint/complexity/noForEach: <explanation>
        graph.getEdges().forEach(function (edge) {
          if (edge.getSource() === item) {
            graph.setItemState(edge.getTarget(), 'dark', false);
            graph.setItemState(edge.getTarget(), 'highlight', true);
            graph.setItemState(edge, 'highlight', true);
            edge.toFront();
          } else if (edge.getTarget() === item) {
            graph.setItemState(edge.getSource(), 'dark', false);
            graph.setItemState(edge.getSource(), 'highlight', true);
            graph.setItemState(edge, 'highlight', true);
            edge.toFront();
          } else {
            graph.setItemState(edge, 'highlight', false);
          }
        });

        graph.setItemState(item, 'dark', false);
        graph.setItemState(item, 'highlight', true);
        graph.paint();
        graph.setAutoPaint(true);
      });
      /** 清除高亮状态 */
      function clearAllStats() {
        graph.setAutoPaint(false);
        graph.getEdges().forEach(function (edge) {
          graph.clearItemStates(edge, ['dark', 'highlight']);
          edge.toFront();
        });
        graph.getNodes().forEach(function (node) {
          graph.clearItemStates(node, ['dark', 'highlight']);
          node.toFront();
        });
        graph.paint();
        graph.setAutoPaint(true);
      }

      graph.on('combo:click', () => {
        tooltipsRef.value.hide();
        tooltips.hide();
      });
      /** 触发下一帧播放 */
      graph.on('afteritemstatechange', ({ state }) => {
        if (state && !(state as string).includes('show-animate')) return;
        clearTimeout(playTime);
        playTime = setTimeout(() => {
          timelinePosition.value = timelinePosition.value + 1;
          handlePlay({ value: isPlay.value });
        }, 1000);
      });
      nextTick(() => {
        addListener(graphRef.value as HTMLElement, onResize);
      });
    };
    onUnmounted(() => {
      edgeInterval.forEach(interval => {
        clearInterval(interval);
      });
      clearTimeout(playTime);
      clearTimeout(refreshTimeout);
      graphRef.value && removeListener(graphRef.value as HTMLElement, onResize);
    });
    /** 打开资源拓朴 */
    const handleViewResource = ({ sourceNode, node }) => {
      if (!showResourceGraph.value) {
        showResourceGraph.value = !showResourceGraph.value;
      } else {
        const node = graph.findById(sourceNode.id);
        graph.setItemState(node, 'running', true);
      }
      if (resourceNodeId.value && resourceNodeId.value !== sourceNode.id) {
        const node = graph.findById(resourceNodeId.value);
        graph.setItemState(node, 'running', false);
      }
      resourceNodeId.value = sourceNode.id;
      nodeEntityId.value = node?.entity?.entity_id || node?.model?.entity?.entity_id;
      moveRootNodeCenter(true);
      tooltipsRef.value.hide();
      tooltips.hide();
      emit('changeSelectNode', sourceNode.id);
    };
    /** 反馈根因 */
    const feedbackIncidentRootApi = (isCancel = false) => {
      const { id, incident_id, bk_biz_id } = incidentDetailData.value;
      const params = {
        id,
        incident_id,
        bk_biz_id,
        feedback: {
          incident_root: feedbackModel.value.entity.entity_id,
          content: '',
        },
      };
      if (isCancel) {
        (params as any).is_cancel = true;
      }
      feedbackIncidentRoot(params).then(async () => {
        Message({
          theme: 'success',
          message: t('取消反馈成功'),
        });
        await getGraphData();
        renderGraph();
      });
    };
    /** 反馈新根因， 反馈后需要重新调用接口拉取数据 */
    const handleFeedBack = model => {
      tooltipsRef.value.hide();
      tooltips.hide();
      feedbackModel.value = model;
      if (model.is_feedback_root) {
        feedbackIncidentRootApi(true);
        return;
      }
      feedbackCauseShow.value = true;
    };
    /** 聚合规则变化 */
    const handleUpdateAggregateConfig = async config => {
      aggregateConfig.value = config.aggregate_config;
      autoAggregate.value = config.auto_aggregate;
      aggregateCluster.value = config.aggregate_cluster;
      await getGraphData();
      renderGraph();
    };
    /** 自动刷新时间变化 */
    const handleChangeRefleshTime = RefleshTime => {
      clearTimeout(refreshTimeout);
      refreshTime.value = RefleshTime;
      if (RefleshTime !== -1 && !isPlay.value) {
        refreshTimeout = setTimeout(() => getGraphData(true), RefleshTime);
      }
    };
    /** 播放某一帧的图 */
    const handleRenderTimeline = (hideNodes = []) => {
      const hideNodeArr = timelinePosition.value === 0 ? topoRawDataCache.value.complete.nodes : hideNodes;
      /** 播放时关闭查看资源态 */
      showResourceGraph.value = false;
      /** 播放时清楚自动刷新 */
      clearTimeout(refreshTimeout);
      // biome-ignore lint/complexity/noForEach: <explanation>
      hideNodeArr.forEach(({ id }) => {
        const node = graph.findById(id);
        node && graph.hideItem(node);
      });
      /** 对比node是否已经展示，已经展示还存在diff中说明只是状态变更以及对比每个展示的node都需要判断边关系的node是在展示状态 */
      const { showNodes } = topoRawDataCache.value.diff[timelinePosition.value];
      const currNodes = topoRawDataCache.value.diff[timelinePosition.value].content.nodes;
      const currEdges = topoRawDataCache.value.diff[timelinePosition.value].content.edges;
      const randomStr = random(8);
      let next = false;
      const edges = graph.getEdges();
      // biome-ignore lint/complexity/noForEach: <explanation>
      edges.forEach(edge => {
        const edgeModel = edge.getModel();
        const targetEdge = currEdges.find(item => item.source === edgeModel.source && edgeModel.target === item.target);

        if (targetEdge) {
          graph.updateItem(edge, { ...edge, ...targetEdge });
        }
      });
      // biome-ignore lint/complexity/noForEach: <explanation>
      currNodes.forEach(item => {
        const node = graph.findById(item.id);
        const model = node?.getModel?.();
        const targetNode = showNodes.find(node => node.id === item.id);
        if (!targetNode) {
          if (node) {
            next = true;
            /** diff中的节点 comboId没有经过布局处理，延用node之前已设置过的id即可 */
            graph.updateItem(node, {
              ...node,
              ...item,
              comboId: model.comboId,
              subComboId: model.subComboId,
            });
            graph.setItemState(node, 'show-animate', randomStr);
            const edges = (node as any).getEdges();
            // biome-ignore lint/complexity/noForEach: <explanation>
            edges.forEach(edge => {
              const edgeModel = edge.getModel();
              const edgeNode = [...showNodes, ...currNodes].find(node => {
                return edgeModel.source === item.id ? node.id === edgeModel.target : node.id === edgeModel.source;
              });
              edgeNode && graph.setItemState(edge, 'show-animate', randomStr);
            });
          }
        } else {
          /** 某个节点状态从展示到隐藏 */
          if (targetNode.is_deleted) {
            node?.hide?.();
            (node as any)?.getEdges()?.forEach(edge => edge?.hide());
            return;
          }
          /** diff中的节点  comboId没有经过布局处理，延用node之前已设置过的id即可 */
          graph.updateItem(node, { ...item, comboId: model.comboId, subComboId: model.subComboId });
        }
      });
      const combos = graph.getCombos().filter(combo => combo.getModel().parentId);
      // biome-ignore lint/complexity/noForEach: <explanation>
      combos.forEach(combo => {
        const { id } = combo.getModel();
        const nodes = topoRawDataCache.value.complete.nodes.filter(node => node.subComboId === id);
        const showNodes = nodes.filter(({ id }) => {
          const node = graph.findById(id);
          return node?._cfg.visible;
        });
        graph[showNodes.length > 0 ? 'showItem' : 'hideItem'](combo);
      });
      return currNodes.length === 0 || !next;
    };
    /** 判断资源图是否开启状态 是的话关闭状态并等待重新布局 */
    const handleResetPlay = playOption => {
      if (showResourceGraph.value) {
        showResourceGraph.value = false;
        resizeCacheCallback.value = () => {
          setTimeout(() => handlePlay(playOption), 300);
          resizeCacheCallback.value = null;
        };
        return;
      }
      handlePlay(playOption);
    };
    /** 播放 */
    const handlePlay = playOption => {
      const { value, isStart = true } = playOption;
      if ('timeline' in playOption) {
        timelinePosition.value = 0;
      }
      isPlay.value = value;
      if (value) {
        const len = topoRawDataCache.value.diff.length;
        if (timelinePosition.value === len) {
          timelinePosition.value = topoRawDataCache.value.diff.length - 1;
          isPlay.value = false;
          emit('playing', false);
          handleChangeRefleshTime(refreshTime.value);
          return;
        }
        emit('playing', true, timelinePosition.value);
        let hideNodes = [];
        if (!isStart) {
          /** 直接切换到对应帧时，直接隐藏掉未出现的帧，并更新当前帧每个node的节点数据 */
          const { showNodes, content } = topoRawDataCache.value.diff[timelinePosition.value];
          hideNodes = topoRawDataCache.value.complete.nodes.filter(node => {
            const showNode = [...showNodes, ...content.nodes].find(item => item.id === node.id);
            return !showNode;
          });
        }
        const next = isStart ? handleRenderTimeline() : handleRenderTimeline(hideNodes);
        if (next) {
          timelinePosition.value = timelinePosition.value + 1;
          handlePlay({ value: true });
        }
      }
    };
    /** 点击展示某一帧的图 */
    const handleTimelineChange = (value, init = false) => {
      if (!init && (value === timelinePosition.value || isPlay.value)) return;
      timelinePosition.value = value;
      if (!isPlay.value && topoRawDataCache.value.diff[value]) {
        /** 切换帧时 */
        showResourceGraph.value = false;
        /** 直接切换到对应帧时，直接隐藏掉未出现的帧，并更新当前帧每个node的节点数据 */
        const { showNodes, content } = topoRawDataCache.value.diff[value];
        // biome-ignore lint/complexity/noForEach: <explanation>
        topoRawDataCache.value.complete.nodes.forEach(({ id }) => {
          const showNode = [...showNodes, ...content.nodes].find(item => item.id === id);
          const deleteNodeIds = showNodes.filter(item => item.is_deleted).map(item => item.id);
          const diffNode = content.nodes.find(item => item.id === id);
          if ((!showNode && !diffNode) || deleteNodeIds.includes(id)) {
            const node = graph.findById(id);
            node && graph.hideItem(node);
          } else if (diffNode) {
            const node = graph.findById(diffNode.id);
            const model = node?.getModel?.();
            node && graph.showItem(node);
            node && graph.updateItem(node, { ...diffNode, comboId: model.comboId, subComboId: model.subComboId });
          }
        });
        const edges = graph.getEdges();
        // biome-ignore lint/complexity/noForEach: <explanation>
        edges.forEach(edge => {
          const edgeModel = edge.getModel();
          const targetEdge = content.edges.find(
            item => item.source === edgeModel.source && edgeModel.target === item.target
          );
          if (targetEdge) {
            graph.updateItem(edge, { ...edge, ...targetEdge });
          }
        });
        /** 子combo需要根据节点时候有展示来决定 */
        const combos = graph.getCombos().filter(combo => combo.getModel().parentId);
        // biome-ignore lint/complexity/noForEach: <explanation>
        combos.forEach(combo => {
          const { id } = combo.getModel();
          const nodes = topoRawDataCache.value.complete.nodes.filter(node => node.subComboId === id);
          const showNodes = nodes.filter(({ id }) => {
            const node = graph.findById(id);
            return node?._cfg.visible;
          });
          graph[showNodes.length > 0 ? 'showItem' : 'hideItem'](combo);
        });
      }
    };
    /** 查看资源展开收起 */
    const handleExpandResourceChange = () => {
      showResourceGraph.value = !showResourceGraph.value;
      moveRootNodeCenter(true);
    };
    const handleResetZoom = () => {
      zoomValue.value = 10;
      graph.zoomTo(1);
      localStorage.setItem('failure-topo-zoom', String(zoomValue.value));
    };
    /** 画布缩放 */
    const handleZoomChange = value => {
      if (graph?.zoomTo) {
        graph.zoomTo(value / 10);
        localStorage.setItem('failure-topo-zoom', String(value));
        zoomValue.value = value;
      }
    };
    const handleUpdateZoom = val => {
      if (isPlay.value) {
        return;
      }
      const value = Math.max(MIN_ZOOM, zoomValue.value + Number(val));
      zoomValue.value = zoomValue.value + Number(val);
      handleZoomChange(value);
    };
    /** 图例展示 */
    const handleShowLegend = () => {
      showLegend.value = !showLegend.value;
      localStorage.setItem('showLegend', String(showLegend.value));
    };
    /** 根因变化 */
    const handleFeedBackChange = async () => {
      await getGraphData();
      renderGraph();
      feedbackCauseShow.value = false;
    };
    const handleToDetail = node => {
      emit('toDetail', node);
    };
    /** 右侧资源图tips打开时，左侧tips关闭 */
    const handleHideToolTips = () => {
      tooltipsRef?.value?.hide?.();
      tooltips?.hide?.();
    };
    /** 根据左侧选中节点组计算出画布高亮节点信息 */
    const navSelectNode = computed(() => {
      const val = [...props.selectNode];
      const rootNode = [];
      if (!val.length) return rootNode;
      topoRawData?.nodes?.forEach?.(node => {
        if (val.includes(node.id)) {
          rootNode.push({
            id: node.id,
            entityId: node.entity.entity_id,
          });
        } else if (node.aggregated_nodes.length) {
          /** 检测是否是个被聚合节点，如果是则展示节点为父节点id，请求数据为本身id */
          node.aggregated_nodes.forEach(aggNode => {
            val.includes(aggNode.id) &&
              rootNode.push({
                id: node.id,
                entityId: aggNode.entity.entity_id,
              });
          });
        }
      });
      return rootNode;
    });
    /** 左侧菜单选中联动 */
    watch(
      () => props.selectNode,
      val => {
        if (val.length) {
          /** 清除之前节点状态 */
          graph.findAllByState('node', 'running').forEach?.(node => {
            graph.setItemState(node, 'running', false);
          });
          navSelectNode.value?.map?.((item, index) => {
            /** 多个节点只设置第一个节点会资源图节点 */
            if (index === 0) {
              if (item.entityId !== nodeEntityId.value) {
                showResourceGraph.value = false;
                resourceNodeId.value = item.id;
                nodeEntityId.value = item.entityId;
              }
              moveRootNodeCenter();
            }
            graph.setItemState(graph.findById(item.id), 'running', true);
          });
        }
      }
    );
    const handleToDetailSlider = node => {
      detailInfo.value = node;
      const data = cloneDeep(node);
      data.nodeId = node.id;
      data.id = node.alert_ids[0];
      window.__BK_WEWEB_DATA__?.showDetailSlider?.(data);
    };
<<<<<<< HEAD
    const goToTracePage = (data, type) => {
      const incident_query = {
        trace_id: data?.abnormal_traces[0].trace_id || '',
        span_id: data?.abnormal_traces[0].span_id || '',
        type,
      };
      const newPage = router.resolve({
        path: '/trace/home',
        query: {
          app_name: data?.abnormal_traces_query.app_name,
          search_type: 'scope',
          search_id: 'traceID',
          refleshInterval: '-1',
          query: data.abnormal_traces_query.query,
          listType: 'trace',
          incident_query: encodeURIComponent(JSON.stringify(incident_query)),
=======
    const goToTracePage = (entity: IEntity, type) => {
      const { rca_trace_info, observe_time_rage } = entity;
      const query: Record<string, number | string> = {};
      const incidentQuery = {
        trace_id: rca_trace_info?.abnormal_traces[0].trace_id || '',
        span_id: rca_trace_info?.abnormal_traces[0].span_id || '',
        type,
      };
      if (observe_time_rage && Object.keys(observe_time_rage).length > 0) {
        query.start_time = observe_time_rage.start_at;
        query.end_time = observe_time_rage.end_at;
      }
      const newPage = router.resolve({
        path: '/trace/home',
        query: {
          app_name: rca_trace_info?.abnormal_traces_query.app_name,
          search_type: 'scope',
          search_id: 'traceID',
          refleshInterval: '-1',
          query: rca_trace_info.abnormal_traces_query.query,
          listType: 'trace',
          incident_query: encodeURIComponent(JSON.stringify(incidentQuery)),
          ...query,
>>>>>>> ff09f445
        },
      });
      window.open(newPage.href, '_blank');
    };
    const handleToDetailTab = node => {
      const { alert_display, alert_ids } = node;
      const name = alert_display?.alert_name || '';
      const len = alert_ids.length;
      const alertObj = {
        ids: `告警ID: ${alert_ids.join(' OR 告警ID: ')}`,
        label: `${name} 等共 ${len} 个告警`,
      };
      emit('toDetailTab', alertObj);
    };
    const refresh = () => {
      emit('refresh');
    };
    return {
      isPlay,
      nodeEntityId,
      topoTools,
      showResourceGraph,
      timelinePosition,
      topoGraphRef,
      tooltipsEdge,
      graphRef,
      loading,
      zoomValue,
      resourceGraphRef,
      tooltipsRef,
      wrapRef,
      showLegend,
      tooltipsModel,
      feedbackCauseShow,
      feedbackModel,
      resourceNodeId,
      topoRawDataCache,
      tooltipsType,
      handleToDetail,
      handleHideToolTips,
      handleFeedBackChange,
      handleFeedBack,
      handleShowLegend,
      handleViewResource,
      handleUpdateZoom,
      handleZoomChange,
      handleResetZoom,
      handleUpdateAggregateConfig,
      handleChangeRefleshTime,
      handleTimelineChange,
      handlePlay,
      handleResetPlay,
      handleExpandResourceChange,
      handleToDetailSlider,
      handleToDetailTab,
      detailInfo,
      refresh,
      goToTracePage,
    };
  },
  render() {
    return (
      <div
        id='failure-topo'
        ref='wrapRef'
        class={['failure-topo', this.isPlay && 'failure-topo-play']}
      >
        <TopoTools
          ref='topoTools'
          timelinePlayPosition={this.timelinePosition}
          topoRawDataList={this.topoRawDataCache.diff}
          onChangeRefleshTime={this.handleChangeRefleshTime}
          onPlay={this.handleResetPlay}
          onTimelineChange={this.handleTimelineChange}
          onUpdate:AggregationConfig={this.handleUpdateAggregateConfig}
        />
        <Loading
          class='failure-topo-loading'
          color='#292A2B'
          loading={this.loading}
        >
          <div
            ref='topoGraphRef'
            class='topo-graph-wrapper'
          >
            <div
              style={{ width: this.showResourceGraph ? '70%' : '100%' }}
              class='topo-graph-wrapper-padding'
            >
              <div
                id='topo-graph'
                ref='graphRef'
                class='topo-graph'
              />
              <div class='failure-topo-graph-zoom'>
                <Popover
                  extCls='failure-topo-graph-legend-popover'
                  v-slots={{
                    content: (
                      <div class='failure-topo-graph-legend-content'>
                        <ul class='node-type'>
                          <li class='node-type-title'>{this.$t('节点图例')}</li>
                          {NODE_TYPE.map(node => {
                            return (
                              <li key={node.status}>
                                <span class='circle-wrap'>
                                  <span class={['circle', node.status]}>
                                    {'error' === node.status && <i class='icon-monitor icon-mc-pod' />}
                                    {['feedBackRoot', 'root'].includes(node.status) && this.$t('根因')}
                                  </span>
                                </span>
                                <span>{this.$t(node.text)}</span>
                              </li>
                            );
                          })}
                        </ul>
                        <ul class='node-type node-line-type'>
                          <li class='node-type-title'>{this.$t('标签图例')}</li>
                          {TAG_TYPE.map(node => {
                            return (
                              <li key={node.status}>
                                <span class='circle-wrap'>
                                  <span class={['circle', node.status]}>
                                    {['notRestored', 'restored'].includes(node.status) && (
                                      <i class='icon-monitor icon-menu-event' />
                                    )}
                                    {['feedBackRoot', 'root'].includes(node.status) && this.$t('根因')}
                                  </span>
                                </span>
                                <span>{this.$t(node.text)}</span>
                              </li>
                            );
                          })}
                        </ul>
                        <ul class='node-line-type'>
                          <li class='node-line-title'>{this.$t('边图例')}</li>
                          <li>
                            <span class='line' />
                            <span>{this.$t('从属关系')}</span>
                          </li>
                          <li>
                            <span class='line arrow' />
                            <span>{this.$t('调用关系')}</span>
                          </li>
                          <li>
                            <span class='line dash' />
                            <span>{this.$t('故障传播')}</span>
                          </li>
                        </ul>
                      </div>
                    ),
                    default: (
                      <div
                        class={['failure-topo-graph-legend', this.showLegend && 'failure-topo-graph-legend-active']}
                        v-bk-tooltips={{
                          content: this.$t('显示图例'),
                          disabled: this.showLegend,
                          boundary: this.wrapRef,
                        }}
                        onClick={this.handleShowLegend}
                      >
                        <i class='icon-monitor icon-legend' />
                      </div>
                    ),
                  }}
                  always={true}
                  arrow={false}
                  boundary='body'
                  disabled={!this.showLegend}
                  isShow={this.showLegend}
                  offset={{ crossAxis: 90, mainAxis: 10 }}
                  placement='top'
                  renderType='auto'
                  theme='dark common-table'
                  trigger='manual'
                  zIndex={100}
                />
                <span class='failure-topo-graph-line' />
                <div class='failure-topo-graph-zoom-slider'>
                  <div
                    class={['failure-topo-graph-setting', { disabled: this.isPlay }]}
                    onClick={this.handleUpdateZoom.bind(this, -2)}
                  >
                    <i class='icon-monitor icon-minus-line' />
                  </div>
                  <Slider
                    class='slider'
                    v-model={this.zoomValue}
                    disable={this.isPlay}
                    maxValue={20}
                    minValue={2}
                    onChange={this.handleZoomChange}
                    onUpdate:modelValue={this.handleZoomChange}
                  />
                  <div
                    class={['failure-topo-graph-setting', { disabled: this.isPlay }]}
                    onClick={this.handleUpdateZoom.bind(this, 2)}
                  >
                    <i class='icon-monitor icon-plus-line' />
                  </div>
                </div>
                <span class='failure-topo-graph-line' />
                <div
                  class={['failure-topo-graph-proportion', { disabled: this.isPlay }]}
                  v-bk-tooltips={{ content: this.$t('重置比例'), boundary: this.wrapRef, zIndex: 999999 }}
                  onClick={this.handleResetZoom}
                >
                  <i class='icon-monitor icon-mc-restoration-ratio' />
                </div>
              </div>
              {!this.isPlay && (
                <div
                  class='expand-resource'
                  onClick={this.handleExpandResourceChange}
                >
                  <i
                    class={`icon-monitor ${this.showResourceGraph ? 'icon-arrow-right' : 'icon-mc-tree'} expand-icon`}
                  />
                </div>
              )}
            </div>
            {this.showResourceGraph && !this.isPlay && (
              <ResourceGraph
                ref='resourceGraphRef'
                entityId={this.nodeEntityId}
                modelData={this.topoRawDataCache.complete}
                resourceNodeId={this.resourceNodeId}
                onHideToolTips={this.handleHideToolTips}
                onToDetail={this.handleToDetail}
              />
            )}
          </div>
        </Loading>
        <FeedbackCauseDialog
          data={this.feedbackModel}
          visible={this.feedbackCauseShow}
          onEditSuccess={this.handleFeedBackChange}
          onRefresh={this.refresh}
          onUpdate:isShow={(val: boolean) => (this.feedbackCauseShow = val)}
        />
        <div style='display: none'>
          <FailureTopoTooltips
            ref='tooltipsRef'
            edge={this.tooltipsEdge}
            model={this.tooltipsModel}
            type={this.tooltipsType}
            onFeedBack={this.handleFeedBack}
            onToDetail={this.handleToDetail}
            onToDetailSlider={this.handleToDetailSlider}
            onToDetailTab={this.handleToDetailTab}
            onToTracePage={this.goToTracePage}
            onViewResource={this.handleViewResource}
            onToTracePage={this.goToTracePage}
          />
        </div>
      </div>
    );
  },
});<|MERGE_RESOLUTION|>--- conflicted
+++ resolved
@@ -37,10 +37,7 @@
 } from 'vue';
 import { useI18n } from 'vue-i18n';
 import { useRouter } from 'vue-router';
-<<<<<<< HEAD
-=======
-
->>>>>>> ff09f445
+
 import {
   Arrow,
   Graph,
@@ -1917,24 +1914,6 @@
       data.id = node.alert_ids[0];
       window.__BK_WEWEB_DATA__?.showDetailSlider?.(data);
     };
-<<<<<<< HEAD
-    const goToTracePage = (data, type) => {
-      const incident_query = {
-        trace_id: data?.abnormal_traces[0].trace_id || '',
-        span_id: data?.abnormal_traces[0].span_id || '',
-        type,
-      };
-      const newPage = router.resolve({
-        path: '/trace/home',
-        query: {
-          app_name: data?.abnormal_traces_query.app_name,
-          search_type: 'scope',
-          search_id: 'traceID',
-          refleshInterval: '-1',
-          query: data.abnormal_traces_query.query,
-          listType: 'trace',
-          incident_query: encodeURIComponent(JSON.stringify(incident_query)),
-=======
     const goToTracePage = (entity: IEntity, type) => {
       const { rca_trace_info, observe_time_rage } = entity;
       const query: Record<string, number | string> = {};
@@ -1958,7 +1937,6 @@
           listType: 'trace',
           incident_query: encodeURIComponent(JSON.stringify(incidentQuery)),
           ...query,
->>>>>>> ff09f445
         },
       });
       window.open(newPage.href, '_blank');
