/*
 * Tencent is pleased to support the open source community by making
 * 蓝鲸智云PaaS平台社区版 (BlueKing PaaS Community Edition) available.
 *
 * Copyright (C) 2017-2025 Tencent.  All rights reserved.
 *
 * 蓝鲸智云PaaS平台社区版 (BlueKing PaaS Community Edition) is licensed under the MIT License.
 *
 * License for 蓝鲸智云PaaS平台社区版 (BlueKing PaaS Community Edition):
 *
 * ---------------------------------------------------
 * Permission is hereby granted, free of charge, to any person obtaining a copy of this software and associated
 * documentation files (the "Software"), to deal in the Software without restriction, including without limitation
 * the rights to use, copy, modify, merge, publish, distribute, sublicense, and/or sell copies of the Software, and
 * to permit persons to whom the Software is furnished to do so, subject to the following conditions:
 *
 * The above copyright notice and this permission notice shall be included in all copies or substantial portions of
 * the Software.
 *
 * THE SOFTWARE IS PROVIDED "AS IS", WITHOUT WARRANTY OF ANY KIND, EXPRESS OR IMPLIED, INCLUDING BUT NOT LIMITED TO
 * THE WARRANTIES OF MERCHANTABILITY, FITNESS FOR A PARTICULAR PURPOSE AND NONINFRINGEMENT. IN NO EVENT SHALL THE
 * AUTHORS OR COPYRIGHT HOLDERS BE LIABLE FOR ANY CLAIM, DAMAGES OR OTHER LIABILITY, WHETHER IN AN ACTION OF
 * CONTRACT, TORT OR OTHERWISE, ARISING FROM, OUT OF OR IN CONNECTION WITH THE SOFTWARE OR THE USE OR OTHER DEALINGS
 * IN THE SOFTWARE.
 */
import { defineComponent } from 'vue';

import { Message, Popover } from 'bkui-vue';
import { copyText } from 'monitor-common/utils/utils';
<<<<<<< HEAD
import { AI_BLUEKING_SHORTCUTS_ID } from 'monitor-pc/components/ai-whale/types';
=======
import { AI_BLUEKING_SHORTCUTS_ID, getAIBluekingShortcutTips } from 'monitor-pc/components/ai-whale/types';
>>>>>>> 957c9c18
// import { AI_BLUEKING_SHORTCUTS_ID } from 'monitor-pc/components/ai-whale/types';
import { useI18n } from 'vue-i18n';

import AiBluekingIcon from '@/components/ai-blueking-icon/ai-blueking-icon';

import './trace-detail-header.scss';

const traceHeaderProps = {
  isInTable: {
    type: Boolean,
    default: false,
  },
  appName: {
    type: String,
    default: true,
  },
  traceId: {
    type: String,
    default: '',
  },
  fullscreen: {
    type: Boolean,
    default: false,
  },
  hasFullscreen: {
    type: Boolean,
    default: true,
  },
};

export default defineComponent({
  name: 'TraceDetailHeader',
  props: traceHeaderProps,
  emits: ['fullscreenChange'],
  setup(props, { emit }) {
    const { t } = useI18n();
    // 复制操作
    const handleCopy = (content: string) => {
      let text = '';
      const { traceId } = props;
      if (content === 'text') {
        text = traceId;
      } else {
        const hash = `#${window.__BK_WEWEB_DATA__?.baseroute || '/'}home/?app_name=${
          props.appName
        }&search_type=accurate&sceneMode=trace&trace_id=${traceId}`;
        text = location.href.replace(location.hash, hash);
      }
      copyText(text, (msg: string) => {
        Message({
          message: msg,
          theme: 'error',
        });
        return;
      });
      Message({
        message: t('复制成功'),
        theme: 'success',
        width: 200,
      });
    };

    const handleFullScreen = (flag: boolean) => {
      emit('fullscreenChange', flag);
    };

    return {
      t,
      handleCopy,
      handleFullScreen,
    };
  },

  render() {
    return (
      <div class={`trace-detail-header ${this.isInTable ? 'is-in-table' : ''}`}>
        <div class='trace-header-title'>
          <span class='trace-id'>{this.isInTable ? `Trace ID：${this.traceId}` : this.traceId}</span>
          <Popover
            content={this.t('复制 TraceID')}
            placement='right'
            theme='light'
          >
            <span
              class='icon-monitor icon-mc-copy'
              onClick={() => this.handleCopy('text')}
            />
          </Popover>
          <Popover
            content={this.t('复制链接')}
            placement='right'
            theme='light'
          >
            <span
              class='icon-monitor icon-copy-link'
              onClick={() => this.handleCopy('link')}
            />
          </Popover>
          <AiBluekingIcon
            style={{ marginLeft: '12px' }}
            fillBackFieldMap={{
              trace_id: this.traceId,
              app_name: this.appName,
              bk_biz_id: (window.bk_biz_id || window.cc_biz_id) as string,
            }}
            shortcutId={AI_BLUEKING_SHORTCUTS_ID.TRACING_ANALYSIS}
<<<<<<< HEAD
=======
            tips={getAIBluekingShortcutTips(AI_BLUEKING_SHORTCUTS_ID.TRACING_ANALYSIS)}
>>>>>>> 957c9c18
          />
        </div>

        <div class='header-tool'>
          {this.hasFullscreen && (
            <div class='tool-item'>
              <div
                class='tool-item-content'
                onClick={() => this.handleFullScreen(!this.fullscreen)}
              >
                <i class='icon-monitor icon-fullscreen' />
                <span>{this.t(this.fullscreen ? '退出全屏' : '全屏')}</span>
              </div>
            </div>
          )}
        </div>
      </div>
    );
  },
});<|MERGE_RESOLUTION|>--- conflicted
+++ resolved
@@ -27,11 +27,7 @@
 
 import { Message, Popover } from 'bkui-vue';
 import { copyText } from 'monitor-common/utils/utils';
-<<<<<<< HEAD
-import { AI_BLUEKING_SHORTCUTS_ID } from 'monitor-pc/components/ai-whale/types';
-=======
 import { AI_BLUEKING_SHORTCUTS_ID, getAIBluekingShortcutTips } from 'monitor-pc/components/ai-whale/types';
->>>>>>> 957c9c18
 // import { AI_BLUEKING_SHORTCUTS_ID } from 'monitor-pc/components/ai-whale/types';
 import { useI18n } from 'vue-i18n';
 
@@ -138,10 +134,7 @@
               bk_biz_id: (window.bk_biz_id || window.cc_biz_id) as string,
             }}
             shortcutId={AI_BLUEKING_SHORTCUTS_ID.TRACING_ANALYSIS}
-<<<<<<< HEAD
-=======
             tips={getAIBluekingShortcutTips(AI_BLUEKING_SHORTCUTS_ID.TRACING_ANALYSIS)}
->>>>>>> 957c9c18
           />
         </div>
 
