/* eslint-disable @typescript-eslint/naming-convention */
/*
 * Tencent is pleased to support the open source community by making
 * 蓝鲸智云PaaS平台社区版 (BlueKing PaaS Community Edition) available.
 *
 * Copyright (C) 2017-2025 Tencent.  All rights reserved.
 *
 * 蓝鲸智云PaaS平台社区版 (BlueKing PaaS Community Edition) is licensed under the MIT License.
 *
 * License for 蓝鲸智云PaaS平台社区版 (BlueKing PaaS Community Edition):
 *
 * ---------------------------------------------------
 * Permission is hereby granted, free of charge, to any person obtaining a copy of this software and associated
 * documentation files (the "Software"), to deal in the Software without restriction, including without limitation
 * the rights to use, copy, modify, merge, publish, distribute, sublicense, and/or sell copies of the Software, and
 * to permit persons to whom the Software is furnished to do so, subject to the following conditions:
 *
 * The above copyright notice and this permission notice shall be included in all copies or substantial portions of
 * the Software.
 *
 * THE SOFTWARE IS PROVIDED "AS IS", WITHOUT WARRANTY OF ANY KIND, EXPRESS OR IMPLIED, INCLUDING BUT NOT LIMITED TO
 * THE WARRANTIES OF MERCHANTABILITY, FITNESS FOR A PARTICULAR PURPOSE AND NONINFRINGEMENT. IN NO EVENT SHALL THE
 * AUTHORS OR COPYRIGHT HOLDERS BE LIABLE FOR ANY CLAIM, DAMAGES OR OTHER LIABILITY, WHETHER IN AN ACTION OF
 * CONTRACT, TORT OR OTHERWISE, ARISING FROM, OUT OF OR IN CONNECTION WITH THE SOFTWARE OR THE USE OR OTHER DEALINGS
 * IN THE SOFTWARE.
 */
import { type PropType, computed, defineComponent, provide, reactive, ref, watch } from 'vue';
import { shallowRef } from 'vue';

import { Button, Exception, Loading, Message, Popover, Sideslider, Switcher, Tab } from 'bkui-vue';
import { EnlargeLine } from 'bkui-vue/lib/icon';
import dayjs from 'dayjs';
import { CancelToken } from 'monitor-api/cancel';
import { query as apmProfileQuery } from 'monitor-api/modules/apm_profile';
import { getSceneView } from 'monitor-api/modules/scene_view';
import { copyText, deepClone, random } from 'monitor-common/utils/utils';
import { useI18n } from 'vue-i18n';
import VueJsonPretty from 'vue-json-pretty';

import ExceptionGuide, { type IGuideInfo } from '../../components/exception-guide/exception-guide';
import MonitorTab from '../../components/monitor-tab/monitor-tab';
import { formatDate, formatDuration, formatTime } from '../../components/trace-view/utils/date';
import ProfilingFlameGraph from '../../plugins/charts/profiling-graph/profiling-flame-graph/flame-graph';
import FlexDashboardPanel from '../../plugins/components/flex-dashboard-panel';
import { useIsEnabledProfilingInject } from '../../plugins/hooks';
import { BookMarkModel } from '../../plugins/typings';
import EmptyEvent from '../../static/img/empty-event.svg';
import { SPAN_KIND_MAPS } from '../../store/constant';
import { useAppStore } from '../../store/modules/app';
import { useSpanDetailQueryStore } from '../../store/modules/span-detail-query';
import { useTraceStore } from '../../store/modules/trace';
import {
  type IInfo,
  type IStageTimeItem,
  type IStageTimeItemContent,
  type ITagContent,
  type ITagsItem,
  EListItemType,
} from '../../typings/trace';
import { downFile } from '../../utils';
import { SPAN_KIND_MAPS as SPAN_KIND_MAPS_NEW } from '../trace-explore/components/trace-explore-table/constants';
import { safeParseJsonValueForWhere } from '../trace-explore/utils';
// import AiBluekingIcon from '@/components/ai-blueking-icon/ai-blueking-icon';
import DashboardPanel from './dashboard-panel/dashboard-panel';
import DecodeDialog from '@/components/decode-dialog/decode-dialog';

import type { Span } from '../../components/trace-view/typings';
import type { IFlameGraphDataItem } from 'monitor-ui/chart-plugins/hooks/profiling-graph/types';

import './span-details.scss';
import 'vue-json-pretty/lib/styles.css';
const guideInfoData: Record<string, IGuideInfo> = {
  Event: {
    type: '',
    icon: EmptyEvent,
    title: window.i18n.t('当前无异常事件'),
    subTitle: window.i18n.t('异常事件获取来源\n1. events.attributes.exception_stacktrace 字段\n2. status.message 字段'),
    link: null,
  },
  // Log: {},
  // Host: {},
  // Process: {},
  // Container: {},
  // Index: {}
};

type TabName = 'BasicInfo' | 'Container' | 'Event' | 'Host' | 'Index' | 'Log' | 'Process' | 'Profiling';
export default defineComponent({
  name: 'SpanDetails',
  props: {
    show: { type: Boolean, default: false },
    isShowPrevNextButtons: { type: Boolean, default: false }, // 是否展示上一跳/下一跳
    withSideSlider: { type: Boolean, default: true }, // 详情信息在侧滑弹窗展示
    spanDetails: { type: Object as PropType<Span>, default: () => null },
    isFullscreen: { type: Boolean, default: false } /* 当前是否为全屏状态 */,
    isPageLoading: { type: Boolean, default: false },
    activeTab: { type: String, default: 'BasicInfo' },
  },
  emits: ['show', 'prevNextClicked'],
  setup(props, { emit }) {
    const store = useTraceStore();
    const spanDetailQueryStore = useSpanDetailQueryStore();
    const { t } = useI18n();
    /* 侧栏show */
    const localShow = ref(false);
    /* 详情数据 */
    const tempInfo = {
      title: '',
      header: {
        title: '',
        timeTag: '',
        others: [],
      },
      list: [],
    };
    const info = reactive<IInfo>(deepClone(tempInfo));

    /** 切换显示原始数据 */
    const showOriginalData = ref(false);

    /** 原始数据 */
    const originalData = ref<null | Record<string, any>>(null);

    /* 当前应用名称 */
    const appName = computed(() => store.traceData.appName);

    const spanStatus = computed<{ alias: string; icon: string }>(() => {
      const statusMap = {
        0: { alias: t('未设置'), icon: 'warning' },
        1: { alias: t('正常'), icon: 'normal' },
        2: { alias: t('异常'), icon: 'failed' },
      };
      const status = props.spanDetails?.attributes?.find(item => item.query_key === 'status.code')?.query_value;
      return statusMap[status];
    });

    const fullscreen = shallowRef(false);

    const ellipsisDirection = computed(() => store.ellipsisDirection);

    const bizId = computed(() => useAppStore().bizId || 0);

    const spans = computed(() => store.spanGroupTree);

    const profilingFlameGraph = shallowRef<IFlameGraphDataItem>(null);

    /** 主机容器接口 */
    let hostAndContainerCancelToken = null;

    // const countOfInfo = ref<object | Record<TabName, number>>({});
    const enableProfiling = useIsEnabledProfilingInject();
    const activeTab = shallowRef<TabName>('BasicInfo');

    /** 主机和容器的自定义时间，不走右上角的时间选择器 */
    const customTimeProvider = computed(() => {
      if (activeTab.value === 'Container' || activeTab.value === 'Host' || activeTab.value === 'Log') {
        const diff = dayjs(spanEndTime.value).diff(dayjs(spanStartTime.value), 'millisecond');
        /**
         * 2025/2/12 容器，主机，日志 时间规则调整
           【如果 end_time - start_time 没超过 2 小时，即 span 跨度在 2 小时内】
           1.  如果 span 的 end_time 比当前一小时外，那么时间范围就是 span 的 start_time - 1h 到 span 的 end_time + 1h
           2.  如果 span 的 end_time 在当前一小时内，那么时间范围就是 span 的 start_time - 1h 到当前时间
           【如果 end_time - start_time 超过 2 小时】
           时间范围固定为：end_time - 2h ，  end_time
         */
        /** end_time - start_time 没超过 2 小时 */
        if (Math.abs(diff) <= 2 * 60 * 60 * 1000) {
          const diff2 = dayjs().diff(dayjs(spanEndTime.value), 'millisecond');
          // span 的 end_time 在当前一小时内
          if (Math.abs(diff2) <= 60 * 60 * 1000)
            return [
              dayjs(spanStartTime.value).subtract(1, 'hour').format('YYYY-MM-DD HH:mm:ss'),
              dayjs().format('YYYY-MM-DD HH:mm:ss'),
            ];
          return [
            dayjs(spanStartTime.value).subtract(1, 'hour').format('YYYY-MM-DD HH:mm:ss'),
            dayjs(spanEndTime.value).add(1, 'hour').format('YYYY-MM-DD HH:mm:ss'),
          ];
        }
        return [
          dayjs(spanEndTime.value).subtract(2, 'hour').format('YYYY-MM-DD HH:mm:ss'),
          dayjs(spanEndTime.value).format('YYYY-MM-DD HH:mm:ss'),
        ];
      }
      return [];
    });
    provide('customTimeProvider', customTimeProvider);

    const serviceNameProvider = ref('');
    // 服务、应用 名在日志 tab 里能用到
    provide('serviceName', serviceNameProvider);
    provide('appName', appName);

    // 用于关联日志跳转信息
    const traceId = ref('');
    provide('traceId', traceId);
    const spanTime = ref(0);
    const spanStartTime = ref(0);
    const spanEndTime = ref(0);
    const originSpanStartTime = ref(0);
    provide('originSpanStartTime', originSpanStartTime);
    const originSpanEndTime = ref(0);
    provide('originSpanEndTime', originSpanEndTime);

    const spanId = computed(() => props.spanDetails.span_id);
    provide('spanId', spanId);
    // 用作 Event 栏的首行打开。
    let isInvokeOnceFlag = true;
    /* 初始化 */
    watch(
      () => props.show,
      (value: boolean) => {
        // 异步加载数据时，需要重置数据，不然会看到上一次打开的数据。
        Object.assign(info, deepClone(tempInfo));
        localShow.value = value;
        if (value) {
          // 这里提前执行，如果是碰到异步加载，这里会报错，这里做了兼容处理。
          if (!props.isPageLoading) getDetails();
          if (props.isFullscreen && !document.querySelector('.bk-modal-outside')) {
            const maskEle = document.createElement('div');
            maskEle.className = 'bk-modal-outside';
            document.querySelector('.span-details-sideslider')?.appendChild(maskEle);
          }
        } else {
          isInvokeOnceFlag = true;
          activeTab.value = 'BasicInfo';
          // countOfInfo.value = {};
          fullscreen.value = false;
        }
      },
      {
        immediate: true,
      }
    );

    // 上面监听 props.show 里会直接执行 getDetails() ，这里因为要添加loading，
    // 且需要保证之前用到该组件的地方能正常运行，这里添加兼容代码。保证使用loading与否，都可以正常显示数据。
    watch(
      () => props.isPageLoading,
      (value: boolean) => {
        if (!value) {
          getDetails();
        }
      }
    );

    watch(
      () => props.spanDetails,
      val => {
        if (val && (!props.withSideSlider || (props.isShowPrevNextButtons && Object.keys(val).length))) {
          getDetails();
        }
      },
      { immediate: true, deep: true }
    );

    /** 获取 span 类型描述 */
    function getTypeText() {
      const { kind, source, ebpf_kind: ebpfKind, is_virtual: isVirtual } = props.spanDetails;
      if (isVirtual) return t('推断');
      if (source === 'ebpf') return ebpfKind;
      return SPAN_KIND_MAPS[kind];
    }

    /* 获取详情数据 */
    function getDetails() {
      const {
        span_id: originalSpanId,
        app_name: appName,
        service_name: serviceName,
        duration,
        startTime,
        operationName,
        attributes,
        events,
        process,
        source,
        stage_duration,
        resource: spanResource,
      } = props.spanDetails as any | Span;
      // 服务、应用 名在日志 tab 里能用到
      serviceNameProvider.value = serviceName;
      const originalDataList = [...store.traceData.original_data, ...store.compareTraceOriginalData];
      // 根据span_id获取原始数据
      const curSpan = originalDataList.find((data: any) => data.span_id === originalSpanId);
      if (!curSpan) return;
      spanStartTime.value = Math.floor(curSpan.start_time / 1000) || 0;
      spanEndTime.value = Math.floor(curSpan.end_time / 1000) || 0;
      spanTime.value = Number(curSpan.time || 0);
      originSpanStartTime.value = Math.floor(startTime / 1000);
      originSpanEndTime.value = Math.floor((startTime + duration) / 1000);
      if (curSpan) originalData.value = handleFormatJson(curSpan);
      const {
        kind,
        trace_id: originTraceId,
        resource,
        is_virtual: isVirtual,
      } = originalData.value as Record<string, any>;
      traceId.value = originTraceId;

      info.title = originalSpanId;
      /** 头部基本信息 */
      info.header = {
        title: operationName,
        timeTag: formatDuration(duration),
        others: [
          {
            label: t('服务'),
            content: (
              <span
                style='max-width: 168px'
                class='link'
                onClick={() => handleToServiceName(serviceName)}
              >
                <i class='icon-monitor icon-wangye' />
                <span>{serviceName}</span>
                <i class='icon-monitor icon-fenxiang' />
              </span>
            ),
            title: serviceName,
          },
          {
            label: t('应用'),
            content: (
              <span
                style='max-width: 168px'
                class='link'
                onClick={() => handleToAppName(appName)}
              >
                <span>{appName}</span>
                <i class='icon-monitor icon-fenxiang' />
              </span>
            ),
            title: appName,
          },
          // { label: '日志', content: logs.length ? '有日志' :  '无日志' },
          {
            label: t('开始时间'),
            content: dayjs.tz(startTime / 1e3).format('YYYY-MM-DD HH:mm:ss'),
            title: dayjs.tz(startTime / 1e3).format('YYYY-MM-DD HH:mm:ss'),
          },
          {
            label: t('来源'),
            content: source || '--',
            title: source || '',
          },
          {
            label: t('类型'),
            content: (
              <span class='content-detail-type'>
                {/* {!isVirtual && <i class={`icon-monitor icon-type icon-${getTypeIcon()}`} />} */}
                {!isVirtual && kind < 6 && (SPAN_KIND_MAPS_NEW[kind].prefixIcon as () => any)()}
                <span>{getTypeText()}</span>
              </span>
            ),
            title: SPAN_KIND_MAPS[kind],
          },
          {
            label: t('SDK 版本'),
            content: resource['telemetry.sdk.version'] || '--',
            title: resource['telemetry.sdk.version'] || '',
          },
          {
            label: t('所属 Trace'),
            content: (
              <span
                class='link'
                onClick={() => handleToTraceQuery(traceId.value)}
              >
                <span>{traceId.value}</span>
                <i class='icon-monitor icon-fenxiang' />
              </span>
            ),
            title: traceId.value,
          },
        ],
      };
      info.list = [];
      /** Tags 信息 */
      if (attributes?.length) {
        info.list.push({
          type: EListItemType.tags,
          isExpan: true,
          title: 'Attributes',
          [EListItemType.tags]: {
            list:
              attributes.map(
                (item: { key: string; query_key: string; query_value: any; type: string; value: string }) => ({
                  label: item.key,
                  content: item.value === '' || item.value == null ? '--' : item.value,
                  type: item.type,
                  isFormat: false,
                  query_key: item.query_key,
                  query_value: item.query_value,
                })
              ) || [],
          },
        });
      }
      /** 阶段耗时信息 */
      if (stage_duration) {
        const active = stage_duration[stage_duration.target].type;
        info.list.push({
          type: EListItemType.stageTime,
          isExpan: true,
          title: t('阶段耗时 (同步)'),
          [EListItemType.stageTime]: {
            active,
            list: [
              {
                id: stage_duration.left.type,
                label: stage_duration.left.label,
                error: stage_duration.left.error,
                errorMsg: stage_duration.left.error_message,
              },
              {
                id: stage_duration.right.type,
                label: stage_duration.right.label,
                error: stage_duration.right.error,
                errorMsg: stage_duration.right.error_message,
              },
            ],
            content: {
              [active]: [
                {
                  type: 'useTime',
                  useTime: {
                    tags: [
                      `send: ${formatDate(stage_duration.left.start_time)} ${formatTime(
                        stage_duration.left.start_time,
                        true
                      )}`,
                      `receive: ${formatDate(stage_duration.right.start_time)} ${formatTime(
                        stage_duration.right.start_time,
                        true
                      )}`,
                    ],
                    gap: {
                      type: 'toRight',
                      value: formatDuration(stage_duration.right.start_time - stage_duration.left.start_time),
                    },
                  },
                },
                {
                  type: 'gapTime',
                  gapTime: formatDuration(stage_duration.right.end_time - stage_duration.right.start_time),
                },
                {
                  type: 'useTime',
                  useTime: {
                    tags: [
                      `receive: ${formatDate(stage_duration.left.end_time)} ${formatTime(
                        stage_duration.left.end_time,
                        true
                      )}`,
                      `send: ${formatDate(stage_duration.right.end_time)} ${formatTime(
                        stage_duration.right.end_time,
                        true
                      )}`,
                    ],
                    gap: {
                      type: 'toLeft',
                      value: formatDuration(stage_duration.left.end_time - stage_duration.right.end_time),
                    },
                  },
                },
              ],
            },
          },
        });
      }
      const processTags = spanResource || process?.tags || [];
      /** process信息 */
      if (processTags.length) {
        info.list.push({
          type: EListItemType.tags,
          isExpan: true,
          title: 'Resource',
          [EListItemType.tags]: {
            list:
              processTags.map((item: { key: any; query_key: string; query_value: any; type: string; value: any }) => ({
                label: item.key,
<<<<<<< HEAD
                content: item.value || '--',
=======
                content: item.value === '' || item.value == null ? '--' : item.value,
>>>>>>> 957c9c18
                type: item.type,
                isFormat: false,
                query_key: item.query_key,
                query_value: item.query_value,
              })) || [],
          },
        });
      }
      /** Events信息 来源：status_message & events */
      if (events?.length) {
        const eventList = [];
        eventList.push(
          ...events
            .sort((a, b) => b.timestamp - a.timestamp)
            .map(
              (item: {
                attributes: { key: string; query_key?: string; query_value?: any; type: string; value: string }[];
                duration: number;
                name: any;
                timestamp: number;
              }) => ({
                isExpan: false,
                header: {
                  timestamp: item.timestamp,
                  date: `${formatDate(item.timestamp)} ${formatTime(item.timestamp)}`,
                  duration: formatDuration(item.duration),
                  name: item.name,
                },
                content: item.attributes.map(attribute => ({
                  label: attribute.key,
                  content: attribute.value === '' || attribute.value == null ? '--' : attribute.value,
                  type: attribute.type,
                  isFormat: false,
                  query_key: attribute?.query_key || '',
                  query_value: attribute?.query_value || '',
                })),
              })
            )
        );
        info.list.push({
          type: EListItemType.events,
          isExpan: true,
          title: 'Events',
          [EListItemType.events]: {
            list: eventList,
          },
        });
      }

      // // TODO：先统计事件的数量
      // info.list.forEach(item => {
      //   if (item.type === EListItemType.events) {
      //     countOfInfo.value = Object.assign({}, { Event: item?.Events?.list?.length || 0 });
      //   }
      // });
    }

    /** 递归检测符合json格式的字符串并转化 */
    function handleFormatJson(obj: Record<string, any>) {
      try {
        const newData: Record<string, any> = {};
        Object.keys(obj).forEach(item => {
          if (Object.prototype.toString.call(obj[item]) === '[object Object]') {
            // 对象 遍历属性
            newData[item] = handleFormatJson(obj[item]);
          } else if (Object.prototype.toString.call(obj[item]) === '[object Array]') {
            // 数组对象
            newData[item] = obj[item].map((arrItme: Record<string, any>) => {
              if (typeof arrItme === 'string') {
                return arrItme;
              }
              return handleFormatJson(arrItme);
            });
          } else if (typeof obj[item] === 'string' && isJson(obj[item])) {
            // 符合json格式的字符串
            newData[item] = handleFormatJson(JSON.parse(obj[item]));
          } else {
            newData[item] = obj[item];
          }
        });
        return newData;
      } catch {
        return obj;
      }
    }

    /* 关闭侧栏 */
    const handleHiddenChange = () => {
      localShow.value = false;
      emit('show', localShow.value);
    };

    /* 上一跳/下一跳 */
    const handlePrevNextClick = val => {
      handleActiveTabChange();
      emit('prevNextClicked', val);
    };

    /* 展开收起 */
    const handleExpanChange = (isExpan: boolean, index: number) => {
      info.list[index].isExpan = !isExpan;
    };

    const handleSmallExpanChange = (isExpan: boolean, index: number, childIndex: number) => {
      info.list[index][EListItemType.events].list[childIndex].isExpan = !isExpan;
    };

    /** 添加查询语句查询 */
    const handleKvQuery = (content: ITagContent) => {
      const where = encodeURIComponent(
        JSON.stringify([
          {
            key: content.query_key,
            operator: 'equal',
            value: safeParseJsonValueForWhere(content.query_value),
          },
        ])
      );
      const url = location.href.replace(
        location.hash,
        `#/trace/home?app_name=${appName.value}&sceneMode=span&where=${where}&filterMode=ui`
      );
      window.open(url, '_blank');
    };

    /* 复制kv部分文本 */
    const handleCopy = (content: ITagContent) => {
      const queryStr = `${content.query_key}: "${String(content.query_value)?.replace(/"/g, '\\"') ?? ''}"`; // value转义双引号
      copyText(
        queryStr,
        (msg: string) => {
          Message({
            message: msg,
            theme: 'error',
          });
          return;
        },
        props.isFullscreen ? '.trace-table-main' : ''
      );
      Message({
        theme: 'success',
        message: t('复制成功'),
        width: 200,
      });
    };

    /* event 错误链接 */
    function handleEventErrLink() {
      const { app_name: appName } = props.spanDetails;
      const hash = `#/apm/application?filter-app_name=${appName}&method=AVG&interval=auto&dashboardId=error&from=now-1h&to=now&refreshInterval=-1`;
      const url = location.href.replace(location.hash, hash);
      window.open(url, '_blank');
    }

    /* 跳转到服务 */
    function handleToServiceName(serviceName: string) {
      const { app_name: appName } = props.spanDetails;
      const hash = `#/apm/service?filter-service_name=${serviceName}&filter-app_name=${appName}&method=AVG&interval=auto&from=now-1h&to=now&refreshInterval=-1`;
      const url = location.href.replace(location.hash, hash);
      window.open(url, '_blank');
    }

    /** 跳转到应用 */
    function handleToAppName(appName?: string) {
      const hash = `#/apm/application?filter-app_name=${appName}`;
      const url = location.href.replace(location.hash, hash);
      window.open(url, '_blank');
    }

    /** 跳转traceId精确查询 */
    function handleToTraceQuery(traceId: string) {
      const hash = `#/trace/home?app_name=${appName.value}&sceneMode=trace&trace_id=${traceId}`;
      const url = location.href.replace(location.hash, hash);
      window.open(url, '_blank');
    }

    /** 切换原始数据 */
    function handleOriginalDataChange(val: boolean) {
      showOriginalData.value = val;
    }

    function handleFullScreen(status = false) {
      fullscreen.value = status;
    }

    // 复制操作
    function handleTitleCopy(content: string) {
      let text = '';
      const { spanID } = props.spanDetails;
      switch (content) {
        case 'text': {
          text = spanID;
          break;
        }
        case 'original': {
          text = JSON.stringify(originalData.value);
          break;
        }
        default: {
          const hash = `#${window.__BK_WEWEB_DATA__?.baseroute || '/'}home/?app_name=${
            appName.value
          }&search_type=accurate&search_id=spanID&trace_id=${spanID}`;
          text = location.href.replace(location.hash, hash);
          break;
        }
      }
      copyText(text, (msg: string) => {
        Message({
          message: msg,
          theme: 'error',
        });
        return;
      });
      Message({
        message: window.i18n.t('复制成功'),
        width: 200,
        theme: 'success',
      });
    }

    async function getFlameGraphData() {
      const { start_time, end_time } = getProfilingTimeRange();
      const data: IFlameGraphDataItem = await apmProfileQuery(
        {
          bk_biz_id: bizId.value,
          app_name: appName.value,
          service_name: serviceNameProvider.value,
          start: start_time,
          end: end_time,
          profile_id: originalData.value.span_id,
          diagram_types: ['flamegraph'],
        },
        {
          needCancel: true,
        }
      ).catch(() => null);
      profilingFlameGraph.value = data?.flame_data || [];
    }

    /* 折叠 */
    const expanItem = (
      isExpan: boolean,
      title: string | undefined,
      content: any,
      subTitle: any = '',
      expanChange: (v: boolean) => void
    ) => (
      <div class='expan-item'>
        <div
          class='expan-item-head'
          onClick={() => expanChange(isExpan)}
        >
          <span class={['icon-monitor icon-mc-arrow-down', { active: isExpan }]} />
          <span class='expan-item-title'>{title}</span>
          {subTitle || undefined}
        </div>
        <div class={['expan-item-content', { active: isExpan }]}>{content}</div>
      </div>
    );

    /* 折叠(small) */
    const expanItemSmall = (
      isExpan: boolean,
      title: string,
      content: any,
      subTitle: any = '',
      expanChange: (v: boolean) => void
    ) => (
      <div class='expan-item-small'>
        <div
          class={['expan-item-small-head', 'grey']}
          onClick={() => expanChange(isExpan)}
        >
          <span class={['icon-monitor icon-arrow-down', { active: isExpan }]} />
          <span
            class='title'
            title={title}
          >
            {title}
          </span>
          {subTitle || undefined}
        </div>
        <div class={['expan-item-small-content', { active: isExpan }]}>{content}</div>
      </div>
    );

    /** 判断是否符合Json格式 */
    const isJson = (str?: string) => {
      if (typeof str === 'string') {
        try {
          return typeof JSON.parse(str) === 'object';
        } catch {
          return false;
        }
      }

      return false;
    };

    const formatContent = (content?: number | string, isFormat?: boolean) => {
      if ((typeof content === 'number' && content.toString().length < 10) || typeof content === 'undefined')
        return content;
      if (!isJson(content?.toString())) {
        const str = typeof content === 'string' ? content : JSON.stringify(content);
        return <DecodeDialog content={str} />;
      }
      const data = JSON.parse(content?.toString() || '');
      return isFormat ? <VueJsonPretty data={handleFormatJson(data)} /> : content;
    };

    /** 导出原始数据 json */
    const handleExportOriginData = () => {
      if (originalData.value) {
        const jsonString = JSON.stringify(originalData.value, null, 4);
        const blob = new Blob([jsonString], { type: 'application/json' });
        const fileUrl = URL.createObjectURL(blob);
        downFile(fileUrl, `${originalData.value.span_id}.json`);
      }
    };

    /* kv 结构数据展示 */
    const tagsTemplate = (data: ITagsItem['list']) => {
      data.sort(({ label: labelA }, { label: labelB }) => {
        return labelA.toUpperCase() >= labelB.toUpperCase() ? 1 : -1;
      });
      return (
        <div class='tags-template'>
          {data.map((item, index) => (
            <div
              key={index}
              class={['tags-row', { grey: !(index % 2) }]}
            >
              <span class='left'>
                <span
                  class='left-title'
                  v-overflow-tips
                >
                  {item.label}
                </span>
                <div class='operator'>
                  <EnlargeLine
                    class='icon-add-query'
                    v-bk-tooltips={{
                      content: t('检索'),
                    }}
                    onClick={() => handleKvQuery(item)}
                  />
                  <span
                    class='icon-monitor icon-mc-copy'
                    v-bk-tooltips={{
                      content: t('复制'),
                    }}
                    onClick={() => handleCopy(item)}
                  />
                </div>
              </span>
              {item.type === 'error' ? (
                <div class='right'>
                  <span class='error-text'>{formatContent(item.content, item.isFormat)}</span>
                  <span class='icon-monitor icon-mind-fill' />
                </div>
              ) : (
                <div class='right'>{formatContent(item.content, item.isFormat)}</div>
              )}
              {isJson(item.content) && (
                <Button
                  class='format-button'
                  outline={!item.isFormat}
                  size='small'
                  theme='primary'
                  onClick={() => {
                    item.isFormat = !item.isFormat;
                  }}
                >
                  <i class='icon-monitor icon-code' />
                  {t('格式化')}
                </Button>
              )}
            </div>
          ))}
        </div>
      );
    };

    /* 阶段耗时 */
    const stageTimeTemplate = (active: string, list: IStageTimeItem['list'], content: IStageTimeItemContent[]) => (
      <div class='stage-time'>
        <div class='stage-time-list'>
          {list.map((item, index) => (
            <Popover
              key={index}
              content={item.errorMsg}
              disabled={!item.error || !item.errorMsg}
              placement={'left'}
            >
              <div class={['list-item', { active: active === item.id }]}>
                <span class='title'>{item.id}</span>
                <div class='content'>
                  {item.error ? (
                    <span class='err-point'>
                      <span class='red-point' />
                    </span>
                  ) : undefined}
                  {item.label}
                </div>
              </div>
            </Popover>
          ))}
        </div>
        <div class='stage-time-content'>
          {content.map((item, index) => {
            if (item.type === 'useTime') {
              const times = item[item.type] as any;
              return (
                <div
                  key={index}
                  class='use-time'
                >
                  <span class='left'>{times.tags[0]}</span>
                  <span class='center'>
                    {times.gap.type === 'toLeft'
                      ? [
                          <span
                            key={1}
                            class='to-left'
                          />,
                          <span
                            key={2}
                            class='center-text'
                          >
                            {times.gap.value}
                          </span>,
                          <span
                            key={3}
                            class='line'
                          />,
                        ]
                      : [
                          <span
                            key={1}
                            class='line'
                          />,
                          <span
                            key={2}
                            class='center-text'
                          >
                            {times.gap.value}
                          </span>,
                          <span
                            key={3}
                            class='to-right'
                          />,
                        ]}
                  </span>
                  <span class='right'>{times.tags[1]}</span>
                </div>
              );
            }
            if (item.type === 'gapTime') {
              return (
                <div
                  key={index}
                  class='gap-time'
                >
                  <div class='top' />
                  <div class='center'>{item[item.type]}</div>
                  <div class='bottom' />
                </div>
              );
            }
            return undefined;
          })}
        </div>
      </div>
    );

    watch(
      () => props.activeTab,
      val => {
        activeTab.value = val as TabName;
      }
    );

    const tabList = [
      {
        label: t('基础信息'),
        name: 'BasicInfo',
      },
      // {
      //   label: t('事件'),
      //   name: 'Event',
      // },
      {
        label: t('日志'),
        name: 'Log',
      },
      {
        label: t('主机'),
        name: 'Host',
      },
      {
        label: t('容器'),
        name: 'Container',
      },
      // 20230525 这期暂时不需要
      // {
      //   label: t('进程'),
      //   name: 'Process'
      // },
      // {
      //   label: t('容器'),
      //   name: 'Container'
      // },
      // {
      //   label: t('指标'),
      //   name: 'Index'
      // }
    ];

    // 快捷跳转文案
    const exploreButtonName = computed(() => {
      switch (activeTab.value) {
        case 'Container':
          return spanDetailQueryStore.queryData?.pod_name ? t('容器监控') : '';
        case 'Host':
          return spanDetailQueryStore.queryData?.bk_host_id ? t('主机监控') : '';
        case 'Log':
          return spanDetailQueryStore.queryData?.indexId || spanDetailQueryStore.queryData.unionList
            ? t('日志检索')
            : '';
        case 'Profiling':
          return spanId.value ? t('Profiling检索') : '';
      }
      return '';
    });

    const sceneData = ref<BookMarkModel>({});
    const isSingleChart = computed<boolean>(() => {
      return (
        sceneData.value?.panelCount < 2 &&
        sceneData.value?.panels?.some(item => item.type !== 'graph') &&
        sceneData.value.panels.length < 2 &&
        (sceneData.value.panels?.[0].type === 'row'
          ? sceneData.value.panels[0]?.panels?.some(item => item.type !== 'graph')
          : true)
      );
    });
    // 第一个span禁用上一跳
    const isDisabledPre = computed(
      () => spans.value.findIndex(span => span.span_id === props.spanDetails?.span_id) === 0
    );
    // 最后一个span禁用下一跳
    const isDisabledNext = computed(
      () => spans.value.findIndex(span => span.span_id === props.spanDetails?.span_id) === spans.value.length - 1
    );
    const isTabPanelLoading = ref(false);
    const handleActiveTabChange = async () => {
      isTabPanelLoading.value = true;
      if (hostAndContainerCancelToken) {
        hostAndContainerCancelToken?.();
        hostAndContainerCancelToken = null;
      }
      if (activeTab.value === 'Log') {
        const result = await getSceneView({
          scene_id: 'apm_trace',
          id: activeTab.value.toLowerCase(),
          bk_biz_id: window.bk_biz_id,
          apm_app_name: props.spanDetails.app_name,
          apm_service_name: props.spanDetails.service_name,
          apm_span_id: props.spanDetails.span_id,
        }).catch(console.log);
        if (result?.overview_panels?.length) {
          result.overview_panels[0] = {
            ...result.overview_panels[0],
            type: 'monitor-trace-log',
          };
          result.overview_panels[0].options = {
            ...result.overview_panels[0].options,
            related_log_chart: {
              defaultKeyword: traceId.value || '',
            },
          };
        }
        sceneData.value = new BookMarkModel(result);
        isTabPanelLoading.value = false;
      }
      if (activeTab.value === 'Host') {
        const result = await getSceneView(
          {
            scene_id: 'apm_trace',
            id: 'host',
            bk_biz_id: window.bk_biz_id,
            apm_app_name: props.spanDetails.app_name,
            apm_service_name: props.spanDetails.service_name,
            apm_span_id: props.spanDetails.span_id,
          },
          {
            cancelToken: new CancelToken(cb => {
              hostAndContainerCancelToken = cb;
            }),
          }
        ).catch(() => null);
        sceneData.value = new BookMarkModel(result);
        isTabPanelLoading.value = false;
      }
      if (activeTab.value === 'Container') {
        const startTime = dayjs(spanTime.value).unix() - 60 * 60;
        let endTime = dayjs(spanTime.value).unix() + 30 * 60;
        const curUnix = dayjs().unix();
        endTime = endTime > curUnix ? curUnix : endTime;
        const result = await getSceneView(
          {
            scene_id: 'apm_trace',
            id: 'container',
            bk_biz_id: window.bk_biz_id,
            apm_app_name: props.spanDetails.app_name,
            apm_service_name: props.spanDetails.service_name,
            apm_span_id: props.spanDetails.span_id,
            start_time: startTime,
            end_time: endTime,
          },
          {
            cancelToken: new CancelToken(cb => {
              hostAndContainerCancelToken = cb;
            }),
          }
        ).catch(() => null);
        sceneData.value = new BookMarkModel(result);
        isTabPanelLoading.value = false;
      }
      if (activeTab.value === 'Profiling') {
        if (enableProfiling.value) {
          await getFlameGraphData();
        }
        isTabPanelLoading.value = false;
      }
    };
    const getProfilingTimeRange = () => {
      const halfHour = 18 * 10 ** 8;
      return {
        start_time: originalData.value?.start_time - halfHour,
        end_time: originalData.value?.start_time + halfHour,
      };
    };
    // 快捷跳转
    const handleQuickJump = () => {
      switch (activeTab.value) {
        case 'Log': {
          if (!spanDetailQueryStore.queryData?.indexId && !spanDetailQueryStore.queryData?.unionList) return;
          const { indexId, unionList, start_time, end_time, addition } = spanDetailQueryStore.queryData;
          let url = '';
          if (unionList) {
            url = `${window.bk_log_search_url}#/retrieve?bizId=${window.bk_biz_id}&search_mode=ui&start_time=${start_time ? dayjs(start_time).valueOf() : ''}&end_time=${end_time ? dayjs(end_time).valueOf() : ''}&addition=${addition || ''}&unionList=${unionList}`;
          } else {
            url = `${window.bk_log_search_url}#/retrieve/${indexId}?bizId=${window.bk_biz_id}&search_mode=ui&start_time=${start_time ? dayjs(start_time).valueOf() : ''}&end_time=${end_time ? dayjs(end_time).valueOf() : ''}&addition=${addition || ''}`;
          }
          window.open(url, '_blank');
          return;
        }
        case 'Host': {
          if (!spanDetailQueryStore.queryData?.bk_host_id) return;
          window.open(`#/performance/detail/${spanDetailQueryStore.queryData.bk_host_id}`, '_blank');
          return;
        }
        case 'Container': {
          if (!spanDetailQueryStore.queryData?.pod_name) return;
          const { pod_name, bcs_cluster_id, namespace } = spanDetailQueryStore.queryData;
          window.open(
            `#/k8s-new/?sceneId=kubernetes&cluster=${bcs_cluster_id}&filterBy=${encodeURIComponent(JSON.stringify({ namespace: [namespace], pod: [pod_name] }))}&groupBy=${encodeURIComponent(JSON.stringify(['namespace', 'pod']))}`
          );
          return;
        }
        case 'Profiling': {
          const { app_name, service_name, span_id } = props.spanDetails;
          if (!span_id) return;
          const { start_time, end_time } = getProfilingTimeRange();
          window.open(
            `#/trace/profiling/?target=${encodeURIComponent(
              JSON.stringify({
                app_name,
                service_name,
                start: (start_time / 1000).toFixed(0),
                end: (end_time / 1000).toFixed(0),
                filter_labels: {
                  span_id,
                },
              })
            )}`
          );
          return;
        }
      }
    };

    /** 是否显示空数据提示 */
    const showEmptyGuide = () => {
      if (activeTab.value === 'Event') {
        return !info.list.filter(val => val.type === EListItemType.events).length;
      }

      return false;
    };

    const titleInfoElem = () => (
      <div
        key={props.spanDetails?.span_id}
        class='title-info'
      >
        <span class='trace-id'>Span ID:&nbsp;&nbsp;{props.spanDetails?.span_id}</span>
        <span class='tag'>{info.header.timeTag}</span>
        <Popover
          content={t('复制 Span ID')}
          placement='right'
          theme='light'
        >
          <span
            class='icon-monitor icon-mc-copy'
            onClick={() => handleTitleCopy('text')}
          />
        </Popover>
        <Popover
          content={t('复制链接')}
          placement='right'
          theme='light'
        >
          <span
            class='icon-monitor icon-copy-link'
            onClick={() => handleTitleCopy('link')}
          />
        </Popover>
      </div>
    );

    // 复制json字符串数据的icon
    const copyOriginalElem = () => (
      <div class='json-head'>
        <Popover
          content={t('复制')}
          placement='right'
          theme='light'
        >
          <span
            class='icon-monitor icon-mc-copy'
            onClick={() => handleTitleCopy('original')}
          />
        </Popover>
      </div>
    );
    if (window.enable_apm_profiling) {
      tabList.push({
        label: t('性能分析'),
        name: 'Profiling',
      });
    }
    const detailsMain = () => {
      // profiling 查询起始时间根据 span 开始时间前后各推半小时
      const { start_time, end_time } = getProfilingTimeRange();
      return (
        <Loading
          style='height: 100%;'
          loading={props.isPageLoading}
        >
          {props.withSideSlider && showOriginalData.value ? (
            <div class='json-text-style'>
              {copyOriginalElem()}
              <VueJsonPretty data={originalData.value} />
            </div>
          ) : (
            <div class={`span-details-sideslider-content ${!props.withSideSlider ? 'is-main' : ''}`}>
              {!props.withSideSlider && (
                <div class='header-tool'>
                  <Switcher
                    class='switcher'
                    v-model={showOriginalData.value}
                    size='small'
                    theme='primary'
                    onChange={handleOriginalDataChange}
                  />
                  <span>{t('原始数据')}</span>
                  <Button
                    class='download-btn'
                    size='small'
                    onClick={handleExportOriginData}
                  >
                    <i class='icon-monitor icon-xiazai1' />
                    <span>{t('下载')}</span>
                  </Button>
                </div>
              )}
              {showOriginalData.value ? (
                <div class='accurate-original-panel'>
                  {titleInfoElem()}
                  <div class='json-text-style'>
                    {copyOriginalElem()}
                    <VueJsonPretty data={originalData.value} />
                  </div>
                </div>
              ) : (
                [
                  <div
                    key='header'
                    class='details-header'
                  >
                    {props.withSideSlider ? (
                      <div class='title'>
                        <span
                          class='name'
                          title={info.header.title}
                        >
                          {info.header.title}
                        </span>
                        <span class='tag'>{info.header.timeTag}</span>
                      </div>
                    ) : (
                      titleInfoElem()
                    )}
                    <div class='details-others'>
                      {info.header.others.map((item, index) => (
                        <span
                          key={index}
                          class='other-item'
                        >
                          <span class='label'>{`${item.label}: `}</span>
                          <span
                            class='content'
                            title={item.title}
                          >
                            {item.content}
                          </span>
                        </span>
                      ))}
                    </div>
                  </div>,
                  <MonitorTab
                    key='info-tab'
                    class='info-tab'
                    v-slots={{
                      setting: () => {
                        return (
                          exploreButtonName.value && (
                            <Button
                              class='quick-jump'
                              size='small'
                              theme='primary'
                              outline
                              onClick={handleQuickJump}
                            >
                              {exploreButtonName.value}
                              <i class='icon-monitor icon-fenxiang' />
                            </Button>
                          )
                        );
                      },
                    }}
                    active={activeTab.value}
                    onTabChange={v => {
                      activeTab.value = v;
                      handleActiveTabChange();
                    }}
                  >
                    {tabList.map((item, index) => (
                      <Tab.TabPanel
                        key={index}
                        v-slots={{
                          label: () => (
                            <div style='display: flex;'>
                              <span>{item.label || '-'}</span>
                              {/* {countOfInfo.value?.[item.name] ? (
                                <span
                                  class={{
                                    'num-badge': true,
                                    'num-badge-active': activeTab.value === item.name,
                                  }}
                                >
                                  {countOfInfo.value[item.name]}
                                </span>
                              ) : (
                                ''
                              )} */}
                            </div>
                          ),
                        }}
                        name={item.name}
                      />
                    ))}
                  </MonitorTab>,
                  <div
                    key='content-list'
                    class={{
                      'content-list': true,
                      // 以下 is-xxx-tab 用于 Span ID 精确查询下的 日志、主机 tap 的样式进行动态调整。以免影响 span id 列表下打开弹窗的 span detail 样式。
                      'is-log-tab': activeTab.value === 'Log',
                      'is-host-tab': activeTab.value === 'Host',
                      'is-container-tab': activeTab.value === 'Container',
                    }}
                  >
                    {info.list.map((item, index) => {
                      if (item.type === EListItemType.tags && activeTab.value === 'BasicInfo') {
                        const content = item[EListItemType.tags];
                        return expanItem(
                          item.isExpan,
                          item.title,
                          tagsTemplate(content.list),
                          <span class='expan-item-subtitle'>
                            {item.isExpan ? '' : content.list.map(kv => `${kv.label} = ${kv.content}`).join('  |  ')}
                          </span>,
                          isExpan => handleExpanChange(isExpan, index)
                        );
                      }
                      if (item.type === EListItemType.events && activeTab.value === 'BasicInfo') {
                        const content = item[EListItemType.events];
                        const isException =
                          content?.list.some(val => val.header?.name === 'exception') && props.spanDetails?.error;
                        return expanItem(
                          item.isExpan,
                          item.title,
                          <div>
                            {isException && (
                              <Button
                                style='margin: 16px 0;'
                                onClick={handleEventErrLink}
                              >
                                {t('错误分析')}
                                <span
                                  style='margin-left: 8px;'
                                  class='icon-monitor icon-fenxiang'
                                />
                              </Button>
                            )}
                            {content.list.map((child, childIndex) => {
                              // 默认开启第一个
                              if (childIndex === 0 && isInvokeOnceFlag) {
                                isInvokeOnceFlag = false;
                                handleSmallExpanChange(false, index, childIndex);
                              }
                              return (
                                <div key={childIndex}>
                                  {expanItemSmall(
                                    child.isExpan,
                                    child.header.name,
                                    tagsTemplate(child.content),
                                    [
                                      <span
                                        key='subtitle'
                                        class='expan-item-small-subtitle'
                                      >
                                        {child.isExpan
                                          ? ''
                                          : child.content.map(kv => `${kv.label} = ${kv.content}`).join('  |  ')}
                                      </span>,
                                      <span
                                        key='time'
                                        class='time'
                                      >
                                        {child.header.date}
                                      </span>,
                                      child.header.duration ? (
                                        <span
                                          key='tag'
                                          class='tag'
                                        >
                                          {child.header.duration}
                                        </span>
                                      ) : (
                                        ''
                                      ),
                                    ],
                                    isExpan => handleSmallExpanChange(isExpan, index, childIndex)
                                  )}
                                </div>
                              );
                            })}
                          </div>,
                          ` (${content.list.length})`,
                          isExpan => handleExpanChange(isExpan, index)
                        );
                      }
                      if (item.type === EListItemType.stageTime && activeTab.value === 'BasicInfo') {
                        const content = item[EListItemType.stageTime];
                        return expanItem(
                          item.isExpan,
                          item.title,
                          stageTimeTemplate(
                            content.active,
                            content.list,
                            content.content[content.active]
                            // stageItem => handleStageTimeChange(stageItem, index)
                          ),
                          '',
                          isExpan => handleExpanChange(isExpan, index)
                        );
                      }
                      return undefined;
                    })}
                    {
                      // 日志 部分
                      activeTab.value === 'Log' && (
                        <Loading
                          style='height: 100%;'
                          loading={isTabPanelLoading.value}
                        >
                          {/* 由于视图早于数据先加载好会导致样式错乱，故 loading 完再加载视图 */}
                          {!isTabPanelLoading.value && (
                            <div>
                              <FlexDashboardPanel
                                id={random(10)}
                                column={0}
                                dashboardId={random(10)}
                                isSingleChart={isSingleChart.value}
                                needOverviewBtn={!!sceneData.value?.list?.length}
                                panels={sceneData.value.overview_panels}
                              />
                            </div>
                          )}
                        </Loading>
                      )
                    }
                    {
                      // 主机 部分
                      activeTab.value === 'Host' && (
                        <Loading
                          style='height: 100%;'
                          loading={isTabPanelLoading.value}
                        >
                          {/* 由于视图早于数据先加载好会导致样式错乱，故 loading 完再加载视图 */}
                          {!isTabPanelLoading.value && (
                            <div class='host-tab-container'>
                              <DashboardPanel
                                groupTitle={t('主机列表')}
                                isSingleChart={isSingleChart.value}
                                sceneData={sceneData.value}
                                sceneId={'host'}
                              />
                            </div>
                          )}
                        </Loading>
                      )
                    }
                    {
                      // 容器 部分
                      activeTab.value === 'Container' && (
                        <Loading
                          style='height: 100%;'
                          loading={isTabPanelLoading.value}
                        >
                          {/* 由于视图早于数据先加载好会导致样式错乱，故 loading 完再加载视图 */}
                          {!isTabPanelLoading.value && (
                            <div class='host-tab-container'>
                              <DashboardPanel
                                groupTitle={'Groups'}
                                isSingleChart={isSingleChart.value}
                                podName={originalData.value?.resource?.['k8s.pod.name']}
                                sceneData={sceneData.value}
                                sceneId={'container'}
                              />
                            </div>
                          )}
                        </Loading>
                      )
                    }
                    {
                      // 火焰图 部分
                      activeTab.value === 'Profiling' && (
                        <Loading
                          style='height: 100%;'
                          loading={enableProfiling.value && isTabPanelLoading.value}
                        >
                          {!isTabPanelLoading.value &&
                            (enableProfiling.value ? (
                              <ProfilingFlameGraph
                                appName={appName.value}
                                bizId={bizId.value}
                                data={profilingFlameGraph.value}
                                end={start_time}
                                profileId={originalData.value.span_id}
                                serviceName={serviceNameProvider.value}
                                start={end_time}
                                textDirection={ellipsisDirection.value}
                                onUpdate:loading={val => {
                                  isTabPanelLoading.value = val;
                                }}
                              />
                            ) : (
                              <div class='exception-guide-wrap'>
                                <Exception type='building'>
                                  <span>{t('暂未开启 Profiling 功能')}</span>
                                  <div class='text-wrap'>
                                    <pre class='text-row'>{t('该服务所在 APM 应用未开启 Profiling 功能')}</pre>
                                  </div>
                                </Exception>
                              </div>
                            ))}
                        </Loading>
                      )
                    }
                    {showEmptyGuide() && <ExceptionGuide guideInfo={guideInfoData[activeTab.value]} />}
                  </div>,
                ]
              )}
            </div>
          )}
        </Loading>
      );
    };

    const renderDom = () => (
      <Sideslider
        width={fullscreen.value ? '100%' : '80%'}
        ext-cls={`span-details-sideslider ${props.isFullscreen ? 'full-screen' : ''}`}
        v-model={[localShow.value, 'isShow']}
        v-slots={{
          header: () => (
            <div class='sideslider-header'>
              <div class={['sideslider-hd', { 'show-flip-button': props.isShowPrevNextButtons }]}>
                <span class='sideslider-title'>
                  <span class='text'>Span ID: </span>
                  <span class={['status', spanStatus.value?.icon]} />
                  <span class='name'>{props.spanDetails?.span_id || info.title}</span>
                  {/* <AiBluekingIcon
                    content={props.spanDetails?.span_id || info.title}
                    shortcutId={AI_BLUEKING_SHORTCUTS_ID.EXPLANATION}
                  /> */}
                </span>
                {props.isShowPrevNextButtons ? (
                  <>
                    <div
                      class={['arrow-wrap', { disabled: isDisabledPre.value }]}
                      v-bk-tooltips={{
                        content: isDisabledPre.value ? t('已经是第一个span') : t('上一跳'),
                      }}
                      onClick={() => {
                        if (!isDisabledPre.value) {
                          handlePrevNextClick('previous');
                        }
                      }}
                    >
                      <span class='icon-monitor icon-a-mini-arrowxiaojiantou top' />
                    </div>
                    <div
                      class={['arrow-wrap', { disabled: isDisabledNext.value }]}
                      v-bk-tooltips={{
                        content: isDisabledNext.value ? t('已经是最后一个span') : t('下一跳'),
                      }}
                      onClick={() => {
                        if (!isDisabledNext.value) {
                          handlePrevNextClick('next');
                        }
                      }}
                    >
                      <span class='icon-monitor icon-a-mini-arrowxiaojiantou' />
                    </div>
                  </>
                ) : null}
              </div>
              <div class='header-tool'>
                <div class='tool-item'>
                  <div class='tool-item-content'>
                    <Switcher
                      class='switcher'
                      v-model={showOriginalData.value}
                      size='small'
                      theme='primary'
                      onChange={handleOriginalDataChange}
                    />
                    <span>{t('原始数据')}</span>
                  </div>
                </div>
                <div class='tool-item'>
                  <div
                    class='tool-item-content'
                    onClick={() => handleFullScreen(!fullscreen.value)}
                  >
                    <i class='icon-monitor icon-fullscreen' />
                    <span>{t(fullscreen.value ? '退出全屏' : '全屏')}</span>
                  </div>
                </div>
                <div class='tool-item'>
                  <div
                    class='tool-item-content'
                    onClick={handleExportOriginData}
                  >
                    <i class='icon-monitor icon-xiazai2' />
                    <span>{t('下载')}</span>
                  </div>
                </div>
              </div>
            </div>
          ),
        }}
        transfer={(document.querySelector('.trace-list-wrapper') as HTMLDivElement) ?? true}
        quick-close
        show-mask
        onHidden={handleHiddenChange}
      >
        {detailsMain()}
      </Sideslider>
    );

    return {
      localShow,
      info,
      detailsMain,
      renderDom,
      sceneData,
      isTabPanelLoading,
      // countOfInfo,
    };
  },
  render() {
    return this.$props.withSideSlider ? this.renderDom() : this.detailsMain();
  },
});<|MERGE_RESOLUTION|>--- conflicted
+++ resolved
@@ -480,11 +480,7 @@
             list:
               processTags.map((item: { key: any; query_key: string; query_value: any; type: string; value: any }) => ({
                 label: item.key,
-<<<<<<< HEAD
-                content: item.value || '--',
-=======
                 content: item.value === '' || item.value == null ? '--' : item.value,
->>>>>>> 957c9c18
                 type: item.type,
                 isFormat: false,
                 query_key: item.query_key,
