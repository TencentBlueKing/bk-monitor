--- conflicted
+++ resolved
@@ -58,34 +58,6 @@
   render() {
     return (
       <div class='span-details__dashboard-panel'>
-<<<<<<< HEAD
-        <div class='groups-header'>
-          <GroupsSelector />
-        </div>
-        <div class='dashboard-tools'>
-          <FilterVarSelectSimple
-            class='mr-24'
-            label={this.t('汇聚周期') as string}
-            options={PANEL_INTERVAL_LIST}
-          />
-          <FilterVarSelectSimple
-            class='mr-24'
-            label={this.t('汇聚方法') as string}
-          />
-          <CompareSelect />
-          <LayoutSelect class='ml-auto' />
-        </div>
-        <div class='dashboard-panel__content'>
-          <FlexDashboardPanel
-            id={random(10)}
-            column={3}
-            dashboardId={random(10)}
-            isSingleChart={false}
-            needOverviewBtn={true}
-            panels={[]}
-          />
-          <CommonDetail />
-=======
         <div class='dashboard-panel__charts'>
           <div class='groups-header'>
             <GroupsSelector />
@@ -101,7 +73,7 @@
               label={this.t('汇聚方法') as string}
             />
             <CompareSelect />
-            <LayoutSelect />
+            <LayoutSelect class='ml-auto' />
           </div>
           <div class='dashboard-panel__content'>
             <FlexDashboardPanel
@@ -113,7 +85,6 @@
               panels={this.sceneData.value.overview_panels}
             />
           </div>
->>>>>>> ecfe1405
         </div>
 
         {this.sceneData.value?.overviewDetailPanel && (
