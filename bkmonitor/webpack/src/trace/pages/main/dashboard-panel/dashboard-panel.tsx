--- conflicted
+++ resolved
@@ -133,15 +133,10 @@
         start_time: startTime,
         end_time: endTime,
       });
-<<<<<<< HEAD
-      if (!groupPanel.value) return;
-      const target = groupPanel.value?.targets[0];
-=======
       const target = groupPanel.value?.targets?.[0];
       if (!target) {
         return;
       }
->>>>>>> 985895ba
       currentInstance?.appContext.config.globalProperties?.$api[target.apiModule]
         [target.apiFunc]({
           ...variablesService.transformVariables(target.data),
