--- conflicted
+++ resolved
@@ -514,7 +514,6 @@
       'ipv6',
     ];
   }
-<<<<<<< HEAD
   get analysisFieldsMap() {
     return {
       alert_name: window.i18n.t('告警名称'),
@@ -533,11 +532,9 @@
     };
   }
 
-=======
   get filterFields(): IFilterField[] {
     return [...ALERT_FILTER_FIELDS];
   }
->>>>>>> b056cf11
   async getAnalysisTopNData(
     params: Partial<CommonFilterParams>,
     isAll = false
