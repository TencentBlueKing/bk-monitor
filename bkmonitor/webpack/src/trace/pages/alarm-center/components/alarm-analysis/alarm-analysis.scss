<<<<<<< HEAD
.alarm-analysis-comp {
  .collapse-header {
    display: flex;
    align-items: center;
    height: 20px;
    margin: 8px 4px;
    cursor: pointer;

    .arrow-icon {
      width: 14px;
      height: 14px;
      font-size: 12px;
      transition: rotateZ 0.1s;

      &.expand {
        transform: rotateZ(90deg);
      }
    }

    .title {
      margin-left: 2px;
      font-size: 12px;
      font-weight: 700;
      color: #313238;
    }

    .settings {
      display: flex;
      align-items: center;
      font-size: 12px;
      color: #3a84ff;

      .icon-shezhi1 {
        margin: 0 3px 0 9px;
      }
    }
  }

  .collapse-content {
    transition: height 0.6s;
  }

  .panel-list {
    display: flex;
    flex-wrap: wrap;
    padding: 0 16px 4px;

    .panel-item {
      flex: 1;
      min-width: 320px;
      height: 208px;
      padding: 6px 8px 12px 12px;
      margin: 0 8px 8px 0;
      background: #f5f7fa;
      border-radius: 4px;

      .panel-item-header {
        display: flex;
        align-items: center;
        justify-content: space-between;
        height: 20px;

        &:hover {
          .header-left .icon-mc-copy {
            display: block;
          }

          .header-right {
            display: block;
          }
        }

        .header-left {
          display: flex;
          align-items: center;

          .title {
            font-size: 12px;
            color: #000000;
          }

          .count {
            display: block;
            height: 16px;
            padding: 0 4.5px;
            margin: 0 6.5px 0 4px;
            line-height: 16px;
            background: #e6eaf2;
            border-radius: 2px;
          }

          .icon-mc-copy {
            display: none;
            font-size: 14px;
            color: #3a84ff;
            cursor: pointer;
          }
        }

        .header-right {
          display: none;
          font-size: 12px;
          color: #3a84ff;
          cursor: pointer;
        }
      }

      .panel-item-content {
        height: 170px;

        .empty-status-container {
          overflow: hidden;
        }
      }
    }
  }

  .skeleton-wrap {
    display: flex;
    flex-wrap: wrap;

    .skeleton-panel-item {
      flex: 0 0 20%;
      height: 208px;
      padding: 6px 8px 4px 12px;

      .skeleton-element {
        height: 26px;
        margin-bottom: 8px;

        &.title {
          width: 80px;
        }
      }
    }
  }
}

.alarm-analysis-slider {
  .bk-modal-content {
    padding: 12px 24px 20px 35px;
  }

  .alarm-analysis-slider-header {
    .alarm-analysis-title {
      display: flex;
      align-items: center;

      .count {
        margin: 0 4px;
      }

      .icon-mc-copy {
        margin-left: 8px;
        font-size: 16px;
        color: #3a84ff;
        cursor: pointer;
      }
    }
  }
}

.alarm-analysis-comp,
.alarm-analysis-slider {
  .analysis-list {
    .analysis-item {
      display: flex;
      justify-content: space-between;
      height: 26px;
      margin-top: 8px;

      .analysis-item-info {
        flex: 1;
        overflow: hidden;
        font-size: 12px;

        .text-wrap {
          display: flex;
          align-items: center;
          line-height: 20px;

          .item-name {
            flex: 1;
            overflow: hidden;
            text-overflow: ellipsis;
            color: #4d4f56;
            white-space: nowrap;
          }

          .item-count {
            color: #5ab8a8;
          }

          .item-percent {
            margin-left: 4px;
            font-weight: 700;
            color: #5ab8a8;
          }
        }

        .bk-progress {
          display: block;
        }
      }

      .analysis-item-tools {
        display: flex;
        align-items: center;
        justify-content: space-between;
        width: 40px;
        margin-left: 8px;
        color: #3a84ff;
        cursor: pointer;
      }
    }
  }
}
=======
.alarm-analysis-comp {
  .settings {
    display: inline-flex;
    align-items: center;
    height: 100%;
    font-size: 12px;
    color: #3a84ff;
    cursor: pointer;

    .icon-shezhi1 {
      margin: 0 3px 0 9px;
    }
  }

  .collapse-content {
    display: grid;
    grid-template-columns: repeat(auto-fill, minmax(330px, 1fr));
    gap: 8px;
    padding: 0 16px 4px;

    .panel-item {
      height: 208px;
      padding: 6px 8px 12px 12px;
      background: #f5f7fa;
      border-radius: 4px;

      .panel-item-header {
        display: flex;
        align-items: center;
        justify-content: space-between;
        height: 20px;

        &:hover {
          .header-left .icon-mc-copy {
            display: block;
          }

          .header-right {
            display: block;
          }
        }

        .header-left {
          display: flex;
          align-items: center;

          .title {
            font-size: 12px;
            color: #000000;
          }

          .count {
            display: block;
            height: 16px;
            padding: 0 4.5px;
            margin: 0 6.5px 0 4px;
            line-height: 16px;
            background: #e6eaf2;
            border-radius: 2px;
          }

          .icon-mc-copy {
            display: none;
            font-size: 14px;
            color: #3a84ff;
            cursor: pointer;
          }
        }

        .header-right {
          display: none;
          font-size: 12px;
          color: #3a84ff;
          cursor: pointer;
        }
      }

      .panel-item-content {
        height: 170px;

        .empty-status-container {
          overflow: hidden;
        }
      }
    }
  }

  .skeleton-wrap {
    display: flex;
    flex-wrap: wrap;

    .skeleton-panel-item {
      flex: 0 0 20%;
      height: 208px;
      padding: 6px 8px 4px 12px;

      .skeleton-element {
        height: 26px;
        margin-bottom: 8px;

        &.title {
          width: 80px;
        }
      }
    }
  }
}

.alarm-analysis-slider {
  .bk-modal-content {
    padding: 12px 24px 20px 35px;
  }

  .alarm-analysis-slider-header {
    .alarm-analysis-title {
      display: flex;
      align-items: center;

      .count {
        margin: 0 4px;
      }

      .icon-mc-copy {
        margin-left: 8px;
        font-size: 16px;
        color: #3a84ff;
        cursor: pointer;
      }
    }
  }
}

.alarm-analysis-comp,
.alarm-analysis-slider {
  .analysis-list {
    .analysis-item {
      display: flex;
      justify-content: space-between;
      height: 26px;
      margin-top: 8px;

      .analysis-item-info {
        flex: 1;
        overflow: hidden;
        font-size: 12px;

        .text-wrap {
          display: flex;
          align-items: center;
          line-height: 20px;

          .item-name {
            flex: 1;
            overflow: hidden;
            text-overflow: ellipsis;
            color: #4d4f56;
            white-space: nowrap;
          }

          .item-count {
            color: #5ab8a8;
          }

          .item-percent {
            margin-left: 4px;
            font-weight: 700;
            color: #5ab8a8;
          }
        }

        .bk-progress {
          display: block;
        }
      }

      .analysis-item-tools {
        display: flex;
        align-items: center;
        justify-content: space-between;
        width: 40px;
        margin-left: 8px;
        color: #3a84ff;
        cursor: pointer;
      }
    }
  }
}
>>>>>>> d0ba834a
<|MERGE_RESOLUTION|>--- conflicted
+++ resolved
@@ -1,407 +1,187 @@
-<<<<<<< HEAD
-.alarm-analysis-comp {
-  .collapse-header {
-    display: flex;
-    align-items: center;
-    height: 20px;
-    margin: 8px 4px;
-    cursor: pointer;
-
-    .arrow-icon {
-      width: 14px;
-      height: 14px;
-      font-size: 12px;
-      transition: rotateZ 0.1s;
-
-      &.expand {
-        transform: rotateZ(90deg);
-      }
-    }
-
-    .title {
-      margin-left: 2px;
-      font-size: 12px;
-      font-weight: 700;
-      color: #313238;
-    }
-
-    .settings {
-      display: flex;
-      align-items: center;
-      font-size: 12px;
-      color: #3a84ff;
-
-      .icon-shezhi1 {
-        margin: 0 3px 0 9px;
-      }
-    }
-  }
-
-  .collapse-content {
-    transition: height 0.6s;
-  }
-
-  .panel-list {
-    display: flex;
-    flex-wrap: wrap;
-    padding: 0 16px 4px;
-
-    .panel-item {
-      flex: 1;
-      min-width: 320px;
-      height: 208px;
-      padding: 6px 8px 12px 12px;
-      margin: 0 8px 8px 0;
-      background: #f5f7fa;
-      border-radius: 4px;
-
-      .panel-item-header {
-        display: flex;
-        align-items: center;
-        justify-content: space-between;
-        height: 20px;
-
-        &:hover {
-          .header-left .icon-mc-copy {
-            display: block;
-          }
-
-          .header-right {
-            display: block;
-          }
-        }
-
-        .header-left {
-          display: flex;
-          align-items: center;
-
-          .title {
-            font-size: 12px;
-            color: #000000;
-          }
-
-          .count {
-            display: block;
-            height: 16px;
-            padding: 0 4.5px;
-            margin: 0 6.5px 0 4px;
-            line-height: 16px;
-            background: #e6eaf2;
-            border-radius: 2px;
-          }
-
-          .icon-mc-copy {
-            display: none;
-            font-size: 14px;
-            color: #3a84ff;
-            cursor: pointer;
-          }
-        }
-
-        .header-right {
-          display: none;
-          font-size: 12px;
-          color: #3a84ff;
-          cursor: pointer;
-        }
-      }
-
-      .panel-item-content {
-        height: 170px;
-
-        .empty-status-container {
-          overflow: hidden;
-        }
-      }
-    }
-  }
-
-  .skeleton-wrap {
-    display: flex;
-    flex-wrap: wrap;
-
-    .skeleton-panel-item {
-      flex: 0 0 20%;
-      height: 208px;
-      padding: 6px 8px 4px 12px;
-
-      .skeleton-element {
-        height: 26px;
-        margin-bottom: 8px;
-
-        &.title {
-          width: 80px;
-        }
-      }
-    }
-  }
-}
-
-.alarm-analysis-slider {
-  .bk-modal-content {
-    padding: 12px 24px 20px 35px;
-  }
-
-  .alarm-analysis-slider-header {
-    .alarm-analysis-title {
-      display: flex;
-      align-items: center;
-
-      .count {
-        margin: 0 4px;
-      }
-
-      .icon-mc-copy {
-        margin-left: 8px;
-        font-size: 16px;
-        color: #3a84ff;
-        cursor: pointer;
-      }
-    }
-  }
-}
-
-.alarm-analysis-comp,
-.alarm-analysis-slider {
-  .analysis-list {
-    .analysis-item {
-      display: flex;
-      justify-content: space-between;
-      height: 26px;
-      margin-top: 8px;
-
-      .analysis-item-info {
-        flex: 1;
-        overflow: hidden;
-        font-size: 12px;
-
-        .text-wrap {
-          display: flex;
-          align-items: center;
-          line-height: 20px;
-
-          .item-name {
-            flex: 1;
-            overflow: hidden;
-            text-overflow: ellipsis;
-            color: #4d4f56;
-            white-space: nowrap;
-          }
-
-          .item-count {
-            color: #5ab8a8;
-          }
-
-          .item-percent {
-            margin-left: 4px;
-            font-weight: 700;
-            color: #5ab8a8;
-          }
-        }
-
-        .bk-progress {
-          display: block;
-        }
-      }
-
-      .analysis-item-tools {
-        display: flex;
-        align-items: center;
-        justify-content: space-between;
-        width: 40px;
-        margin-left: 8px;
-        color: #3a84ff;
-        cursor: pointer;
-      }
-    }
-  }
-}
-=======
-.alarm-analysis-comp {
-  .settings {
-    display: inline-flex;
-    align-items: center;
-    height: 100%;
-    font-size: 12px;
-    color: #3a84ff;
-    cursor: pointer;
-
-    .icon-shezhi1 {
-      margin: 0 3px 0 9px;
-    }
-  }
-
-  .collapse-content {
-    display: grid;
-    grid-template-columns: repeat(auto-fill, minmax(330px, 1fr));
-    gap: 8px;
-    padding: 0 16px 4px;
-
-    .panel-item {
-      height: 208px;
-      padding: 6px 8px 12px 12px;
-      background: #f5f7fa;
-      border-radius: 4px;
-
-      .panel-item-header {
-        display: flex;
-        align-items: center;
-        justify-content: space-between;
-        height: 20px;
-
-        &:hover {
-          .header-left .icon-mc-copy {
-            display: block;
-          }
-
-          .header-right {
-            display: block;
-          }
-        }
-
-        .header-left {
-          display: flex;
-          align-items: center;
-
-          .title {
-            font-size: 12px;
-            color: #000000;
-          }
-
-          .count {
-            display: block;
-            height: 16px;
-            padding: 0 4.5px;
-            margin: 0 6.5px 0 4px;
-            line-height: 16px;
-            background: #e6eaf2;
-            border-radius: 2px;
-          }
-
-          .icon-mc-copy {
-            display: none;
-            font-size: 14px;
-            color: #3a84ff;
-            cursor: pointer;
-          }
-        }
-
-        .header-right {
-          display: none;
-          font-size: 12px;
-          color: #3a84ff;
-          cursor: pointer;
-        }
-      }
-
-      .panel-item-content {
-        height: 170px;
-
-        .empty-status-container {
-          overflow: hidden;
-        }
-      }
-    }
-  }
-
-  .skeleton-wrap {
-    display: flex;
-    flex-wrap: wrap;
-
-    .skeleton-panel-item {
-      flex: 0 0 20%;
-      height: 208px;
-      padding: 6px 8px 4px 12px;
-
-      .skeleton-element {
-        height: 26px;
-        margin-bottom: 8px;
-
-        &.title {
-          width: 80px;
-        }
-      }
-    }
-  }
-}
-
-.alarm-analysis-slider {
-  .bk-modal-content {
-    padding: 12px 24px 20px 35px;
-  }
-
-  .alarm-analysis-slider-header {
-    .alarm-analysis-title {
-      display: flex;
-      align-items: center;
-
-      .count {
-        margin: 0 4px;
-      }
-
-      .icon-mc-copy {
-        margin-left: 8px;
-        font-size: 16px;
-        color: #3a84ff;
-        cursor: pointer;
-      }
-    }
-  }
-}
-
-.alarm-analysis-comp,
-.alarm-analysis-slider {
-  .analysis-list {
-    .analysis-item {
-      display: flex;
-      justify-content: space-between;
-      height: 26px;
-      margin-top: 8px;
-
-      .analysis-item-info {
-        flex: 1;
-        overflow: hidden;
-        font-size: 12px;
-
-        .text-wrap {
-          display: flex;
-          align-items: center;
-          line-height: 20px;
-
-          .item-name {
-            flex: 1;
-            overflow: hidden;
-            text-overflow: ellipsis;
-            color: #4d4f56;
-            white-space: nowrap;
-          }
-
-          .item-count {
-            color: #5ab8a8;
-          }
-
-          .item-percent {
-            margin-left: 4px;
-            font-weight: 700;
-            color: #5ab8a8;
-          }
-        }
-
-        .bk-progress {
-          display: block;
-        }
-      }
-
-      .analysis-item-tools {
-        display: flex;
-        align-items: center;
-        justify-content: space-between;
-        width: 40px;
-        margin-left: 8px;
-        color: #3a84ff;
-        cursor: pointer;
-      }
-    }
-  }
-}
->>>>>>> d0ba834a
+.alarm-analysis-comp {
+  .settings {
+    display: inline-flex;
+    align-items: center;
+    height: 100%;
+    font-size: 12px;
+    color: #3a84ff;
+    cursor: pointer;
+
+    .icon-shezhi1 {
+      margin: 0 3px 0 9px;
+    }
+  }
+
+  .collapse-content {
+    display: grid;
+    grid-template-columns: repeat(auto-fill, minmax(330px, 1fr));
+    gap: 8px;
+    padding: 0 16px 4px;
+
+    .panel-item {
+      height: 208px;
+      padding: 6px 8px 12px 12px;
+      background: #f5f7fa;
+      border-radius: 4px;
+
+      .panel-item-header {
+        display: flex;
+        align-items: center;
+        justify-content: space-between;
+        height: 20px;
+
+        &:hover {
+          .header-left .icon-mc-copy {
+            display: block;
+          }
+
+          .header-right {
+            display: block;
+          }
+        }
+
+        .header-left {
+          display: flex;
+          align-items: center;
+
+          .title {
+            font-size: 12px;
+            color: #000000;
+          }
+
+          .count {
+            display: block;
+            height: 16px;
+            padding: 0 4.5px;
+            margin: 0 6.5px 0 4px;
+            line-height: 16px;
+            background: #e6eaf2;
+            border-radius: 2px;
+          }
+
+          .icon-mc-copy {
+            display: none;
+            font-size: 14px;
+            color: #3a84ff;
+            cursor: pointer;
+          }
+        }
+
+        .header-right {
+          display: none;
+          font-size: 12px;
+          color: #3a84ff;
+          cursor: pointer;
+        }
+      }
+
+      .panel-item-content {
+        height: 170px;
+
+        .empty-status-container {
+          overflow: hidden;
+        }
+      }
+    }
+  }
+
+  .skeleton-wrap {
+    display: flex;
+    flex-wrap: wrap;
+
+    .skeleton-panel-item {
+      flex: 0 0 20%;
+      height: 208px;
+      padding: 6px 8px 4px 12px;
+
+      .skeleton-element {
+        height: 26px;
+        margin-bottom: 8px;
+
+        &.title {
+          width: 80px;
+        }
+      }
+    }
+  }
+}
+
+.alarm-analysis-slider {
+  .bk-modal-content {
+    padding: 12px 24px 20px 35px;
+  }
+
+  .alarm-analysis-slider-header {
+    .alarm-analysis-title {
+      display: flex;
+      align-items: center;
+
+      .count {
+        margin: 0 4px;
+      }
+
+      .icon-mc-copy {
+        margin-left: 8px;
+        font-size: 16px;
+        color: #3a84ff;
+        cursor: pointer;
+      }
+    }
+  }
+}
+
+.alarm-analysis-comp,
+.alarm-analysis-slider {
+  .analysis-list {
+    .analysis-item {
+      display: flex;
+      justify-content: space-between;
+      height: 26px;
+      margin-top: 8px;
+
+      .analysis-item-info {
+        flex: 1;
+        overflow: hidden;
+        font-size: 12px;
+
+        .text-wrap {
+          display: flex;
+          align-items: center;
+          line-height: 20px;
+
+          .item-name {
+            flex: 1;
+            overflow: hidden;
+            text-overflow: ellipsis;
+            color: #4d4f56;
+            white-space: nowrap;
+          }
+
+          .item-count {
+            color: #5ab8a8;
+          }
+
+          .item-percent {
+            margin-left: 4px;
+            font-weight: 700;
+            color: #5ab8a8;
+          }
+        }
+
+        .bk-progress {
+          display: block;
+        }
+      }
+
+      .analysis-item-tools {
+        display: flex;
+        align-items: center;
+        justify-content: space-between;
+        width: 40px;
+        margin-left: 8px;
+        color: #3a84ff;
+        cursor: pointer;
+      }
+    }
+  }
+}