--- conflicted
+++ resolved
@@ -72,10 +72,7 @@
         window[key.toLocaleLowerCase()] = data[key];
       });
       window.username = window.uin;
-<<<<<<< HEAD
-=======
       window.user_name = window.uin;
->>>>>>> 28d715ac
       window.cc_biz_id = +window.bk_biz_id;
       window.bk_log_search_url = data.BKLOGSEARCH_HOST;
       setGlobalBizId();
