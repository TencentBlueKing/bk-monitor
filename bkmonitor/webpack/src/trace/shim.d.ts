--- conflicted
+++ resolved
@@ -57,13 +57,10 @@
     enable_multi_tenant_mode?: boolean;
     FEATURE_TOGGLE?: Record<string, 'off' | 'on'>;
     graph_watermark: boolean;
-<<<<<<< HEAD
-    enable_create_chat_group: boolean;
-=======
     i18n: typeof i18n.global;
->>>>>>> ec75b2a3
     // 以下为日志全局变量配置
     mainComponent: any;
+
     rawWindow?: Window;
     site_url: string;
     source_app: string;
