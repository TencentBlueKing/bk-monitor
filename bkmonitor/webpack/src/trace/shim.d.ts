--- conflicted
+++ resolved
@@ -51,10 +51,7 @@
     __POWERED_BY_BK_WEWEB__?: boolean;
     mermaidClick?: (id: string) => void;
     apm_ebpf_enabled: boolean;
-<<<<<<< HEAD
     dayjs?: Dayjs;
-=======
     enable_apm_profiling: boolean;
->>>>>>> d6069ef8
   }
 }