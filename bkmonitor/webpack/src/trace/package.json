--- conflicted
+++ resolved
@@ -11,13 +11,9 @@
   },
   "dependencies": {
     "@antv/g6": "^4.8.25",
-<<<<<<< HEAD
     "@blueking/bk-user-display-name": "1.0.3-beta.3",
     "@blueking/bk-user-selector": "0.0.29-beta.10",
-    "@blueking/date-picker": "2.0.0-beta.46",
-=======
     "@blueking/date-picker": "2.0.0-beta.48",
->>>>>>> f64cf892
     "@blueking/fork-resize-detector": "^0.0.2",
     "@blueking/ip-selector": "0.3.0-beta.44",
     "@blueking/login-modal": "^1.0.6",
@@ -69,7 +65,10 @@
     "vue-router": "^4.5.1",
     "vue-tippy": "^6.7.1"
   },
-  "keywords": ["monitor", "trace"],
+  "keywords": [
+    "monitor",
+    "trace"
+  ],
   "author": "bkfe",
   "license": "MIT",
   "devDependencies": {
