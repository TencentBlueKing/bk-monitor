--- conflicted
+++ resolved
@@ -59,11 +59,8 @@
     const isChecked = shallowRef(false);
     const hideIndex = shallowRef(-1);
     const optionsWidth = shallowRef(0);
-<<<<<<< HEAD
     const keyWrapMinWidth = shallowRef(0);
-=======
     const { t } = useI18n();
->>>>>>> fb4265c7
 
     let clickOutsideFn = () => {};
 
