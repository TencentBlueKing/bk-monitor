/*
 * Tencent is pleased to support the open source community by making
 * 蓝鲸智云PaaS平台 (BlueKing PaaS) available.
 *
 * Copyright (C) 2021 THL A29 Limited, a Tencent company.  All rights reserved.
 *
 * 蓝鲸智云PaaS平台 (BlueKing PaaS) is licensed under the MIT License.
 *
 * License for 蓝鲸智云PaaS平台 (BlueKing PaaS):
 *
 * ---------------------------------------------------
 * Permission is hereby granted, free of charge, to any person obtaining a copy of this software and associated
 * documentation files (the "Software"), to deal in the Software without restriction, including without limitation
 * the rights to use, copy, modify, merge, publish, distribute, sublicense, and/or sell copies of the Software, and
 * to permit persons to whom the Software is furnished to do so, subject to the following conditions:
 *
 * The above copyright notice and this permission notice shall be included in all copies or substantial portions of
 * the Software.
 *
 * THE SOFTWARE IS PROVIDED "AS IS", WITHOUT WARRANTY OF ANY KIND, EXPRESS OR IMPLIED, INCLUDING BUT NOT LIMITED TO
 * THE WARRANTIES OF MERCHANTABILITY, FITNESS FOR A PARTICULAR PURPOSE AND NONINFRINGEMENT. IN NO EVENT SHALL THE
 * AUTHORS OR COPYRIGHT HOLDERS BE LIABLE FOR ANY CLAIM, DAMAGES OR OTHER LIABILITY, WHETHER IN AN ACTION OF
 * CONTRACT, TORT OR OTHERWISE, ARISING FROM, OUT OF OR IN CONNECTION WITH THE SOFTWARE OR THE USE OR OTHER DEALINGS
 * IN THE SOFTWARE.
 */

import { defineComponent, shallowRef, computed, watch, useTemplateRef, nextTick } from 'vue';
import { useI18n } from 'vue-i18n';

import { useEventListener, useDebounceFn, promiseTimeout } from '@vueuse/core';
import { Select, Checkbox, Input, Button, Radio } from 'bkui-vue';
import { random } from 'monitor-common/utils';
import { detectOperatingSystem } from 'monitor-common/utils/navigator';

import EmptyStatus from '../empty-status/empty-status';
import TimeConsuming from './time-consuming';
import {
  ECondition,
  EFieldType,
  EMethod,
  type IFilterField,
  type IFilterItem,
  type IValue,
  type TGetValueFn,
  UI_SELECTOR_OPTIONS_EMITS,
  UI_SELECTOR_OPTIONS_PROPS,
} from './typing';
import {
  DEFAULT_GROUP_RELATION,
  DURATION_KEYS,
  EXISTS_KEYS,
  fieldTypeMap,
  GROUP_RELATION_KEY,
  isNumeric,
  NOT_VALUE_METHODS,
  WILDCARD_KEY,
} from './utils';
import ValueTagSelector from './value-tag-selector';

import './ui-selector-options.scss';

export default defineComponent({
  name: 'UiSelectorOptions',
  props: UI_SELECTOR_OPTIONS_PROPS,
  emits: UI_SELECTOR_OPTIONS_EMITS,
  setup(props, { emit }) {
    const { t } = useI18n();
    const elRef = useTemplateRef<HTMLDivElement>('el');
    // const searchInputRef = useTemplateRef<InstanceType<typeof Input>>('searchInput');
    const valueSelectorRef = useTemplateRef<HTMLDivElement>('valueSelector');
    const allInputRef = useTemplateRef<HTMLDivElement>('allInput');
    const searchValue = shallowRef('');
    const searchLocalFields = shallowRef<IFilterField[]>([]);
    const cursorIndex = shallowRef(0);
    const checkedItem = shallowRef<IFilterField>(null);
    const queryString = shallowRef('');
    const method = shallowRef('');
    const values = shallowRef([]);
    const rightRefreshKey = shallowRef(random(8));
    const rightFocus = shallowRef(false);
    const cacheCheckedName = shallowRef('');
    const isMacSystem = shallowRef(false);

    const wildcardItem = computed(() =>
      checkedItem.value?.supported_operations
        ?.find(item => item.value === method.value)
        ?.options?.find(item => item.name === WILDCARD_KEY)
    );
    const groupRelationItem = computed(() =>
      checkedItem.value?.supported_operations
        ?.find(item => item.value === method.value)
        ?.options?.find(item => item.name === GROUP_RELATION_KEY)
    );
    const isWildcard = shallowRef(wildcardItem.value?.default || false);
    const groupRelation = shallowRef(groupRelationItem.value?.default || DEFAULT_GROUP_RELATION);
    /* 耗时字段数据 */
    const timeConsumingValue = shallowRef({
      key: '',
      method: '',
      value: [],
    });
    /* 是否为数字类型 */
    const isTypeInteger = computed(() => checkedItem.value?.type === EFieldType.integer);
    /* 是否输入了非数字 */
    const isIntegerError = computed(() => (isTypeInteger.value ? values.value.some(v => !isNumeric(v.id)) : false));
    const valueSelectorFieldInfo = computed(() => {
      return {
        field: checkedItem.value?.name,
        alias: checkedItem.value?.alias,
        isEnableOptions: !!checkedItem.value?.isEnableOptions,
        methods:
          checkedItem.value?.supported_operations?.map(item => ({
            id: item.value,
            name: item.alias,
            placeholder: item?.placeholder || '',
            wildcardOperator: item?.wildcard_operator || '',
          })) || [],
        type: checkedItem.value?.type,
      };
    });
    const placeholderStr = computed(() => {
      return checkedItem.value?.supported_operations?.find(item => item.value === method.value)?.placeholder || '';
    });
    /* 是否选择了耗时 */
    const isDurationKey = computed(() => {
      return DURATION_KEYS.includes(checkedItem.value?.name);
    });
    /* 是否选择了无需检索值的操作符 */
    const notValueOfMethod = computed(() => {
      return NOT_VALUE_METHODS.includes(method.value);
    });

    const enterSelectionDebounce = useDebounceFn((isFocus = false) => {
      enterSelection(isFocus);
    }, 500);
    const handleSearchChangeDebounce = useDebounceFn(() => {
      handleSearchChange();
    }, 300);

    let cleanup = () => {};

    watch(
      () => props.fields,
      () => {
        handleSearchChange();
      },
      { immediate: true }
    );
    watch(
      () => props.show,
      val => {
        if (!val) {
          initData();
        }
        if (val) {
          init();
          if (props.value) {
            const id = props.value.key.id;
            let index = -1;
            for (const item of props.fields) {
              index += 1;
              if (item.name === id) {
                const checkedItem = structuredClone(item);
                handleCheck(
                  checkedItem,
                  props.value.method.id,
                  props.value.value,
                  {
                    isWildcard: !!props.value?.options?.is_wildcard,
                    groupRelation: props.value?.options?.group_relation,
                  },
                  true
                );
                setTimeout(() => {
                  updateSelection(index);
                }, 300);

                break;
              }
            }
          } else {
            handleCheck(props.fields[0]);
            // 需要等待popover 动画执行完毕 300ms
            // setTimeout(() => {
            //   searchInputRef.value?.focus();
            // }, 300);
          }
        } else {
          cleanup?.();
        }
      },
      { immediate: true }
    );

    function init() {
      isMacSystem.value = detectOperatingSystem() === 'macOS';
      cleanup = useEventListener(window, 'keydown', handleKeydownEvent);
    }

    function initData() {
      searchValue.value = '';
      cursorIndex.value = 0;
      checkedItem.value = null;
      queryString.value = '';
      method.value = '';
      values.value = [];
      isWildcard.value = false;
      groupRelation.value = DEFAULT_GROUP_RELATION;
      rightFocus.value = false;
      cacheCheckedName.value = '';
      timeConsumingValue.value = {
        key: '',
        method: 'between',
        value: [],
      };
      handleSearchChange();
    }

    function handleCheck(
      item: IFilterField,
      methodP = '',
      value = [],
      options = {
        isWildcard: false,
        groupRelation: '',
      },
      isFocus = false
    ) {
      checkedItem.value = structuredClone(item);
      values.value = value || [];
      /* 耗时字段特殊处理 */
      if (isDurationKey.value) {
        // method.value = 'between';
        timeConsumingValue.value = {
          key: item.name,
          method: methodP || 'between',
          value: (value || []).map(item => item.id),
        };
      } else {
        method.value = methodP || item?.supported_operations?.[0]?.value || '';
      }
      isWildcard.value = options?.isWildcard || false;
      groupRelation.value = options?.groupRelation || DEFAULT_GROUP_RELATION;
      const index = searchLocalFields.value.findIndex(f => f.name === item.name) || 0;
      if (checkedItem.value.name === '*') {
        queryString.value = value[0]?.id || '';
      } else {
        if (cacheCheckedName.value !== item.name) {
          rightRefreshKey.value = random(8);
        }
        cacheCheckedName.value = item.name;
        if (isFocus) {
          nextTick(() => {
            valueSelectorRef.value?.focusFn?.();
            rightFocus.value = true;
          });
        }
      }
      cursorIndex.value = index;
    }

    async function handleConfirm() {
      if (isDurationKey.value) {
        await promiseTimeout(300);
      } else {
        await promiseTimeout(50);
      }
      if (checkedItem.value.name === '*' && queryString.value) {
        const value: IFilterItem = {
          key: { id: checkedItem.value.name, name: t('全文') },
          method: { id: EMethod.include, name: t('包含') },
          value: [{ id: queryString.value, name: queryString.value }],
          condition: { id: ECondition.and, name: 'AND' },
        };
        emit('confirm', value);

        return;
      }
      if (
        EXISTS_KEYS.includes(method.value) ||
        values.value.length ||
        (isDurationKey.value && timeConsumingValue.value.value.length)
      ) {
        const methodName = checkedItem.value.supported_operations.find(item => item.value === method.value)?.alias;
        const opt = {};
        if (isWildcard.value) {
          opt[WILDCARD_KEY] = true;
        }
        if (groupRelation.value) {
          opt[GROUP_RELATION_KEY] = groupRelation.value;
        }
        const value: IFilterItem = {
          key: { id: checkedItem.value.name, name: checkedItem.value.alias },
          method: { id: method.value as any, name: methodName || '=' },
          value: values.value,
          condition: { id: ECondition.and, name: 'AND' },
          options: opt,
        };
        /* 耗时字段特殊处理 */
        if (isDurationKey.value) {
          if (timeConsumingValue.value.value.length) {
            value.method = { id: timeConsumingValue.value.method as EMethod, name: timeConsumingValue.value.method };
            value.value = timeConsumingValue.value.value.map(item => ({ id: item, name: item }));
            emit('confirm', value);
          }
          return;
        }
        emit('confirm', value);
      } else {
        emit('confirm', null);
      }
    }
    function handleCancel() {
      emit('cancel');
    }
    function handleValueChange(v: IValue[]) {
      values.value = v;
    }
    function handleTimeConsumingValueChange(v) {
      timeConsumingValue.value = v;
    }

    function handleKeydownEvent(event: KeyboardEvent) {
      if (event.key === 'Escape') {
        event.preventDefault();
        handleCancel();
      } else if (event.key === 'Enter' && (event.ctrlKey || event.metaKey)) {
        event.preventDefault();
        if (!isIntegerError.value) {
          handleConfirm();
        }
        return;
      }
      if (rightFocus.value) {
        return;
      }
      switch (event.key) {
        case 'ArrowUp': {
          // 按下上箭头键
          event.preventDefault();
          cursorIndex.value -= 1;
          if (cursorIndex.value < 0) {
            cursorIndex.value = searchLocalFields.value.length - 1;
          }
          updateSelection(cursorIndex.value);
          // enterSelectionDebounce();
          break;
        }

        case 'ArrowDown': {
          event.preventDefault();
          cursorIndex.value += 1;
          if (cursorIndex.value > searchLocalFields.value.length) {
            cursorIndex.value = 0;
          }
          updateSelection(cursorIndex.value);
          // enterSelectionDebounce();
          break;
        }
        case 'Enter': {
          event.preventDefault();
          enterSelectionDebounce(true);
          break;
        }
      }
    }
    function isElementVisible(element: HTMLElement, container: HTMLElement) {
      const elementRect = element?.getBoundingClientRect();
      const containerRect = container?.getBoundingClientRect();
      if (elementRect && containerRect) {
        return elementRect.top >= containerRect.top && elementRect.bottom <= containerRect.bottom;
      }
      return true;
    }
    function updateSelection(index: number) {
      nextTick(() => {
        const listEl = elRef.value?.querySelector('.component-top-left .options-wrap');
        const el = listEl?.children?.[index];
        if (el) {
          if (!isElementVisible(el as HTMLElement, listEl as HTMLElement)) {
            el.scrollIntoView(false);
          }
        }
      });
    }
    function enterSelection(isFocus = false) {
      const item = searchLocalFields.value[cursorIndex.value];
      if (item) {
        if (item.name === '*') {
          if (!props.keyword) allInputRef.value?.focus();
        } else {
          queryString.value = '';
          handleCheck(item, '', [], defaultOptions(), isFocus);
        }
      }
    }
    function handleSearchChange() {
      cursorIndex.value = -1;
      if (!searchValue.value) {
        searchLocalFields.value = props.fields.slice();
      } else {
        searchLocalFields.value = props.fields.filter(item => {
          if (!searchValue.value) {
            return true;
          }
          if (item.alias.toLocaleLowerCase().includes(searchValue.value.toLocaleLowerCase())) {
            return true;
          }
          if (item.name.toLocaleLowerCase().includes(searchValue.value.toLocaleLowerCase())) {
            return true;
          }
          return false;
        });
      }
    }
    function handleValueSelectorBlur() {
      rightFocus.value = false;
    }
    function handleSelectorFocus() {
      rightFocus.value = true;
    }
    /**
     * 获取通配符操作符
     * @param {boolean} isSearch - 是否为搜索模式
     * @returns {string} 返回通配符操作符
     * @description 根据搜索模式获取对应的通配符操作符:
     * - 非搜索模式: 返回 method.value 或默认值 'equal'
     * - 搜索模式: 从 valueSelectorFieldInfo 中匹配对应方法的 wildcardOperator,
     *   如未找到则返回第一个方法的 wildcardOperator 或默认值 'equal'
     */
    function getWildcardOperator(isSearch = false) {
      let operator = '';
      if (!isSearch) {
        operator = method.value || 'equal';
        return operator;
      }
      for (const m of valueSelectorFieldInfo.value.methods) {
        if (method.value === m.id) {
          operator = m?.wildcardOperator;
          break;
        }
      }
      if (!operator) {
        operator = valueSelectorFieldInfo.value.methods?.[0]?.wildcardOperator || 'equal';
      }
      return operator;
    }
    /**
     * 代理获取值的函数，用于处理搜索查询和数据过滤
     * @param {Object} params - 查询参数对象
     * @param {string} params.search - 搜索关键词
     * @param {number} params.limit - 限制返回结果数量
     * @param {string} params.field - 查询字段名
     * @returns {Promise<any>} 返回一个Promise，解析为查询结果数据
     *                         如果查询失败，返回空结果 {count: 0, list: []}
     */
    function getValueFnProxy(params: { search: string; limit: number; field: string }): any | TGetValueFn {
      return new Promise((resolve, _reject) => {
        props
          .getValueFn({
            where: params.search
              ? [
                  {
                    key: params.field,
                    method: getWildcardOperator(!!params.search),
                    value: [params.search],
                    condition: ECondition.and,
                    options: {
                      is_wildcard: true,
                    },
                  },
                ]
              : [],
            fields: [params.field],
            limit: params.limit,
            isInit__: params?.isInit__ || false,
          })
          .then(data => {
            resolve(data);
          })
          .catch(() => {
            resolve({
              count: 0,
              list: [],
            });
          });
      });
    }

    function defaultOptions() {
      return structuredClone({
        isWildcard: wildcardItem.value?.default || false,
        groupRelation: groupRelationItem.value?.default || DEFAULT_GROUP_RELATION,
      }) as any;
    }

    function handleClearSearch() {
      searchValue.value = '';
      handleSearchChange();
    }

    function handleMethodChange(value) {
      if (NOT_VALUE_METHODS.includes(value)) {
        values.value = [];
        groupRelation.value = groupRelationItem.value?.default || DEFAULT_GROUP_RELATION;
        isWildcard.value = wildcardItem.value?.default || false;
      }
    }

    return {
      checkedItem,
      queryString,
      method,
      wildcardItem,
      groupRelationItem,
      isWildcard,
      groupRelation,
      rightRefreshKey,
      valueSelectorFieldInfo,
      values,
      searchValue,
      isIntegerError,
      searchLocalFields,
      cursorIndex,
      isMacSystem,
      placeholderStr,
      timeConsumingValue,
      notValueOfMethod,
      isDurationKey,
      getValueFnProxy,
      handleValueChange,
      handleTimeConsumingValueChange,
      handleValueSelectorBlur,
      handleSelectorFocus,
      handleSearchChangeDebounce,
      handleCheck,
      handleConfirm,
      handleCancel,
      defaultOptions,
      handleClearSearch,
<<<<<<< HEAD
      handleMethodChange,
=======
      t,
>>>>>>> fb4265c7
    };
  },
  render() {
    const rightRender = () => {
      if (this.checkedItem?.name === '*') {
        return [
          <div
            key={'all'}
            class='form-item'
          >
            <div class='form-item-label mt-16'>{this.t('检索内容')}</div>
            <div class='form-item-content mt-8'>
              <Input
                ref={'allInput'}
                v-model={this.queryString}
                placeholder={this.t('请输入')}
                rows={15}
                type={'textarea'}
              />
            </div>
          </div>,
        ];
      }
      return this.checkedItem
        ? [
            !this.isDurationKey && (
              <div
                key={'method'}
                class='form-item mt-34'
              >
                <div class='form-item-label'>{this.t('条件')}</div>
                <div class='form-item-content mt-6'>
                  <Select
                    ext-cls={'method-select'}
                    v-model={this.method}
                    popoverOptions={{
                      boundary: 'parent',
                    }}
                    clearable={false}
                    onChange={this.handleMethodChange}
                  >
                    {this.checkedItem.supported_operations.map(item => (
                      <Select.Option
                        id={item.value}
                        key={item.value}
                        name={item.alias}
                      />
                    ))}
                  </Select>
                </div>
              </div>
            ),
<<<<<<< HEAD
            !this.notValueOfMethod && (
              <>
                <div
                  key={'value'}
                  class={['form-item', this.isDurationKey ? 'mt-34' : 'mt-16']}
                >
                  <div class='form-item-label'>
                    <span class='left'>{this.$t('检索值')}</span>
                    {!!this.wildcardItem && (
                      <span class='right'>
                        <Checkbox
                          v-model={this.isWildcard}
                          // onChange={this.handleIsWildcardChange}
                        >
                          {this.wildcardItem?.label || '使用通配符'}
                        </Checkbox>
                      </span>
                    )}
                  </div>
                  <div class='form-item-content mt-6'>
                    {this.isDurationKey ? (
                      <TimeConsuming
                        key={this.rightRefreshKey}
                        fieldInfo={
                          {
                            field: this.checkedItem.name,
                          } as any
                        }
                        styleType={'form'}
                        value={this.timeConsumingValue}
                        onChange={this.handleTimeConsumingValueChange}
=======
            <div
              key={'value'}
              class={['form-item', DURATION_KEYS.includes(this.checkedItem.name) ? 'mt-34' : 'mt-16']}
            >
              <div class='form-item-label'>
                <span class='left'>{this.t('检索值')}</span>
                {!!this.wildcardItem && (
                  <span class='right'>
                    <Checkbox
                      v-model={this.isWildcard}
                      // onChange={this.handleIsWildcardChange}
                    >
                      {this.wildcardItem?.label || '使用通配符'}
                    </Checkbox>
                  </span>
                )}
              </div>
              <div class='form-item-content mt-6'>
                {DURATION_KEYS.includes(this.checkedItem.name) ? (
                  <TimeConsuming
                    key={this.rightRefreshKey}
                    fieldInfo={
                      {
                        field: this.checkedItem.name,
                      } as any
                    }
                    styleType={'form'}
                    value={this.timeConsumingValue}
                    onChange={this.handleTimeConsumingValueChange}
                  />
                ) : (
                  <ValueTagSelector
                    key={this.rightRefreshKey}
                    ref='valueSelector'
                    fieldInfo={this.valueSelectorFieldInfo}
                    getValueFn={this.getValueFnProxy}
                    placeholder={''}
                    value={this.values}
                    autoFocus
                    onChange={this.handleValueChange}
                    onSelectorBlur={this.handleValueSelectorBlur}
                    onSelectorFocus={this.handleSelectorFocus}
                  />
                )}
              </div>
              {this.isIntegerError ? <div class='error-msg'>{this.t('仅支持输入数值类型')}</div> : undefined}
            </div>,
            !!this.groupRelationItem && (
              <div
                key='group_relation'
                class='form-item mt-16'
              >
                <div class='form-item-label'>{this.groupRelationItem?.label || '组件关系'}</div>
                <div class='form-item-content mt-6'>
                  <Radio.Group v-model={this.groupRelation}>
                    {this.groupRelationItem?.children?.map(g => (
                      <Radio
                        key={g.value}
                        label={g.value}
>>>>>>> fb4265c7
                      />
                    ) : (
                      <ValueTagSelector
                        key={this.rightRefreshKey}
                        ref='valueSelector'
                        fieldInfo={this.valueSelectorFieldInfo}
                        getValueFn={this.getValueFnProxy}
                        placeholder={''}
                        value={this.values}
                        autoFocus
                        onChange={this.handleValueChange}
                        onSelectorBlur={this.handleValueSelectorBlur}
                        onSelectorFocus={this.handleSelectorFocus}
                      />
                    )}
                  </div>
                  {this.isIntegerError ? <div class='error-msg'>{this.$t('仅支持输入数值类型')}</div> : undefined}
                </div>
                {!!this.groupRelationItem && (
                  <div
                    key='group_relation'
                    class='form-item mt-16'
                  >
                    <div class='form-item-label'>{this.groupRelationItem?.label || '组件关系'}</div>
                    <div class='form-item-content mt-6'>
                      <Radio.Group v-model={this.groupRelation}>
                        {this.groupRelationItem?.children?.map(g => (
                          <Radio
                            key={g.value}
                            label={g.value}
                          />
                        ))}
                      </Radio.Group>
                    </div>
                  </div>
                )}
              </>
            ),
          ]
        : undefined;
    };
    return (
      <div
        ref='el'
        class='vue3_retrieval-filter__ui-selector-options-component'
      >
        <div class='component-top'>
          <div class='component-top-left'>
            <div class='search-wrap'>
              <Input
                ref='searchInput'
                v-model={this.searchValue}
                behavior='simplicity'
                clearable={true}
                placeholder={this.t('请输入关键字')}
                stopPropagation={false}
                onClear={this.handleSearchChangeDebounce}
                onInput={this.handleSearchChangeDebounce}
              >
                {{
                  prefix: () => <span class='icon-monitor icon-mc-search' />,
                }}
              </Input>
            </div>
            <div class='options-wrap'>
              {this.searchLocalFields.length ? (
                this.searchLocalFields.map((item, index) => {
                  // const { title, subtitle } = getTitleAndSubtitle(item.alias);
                  const title = item.alias;
                  const subtitleStr = item.name;
                  return (
                    <div
                      key={item.name}
                      class={[
                        'option',
                        { checked: this.checkedItem?.name === item.name },
                        { cursor: index === this.cursorIndex },
                      ]}
                      onClick={() => {
                        this.handleCheck(item, '', [], this.defaultOptions(), true);
                      }}
                    >
                      <span
                        style={{
                          background: fieldTypeMap[item.type]?.bgColor || fieldTypeMap.other.bgColor,
                          color: fieldTypeMap[item.type]?.color || fieldTypeMap.other.color,
                        }}
                        class='option-icon'
                      >
                        <span class={[fieldTypeMap[item.type]?.icon || fieldTypeMap.other.icon, 'option-icon-icon']} />
                      </span>
                      <span
                        class='option-name-title'
                        v-overflow-tips
                      >
                        {title}
                      </span>
                      {!!subtitleStr && (
                        <span
                          class='option-name-subtitle'
                          v-overflow-tips
                        >
                          （{subtitleStr}）
                        </span>
                      )}
                    </div>
                  );
                })
              ) : (
                <EmptyStatus
                  type={this.searchValue ? 'search-empty' : 'empty'}
                  onOperation={this.handleClearSearch}
                />
              )}
            </div>
          </div>
          <div class='component-top-right'>{rightRender()}</div>
        </div>
        <div class='component-bottom'>
          <span class='desc-item'>
            <span class='desc-item-icon mr-2'>
              <span class='icon-monitor icon-mc-arrow-down up' />
            </span>
            <span class='desc-item-icon'>
              <span class='icon-monitor icon-mc-arrow-down' />
            </span>
            <span class='desc-item-name'>{this.t('移动光标')}</span>
          </span>
          <span class='desc-item'>
            <span class='desc-item-box'>Enter</span>
            <span class='desc-item-name'>{this.t('选中')}</span>
          </span>
          <span class='desc-item'>
            <span class='desc-item-box'>Esc</span>
            <span class='desc-item-name'>{this.t('收起查询')}</span>
          </span>
          <span class='desc-item'>
            <span class='desc-item-box'>{`${this.isMacSystem ? 'Cmd' : 'Ctrl'}+Enter`}</span>
            <span class='desc-item-name'>{this.t('提交查询')}</span>
          </span>
          <div class='operate-btns'>
            <Button
              class='mr-8'
              disabled={this.isIntegerError}
              theme='primary'
              onClick={() => {
                this.handleConfirm();
              }}
            >
              {`${this.t('确定')} ${this.isMacSystem ? 'Cmd' : 'Ctrl'} + Enter`}
            </Button>
            <Button onClick={() => this.handleCancel()}>{`${this.t('取消')}`}</Button>
          </div>
        </div>
      </div>
    );
  },
});<|MERGE_RESOLUTION|>--- conflicted
+++ resolved
@@ -538,11 +538,8 @@
       handleCancel,
       defaultOptions,
       handleClearSearch,
-<<<<<<< HEAD
       handleMethodChange,
-=======
       t,
->>>>>>> fb4265c7
     };
   },
   render() {
@@ -595,7 +592,6 @@
                 </div>
               </div>
             ),
-<<<<<<< HEAD
             !this.notValueOfMethod && (
               <>
                 <div
@@ -603,7 +599,7 @@
                   class={['form-item', this.isDurationKey ? 'mt-34' : 'mt-16']}
                 >
                   <div class='form-item-label'>
-                    <span class='left'>{this.$t('检索值')}</span>
+                    <span class='left'>{this.t('检索值')}</span>
                     {!!this.wildcardItem && (
                       <span class='right'>
                         <Checkbox
@@ -627,67 +623,6 @@
                         styleType={'form'}
                         value={this.timeConsumingValue}
                         onChange={this.handleTimeConsumingValueChange}
-=======
-            <div
-              key={'value'}
-              class={['form-item', DURATION_KEYS.includes(this.checkedItem.name) ? 'mt-34' : 'mt-16']}
-            >
-              <div class='form-item-label'>
-                <span class='left'>{this.t('检索值')}</span>
-                {!!this.wildcardItem && (
-                  <span class='right'>
-                    <Checkbox
-                      v-model={this.isWildcard}
-                      // onChange={this.handleIsWildcardChange}
-                    >
-                      {this.wildcardItem?.label || '使用通配符'}
-                    </Checkbox>
-                  </span>
-                )}
-              </div>
-              <div class='form-item-content mt-6'>
-                {DURATION_KEYS.includes(this.checkedItem.name) ? (
-                  <TimeConsuming
-                    key={this.rightRefreshKey}
-                    fieldInfo={
-                      {
-                        field: this.checkedItem.name,
-                      } as any
-                    }
-                    styleType={'form'}
-                    value={this.timeConsumingValue}
-                    onChange={this.handleTimeConsumingValueChange}
-                  />
-                ) : (
-                  <ValueTagSelector
-                    key={this.rightRefreshKey}
-                    ref='valueSelector'
-                    fieldInfo={this.valueSelectorFieldInfo}
-                    getValueFn={this.getValueFnProxy}
-                    placeholder={''}
-                    value={this.values}
-                    autoFocus
-                    onChange={this.handleValueChange}
-                    onSelectorBlur={this.handleValueSelectorBlur}
-                    onSelectorFocus={this.handleSelectorFocus}
-                  />
-                )}
-              </div>
-              {this.isIntegerError ? <div class='error-msg'>{this.t('仅支持输入数值类型')}</div> : undefined}
-            </div>,
-            !!this.groupRelationItem && (
-              <div
-                key='group_relation'
-                class='form-item mt-16'
-              >
-                <div class='form-item-label'>{this.groupRelationItem?.label || '组件关系'}</div>
-                <div class='form-item-content mt-6'>
-                  <Radio.Group v-model={this.groupRelation}>
-                    {this.groupRelationItem?.children?.map(g => (
-                      <Radio
-                        key={g.value}
-                        label={g.value}
->>>>>>> fb4265c7
                       />
                     ) : (
                       <ValueTagSelector
@@ -704,7 +639,7 @@
                       />
                     )}
                   </div>
-                  {this.isIntegerError ? <div class='error-msg'>{this.$t('仅支持输入数值类型')}</div> : undefined}
+                  {this.isIntegerError ? <div class='error-msg'>{this.t('仅支持输入数值类型')}</div> : undefined}
                 </div>
                 {!!this.groupRelationItem && (
                   <div
