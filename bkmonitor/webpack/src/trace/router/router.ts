--- conflicted
+++ resolved
@@ -36,7 +36,6 @@
 const router = createRouter({
   history: createWebHashHistory(),
   routes: [
-<<<<<<< HEAD
     ...[
       ...homeRoutes,
       ...alarmShield,
@@ -47,16 +46,8 @@
       ...alarmCenterRoutes,
     ].map(item => ({
       ...item,
-      path: `${window.__BK_WEWEB_DATA__?.baseroute || '/'}${item.path}`.replace(/\/\//gim, '/'),
+      path: `${window.__BK_WEWEB_DATA__?.parentRoute || '/'}${item.path}`.replace(/\/\//gim, '/'),
     })),
-=======
-    ...[...homeRoutes, ...alarmShield, ...rotationRoutes, ...profilingRoutes, ...Report, ...failureRoutes].map(
-      item => ({
-        ...item,
-        path: `${window.__BK_WEWEB_DATA__?.parentRoute || '/'}${item.path}`.replace(/\/\//gim, '/'),
-      })
-    ),
->>>>>>> 62a4de06
     {
       path: '/:pathMatch(.*)',
       redirect: {
