/*
 * Tencent is pleased to support the open source community by making
 * 蓝鲸智云PaaS平台社区版 (BlueKing PaaS Community Edition) available.
 *
 * Copyright (C) 2021 THL A29 Limited, a Tencent company.  All rights reserved.
 *
 * 蓝鲸智云PaaS平台社区版 (BlueKing PaaS Community Edition) is licensed under the MIT License.
 *
 * License for 蓝鲸智云PaaS平台社区版 (BlueKing PaaS Community Edition):
 *
 * ---------------------------------------------------
 * Permission is hereby granted, free of charge, to any person obtaining a copy of this software and associated
 * documentation files (the "Software"), to deal in the Software without restriction, including without limitation
 * the rights to use, copy, modify, merge, publish, distribute, sublicense, and/or sell copies of the Software, and
 * to permit persons to whom the Software is furnished to do so, subject to the following conditions:
 *
 * The above copyright notice and this permission notice shall be included in all copies or substantial portions of
 * the Software.
 *
 * THE SOFTWARE IS PROVIDED "AS IS", WITHOUT WARRANTY OF ANY KIND, EXPRESS OR IMPLIED, INCLUDING BUT NOT LIMITED TO
 * THE WARRANTIES OF MERCHANTABILITY, FITNESS FOR A PARTICULAR PURPOSE AND NONINFRINGEMENT. IN NO EVENT SHALL THE
 * AUTHORS OR COPYRIGHT HOLDERS BE LIABLE FOR ANY CLAIM, DAMAGES OR OTHER LIABILITY, WHETHER IN AN ACTION OF
 * CONTRACT, TORT OR OTHERWISE, ARISING FROM, OUT OF OR IN CONNECTION WITH THE SOFTWARE OR THE USE OR OTHER DEALINGS
 * IN THE SOFTWARE.
 */
import { createRouter, createWebHashHistory } from 'vue-router';

import alarmShield from './modules/alarm-shield';
import Report from './modules/email-subscription';
import homeRoutes from './modules/home';
import rotationRoutes from './modules/rotation';

const router = createRouter({
  history: createWebHashHistory(),
  routes: [
<<<<<<< HEAD
    ...[...homeRoutes, ...alarmShield, ...Report].map(item => ({
=======
    ...homeRoutes.map(item => ({
      ...item,
      path: `${window.__BK_WEWEB_DATA__?.baseroute || '/'}${item.path}`.replace(/\/\//gim, '/')
    })),
    ...rotationRoutes.map(item => ({
      ...item,
      path: `${window.__BK_WEWEB_DATA__?.baseroute || '/'}${item.path}`.replace(/\/\//gim, '/')
    })),
    ...alarmShield.map(item => ({
>>>>>>> 1a33a5a2
      ...item,
      path: `${window.__BK_WEWEB_DATA__?.baseroute || '/'}${item.path}`.replace(/\/\//gim, '/')
    })),
    {
      path: '/:pathMatch(.*)',
      redirect: {
        name: 'home'
      }
    }
  ]
});
router.onError(e => {
  console.error('router error: ', e);
});

export default router;<|MERGE_RESOLUTION|>--- conflicted
+++ resolved
@@ -33,19 +33,7 @@
 const router = createRouter({
   history: createWebHashHistory(),
   routes: [
-<<<<<<< HEAD
-    ...[...homeRoutes, ...alarmShield, ...Report].map(item => ({
-=======
-    ...homeRoutes.map(item => ({
-      ...item,
-      path: `${window.__BK_WEWEB_DATA__?.baseroute || '/'}${item.path}`.replace(/\/\//gim, '/')
-    })),
-    ...rotationRoutes.map(item => ({
-      ...item,
-      path: `${window.__BK_WEWEB_DATA__?.baseroute || '/'}${item.path}`.replace(/\/\//gim, '/')
-    })),
-    ...alarmShield.map(item => ({
->>>>>>> 1a33a5a2
+    ...[...homeRoutes, ...alarmShield, ...Report, ...rotationRoutes].map(item => ({
       ...item,
       path: `${window.__BK_WEWEB_DATA__?.baseroute || '/'}${item.path}`.replace(/\/\//gim, '/')
     })),
