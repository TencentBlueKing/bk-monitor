--- conflicted
+++ resolved
@@ -33,19 +33,7 @@
 const router = createRouter({
   history: createWebHashHistory(),
   routes: [
-<<<<<<< HEAD
-    ...[...homeRoutes, ...alarmShield, ...Report].map(item => ({
-=======
-    ...homeRoutes.map(item => ({
-      ...item,
-      path: `${window.__BK_WEWEB_DATA__?.baseroute || '/'}${item.path}`.replace(/\/\//gim, '/')
-    })),
-    ...rotationRoutes.map(item => ({
-      ...item,
-      path: `${window.__BK_WEWEB_DATA__?.baseroute || '/'}${item.path}`.replace(/\/\//gim, '/')
-    })),
-    ...alarmShield.map(item => ({
->>>>>>> 0868cc4c
+    ...[...homeRoutes, ...alarmShield, ...rotationRoutes, ...Report].map(item => ({
       ...item,
       path: `${window.__BK_WEWEB_DATA__?.baseroute || '/'}${item.path}`.replace(/\/\//gim, '/')
     })),
