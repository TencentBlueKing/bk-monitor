/* eslint-disable @typescript-eslint/naming-convention */

/*
 * Tencent is pleased to support the open source community by making
 * 蓝鲸智云PaaS平台 (BlueKing PaaS) available.
 *
 * Copyright (C) 2021 THL A29 Limited, a Tencent company.  All rights reserved.
 *
 * 蓝鲸智云PaaS平台 (BlueKing PaaS) is licensed under the MIT License.
 *
 * License for 蓝鲸智云PaaS平台 (BlueKing PaaS):
 *
 * ---------------------------------------------------
 * Permission is hereby granted, free of charge, to any person obtaining a copy of this software and associated
 * documentation files (the "Software"), to deal in the Software without restriction, including without limitation
 * the rights to use, copy, modify, merge, publish, distribute, sublicense, and/or sell copies of the Software, and
 * to permit persons to whom the Software is furnished to do so, subject to the following conditions:
 *
 * The above copyright notice and this permission notice shall be included in all copies or substantial portions of
 * the Software.
 *
 * THE SOFTWARE IS PROVIDED "AS IS", WITHOUT WARRANTY OF ANY KIND, EXPRESS OR IMPLIED, INCLUDING BUT NOT LIMITED TO
 * THE WARRANTIES OF MERCHANTABILITY, FITNESS FOR A PARTICULAR PURPOSE AND NONINFRINGEMENT. IN NO EVENT SHALL THE
 * AUTHORS OR COPYRIGHT HOLDERS BE LIABLE FOR ANY CLAIM, DAMAGES OR OTHER LIABILITY, WHETHER IN AN ACTION OF
 * CONTRACT, TORT OR OTHERWISE, ARISING FROM, OUT OF OR IN CONNECTION WITH THE SOFTWARE OR THE USE OR OTHER DEALINGS
 * IN THE SOFTWARE.
 */
import { Component, Ref } from 'vue-property-decorator';
import { ofType } from 'vue-tsx-support';

import dayjs from 'dayjs';
import { CancelToken } from 'monitor-api/index';
import { start } from 'monitor-api/modules/apm_meta';
import { query, queryServicesDetail } from 'monitor-api/modules/apm_profile';
import { serviceInfo } from 'monitor-api/modules/apm_service';
import { Debounce, typeTools } from 'monitor-common/utils/utils';
import { handleGotoLink } from 'monitor-pc/common/constant';
import { handleTransformToTimestamp } from 'monitor-pc/components/time-range/utils';
import CommonDetail from 'monitor-pc/pages/monitor-k8s/components/common-detail';

import {
  type BaseDataType,
  type DataTypeItem,
  type IQueryParams,
  PanelModel,
  type ProfilingTableItem,
  TextDirectionType,
  ViewModeType,
} from '../../typings';
import { CommonSimpleChart } from '../common-simple-chart';
import ChartTitle from './chart-title/chart-title';
import FilterSelect from './filter-select/filter-select';
import FrameGraph from './flame-graph/flame-graph';
import TableGraph from './table-graph/table-graph';
import TopoGraph from './topo-graph/topo-graph';
import TrendChart from './trend-chart/trend-chart';
<<<<<<< HEAD

import type { ProfileDataUnit } from './utils';
=======
import { type ProfileDataUnit } from './utils';
>>>>>>> 857ea0d4

import './profiling-graph.scss';

interface IProfilingChartProps {
  panel: PanelModel;
}

@Component
class ProfilingChart extends CommonSimpleChart {
  @Ref() frameGraphRef: FrameGraph;

  isGraphLoading = false;
  isFirstLoad = true;
  tableData: ProfilingTableItem[] = [];
  flameData: BaseDataType = {
    name: '',
    children: undefined,
    id: '',
  };
  unit: ProfileDataUnit = 'nanoseconds';
  empty = true;
  emptyText = window.i18n.t('加载中...');
  // 视图模式
  activeMode: ViewModeType = ViewModeType.Combine;
  textDirection: TextDirectionType = TextDirectionType.Ltr;
  highlightId = -1;
  filterKeyword = '';
  topoSrc = '';
  dataTypeList: DataTypeItem[] = [];
  dataType = '';
  queryParams: IQueryParams = {};
  /** 服务详情侧边栏展开 / 收起 */
  collapseInfo = false;
  /** 是否展示服务详情侧边栏 */
  enableDetail = false;
  /** 未开启 profiling */
  enableProfiling = false;
  /** 无 profiling 上报数据 */
  isProfilingDataNormal = false;
  /** 开启 profiling 请求 loading */
  enableProfilingLoading = false;
  applicationId = -1;

  get detailPanel() {
    return new PanelModel({
      title: 'workload',
      type: 'info',
      targets: [
        {
          datasource: 'info',
          dataType: 'info',
          api: 'apm_profile.queryServicesDetail',
          data: {
            start_time: '$start_time',
            end_time: '$end_time',
            app_name: '$app_name',
            service_name: '$service_name',
            view_mode: 'sidebar',
          },
        },
      ],
    } as any);
  }

  cancelTableFlameFn = () => {};
  cancelTopoFn = () => {};

  get flameFilterKeywords() {
    return this.filterKeyword?.trim?.().length ? [this.filterKeyword] : [];
  }

  getParams(args: Record<string, any> = {}, start_time = '', end_time = '') {
    const { app_name, service_name } = this.viewOptions as any;
    const [startTime, endTime] = handleTransformToTimestamp(this.timeRange);
    const params = {
      ...args,
      ...this.queryParams,
      app_name,
      service_name,
      start: (start_time ? dayjs.tz(start_time).unix() : startTime) * Math.pow(10, 6),
      end: (end_time ? dayjs.tz(end_time).unix() : endTime) * Math.pow(10, 6),
      data_type: this.dataType,
    };

    return params;
  }

  @Debounce(300)
  async getPanelData(start_time = '', end_time = '') {
    const initQuery = () => {
      if (!this.dataTypeList.length) {
        this.getServiceDetail(start_time, end_time);
        return;
      }
      this.handleQuery(start_time, end_time);
    };

    if (this.isFirstLoad) {
      const [start, end] = handleTransformToTimestamp(this.timeRange);
      const { app_name, service_name } = this.viewOptions as any;

      await serviceInfo({
        start_time: (start_time ? dayjs.tz(start_time).unix() : start) * 1000,
        end_time: (end_time ? dayjs.tz(end_time).unix() : end) * 1000,
        app_name,
        service_name,
      })
        .then(data => {
          this.enableProfiling = data?.is_enabled_profiling ?? false;
          this.isProfilingDataNormal = data?.is_profiling_data_normal ?? false;
          this.applicationId = data?.application_id ?? -1;

          if (this.enableProfiling && this.isProfilingDataNormal) {
            initQuery();
          } else {
            this.emptyText = '';
          }
        })
        .catch(() => {
          this.emptyText = '';
        })
        .finally(() => {
          this.isFirstLoad = false;
        });
    } else {
      initQuery();
    }
  }

  async getServiceDetail(start_time = '', end_time = '') {
    const [start, end] = handleTransformToTimestamp(this.timeRange);
    const { app_name, service_name } = this.viewOptions as any;

    await queryServicesDetail({
      start_time: start_time ? dayjs.tz(start_time).unix() : start,
      end_time: end_time ? dayjs.tz(end_time).unix() : end,
      app_name,
      service_name,
    })
      .then(res => {
        if (res?.data_types?.length) {
          this.dataTypeList = res.data_types;
          this.dataType = this.dataTypeList[0].key;
          this.queryParams = {
            app_name,
            service_name,
            data_type: this.dataType,
          };
          this.handleQuery(start_time, end_time);
        }
      })
      .catch(() => ({}));
  }
  async handleQuery(start_time = '', end_time = '') {
    this.getTableFlameData(start_time, end_time);
    if (this.queryParams.is_compared) {
      if (this.activeMode === ViewModeType.Topo) {
        this.activeMode = ViewModeType.Combine;
      }
    } else {
      this.getTopoSrc(start_time, end_time);
    }
  }
  async handleModeChange(val: ViewModeType) {
    if (val === this.activeMode) return;

    this.highlightId = -1;
    this.activeMode = val;
  }
  /** 获取表格和火焰图 */
  async getTableFlameData(start_time = '', end_time = '') {
    this.isGraphLoading = true;
    this.highlightId = -1;
    this.emptyText = window.i18n.t('加载中...');
    this.cancelTableFlameFn();
    const params = this.getParams({ diagram_types: ['table', 'flamegraph'] }, start_time, end_time);
    await query(params, {
      cancelToken: new CancelToken(c => (this.cancelTableFlameFn = c)),
    })
      .then(data => {
        if (data && Object.keys(data)?.length) {
          this.unit = data.unit || '';
          this.tableData = data.table_data?.items ?? [];
          this.flameData = data.flame_data;
          this.empty = false;
          this.emptyText = '';
        } else {
          this.empty = true;
          this.emptyText = window.i18n.t('查无数据');
        }
        this.isGraphLoading = false;
      })
      .catch(e => {
        if (e.message) {
          this.emptyText = '';
          this.isGraphLoading = false;
        }
      });
  }
  /** 获取拓扑图 */
  async getTopoSrc(start_time = '', end_time = '') {
    this.cancelTopoFn();
    if (ViewModeType.Topo === this.activeMode) {
      this.isGraphLoading = true;
    }
    const params = this.getParams({ diagram_types: ['callgraph'] }, start_time, end_time);
    await query(params, {
      cancelToken: new CancelToken(c => (this.cancelTopoFn = c)),
    })
      .then(data => {
        if (data) {
          this.topoSrc = data.call_graph_data || '';
        }
        this.isGraphLoading = false;
      })
      .catch(e => {
        if (e.message) {
          this.isGraphLoading = false;
        }
      });
  }
  handleTimeRangeChange() {
    this.isFirstLoad = true;
    this.getPanelData();
  }
  handleTextDirectionChange(val: TextDirectionType) {
    this.textDirection = val;
  }
  /** 表格排序 */
  async handleSortChange() {
    // const params = this.getParams({
    //   diagram_types: ['table'],
    //   sort: sortKey
    // });
    // const data = await query(params).catch(() => false);
    // if (data) {
    //   this.highlightId = -1;
    //   this.tableData = data.table_data?.items ?? [];
    // }
    this.highlightId = -1;
  }
  handleDownload(type: string) {
    switch (type) {
      case 'png':
        this.frameGraphRef?.handleStoreImg();
        break;
      case 'pprof': {
        const params = this.getParams({ export_format: 'pprof' });
        const downloadUrl = `/apm/profile_api/query/export/?bk_biz_id=${window.bk_biz_id}${this.getUrlParamsString(
          params
        )}`;
        const a = document.createElement('a');
        a.style.display = 'none';
        a.href = downloadUrl;
        document.body.appendChild(a);
        a.click();
        document.body.removeChild(a);
        break;
      }
      default:
        break;
    }
  }
  handleDataTypeChange(val) {
    if (this.dataType === val) return;

    this.dataType = val;
    this.queryParams.data_type = val;
    this.getPanelData();
  }
  getUrlParamsString(obj) {
    const str = Object.keys(obj)
      .reduce((ary, key) => {
        if (obj[key]) {
          ary.push(
            `${encodeURIComponent(key)}=${encodeURIComponent(
              typeTools.isObject(obj[key]) ? JSON.stringify(obj[key]) : obj[key]
            )}`
          );
        }
        return ary;
      }, [])
      .join('&');
    if (str.length) return `&${str}`;
    return '';
  }
  goLink() {
    const params = this.getParams({ diagram_types: this.activeMode });
    const target = JSON.stringify({ ...params, start: this.timeRange[0], end: this.timeRange[1] });
    const url = location.href.replace(location.hash, `#/trace/profiling?target=${encodeURIComponent(target)}`);
    window.open(url, '_blank');
  }
  handleFiltersChange(values, key) {
    this.queryParams = {
      ...this.queryParams,
      [key === 'filter' ? 'filter_labels' : 'diff_filter_labels']: values,
    };
    this.getPanelData();
  }
  /** 对比模式 */
  handleDiffModeChange(isDiff: boolean) {
    this.queryParams = {
      ...this.queryParams,
      is_compared: isDiff,
    };
    this.getPanelData();
  }
  handleDetailShowChange(show: boolean) {
    this.collapseInfo = !show;
  }
  async handleEmptyEvent() {
    // 开启 profiling
    if (!this.enableProfiling) {
      if (this.enableProfilingLoading) return;
      // const { app_name, service_name } = this.viewOptions as any;
      this.enableProfilingLoading = true;
      await start({ application_id: this.applicationId, type: 'profiling' })
        .then(() => {
          this.enableProfiling = true;
        })
        .finally(() => (this.enableProfilingLoading = false));
    } else if (!this.isProfilingDataNormal) {
      // 查看接入指引
      handleGotoLink('profiling_docs');
    }
  }

  render() {
    return (
      <div class='profiling-retrieval-chart'>
        {this.enableProfiling && this.isProfilingDataNormal ? (
          [
            <div class='main'>
              <FilterSelect
                appName={this.queryParams.app_name}
                serviceName={this.queryParams.service_name}
                onDiffChange={val => this.handleFiltersChange(val, 'diff')}
                onDiffModeChange={this.handleDiffModeChange}
                onFilterChange={val => this.handleFiltersChange(val, 'filter')}
              />
              <div class='profiling-retrieval-header'>
                <div class='data-type'>
                  <span>{this.$t('数据类型')}</span>
                  <div class='bk-button-group data-type-list'>
                    {this.dataTypeList.map(item => {
                      return (
                        <bk-button
                          key={item.key}
                          class={item.key === this.dataType ? 'is-selected' : ''}
                          size='small'
                          onClick={() => this.handleDataTypeChange(item.key)}
                        >
                          {item.name}
                        </bk-button>
                      );
                    })}
                  </div>
                </div>
                <div class='link-tips'>
                  <i class='icon-monitor icon-tishi' />
                  <i18n
                    class='flex-center'
                    path='更多功能，请前往 {0}'
                  >
                    <span
                      class='link-text'
                      onClick={() => this.goLink()}
                    >
                      {this.$t('Profiling 检索')}
                    </span>
                  </i18n>
                </div>
              </div>
              <TrendChart queryParams={this.queryParams} />
              <div
                class='profiling-graph'
                v-bkloading={{ isLoading: this.isGraphLoading }}
              >
                <ChartTitle
                  activeMode={this.activeMode}
                  isCompared={this.queryParams.is_compared}
                  textDirection={this.textDirection}
                  onDownload={this.handleDownload}
                  onKeywordChange={val => (this.filterKeyword = val)}
                  onModeChange={this.handleModeChange}
                  onTextDirectionChange={this.handleTextDirectionChange}
                />
                {this.empty ? (
                  <div class='empty-chart'>{this.emptyText}</div>
                ) : (
                  <div class='profiling-graph-content'>
                    {[ViewModeType.Combine, ViewModeType.Table].includes(this.activeMode) && (
                      <TableGraph
                        data={this.tableData}
                        dataType={this.queryParams.data_type}
                        filterKeyword={this.filterKeyword}
                        highlightId={this.highlightId}
                        isCompared={this.queryParams.is_compared}
                        textDirection={this.textDirection}
                        unit={this.unit}
                        onSortChange={this.handleSortChange}
                        onUpdateHighlightId={id => (this.highlightId = id)}
                      />
                    )}
                    {[ViewModeType.Combine, ViewModeType.Flame].includes(this.activeMode) && (
                      <FrameGraph
                        ref='frameGraphRef'
                        appName={(this.viewOptions as any).app_name}
                        data={this.flameData}
                        filterKeywords={this.flameFilterKeywords}
                        highlightId={this.highlightId}
                        isCompared={this.queryParams.is_compared}
                        showGraphTools={false}
                        textDirection={this.textDirection}
                        unit={this.unit}
                        onUpdateHighlightId={id => (this.highlightId = id)}
                      />
                    )}
                    {ViewModeType.Topo === this.activeMode && <TopoGraph topoSrc={this.topoSrc} />}
                  </div>
                )}
              </div>
            </div>,
            <keep-alive>
              <CommonDetail
                collapse={this.collapseInfo}
                maxWidth={500}
                needShrinkBtn={false}
                panel={this.detailPanel}
                placement={'right'}
                startPlacement={'left'}
                title={this.$tc('详情')}
                onShowChange={this.handleDetailShowChange}
              />
            </keep-alive>,
          ]
        ) : (
          <div class='empty-page'>
            {this.emptyText ? (
              this.emptyText
            ) : (
              <bk-exception type='building'>
                <span>
                  {!this.enableProfiling ? this.$t('暂未开启 Profiling 功能') : this.$t('暂无 Profiling 数据')}
                </span>
                <div class='text-wrap'>
                  <span class='text-row'>
                    {!this.enableProfiling
                      ? this.enableProfilingLoading
                        ? this.$t('开启中，请耐心等待...')
                        : this.$t('该服务所在 APM 应用未开启 Profiling 功能')
                      : this.$t('已开启 Profiling 功能，请参考接入指引进行数据上报')}
                  </span>
                  <bk-button
                    loading={this.enableProfilingLoading}
                    text={this.enableProfiling}
                    theme='primary'
                    onClick={() => this.handleEmptyEvent()}
                  >
                    {this.enableProfiling ? this.$t('查看接入指引') : this.$t('立即开启')}
                  </bk-button>
                </div>
              </bk-exception>
            )}
          </div>
        )}
      </div>
    );
  }
}

export default ofType<IProfilingChartProps>().convert(ProfilingChart);<|MERGE_RESOLUTION|>--- conflicted
+++ resolved
@@ -54,12 +54,8 @@
 import TableGraph from './table-graph/table-graph';
 import TopoGraph from './topo-graph/topo-graph';
 import TrendChart from './trend-chart/trend-chart';
-<<<<<<< HEAD
 
 import type { ProfileDataUnit } from './utils';
-=======
-import { type ProfileDataUnit } from './utils';
->>>>>>> 857ea0d4
 
 import './profiling-graph.scss';
 
