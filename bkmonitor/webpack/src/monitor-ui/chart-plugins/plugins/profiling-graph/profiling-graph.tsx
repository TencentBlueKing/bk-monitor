/* eslint-disable @typescript-eslint/naming-convention */

/*
 * Tencent is pleased to support the open source community by making
 * 蓝鲸智云PaaS平台 (BlueKing PaaS) available.
 *
 * Copyright (C) 2021 THL A29 Limited, a Tencent company.  All rights reserved.
 *
 * 蓝鲸智云PaaS平台 (BlueKing PaaS) is licensed under the MIT License.
 *
 * License for 蓝鲸智云PaaS平台 (BlueKing PaaS):
 *
 * ---------------------------------------------------
 * Permission is hereby granted, free of charge, to any person obtaining a copy of this software and associated
 * documentation files (the "Software"), to deal in the Software without restriction, including without limitation
 * the rights to use, copy, modify, merge, publish, distribute, sublicense, and/or sell copies of the Software, and
 * to permit persons to whom the Software is furnished to do so, subject to the following conditions:
 *
 * The above copyright notice and this permission notice shall be included in all copies or substantial portions of
 * the Software.
 *
 * THE SOFTWARE IS PROVIDED "AS IS", WITHOUT WARRANTY OF ANY KIND, EXPRESS OR IMPLIED, INCLUDING BUT NOT LIMITED TO
 * THE WARRANTIES OF MERCHANTABILITY, FITNESS FOR A PARTICULAR PURPOSE AND NONINFRINGEMENT. IN NO EVENT SHALL THE
 * AUTHORS OR COPYRIGHT HOLDERS BE LIABLE FOR ANY CLAIM, DAMAGES OR OTHER LIABILITY, WHETHER IN AN ACTION OF
 * CONTRACT, TORT OR OTHERWISE, ARISING FROM, OUT OF OR IN CONNECTION WITH THE SOFTWARE OR THE USE OR OTHER DEALINGS
 * IN THE SOFTWARE.
 */
import { Component, Ref } from 'vue-property-decorator';
import { ofType } from 'vue-tsx-support';

import dayjs from 'dayjs';
<<<<<<< HEAD
import { start } from 'monitor-api/modules/apm_meta';
=======
import { CancelToken } from 'monitor-api/index';
>>>>>>> 7fb19ee4
import { query, queryServicesDetail } from 'monitor-api/modules/apm_profile';
import { serviceInfo } from 'monitor-api/modules/apm_service';
import { Debounce, typeTools } from 'monitor-common/utils/utils';
import { handleGotoLink } from 'monitor-pc/common/constant';
import { handleTransformToTimestamp } from 'monitor-pc/components/time-range/utils';
import CommonDetail from 'monitor-pc/pages/monitor-k8s/components/common-detail';

import {
  BaseDataType,
  DataTypeItem,
  IQueryParams,
  PanelModel,
  ProfilingTableItem,
  TextDirectionType,
  ViewModeType,
} from '../../typings';
import { CommonSimpleChart } from '../common-simple-chart';
import ChartTitle from './chart-title/chart-title';
import FilterSelect from './filter-select/filter-select';
import FrameGraph from './flame-graph/flame-graph';
import TableGraph from './table-graph/table-graph';
import TopoGraph from './topo-graph/topo-graph';
import TrendChart from './trend-chart/trend-chart';
import { ProfileDataUnit } from './utils';

import './profiling-graph.scss';

interface IProfilingChartProps {
  panel: PanelModel;
}

@Component
class ProfilingChart extends CommonSimpleChart {
  @Ref() frameGraphRef: FrameGraph;

  isGraphLoading = false;
  isFirstLoad = true;
  tableData: ProfilingTableItem[] = [];
  flameData: BaseDataType = {
    name: '',
    children: undefined,
    id: '',
  };
  unit: ProfileDataUnit = 'nanoseconds';
  empty = true;
  emptyText = window.i18n.t('加载中...');
  // 视图模式
  activeMode: ViewModeType = ViewModeType.Combine;
  textDirection: TextDirectionType = TextDirectionType.Ltr;
  highlightId = -1;
  filterKeyword = '';
  topoSrc = '';
  dataTypeList: DataTypeItem[] = [];
  dataType = '';
  queryParams: IQueryParams = {};
  /** 服务详情侧边栏展开 / 收起 */
  collapseInfo = false;
  /** 是否展示服务详情侧边栏 */
  enableDetail = false;
  /** 未开启 profiling */
  enableProfiling = false;
  /** 无 profiling 上报数据 */
  isProfilingDataNormal = false;
  /** 开启 profiling 请求 loading */
  enableProfilingLoading = false;
  applicationId = -1;

  get detailPanel() {
    return new PanelModel({
      title: 'workload',
      type: 'info',
      targets: [
        {
          datasource: 'info',
          dataType: 'info',
          api: 'apm_profile.queryServicesDetail',
          data: {
            start_time: '$start_time',
            end_time: '$end_time',
            app_name: '$app_name',
            service_name: '$service_name',
            view_mode: 'sidebar',
          },
        },
      ],
    } as any);
  }

  cancelTableFlameFn = () => {};
  cancelTopoFn = () => {};

  get flameFilterKeywords() {
    return this.filterKeyword?.trim?.().length ? [this.filterKeyword] : [];
  }

  getParams(args: Record<string, any> = {}, start_time = '', end_time = '') {
    const { app_name, service_name } = this.viewOptions as any;
    const [startTime, endTime] = handleTransformToTimestamp(this.timeRange);
    const params = {
      ...args,
      ...this.queryParams,
      app_name,
      service_name,
      start: (start_time ? dayjs.tz(start_time).unix() : startTime) * Math.pow(10, 6),
      end: (end_time ? dayjs.tz(end_time).unix() : endTime) * Math.pow(10, 6),
      data_type: this.dataType,
    };

    return params;
  }

  @Debounce(300)
  async getPanelData(start_time = '', end_time = '') {
    const initQuery = () => {
      if (!this.dataTypeList.length) {
        this.getServiceDetail(start_time, end_time);
        return;
      }
      this.handleQuery(start_time, end_time);
    };

    if (this.isFirstLoad) {
      const [start, end] = handleTransformToTimestamp(this.timeRange);
      const { app_name, service_name } = this.viewOptions as any;

      await serviceInfo({
        start_time: (start_time ? dayjs.tz(start_time).unix() : start) * 1000,
        end_time: (end_time ? dayjs.tz(end_time).unix() : end) * 1000,
        app_name,
        service_name,
      })
        .then(data => {
          this.enableProfiling = data?.is_enabled_profiling ?? false;
          this.isProfilingDataNormal = data?.is_profiling_data_normal ?? false;
          this.applicationId = data?.application_id ?? -1;

          if (this.enableProfiling && this.isProfilingDataNormal) {
            initQuery();
          } else {
            this.emptyText = '';
          }
        })
        .finally(() => {
          this.isFirstLoad = false;
        });
    } else {
      initQuery();
    }
  }

  async getServiceDetail(start_time = '', end_time = '') {
    const [start, end] = handleTransformToTimestamp(this.timeRange);
    const { app_name, service_name } = this.viewOptions as any;

    await queryServicesDetail({
      start_time: start_time ? dayjs.tz(start_time).unix() : start,
      end_time: end_time ? dayjs.tz(end_time).unix() : end,
      app_name,
      service_name,
    })
      .then(res => {
        if (res?.data_types?.length) {
          this.dataTypeList = res.data_types;
          this.dataType = this.dataTypeList[0].key;
          this.queryParams = {
            app_name,
            service_name,
            data_type: this.dataType,
          };
          this.handleQuery(start_time, end_time);
        }
      })
      .catch(() => ({}));
  }
  async handleQuery(start_time = '', end_time = '') {
    this.getTableFlameData(start_time, end_time);
    if (this.queryParams.is_compared) {
      if (this.activeMode === ViewModeType.Topo) {
        this.activeMode = ViewModeType.Combine;
      }
    } else {
      this.getTopoSrc(start_time, end_time);
    }
  }
  async handleModeChange(val: ViewModeType) {
    if (val === this.activeMode) return;

    this.highlightId = -1;
    this.activeMode = val;
  }
  /** 获取表格和火焰图 */
  async getTableFlameData(start_time = '', end_time = '') {
<<<<<<< HEAD
    try {
      this.isGraphLoading = true;
      this.highlightId = -1;
      this.emptyText = window.i18n.t('加载中...');
      const params = this.getParams({ diagram_types: ['table', 'flamegraph'] }, start_time, end_time);
      const data = await query(params).catch(() => false);
      if (data) {
        this.unit = data.unit || '';
        this.tableData = data.table_data?.items ?? [];
        this.flameData = data.flame_data;
        this.empty = false;
        this.emptyText = '';
      } else {
        this.empty = true;
        this.emptyText = window.i18n.t('查无数据');
      }
      this.isGraphLoading = false;
    } catch (e) {
      console.error(e);
      this.emptyText = '';
      this.isGraphLoading = false;
    }
  }
  /** 获取拓扑图 */
  async getTopoSrc(start_time = '', end_time = '') {
    try {
      if (ViewModeType.Topo === this.activeMode) {
        this.isGraphLoading = true;
      }
      const params = this.getParams({ diagram_types: ['callgraph'] }, start_time, end_time);
      const data = await query(params).catch(() => false);
      if (data) {
        this.topoSrc = data.call_graph_data || '';
      }
      this.isGraphLoading = false;
    } catch (e) {
      console.error(e);
      this.isGraphLoading = false;
=======
    this.isLoading = true;
    this.highlightId = -1;
    this.cancelTableFlameFn();
    const params = this.getParams({ diagram_types: ['table', 'flamegraph'] }, start_time, end_time);
    await query(params, {
      cancelToken: new CancelToken(c => (this.cancelTableFlameFn = c)),
    })
      .then(data => {
        if (data) {
          this.unit = data.unit || '';
          this.tableData = data.table_data?.items ?? [];
          this.flameData = data.flame_data;
          this.empty = false;
        } else {
          this.empty = true;
        }
        this.isLoading = false;
      })
      .catch(e => {
        if (e.message) {
          this.isLoading = false;
        }
      });
  }
  /** 获取拓扑图 */
  async getTopoSrc(start_time = '', end_time = '') {
    this.cancelTopoFn();
    if (ViewModeType.Topo === this.activeMode) {
      this.isLoading = true;
>>>>>>> 7fb19ee4
    }
    const params = this.getParams({ diagram_types: ['callgraph'] }, start_time, end_time);
    await query(params, {
      cancelToken: new CancelToken(c => (this.cancelTopoFn = c)),
    })
      .then(data => {
        if (data) {
          this.topoSrc = data.call_graph_data || '';
        }
        this.isLoading = false;
      })
      .catch(e => {
        if (e.message) {
          this.isLoading = false;
        }
      });
  }
  handleTimeRangeChange() {
    this.isFirstLoad = true;
    this.getPanelData();
  }
  handleTextDirectionChange(val: TextDirectionType) {
    this.textDirection = val;
  }
  /** 表格排序 */
  async handleSortChange() {
    // const params = this.getParams({
    //   diagram_types: ['table'],
    //   sort: sortKey
    // });
    // const data = await query(params).catch(() => false);
    // if (data) {
    //   this.highlightId = -1;
    //   this.tableData = data.table_data?.items ?? [];
    // }
    this.highlightId = -1;
  }
  handleDownload(type: string) {
    switch (type) {
      case 'png':
        this.frameGraphRef?.handleStoreImg();
        break;
      case 'pprof': {
        const params = this.getParams({ export_format: 'pprof' });
        const downloadUrl = `/apm/profile_api/query/export/?bk_biz_id=${window.bk_biz_id}${this.getUrlParamsString(
          params
        )}`;
        const a = document.createElement('a');
        a.style.display = 'none';
        a.href = downloadUrl;
        document.body.appendChild(a);
        a.click();
        document.body.removeChild(a);
        break;
      }
      default:
        break;
    }
  }
  handleDataTypeChange(val) {
    if (this.dataType === val) return;

    this.dataType = val;
    this.queryParams.data_type = val;
    this.getPanelData();
  }
  getUrlParamsString(obj) {
    const str = Object.keys(obj)
      .reduce((ary, key) => {
        if (obj[key]) {
          ary.push(
            `${encodeURIComponent(key)}=${encodeURIComponent(
              typeTools.isObject(obj[key]) ? JSON.stringify(obj[key]) : obj[key]
            )}`
          );
        }
        return ary;
      }, [])
      .join('&');
    if (str.length) return `&${str}`;
    return '';
  }
  goLink() {
    const url = location.href.replace(location.hash, '#/trace/profiling');
    window.open(url, '_blank');
  }
  handleFiltersChange(values, key) {
    this.queryParams = {
      ...this.queryParams,
      [key === 'filter' ? 'filter_labels' : 'diff_filter_labels']: values,
    };
    this.getPanelData();
  }
  /** 对比模式 */
  handleDiffModeChange(isDiff: boolean) {
    this.queryParams = {
      ...this.queryParams,
      is_compared: isDiff,
    };
    this.getPanelData();
  }
  handleDetailShowChange(show: boolean) {
    this.collapseInfo = !show;
  }
  async handleEmptyEvent() {
    // 开启 profiling
    if (!this.enableProfiling) {
      if (this.enableProfilingLoading) return;
      // const { app_name, service_name } = this.viewOptions as any;
      this.enableProfilingLoading = true;
      await start({ application_id: this.applicationId, type: 'profiling' })
        .then(() => {
          this.enableProfiling = true;
        })
        .finally(() => (this.enableProfilingLoading = false));
    } else if (!this.isProfilingDataNormal) {
      // 查看接入指引
      handleGotoLink('profiling_docs');
    }
  }

  render() {
    return (
      <div class='profiling-retrieval-chart'>
        {this.enableProfiling && this.isProfilingDataNormal ? (
          [
            <div class='main'>
              <FilterSelect
                appName={this.queryParams.app_name}
                serviceName={this.queryParams.service_name}
                onDiffChange={val => this.handleFiltersChange(val, 'diff')}
                onDiffModeChange={this.handleDiffModeChange}
                onFilterChange={val => this.handleFiltersChange(val, 'filter')}
              />
              <div class='profiling-retrieval-header'>
                <div class='data-type'>
                  <span>{this.$t('数据类型')}</span>
                  <div class='bk-button-group data-type-list'>
                    {this.dataTypeList.map(item => {
                      return (
                        <bk-button
                          key={item.key}
                          class={item.key === this.dataType ? 'is-selected' : ''}
                          size='small'
                          onClick={() => this.handleDataTypeChange(item.key)}
                        >
                          {item.name}
                        </bk-button>
                      );
                    })}
                  </div>
                </div>
                <div class='link-tips'>
                  <i class='icon-monitor icon-tishi'></i>
                  <i18n
                    class='flex-center'
                    path='更多功能，请前往 {0}'
                  >
                    <span
                      class='link-text'
                      onClick={() => this.goLink()}
                    >
                      {this.$t('Profiling 检索')}
                    </span>
                  </i18n>
                </div>
              </div>
              <TrendChart queryParams={this.queryParams}></TrendChart>
              <div
                class='profiling-graph'
                v-bkloading={{ isLoading: this.isGraphLoading }}
              >
                <ChartTitle
                  activeMode={this.activeMode}
                  isCompared={this.queryParams.is_compared}
                  textDirection={this.textDirection}
                  onDownload={this.handleDownload}
                  onKeywordChange={val => (this.filterKeyword = val)}
                  onModeChange={this.handleModeChange}
                  onTextDirectionChange={this.handleTextDirectionChange}
                />
                {this.empty ? (
                  <div class='empty-chart'>{this.emptyText}</div>
                ) : (
                  <div class='profiling-graph-content'>
                    {[ViewModeType.Combine, ViewModeType.Table].includes(this.activeMode) && (
                      <TableGraph
                        data={this.tableData}
                        dataType={this.queryParams.data_type}
                        filterKeyword={this.filterKeyword}
                        highlightId={this.highlightId}
                        isCompared={this.queryParams.is_compared}
                        textDirection={this.textDirection}
                        unit={this.unit}
                        onSortChange={this.handleSortChange}
                        onUpdateHighlightId={id => (this.highlightId = id)}
                      />
                    )}
                    {[ViewModeType.Combine, ViewModeType.Flame].includes(this.activeMode) && (
                      <FrameGraph
                        ref='frameGraphRef'
                        appName={(this.viewOptions as any).app_name}
                        data={this.flameData}
                        filterKeywords={this.flameFilterKeywords}
                        highlightId={this.highlightId}
                        isCompared={this.queryParams.is_compared}
                        showGraphTools={false}
                        textDirection={this.textDirection}
                        unit={this.unit}
                        onUpdateHighlightId={id => (this.highlightId = id)}
                      />
                    )}
                    {ViewModeType.Topo === this.activeMode && <TopoGraph topoSrc={this.topoSrc} />}
                  </div>
                )}
              </div>
            </div>,
            <keep-alive>
              <CommonDetail
                collapse={this.collapseInfo}
                maxWidth={500}
                needShrinkBtn={false}
                panel={this.detailPanel}
                placement={'right'}
                startPlacement={'left'}
                title={this.$tc('详情')}
                onShowChange={this.handleDetailShowChange}
              />
            </keep-alive>,
          ]
        ) : (
          <div class='empty-page'>
            {this.emptyText ? (
              this.emptyText
            ) : (
              <bk-exception type='building'>
                <span>
                  {!this.enableProfiling ? this.$t('暂未开启 Profiling 功能') : this.$t('暂无 Profiling 数据')}
                </span>
                <div class='text-wrap'>
                  <span class='text-row'>
                    {!this.enableProfiling
                      ? this.enableProfilingLoading
                        ? this.$t('开启中，请耐心等待...')
                        : this.$t('该服务所在 APM 应用未开启 Profiling 功能')
                      : this.$t('已开启 Profiling 功能，请参考接入指引进行数据上报')}
                  </span>
                  <bk-button
                    loading={this.enableProfilingLoading}
                    text={this.enableProfiling}
                    theme='primary'
                    onClick={() => this.handleEmptyEvent()}
                  >
                    {this.enableProfiling ? this.$t('查看接入指引') : this.$t('立即开启')}
                  </bk-button>
                </div>
              </bk-exception>
            )}
          </div>
        )}
      </div>
    );
  }
}

export default ofType<IProfilingChartProps>().convert(ProfilingChart);<|MERGE_RESOLUTION|>--- conflicted
+++ resolved
@@ -29,11 +29,8 @@
 import { ofType } from 'vue-tsx-support';
 
 import dayjs from 'dayjs';
-<<<<<<< HEAD
+import { CancelToken } from 'monitor-api/index';
 import { start } from 'monitor-api/modules/apm_meta';
-=======
-import { CancelToken } from 'monitor-api/index';
->>>>>>> 7fb19ee4
 import { query, queryServicesDetail } from 'monitor-api/modules/apm_profile';
 import { serviceInfo } from 'monitor-api/modules/apm_service';
 import { Debounce, typeTools } from 'monitor-common/utils/utils';
@@ -226,48 +223,9 @@
   }
   /** 获取表格和火焰图 */
   async getTableFlameData(start_time = '', end_time = '') {
-<<<<<<< HEAD
-    try {
-      this.isGraphLoading = true;
-      this.highlightId = -1;
-      this.emptyText = window.i18n.t('加载中...');
-      const params = this.getParams({ diagram_types: ['table', 'flamegraph'] }, start_time, end_time);
-      const data = await query(params).catch(() => false);
-      if (data) {
-        this.unit = data.unit || '';
-        this.tableData = data.table_data?.items ?? [];
-        this.flameData = data.flame_data;
-        this.empty = false;
-        this.emptyText = '';
-      } else {
-        this.empty = true;
-        this.emptyText = window.i18n.t('查无数据');
-      }
-      this.isGraphLoading = false;
-    } catch (e) {
-      console.error(e);
-      this.emptyText = '';
-      this.isGraphLoading = false;
-    }
-  }
-  /** 获取拓扑图 */
-  async getTopoSrc(start_time = '', end_time = '') {
-    try {
-      if (ViewModeType.Topo === this.activeMode) {
-        this.isGraphLoading = true;
-      }
-      const params = this.getParams({ diagram_types: ['callgraph'] }, start_time, end_time);
-      const data = await query(params).catch(() => false);
-      if (data) {
-        this.topoSrc = data.call_graph_data || '';
-      }
-      this.isGraphLoading = false;
-    } catch (e) {
-      console.error(e);
-      this.isGraphLoading = false;
-=======
-    this.isLoading = true;
+    this.isGraphLoading = true;
     this.highlightId = -1;
+    this.emptyText = window.i18n.t('加载中...');
     this.cancelTableFlameFn();
     const params = this.getParams({ diagram_types: ['table', 'flamegraph'] }, start_time, end_time);
     await query(params, {
@@ -279,14 +237,17 @@
           this.tableData = data.table_data?.items ?? [];
           this.flameData = data.flame_data;
           this.empty = false;
+          this.emptyText = '';
         } else {
           this.empty = true;
+          this.emptyText = window.i18n.t('查无数据');
         }
-        this.isLoading = false;
+        this.isGraphLoading = false;
       })
       .catch(e => {
         if (e.message) {
-          this.isLoading = false;
+          this.emptyText = '';
+          this.isGraphLoading = false;
         }
       });
   }
@@ -294,8 +255,7 @@
   async getTopoSrc(start_time = '', end_time = '') {
     this.cancelTopoFn();
     if (ViewModeType.Topo === this.activeMode) {
-      this.isLoading = true;
->>>>>>> 7fb19ee4
+      this.isGraphLoading = true;
     }
     const params = this.getParams({ diagram_types: ['callgraph'] }, start_time, end_time);
     await query(params, {
@@ -305,11 +265,11 @@
         if (data) {
           this.topoSrc = data.call_graph_data || '';
         }
-        this.isLoading = false;
+        this.isGraphLoading = false;
       })
       .catch(e => {
         if (e.message) {
-          this.isLoading = false;
+          this.isGraphLoading = false;
         }
       });
   }
