--- conflicted
+++ resolved
@@ -26,13 +26,14 @@
 import { Component, Emit, Prop, Watch } from 'vue-property-decorator';
 import { Component as tsc } from 'vue-tsx-support';
 
+import { deepClone } from 'monitor-common/utils';
+
 import { getValueFormat } from '../../../../monitor-echarts/valueFormats';
 import { ColorTypes, ITableTipsDetail, ProfilingTableItem, TableColumn, TextDirectionType } from '../../../typings';
 import { getHashVal } from '../flame-graph/utils';
 import { sortTableGraph } from './utils';
 
 import './table-graph.scss';
-import { deepClone } from 'monitor-common/utils';
 
 const TABLE_BGCOLOR_COLUMN_WIDTH = 120;
 
@@ -108,8 +109,7 @@
   }
 
   getTableData() {
-    const filterList = deepClone(
-      this.data || [])
+    const filterList = deepClone(this.data || [])
       .filter(item => (!!this.filterKeyword ? item.name.includes(this.filterKeyword) : true))
       .map(item => {
         const palette = Object.values(ColorTypes);
@@ -119,9 +119,8 @@
           ...item,
           color,
         };
-      }
-    )
-    this.tableData = sortTableGraph(filterList, this.sortKey, this.sortType)
+      });
+    this.tableData = sortTableGraph(filterList, this.sortKey, this.sortType);
     this.localIsCompared = this.isCompared;
   }
   // Self 和 Total 值的展示
@@ -157,7 +156,7 @@
     switch (col.sort) {
       case 'asc':
         col.sort = 'desc';
-        this.sortType = 'desc'
+        this.sortType = 'desc';
         this.sortKey = col.id;
         break;
       case 'desc':
@@ -318,17 +317,10 @@
                 ? [
                     <thead>
                       <th></th>
-<<<<<<< HEAD
                       <th>{this.$t('当前')}</th>
                       <th>{this.$t('参照')}</th>
                       <th>{this.$t('差异')}</th>
-                    </thead>
-=======
-                      <th>Baseline</th>
-                      <th>Comparison</th>
-                      <th>Diff</th>
                     </thead>,
->>>>>>> 21b2071d
                   ]
                 : [
                     <thead>
