--- conflicted
+++ resolved
@@ -93,17 +93,10 @@
         {
           api: targetApi,
           datasource: 'time_series',
-<<<<<<< HEAD
           alias: '',
-          data: targetData
-        }
-      ]
-=======
-          alias,
           data: targetData,
         },
       ],
->>>>>>> 21b2071d
     });
   }
 
