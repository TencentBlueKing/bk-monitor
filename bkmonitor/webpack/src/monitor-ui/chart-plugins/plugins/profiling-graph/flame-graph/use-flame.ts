--- conflicted
+++ resolved
@@ -131,6 +131,10 @@
    * @description 高亮节点
    */
   highlightNodeId(highlightId: number) {
+    // 如果当前有高亮相似node 先取消
+    if (!!this.zoomData.highlightName) {
+      this.zoomData.highlightName = '';
+    }
     this.zoomData.highlightId = highlightId;
     this.zoomGraph({
       ...this.zoomData,
@@ -302,72 +306,6 @@
     };
     this.zoomGraph(this.zoomData);
   }
-<<<<<<< HEAD
-  /**
-   *
-   * @param highlightName 高亮节点名称
-   * @description 高亮节点
-   */
-  highlightNode(highlightName: string) {
-    this.zoomData.highlightName = highlightName;
-    this.zoomGraph({
-      ...this.zoomData,
-      highlightName
-    });
-  }
-  /**
-   *
-   * @param highlightId 高亮节点ID
-   * @description 高亮节点
-   */
-  highlightNodeId(highlightId: number) {
-    // 如果当前有高亮相似node 先取消
-    if (!!this.zoomData.highlightName) {
-      this.zoomData.highlightName = '';
-    }
-    this.zoomData.highlightId = highlightId;
-    this.zoomGraph({
-      ...this.zoomData,
-      highlightId
-    });
-  }
-  /**
-   *
-   * @param data 主线程数据
-   * @returns 主线程的selection depth
-   * @description 渲染主线程
-   */
-  renderMainThread(data: D) {
-    const mainThread = select(this.chartDom)
-      .select('svg')
-      .append('svg:g')
-      .attr('class', 'main-thread')
-      .datum(data)
-      .datum((d: D) => hierarchy<D>(d, this.getChildren));
-    return this.updateSelection(mainThread, { preDepth: 1 });
-  }
-  /**
-   *
-   * @param threads 线程数据
-   * @param mainThreadDepth 主线程的depth
-   * @description 渲染线程
-   * @returns 线程的selection depth
-   */
-  renderThreads(threads: D[], mainThreadDepth: number) {
-    let preDepth = mainThreadDepth;
-    threads.forEach(thread => {
-      const threadSelection = select(this.chartDom)
-        .select('svg')
-        .append('svg:g')
-        .attr('class', `thread thread-${thread.id}`)
-        .attr('preDepth', preDepth)
-        .datum(thread)
-        .datum((d: D) => hierarchy<D>(d, d => this.getChildren(d)));
-      preDepth = this.updateSelection(threadSelection, { preDepth: preDepth + 1 });
-    });
-  }
-=======
->>>>>>> 21b2071d
 
   /**
    *
