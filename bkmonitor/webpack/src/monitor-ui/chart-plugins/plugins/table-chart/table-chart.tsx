/*
 * Tencent is pleased to support the open source community by making
 * 蓝鲸智云PaaS平台 (BlueKing PaaS) available.
 *
 * Copyright (C) 2021 THL A29 Limited, a Tencent company.  All rights reserved.
 *
 * 蓝鲸智云PaaS平台 (BlueKing PaaS) is licensed under the MIT License.
 *
 * License for 蓝鲸智云PaaS平台 (BlueKing PaaS):
 *
 * ---------------------------------------------------
 * Permission is hereby granted, free of charge, to any person obtaining a copy of this software and associated
 * documentation files (the "Software"), to deal in the Software without restriction, including without limitation
 * the rights to use, copy, modify, merge, publish, distribute, sublicense, and/or sell copies of the Software, and
 * to permit persons to whom the Software is furnished to do so, subject to the following conditions:
 *
 * The above copyright notice and this permission notice shall be included in all copies or substantial portions of
 * the Software.
 *
 * THE SOFTWARE IS PROVIDED "AS IS", WITHOUT WARRANTY OF ANY KIND, EXPRESS OR IMPLIED, INCLUDING BUT NOT LIMITED TO
 * THE WARRANTIES OF MERCHANTABILITY, FITNESS FOR A PARTICULAR PURPOSE AND NONINFRINGEMENT. IN NO EVENT SHALL THE
 * AUTHORS OR COPYRIGHT HOLDERS BE LIABLE FOR ANY CLAIM, DAMAGES OR OTHER LIABILITY, WHETHER IN AN ACTION OF
 * CONTRACT, TORT OR OTHERWISE, ARISING FROM, OUT OF OR IN CONNECTION WITH THE SOFTWARE OR THE USE OR OTHER DEALINGS
 * IN THE SOFTWARE.
 */
import { Component, Emit, Ref, Watch } from 'vue-property-decorator';
import { ofType } from 'vue-tsx-support';
<<<<<<< HEAD
import SearchSelect from '@blueking/search-select';
=======

>>>>>>> d422c480
import dayjs from 'dayjs';
import { Debounce } from 'monitor-common/utils/utils';
import { handleTransformToTimestamp } from 'monitor-pc/components/time-range/utils';
import CommonTable from 'monitor-pc/pages/monitor-k8s/components/common-table';
import {
  IFilterDict,
  IMenuItem,
  IQueryData,
  ITabelDataFilterItem,
  ITableColumn,
  ITableFilterItem,
  ITablePagination,
} from 'monitor-pc/pages/monitor-k8s/typings';
import {
  filterSelectorPanelSearchList,
  transformConditionSearchList,
  transformConditionValueParams,
  transformQueryDataSearch,
  updateBkSearchSelectName,
} from 'monitor-pc/pages/monitor-k8s/utils';

import ChartHeader from '../../components/chart-title/chart-title';
import { PanelModel } from '../../typings';
import { ITableDataItem } from '../../typings/table-chart';
import { reviewInterval, setStyle } from '../../utils';
import { VariablesService } from '../../utils/variable';
import { CommonSimpleChart } from '../common-simple-chart';
import StatusTab from './status-tab';

import '@blueking/search-select/dist/vue2-full.css';
import './table-chart.scss';

const STORE_KEY_PREFIX = 'table_chart_store_key_'; /** 图表缓存前缀 */

export enum TABLE_CHART_TYPE {
  FIELD = 'field',
  TABLE = 'table',
}

interface INumberChartProps {
  panel: PanelModel;
}
interface ITableChartEvents {
  onChangeHeight?: (v: number) => number;
}
@Component
export class TableChart extends CommonSimpleChart {
  @Ref() scrollRef: HTMLElement;
  empty = true;
  emptyText = '';
  /** 状态 */
  status = 'all';
  /** 图表数据 */
  tableData: ITableDataItem[] = [];
  /** 概览数据 */
  overviewData: ITableDataItem = null;

  /** 表格列数据 */
  columns: ITableColumn[] = [];

  /** 分页数据 */
  pagination: ITablePagination = {
    current: 1,
    count: 0,
    limit: 10,
    showTotalCount: true,
  };
  sortKey = '';
  keyword = '';

  /** 过滤条件 */
  filterList: ITableFilterItem[] = [];
  /** search-select可选项数据 */
  conditionOptions = [];
  conditionList = [];
  // 表格列数据项过滤
  filterDict: IFilterDict = {};
  // checkbox filter
  checkFilterList: ITabelDataFilterItem[] = [];
  checkedFilter: string[] = [];

  /** 过滤已选得搜索条件 */
  get currentConditionList() {
    return filterSelectorPanelSearchList(this.conditionList, this.conditionOptions);
  }

  /** 是否需要展示标题栏 */
  get hasTitle() {
    return this.panel.options?.table_chart?.need_title ?? false;
  }

  /** 是否需要表格筛选tab */
  get needFilters() {
    return this.panel.options?.table_chart?.need_filters || false;
  }

  /** 是否需要更新表格搜索条件到url */
  get needQueryUpdateUrl() {
    return this.panel.options?.table_chart?.query_update_url || false;
  }

  created() {
    if (this.keyword === '') {
      this.keyword = this.$route?.query?.queryString || '';
    }
  }
  /** 搜索框类型 */
  get searchType() {
    return this.panel.options?.table_chart?.search_type || 'input';
  }

  /** 是否接口自带全部选项 */
  get hasAllFilter() {
    return this.filterList.find(item => item.id === 'all');
  }

  /** 是否需要点击展开内容 */
  get showExpand() {
    return this.panel.options?.table_chart?.show_expand ?? false;
  }
  /** 显示json格式数据的key */
  get jsonViewerDataKey() {
    return this.panel.options?.table_chart?.json_viewer_data_key ?? null;
  }
  /** json格式数据为空时提示内容 */
  get jsonViewerDataEmptyText() {
    return this.panel.options?.table_chart?.json_viewer_data_empty_text ?? window.i18n.tc('数据为空');
  }
  @Watch('queryData', { immediate: true })
  queryDataChange(queryData: IQueryData) {
    this.conditionList = updateBkSearchSelectName(this.conditionOptions, transformQueryDataSearch(queryData.search));
    // this.status = queryData.filter || 'all';
    // this.keyword = queryData.keyword || '';
    // this.pagination.current = queryData.page || 1;
    // this.pagination.limit = queryData.pageSize;
    // this.checkedFilter = queryData.checkboxs || [];
  }

  /** 更新表格搜索条件到url */
  handleUpdateQueryDataProxy() {
    // const { current, limit } = this.pagination;
    // const queryData: IQueryData = {
    //   page: current,
    //   pageSize: limit,
    //   filter: this.status,
    //   keyword: this.keyword,
    //   search: transformConditionValueParams(this.conditionList),
    //   checkboxs: this.checkedFilter
    // };
    // this.handleUpdateQueryData(queryData);
  }

  /**
   * @description: 获取图表数据
   */
  @Debounce(200)
  async getPanelData(start_time?: string, end_time?: string) {
    this.beforeGetPanelData(start_time, end_time);
    this.handleLoadingChange(true);
    if (this.needQueryUpdateUrl) {
      this.handleUpdateQueryDataProxy();
    }
    this.emptyText = window.i18n.tc('加载中...');
    try {
      this.unregisterOberver();
      const [startTime, endTime] = handleTransformToTimestamp(this.timeRange);
      const params = {
        start_time: start_time ? dayjs.tz(start_time).unix() : startTime,
        end_time: end_time ? dayjs.tz(end_time).unix() : endTime,
      };
      const interval = reviewInterval(
        this.viewOptions.interval,
        params.end_time - params.start_time,
        this.panel.collect_interval
      );
      const variablesService = new VariablesService({
        ...this.viewOptions,
        interval,
      });
      const promiseList = this.panel.targets
        .filter(item => item.dataType === TABLE_CHART_TYPE.TABLE)
        .map(item =>
          (this as any).$api[item.apiModule]
            [item.apiFunc](
              variablesService.transformVariables(
                {
                  ...item.data,
                  ...params,
                  filter: this.status === 'all' || !this.needFilters ? '' : this.status,
                  sort: this.sortKey,
                  filter_dict: this.filterDict,
                  check_filter_dict:
                    this.checkedFilter?.reduce((pre, cur) => {
                      pre[cur] = true;
                      return pre;
                    }, {}) || undefined,
                  page: this.pagination.current,
                  page_size: this.pagination.limit,
                  keyword: this.keyword,
                  condition_list: transformConditionValueParams(this.conditionList),
                  view_options: {
                    ...this.viewOptions,
                  },
                },
                {
                  ...this.viewOptions.filters,
                  ...(this.viewOptions.filters?.current_target || {}),
                  ...this.viewOptions,
                  ...this.viewOptions.variables,
                  interval,
                }
              ),
              { needMessage: false }
            )
            .then(({ columns, data, total, filter, condition_list, overview_data, check_filter = [] }) => {
              this.filterList = filter ?? [];
              this.tableData = data || [];
              this.columns = columns || [];
              this.conditionOptions = transformConditionSearchList(condition_list || []);
              this.conditionList = updateBkSearchSelectName(this.conditionOptions, this.conditionList, true, true);
              this.overviewData = overview_data;
              // this.pagination.limit = 10;
              this.pagination.count = total || 0;
              if (filter) {
                this.filterActive = filter[0].id;
                this.filterList = filter;
              }
              this.checkFilterList = check_filter;

              const asyncFields = this.columns.filter(col => col.asyncable).map(val => val.id);
              if (asyncFields.length) {
                // 存在异步获取字段
                this.getAsyncData(asyncFields, params.start_time, params.end_time);
              }
              this.clearErrorMsg();
              return true;
            })
            .catch(error => {
              this.handleErrorMsgChange(error.msg || error.message);
            })
        );
      const res = await Promise.all(promiseList).catch(() => false);
      if (res) {
        this.inited = true;
        this.empty = false;
        this.emptyText = window.i18n.tc('查无数据');
      } else {
        this.emptyText = window.i18n.tc('查无数据');
        this.empty = true;
      }
    } catch (e) {
      this.empty = true;
      this.emptyText = window.i18n.tc('出错了');
      console.error(e);
    }
    this.handleLoadingChange(false);
  }

  handleTimeRangeChange() {
    this.pagination.current = 1;
    this.getPanelData();
  }

  /** 异步获取部分列字段 */
  getAsyncData(fields: string[], start_time, end_time) {
    this.$nextTick();
    fields.forEach(field => {
      const variablesService = new VariablesService({ ...this.viewOptions });
      const params = { start_time, end_time };

      this.panel.targets
        // 根据 queryData 的 data_tyep = field 和 async_columns 匹配当前异步字段的请求target
        .filter(
          item => item.dataType === TABLE_CHART_TYPE.FIELD && item.options?.table_chart?.async_columns?.includes(field)
        )
        .map(item => {
          const asyncDictKey = item.options?.table_chart?.async_dict_key ?? '';
          const asyncConfig = this.panel.options?.table_chart?.async_config?.[asyncDictKey];
          const {
            async_field_key: fieldKey,
            async_field_request_name: fieldRequestName,
            async_field: asyncField,
          } = asyncConfig;
          const dataMap = this.tableData.map(val => {
            if (!val[asyncField]) return null;
            if (typeof val[asyncField] === 'object' && val[asyncField].value) return val[asyncField].value;
            return val[asyncField];
          });
          (this as any).$api[item.apiModule]
            [item.apiFunc](
              variablesService.transformVariables(
                {
                  ...item.data,
                  ...params,
                  [fieldKey]: field,
                  [fieldRequestName]: dataMap,
                },
                {
                  ...this.viewOptions.filters,
                  ...(this.viewOptions.filters?.current_target || {}),
                  ...this.viewOptions,
                  ...this.viewOptions.variables,
                }
              ),
              { needMessage: false }
            )
            .then(res => {
              // 组合结果 以键值对形式组合字段值
              const resultMap = res.reduce((pre, cur) => {
                if (!pre[cur[asyncField]]) {
                  pre[cur[asyncField]] = cur[field];
                }
                return pre;
              }, {});

              // 异步数据回填
              const newData = this.tableData.map(data => {
                const fieldVal =
                  typeof data[asyncField] === 'object' && data[asyncField].value
                    ? resultMap[data[asyncField].value]
                    : resultMap[data[asyncField]];
                return { ...data, [field]: fieldVal };
              });
              this.tableData = [...newData];
            })
            .finally(() => {
              // 取消字段请求 loading 状态
              const newColumns = this.columns.map(col => ({
                ...col,
                asyncable: col.id === field ? false : col.asyncable,
              }));
              this.columns = [...newColumns];
            });
        });
    });
  }

  handleMenuToolsSelect(menuItem: IMenuItem) {
    switch (menuItem.id) {
      case 'screenshot': // 保存到本地
        this.handleSaveImage();
        break;
      default:
        break;
    }
  }

  /**
   * @description: 截图处理
   */
  async handleSaveImage() {
    await this.$nextTick();
    /** 存在滚动 */
    if (this.scrollRef.scrollHeight > this.scrollRef.clientHeight) {
      const targetEl = this.$el.cloneNode(true) as HTMLElement;
      const scrollWrap = targetEl.querySelector('.table-chart-contain') as HTMLElement;
      setStyle(targetEl, { height: 'auto' });
      setStyle(scrollWrap, { overflow: 'initial' });
      this.$el.appendChild(targetEl);
      await this.handleStoreImage(this.panel.title, targetEl);
      this.$el.removeChild(targetEl);
    } else {
      this.handleStoreImage(this.panel.title);
    }
  }

  /**
   * @description: 切换分页
   * @param {number} page
   */
  handlePageChange(page: number) {
    this.pagination.current = page;
    this.getPanelData();
  }

  async handleLimitChange(limit: number): Promise<void> {
    this.pagination.current = 1;
    this.pagination.limit = limit;
    await this.getPanelData();
    this.$nextTick(() => {
      const height = 80 + this.$el.querySelector('.common-table').clientHeight;
      this.handleChangeHeight(height);
    });
  }
  handleSortChange({ prop, order }) {
    switch (order) {
      case 'ascending':
        this.sortKey = prop;
        break;
      case 'descending':
        this.sortKey = `-${prop}`;
        break;
      default:
        this.sortKey = undefined;
    }
    this.getPanelData();
  }
  handleFilterChange(filters: IFilterDict) {
    this.filterDict = filters;
    this.pagination.current = 1;
    this.getPanelData();
  }
  @Debounce(300)
  handleSearchChange(v: string) {
    this.pagination.current = 1;
    this.keyword = v;
    this.getPanelData();
  }
  /* 用于改变panel的高度 */
  @Emit('changeHeight')
  handleChangeHeight(height: number) {
    // 返回高度(px)
    return height;
  }

  /** 切换表格筛选 */
  handleStatusChange() {
    this.pagination.current = 1;
    this.getPanelData();
  }

  /** search select组件搜索 */
  handleConditionChange(v) {
    this.conditionList = v;
    this.pagination.current = 1;
    this.getPanelData();
  }

  /* 收藏  */
  handleCollect(val) {
    const apis = val.api.split('.');
    this.$api[apis[0]][apis[1]](val.params).then(() => {
      this.getPanelData();
    });
  }
  handleCheckedFilterChagne(v: string[]) {
    this.checkedFilter = v;
    this.pagination.current = 1;
    this.getPanelData();
  }
  render() {
    return (
      <div class='table-chart-wrap'>
        {this.hasTitle ? (
          <ChartHeader
            class='draggable-handle'
            draging={this.panel.draging}
            isInstant={this.panel.instant}
            showMore={false}
            subtitle={this.panel.subTitle}
            title={this.panel.title}
            onMenuClick={this.handleMenuToolsSelect}
          />
        ) : (
          <div class='draggable-handle drag-area'></div>
        )}
        <div
          ref='scrollRef'
          class={['table-chart-contain', { 'no-title': !this.hasTitle }]}
        >
          {this.columns?.length ? (
            [
              <div class='search-wrapper'>
                {}
                {this.searchType === 'search_select' ? (
<<<<<<< HEAD
                  <div class='search-wrapper-input'>
                    <SearchSelect
                      value={this.conditionList}
                      show-condition={false}
                      data={this.conditionOptions}
                      onChange={this.handleConditionChange}
                    />
                  </div>
=======
                  <bk-search-select
                    class='search-wrapper-input'
                    v-model={this.conditionList}
                    data={this.conditionOptions}
                    show-condition={false}
                    clearable
                    onChange={this.handleConditionChange}
                    onClear={this.handleConditionChange}
                  />
>>>>>>> d422c480
                ) : this.searchType === 'input' ? (
                  <bk-input
                    class='search-wrapper-input'
                    v-model={this.keyword}
                    placeholder='搜索'
                    right-icon='bk-icon icon-search'
                    clearable
                    onChange={this.handleSearchChange}
                    onClear={() => this.handleSearchChange('')}
                    onEnter={this.handleSearchChange}
                  />
                ) : (
                  ''
                )}
                {!!this.checkFilterList?.length && (
                  <bk-checkbox-group
                    class='check-filter-group'
                    value={this.checkedFilter}
                    onChange={this.handleCheckedFilterChagne}
                  >
                    {this.checkFilterList.map(item => (
                      <bk-checkbox
                        key={item.id}
                        value={item.id}
                      >
                        {item.name}
                      </bk-checkbox>
                    ))}
                  </bk-checkbox-group>
                )}
                {this.needFilters && !!this.filterList.length && (
                  <StatusTab
                    class='filter-tab'
                    v-model={this.status}
                    needAll={!this.hasAllFilter}
                    statusList={this.filterList}
                    onChange={this.handleStatusChange}
                  ></StatusTab>
                )}
              </div>,
              <CommonTable
                style='background: #fff;'
                checkable={false}
                columns={this.columns}
                data={this.tableData}
                defaultSize='small'
                jsonViewerDataEmptyText={this.jsonViewerDataEmptyText}
                jsonViewerDataKey={this.jsonViewerDataKey}
                overviewData={this.overviewData}
                pagination={this.pagination}
                paginationType='simple'
                showExpand={this.showExpand}
                storeKey={!!this.panel.title ? `${STORE_KEY_PREFIX}${this.panel.title}` : ''}
                onCollect={this.handleCollect}
                onFilterChange={this.handleFilterChange}
                onLimitChange={this.handleLimitChange}
                onPageChange={this.handlePageChange}
                onSortChange={this.handleSortChange}
              />,
            ]
          ) : (
            <div class='empty-text'>{this.emptyText}</div>
          )}
        </div>
      </div>
    );
  }
}

export default ofType<INumberChartProps, ITableChartEvents>().convert(TableChart);<|MERGE_RESOLUTION|>--- conflicted
+++ resolved
@@ -25,11 +25,8 @@
  */
 import { Component, Emit, Ref, Watch } from 'vue-property-decorator';
 import { ofType } from 'vue-tsx-support';
-<<<<<<< HEAD
-import SearchSelect from '@blueking/search-select';
-=======
-
->>>>>>> d422c480
+
+import SearchSelect from '@blueking/search-select-v3/vue2';
 import dayjs from 'dayjs';
 import { Debounce } from 'monitor-common/utils/utils';
 import { handleTransformToTimestamp } from 'monitor-pc/components/time-range/utils';
@@ -59,8 +56,8 @@
 import { CommonSimpleChart } from '../common-simple-chart';
 import StatusTab from './status-tab';
 
-import '@blueking/search-select/dist/vue2-full.css';
 import './table-chart.scss';
+import '@blueking/search-select-v3/vue2/vue2.css';
 
 const STORE_KEY_PREFIX = 'table_chart_store_key_'; /** 图表缓存前缀 */
 
@@ -495,26 +492,13 @@
               <div class='search-wrapper'>
                 {}
                 {this.searchType === 'search_select' ? (
-<<<<<<< HEAD
                   <div class='search-wrapper-input'>
                     <SearchSelect
-                      value={this.conditionList}
-                      show-condition={false}
                       data={this.conditionOptions}
+                      modelValue={this.conditionList}
                       onChange={this.handleConditionChange}
                     />
                   </div>
-=======
-                  <bk-search-select
-                    class='search-wrapper-input'
-                    v-model={this.conditionList}
-                    data={this.conditionOptions}
-                    show-condition={false}
-                    clearable
-                    onChange={this.handleConditionChange}
-                    onClear={this.handleConditionChange}
-                  />
->>>>>>> d422c480
                 ) : this.searchType === 'input' ? (
                   <bk-input
                     class='search-wrapper-input'
