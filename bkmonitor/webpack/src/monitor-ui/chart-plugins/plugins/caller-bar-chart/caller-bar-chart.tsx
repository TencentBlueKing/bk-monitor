/*
 * Tencent is pleased to support the open source community by making
 * 蓝鲸智云PaaS平台 (BlueKing PaaS) available.
 *
 * Copyright (C) 2021 THL A29 Limited, a Tencent company.  All rights reserved.
 *
 * 蓝鲸智云PaaS平台 (BlueKing PaaS) is licensed under the MIT License.
 *
 * License for 蓝鲸智云PaaS平台 (BlueKing PaaS):
 *
 * ---------------------------------------------------
 * Permission is hereby granted, free of charge, to any person obtaining a copy of this software and associated
 * documentation files (the "Software"), to deal in the Software without restriction, including without limitation
 * the rights to use, copy, modify, merge, publish, distribute, sublicense, and/or sell copies of the Software, and
 * to permit persons to whom the Software is furnished to do so, subject to the following conditions:
 *
 * The above copyright notice and this permission notice shall be included in all copies or substantial portions of
 * the Software.
 *
 * THE SOFTWARE IS PROVIDED "AS IS", WITHOUT WARRANTY OF ANY KIND, EXPRESS OR IMPLIED, INCLUDING BUT NOT LIMITED TO
 * THE WARRANTIES OF MERCHANTABILITY, FITNESS FOR A PARTICULAR PURPOSE AND NONINFRINGEMENT. IN NO EVENT SHALL THE
 * AUTHORS OR COPYRIGHT HOLDERS BE LIABLE FOR ANY CLAIM, DAMAGES OR OTHER LIABILITY, WHETHER IN AN ACTION OF
 * CONTRACT, TORT OR OTHERWISE, ARISING FROM, OUT OF OR IN CONNECTION WITH THE SOFTWARE OR THE USE OR OTHER DEALINGS
 * IN THE SOFTWARE.
 */
import { Component, InjectReactive, Watch } from 'vue-property-decorator';
import { ofType } from 'vue-tsx-support';

import deepmerge from 'deepmerge';
import { CancelToken } from 'monitor-api/index';
import { Debounce } from 'monitor-common/utils/utils';

import { VariablesService } from '../../utils/variable';
import type { IChartOption } from '../apm-service-caller-callee/type';
import { createDrillDownList } from '../apm-service-caller-callee/utils';
import CommonSimpleChart from '../common-simple-chart';
import BaseEchart from '../monitor-base-echart';

import type { IExtendMetricData, ILegendItem, LegendActionType, PanelModel } from '../../typings';
import type { MonitorEchartOptions } from '../../typings';
import type { CallOptions, IDataItem } from '../apm-service-caller-callee/type';

import './caller-bar-chart.scss';

interface IBarEchartProps {
  panel: PanelModel;
}
@Component
class CallerBarChart extends CommonSimpleChart {
  height = 580;
  width = 960;
  minBase = 0;
  needResetChart = true;
  inited = false;
  metrics: IExtendMetricData[];
  emptyText = window.i18n.tc('查无数据');
  empty = true;
  cancelTokens = [];
  options = {};
  baseOptions: MonitorEchartOptions = {
    series: [],
    grid: {
      top: 30,
      right: 32,
    },
    color: ['#689DF3'],
    xAxis: {
      type: 'category',
      axisPointer: {
        type: 'shadow',
      },
      data: [],
    },
    yAxis: {
      type: 'value',
      splitLine: {
        show: true,
        lineStyle: {
          color: '#F0F1F5',
          type: 'solid',
        },
      },
    },
    tooltip: {
      className: 'caller-pie-chart-tooltips',
      show: true,
      trigger: 'axis',
      axisPointer: {
        type: 'line',
        label: {
          backgroundColor: '#6a7985',
        },
      },
      formatter: p => {
        const data = p[0].data;
        return `<div class="monitor-chart-tooltips">
          <p class="tooltips-span">
          ${data.name}
          </p>
          <p class="tooltips-span">
          ${data.metricCalTypeName}：${data.value}
          </p>
          <p class="tooltips-span">
          ${this.$t('占比')}：${data.proportion}%
          </p>
          </div>`;
      },
    },
  };
  drillFilter = [];
  enableContextmenu = true;
  seriesList = [];
  currentValue: IChartOption = {};
  contextmenuInfo = {
    options: [],
  };
  @InjectReactive('dimensionParam') readonly dimensionParam: CallOptions;
  @InjectReactive('dimensionChartOpt') readonly dimensionChartOpt: IDataItem;

  @Watch('dimensionParam', { deep: true })
  onCallOptionsChange() {
    this.getPanelData();
  }
  @Watch('dimensionParam.dimensionList', { deep: true, immediate: true })
  onDimensionListChange() {
    const { dimensionList, call_filter } = this.dimensionParam;
    const data = (dimensionList || []).map(item => {
      const isHas = (call_filter || []).findIndex(ele => ele.key === item.value) !== -1;
      return {
        id: item.value,
        name: item.text,
        disabled: isHas,
        selected: false,
      };
    });
    this.contextmenuInfo.options = data;
  }
  /**
   * @description: 在图表数据没有单位或者单位不一致时则不做单位转换 y轴label的转换用此方法做计数简化
   * @param {number} num
   * @return {*}
   */
  handleYxisLabelFormatter(num: number): string {
    const si = [
      { value: 1, symbol: '' },
      { value: 1e3, symbol: 'K' },
      { value: 1e6, symbol: 'M' },
      { value: 1e9, symbol: 'G' },
      { value: 1e12, symbol: 'T' },
      { value: 1e15, symbol: 'P' },
      { value: 1e18, symbol: 'E' },
    ];
    const rx = /\.0+$|(\.[0-9]*[1-9])0+$/;
    let i: number;
    for (i = si.length - 1; i > 0; i--) {
      if (num >= si[i].value) {
        break;
      }
    }
    return (num / si[i].value).toFixed(3).replace(rx, '$1') + si[i].symbol;
  }

  get metricCalTypeName() {
    return this.dimensionChartOpt?.metric_cal_type_name;
  }
  /**
   * @description: 获取图表数据
   */
  @Debounce(100)
  async getPanelData(start_time?: string, end_time?: string) {
    if (!(await this.beforeGetPanelData())) {
      return;
    }
    this.cancelTokens.forEach(cb => cb?.());
    this.cancelTokens = [];
    if (this.inited) this.handleLoadingChange(true);
    try {
      this.unregisterOberver();
      const variablesService = new VariablesService({
        ...this.viewOptions,
        ...this.dimensionParam,
      });
      const {
        metric_cal_type,
        time_shift,
        drillFilterData = [],
        drillGroupBy = [],
        dimensionTime,
      } = this.dimensionChartOpt;
      const promiseList = this.panel.targets.map(item => {
        const params = variablesService.transformVariables(item.data, {
          ...this.viewOptions.filters,
          ...(this.viewOptions.filters?.current_target || {}),
          ...this.viewOptions,
          ...this.viewOptions.variables,
          ...this.dimensionParam,
        });
        /** 图表下钻带有时间 */
        let timeParams = this.dimensionParam.timeParams;
        if (dimensionTime?.start_time) {
          timeParams = dimensionTime;
        }
        (this as any).$api[item.apiModule]
          ?.[item.apiFunc](
            {
              ...params,
              metric_cal_type,
              time_shift,
              group_by: [...this.dimensionParam.group_by, ...drillGroupBy.slice(-1)],
              where: [...(this.dimensionParam?.whereParams || []), ...drillFilterData],
              ...timeParams,
            },
            {
              cancelToken: new CancelToken((cb: () => void) => this.cancelTokens.push(cb)),
              needMessage: false,
            }
          )
          .then(res => {
            const seriesData = res.data || [];
            this.updateChartData(seriesData);
            this.clearErrorMsg();
            return true;
          })
          .catch(error => {
            this.handleErrorMsgChange(error.msg || error.message);
          });
      });
      const res = await Promise.all(promiseList);

      if (res) {
        this.inited = true;
        this.empty = false;
      } else {
        this.emptyText = window.i18n.tc('查无数据');
        this.empty = true;
      }
    } catch (e) {
      this.empty = true;
      this.emptyText = window.i18n.tc('出错了');
      console.error(e);
    }
    this.handleLoadingChange(false);
  }
  /**
   * @description: 更新图表的数据
   */
  updateChartData(srcData) {
    // const legendList = [];
    const dataList = [];
    const xAxisLabel = [];
    const metricCalTypeName = this.dimensionChartOpt?.metric_cal_type_name;
    // biome-ignore lint/complexity/noForEach: <explanation>
    srcData.forEach(item => {
      const { proportion, name, value, dimensions } = item;
      dataList.push({ proportion, name, value: value, metricCalTypeName, dimensions });
      xAxisLabel.push(item.name);
    });
    // this.legendData = legendList;
    this.seriesList = dataList;
    const seriesData = [
      {
        barMaxWidth: 20,
        data: dataList,
        type: 'bar',
      },
    ];
    this.options = Object.freeze(
      deepmerge(this.baseOptions, {
        xAxis: {
          data: xAxisLabel,
        },
        yAxis: {
          ...this.baseOptions.yAxis,
          axisLabel: {
            formatter: (v: number) => this.handleYxisLabelFormatter(v - this.minBase),
          },
        },
        series: seriesData,
      })
    ) as MonitorEchartOptions;
  }
  /**
   * @description: 选中图例触发事件
   * @param {LegendActionType} actionType 事件类型
   * @param {ILegendItem} item 当前选中的图例
   */
  handleSelectLegend({ actionType, item }: { actionType: LegendActionType; item: ILegendItem }) {
    this.handleSelectPieLegend({ option: this.options, actionType, item });
  }
  /* 整个图的右键菜单 */
  handleChartContextmenu(event: MouseEvent) {
    event.preventDefault();
    if (this.enableContextmenu) {
      const { pageX, pageY } = event;
      const instance = (this.$refs.baseChart as any).instance;
      createDrillDownList(
        this.contextmenuInfo.options,
        { x: pageX, y: pageY },
        (id: string) => {
          this.handleClickMenuItem(id);
        },
        instance
      );
    }
  }
  handleClickMenuItem(id: string) {
    this.$emit('menuClick', Object.assign(this.currentValue, { dimensionKey: id }));
    this.contextmenuInfo.options.map(item => (item.selected = item.id === id));
    this.getPanelData();
  }

  menuClick(params: { dataIndex: number }) {
    this.currentValue = this.seriesList[params.dataIndex];
  }
  render() {
    return (
      <div class='caller-bar-chart'>
        {this.seriesList.length > 0 ? (
          <div class={'time-series-content'}>
            <div
              ref='chart'
              class='chart-instance'
              onContextmenu={this.handleChartContextmenu}
            >
              {this.inited && (
                <BaseEchart
                  ref='baseChart'
                  width={this.width}
                  height={this.height}
                  needMenuClick={true}
                  options={this.options}
                  onMenuClick={this.menuClick}
                />
              )}
            </div>
          </div>
        ) : (
          <div class='empty-chart'>{this.emptyText}</div>
        )}
      </div>
    );
  }
}

<<<<<<< HEAD
export default ofType<
  IBarEchartProps,
  {
    /** 图表鼠标右击事件的回调方法 */
    onMenuClick?: (data: IDataItem) => void;
  }
>().convert(CallerBarChart);
=======
export default ofType<IBarEchartProps>().convert(CallerBarChart);
>>>>>>> e9657928
<|MERGE_RESOLUTION|>--- conflicted
+++ resolved
@@ -31,13 +31,13 @@
 import { Debounce } from 'monitor-common/utils/utils';
 
 import { VariablesService } from '../../utils/variable';
-import type { IChartOption } from '../apm-service-caller-callee/type';
 import { createDrillDownList } from '../apm-service-caller-callee/utils';
 import CommonSimpleChart from '../common-simple-chart';
 import BaseEchart from '../monitor-base-echart';
 
 import type { IExtendMetricData, ILegendItem, LegendActionType, PanelModel } from '../../typings';
 import type { MonitorEchartOptions } from '../../typings';
+import type { IChartOption } from '../apm-service-caller-callee/type';
 import type { CallOptions, IDataItem } from '../apm-service-caller-callee/type';
 
 import './caller-bar-chart.scss';
@@ -342,14 +342,10 @@
   }
 }
 
-<<<<<<< HEAD
 export default ofType<
   IBarEchartProps,
   {
     /** 图表鼠标右击事件的回调方法 */
     onMenuClick?: (data: IDataItem) => void;
   }
->().convert(CallerBarChart);
-=======
-export default ofType<IBarEchartProps>().convert(CallerBarChart);
->>>>>>> e9657928
+>().convert(CallerBarChart);