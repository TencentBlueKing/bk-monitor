--- conflicted
+++ resolved
@@ -31,10 +31,6 @@
 import { Debounce } from 'monitor-common/utils/utils';
 
 import { VariablesService } from '../../utils/variable';
-<<<<<<< HEAD
-import { type IChartOption } from '../apm-service-caller-callee/type';
-=======
->>>>>>> 2686ef6e
 import { createDrillDownList } from '../apm-service-caller-callee/utils';
 import CommonSimpleChart from '../common-simple-chart';
 import BaseEchart from '../monitor-base-echart';
@@ -127,17 +123,11 @@
   }
   @Watch('dimensionParam.dimensionList', { deep: true, immediate: true })
   onDimensionListChange() {
-<<<<<<< HEAD
-    const { dimensionList, call_filter } = this.dimensionParam;
-    const data = (dimensionList || []).map(item => {
-      const isHas = (call_filter || []).findIndex(ele => ele.key === item.value) !== -1;
-=======
     const { dimensionList, call_filter, group_by } = this.dimensionParam;
     const data = (dimensionList || []).map(item => {
       const isHas =
         (call_filter || []).findIndex(ele => ele.key === item.value) !== -1 ||
         (group_by || []).findIndex(ele => ele === item.value) !== -1;
->>>>>>> 2686ef6e
       return {
         id: item.value,
         name: item.text,
