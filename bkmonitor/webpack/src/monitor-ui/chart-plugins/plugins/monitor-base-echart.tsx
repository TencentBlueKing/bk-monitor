--- conflicted
+++ resolved
@@ -60,10 +60,7 @@
   @Prop({ type: Boolean, default: true }) sortTooltipsValue: boolean;
   @Prop({ type: Boolean, default: true }) needTooltips: boolean;
   @Prop({ type: Boolean, default: false }) needZrClick: boolean;
-<<<<<<< HEAD
-=======
   /** 是否需要图表的鼠标右击事件 */
->>>>>>> 360648ea
   @Prop({ type: Boolean, default: false }) needMenuClick: boolean;
   /* tooltips内容最后一项格式化函数 */
   @Prop({ type: Function, default: null }) tooltipsContentLastItemFn: (v: any) => string;
@@ -149,10 +146,7 @@
         (this as any).instance.on('dataZoom', this.handleDataZoom);
         if (this.needMenuClick) {
           (this as any).instance.on('contextmenu', params => {
-<<<<<<< HEAD
-=======
             /** 返回当前鼠标右击选择图表的数据下标 */
->>>>>>> 360648ea
             this.$emit('menuClick', {
               dataIndex: params.dataIndex,
             });
