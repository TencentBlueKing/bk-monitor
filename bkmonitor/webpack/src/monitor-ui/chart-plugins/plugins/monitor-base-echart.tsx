/*
 * Tencent is pleased to support the open source community by making
 * 蓝鲸智云PaaS平台 (BlueKing PaaS) available.
 *
 * Copyright (C) 2021 THL A29 Limited, a Tencent company.  All rights reserved.
 *
 * 蓝鲸智云PaaS平台 (BlueKing PaaS) is licensed under the MIT License.
 *
 * License for 蓝鲸智云PaaS平台 (BlueKing PaaS):
 *
 * ---------------------------------------------------
 * Permission is hereby granted, free of charge, to any person obtaining a copy of this software and associated
 * documentation files (the "Software"), to deal in the Software without restriction, including without limitation
 * the rights to use, copy, modify, merge, publish, distribute, sublicense, and/or sell copies of the Software, and
 * to permit persons to whom the Software is furnished to do so, subject to the following conditions:
 *
 * The above copyright notice and this permission notice shall be included in all copies or substantial portions of
 * the Software.
 *
 * THE SOFTWARE IS PROVIDED "AS IS", WITHOUT WARRANTY OF ANY KIND, EXPRESS OR IMPLIED, INCLUDING BUT NOT LIMITED TO
 * THE WARRANTIES OF MERCHANTABILITY, FITNESS FOR A PARTICULAR PURPOSE AND NONINFRINGEMENT. IN NO EVENT SHALL THE
 * AUTHORS OR COPYRIGHT HOLDERS BE LIABLE FOR ANY CLAIM, DAMAGES OR OTHER LIABILITY, WHETHER IN AN ACTION OF
 * CONTRACT, TORT OR OTHERWISE, ARISING FROM, OUT OF OR IN CONNECTION WITH THE SOFTWARE OR THE USE OR OTHER DEALINGS
 * IN THE SOFTWARE.
 */
import { Component, Prop } from 'vue-property-decorator';
import { ofType } from 'vue-tsx-support';

import dayjs from 'dayjs';
import deepmerge from 'deepmerge';
import { hexToRgbA } from 'monitor-common/utils/utils';

import { type MonitorEchartOptions, echarts } from '../typings/index';
import BaseEchart, { type IChartEvent, type IChartProps } from './base-echart';

import type { ICurPoint } from '../typings';

import './base-echart.scss';
interface IBaseEvent extends IChartEvent {
  onDataZoom: (start_time: string, end_time: string) => void;
  // 复位事件
  onRestore: () => void;
}
interface IBaseProps extends IChartProps {
  groupId?: string;
  showRestore?: boolean;
  needTooltips?: boolean;
  sortTooltipsValue?: boolean;
  needZrClick?: boolean;
  tooltipsContentLastItemFn?: (v: any) => string;
}
@Component
class MonitorBaseEchart extends BaseEchart {
  // echarts图表实例分组id
  @Prop({ type: String, default: '' }) groupId: string;
  @Prop({ type: Boolean, default: false }) showRestore: boolean;
  @Prop({ type: Boolean, default: false }) hoverAllTooltips: boolean;
  // 是否需要排序tooltip内容
  @Prop({ type: Boolean, default: true }) sortTooltipsValue: boolean;
  @Prop({ type: Boolean, default: true }) needTooltips: boolean;
  @Prop({ type: Boolean, default: false }) needZrClick: boolean;
  /* tooltips内容最后一项格式化函数 */
  @Prop({ type: Function, default: null }) tooltipsContentLastItemFn: (v: any) => string;
  // hover视图上 当前对应最近点数据
  curPoint: ICurPoint = { xAxis: '', yAxis: '', dataIndex: -1, color: '', name: '', seriesIndex: -1 };
  // tooltips大小 [width, height]
  tooltipSize: number[];
  // tableToolSize
  tableToolSize = 0;
  getMonitorEchartOptions(): MonitorEchartOptions {
    return Object.freeze(
      deepmerge(
        {
          tooltip: {
            axisPointer: {
              type: 'cross',
              axis: 'auto',
              label: {
                show: false,
                formatter: params => {
                  if (params.axisDimension === 'y') {
                    this.curPoint.yAxis = params.value;
                  } else {
                    this.curPoint.xAxis = params.value;
                    this.curPoint.dataIndex = params.seriesData?.length ? params.seriesData[0].dataIndex : -1;
                  }
                },
              },
              crossStyle: {
                color: 'transparent',
                opacity: 0,
                width: 0,
              },
            },
            appendToBody: true,
            formatter: p => this.handleSetTooltip(p),
            position: (pos, params, dom, rect, size: any) => {
              const { contentSize } = size;
              const chartRect = this.$el.getBoundingClientRect();
              const posRect = {
                x: chartRect.x + +pos[0],
                y: chartRect.y + +pos[1],
              };
              const position = {
                left: 0,
                top: 0,
              };
              const canSetBootom = window.innerHeight - posRect.y - contentSize[1];
              if (canSetBootom > 0) {
                position.top = +pos[1] - Math.min(20, canSetBootom);
              } else {
                position.top = +pos[1] + canSetBootom - 20;
              }
              const canSetLeft = window.innerWidth - posRect.x - contentSize[0];
              if (canSetLeft > 0) {
                position.left = +pos[0] + Math.min(20, canSetLeft);
              } else {
                position.left = +pos[0] - contentSize[0] - 20;
              }
              if (contentSize[0]) this.tooltipSize = contentSize;
              return position;
            },
          },
        },
        this.options
      )
    );
  }
  initChart() {
    if (!(this as any).instance) {
<<<<<<< HEAD
      setTimeout(() => {
        if (!this.chartRef) return;
        (this as any).instance = echarts.init(this.chartRef);
        (this as any).instance.setOption(this.getMonitorEchartOptions());
        this.initPropsWatcher();
        this.initChartEvent();
        this.initChartAction();
        (this as any).curChartOption = (this as any).instance.getOption();
        this.groupId && ((this as any).instance.group = this.groupId);
        (this as any).instance.on('dataZoom', this.handleDataZoom);
        if (this.needZrClick) {
          (this as any).instance.getZr().on('click', params => {
            const options = (this as any).instance.getOption();
            if (!options.series?.length) return;
            const pointInPixel = [params.offsetX, params.offsetY];
            const pointInGrid = (this as any).instance.convertFromPixel({ seriesIndex: 0 }, pointInPixel);
            if (!pointInGrid) return;
            const xAxisValue = this.curPoint.xAxis;
            const yAxisValue = pointInGrid[1];
            const dataIndex = this.curPoint.dataIndex;
            const data = options.series
              .map(s => ({
                v: s.data?.[dataIndex]?.value?.[1],
                s,
              }))
              .sort((a, b) => Math.abs(a.v - yAxisValue) - Math.abs(b.v - yAxisValue));
            this.$emit('zrClick', {
              xAxis: xAxisValue,
              yAxis: data[0].v,
              dimensions: data[0].s.dimensions,
            });
          });
        }
      }, 100);
=======
      if (!this.chartRef) return;
      (this as any).instance = echarts.init(this.chartRef);
      (this as any).instance.setOption(this.getMonitorEchartOptions());
      this.initPropsWatcher();
      this.initChartEvent();
      this.initChartAction();
      (this as any).curChartOption = (this as any).instance.getOption();
      this.groupId && ((this as any).instance.group = this.groupId);
      (this as any).instance.on('dataZoom', this.handleDataZoom);
      this.$emit('loaded');
>>>>>>> eacc8d87
    }
  }
  handleDataZoom(event) {
    const [batch] = event.batch;
    if (batch.startValue && batch.endValue) {
      const options: { series: { data: string[] }[] } = (this as any).instance?.getOption?.();
      if (options?.series?.length && options.series.every(item => item.data?.length < 2)) return;
      (this as any).instance.dispatchAction({
        type: 'restore',
      });
      const timeFrom = dayjs(+batch.startValue.toFixed(0)).format('YYYY-MM-DD HH:mm:ss');
      let timeTo = dayjs(+batch.endValue.toFixed(0)).format('YYYY-MM-DD HH:mm:ss');
      if (!this.isMouseOver) {
        const seriesData = this.getMonitorEchartOptions()?.series?.[0]?.data || [];
        if (seriesData.length) {
          const maxX = (seriesData[seriesData.length - 1] as any)?.value?.[0] || 0;
          if (maxX === +batch.endValue.toFixed(0)) {
            timeTo = dayjs().format('YYYY-MM-DD HH:mm');
          }
        }
      }
      this.$emit('dataZoom', timeFrom, timeTo);
    }
    // if (this.isMouseOver) {
    //   const [batch] = event.batch;
    //   if (batch.startValue && batch.endValue) {
    //     (this as any).instance.dispatchAction({
    //       type: 'restore'
    //     });
    //     const timeFrom = dayjs(+batch.startValue.toFixed(0)).format('YYYY-MM-DD HH:mm');
    //     const timeTo = dayjs(+batch.endValue.toFixed(0)).format('YYYY-MM-DD HH:mm');
    //     this.$emit('dataZoom', timeFrom, timeTo);
    //   }
    // } else {
    //   (this as any).instance.dispatchAction({
    //     type: 'restore'
    //   });
    // }
  }
  handleClickRestore(e: MouseEvent) {
    e.preventDefault();
    this.$emit('restore');
    // this.$emit('dataZoom');
  }
  // 初始化Props监听
  initPropsWatcher() {
    this.unwatchOptions = this.$watch(
      'options',
      () => {
        this.initChart();
        (this as any).instance.setOption(this.getMonitorEchartOptions(), {
          notMerge: this.notMerge,
          lazyUpdate: false,
          silent: true,
        });
        (this as any).curChartOption = (this as any).instance.getOption();
        this.initChartAction();
      },
      { deep: false }
    );
  }
  /**
   * @description: 设置echart的option
   * @param {MonitorEchartOptions} option
   */
  public setPartialOption(option: MonitorEchartOptions) {
    if ((this as any).instance) {
      (this as any).instance.setOption(option, { notMerge: false });
      (this as any).curChartOption = (this as any).instance.getOption();
    }
  }
  public handleTransformArea(isArea: boolean) {
    if ((this as any).instance) {
      const options = (this as any).instance.getOption();
      (this as any).instance.setOption({
        ...options,
        series: options.series.map((item, index) => ({
          ...item,
          areaStyle: {
            color: isArea ? hexToRgbA(options.color[index % options.color.length], 0.2) : 'transparent',
          },
        })),
      });
    }
  }
  public handleSetYAxisSetScale(needScale) {
    this.$emit('on-yaxis-set-scale', needScale);
    if ((this as any).instance) {
      const options = (this as any).instance.getOption();
      (this as any).instance.setOption({
        ...options,
        yAxis: {
          scale: needScale,
          min: needScale ? 'dataMin' : 0,
        },
      });
    }
  }
  isInViewPort() {
    const { top, bottom } = this.$el.getBoundingClientRect();
    return (top > 0 && top <= innerHeight) || (bottom >= 0 && bottom < innerHeight);
  }
  // 设置tooltip
  handleSetTooltip(params) {
    if (!this.needTooltips) {
      return undefined;
    }
    if (!this.isMouseOver && !this.hoverAllTooltips) return undefined;
    if (!params || params.length < 1 || params.every(item => item.value[1] === null)) {
      this.curPoint = {
        color: '',
        name: '',
        seriesIndex: -1,
        dataIndex: -1,
        xAxis: '',
        yAxis: '',
      };
      return;
    }
    if (!this.isInViewPort()) {
      return;
    }
    let liHtmls = [];
    let ulStyle = '';
    let hasWrapText = true;
    const pointTime = dayjs.tz(params[0].axisValue).format('YYYY-MM-DD HH:mm:ss');
    if (params[0]?.data?.tooltips) {
      liHtmls.push(params[0].data.tooltips);
    } else {
      const data = params
        .map(item => ({ color: item.color, seriesName: item.seriesName, value: item.value[1] }))
        .sort((a, b) => Math.abs(a.value - +this.curPoint.yAxis) - Math.abs(b.value - +this.curPoint.yAxis));
      const list = params.filter(item => !item.seriesName.match(/-no-tips$/));
      liHtmls = (this.sortTooltipsValue ? list.sort((a, b) => b.value[1] - a.value[1]) : list).map(item => {
        let markColor = 'color: #fafbfd;';
        if (data[0].value === item.value[1]) {
          markColor = 'color: #fff;font-weight: bold;';
          this.curPoint = {
            color: item.color,
            name: item.seriesName,
            seriesIndex: item.seriesIndex,
            dataIndex: item.dataIndex,
            xAxis: item.value[0],
            yAxis: item.value[1],
          };
        }
        if (item.value[1] === null) return undefined;
        let curSeries: any = (this as any).curChartOption.series[item.seriesIndex];
        if (curSeries?.stack?.includes('boundary-')) {
          curSeries = (this as any).curChartOption.series.find((item: any) => !item?.stack?.includes('boundary-'));
        }
        const unitFormater = curSeries.unitFormatter || (v => ({ text: v }));
        const minBase = curSeries.minBase || 0;
        const precision =
          !['none', ''].some(val => val === curSeries.unit) && +curSeries.precision < 1 ? 2 : +curSeries.precision;
        const valueObj = unitFormater(item.value[1] - minBase, precision);
        return `<li class="tooltips-content-item">
                  <span class="item-series"
                   style="background-color:${item.color};">
                  </span>
                  <span class="item-name" style="${markColor}">${item.seriesName}:</span>
                  <span class="item-value" style="${markColor}">
                  ${valueObj?.text} ${valueObj?.suffix || ''}</span>
                  </li>`;
      });
      if (liHtmls?.length < 1) return undefined;
      // 如果超出屏幕高度，则分列展示
      const maxLen = Math.ceil((window.innerHeight - 100) / 20);
      if (list.length > maxLen && this.tooltipSize) {
        const cols = Math.ceil(list.length / maxLen);
        if (cols > 1) hasWrapText = false;
        this.tableToolSize = this.tableToolSize
          ? Math.min(this.tableToolSize, this.tooltipSize[0])
          : this.tooltipSize[0];
        ulStyle = `display:flex; flex-wrap:wrap; width: ${Math.min(5 + cols * this.tableToolSize, window.innerWidth / 2)}px;`;
      }
    }
    const lastItem = this.tooltipsContentLastItemFn?.(params);
    return `<div class="monitor-chart-tooltips">
            <p class="tooltips-header">
                ${pointTime}
            </p>
            <ul class="tooltips-content ${hasWrapText ? 'wrap-text' : ''}" style="${ulStyle}">
                ${liHtmls?.join('')}
                ${lastItem || ''}
            </ul>
            </div>`;
  }
  render() {
    return (
      <div class='chart-base-wrap'>
        <div
          ref='chartInstance'
          style={{ minHeight: `${1}px` }}
          class='chart-base'
          onMouseleave={this.handleMouseleave}
          onMouseover={this.handleMouseover}
        />
        {this.showRestore && (
          <span
            class='chart-restore'
            onClick={this.handleClickRestore}
          >
            {this.$t('复位')}
          </span>
        )}
      </div>
    );
  }
}

export default ofType<IBaseProps, IBaseEvent>().convert(MonitorBaseEchart);<|MERGE_RESOLUTION|>--- conflicted
+++ resolved
@@ -128,7 +128,6 @@
   }
   initChart() {
     if (!(this as any).instance) {
-<<<<<<< HEAD
       setTimeout(() => {
         if (!this.chartRef) return;
         (this as any).instance = echarts.init(this.chartRef);
@@ -163,18 +162,7 @@
           });
         }
       }, 100);
-=======
-      if (!this.chartRef) return;
-      (this as any).instance = echarts.init(this.chartRef);
-      (this as any).instance.setOption(this.getMonitorEchartOptions());
-      this.initPropsWatcher();
-      this.initChartEvent();
-      this.initChartAction();
-      (this as any).curChartOption = (this as any).instance.getOption();
-      this.groupId && ((this as any).instance.group = this.groupId);
-      (this as any).instance.on('dataZoom', this.handleDataZoom);
       this.$emit('loaded');
->>>>>>> eacc8d87
     }
   }
   handleDataZoom(event) {
