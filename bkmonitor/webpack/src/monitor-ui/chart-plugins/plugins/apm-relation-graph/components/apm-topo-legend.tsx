--- conflicted
+++ resolved
@@ -54,11 +54,7 @@
         { color: '#3A84FF', label: window.i18n.tc('提醒') },
         { color: '#FF9C01', label: window.i18n.tc('预警') },
         { color: '#EA3636', label: window.i18n.tc('致命') },
-<<<<<<< HEAD
-        { color: '#DCDEE5', label: window.i18n.tc('无请求数据') },
-=======
         // { color: '#DCDEE5', label: window.i18n.tc('无请求数据') },
->>>>>>> 66cf752e
       ];
     }
 
