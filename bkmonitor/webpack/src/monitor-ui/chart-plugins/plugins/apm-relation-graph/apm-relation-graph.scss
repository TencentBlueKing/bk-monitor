--- conflicted
+++ resolved
@@ -152,23 +152,15 @@
     height: 100%;
 
     .service-overview {
-<<<<<<< HEAD
       width: 320px;
       border-left: 1px solid #DCDEE5;
-    }
-
-    .source-topo {
-=======
-      border-left: 1px solid #dcdee5;
 
       .content-wrap {
         height: calc(100% - 52px);
       }
     }
 
-    .source-topo,
-    .service-overview {
->>>>>>> 60f24884
+    .source-topo {
       flex: 1;
     }
 
