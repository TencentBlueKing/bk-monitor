--- conflicted
+++ resolved
@@ -97,11 +97,8 @@
   onSelectLegend: ILegendItem[]; // 选择图例时
   onDimensionsOfSeries?: string[]; // 图表数据包含维度是派出
   onSeriesData?: any;
-<<<<<<< HEAD
   onZrClick: ZrClickEvent;
-=======
   onOptionsLoaded(): void;
->>>>>>> eacc8d87
 }
 @Component
 export class LineChart
@@ -1319,19 +1316,16 @@
       this.dataZoom(undefined, undefined);
     }
   }
-<<<<<<< HEAD
+
+  setOptions(option) {
+    if (!option) return;
+    this.options = Object.freeze(option);
+  }
+
   @Emit('zrClick')
   handleZrClick(params: ZrClickEvent) {
     return params;
   }
-=======
-
-  setOptions(option) {
-    if (!option) return;
-    this.options = Object.freeze(option);
-  }
-
->>>>>>> eacc8d87
   render() {
     const { legend } = this.panel?.options || { legend: {} };
     return (
