/*
 * Tencent is pleased to support the open source community by making
 * 蓝鲸智云PaaS平台 (BlueKing PaaS) available.
 *
 * Copyright (C) 2021 THL A29 Limited, a Tencent company.  All rights reserved.
 *
 * 蓝鲸智云PaaS平台 (BlueKing PaaS) is licensed under the MIT License.
 *
 * License for 蓝鲸智云PaaS平台 (BlueKing PaaS):
 *
 * ---------------------------------------------------
 * Permission is hereby granted, free of charge, to any person obtaining a copy of this software and associated
 * documentation files (the "Software"), to deal in the Software without restriction, including without limitation
 * the rights to use, copy, modify, merge, publish, distribute, sublicense, and/or sell copies of the Software, and
 * to permit persons to whom the Software is furnished to do so, subject to the following conditions:
 *
 * The above copyright notice and this permission notice shall be included in all copies or substantial portions of
 * the Software.
 *
 * THE SOFTWARE IS PROVIDED "AS IS", WITHOUT WARRANTY OF ANY KIND, EXPRESS OR IMPLIED, INCLUDING BUT NOT LIMITED TO
 * THE WARRANTIES OF MERCHANTABILITY, FITNESS FOR A PARTICULAR PURPOSE AND NONINFRINGEMENT. IN NO EVENT SHALL THE
 * AUTHORS OR COPYRIGHT HOLDERS BE LIABLE FOR ANY CLAIM, DAMAGES OR OTHER LIABILITY, WHETHER IN AN ACTION OF
 * CONTRACT, TORT OR OTHERWISE, ARISING FROM, OUT OF OR IN CONNECTION WITH THE SOFTWARE OR THE USE OR OTHER DEALINGS
 * IN THE SOFTWARE.
 */
export interface IServiceConfig {
  value: string;
  text: string;
  label: string;
  name: string;
  operate: number;
  values: string[];
  value_type: number;
  checked?: boolean;
}
export interface IColumn {
  label: string;
  prop: string;
}

export interface IDataItem {
  [key: string]: string;
}
export interface IFilterCondition {
  key: string;
  method: string;
  value: string[];
  condition: string;
}

export interface IFilterType {
  call_filter: IFilterCondition[];
  group_by_filter: IDataItem[];
  time_shift: IDataItem[];
}
/* 头部对比/group by 切换 */
export enum EParamsMode {
  contrast = 'contrast',
  group = 'group',
}
/* 头部对比时间预设 */
export enum EPreDateType {
<<<<<<< HEAD
  lastWeek = 'week',
  yesterday = 'yesterday',
=======
  lastWeek = '1w',
  yesterday = '1d',
}

export interface IListItem {
  value?: string;
  text?: string;
>>>>>>> 84fa6eab
}

export type CallOptions = {
  server: string;
  group_by: string[];
  method: string;
  limit: number;
  metric_cal_type: string;
  // 时间对比 字段
  time_shift: string[];
  // 左侧查询条件字段
  call_filter: IFilterCondition[];
<<<<<<< HEAD
} & Record<string, string>;
=======
} & Record<string, string>;

export type IFilterData = {
  caller: IFilterCondition[];
  callee: IFilterCondition[];
};
>>>>>>> 84fa6eab
<|MERGE_RESOLUTION|>--- conflicted
+++ resolved
@@ -60,10 +60,6 @@
 }
 /* 头部对比时间预设 */
 export enum EPreDateType {
-<<<<<<< HEAD
-  lastWeek = 'week',
-  yesterday = 'yesterday',
-=======
   lastWeek = '1w',
   yesterday = '1d',
 }
@@ -71,7 +67,6 @@
 export interface IListItem {
   value?: string;
   text?: string;
->>>>>>> 84fa6eab
 }
 
 export type CallOptions = {
@@ -84,13 +79,9 @@
   time_shift: string[];
   // 左侧查询条件字段
   call_filter: IFilterCondition[];
-<<<<<<< HEAD
-} & Record<string, string>;
-=======
 } & Record<string, string>;
 
 export type IFilterData = {
   caller: IFilterCondition[];
   callee: IFilterCondition[];
-};
->>>>>>> 84fa6eab
+};