/*
 * Tencent is pleased to support the open source community by making
 * 蓝鲸智云PaaS平台 (BlueKing PaaS) available.
 *
 * Copyright (C) 2021 THL A29 Limited, a Tencent company.  All rights reserved.
 *
 * 蓝鲸智云PaaS平台 (BlueKing PaaS) is licensed under the MIT License.
 *
 * License for 蓝鲸智云PaaS平台 (BlueKing PaaS):
 *
 * ---------------------------------------------------
 * Permission is hereby granted, free of charge, to any person obtaining a copy of this software and associated
 * documentation files (the "Software"), to deal in the Software without restriction, including without limitation
 * the rights to use, copy, modify, merge, publish, distribute, sublicense, and/or sell copies of the Software, and
 * to permit persons to whom the Software is furnished to do so, subject to the following conditions:
 *
 * The above copyright notice and this permission notice shall be included in all copies or substantial portions of
 * the Software.
 *
 * THE SOFTWARE IS PROVIDED "AS IS", WITHOUT WARRANTY OF ANY KIND, EXPRESS OR IMPLIED, INCLUDING BUT NOT LIMITED TO
 * THE WARRANTIES OF MERCHANTABILITY, FITNESS FOR A PARTICULAR PURPOSE AND NONINFRINGEMENT. IN NO EVENT SHALL THE
 * AUTHORS OR COPYRIGHT HOLDERS BE LIABLE FOR ANY CLAIM, DAMAGES OR OTHER LIABILITY, WHETHER IN AN ACTION OF
 * CONTRACT, TORT OR OTHERWISE, ARISING FROM, OUT OF OR IN CONNECTION WITH THE SOFTWARE OR THE USE OR OTHER DEALINGS
 * IN THE SOFTWARE.
 */
export interface IServiceConfig {
  value: string;
  text: string;
  label: string;
  name: string;
  operate: number;
  values: string[];
  value_type: number;
  checked?: boolean;
}
export interface IColumn {
  label: string;
  prop: string;
}

export interface IDataItem {
<<<<<<< HEAD
  dimensions: Record<string, any>;
=======
  dimensions?: Record<string, any>;
>>>>>>> 95470120
  [key: string]: any;
}
export interface IFilterCondition {
  key: string;
  method: string;
  value: string[];
  condition: string;
}

export interface IFilterType {
  call_filter: IFilterCondition[];
  group_by_filter: IDataItem[];
  time_shift: IDataItem[];
}
/* 主调/被调 */
export enum EKind {
  callee = 'callee',
  caller = 'caller',
}
/* 头部对比/group by 切换 */
export enum EParamsMode {
  contrast = 'contrast',
  group = 'group',
}
/* 头部对比时间预设 */
export enum EPreDateType {
  lastWeek = '1w',
  yesterday = '1d',
}

export interface IListItem {
  value?: string;
  text?: string;
  label?: string;
}

export type CallOptions = {
  group_by: string[];
  method: string;
  limit: number;
  metric_cal_type: string;
  // 时间对比 字段
  time_shift: {
    start_time: number;
    end_time: number;
    alias: string;
  }[];
  // 左侧查询条件字段
  call_filter: IFilterCondition[];
  // 对比 还是 group by
  tool_mode: EParamsMode;
  [key: string]: any;
};
export type IChartOption = {
  time?: string;
  dimensions?: IDataItem;
  interval?: number;
};

export type IFilterData = {
  caller: IColumn[];
  callee: IColumn[];
};

export interface ITabItem {
  label: string;
  id: string;
  icon?: string;
  handle?: () => void;
}

export type IPointTime = {
  endTime?: number;
  startTime?: number;
};
export type DimensionItem = {
  value: string;
  text: string;
  active: boolean;
};<|MERGE_RESOLUTION|>--- conflicted
+++ resolved
@@ -39,11 +39,7 @@
 }
 
 export interface IDataItem {
-<<<<<<< HEAD
-  dimensions: Record<string, any>;
-=======
   dimensions?: Record<string, any>;
->>>>>>> 95470120
   [key: string]: any;
 }
 export interface IFilterCondition {
