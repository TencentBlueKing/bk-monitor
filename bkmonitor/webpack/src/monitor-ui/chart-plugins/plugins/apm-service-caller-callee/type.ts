/*
 * Tencent is pleased to support the open source community by making
 * 蓝鲸智云PaaS平台 (BlueKing PaaS) available.
 *
 * Copyright (C) 2021 THL A29 Limited, a Tencent company.  All rights reserved.
 *
 * 蓝鲸智云PaaS平台 (BlueKing PaaS) is licensed under the MIT License.
 *
 * License for 蓝鲸智云PaaS平台 (BlueKing PaaS):
 *
 * ---------------------------------------------------
 * Permission is hereby granted, free of charge, to any person obtaining a copy of this software and associated
 * documentation files (the "Software"), to deal in the Software without restriction, including without limitation
 * the rights to use, copy, modify, merge, publish, distribute, sublicense, and/or sell copies of the Software, and
 * to permit persons to whom the Software is furnished to do so, subject to the following conditions:
 *
 * The above copyright notice and this permission notice shall be included in all copies or substantial portions of
 * the Software.
 *
 * THE SOFTWARE IS PROVIDED "AS IS", WITHOUT WARRANTY OF ANY KIND, EXPRESS OR IMPLIED, INCLUDING BUT NOT LIMITED TO
 * THE WARRANTIES OF MERCHANTABILITY, FITNESS FOR A PARTICULAR PURPOSE AND NONINFRINGEMENT. IN NO EVENT SHALL THE
 * AUTHORS OR COPYRIGHT HOLDERS BE LIABLE FOR ANY CLAIM, DAMAGES OR OTHER LIABILITY, WHETHER IN AN ACTION OF
 * CONTRACT, TORT OR OTHERWISE, ARISING FROM, OUT OF OR IN CONNECTION WITH THE SOFTWARE OR THE USE OR OTHER DEALINGS
 * IN THE SOFTWARE.
 */
export interface IServiceConfig {
  value: string;
  text: string;
  label: string;
  name: string;
  operate: number;
  values: string[];
  value_type: number;
  checked?: boolean;
}
export interface IColumn {
  label: string;
  prop: string;
}

export interface IDataItem {
  [key: string]: string;
}
export interface IFilterCondition {
  key: string;
  method: string;
  value: string[];
  condition: string;
}

export interface IFilterType {
  call_filter: IFilterCondition[];
  group_by_filter: IDataItem[];
  time_shift: IDataItem[];
}
/* 头部对比/group by 切换 */
export enum EParamsMode {
  contrast = 'contrast',
  group = 'group',
}
/* 头部对比时间预设 */
export enum EPreDateType {
  lastWeek = '1w',
  yesterday = '1d',
}

export interface IListItem {
  value?: string;
  text?: string;
}

export type CallOptions = {
  group_by: string[];
  method: string;
  limit: number;
  metric_cal_type: string;
  // 时间对比 字段
  time_shift: {
    start_time: number;
    end_time: number;
    alias: string;
  }[];
  // 左侧查询条件字段
  call_filter: IFilterCondition[];
  // 对比 还是 group by
  tool_mode: EParamsMode;
  [key: string]: any;
};
export type IChartOption = {
  time?: string;
  dimensions?: IDataItem;
};

export type IFilterData = {
  caller: IColumn[];
  callee: IColumn[];
};

export interface ITabItem {
  label: string;
  id: string;
  icon?: string;
  handle?: () => void;
}

<<<<<<< HEAD
export type IPointTime = {
  endTime?: number;
  startTime?: number;
=======
export type DimensionItem = {
  value: string;
  text: string;
  active: boolean;
>>>>>>> 725fc252
};<|MERGE_RESOLUTION|>--- conflicted
+++ resolved
@@ -103,14 +103,12 @@
   handle?: () => void;
 }
 
-<<<<<<< HEAD
 export type IPointTime = {
   endTime?: number;
   startTime?: number;
-=======
+};
 export type DimensionItem = {
   value: string;
   text: string;
   active: boolean;
->>>>>>> 725fc252
 };