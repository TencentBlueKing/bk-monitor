/*
 * Tencent is pleased to support the open source community by making
 * 蓝鲸智云PaaS平台 (BlueKing PaaS) available.
 *
 * Copyright (C) 2021 THL A29 Limited, a Tencent company.  All rights reserved.
 *
 * 蓝鲸智云PaaS平台 (BlueKing PaaS) is licensed under the MIT License.
 *
 * License for 蓝鲸智云PaaS平台 (BlueKing PaaS):
 *
 * ---------------------------------------------------
 * Permission is hereby granted, free of charge, to any person obtaining a copy of this software and associated
 * documentation files (the "Software"), to deal in the Software without restriction, including without limitation
 * the rights to use, copy, modify, merge, publish, distribute, sublicense, and/or sell copies of the Software, and
 * to permit persons to whom the Software is furnished to do so, subject to the following conditions:
 *
 * The above copyright notice and this permission notice shall be included in all copies or substantial portions of
 * the Software.
 *
 * THE SOFTWARE IS PROVIDED "AS IS", WITHOUT WARRANTY OF ANY KIND, EXPRESS OR IMPLIED, INCLUDING BUT NOT LIMITED TO
 * THE WARRANTIES OF MERCHANTABILITY, FITNESS FOR A PARTICULAR PURPOSE AND NONINFRINGEMENT. IN NO EVENT SHALL THE
 * AUTHORS OR COPYRIGHT HOLDERS BE LIABLE FOR ANY CLAIM, DAMAGES OR OTHER LIABILITY, WHETHER IN AN ACTION OF
 * CONTRACT, TORT OR OTHERWISE, ARISING FROM, OUT OF OR IN CONNECTION WITH THE SOFTWARE OR THE USE OR OTHER DEALINGS
 * IN THE SOFTWARE.
 */
export interface IServiceConfig {
  value: string;
  text: string;
  label: string;
  name: string;
  operate: number;
  values: string[];
  value_type: number;
  checked?: boolean;
}
export interface IColumn {
  label: string;
  prop: string;
}

export interface IDataItem {
  [key: string]: string;
}
export interface IFilterCondition {
  key: string;
  method: string;
  value: string[];
  condition: string;
}

export interface IFilterType {
  call_filter: IFilterCondition[];
  group_by_filter: IDataItem[];
  time_shift: IDataItem[];
}
/* 头部对比/group by 切换 */
export enum EParamsMode {
  contrast = 'contrast',
  group = 'group',
}
/* 头部对比时间预设 */
export enum EPreDateType {
  lastWeek = '1w',
  yesterday = '1d',
}

export interface IListItem {
  value?: string;
  text?: string;
}

export type CallOptions = {
  group_by: string[];
  method: string;
  limit: number;
  metric_cal_type: string;
  // 时间对比 字段
  time_shift: {
    start_time: number;
    end_time: number;
    alias: string;
  }[];
  // 左侧查询条件字段
  call_filter: IFilterCondition[];
  // 对比 还是 group by
  tool_mode: EParamsMode;
  [key: string]: any;
};
export type IChartOption = {
  time?: string;
  dimensions?: IDataItem;
};

export type IFilterData = {
  caller: IColumn[];
  callee: IColumn[];
};

export interface ITabItem {
  label: string;
  id: string;
  icon?: string;
  handle?: () => void;
}

<<<<<<< HEAD
=======
export type IPointTime = {
  endTime?: number;
  startTime?: number;
};
>>>>>>> d23c51cd
export type DimensionItem = {
  value: string;
  text: string;
  active: boolean;
};<|MERGE_RESOLUTION|>--- conflicted
+++ resolved
@@ -103,13 +103,10 @@
   handle?: () => void;
 }
 
-<<<<<<< HEAD
-=======
 export type IPointTime = {
   endTime?: number;
   startTime?: number;
 };
->>>>>>> d23c51cd
 export type DimensionItem = {
   value: string;
   text: string;
