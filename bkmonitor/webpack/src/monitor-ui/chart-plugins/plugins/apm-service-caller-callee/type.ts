/*
 * Tencent is pleased to support the open source community by making
 * 蓝鲸智云PaaS平台 (BlueKing PaaS) available.
 *
 * Copyright (C) 2021 THL A29 Limited, a Tencent company.  All rights reserved.
 *
 * 蓝鲸智云PaaS平台 (BlueKing PaaS) is licensed under the MIT License.
 *
 * License for 蓝鲸智云PaaS平台 (BlueKing PaaS):
 *
 * ---------------------------------------------------
 * Permission is hereby granted, free of charge, to any person obtaining a copy of this software and associated
 * documentation files (the "Software"), to deal in the Software without restriction, including without limitation
 * the rights to use, copy, modify, merge, publish, distribute, sublicense, and/or sell copies of the Software, and
 * to permit persons to whom the Software is furnished to do so, subject to the following conditions:
 *
 * The above copyright notice and this permission notice shall be included in all copies or substantial portions of
 * the Software.
 *
 * THE SOFTWARE IS PROVIDED "AS IS", WITHOUT WARRANTY OF ANY KIND, EXPRESS OR IMPLIED, INCLUDING BUT NOT LIMITED TO
 * THE WARRANTIES OF MERCHANTABILITY, FITNESS FOR A PARTICULAR PURPOSE AND NONINFRINGEMENT. IN NO EVENT SHALL THE
 * AUTHORS OR COPYRIGHT HOLDERS BE LIABLE FOR ANY CLAIM, DAMAGES OR OTHER LIABILITY, WHETHER IN AN ACTION OF
 * CONTRACT, TORT OR OTHERWISE, ARISING FROM, OUT OF OR IN CONNECTION WITH THE SOFTWARE OR THE USE OR OTHER DEALINGS
 * IN THE SOFTWARE.
 */
export interface IServiceConfig {
  value: string;
  text: string;
  label: string;
  name: string;
  operate: number;
  values: string[];
  value_type: number;
  checked?: boolean;
}
export interface IColumn {
  label: string;
  prop: string;
}

export interface IDataItem {
  dimensions: Record<string, any>;
  [key: string]: any;
}
export interface IFilterCondition {
  key: string;
  method: string;
  value: string[];
  condition: string;
}

export interface IFilterType {
  call_filter: IFilterCondition[];
  group_by_filter: IDataItem[];
  time_shift: IDataItem[];
}
/* 主调/被调 */
export enum EKind {
  callee = 'callee',
  caller = 'caller',
}
/* 头部对比/group by 切换 */
export enum EParamsMode {
  contrast = 'contrast',
  group = 'group',
}
/* 头部对比时间预设 */
export enum EPreDateType {
  lastWeek = '1w',
  yesterday = '1d',
}

export interface IListItem {
  value?: string;
  text?: string;
  label?: string;
}

export type CallOptions = {
  group_by: string[];
  method: string;
  limit: number;
  metric_cal_type: string;
  // 时间对比 字段
  time_shift: {
    start_time: number;
    end_time: number;
    alias: string;
  }[];
  // 左侧查询条件字段
  call_filter: IFilterCondition[];
  // 对比 还是 group by
  tool_mode: EParamsMode;
  [key: string]: any;
};
export type IChartOption = {
  time?: string;
  dimensions?: IDataItem;
<<<<<<< HEAD
  interval?: number;
=======
>>>>>>> a1d582e7
};

export type IFilterData = {
  caller: IColumn[];
  callee: IColumn[];
};

export interface ITabItem {
  label: string;
  id: string;
  icon?: string;
  handle?: () => void;
}

export type IPointTime = {
  endTime?: number;
  startTime?: number;
};
export type DimensionItem = {
  value: string;
  text: string;
  active: boolean;
};<|MERGE_RESOLUTION|>--- conflicted
+++ resolved
@@ -96,10 +96,7 @@
 export type IChartOption = {
   time?: string;
   dimensions?: IDataItem;
-<<<<<<< HEAD
   interval?: number;
-=======
->>>>>>> a1d582e7
 };
 
 export type IFilterData = {
