--- conflicted
+++ resolved
@@ -75,18 +75,10 @@
     callee: [],
   };
   filterTags = {};
-<<<<<<< HEAD
-
-=======
->>>>>>> a1d582e7
   @Watch('activeKey')
   handlePanelChange() {
     this.handleSearch();
   }
-<<<<<<< HEAD
-
-=======
->>>>>>> a1d582e7
   @Watch('callOptions', { immediate: true })
   handleCallOptionsChange() {
     this.initDefaultData();
@@ -120,15 +112,9 @@
   get angleData() {
     return this.commonOptions?.angle || {};
   }
-<<<<<<< HEAD
   // mounted() {
   //   this.initDefaultData();
   // }
-=======
-  mounted() {
-    // this.initDefaultData();
-  }
->>>>>>> a1d582e7
   initDefaultData() {
     const callFilter = this.callOptions.call_filter || [];
     if (callFilter.length > 0) {
