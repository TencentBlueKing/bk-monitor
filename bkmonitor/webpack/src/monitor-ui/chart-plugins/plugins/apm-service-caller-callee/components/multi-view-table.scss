--- conflicted
+++ resolved
@@ -37,10 +37,6 @@
 
   .multi-view-right {
     width: 50%;
-<<<<<<< HEAD
-=======
-
->>>>>>> a1d582e7
     .head-tab {
       width: 100%;
       height: 42px;
@@ -73,32 +69,18 @@
     }
 
     .multi-view-table-link {
-<<<<<<< HEAD
-=======
       position: relative;
->>>>>>> a1d582e7
       width: 100%;
       color: #3a84ff;
-      position: relative;
       cursor: pointer;
-<<<<<<< HEAD
-      .item-txt {
-        max-width: 95%;
-        display: inline-block;
-=======
-
       .item-txt {
         display: inline-block;
         max-width: 95%;
->>>>>>> a1d582e7
         overflow: hidden;
         text-overflow: ellipsis;
         white-space: nowrap;
       }
-<<<<<<< HEAD
-=======
-
->>>>>>> a1d582e7
+
       .tab-row-icon {
         display: none;
       }
@@ -107,11 +89,8 @@
         position: absolute;
         right: -20px;
         margin-left: 6px;
-<<<<<<< HEAD
         position: absolute;
         right: -20px;
-=======
->>>>>>> a1d582e7
         color: #63656e;
       }
     }
