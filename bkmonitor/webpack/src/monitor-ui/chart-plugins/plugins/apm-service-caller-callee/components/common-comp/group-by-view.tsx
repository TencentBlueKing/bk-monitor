/*
 * Tencent is pleased to support the open source community by making
 * 蓝鲸智云PaaS平台 (BlueKing PaaS) available.
 *
 * Copyright (C) 2021 THL A29 Limited, a Tencent company.  All rights reserved.
 *
 * 蓝鲸智云PaaS平台 (BlueKing PaaS) is licensed under the MIT License.
 *
 * License for 蓝鲸智云PaaS平台 (BlueKing PaaS):
 *
 * ---------------------------------------------------
 * Permission is hereby granted, free of charge, to any person obtaining a copy of this software and associated
 * documentation files (the "Software"), to deal in the Software without restriction, including without limitation
 * the rights to use, copy, modify, merge, publish, distribute, sublicense, and/or sell copies of the Software, and
 * to permit persons to whom the Software is furnished to do so, subject to the following conditions:
 *
 * The above copyright notice and this permission notice shall be included in all copies or substantial portions of
 * the Software.
 *
 * THE SOFTWARE IS PROVIDED "AS IS", WITHOUT WARRANTY OF ANY KIND, EXPRESS OR IMPLIED, INCLUDING BUT NOT LIMITED TO
 * THE WARRANTIES OF MERCHANTABILITY, FITNESS FOR A PARTICULAR PURPOSE AND NONINFRINGEMENT. IN NO EVENT SHALL THE
 * AUTHORS OR COPYRIGHT HOLDERS BE LIABLE FOR ANY CLAIM, DAMAGES OR OTHER LIABILITY, WHETHER IN AN ACTION OF
 * CONTRACT, TORT OR OTHERWISE, ARISING FROM, OUT OF OR IN CONNECTION WITH THE SOFTWARE OR THE USE OR OTHER DEALINGS
 * IN THE SOFTWARE.
 */

import { Component, Prop, Emit, Watch } from 'vue-property-decorator';
import { Component as tsc } from 'vue-tsx-support';

import { LIMIT_TYPE_LIST } from '../../utils';

import type { IServiceConfig } from '../../type';

import './group-by-view.scss';
interface IGroupByViewProps {
  searchList: IServiceConfig[];
  groupBy?: string[];
}
interface IGroupByViewEvent {
  onChange?: (val: string[]) => void;
}
@Component({
  name: 'GroupByView',
  components: {},
})
export default class GroupByView extends tsc<IGroupByViewProps, IGroupByViewEvent> {
  @Prop({ required: true, type: Array, default: () => [] }) searchList: IServiceConfig[];
  @Prop({ type: Array, default: () => [] }) groupBy: string[];

  /* groupBy已选项tag */
  groupBySelectedTags: IServiceConfig[] = [];
  /* groupBy已选项key */
  groupBySelectedKey = [];
  /* groupBy可选项  */
  groupByList: IServiceConfig[] = [];
  /* 是否显示选择器 */
  isShowPicker = false;

  limitTypeList = LIMIT_TYPE_LIST;
  limitFilter = {
    value: '10',
    position: 'top',
    key: 1,
  };
  limitType = 1;

  @Watch('groupBy', { immediate: true })
  handleWatchGroupBy() {
    if (JSON.stringify(this.groupBySelectedKey) !== JSON.stringify(this.groupBy)) {
      this.groupBySelectedKey = [...this.groupBy];
      const groupByTags = [];
      const groupBySet = new Set(this.groupBy);
      this.groupByList = this.searchList.map(item => {
        const checked = groupBySet.has(item.label);
        if (checked) {
          groupByTags.push(item);
        }
        return {
          ...item,
          checked: checked,
        };
      });
      this.groupBySelectedTags = groupByTags;
    }
  }

  @Watch('searchList', { immediate: true })
  handleWatchSearchList() {
    const groupBySet = new Set(this.groupBy);
    this.groupByList = this.searchList.map(item => ({
      ...item,
      checked: groupBySet.has(item.label),
    }));
  }
  @Emit('change')
  emitChange() {
    return this.groupBySelectedKey;
  }

  handleChange() {
    const groupByKey = [];
    const groupByTags = [];
    for (const item of this.groupByList) {
      if (item.checked) {
        groupByKey.push(item.label);
        groupByTags.push(item);
      }
    }
    this.groupBySelectedKey = groupByKey;
    this.groupBySelectedTags = groupByTags;
  }
<<<<<<< HEAD
  get showKeyList() {
    return this.searchList.filter(item => this.changedValue.includes(item.value)).map(item => item.text);
=======

  @Emit('filter')
  handleChangeLimit() {
    return this.limitFilter;
  }
  /**
   * @description 展示选择器
   */
  handleAdd() {
    this.isShowPicker = true;
>>>>>>> 5074cba2
  }
  /**
   * @description 选中
   * @param item
   */
  chooseSelect(item) {
<<<<<<< HEAD
    const { value } = item;
    const isHas = this.changedValue.includes(value);
    if (isHas) {
      this.changedValue = this.changedValue.filter(val => val !== value);
    } else {
      this.changedValue.push(value);
    }
    this.changedValue = [...new Set(this.changedValue)];
=======
    item.checked = !item.checked;
    this.handleChange();
  }
  /* 收起groupBy选择 */
  handleHide() {
    this.isShowPicker = false;
    this.emitChange();
>>>>>>> 5074cba2
  }

  renderTagView() {
    const len = this.groupBySelectedTags.length;
    if (len > 2) {
      const list = this.groupBySelectedTags.slice(0, 2);
      return (
        <div>
          {list.map(item => (
            <bk-tag key={item.label}>{item.name}</bk-tag>
          ))}
          <bk-tag
            v-bk-tooltips={this.groupBySelectedTags
              .slice(2)
              .map(item => item.name)
              .join('、')}
          >
            {' '}
            +{len - 2}
          </bk-tag>
        </div>
      );
    }
    return this.groupBySelectedTags.map(item => <bk-tag key={item.label}>{item.name}</bk-tag>);
  }

  render() {
    return (
      <div class='apm-service-caller-callee-group-by-view'>
        <div class='group-by-tag-view'>
          {!this.isShowPicker && this.groupBySelectedKey.length > 0 && this.renderTagView()}
        </div>
        {this.isShowPicker ? (
          <bk-popover
            ext-cls='apm-service-caller-callee-group-by-selector'
            arrow={false}
            placement='bottom'
            theme='light'
            trigger='click'
            onHide={this.handleHide}
          >
            <div
              class='group-by-select'
              title={this.groupBySelectedTags.map(item => item.name).join(',')}
            >
              {this.groupBySelectedTags.map(item => item.name).join(',')}
              <i class='icon-monitor icon-arrow-down' />
            </div>
            <div
              class='group-by-select-list'
              slot='content'
            >
<<<<<<< HEAD
              {this.searchList.map(option => {
                const isActive = this.changedValue.includes(option.value);
                return (
                  <div
                    key={option.value}
                    class={['group-by-select-item', { active: isActive }]}
                    onClick={() => this.chooseSelect(option)}
                  >
                    {option.text}
                    {isActive && <i class='icon-monitor icon-mc-check-small' />}
=======
              {this.groupByList.map(option => {
                return (
                  <div
                    key={option.label}
                    class={['group-by-select-item', { active: option.checked }]}
                    onClick={() => this.chooseSelect(option)}
                  >
                    {option.name}
                    {option.checked && <i class='icon-monitor icon-mc-check-small' />}
>>>>>>> 5074cba2
                  </div>
                );
              })}
            </div>
          </bk-popover>
        ) : (
          <span
            class='group-by-add'
            onClick={this.handleAdd}
          >
            <i class='icon-monitor icon-plus-line' />
          </span>
        )}
        {this.groupBySelectedKey.length > 0 && !this.isShowPicker && (
          <div class='limit-selector'>
            <span>limit</span>
            <bk-select
              style='width: 150px;'
              ext-cls='ml-8'
              v-model={this.limitFilter.key}
              behavior='simplicity'
              clearable={false}
              onChange={this.handleChangeLimit}
            >
              {this.limitTypeList.map(option => (
                <bk-option
                  id={option.id}
                  key={option.id}
                  name={option.name}
                />
              ))}
            </bk-select>
            <bk-select
              style='width: 90px;'
              ext-cls='ml-8'
              v-model={this.limitFilter.position}
              behavior='simplicity'
              clearable={false}
              onChange={this.handleChangeLimit}
            >
              <bk-option
                id={'top'}
                key={'top'}
                name={'top'}
              />
              <bk-option
                id={'bottom'}
                key={'bottom'}
                name={'bottom'}
              />
            </bk-select>
            <bk-input
              style='width: 150px;'
              class='ml-8'
              v-model={this.limitFilter.value}
              behavior='simplicity'
              min={1}
              type='number'
              onChange={this.handleChangeLimit}
            />
          </div>
        )}
      </div>
    );
  }
}<|MERGE_RESOLUTION|>--- conflicted
+++ resolved
@@ -109,10 +109,6 @@
     this.groupBySelectedKey = groupByKey;
     this.groupBySelectedTags = groupByTags;
   }
-<<<<<<< HEAD
-  get showKeyList() {
-    return this.searchList.filter(item => this.changedValue.includes(item.value)).map(item => item.text);
-=======
 
   @Emit('filter')
   handleChangeLimit() {
@@ -123,23 +119,12 @@
    */
   handleAdd() {
     this.isShowPicker = true;
->>>>>>> 5074cba2
   }
   /**
    * @description 选中
    * @param item
    */
   chooseSelect(item) {
-<<<<<<< HEAD
-    const { value } = item;
-    const isHas = this.changedValue.includes(value);
-    if (isHas) {
-      this.changedValue = this.changedValue.filter(val => val !== value);
-    } else {
-      this.changedValue.push(value);
-    }
-    this.changedValue = [...new Set(this.changedValue)];
-=======
     item.checked = !item.checked;
     this.handleChange();
   }
@@ -147,7 +132,6 @@
   handleHide() {
     this.isShowPicker = false;
     this.emitChange();
->>>>>>> 5074cba2
   }
 
   renderTagView() {
@@ -200,18 +184,6 @@
               class='group-by-select-list'
               slot='content'
             >
-<<<<<<< HEAD
-              {this.searchList.map(option => {
-                const isActive = this.changedValue.includes(option.value);
-                return (
-                  <div
-                    key={option.value}
-                    class={['group-by-select-item', { active: isActive }]}
-                    onClick={() => this.chooseSelect(option)}
-                  >
-                    {option.text}
-                    {isActive && <i class='icon-monitor icon-mc-check-small' />}
-=======
               {this.groupByList.map(option => {
                 return (
                   <div
@@ -221,7 +193,6 @@
                   >
                     {option.name}
                     {option.checked && <i class='icon-monitor icon-mc-check-small' />}
->>>>>>> 5074cba2
                   </div>
                 );
               })}
