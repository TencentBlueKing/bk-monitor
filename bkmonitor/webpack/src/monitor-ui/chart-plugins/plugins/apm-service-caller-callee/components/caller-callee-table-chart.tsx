--- conflicted
+++ resolved
@@ -38,14 +38,6 @@
 import MultiViewTable from './multi-view-table';
 
 import type { PanelModel } from '../../../typings';
-<<<<<<< HEAD
-import type { IServiceConfig, IDataItem, CallOptions, IFilterCondition, IFilterData, DimensionItem } from '../type';
-import type { TimeRangeType } from 'monitor-pc/components/time-range/time-range';
-import type { IViewOptions } from 'monitor-ui/chart-plugins/typings';
-
-import './caller-callee-table-chart.scss';
-interface ICallerCalleeTableChartProps {
-=======
 import type {
   IServiceConfig,
   CallOptions,
@@ -62,7 +54,6 @@
   activeKey: string;
   chartPointOption: IChartOption;
   filterData?: IFilterCondition[];
->>>>>>> d23c51cd
   searchList?: IServiceConfig[];
   panel: PanelModel;
 }
@@ -72,28 +63,15 @@
   onCloseChartPoint?: () => void;
   onDrill?: (val: IFilterCondition) => void;
 }
-<<<<<<< HEAD
-
-=======
->>>>>>> d23c51cd
 const TimeDimension: DimensionItem = {
   value: 'time',
   text: '时间',
   active: false,
 };
-<<<<<<< HEAD
-@Component({
-  name: 'CallerCalleeTableChart',
-})
-export default class CallerCalleeTableChart extends tsc<ICallerCalleeTableChartProps, ICallerCalleeTableChartEvent> {
-  @Prop({ required: true, type: Object }) panel: PanelModel;
-  @Prop({ required: true, type: String, default: '' }) activeKey: 'callee' | 'caller';
-=======
 @Component
 class CallerCalleeTableChart extends CommonSimpleChart {
   @Prop({ required: true, type: String, default: '' }) activeKey: string;
   @Prop({ type: Object, default: () => {} }) chartPointOption: IChartOption;
->>>>>>> d23c51cd
   @Prop({ type: Array }) filterData: IFilterCondition[];
   @Prop({ type: Array }) searchList: IServiceConfig[];
 
@@ -106,14 +84,10 @@
   tableListData = [];
   tableTabData = [];
   tableColData: string[] = [];
-<<<<<<< HEAD
-
-=======
   tableLoading = false;
   pointWhere: IFilterCondition[] = [];
   drillWhere: IFilterCondition[] = [];
   pointTime: IPointTime = {};
->>>>>>> d23c51cd
   dimensionList: DimensionItem[] = [];
 
   get panelCommonOptions() {
@@ -213,8 +187,6 @@
     this.tableTabData = [];
     this.tableListData = [];
     this.getTableDataList();
-<<<<<<< HEAD
-=======
   }
   @Debounce(100)
   async getPanelData() {
@@ -222,7 +194,6 @@
     this.tableLoading = true;
     this.tableColData = this.callOptions.time_shift.map(item => item.alias);
     this.getPageList();
->>>>>>> d23c51cd
   }
   /** 获取表格数据 */
   getTableDataList(metric_cal_type = 'request_total') {
@@ -246,23 +217,6 @@
         end_time: this.pointTime?.endTime || endTime,
       },
     };
-<<<<<<< HEAD
-    newParams.where = [...newParams.where, ...this.callOptions.call_filter];
-    calculateByRange(newParams).then(res => {
-      const newData = (res?.data || []).map(item => {
-        const { dimensions, proportions, growth_rates } = item;
-        const col = {};
-        timeShift.map(key => {
-          const baseKey = `${metric_cal_type}_${key}`;
-          col[baseKey] = item[key];
-          const addToListIfNotEmpty = (source, prefix) => {
-            if (Object.keys(source || {}).length > 0) {
-              col[`${prefix}_${baseKey}`] = source[key];
-            }
-          };
-          addToListIfNotEmpty(proportions, 'proportions');
-          addToListIfNotEmpty(growth_rates, 'growth_rates');
-=======
     newParams.where = [...newParams.where, ...this.callOptions.call_filter, ...this.pointWhere, ...this.drillWhere];
     calculateByRange(newParams)
       .then(res => {
@@ -283,7 +237,6 @@
             addToListIfNotEmpty(growth_rates, 'growth_rates');
           });
           return Object.assign(item, dimensions, col);
->>>>>>> d23c51cd
         });
         if (this.tableListData.length === 0) {
           this.tableListData = newData;
@@ -324,9 +277,6 @@
     return { row, key };
   }
   // 下钻handle
-<<<<<<< HEAD
-  handleDrill(option: DimensionItem) {
-=======
   handleDrill({ option, row }) {
     const filter = [];
     Object.keys(row?.dimensions || {}).map(key => {
@@ -339,7 +289,6 @@
         });
     });
     this.drillWhere = filter;
->>>>>>> d23c51cd
     if (this.activeTabKey === 'multiple') {
       const activeList = this.dimensionList.filter(item => item.active).map(item => item.value);
       activeList.push(option.value);
@@ -472,10 +421,7 @@
             <div class='layout-main-table'>
               <MultiViewTable
                 dimensionList={this.dimensionList}
-<<<<<<< HEAD
-=======
                 isLoading={this.tableLoading}
->>>>>>> d23c51cd
                 panel={this.panel}
                 sidePanelCommonOptions={this.sidePanelCommonOptions}
                 supportedCalculationTypes={this.supportedCalculationTypes}
