/*
 * Tencent is pleased to support the open source community by making
 * 蓝鲸智云PaaS平台 (BlueKing PaaS) available.
 *
 * Copyright (C) 2021 THL A29 Limited, a Tencent company.  All rights reserved.
 *
 * 蓝鲸智云PaaS平台 (BlueKing PaaS) is licensed under the MIT License.
 *
 * License for 蓝鲸智云PaaS平台 (BlueKing PaaS):
 *
 * ---------------------------------------------------
 * Permission is hereby granted, free of charge, to any person obtaining a copy of this software and associated
 * documentation files (the "Software"), to deal in the Software without restriction, including without limitation
 * the rights to use, copy, modify, merge, publish, distribute, sublicense, and/or sell copies of the Software, and
 * to permit persons to whom the Software is furnished to do so, subject to the following conditions:
 *
 * The above copyright notice and this permission notice shall be included in all copies or substantial portions of
 * the Software.
 *
 * THE SOFTWARE IS PROVIDED "AS IS", WITHOUT WARRANTY OF ANY KIND, EXPRESS OR IMPLIED, INCLUDING BUT NOT LIMITED TO
 * THE WARRANTIES OF MERCHANTABILITY, FITNESS FOR A PARTICULAR PURPOSE AND NONINFRINGEMENT. IN NO EVENT SHALL THE
 * AUTHORS OR COPYRIGHT HOLDERS BE LIABLE FOR ANY CLAIM, DAMAGES OR OTHER LIABILITY, WHETHER IN AN ACTION OF
 * CONTRACT, TORT OR OTHERWISE, ARISING FROM, OUT OF OR IN CONNECTION WITH THE SOFTWARE OR THE USE OR OTHER DEALINGS
 * IN THE SOFTWARE.
 */

import { Component, Prop, Emit, InjectReactive, Watch } from 'vue-property-decorator';
import { ofType } from 'vue-tsx-support';

import { calculateByRange } from 'monitor-api/modules/apm_metric';
import { Debounce } from 'monitor-common/utils';
import { handleTransformToTimestamp } from 'monitor-pc/components/time-range/utils';

import { VariablesService } from '../../../utils/variable';
import { CommonSimpleChart } from '../../common-simple-chart';
import { PERSPECTIVE_TYPE, SYMBOL_LIST } from '../utils';
import TabBtnGroup from './common-comp/tab-btn-group';
import MultiViewTable from './multi-view-table';

import type { PanelModel } from '../../../typings';
<<<<<<< HEAD
import type {
  IServiceConfig,
  CallOptions,
  IFilterCondition,
  IFilterData,
  IChartOption,
  IPointTime,
  IDataItem,
} from '../type';

import './caller-callee-table-chart.scss';
interface ICallerCalleeTableChartProps {
  activeKey: string;
  chartPointOption: IChartOption;
  filterData?: IFilterCondition[];
=======
import type { IServiceConfig, IDataItem, CallOptions, IFilterCondition, IFilterData, DimensionItem } from '../type';
import type { TimeRangeType } from 'monitor-pc/components/time-range/time-range';
import type { IViewOptions } from 'monitor-ui/chart-plugins/typings';

import './caller-callee-table-chart.scss';
interface ICallerCalleeTableChartProps {
>>>>>>> 725fc252
  searchList?: IServiceConfig[];
  panel: PanelModel;
}
interface ICallerCalleeTableChartEvent {
  onCloseTag?: (val: IFilterCondition[]) => void;
  onHandleDetail?: (val: IDataItem) => void;
  onCloseChartPoint?: () => void;
  onDrill?: (val: IFilterCondition) => void;
}
<<<<<<< HEAD
@Component
class CallerCalleeTableChart extends CommonSimpleChart {
  @Prop({ required: true, type: String, default: '' }) activeKey: string;
  @Prop({ type: Object, default: () => {} }) chartPointOption: IChartOption;
=======

const TimeDimension: DimensionItem = {
  value: 'time',
  text: '时间',
  active: false,
};
@Component({
  name: 'CallerCalleeTableChart',
})
export default class CallerCalleeTableChart extends tsc<ICallerCalleeTableChartProps, ICallerCalleeTableChartEvent> {
  @Prop({ required: true, type: Object }) panel: PanelModel;
  @Prop({ required: true, type: String, default: '' }) activeKey: 'callee' | 'caller';
>>>>>>> 725fc252
  @Prop({ type: Array }) filterData: IFilterCondition[];
  @Prop({ type: Array }) searchList: IServiceConfig[];

  @InjectReactive('callOptions') readonly callOptions!: CallOptions;
  @InjectReactive('filterTags') filterTags: IFilterData;

  tabList = PERSPECTIVE_TYPE;
  activeTabKey = 'single';
  tableColumn = [];
  tableListData = [];
  tableTabData = [];
  tableColData: string[] = [];
<<<<<<< HEAD
  tableLoading = false;
  pointWhere: IFilterCondition[] = [];
  drillWhere: IFilterCondition[] = [];
  pointTime: IPointTime = {};

=======

  dimensionList: DimensionItem[] = [];

  get panelCommonOptions() {
    return this.panel.options.common;
  }

  get callTags() {
    if (this.activeKey === 'callee') {
      return this.panelCommonOptions?.angle?.callee?.tags || [];
    }
    return this.panelCommonOptions?.angle?.caller?.tags || [];
  }
  created() {
    this.handlePanelChange();
  }

  @Watch('viewOptions', { deep: true })
  onViewOptionsChanges() {
    this.tableColData = this.callOptions.time_shift.map(item => item.alias);
    this.getPageList();
  }
>>>>>>> 725fc252
  @Watch('callOptions', { deep: true })
  onCallOptionsChanges(val) {
    this.tableColData = val.time_shift.map(item => item.alias);
    this.viewOptions?.service_name && this.getPageList();
  }
  /** 点击选择图表中点 */
  @Watch('chartPointOption', { deep: true })
  onChartPointOptionChanges(val) {
    if (val) {
      this.pointWhere = [];
      this.pointTime = {};
      const { dimensions, time } = val;
      Object.keys(dimensions || {}).map(key =>
        this.pointWhere.push({
          key: key,
          method: 'eq',
          value: [dimensions[key]],
          condition: 'and',
        })
      );
      if (time) {
        const endTime = new Date(time).getTime() / 1000;
        const interval = this.commonOptions?.time?.interval || 60;
        const startTime = endTime - interval;
        this.pointTime = { endTime, startTime };
      }
      this.getTableDataList();
    }
  }

  @Watch('activeKey')
  handlePanelChange() {
    this.activeTabKey = 'single';
    this.dimensionList = [
      { ...TimeDimension },
      ...this.callTags.map(item => ({ value: item.value, text: item.text, active: !!item.default_group_by_field })),
    ];
  }

  /** 是否为单视图 */
  get isSingleView() {
    return this.activeTabKey === 'single';
  }

  get commonOptions() {
    return this.panel?.options?.common || {};
  }

  get statisticsData() {
    return this.commonOptions?.statistics || {};
  }

  get supportedCalculationTypes() {
    return this.statisticsData.supported_calculation_types;
  }

  get tagFilterList() {
    return (this.filterData || []).filter(item => item.value.length > 0) || [];
  }
<<<<<<< HEAD
  get chooseKeyList() {
    return [
      ...[
        {
          value: 'time',
          text: '时间',
        },
      ],
      ...this.filterTags[this.activeKey],
    ];
=======

  get sidePanelCommonOptions(): Partial<CallOptions> {
    const angel = this.commonOptions?.angle || {};
    const options = this.activeKey === 'caller' ? angel.caller : angel.callee;
    return {
      server: options.server,
      ...options?.metrics,
      call_filter: [...this.callOptions.call_filter],
    };
  }

  getCallTimeShift() {
    const callTimeShift = this.callOptions.time_shift.map(item => item.alias);
    return callTimeShift.length === 2 ? callTimeShift : ['0s', ...callTimeShift];
  }
  getPageList() {
    this.tableTabData = [];
    this.tableListData = [];
    this.getTableDataList();
>>>>>>> 725fc252
  }
  @Debounce(100)
  async getPanelData() {
    console.log('getPanelData', this.chartPointOption);
    this.tableLoading = true;
    this.tableColData = this.callOptions.time_shift.map(item => item.alias);
    this.getPageList();
  }
  /** 获取表格数据 */
  getTableDataList(metric_cal_type = 'request_total') {
    const variablesService = new VariablesService({
      ...this.viewOptions,
      ...this.callOptions,
      ...{ kind: this.activeKey },
    });
    const [startTime, endTime] = handleTransformToTimestamp(this.timeRange);
    const timeShift = this.getCallTimeShift();
    const newParams = {
      ...variablesService.transformVariables(this.statisticsData.data, {
        ...this.viewOptions,
      }),
      ...{
        group_by: this.dimensionList.filter(item => item.active).map(item => item.value),
        time_shifts: timeShift,
        metric_cal_type,
        baseline: '0s',
        start_time: this.pointTime?.startTime || startTime,
        end_time: this.pointTime?.endTime || endTime,
      },
    };
<<<<<<< HEAD
    newParams.where = [...newParams.where, ...this.callOptions.call_filter, ...this.pointWhere, ...this.drillWhere];
    calculateByRange(newParams)
      .then(res => {
        this.tableLoading = false;
        const newData = (res?.data || []).map(item => {
          const { dimensions, proportions, growth_rates } = item;
          const col = {};
          timeShift.map(key => {
            const baseKey = `${metric_cal_type}_${key}`;
            col[baseKey] = item[key];

            const addToListIfNotEmpty = (source, prefix) => {
              if (Object.keys(source || {}).length > 0) {
                col[`${prefix}_${baseKey}`] = source[key];
              }
            };
            addToListIfNotEmpty(proportions, 'proportions');
            addToListIfNotEmpty(growth_rates, 'growth_rates');
          });
          return Object.assign(item, dimensions, col);
=======
    newParams.where = [...newParams.where, ...this.callOptions.call_filter];
    calculateByRange(newParams).then(res => {
      const newData = (res?.data || []).map(item => {
        const { dimensions, proportions, growth_rates } = item;
        const col = {};
        timeShift.map(key => {
          const baseKey = `${metric_cal_type}_${key}`;
          col[baseKey] = item[key];
          const addToListIfNotEmpty = (source, prefix) => {
            if (Object.keys(source || {}).length > 0) {
              col[`${prefix}_${baseKey}`] = source[key];
            }
          };
          addToListIfNotEmpty(proportions, 'proportions');
          addToListIfNotEmpty(growth_rates, 'growth_rates');
>>>>>>> 725fc252
        });
        if (this.tableListData.length === 0) {
          this.tableListData = newData;
        } else {
          this.tableListData.map((item, ind) => Object.assign(item, newData[ind]));
        }
        this.tableTabData = JSON.parse(JSON.stringify(this.tableListData));
      })
      .catch(() => {
        this.tableLoading = false;
      });
  }

  changeTab(id: string) {
    this.activeTabKey = id;
<<<<<<< HEAD
    if (id === 'multiple') {
      this.chooseList = [this.singleChooseField];
      this.tableColumn.map(item => this.chooseList.push(item.value));
    } else {
      const option = this.chooseKeyList.find(item => item.value === this.chooseList[0]);
      this.chooseSingleField(option);
    }
  }
  // 单视角时选择key
  setChooseKey(item) {
    this.singleChooseField = item.value;
    this.tableColumn = [
      {
        label: item.text,
        prop: item.value,
      },
    ];
    this.chooseList = [item.value];
  }
  chooseSingleField(item) {
    this.setChooseKey(item);
    this.tableTabData = [];
    this.getTableDataList();
  }
  // 多视角时选择key
  handleMultiple() {
    this.tableColumn = [];
    this.chooseKeyList.map(item => {
      if (this.chooseList.includes(item.value)) {
        this.tableColumn.push({
          label: item.text,
          prop: item.value,
        });
      }
      return item;
    });
    this.tableTabData = [];
    this.getTableDataList();
=======
    const activeList = this.dimensionList.filter(item => item.active).map(item => item.value);
    this.handleSelectDimension(this.isSingleView ? activeList.slice(0, 1) : activeList);
>>>>>>> 725fc252
  }

  tabChangeHandle(list: string[]) {
    console.log(list, 'list');
    this.tableLoading = true;
    list.map(item => this.getTableDataList(item));
  }
  @Emit('closeTag')
  handleCloseTag(item) {
    return item;
  }
  handleGetKey(key: string) {
    return this.dimensionList.find(item => item.value === key).text;
  }
  handleOperate(key: string) {
    return SYMBOL_LIST.find(item => item.value === key).label;
  }

  @Emit('handleDetail')
  handleShowDetail({ row, key }) {
    return { row, key };
  }
  // 下钻handle
<<<<<<< HEAD
  handleDrill({ option, row }) {
    const filter = [];
    Object.keys(row?.dimensions || {}).map(key => {
      row.dimensions[key] &&
        filter.push({
          key,
          method: 'eq',
          value: [row.dimensions[key]],
          condition: 'and',
        });
    });
    this.drillWhere = filter;
=======
  handleDrill(option: DimensionItem) {
>>>>>>> 725fc252
    if (this.activeTabKey === 'multiple') {
      const activeList = this.dimensionList.filter(item => item.active).map(item => item.value);
      activeList.push(option.value);
      this.handleSelectDimension(activeList);
    } else {
<<<<<<< HEAD
      this.setChooseKey(option);
=======
      this.handleSelectDimension([option.value]);
>>>>>>> 725fc252
    }
    this.$emit('drill', filter);
  }
  handleSelectDimension(selectedList: string[]) {
    const tableColumn = [];
    this.dimensionList = this.dimensionList.map(item => {
      const active = selectedList.includes(item.value);
      if (active) {
        tableColumn.push({
          label: item.text,
          prop: item.value,
        });
      }
      return {
        ...item,
        active,
      };
    });
    this.tableColumn = tableColumn;
    this.tableTabData = [];
    this.getTableDataList();
  }
  renderDimensionList() {
    const activeList = this.dimensionList.filter(item => item.active).map(item => item.value);
    if (this.isSingleView) {
      return this.dimensionList.map(item => (
        <span
          key={item.value}
          class={['aside-item', { active: item.active }]}
          onClick={() => item.value !== activeList[0] && this.handleSelectDimension([item.value])}
        >
          {item.text}
        </span>
      ));
    }
    return (
      <bk-checkbox-group
        value={activeList}
        onChange={this.handleSelectDimension}
      >
        {this.dimensionList.map(item => (
          <bk-checkbox
            key={item.value}
            class='aside-item'
            disabled={activeList.length === 1 && item.active}
            value={item.value}
          >
            {item.text}
          </bk-checkbox>
        ))}
      </bk-checkbox-group>
    );
  }
  getChartPointDimensionsTxt() {
    const { dimensions } = this.chartPointOption;
    return Object.keys(dimensions || {}).map(key => (
      <span key={key}>
        {this.handleGetKey(key)}
        <span class='tag-symbol'>{this.handleOperate('eq')}</span>
        {dimensions[key]}
      </span>
    ));
  }
  /** 关闭图表点的数据 */
  closeChartPoint() {
    this.$emit('closeChartPoint');
  }

  render() {
    return (
      <div class='caller-callee-tab-table-view'>
        <bk-resize-layout
          class='tab-table-view-layout'
          initial-divide={160}
          max={400}
          min={160}
          placement='left'
          collapsible
        >
          <div
            class='layout-aside'
            slot='aside'
          >
            <div class='aside-head'>
              <TabBtnGroup
                height={26}
                activeKey={this.activeTabKey}
                list={this.tabList}
                type='block'
                onChange={this.changeTab}
              />
            </div>
            <div class='aside-main'>{this.renderDimensionList()}</div>
          </div>
          <div
            class='layout-main'
            slot='main'
          >
            <div class='layout-main-head'>
              {Object.keys(this.chartPointOption || {}).length > 0 && (
                <bk-tag
                  closable
                  onClose={this.closeChartPoint}
                >
                  {this.handleGetKey('time')}
                  <span class='tag-symbol'>{this.handleOperate('eq')}</span>
                  {`${this.chartPointOption?.time} `}
                  {this.getChartPointDimensionsTxt()}
                </bk-tag>
              )}
              {this.tagFilterList.length > 0 &&
                (this.tagFilterList || []).map(item => (
                  <bk-tag
                    key={item.key}
                    closable
                    onClose={() => this.handleCloseTag(item)}
                  >
                    {this.handleGetKey(item.key)}
                    <span class='tag-symbol'>{this.handleOperate(item.method)}</span>
                    {item?.value && (item?.value || []).join('、')}
                  </bk-tag>
                ))}
            </div>
            <div class='layout-main-table'>
              <MultiViewTable
<<<<<<< HEAD
                isLoading={this.tableLoading}
                searchList={this.chooseKeyList}
=======
                dimensionList={this.dimensionList}
                panel={this.panel}
                sidePanelCommonOptions={this.sidePanelCommonOptions}
>>>>>>> 725fc252
                supportedCalculationTypes={this.supportedCalculationTypes}
                tableColData={this.tableColData}
                tableListData={this.tableListData}
                tableTabData={this.tableTabData}
                onDrill={this.handleDrill}
                onShowDetail={this.handleShowDetail}
                onTabChange={this.tabChangeHandle}
              />
            </div>
          </div>
        </bk-resize-layout>
      </div>
    );
  }
}
export default ofType<ICallerCalleeTableChartProps, ICallerCalleeTableChartEvent>().convert(CallerCalleeTableChart);<|MERGE_RESOLUTION|>--- conflicted
+++ resolved
@@ -38,7 +38,6 @@
 import MultiViewTable from './multi-view-table';
 
 import type { PanelModel } from '../../../typings';
-<<<<<<< HEAD
 import type {
   IServiceConfig,
   CallOptions,
@@ -47,6 +46,7 @@
   IChartOption,
   IPointTime,
   IDataItem,
+  DimensionItem,
 } from '../type';
 
 import './caller-callee-table-chart.scss';
@@ -54,14 +54,6 @@
   activeKey: string;
   chartPointOption: IChartOption;
   filterData?: IFilterCondition[];
-=======
-import type { IServiceConfig, IDataItem, CallOptions, IFilterCondition, IFilterData, DimensionItem } from '../type';
-import type { TimeRangeType } from 'monitor-pc/components/time-range/time-range';
-import type { IViewOptions } from 'monitor-ui/chart-plugins/typings';
-
-import './caller-callee-table-chart.scss';
-interface ICallerCalleeTableChartProps {
->>>>>>> 725fc252
   searchList?: IServiceConfig[];
   panel: PanelModel;
 }
@@ -71,25 +63,15 @@
   onCloseChartPoint?: () => void;
   onDrill?: (val: IFilterCondition) => void;
 }
-<<<<<<< HEAD
-@Component
-class CallerCalleeTableChart extends CommonSimpleChart {
-  @Prop({ required: true, type: String, default: '' }) activeKey: string;
-  @Prop({ type: Object, default: () => {} }) chartPointOption: IChartOption;
-=======
-
 const TimeDimension: DimensionItem = {
   value: 'time',
   text: '时间',
   active: false,
 };
-@Component({
-  name: 'CallerCalleeTableChart',
-})
-export default class CallerCalleeTableChart extends tsc<ICallerCalleeTableChartProps, ICallerCalleeTableChartEvent> {
-  @Prop({ required: true, type: Object }) panel: PanelModel;
-  @Prop({ required: true, type: String, default: '' }) activeKey: 'callee' | 'caller';
->>>>>>> 725fc252
+@Component
+class CallerCalleeTableChart extends CommonSimpleChart {
+  @Prop({ required: true, type: String, default: '' }) activeKey: string;
+  @Prop({ type: Object, default: () => {} }) chartPointOption: IChartOption;
   @Prop({ type: Array }) filterData: IFilterCondition[];
   @Prop({ type: Array }) searchList: IServiceConfig[];
 
@@ -102,14 +84,10 @@
   tableListData = [];
   tableTabData = [];
   tableColData: string[] = [];
-<<<<<<< HEAD
   tableLoading = false;
   pointWhere: IFilterCondition[] = [];
   drillWhere: IFilterCondition[] = [];
   pointTime: IPointTime = {};
-
-=======
-
   dimensionList: DimensionItem[] = [];
 
   get panelCommonOptions() {
@@ -131,7 +109,6 @@
     this.tableColData = this.callOptions.time_shift.map(item => item.alias);
     this.getPageList();
   }
->>>>>>> 725fc252
   @Watch('callOptions', { deep: true })
   onCallOptionsChanges(val) {
     this.tableColData = val.time_shift.map(item => item.alias);
@@ -191,18 +168,6 @@
   get tagFilterList() {
     return (this.filterData || []).filter(item => item.value.length > 0) || [];
   }
-<<<<<<< HEAD
-  get chooseKeyList() {
-    return [
-      ...[
-        {
-          value: 'time',
-          text: '时间',
-        },
-      ],
-      ...this.filterTags[this.activeKey],
-    ];
-=======
 
   get sidePanelCommonOptions(): Partial<CallOptions> {
     const angel = this.commonOptions?.angle || {};
@@ -222,7 +187,6 @@
     this.tableTabData = [];
     this.tableListData = [];
     this.getTableDataList();
->>>>>>> 725fc252
   }
   @Debounce(100)
   async getPanelData() {
@@ -253,7 +217,6 @@
         end_time: this.pointTime?.endTime || endTime,
       },
     };
-<<<<<<< HEAD
     newParams.where = [...newParams.where, ...this.callOptions.call_filter, ...this.pointWhere, ...this.drillWhere];
     calculateByRange(newParams)
       .then(res => {
@@ -274,23 +237,6 @@
             addToListIfNotEmpty(growth_rates, 'growth_rates');
           });
           return Object.assign(item, dimensions, col);
-=======
-    newParams.where = [...newParams.where, ...this.callOptions.call_filter];
-    calculateByRange(newParams).then(res => {
-      const newData = (res?.data || []).map(item => {
-        const { dimensions, proportions, growth_rates } = item;
-        const col = {};
-        timeShift.map(key => {
-          const baseKey = `${metric_cal_type}_${key}`;
-          col[baseKey] = item[key];
-          const addToListIfNotEmpty = (source, prefix) => {
-            if (Object.keys(source || {}).length > 0) {
-              col[`${prefix}_${baseKey}`] = source[key];
-            }
-          };
-          addToListIfNotEmpty(proportions, 'proportions');
-          addToListIfNotEmpty(growth_rates, 'growth_rates');
->>>>>>> 725fc252
         });
         if (this.tableListData.length === 0) {
           this.tableListData = newData;
@@ -306,49 +252,8 @@
 
   changeTab(id: string) {
     this.activeTabKey = id;
-<<<<<<< HEAD
-    if (id === 'multiple') {
-      this.chooseList = [this.singleChooseField];
-      this.tableColumn.map(item => this.chooseList.push(item.value));
-    } else {
-      const option = this.chooseKeyList.find(item => item.value === this.chooseList[0]);
-      this.chooseSingleField(option);
-    }
-  }
-  // 单视角时选择key
-  setChooseKey(item) {
-    this.singleChooseField = item.value;
-    this.tableColumn = [
-      {
-        label: item.text,
-        prop: item.value,
-      },
-    ];
-    this.chooseList = [item.value];
-  }
-  chooseSingleField(item) {
-    this.setChooseKey(item);
-    this.tableTabData = [];
-    this.getTableDataList();
-  }
-  // 多视角时选择key
-  handleMultiple() {
-    this.tableColumn = [];
-    this.chooseKeyList.map(item => {
-      if (this.chooseList.includes(item.value)) {
-        this.tableColumn.push({
-          label: item.text,
-          prop: item.value,
-        });
-      }
-      return item;
-    });
-    this.tableTabData = [];
-    this.getTableDataList();
-=======
     const activeList = this.dimensionList.filter(item => item.active).map(item => item.value);
     this.handleSelectDimension(this.isSingleView ? activeList.slice(0, 1) : activeList);
->>>>>>> 725fc252
   }
 
   tabChangeHandle(list: string[]) {
@@ -372,7 +277,6 @@
     return { row, key };
   }
   // 下钻handle
-<<<<<<< HEAD
   handleDrill({ option, row }) {
     const filter = [];
     Object.keys(row?.dimensions || {}).map(key => {
@@ -385,19 +289,12 @@
         });
     });
     this.drillWhere = filter;
-=======
-  handleDrill(option: DimensionItem) {
->>>>>>> 725fc252
     if (this.activeTabKey === 'multiple') {
       const activeList = this.dimensionList.filter(item => item.active).map(item => item.value);
       activeList.push(option.value);
       this.handleSelectDimension(activeList);
     } else {
-<<<<<<< HEAD
-      this.setChooseKey(option);
-=======
       this.handleSelectDimension([option.value]);
->>>>>>> 725fc252
     }
     this.$emit('drill', filter);
   }
@@ -523,14 +420,10 @@
             </div>
             <div class='layout-main-table'>
               <MultiViewTable
-<<<<<<< HEAD
+                dimensionList={this.dimensionList}
                 isLoading={this.tableLoading}
-                searchList={this.chooseKeyList}
-=======
-                dimensionList={this.dimensionList}
                 panel={this.panel}
                 sidePanelCommonOptions={this.sidePanelCommonOptions}
->>>>>>> 725fc252
                 supportedCalculationTypes={this.supportedCalculationTypes}
                 tableColData={this.tableColData}
                 tableListData={this.tableListData}
