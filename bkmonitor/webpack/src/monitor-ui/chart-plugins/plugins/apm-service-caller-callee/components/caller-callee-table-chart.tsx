--- conflicted
+++ resolved
@@ -75,10 +75,6 @@
   tableListData = [];
   tableTabData = [];
   tableColData: string[] = [];
-<<<<<<< HEAD
-
-=======
->>>>>>> ee1c91d9
   @Watch('viewOptions', { deep: true })
   onViewOptionsChanges() {
     this.tableColData = this.callOptions.time_shift.map(item => item.alias);
@@ -87,11 +83,7 @@
   @Watch('callOptions', { deep: true })
   onCallOptionsChanges(val) {
     this.tableColData = val.time_shift.map(item => item.alias);
-<<<<<<< HEAD
     this.viewOptions?.service_name && this.getPageList();
-=======
-    this.getPageList();
->>>>>>> ee1c91d9
   }
 
   @Watch('activeKey', { immediate: true })
