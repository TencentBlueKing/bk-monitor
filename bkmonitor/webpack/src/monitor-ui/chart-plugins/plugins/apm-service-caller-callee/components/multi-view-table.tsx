--- conflicted
+++ resolved
@@ -49,11 +49,8 @@
   sidePanelCommonOptions: Partial<CallOptions>;
   isLoading?: boolean;
   supportedCalculationTypes?: IListItem[];
-<<<<<<< HEAD
   tableTotal?: number;
   totalList?: IDataItem[];
-=======
->>>>>>> a1d582e7
 }
 interface IMultiViewTableEvent {
   onShowDetail?: () => void;
@@ -103,17 +100,14 @@
   timeout = ['success_rate', 'timeout_rate', 'exception_rate'];
   consuming = ['avg_duration', 'p50_duration', 'p95_duration', 'p99_duration'];
   // 侧滑面板 维度id
-<<<<<<< HEAD
-  filterDimensionValue = -1;
+  filterDimensionValue = '';
   pagination = {
     current: 1,
     count: 0,
     limit: 10,
     limitList: [10, 20, 50],
   };
-=======
-  filterDimensionValue = '';
->>>>>>> a1d582e7
+
   @Watch('sidePanelCommonOptions', { immediate: true })
   handleRawCallOptionsChange() {
     const selectItem = this.dimensionOptions.find(item => item.id === this.filterDimensionValue);
@@ -171,7 +165,6 @@
     }
     return Array.from(options.values());
   }
-<<<<<<< HEAD
 
   get showTableList() {
     const groupByList = this.dimensionList.filter(item => item.active);
@@ -196,13 +189,13 @@
   }
   handleGetDistribution() {
     this.isShowDimension = true;
-=======
-  // mounted() {
-  //   TAB_TABLE_TYPE.find(item => item.id === 'request').handle = this.handleGetDistribution;
-  // }
-  // handleGetDistribution() {
-  //   this.isShowDimension = true;
-  // }
+    // mounted() {
+    //   TAB_TABLE_TYPE.find(item => item.id === 'request').handle = this.handleGetDistribution;
+    // }
+    // handleGetDistribution() {
+    //   this.isShowDimension = true;
+    // }
+  }
   getDimensionId(dimensions: Record<string, string>) {
     let name = '';
     for (const [key, val] of Object.entries(dimensions)) {
@@ -211,7 +204,6 @@
       name += ` ${tag.text}:${val || '--'} `;
     }
     return name;
->>>>>>> a1d582e7
   }
   changeTab(id: string) {
     this.active = id;
@@ -239,11 +231,7 @@
       item.columns = item.columns.flatMap(col => {
         let defaultCol = [];
         const isRequest = item.id !== 'request';
-<<<<<<< HEAD
         const baseKey = isRequest ? col.prop : 'request_total';
-=======
-        const baseKey = isRequest ? col.label : 'request_total';
->>>>>>> a1d582e7
         defaultCol = [{ label: this.$t('波动'), prop: `growth_rates_${baseKey}_${val[0]}` }];
         const cache = val.length === 1 ? ['0s', ...val] : val;
         const additionalCols = cache.map((v, ind) => ({
@@ -257,13 +245,8 @@
   }
 
   @Emit('showDetail')
-<<<<<<< HEAD
-  handleShowDetail(row, key, { $index }) {
+  handleShowDetail(row, key) {
     if (!row?.isTotal && key !== 'time' && row[key]) {
-=======
-  handleShowDetail(row, key) {
-    if (key !== 'time' && row[key]) {
->>>>>>> a1d582e7
       this.isShowDetail = true;
       this.filterDimensionValue = this.getDimensionId(row.dimensions);
       this.handleRawCallOptionsChange();
@@ -291,10 +274,6 @@
   @Emit('drill')
   chooseSelect(option: IListItem, row: IDataItem) {
     this.drillValue = option.value;
-<<<<<<< HEAD
-=======
-    console.log(row, 'row');
->>>>>>> a1d582e7
     return { option, row };
   }
   copyValue(text) {
@@ -316,12 +295,9 @@
       <bk-table-column
         scopedSlots={{
           default: ({ row }) => {
-<<<<<<< HEAD
             if (row?.isTotal) {
               return;
             }
-=======
->>>>>>> a1d582e7
             return (
               <div class='multi-view-table-link'>
                 <bk-dropdown-menu
@@ -371,7 +347,6 @@
           scopedSlots={{
             default: a => {
               const timeTxt = a.row.time ? dayjs.tz(a.row.time * 1000).format('YYYY-MM-DD HH:mm:ss') : '--';
-<<<<<<< HEAD
               const txt = item.value === 'time' && !a.row?.isTotal ? timeTxt : a.row[item.value];
               return (
                 <span
@@ -380,11 +355,6 @@
                     { 'block-link': a.row?.isTotal || item.value === 'time' || !a.row[item.value] },
                   ]}
                 >
-=======
-              const txt = item.value === 'time' ? timeTxt : a.row[item.value];
-              return (
-                <span class={['multi-view-table-link', { 'block-link': item.value === 'time' || !a.row[item.value] }]}>
->>>>>>> a1d582e7
                   <span
                     class='item-txt'
                     v-bk-overflow-tips
@@ -392,19 +362,12 @@
                   >
                     {txt || '--'}
                   </span>
-<<<<<<< HEAD
                   {!a.row?.isTotal && a.row[item.value] && (
                     <i
                       class='icon-monitor icon-mc-copy tab-row-icon'
                       onClick={() => this.copyValue(a.row[item.value])}
                     />
                   )}
-=======
-                  <i
-                    class='icon-monitor icon-mc-copy tab-row-icon'
-                    onClick={() => this.copyValue(a.row[item.value])}
-                  />
->>>>>>> a1d582e7
                 </span>
               );
             },
@@ -517,7 +480,6 @@
               </bk-table>
             )}
           </div>
-<<<<<<< HEAD
           <div class='multi-view-right'>
             <div class='head-tab'>
               <TabBtnGroup
@@ -542,19 +504,6 @@
                 {this.handleMultiTabColumn()}
               </bk-table>
             </div>
-=======
-          <div>
-            <bk-table
-              ext-cls='multi-view-tab-table'
-              v-bkloading={{ isLoading: this.isLoading }}
-              data={this.tableTabData}
-              header-border={false}
-              header-cell-class-name={() => 'multi-table-tab-head'}
-              outer-border={false}
-            >
-              {this.handleMultiTabColumn()}
-            </bk-table>
->>>>>>> a1d582e7
           </div>
         </div>
         <bk-pagination
