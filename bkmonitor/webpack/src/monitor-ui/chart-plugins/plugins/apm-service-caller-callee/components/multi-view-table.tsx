--- conflicted
+++ resolved
@@ -24,11 +24,7 @@
  * IN THE SOFTWARE.
  */
 
-<<<<<<< HEAD
-import { Component, Prop, Watch, Emit, InjectReactive, ProvideReactive } from 'vue-property-decorator';
-=======
 import { Component, Prop, Watch, Emit, ProvideReactive } from 'vue-property-decorator';
->>>>>>> d23c51cd
 import { Component as tsc } from 'vue-tsx-support';
 
 import dayjs from 'dayjs';
@@ -51,11 +47,8 @@
   tableTabData: IDataItem[];
   panel: PanelModel;
   sidePanelCommonOptions: Partial<CallOptions>;
-<<<<<<< HEAD
-=======
   isLoading?: boolean;
   supportedCalculationTypes?: IListItem[];
->>>>>>> d23c51cd
 }
 interface IMultiViewTableEvent {
   onShowDetail?: () => void;
@@ -72,10 +65,7 @@
   @Prop({ required: true, type: Array }) tableColData: IColumn[];
   @Prop({ required: true, type: Array }) tableListData: IDataItem[];
   @Prop({ required: true, type: Array }) tableTabData: IDataItem[];
-<<<<<<< HEAD
-=======
   @Prop({ required: true, type: Boolean }) isLoading: boolean;
->>>>>>> d23c51cd
   @Prop({ required: true, type: Object }) panel: PanelModel;
   @Prop({ required: true, type: Object }) sidePanelCommonOptions: Partial<CallOptions>;
 
@@ -213,11 +203,7 @@
 
   @Emit('showDetail')
   handleShowDetail(row, key, { $index }) {
-<<<<<<< HEAD
-    if (row[key]) {
-=======
     if (key !== 'time' && row[key]) {
->>>>>>> d23c51cd
       this.isShowDetail = true;
       this.filterDimensionValue = $index;
       this.handleRawCallOptionsChange();
@@ -280,10 +266,6 @@
                     slot='dropdown-content'
                   >
                     {this.dimensionList.map(option => {
-<<<<<<< HEAD
-                      if (!option.active) return;
-=======
->>>>>>> d23c51cd
                       const isActive = this.drillValue === option.value;
                       return (
                         <li
@@ -311,22 +293,6 @@
         <bk-table-column
           key={item.value}
           scopedSlots={{
-<<<<<<< HEAD
-            default: a => (
-              <span
-                class={['multi-view-table-link', { 'block-link': !a.row[item.value] }]}
-                v-bk-overflow-tips
-              >
-                <span onClick={() => this.handleShowDetail(a.row, item.value, a)}>{a.row[item.value] || '--'}</span>
-                <i
-                  class='icon-monitor icon-mc-copy tab-row-icon'
-                  onClick={() => this.copyValue(a.row[item.value])}
-                />
-              </span>
-            ),
-          }}
-          label={item.text}
-=======
             default: a => {
               const timeTxt = a.row.time ? dayjs.tz(a.row.time * 1000).format('YYYY-MM-DD HH:mm:ss') : '--';
               const txt = item.value === 'time' ? timeTxt : a.row[item.value];
@@ -349,7 +315,6 @@
           }}
           label={item.text}
           min-width={120}
->>>>>>> d23c51cd
           prop={item.value}
         />
       ));
