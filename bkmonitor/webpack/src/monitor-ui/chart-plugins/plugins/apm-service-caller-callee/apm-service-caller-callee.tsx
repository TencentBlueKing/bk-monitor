--- conflicted
+++ resolved
@@ -34,10 +34,6 @@
 import CallerCalleeTableChart from './components/caller-callee-table-chart';
 import ChartView from './components/chart-view';
 import TabBtnGroup from './components/common-comp/tab-btn-group';
-<<<<<<< HEAD
-import { EKind, EParamsMode, EPreDateType, type CallOptions, type IFilterData } from './type';
-import { CALLER_CALLEE_TYPE } from './utils';
-=======
 import {
   EParamsMode,
   EPreDateType,
@@ -45,9 +41,9 @@
   type IFilterData,
   type IChartOption,
   type IFilterCondition,
+  EKind,
 } from './type';
-import { CALLER_CALLEE_TYPE, type CallerCalleeType } from './utils';
->>>>>>> 0eccc439
+import { CALLER_CALLEE_TYPE } from './utils';
 
 import type { PanelModel, ZrClickEvent } from '../../typings';
 
