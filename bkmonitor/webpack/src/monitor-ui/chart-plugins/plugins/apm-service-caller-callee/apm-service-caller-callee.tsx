/*
 * Tencent is pleased to support the open source community by making
 * 蓝鲸智云PaaS平台 (BlueKing PaaS) available.
 *
 * Copyright (C) 2021 THL A29 Limited, a Tencent company.  All rights reserved.
 *
 * 蓝鲸智云PaaS平台 (BlueKing PaaS) is licensed under the MIT License.
 *
 * License for 蓝鲸智云PaaS平台 (BlueKing PaaS):
 *
 * ---------------------------------------------------
 * Permission is hereby granted, free of charge, to any person obtaining a copy of this software and associated
 * documentation files (the "Software"), to deal in the Software without restriction, including without limitation
 * the rights to use, copy, modify, merge, publish, distribute, sublicense, and/or sell copies of the Software, and
 * to permit persons to whom the Software is furnished to do so, subject to the following conditions:
 *
 * The above copyright notice and this permission notice shall be included in all copies or substantial portions of
 * the Software.
 *
 * THE SOFTWARE IS PROVIDED "AS IS", WITHOUT WARRANTY OF ANY KIND, EXPRESS OR IMPLIED, INCLUDING BUT NOT LIMITED TO
 * THE WARRANTIES OF MERCHANTABILITY, FITNESS FOR A PARTICULAR PURPOSE AND NONINFRINGEMENT. IN NO EVENT SHALL THE
 * AUTHORS OR COPYRIGHT HOLDERS BE LIABLE FOR ANY CLAIM, DAMAGES OR OTHER LIABILITY, WHETHER IN AN ACTION OF
 * CONTRACT, TORT OR OTHERWISE, ARISING FROM, OUT OF OR IN CONNECTION WITH THE SOFTWARE OR THE USE OR OTHER DEALINGS
 * IN THE SOFTWARE.
 */

import { Component, Prop, Provide, ProvideReactive, Watch } from 'vue-property-decorator';
import { Component as tsc } from 'vue-tsx-support';
// import dayjs from 'dayjs';
import { getFieldOptionValues } from 'monitor-api/modules/apm_metric';
import { Debounce } from 'monitor-common/utils';
import { handleTransformToTimestamp } from 'monitor-pc/components/time-range/utils';

import { reviewInterval } from '../../utils';
import { VariablesService } from '../../utils/variable';

import type { PanelModel } from '../../typings';
// import { DEFAULT_FILTER } from './baseFIlterList';
import CallerCalleeContrast from './components/caller-callee-contrast';
import CallerCalleeFilter from './components/caller-callee-filter';
import CallerCalleeTableChart from './components/caller-callee-table-chart';
import ChartView from './components/chart-view';
import TabBtnGroup from './components/common-comp/tab-btn-group';
import { SEARCH_KEY_LIST } from './SEARCH_KEY_LIST';
import { dashboardPanels } from './testData';
import { CALLER_CALLEE_TYPE } from './utils';

import type { CallOptions, IFilterType } from './type';

import './apm-service-caller-callee.scss';
interface IApmServiceCallerCalleeProps {
  panel: PanelModel;
}
@Component({
  name: 'ApmServiceCallerCallee',
  components: {},
})
export default class ApmServiceCallerCallee extends tsc<IApmServiceCallerCalleeProps> {
  @Prop({ required: true, type: Object }) panel: PanelModel;
<<<<<<< HEAD
  // callOption 最终需要的filter数据
  @ProvideReactive('callOptions') callOptions: Record<string, any> = {};
=======

  @ProvideReactive('callOptions') callOptions: CallOptions;

  // 顶层注入数据
  // filterOption 最终需要的filter数据
  @ProvideReactive('filterOption') filterOption: IFilterType = {
    call_filter: [],
    group_by_filter: [],
    time_shift: [],
    table_group_by: [],
  };
>>>>>>> bdba84b0
  /** 过滤列表loading */
  filterLoading = false;
  variablesService = {};
  // 筛选具体的key list
  searchListData = SEARCH_KEY_LIST;
  /* 已选的对比日期 */
  contrastDates = [];
  /* 已选的groupBy */
  groupBy = [];
  filterData = {
    caller: [],
    callee: [],
  };
  /** 初始化filter的列表 */
  filterTags = {
    caller: [],
    callee: [],
  };
  panelsData = dashboardPanels;
  testData = [
    {
      caller_service: 'caller.collector.Unknown',
      formal: 'formal',
      now: 33,
      yesterday: 23,
    },
    {
      caller_service: 'caller.collector.UnknownHTTP',
      formal: 'formal1',
      now: 33,
      yesterday: 23,
    },
  ];
  tableListData = this.testData;
  tableTabData = this.testData;
  tabList = CALLER_CALLEE_TYPE;
  activeKey = 'caller';
  filterDataList = [];
  dateData = [];
  diffTypeData = [];
  tableColData = [];
  // panel 传递过来的一些变量
  get panelScopedVars() {
    const angel = this.panel?.options?.common?.angle || {};
    const options = this.activeKey === 'caller' ? angel.caller : angel.callee;
    return {
      server: options.server,
      ...options?.metrics,
    };
  }
  @Watch('panel', { immediate: true })
  handlePanelChange() {
    console.log(this.panelScopedVars, 'this.panelScopedVars');
    this.callOptions = {
      where: [],
      // panel 传递过来的一些变量
      ...this.panelScopedVars,
      // group 字段
      group_by: [],
      method: 'topk',
      limit: '',
      metric_cal_type: '',
      // 时间对比 字段
      time_shift: [],
      // 左侧查询条件字段
      call_filter: [],
    };
  }

  @Watch('callOption')
  handleRefreshData(val: IFilterType) {
    if (val) {
      this.initData();
    }
  }

  get sceneDataOption() {
    return this.panel.options || {};
  }

  get extraPanels() {
    return this.panel.extra_panels || [];
  }

  get commonOptions() {
    return this.sceneDataOption?.common || {};
  }

  get variablesData() {
    return this.commonOptions?.variables?.data || {};
  }

  get angleData() {
    return this.commonOptions?.angle || {};
  }

  get statisticsOption() {
    return this.commonOptions?.statistics;
  }

  // 左侧主被调切换
  changeTab(id: string) {
    this.activeKey = id;
    this.getPanelData();
    this.handleUpdateRouteQuery({ filterType: id });
  }

  // 路由同步关键字
  handleUpdateRouteQuery(data) {
    const routerParams = {
      name: this.$route.name,
      query: {
        ...this.$route.query,
        ...data,
      },
    };
    this.$router.replace(routerParams).catch(() => {});
  }
  // 筛选查询
  searchFilterData(data) {
    this.callOption.call_filter = JSON.parse(JSON.stringify(data));
    this.initData();
  }
  // 重置
  resetFilterData() {
    const data = (this.filterData || []).map(item => Object.assign(item, { method: 'eq', value: [] }));
    this.filterData[this.activeKey] = data;
    this.callOption.call_filter = data;
  }
  // 获取表格数据
  handleGetTableData() {}
  // 获取图表数据
  handleGetChartData() {}

  initData() {
    console.log('刷新页面');
    this.handleGetTableData();
    this.handleGetChartData();
  }
  // 关闭表格中的筛选tag, 调用查询接口
  handleCloseTag(data) {
    if (data.key !== 'time') {
      this.filterData[this.activeKey].find(item => item.key === data.key).value = [];
    }
    this.searchFilterData(this.filterData[this.activeKey]);
  }
  // 查看详情 - 选中的字段回填到左侧筛选栏
  handleDetail({ row, key }) {
    this.filterData[this.activeKey].find(item => item.label === key).values = [row[key]];
  }

  /**
   * @description 对比日期选择
   * @param val
   */
  handleContrastDatesChange(val: string[]) {
    this.contrastDates = val;
  }

  changeFilterData({ val, item }) {
    console.log(val, item);
  }

  changeDate(date) {
    this.dateData = date;
    this.handleTableColData();
  }

  handleCheck(data) {
    this.diffTypeData = data;
    this.handleTableColData();
  }
  handleTableColData() {
    this.tableColData = [...this.dateData, ...this.diffTypeData];
  }
  handleGroupFilter() {}
  /**
   * @description groupBy 数据
   * @param val
   */
  handleGroupChange(val: string[]) {
    this.groupBy = val;
  }

  /** 点击选中图表里的某个点 */
  handleChoosePoint(date) {
    if (this.callOptions.where.findIndex(item => item.key === 'time') !== -1) {
      this.callOptions.where.find(item => item.key === 'time').value = [date];
      return;
    }
    this.callOptions.where.push({
      key: 'time',
      method: 'eq',
      value: [date],
      condition: 'end',
    });
  }

  handleSetParams() {}
  /**
   * @description: 获取Panel数据
   */
  @Debounce(200)
  async getPanelData(start_time?: string, end_time?: string) {}
  /** 获取左侧列表可选值 */
  initFilterValList() {}

  /** 初始化主被调的相关数据 */
  initDefaultData() {
    const { caller, callee } = this.angleData;
    const createFilterData = tags =>
      (tags || []).map(item => ({
        key: item.value,
        method: 'eq',
        value: [],
        condition: 'and',
      }));
    const createFilterTags = tags => (tags || []).map(item => ({ ...item, values: [] }));

    // 使用通用函数生成数据
    this.filterData = {
      caller: createFilterData(caller?.tags),
      callee: createFilterData(callee?.tags),
    };

    this.filterTags = {
      caller: createFilterTags(caller?.tags),
      callee: createFilterTags(callee?.tags),
    };
  }
  /** 单视角/多视角切换维度字段 */
  changeViewField(group_by: string[]) {
    // this.callOptions.table_group_by = group_by;
  }
  mounted() {
    this.initDefaultData();
  }
  /** 动态获取左侧列表的下拉值 */
  @Debounce(300)
  searchToggle({ isOpen, key }) {
    if (!isOpen) {
      return;
    }
    const [startTime, endTime] = handleTransformToTimestamp(this.timeRange);
    const filter = (this.filterData[this.activeKey] || []).filter(item => item.value.length > 0);
    /** 前端处理数据：
     * 前匹配：调用后台、跳转数据检索时补成 example.*
     * 后匹配：调用后台、跳转数据检索时补成 .*example
     * */
    const updatedFilter = filter.map(item => {
      if (item.method === 'before_req' || item.method === 'after_req') {
        const prefix = item.method === 'before_req' ? '' : '.*';
        const suffix = item.method === 'before_req' ? '.*' : '';
        return {
          ...item,
          value: item.value.map(value => `${prefix}${value}${suffix}`),
          method: 'reg',
        };
      }
      return item;
    });
    const { where, metrics, server } = this.commonOptions.angle[this.activeKey];
    const interval = reviewInterval(this.viewOptions.interval, endTime - startTime, this.panel.collect_interval);
    const variablesService = new VariablesService({
      ...this.viewOptions,
      interval,
      ...metrics,
      server,
    });
    const params = {
      start_time: startTime,
      end_time: endTime,
      field: key,
    };
    const newParams = {
      ...variablesService.transformVariables(this.variablesData, {
        ...this.viewOptions,
        interval,
      }),
      ...params,
    };
    newParams.where = [...newParams.where, ...updatedFilter];
    this.filterLoading = true;
    getFieldOptionValues(newParams)
      .then(res => {
        this.filterLoading = false;
        const newFilter = this.filterTags[this.activeKey].map(item =>
          item.value === key ? { ...item, values: res } : item
        );
        this.$set(this.filterTags, this.activeKey, newFilter);
      })
      .catch(() => (this.filterLoading = true));
  }

  render() {
    return (
      <div class='apm-service-caller-callee'>
        <div class='caller-callee-head'>
          <div class='caller-callee-left'>
            <TabBtnGroup
              activeKey={this.activeKey}
              list={this.tabList}
              onChange={this.changeTab}
            />
          </div>
          <div class='caller-callee-right'>
            <CallerCalleeContrast
              contrastDates={this.contrastDates}
              groupBy={this.groupBy}
              searchList={this.filterTags[this.activeKey]}
              onChangeDate={this.changeDate}
              onCheck={this.handleCheck}
              // onChangeDate={this.changeDate}
              // onCheck={this.handleCheck}
              onContrastDatesChange={this.handleContrastDatesChange}
              onGroupByChange={this.handleGroupChange}
              onGroupChange={this.handleGroupChange}
              onGroupFilter={this.handleGroupFilter}
            />
          </div>
        </div>
        <div class='caller-callee-main'>
          <bk-resize-layout
            class='caller-callee-layout'
            initial-divide={320}
            max={500}
            min={320}
            placement='left'
            collapsible
          >
            <div
              class='layout-aside'
              slot='aside'
            >
              <CallerCalleeFilter
                filterData={this.filterData[this.activeKey]}
                isLoading={this.filterLoading}
                searchList={this.filterTags[this.activeKey]}
                onChange={this.changeFilterData}
                onReset={this.resetFilterData}
                onSearch={this.searchFilterData}
                onToggle={this.searchToggle}
              />
            </div>
            <div
              class='layout-main'
              slot='main'
            >
              <ChartView
                panelsData={this.panelsData}
                onChoosePoint={this.handleChoosePoint}
              />
              <CallerCalleeTableChart
                filterData={this.callOptions.where}
                searchList={this.filterTags[this.activeKey]}
                tableColData={this.tableColData}
                tableListData={this.tableListData}
                tableTabData={this.tableTabData}
                onChange={this.changeViewField}
                onCloseTag={this.handleCloseTag}
                onHandleDetail={this.handleDetail}
              />
            </div>
          </bk-resize-layout>
        </div>
      </div>
    );
  }
}<|MERGE_RESOLUTION|>--- conflicted
+++ resolved
@@ -24,18 +24,11 @@
  * IN THE SOFTWARE.
  */
 
-import { Component, Prop, Provide, ProvideReactive, Watch } from 'vue-property-decorator';
+import { Component, Prop, ProvideReactive, Watch } from 'vue-property-decorator';
 import { Component as tsc } from 'vue-tsx-support';
-// import dayjs from 'dayjs';
-import { getFieldOptionValues } from 'monitor-api/modules/apm_metric';
+
 import { Debounce } from 'monitor-common/utils';
-import { handleTransformToTimestamp } from 'monitor-pc/components/time-range/utils';
-
-import { reviewInterval } from '../../utils';
-import { VariablesService } from '../../utils/variable';
-
-import type { PanelModel } from '../../typings';
-// import { DEFAULT_FILTER } from './baseFIlterList';
+
 import CallerCalleeContrast from './components/caller-callee-contrast';
 import CallerCalleeFilter from './components/caller-callee-filter';
 import CallerCalleeTableChart from './components/caller-callee-table-chart';
@@ -45,6 +38,7 @@
 import { dashboardPanels } from './testData';
 import { CALLER_CALLEE_TYPE } from './utils';
 
+import type { PanelModel } from '../../typings';
 import type { CallOptions, IFilterType } from './type';
 
 import './apm-service-caller-callee.scss';
@@ -57,22 +51,8 @@
 })
 export default class ApmServiceCallerCallee extends tsc<IApmServiceCallerCalleeProps> {
   @Prop({ required: true, type: Object }) panel: PanelModel;
-<<<<<<< HEAD
-  // callOption 最终需要的filter数据
-  @ProvideReactive('callOptions') callOptions: Record<string, any> = {};
-=======
 
   @ProvideReactive('callOptions') callOptions: CallOptions;
-
-  // 顶层注入数据
-  // filterOption 最终需要的filter数据
-  @ProvideReactive('filterOption') filterOption: IFilterType = {
-    call_filter: [],
-    group_by_filter: [],
-    time_shift: [],
-    table_group_by: [],
-  };
->>>>>>> bdba84b0
   /** 过滤列表loading */
   filterLoading = false;
   variablesService = {};
@@ -82,10 +62,6 @@
   contrastDates = [];
   /* 已选的groupBy */
   groupBy = [];
-  filterData = {
-    caller: [],
-    callee: [],
-  };
   /** 初始化filter的列表 */
   filterTags = {
     caller: [],
@@ -125,9 +101,7 @@
   }
   @Watch('panel', { immediate: true })
   handlePanelChange() {
-    console.log(this.panelScopedVars, 'this.panelScopedVars');
     this.callOptions = {
-      where: [],
       // panel 传递过来的一些变量
       ...this.panelScopedVars,
       // group 字段
@@ -161,16 +135,8 @@
     return this.sceneDataOption?.common || {};
   }
 
-  get variablesData() {
-    return this.commonOptions?.variables?.data || {};
-  }
-
   get angleData() {
     return this.commonOptions?.angle || {};
-  }
-
-  get statisticsOption() {
-    return this.commonOptions?.statistics;
   }
 
   // 左侧主被调切换
@@ -193,14 +159,12 @@
   }
   // 筛选查询
   searchFilterData(data) {
-    this.callOption.call_filter = JSON.parse(JSON.stringify(data));
+    this.callOptions.call_filter = JSON.parse(JSON.stringify(data));
     this.initData();
   }
   // 重置
   resetFilterData() {
-    const data = (this.filterData || []).map(item => Object.assign(item, { method: 'eq', value: [] }));
-    this.filterData[this.activeKey] = data;
-    this.callOption.call_filter = data;
+    this.callOptions.call_filter = [];
   }
   // 获取表格数据
   handleGetTableData() {}
@@ -215,13 +179,13 @@
   // 关闭表格中的筛选tag, 调用查询接口
   handleCloseTag(data) {
     if (data.key !== 'time') {
-      this.filterData[this.activeKey].find(item => item.key === data.key).value = [];
+      this.callOptions.call_filter.find(item => item.key === data.key).value = [];
     }
-    this.searchFilterData(this.filterData[this.activeKey]);
+    this.searchFilterData(this.callOptions.call_filter);
   }
   // 查看详情 - 选中的字段回填到左侧筛选栏
   handleDetail({ row, key }) {
-    this.filterData[this.activeKey].find(item => item.label === key).values = [row[key]];
+    this.callOptions.call_filter.find(item => item.key === key).value = [row[key]];
   }
 
   /**
@@ -259,11 +223,11 @@
 
   /** 点击选中图表里的某个点 */
   handleChoosePoint(date) {
-    if (this.callOptions.where.findIndex(item => item.key === 'time') !== -1) {
-      this.callOptions.where.find(item => item.key === 'time').value = [date];
+    if (this.callOptions.call_filter.findIndex(item => item.key === 'time') !== -1) {
+      this.callOptions.call_filter.find(item => item.key === 'time').value = [date];
       return;
     }
-    this.callOptions.where.push({
+    this.callOptions.call_filter.push({
       key: 'time',
       method: 'eq',
       value: [date],
@@ -277,94 +241,18 @@
    */
   @Debounce(200)
   async getPanelData(start_time?: string, end_time?: string) {}
-  /** 获取左侧列表可选值 */
-  initFilterValList() {}
 
   /** 初始化主被调的相关数据 */
   initDefaultData() {
     const { caller, callee } = this.angleData;
-    const createFilterData = tags =>
-      (tags || []).map(item => ({
-        key: item.value,
-        method: 'eq',
-        value: [],
-        condition: 'and',
-      }));
-    const createFilterTags = tags => (tags || []).map(item => ({ ...item, values: [] }));
-
-    // 使用通用函数生成数据
-    this.filterData = {
-      caller: createFilterData(caller?.tags),
-      callee: createFilterData(callee?.tags),
+    this.filterTags = {
+      caller: caller?.tags,
+      callee: callee?.tags,
     };
-
-    this.filterTags = {
-      caller: createFilterTags(caller?.tags),
-      callee: createFilterTags(callee?.tags),
-    };
-  }
-  /** 单视角/多视角切换维度字段 */
-  changeViewField(group_by: string[]) {
-    // this.callOptions.table_group_by = group_by;
-  }
+  }
+
   mounted() {
     this.initDefaultData();
-  }
-  /** 动态获取左侧列表的下拉值 */
-  @Debounce(300)
-  searchToggle({ isOpen, key }) {
-    if (!isOpen) {
-      return;
-    }
-    const [startTime, endTime] = handleTransformToTimestamp(this.timeRange);
-    const filter = (this.filterData[this.activeKey] || []).filter(item => item.value.length > 0);
-    /** 前端处理数据：
-     * 前匹配：调用后台、跳转数据检索时补成 example.*
-     * 后匹配：调用后台、跳转数据检索时补成 .*example
-     * */
-    const updatedFilter = filter.map(item => {
-      if (item.method === 'before_req' || item.method === 'after_req') {
-        const prefix = item.method === 'before_req' ? '' : '.*';
-        const suffix = item.method === 'before_req' ? '.*' : '';
-        return {
-          ...item,
-          value: item.value.map(value => `${prefix}${value}${suffix}`),
-          method: 'reg',
-        };
-      }
-      return item;
-    });
-    const { where, metrics, server } = this.commonOptions.angle[this.activeKey];
-    const interval = reviewInterval(this.viewOptions.interval, endTime - startTime, this.panel.collect_interval);
-    const variablesService = new VariablesService({
-      ...this.viewOptions,
-      interval,
-      ...metrics,
-      server,
-    });
-    const params = {
-      start_time: startTime,
-      end_time: endTime,
-      field: key,
-    };
-    const newParams = {
-      ...variablesService.transformVariables(this.variablesData, {
-        ...this.viewOptions,
-        interval,
-      }),
-      ...params,
-    };
-    newParams.where = [...newParams.where, ...updatedFilter];
-    this.filterLoading = true;
-    getFieldOptionValues(newParams)
-      .then(res => {
-        this.filterLoading = false;
-        const newFilter = this.filterTags[this.activeKey].map(item =>
-          item.value === key ? { ...item, values: res } : item
-        );
-        this.$set(this.filterTags, this.activeKey, newFilter);
-      })
-      .catch(() => (this.filterLoading = true));
   }
 
   render() {
@@ -408,13 +296,11 @@
               slot='aside'
             >
               <CallerCalleeFilter
-                filterData={this.filterData[this.activeKey]}
-                isLoading={this.filterLoading}
-                searchList={this.filterTags[this.activeKey]}
+                activeKey={this.activeKey}
+                panel={this.panel}
                 onChange={this.changeFilterData}
                 onReset={this.resetFilterData}
                 onSearch={this.searchFilterData}
-                onToggle={this.searchToggle}
               />
             </div>
             <div
@@ -426,12 +312,11 @@
                 onChoosePoint={this.handleChoosePoint}
               />
               <CallerCalleeTableChart
-                filterData={this.callOptions.where}
+                filterData={this.callOptions.call_filter}
                 searchList={this.filterTags[this.activeKey]}
                 tableColData={this.tableColData}
                 tableListData={this.tableListData}
                 tableTabData={this.tableTabData}
-                onChange={this.changeViewField}
                 onCloseTag={this.handleCloseTag}
                 onHandleDetail={this.handleDetail}
               />
