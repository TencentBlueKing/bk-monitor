/*
 * Tencent is pleased to support the open source community by making
 * 蓝鲸智云PaaS平台 (BlueKing PaaS) available.
 *
 * Copyright (C) 2021 THL A29 Limited, a Tencent company.  All rights reserved.
 *
 * 蓝鲸智云PaaS平台 (BlueKing PaaS) is licensed under the MIT License.
 *
 * License for 蓝鲸智云PaaS平台 (BlueKing PaaS):
 *
 * ---------------------------------------------------
 * Permission is hereby granted, free of charge, to any person obtaining a copy of this software and associated
 * documentation files (the "Software"), to deal in the Software without restriction, including without limitation
 * the rights to use, copy, modify, merge, publish, distribute, sublicense, and/or sell copies of the Software, and
 * to permit persons to whom the Software is furnished to do so, subject to the following conditions:
 *
 * The above copyright notice and this permission notice shall be included in all copies or substantial portions of
 * the Software.
 *
 * THE SOFTWARE IS PROVIDED "AS IS", WITHOUT WARRANTY OF ANY KIND, EXPRESS OR IMPLIED, INCLUDING BUT NOT LIMITED TO
 * THE WARRANTIES OF MERCHANTABILITY, FITNESS FOR A PARTICULAR PURPOSE AND NONINFRINGEMENT. IN NO EVENT SHALL THE
 * AUTHORS OR COPYRIGHT HOLDERS BE LIABLE FOR ANY CLAIM, DAMAGES OR OTHER LIABILITY, WHETHER IN AN ACTION OF
 * CONTRACT, TORT OR OTHERWISE, ARISING FROM, OUT OF OR IN CONNECTION WITH THE SOFTWARE OR THE USE OR OTHER DEALINGS
 * IN THE SOFTWARE.
 */

import { Component, Inject, InjectReactive, Prop, ProvideReactive, Watch } from 'vue-property-decorator';
import { Component as tsc } from 'vue-tsx-support';

import dayjs from 'dayjs';

import { PanelModel } from '../../typings';
import CallerCalleeContrast from './components/caller-callee-contrast';
import CallerCalleeFilter from './components/caller-callee-filter';
import CallerCalleeTableChart from './components/caller-callee-table-chart';
import ChartView from './components/chart-view';
import TabBtnGroup from './components/common-comp/tab-btn-group';
import { EParamsMode, EPreDateType, type CallOptions } from './type';
import { CALLER_CALLEE_TYPE, type CallerCalleeType } from './utils';

import './apm-service-caller-callee.scss';
interface IApmServiceCallerCalleeProps {
  panel: PanelModel;
}
@Component({
  name: 'ApmServiceCallerCallee',
})
export default class ApmServiceCallerCallee extends tsc<IApmServiceCallerCalleeProps> {
  @Prop({ required: true, type: Object }) panel: PanelModel;

  @ProvideReactive('callOptions') callOptions: CallOptions = {} as any;
  // 同步route query
  @Inject('handleCustomRouteQueryChange') handleCustomRouteQueryChange: (
    customRouteQuery: Record<string, number | string>
  ) => void;

  @InjectReactive('customRouteQuery') customRouteQuery: Record<string, string>;
<<<<<<< HEAD
=======
  // 顶层注入数据
  /** 过滤列表loading */
  filterLoading = false;
  variablesService = {};
  // 筛选具体的key list
  searchListData = SEARCH_KEY_LIST;
>>>>>>> a5e9ac78
  filterData = {
    caller: [],
    callee: [],
  };
  /** 初始化filter的列表 */
  filterTags = {
    caller: [],
    callee: [],
  };
  panelsData = [];
  tableListData = [];
  tableTabData = [];
  tabList = CALLER_CALLEE_TYPE;
  callType: CallerCalleeType = 'caller';
  dateData = [];
  diffTypeData = [];
  tableColData = [];
  // panel 传递过来的一些变量
  get panelScopedVars() {
    const angel = this.panel?.options?.common?.angle || {};
    const options = this.callType === 'caller' ? angel.caller : angel.callee;
    return {
      server: options.server,
      ...options?.metrics,
<<<<<<< HEAD
=======
      kind: this.activeKey,
>>>>>>> a5e9ac78
    };
  }

  get panelOptions() {
    return this.panel.options || {};
  }

  get extraPanels() {
    return this.panel.extra_panels || [];
  }

  get commonOptions() {
    return this.panelOptions?.common || {};
  }

  get supportedCalculationTypes() {
    return this.commonOptions?.group_by?.supported_calculation_types || [];
  }

  get supportedMethods() {
    return this.commonOptions?.group_by?.supported_methods || [];
  }

  get commonAngle() {
    return this.commonOptions?.angle || {};
  }

  @Watch('panel', { immediate: true })
  handlePanelChange() {
    let routeCallOptions: Partial<CallOptions> = {};
    if (this.customRouteQuery?.callOptions?.length) {
      try {
        routeCallOptions = JSON.parse(this.customRouteQuery.callOptions);
      } catch {
        routeCallOptions = {};
      }
    }
<<<<<<< HEAD
    console.info('routeCallOptions', routeCallOptions);
    this.callType = routeCallOptions.kind || 'caller';
=======
    this.activeKey = routeCallOptions.kind || 'caller';
>>>>>>> a5e9ac78
    this.callOptions = {
      // panel 传递过来的一些变量
      ...this.panelScopedVars,
      // group 字段
      group_by: routeCallOptions.group_by || [],
      method: routeCallOptions.method || '',
      limit: +routeCallOptions.limit || 0,
      metric_cal_type: routeCallOptions.metric_cal_type || '',
      // 时间对比 字段
      time_shift: routeCallOptions.time_shift || [],
      // 左侧查询条件字段
      call_filter: routeCallOptions.call_filter || [],
      tool_mode: routeCallOptions.tool_mode || EParamsMode.contrast,
<<<<<<< HEAD
      kind: this.callType,
    };
    this.panelsData = this.extraPanels.map(panel => new PanelModel(panel));
  }

  mounted() {
    this.initDefaultData();
  }

  replaceRouteQuery() {
    requestIdleCallback(() => {
      const copyOptions: Partial<CallOptions> = {};
      for (const [key, val] of Object.entries(this.callOptions)) {
        if (
          val === undefined ||
          val === '' ||
          val === 0 ||
          (Array.isArray(val) && val.length < 1) ||
          (key === 'tool_mode' && val === EParamsMode.contrast) ||
          (key === 'kind' && val === 'caller') ||
          key in this.panelScopedVars
        )
          continue;

        copyOptions[key] = val;
      }
      this.handleCustomRouteQueryChange({
        callOptions: JSON.stringify(copyOptions),
      });
    });
  }

  // 左侧主被调切换
  changeTab(id: CallerCalleeType) {
    this.callType = id;
=======
    };
    this.panelsData = this.extraPanels.map(panel => new PanelModel(panel));
  }

  mounted() {
    this.initDefaultData();
  }

  replaceRouteQuery() {
    requestIdleCallback(() => {
      this.handleCustomRouteQueryChange({
        callOptions: JSON.stringify(this.callOptions),
      });
    });
  }

  // 左侧主被调切换
  changeTab(id: string) {
    this.activeKey = id;
>>>>>>> a5e9ac78
    this.callOptions = {
      ...this.callOptions,
      ...this.panelScopedVars,
      call_filter: [], // todo
    };
    this.replaceRouteQuery();
  }

  // 筛选查询
  searchFilterData(data: CallOptions['call_filter']) {
    this.callOptions = {
      ...this.callOptions,
      call_filter: structuredClone(data),
    };
    this.replaceRouteQuery();
  }
  // 重置
  resetFilterData() {
    this.callOptions = {
      ...this.callOptions,
      call_filter: [],
    };
    this.replaceRouteQuery();
  }
  // 关闭表格中的筛选tag, 调用查询接口
  handleCloseTag(data) {
    if (data.key !== 'time') {
      this.callOptions.call_filter.find(item => item.key === data.key).value = [];
    }
    this.searchFilterData(this.callOptions.call_filter);
  }
  // 查看详情 - 选中的字段回填到左侧筛选栏
  handleDetail({ row, key }) {
    this.callOptions.call_filter.find(item => item.key === key).value = [row[key]];
  }

  /**
   * @description 对比日期选择
   * @param val
   */
  handleContrastDatesChange(val: string[]) {
    const timeShift = [];
    for (const item of val) {
      if (item === EPreDateType.yesterday) {
        timeShift.push({
          alias: item,
          start_time: dayjs().subtract(1, 'day').startOf('day').unix(),
          end_time: dayjs().subtract(1, 'day').endOf('day').unix(),
        });
      } else if (item === EPreDateType.lastWeek) {
        timeShift.push({
          alias: item,
          start_time: dayjs().startOf('week').subtract(1, 'week').unix(),
          end_time: dayjs().endOf('week').subtract(1, 'week').unix(),
        });
      } else {
        timeShift.push({
          alias: item,
          start_time: dayjs(item).startOf('day').unix(),
          end_time: dayjs(item).endOf('day').unix(),
        });
      }
    }
    this.callOptions = {
      ...this.callOptions,
      time_shift: timeShift,
    } as any;
    this.changeDate(val);
    this.replaceRouteQuery();
  }

  changeDate(date) {
    this.dateData = date;
    this.handleTableColData();
  }

  handleCheck(data) {
    this.diffTypeData = data;
    this.handleTableColData();
  }
  handleTableColData() {
    this.tableColData = [...this.dateData, ...this.diffTypeData];
  }
  handleGroupFilter() {}
  /**
   * @description groupBy 数据
   * @param val
   */
  handleGroupChange(val: string[]) {
    this.callOptions = {
      ...this.callOptions,
      group_by: val,
    } as any;
    this.handleCheck(val);
    this.replaceRouteQuery();
  }

  handleParamsModeChange(val: EParamsMode) {
    if (val === EParamsMode.contrast) {
      this.callOptions = {
        ...this.callOptions,
        group_by: [],
        time_shift: [],
        limit: 0,
        metric_cal_type: '',
        method: '',
        tool_mode: val,
      };
    } else {
      this.callOptions = {
        ...this.callOptions,
        group_by: [],
        time_shift: [],
        limit: 10,
        metric_cal_type: this.supportedCalculationTypes?.[0]?.value || '',
        method: this.supportedMethods?.[0]?.value || '',
        tool_mode: val,
      };
    }
    this.replaceRouteQuery();
  }

  /** 点击选中图表里的某个点 */
  handleChoosePoint(date) {
    if (this.callOptions.call_filter.findIndex(item => item.key === 'time') !== -1) {
      this.callOptions.call_filter.find(item => item.key === 'time').value = [date];
      return;
    }
    this.callOptions.call_filter.push({
      key: 'time',
      method: 'eq',
      value: [date],
      condition: 'end',
    });
  }
  /** 初始化主被调的相关数据 */
  initDefaultData() {
    const { caller, callee } = this.commonAngle;
    const createFilterData = tags =>
      (tags || []).map(item => ({
        key: item.value,
        method: 'eq',
        value: [],
        condition: 'and',
      }));
    // const createFilterTags = tags => (tags || []).map(item => ({ ...item, values: [] }));

    // 使用通用函数生成数据
    this.filterData = {
      caller: createFilterData(caller?.tags),
      callee: createFilterData(callee?.tags),
    };

    this.filterTags = {
      caller: caller?.tags,
      callee: callee?.tags,
    };
  }

  render() {
    return (
      <div class='apm-service-caller-callee'>
        <div class='caller-callee-head'>
          <div class='caller-callee-left'>
            <TabBtnGroup
              activeKey={this.callType}
              list={this.tabList}
              onChange={this.changeTab}
            />
          </div>
          <div class='caller-callee-right'>
            <CallerCalleeContrast
              contrastDates={this.callOptions.time_shift.map(item => item.alias)}
              groupBy={this.callOptions.group_by}
              limit={this.callOptions.limit}
              method={this.callOptions.method}
              metricCalType={this.callOptions.metric_cal_type}
              paramsMode={this.callOptions.tool_mode}
<<<<<<< HEAD
              searchList={this.filterTags[this.callType]}
=======
              searchList={this.filterTags[this.activeKey]}
>>>>>>> a5e9ac78
              supportedCalculationTypes={this.supportedCalculationTypes}
              supportedMethods={this.supportedMethods}
              onContrastDatesChange={this.handleContrastDatesChange}
              onGroupByChange={this.handleGroupChange}
              onGroupFilter={this.handleGroupFilter}
              onTypeChange={this.handleParamsModeChange}
            />
          </div>
        </div>
        <div class='caller-callee-main'>
          <bk-resize-layout
            class='caller-callee-layout'
            initial-divide={320}
            max={500}
            min={320}
            placement='left'
            collapsible
          >
            <div
              class='layout-aside'
              slot='aside'
            >
              <CallerCalleeFilter
                activeKey={this.callType}
                panel={this.panel}
                onReset={this.resetFilterData}
                onSearch={this.searchFilterData}
              />
            </div>
            <div
              class='layout-main'
              slot='main'
            >
              <ChartView
                panelsData={this.panel.extra_panels}
                onChoosePoint={this.handleChoosePoint}
              />
              <CallerCalleeTableChart
                filterData={this.callOptions.call_filter}
                searchList={this.filterTags[this.callType]}
                tableColData={this.tableColData}
                tableListData={this.tableListData}
                tableTabData={this.tableTabData}
                onCloseTag={this.handleCloseTag}
                onHandleDetail={this.handleDetail}
              />
            </div>
          </bk-resize-layout>
        </div>
      </div>
    );
  }
}<|MERGE_RESOLUTION|>--- conflicted
+++ resolved
@@ -29,7 +29,6 @@
 
 import dayjs from 'dayjs';
 
-import { PanelModel } from '../../typings';
 import CallerCalleeContrast from './components/caller-callee-contrast';
 import CallerCalleeFilter from './components/caller-callee-filter';
 import CallerCalleeTableChart from './components/caller-callee-table-chart';
@@ -37,6 +36,8 @@
 import TabBtnGroup from './components/common-comp/tab-btn-group';
 import { EParamsMode, EPreDateType, type CallOptions } from './type';
 import { CALLER_CALLEE_TYPE, type CallerCalleeType } from './utils';
+
+import type { PanelModel } from '../../typings';
 
 import './apm-service-caller-callee.scss';
 interface IApmServiceCallerCalleeProps {
@@ -55,15 +56,6 @@
   ) => void;
 
   @InjectReactive('customRouteQuery') customRouteQuery: Record<string, string>;
-<<<<<<< HEAD
-=======
-  // 顶层注入数据
-  /** 过滤列表loading */
-  filterLoading = false;
-  variablesService = {};
-  // 筛选具体的key list
-  searchListData = SEARCH_KEY_LIST;
->>>>>>> a5e9ac78
   filterData = {
     caller: [],
     callee: [],
@@ -88,10 +80,6 @@
     return {
       server: options.server,
       ...options?.metrics,
-<<<<<<< HEAD
-=======
-      kind: this.activeKey,
->>>>>>> a5e9ac78
     };
   }
 
@@ -129,12 +117,8 @@
         routeCallOptions = {};
       }
     }
-<<<<<<< HEAD
     console.info('routeCallOptions', routeCallOptions);
     this.callType = routeCallOptions.kind || 'caller';
-=======
-    this.activeKey = routeCallOptions.kind || 'caller';
->>>>>>> a5e9ac78
     this.callOptions = {
       // panel 传递过来的一些变量
       ...this.panelScopedVars,
@@ -148,7 +132,6 @@
       // 左侧查询条件字段
       call_filter: routeCallOptions.call_filter || [],
       tool_mode: routeCallOptions.tool_mode || EParamsMode.contrast,
-<<<<<<< HEAD
       kind: this.callType,
     };
     this.panelsData = this.extraPanels.map(panel => new PanelModel(panel));
@@ -184,27 +167,6 @@
   // 左侧主被调切换
   changeTab(id: CallerCalleeType) {
     this.callType = id;
-=======
-    };
-    this.panelsData = this.extraPanels.map(panel => new PanelModel(panel));
-  }
-
-  mounted() {
-    this.initDefaultData();
-  }
-
-  replaceRouteQuery() {
-    requestIdleCallback(() => {
-      this.handleCustomRouteQueryChange({
-        callOptions: JSON.stringify(this.callOptions),
-      });
-    });
-  }
-
-  // 左侧主被调切换
-  changeTab(id: string) {
-    this.activeKey = id;
->>>>>>> a5e9ac78
     this.callOptions = {
       ...this.callOptions,
       ...this.panelScopedVars,
@@ -383,11 +345,7 @@
               method={this.callOptions.method}
               metricCalType={this.callOptions.metric_cal_type}
               paramsMode={this.callOptions.tool_mode}
-<<<<<<< HEAD
               searchList={this.filterTags[this.callType]}
-=======
-              searchList={this.filterTags[this.activeKey]}
->>>>>>> a5e9ac78
               supportedCalculationTypes={this.supportedCalculationTypes}
               supportedMethods={this.supportedMethods}
               onContrastDatesChange={this.handleContrastDatesChange}
