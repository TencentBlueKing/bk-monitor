--- conflicted
+++ resolved
@@ -34,15 +34,10 @@
 import CallerCalleeTableChart from './components/caller-callee-table-chart';
 import ChartView from './components/chart-view';
 import TabBtnGroup from './components/common-comp/tab-btn-group';
-<<<<<<< HEAD
-import { CALLER_CALLEE_TYPE } from './utils';
-import { EParamsMode, EPreDateType, type CallOptions, type IFilterType, type IFilterData } from './type';
-=======
-import { EParamsMode, EPreDateType, type CallOptions } from './type';
+import { EParamsMode, EPreDateType, type CallOptions, type IFilterData } from './type';
 import { CALLER_CALLEE_TYPE, type CallerCalleeType } from './utils';
 
-import type { PanelModel } from '../../typings';
->>>>>>> f9a1f9b9
+import { PanelModel } from '../../typings';
 
 import './apm-service-caller-callee.scss';
 interface IApmServiceCallerCalleeProps {
@@ -54,13 +49,8 @@
 export default class ApmServiceCallerCallee extends tsc<IApmServiceCallerCalleeProps> {
   @Prop({ required: true, type: Object }) panel: PanelModel;
 
-<<<<<<< HEAD
-  @ProvideReactive('callOptions') callOptions: CallOptions;
+  @ProvideReactive('callOptions') callOptions: CallOptions = {} as any;
   @ProvideReactive('filterTags') filterTags: IFilterData;
-
-  variablesService = {};
-=======
-  @ProvideReactive('callOptions') callOptions: CallOptions = {} as any;
   // 同步route query
   @Inject('handleCustomRouteQueryChange') handleCustomRouteQueryChange: (
     customRouteQuery: Record<string, number | string>
@@ -71,12 +61,6 @@
     caller: [],
     callee: [],
   };
-  /** 初始化filter的列表 */
-  filterTags = {
-    caller: [],
-    callee: [],
-  };
->>>>>>> f9a1f9b9
   panelsData = [];
   tableListData = [];
   tableTabData = [];
@@ -94,61 +78,34 @@
       ...options?.metrics,
     };
   }
-<<<<<<< HEAD
+
+  get panelOptions() {
+    return this.panel.options || {};
+  }
+
+  get extraPanels() {
+    return this.panel.extra_panels || [];
+  }
+
+  get commonOptions() {
+    return this.panelOptions?.common || {};
+  }
+
+  get supportedCalculationTypes() {
+    return this.commonOptions?.group_by?.supported_calculation_types || [];
+  }
+
+  get supportedMethods() {
+    return this.commonOptions?.group_by?.supported_methods || [];
+  }
+
+  get commonAngle() {
+    return this.commonOptions?.angle || {};
+  }
+
   @Watch('panel', { immediate: true })
   handlePanelChange() {
     this.initDefaultData();
-    this.panelsData = this.extraPanels.map(panel => new PanelModel(panel));
-    this.callOptions = {
-      // panel 传递过来的一些变量
-      ...this.panelScopedVars,
-      // group 字段
-      group_by: [],
-      method: '',
-      limit: 0,
-      metric_cal_type: '',
-      // 时间对比 字段
-      time_shift: [],
-      // 左侧查询条件字段
-      call_filter: [],
-    };
-  }
-
-  @Watch('callOptions')
-  handleRefreshData(val: IFilterType) {
-    if (val) {
-      this.initData();
-    }
-  }
-=======
->>>>>>> f9a1f9b9
-
-  get panelOptions() {
-    return this.panel.options || {};
-  }
-
-  get extraPanels() {
-    return this.panel.extra_panels || [];
-  }
-
-  get commonOptions() {
-    return this.panelOptions?.common || {};
-  }
-
-  get supportedCalculationTypes() {
-    return this.commonOptions?.group_by?.supported_calculation_types || [];
-  }
-
-  get supportedMethods() {
-    return this.commonOptions?.group_by?.supported_methods || [];
-  }
-
-  get commonAngle() {
-    return this.commonOptions?.angle || {};
-  }
-
-  @Watch('panel', { immediate: true })
-  handlePanelChange() {
     let routeCallOptions: Partial<CallOptions> = {};
     if (this.customRouteQuery?.callOptions?.length) {
       try {
@@ -175,10 +132,6 @@
       kind: this.callType,
     };
     this.panelsData = this.extraPanels.map(panel => new PanelModel(panel));
-  }
-
-  mounted() {
-    this.initDefaultData();
   }
 
   replaceRouteQuery() {
@@ -353,8 +306,6 @@
     };
   }
 
-<<<<<<< HEAD
-=======
   handleLimitChange(val) {
     this.callOptions = {
       ...this.callOptions,
@@ -374,7 +325,6 @@
     };
   }
 
->>>>>>> f9a1f9b9
   render() {
     return (
       <div class='apm-service-caller-callee'>
@@ -436,14 +386,10 @@
                 onChoosePoint={this.handleChoosePoint}
               />
               <CallerCalleeTableChart
-                activeKey={this.activeKey}
+                activeKey={this.callType}
                 filterData={this.callOptions.call_filter}
-<<<<<<< HEAD
                 panel={this.panel}
-                searchList={this.filterTags[this.activeKey]}
-=======
                 searchList={this.filterTags[this.callType]}
->>>>>>> f9a1f9b9
                 tableColData={this.tableColData}
                 tableListData={this.tableListData}
                 tableTabData={this.tableTabData}
