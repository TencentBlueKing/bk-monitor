/*
 * Tencent is pleased to support the open source community by making
 * 蓝鲸智云PaaS平台 (BlueKing PaaS) available.
 *
 * Copyright (C) 2021 THL A29 Limited, a Tencent company.  All rights reserved.
 *
 * 蓝鲸智云PaaS平台 (BlueKing PaaS) is licensed under the MIT License.
 *
 * License for 蓝鲸智云PaaS平台 (BlueKing PaaS):
 *
 * ---------------------------------------------------
 * Permission is hereby granted, free of charge, to any person obtaining a copy of this software and associated
 * documentation files (the "Software"), to deal in the Software without restriction, including without limitation
 * the rights to use, copy, modify, merge, publish, distribute, sublicense, and/or sell copies of the Software, and
 * to permit persons to whom the Software is furnished to do so, subject to the following conditions:
 *
 * The above copyright notice and this permission notice shall be included in all copies or substantial portions of
 * the Software.
 *
 * THE SOFTWARE IS PROVIDED "AS IS", WITHOUT WARRANTY OF ANY KIND, EXPRESS OR IMPLIED, INCLUDING BUT NOT LIMITED TO
 * THE WARRANTIES OF MERCHANTABILITY, FITNESS FOR A PARTICULAR PURPOSE AND NONINFRINGEMENT. IN NO EVENT SHALL THE
 * AUTHORS OR COPYRIGHT HOLDERS BE LIABLE FOR ANY CLAIM, DAMAGES OR OTHER LIABILITY, WHETHER IN AN ACTION OF
 * CONTRACT, TORT OR OTHERWISE, ARISING FROM, OUT OF OR IN CONNECTION WITH THE SOFTWARE OR THE USE OR OTHER DEALINGS
 * IN THE SOFTWARE.
 */

import { Component, Inject, InjectReactive, Prop, ProvideReactive, Watch } from 'vue-property-decorator';
import { Component as tsc } from 'vue-tsx-support';

import dayjs from 'dayjs';

import CallerCalleeContrast from './components/caller-callee-contrast';
import CallerCalleeFilter from './components/caller-callee-filter';
import CallerCalleeTableChart from './components/caller-callee-table-chart';
import ChartView from './components/chart-view';
import TabBtnGroup from './components/common-comp/tab-btn-group';
import {
  EParamsMode,
  EPreDateType,
  type CallOptions,
  type IFilterData,
  type IChartOption,
  type IFilterCondition,
  EKind,
} from './type';
import { CALLER_CALLEE_TYPE } from './utils';

import type { PanelModel, ZrClickEvent } from '../../typings';

import './apm-service-caller-callee.scss';
interface IApmServiceCallerCalleeProps {
  panel: PanelModel;
}
@Component({
  name: 'ApmServiceCallerCallee',
})
export default class ApmServiceCallerCallee extends tsc<IApmServiceCallerCalleeProps> {
  @Prop({ required: true, type: Object }) panel: PanelModel;

  @ProvideReactive('callOptions') callOptions: Partial<CallOptions> = {};
  @ProvideReactive('filterTags') filterTags: IFilterData;
  // 同步route query
  @Inject('handleCustomRouteQueryChange') handleCustomRouteQueryChange: (
    customRouteQuery: Record<string, number | string>
  ) => void;

  @InjectReactive('customRouteQuery') customRouteQuery: Record<string, string>;

  panelsData = [];
  tabList = CALLER_CALLEE_TYPE;
  callType = EKind.callee;
  dateData = [];
  diffTypeData = [];
  tableColData = [];
  chartPointOption: IChartOption = {};
  // panel 传递过来的一些变量
  get panelScopedVars() {
    const angel = this.commonAngle;
    const options = this.callType === EKind.caller ? angel.caller : angel.callee;
    return {
      server: options.server,
      ...options?.metrics,
    };
  }
  get commonOptions() {
    return this.panel?.options?.common || {};
  }

  get supportedCalculationTypes() {
    return this.commonOptions?.group_by?.supported_calculation_types || [];
  }

  get supportedMethods() {
    return this.commonOptions?.group_by?.supported_methods || [];
  }

  get commonAngle() {
    return this.commonOptions?.angle || {};
  }

  @Watch('panel', { immediate: true })
  handlePanelChange() {
    this.initDefaultData();
    let routeCallOptions: Partial<CallOptions> = {};
    if (this.customRouteQuery?.callOptions?.length) {
      try {
        routeCallOptions = JSON.parse(this.customRouteQuery.callOptions);
      } catch {
        routeCallOptions = {};
      }
    }
    console.info('routeCallOptions', routeCallOptions);
    this.callType = routeCallOptions.kind || 'caller';
    const groupBy = this.groupByKindReset(this.callType, routeCallOptions.group_by || []);
    this.callOptions = {
      // panel 传递过来的一些变量
      ...this.panelScopedVars,
      // group 字段
      group_by: groupBy,
      method: routeCallOptions.method || '',
      limit: +routeCallOptions.limit || 0,
      metric_cal_type: routeCallOptions.metric_cal_type || '',
      // 时间对比 字段
      time_shift: routeCallOptions.time_shift || [],
      // 左侧查询条件字段
      call_filter: routeCallOptions.call_filter || [],
      tool_mode: routeCallOptions.tool_mode || EParamsMode.contrast,
      kind: this.callType,
    };
  }

  replaceRouteQuery() {
    requestIdleCallback(() => {
      const copyOptions: Partial<CallOptions> = {};
      for (const [key, val] of Object.entries(this.callOptions)) {
        if (
          val === undefined ||
          val === '' ||
          val === 0 ||
          (Array.isArray(val) && val.length < 1) ||
          (key === 'tool_mode' && val === EParamsMode.contrast) ||
          (key === 'kind' && val === 'caller') ||
          key in this.panelScopedVars
        )
          continue;

        copyOptions[key] = val;
      }
      this.handleCustomRouteQueryChange({
        callOptions: JSON.stringify(copyOptions),
      });
    });
  }

  // 左侧主被调切换
  changeTab(id: EKind) {
    this.callType = id;
    this.resetCallOptions(id);
    this.replaceRouteQuery();
  }

  // 筛选查询
  searchFilterData(data: CallOptions['call_filter']) {
    this.callOptions = {
      ...this.callOptions,
      call_filter: structuredClone(data),
    };
    this.replaceRouteQuery();
  }
  // 重置
  resetFilterData() {
    this.callOptions = {
      ...this.callOptions,
      call_filter: [],
    };
    this.chartPointOption = {};
    this.replaceRouteQuery();
  }
  /** 表格下钻 */
  handleTableDrill(data: IFilterCondition[]) {
    const call_filter = this.callOptions.call_filter.slice(0);
    for (const item of data) {
      if (item.key === 'time') {
        this.chartPointOption = {
          time: item.value[0] ? dayjs(+item.value[0] * 1000).format('YYYY-MM-DD HH:mm:ss') : '',
          interval: 0,
          dimensions: {},
        };
        continue;
      }
      const callerItem = call_filter.find(call => call.key === item.key);
      if (!callerItem) {
        call_filter.push(item);
        continue;
      }
      callerItem.value = item.value;
    }
    this.searchFilterData(call_filter);
  }
  // 关闭表格中的筛选tag, 调用查询接口
  handleCloseTag(data) {
    const list = this.callOptions.call_filter.filter(item => item.key !== data.key);
<<<<<<< HEAD
=======
    // }
>>>>>>> 03d10f8b
    this.searchFilterData(list);
  }
  // 查看详情 - 选中的字段回填到左侧筛选栏
  handleDetail({ _row, _key }) {
    // this.callOptions.call_filter.find(item => item.key === key).value = [row[key]];
  }

  /**
   * @description 对比日期选择
   * @param val
   */
  handleContrastDatesChange(val: string[]) {
    const timeShift = [];
    for (const item of val) {
      if (item === EPreDateType.yesterday) {
        timeShift.push({
          alias: item,
          start_time: dayjs().subtract(1, 'day').startOf('day').unix(),
          end_time: dayjs().subtract(1, 'day').endOf('day').unix(),
        });
      } else if (item === EPreDateType.lastWeek) {
        timeShift.push({
          alias: item,
          start_time: dayjs().startOf('week').subtract(1, 'week').unix(),
          end_time: dayjs().endOf('week').subtract(1, 'week').unix(),
        });
      } else {
        timeShift.push({
          alias: item,
          start_time: dayjs(item).startOf('day').unix(),
          end_time: dayjs(item).endOf('day').unix(),
        });
      }
    }
    this.callOptions = {
      ...this.callOptions,
      time_shift: timeShift,
    };
    this.changeDate(val);
    this.replaceRouteQuery();
  }

  changeDate(date) {
    this.dateData = date;
    this.handleTableColData();
  }

  handleCheck(data) {
    this.diffTypeData = data;
    this.handleTableColData();
  }
  handleTableColData() {
    const callTimeShift = this.callOptions.time_shift.map(item => item.alias);
    this.tableColData = callTimeShift.length === 2 ? callTimeShift : ['0s', ...callTimeShift];
  }
  handleGroupFilter() {}
  /**
   * @description groupBy 数据
   * @param val
   */
  handleGroupChange(val: string[]) {
    this.callOptions = {
      ...this.callOptions,
      group_by: val,
    };
    this.handleCheck(val);
    this.replaceRouteQuery();
  }

  handleParamsModeChange(val: EParamsMode) {
    if (val === EParamsMode.contrast) {
      this.callOptions = {
        ...this.callOptions,
        group_by: [],
        time_shift: [],
        limit: 0,
        metric_cal_type: '',
        method: '',
        tool_mode: val,
      };
    } else {
      this.callOptions = {
        ...this.callOptions,
        group_by: [],
        time_shift: [],
        limit: 10,
        metric_cal_type: this.supportedCalculationTypes?.[0]?.value || '',
        method: this.supportedMethods?.[0]?.value || '',
        tool_mode: val,
      };
    }
    this.replaceRouteQuery();
  }

  /** 点击选中图表里的某个点 */
  handleZrClick(event: ZrClickEvent) {
    if (!event.xAxis) return;
    const date = dayjs.tz(event.xAxis).format('YYYY-MM-DD HH:mm:ss');
    this.chartPointOption = {
      dimensions: event?.dimensions || {},
      time: date,
      interval: event?.interval,
    };
  }
  closeChartPoint() {
    this.chartPointOption = {};
  }
  /** 初始化主被调的相关数据 */
  initDefaultData() {
    const { caller, callee } = this.commonAngle;
    this.filterTags = {
      caller: caller?.tags,
      callee: callee?.tags,
    };
  }

  handleLimitChange(val: number) {
    this.callOptions = {
      ...this.callOptions,
      limit: val,
    };
  }
  handleMethodChange(val: string) {
    this.callOptions = {
      ...this.callOptions,
      method: val,
    };
  }
  handleMetricCalTypeChange(val: string) {
    this.callOptions = {
      ...this.callOptions,
      metric_cal_type: val,
    };
  }

  // 根据主调背调切换需重置group_by, 剔除不属于此分类的维度
  groupByKindReset(kind: string, groupBy: string[]) {
    const list = (kind === EKind.caller ? this.commonAngle.caller?.tags : this.commonAngle.callee?.tags) || [];
    const sets = new Set();
    const result = [];
    for (const item of list) {
      sets.add(item.value);
    }
    for (const item of groupBy) {
      if (sets.has(item)) {
        result.push(item);
      }
    }
    return result;
  }

  resetCallOptions(kind: EKind) {
    this.callOptions = {
      ...this.callOptions,
      kind: kind,
      group_by: [],
      method: this.supportedMethods?.[0]?.value || '',
      limit: 10,
      metric_cal_type: this.supportedCalculationTypes?.[0]?.value || '',
      call_filter: [],
      tool_mode: EParamsMode.contrast,
      time_shift: [],
    };
  }

  render() {
    return (
      <div class='apm-service-caller-callee'>
        <div class='caller-callee-head'>
          <div class='caller-callee-left'>
            <TabBtnGroup
              activeKey={this.callType}
              list={this.tabList}
              onChange={this.changeTab}
            />
          </div>
          <div class='caller-callee-right'>
            <CallerCalleeContrast
              searchList={
                this.callType === EKind.caller ? this.commonAngle.caller?.tags : this.commonAngle.callee?.tags
              }
              contrastDates={this.callOptions.time_shift.map(item => item.alias)}
              groupBy={this.callOptions.group_by}
              limit={this.callOptions.limit}
              method={this.callOptions.method}
              metricCalType={this.callOptions.metric_cal_type}
              paramsMode={this.callOptions.tool_mode}
              supportedCalculationTypes={this.supportedCalculationTypes}
              supportedMethods={this.supportedMethods}
              onContrastDatesChange={this.handleContrastDatesChange}
              onGroupByChange={this.handleGroupChange}
              onGroupFilter={this.handleGroupFilter}
              onLimitChange={this.handleLimitChange}
              onMethodChange={this.handleMethodChange}
              onMetricCalType={this.handleMetricCalTypeChange}
              onTypeChange={this.handleParamsModeChange}
            />
          </div>
        </div>
        <div class='caller-callee-main'>
          <bk-resize-layout
            class='caller-callee-layout'
            initial-divide={320}
            max={500}
            min={320}
            placement='left'
            collapsible
          >
            <div
              class='layout-aside'
              slot='aside'
            >
              <CallerCalleeFilter
                callOptions={this.callOptions}
                callType={this.callType}
                panel={this.panel}
                onReset={this.resetFilterData}
                onSearch={this.searchFilterData}
              />
            </div>
            <div
              class='layout-main'
              slot='main'
            >
              <ChartView
                panelsData={this.panel.extra_panels}
                onZrClick={this.handleZrClick}
              />
              <CallerCalleeTableChart
                activeKey={this.callType}
                chartPointOption={this.chartPointOption}
                filterData={this.callOptions.call_filter}
                panel={this.panel}
                searchList={this.callType === 'caller' ? this.commonAngle.caller?.tags : this.commonAngle.callee?.tags}
                onCloseChartPoint={this.closeChartPoint}
                onCloseTag={this.handleCloseTag}
                onDrill={this.handleTableDrill}
                onHandleDetail={this.handleDetail}
              />
            </div>
          </bk-resize-layout>
        </div>
      </div>
    );
  }
}<|MERGE_RESOLUTION|>--- conflicted
+++ resolved
@@ -198,12 +198,8 @@
     this.searchFilterData(call_filter);
   }
   // 关闭表格中的筛选tag, 调用查询接口
-  handleCloseTag(data) {
+  handleCloseTag(data: IFilterCondition) {
     const list = this.callOptions.call_filter.filter(item => item.key !== data.key);
-<<<<<<< HEAD
-=======
-    // }
->>>>>>> 03d10f8b
     this.searchFilterData(list);
   }
   // 查看详情 - 选中的字段回填到左侧筛选栏
