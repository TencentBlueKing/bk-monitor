/*
 * Tencent is pleased to support the open source community by making
 * 蓝鲸智云PaaS平台 (BlueKing PaaS) available.
 *
 * Copyright (C) 2021 THL A29 Limited, a Tencent company.  All rights reserved.
 *
 * 蓝鲸智云PaaS平台 (BlueKing PaaS) is licensed under the MIT License.
 *
 * License for 蓝鲸智云PaaS平台 (BlueKing PaaS):
 *
 * ---------------------------------------------------
 * Permission is hereby granted, free of charge, to any person obtaining a copy of this software and associated
 * documentation files (the "Software"), to deal in the Software without restriction, including without limitation
 * the rights to use, copy, modify, merge, publish, distribute, sublicense, and/or sell copies of the Software, and
 * to permit persons to whom the Software is furnished to do so, subject to the following conditions:
 *
 * The above copyright notice and this permission notice shall be included in all copies or substantial portions of
 * the Software.
 *
 * THE SOFTWARE IS PROVIDED "AS IS", WITHOUT WARRANTY OF ANY KIND, EXPRESS OR IMPLIED, INCLUDING BUT NOT LIMITED TO
 * THE WARRANTIES OF MERCHANTABILITY, FITNESS FOR A PARTICULAR PURPOSE AND NONINFRINGEMENT. IN NO EVENT SHALL THE
 * AUTHORS OR COPYRIGHT HOLDERS BE LIABLE FOR ANY CLAIM, DAMAGES OR OTHER LIABILITY, WHETHER IN AN ACTION OF
 * CONTRACT, TORT OR OTHERWISE, ARISING FROM, OUT OF OR IN CONNECTION WITH THE SOFTWARE OR THE USE OR OTHER DEALINGS
 * IN THE SOFTWARE.
 */

import { Component, Inject, InjectReactive, Prop, ProvideReactive, Watch } from 'vue-property-decorator';
import { Component as tsc } from 'vue-tsx-support';

import dayjs from 'dayjs';
<<<<<<< HEAD
import GroupCompareSelect from 'monitor-pc/pages/monitor-k8s/components/group-compare-select/group-compare-select';
import { ETypeSelect as EGroupCompareType } from 'monitor-pc/pages/monitor-k8s/components/group-compare-select/utils';
=======
import { handleTransformToTimestamp } from 'monitor-pc/components/time-range/utils';
>>>>>>> ac91763a

import CallerCalleeFilter from './components/caller-callee-filter';
import CallerCalleeTableChart from './components/caller-callee-table-chart';
import ChartView from './components/chart-view';
<<<<<<< HEAD
import TabBtnGroup from './components/tab-btn-group';
import { type CallOptions, type IFilterData, type IChartOption, type IFilterCondition, EKind } from './type';
import { CALLER_CALLEE_TYPE, getRecordCallOptionKind, setRecordCallOptionKind } from './utils';
=======
import TabBtnGroup from './components/common-comp/tab-btn-group';
import {
  EParamsMode,
  EPreDateType,
  type CallOptions,
  type IFilterData,
  type IChartOption,
  type IFilterCondition,
  EKind,
} from './type';
import {
  CALLER_CALLEE_TYPE,
  getRecordCallOptionKind,
  setRecordCallOptionKind,
  formatPreviousDayAndWeekTimestamps,
} from './utils';
>>>>>>> ac91763a

import type { PanelModel, ZrClickEvent } from '../../typings';
import type { TimeRangeType } from 'monitor-pc/components/time-range/time-range';

import './apm-service-caller-callee.scss';
interface IApmServiceCallerCalleeProps {
  panel: PanelModel;
}
@Component({
  name: 'ApmServiceCallerCallee',
})
export default class ApmServiceCallerCallee extends tsc<IApmServiceCallerCalleeProps> {
  @Prop({ required: true, type: Object }) panel: PanelModel;

  @ProvideReactive('callOptions') callOptions: Partial<CallOptions> = {};
  @ProvideReactive('filterTags') filterTags: IFilterData;
  // 同步route query
  @Inject('handleCustomRouteQueryChange') handleCustomRouteQueryChange: (
    customRouteQuery: Record<string, number | string>
  ) => void;

  @InjectReactive('customRouteQuery') customRouteQuery: Record<string, string>;
  @InjectReactive('viewOptions') viewOptions;

  @InjectReactive('timeRange') readonly timeRange!: TimeRangeType;
  @InjectReactive('refleshInterval') readonly refleshInterval!: number;
  @InjectReactive('refleshImmediate') readonly refleshImmediate: string;

  panelsData = [];
  tabList = CALLER_CALLEE_TYPE;
  callType = EKind.callee;
  dateData = [];
  diffTypeData = [];
  tableColData = [];
  chartPointOption: IChartOption = {};
  collapsed = false;
  // panel 传递过来的一些变量
  get panelScopedVars() {
    const angel = this.commonAngle;
    const options = this.callType === EKind.caller ? angel.caller : angel.callee;
    return {
      server: options.server,
      ...options?.metrics,
    };
  }
  get commonOptions() {
    return this.panel?.options?.common || {};
  }

  get supportedCalculationTypes() {
    return this.commonOptions?.group_by?.supported_calculation_types || [];
  }

  get supportedMethods() {
    return this.commonOptions?.group_by?.supported_methods || [];
  }

  get commonAngle() {
    return this.commonOptions?.angle || {};
  }
  timeStrShow = {};
  // 自动刷新定时任务
  refreshIntervalInstance = null;
  @Watch('refleshInterval', { immediate: true })
  // 数据刷新间隔
  handleRefreshIntervalChange(v: number) {
    if (this.refreshIntervalInstance) {
      window.clearInterval(this.refreshIntervalInstance);
    }
    if (v <= 0) return;
    this.refreshIntervalInstance = window.setInterval(() => {
      this.handleSetTimeStrShow();
    }, this.refleshInterval);
  }
  @Watch('refleshImmediate')
  handleRefleshImmediate() {
    this.handleSetTimeStrShow();
  }

  @Watch('timeRange', { immediate: true })
  handleTimeRange() {
    this.handleSetTimeStrShow();
  }
  handleSetTimeStrShow() {
    this.timeStrShow = formatPreviousDayAndWeekTimestamps(handleTransformToTimestamp(this.timeRange));
  }

  @Watch('panel', { immediate: true })
  handlePanelChange() {
    this.initDefaultData();
    let routeCallOptions: Partial<CallOptions> = {};
    if (this.customRouteQuery?.callOptions?.length) {
      try {
        routeCallOptions = JSON.parse(this.customRouteQuery.callOptions);
      } catch {
        routeCallOptions = {};
      }
    }
    console.info('routeCallOptions', routeCallOptions);
    this.callType = routeCallOptions.kind || getRecordCallOptionKind(this.viewOptions.filters) || EKind.callee;
    const groupBy = this.groupByKindReset(this.callType, routeCallOptions.group_by || []);
    this.callOptions = {
      // panel 传递过来的一些变量
      ...this.panelScopedVars,
      // group 字段
      group_by: groupBy,
      method: routeCallOptions.method || '',
      limit: +routeCallOptions.limit || 0,
      metric_cal_type: routeCallOptions.metric_cal_type || '',
      // 时间对比 字段
      time_shift: routeCallOptions.time_shift || [],
      // 左侧查询条件字段
      call_filter: routeCallOptions.call_filter || [],
      tool_mode: routeCallOptions.tool_mode || EGroupCompareType.compare,
      kind: this.callType,
    };
  }

  replaceRouteQuery() {
    requestIdleCallback(() => {
      const copyOptions: Partial<CallOptions> = {};
      for (const [key, val] of Object.entries(this.callOptions)) {
        if (
          val === undefined ||
          val === '' ||
          val === 0 ||
          (Array.isArray(val) && val.length < 1) ||
          (key === 'tool_mode' && val === EGroupCompareType.compare) ||
          (key === 'kind' && val === 'caller') ||
          key in this.panelScopedVars
        )
          continue;

        copyOptions[key] = val;
      }
      this.handleCustomRouteQueryChange({
        callOptions: JSON.stringify(copyOptions),
      });
    });
  }

  // 左侧主被调切换
  changeTab(id: EKind) {
    this.callType = id;
    setRecordCallOptionKind(this.viewOptions.filters, this.callType);
    this.resetCallOptions(id);
    this.replaceRouteQuery();
  }

  // 筛选查询
  searchFilterData(data: CallOptions['call_filter']) {
    this.callOptions = {
      ...this.callOptions,
      call_filter: structuredClone(data),
    };
    this.replaceRouteQuery();
  }
  // 重置
  resetFilterData() {
    this.callOptions = {
      ...this.callOptions,
      call_filter: [],
    };
    this.chartPointOption = {};
    this.replaceRouteQuery();
  }
  /** 表格下钻 */
  handleTableDrill(data: IFilterCondition[]) {
    const call_filter = this.callOptions.call_filter.slice(0);
    for (const item of data) {
      if (item.key === 'time') {
        this.chartPointOption = {
          time: item.value[0] ? dayjs(+item.value[0] * 1000).format('YYYY-MM-DD HH:mm:ss') : '',
          interval: 0,
          dimensions: {},
        };
        continue;
      }
      const callerItem = call_filter.find(call => call.key === item.key);
      if (!callerItem) {
        call_filter.push(item);
        continue;
      }
      callerItem.value = item.value;
    }
    this.searchFilterData(call_filter);
  }
  // 关闭表格中的筛选tag, 调用查询接口
  handleCloseTag(data: IFilterCondition) {
    const list = this.callOptions.call_filter.filter(item => item.key !== data.key);
    this.searchFilterData(list);
  }
  // 查看详情 - 选中的字段回填到左侧筛选栏
  handleDetail({ _row, _key }) {
    // this.callOptions.call_filter.find(item => item.key === key).value = [row[key]];
  }

  /**
   * @description 对比日期选择
   * @param val
   */
  handleContrastDatesChange(val: string[]) {
    this.callOptions = {
      ...this.callOptions,
      time_shift: val,
    };
    this.handleTableColData();
    this.replaceRouteQuery();
  }

  handleCheck(data) {
    this.diffTypeData = data;
    this.handleTableColData();
  }
  handleTableColData() {
    const callTimeShift = this.callOptions.time_shift;
    this.tableColData = callTimeShift.length === 2 ? callTimeShift : ['0s', ...callTimeShift];
  }
  handleGroupFilter() {}
  /**
   * @description groupBy 数据
   * @param val
   */
  handleGroupChange(val: string[]) {
    this.callOptions = {
      ...this.callOptions,
      group_by: val,
    };
    this.handleCheck(val);
    this.replaceRouteQuery();
  }

  handleParamsModeChange(val: EGroupCompareType) {
    if (val === EGroupCompareType.compare) {
      this.callOptions = {
        ...this.callOptions,
        group_by: [],
        time_shift: [],
        limit: 0,
        metric_cal_type: '',
        method: '',
        tool_mode: val,
      };
    } else {
      this.callOptions = {
        ...this.callOptions,
        group_by: [],
        time_shift: [],
        limit: 10,
        metric_cal_type: this.supportedCalculationTypes?.[0]?.value || '',
        method: this.supportedMethods?.[0]?.value || '',
        tool_mode: val,
      };
    }
    this.replaceRouteQuery();
  }

  /** 点击选中图表里的某个点 */
  handleZrClick(event: ZrClickEvent) {
    if (!event.xAxis) return;
    const date = dayjs.tz(event.xAxis).format('YYYY-MM-DD HH:mm:ss');
    this.chartPointOption = {
      dimensions: event?.dimensions || {},
      time: date,
      interval: event?.interval,
    };
  }
  closeChartPoint() {
    this.chartPointOption = {};
  }
  /** 初始化主被调的相关数据 */
  initDefaultData() {
    const { caller, callee } = this.commonAngle;
    this.filterTags = {
      caller: caller?.tags,
      callee: callee?.tags,
    };
  }

  handleLimitChange(val: number) {
    this.callOptions = {
      ...this.callOptions,
      limit: val,
    };
  }
  handleMethodChange(val: string) {
    this.callOptions = {
      ...this.callOptions,
      method: val,
    };
  }
  handleMetricCalTypeChange(val: string) {
    this.callOptions = {
      ...this.callOptions,
      metric_cal_type: val,
    };
  }

  // 根据主调背调切换需重置group_by, 剔除不属于此分类的维度
  groupByKindReset(kind: string, groupBy: string[]) {
    const list = (kind === EKind.caller ? this.commonAngle.caller?.tags : this.commonAngle.callee?.tags) || [];
    const sets = new Set();
    const result = [];
    for (const item of list) {
      sets.add(item.value);
    }
    for (const item of groupBy) {
      if (sets.has(item)) {
        result.push(item);
      }
    }
    return result;
  }

  resetCallOptions(kind: EKind) {
    this.callOptions = {
      ...this.panelScopedVars,
      kind: kind,
      group_by: [],
      method: this.supportedMethods?.[0]?.value || '',
      limit: 10,
      metric_cal_type: this.supportedCalculationTypes?.[0]?.value || '',
      call_filter: [],
      tool_mode: EGroupCompareType.compare,
      time_shift: [],
    };
  }
  handleCollapseChange(collapsed: boolean) {
    this.collapsed = collapsed;
  }
  render() {
    return (
      <div class='apm-service-caller-callee'>
        <bk-resize-layout
          class='caller-callee-layout'
          initial-divide={320}
          max={500}
          min={320}
          placement='left'
          collapsible
          on-collapse-change={this.handleCollapseChange}
        >
          <div
            class='layout-aside'
            slot='aside'
          >
            <div class='filter-btn-group'>
              <TabBtnGroup
                activeKey={this.callType}
                list={this.tabList}
                onChange={this.changeTab}
              />
            </div>
            <CallerCalleeFilter
              callOptions={this.callOptions}
              callType={this.callType}
              panel={this.panel}
              onReset={this.resetFilterData}
              onSearch={this.searchFilterData}
            />
          </div>
          <div
            style='background: #F5F7FA;'
            class='layout-main'
            slot='main'
          >
            <div class='caller-callee-head'>
              <div
                style={{
                  width: !this.collapsed ? '0px' : '320px',
                  opacity: !this.collapsed ? 0 : 1,
                  padding: !this.collapsed ? 0 : '24px',
                }}
                class='filter-btn-group header-left'
              >
                <TabBtnGroup
                  activeKey={this.callType}
                  list={this.tabList}
                  onChange={this.changeTab}
                />
              </div>
              <GroupCompareSelect
                groupOptions={
                  this.callType === EKind.caller ? this.commonAngle.caller?.tags : this.commonAngle.callee?.tags
                }
                active={this.callOptions.tool_mode}
                groupOptionsLimitEnabled={true}
                groups={this.callOptions.group_by}
                hasGroupOptions={true}
                limit={this.callOptions.limit}
                limitSortMethod={this.callOptions.method}
                limitSortMethods={this.supportedMethods}
                metricCalType={this.callOptions.metric_cal_type}
<<<<<<< HEAD
                metricCalTypes={this.supportedCalculationTypes}
                timeValue={this.callOptions.time_shift}
                onGroupChange={this.handleGroupChange}
=======
                paramsMode={this.callOptions.tool_mode}
                supportedCalculationTypes={this.supportedCalculationTypes}
                supportedMethods={this.supportedMethods}
                timeStrShow={this.timeStrShow}
                onContrastDatesChange={this.handleContrastDatesChange}
                onGroupByChange={this.handleGroupChange}
                onGroupFilter={this.handleGroupFilter}
>>>>>>> ac91763a
                onLimitChange={this.handleLimitChange}
                onLimitSortMethodChange={this.handleMethodChange}
                onMetricCalTypeChange={this.handleMetricCalTypeChange}
                onTimeCompareChange={this.handleContrastDatesChange}
                onTypeChange={this.handleParamsModeChange}
              />
            </div>
            <ChartView
              panelsData={this.panel.extra_panels}
              onZrClick={this.handleZrClick}
            />
            <CallerCalleeTableChart
              activeKey={this.callType}
              chartPointOption={this.chartPointOption}
              filterData={this.callOptions.call_filter}
              panel={this.panel}
              searchList={this.callType === 'caller' ? this.commonAngle.caller?.tags : this.commonAngle.callee?.tags}
              timeStrShow={this.timeStrShow}
              onCloseChartPoint={this.closeChartPoint}
              onCloseTag={this.handleCloseTag}
              onDrill={this.handleTableDrill}
              onHandleDetail={this.handleDetail}
            />
          </div>
        </bk-resize-layout>
      </div>
    );
  }
}<|MERGE_RESOLUTION|>--- conflicted
+++ resolved
@@ -28,38 +28,21 @@
 import { Component as tsc } from 'vue-tsx-support';
 
 import dayjs from 'dayjs';
-<<<<<<< HEAD
+import { handleTransformToTimestamp } from 'monitor-pc/components/time-range/utils';
 import GroupCompareSelect from 'monitor-pc/pages/monitor-k8s/components/group-compare-select/group-compare-select';
 import { ETypeSelect as EGroupCompareType } from 'monitor-pc/pages/monitor-k8s/components/group-compare-select/utils';
-=======
-import { handleTransformToTimestamp } from 'monitor-pc/components/time-range/utils';
->>>>>>> ac91763a
 
 import CallerCalleeFilter from './components/caller-callee-filter';
 import CallerCalleeTableChart from './components/caller-callee-table-chart';
 import ChartView from './components/chart-view';
-<<<<<<< HEAD
 import TabBtnGroup from './components/tab-btn-group';
 import { type CallOptions, type IFilterData, type IChartOption, type IFilterCondition, EKind } from './type';
-import { CALLER_CALLEE_TYPE, getRecordCallOptionKind, setRecordCallOptionKind } from './utils';
-=======
-import TabBtnGroup from './components/common-comp/tab-btn-group';
-import {
-  EParamsMode,
-  EPreDateType,
-  type CallOptions,
-  type IFilterData,
-  type IChartOption,
-  type IFilterCondition,
-  EKind,
-} from './type';
 import {
   CALLER_CALLEE_TYPE,
   getRecordCallOptionKind,
   setRecordCallOptionKind,
   formatPreviousDayAndWeekTimestamps,
 } from './utils';
->>>>>>> ac91763a
 
 import type { PanelModel, ZrClickEvent } from '../../typings';
 import type { TimeRangeType } from 'monitor-pc/components/time-range/time-range';
@@ -453,19 +436,16 @@
                 limitSortMethod={this.callOptions.method}
                 limitSortMethods={this.supportedMethods}
                 metricCalType={this.callOptions.metric_cal_type}
-<<<<<<< HEAD
                 metricCalTypes={this.supportedCalculationTypes}
-                timeValue={this.callOptions.time_shift}
-                onGroupChange={this.handleGroupChange}
-=======
                 paramsMode={this.callOptions.tool_mode}
                 supportedCalculationTypes={this.supportedCalculationTypes}
                 supportedMethods={this.supportedMethods}
                 timeStrShow={this.timeStrShow}
+                timeValue={this.callOptions.time_shift}
                 onContrastDatesChange={this.handleContrastDatesChange}
                 onGroupByChange={this.handleGroupChange}
+                onGroupChange={this.handleGroupChange}
                 onGroupFilter={this.handleGroupFilter}
->>>>>>> ac91763a
                 onLimitChange={this.handleLimitChange}
                 onLimitSortMethodChange={this.handleMethodChange}
                 onMetricCalTypeChange={this.handleMetricCalTypeChange}
