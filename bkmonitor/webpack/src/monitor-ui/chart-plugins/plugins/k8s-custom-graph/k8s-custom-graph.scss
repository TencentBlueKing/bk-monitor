--- conflicted
+++ resolved
@@ -55,11 +55,7 @@
 
         .table-legend {
           display: grid;
-<<<<<<< HEAD
-          grid-template-rows: auto 1fr; /* 表头自动高度，表体占满剩余空间 */
-=======
           grid-template-rows: repeat(auto-fill, 26px); /* 表头自动高度，表体占满剩余空间 */
->>>>>>> ff09f445
           grid-template-columns: minmax(0, 1fr) minmax(80px, auto) minmax(80px, auto); /* 第一列沾满宽度，其他列自适应 */
           width: 100%;
           height: 100%;
@@ -69,32 +65,20 @@
             width: 4px;
             height: 4px;
           }
-<<<<<<< HEAD
-        
-          &::-webkit-scrollbar-thumb {
-            background: #ddd;
-            border-radius: 20px;
-            box-shadow: inset 0 0 6px rgba(204, 204, 204, .3);
-=======
 
           &::-webkit-scrollbar-thumb {
             background: #ddd;
             border-radius: 20px;
             box-shadow: inset 0 0 6px rgba(204, 204, 204, 0.3);
->>>>>>> ff09f445
           }
 
           colgroup {
             display: none;
           }
 
-<<<<<<< HEAD
-          thead, tbody,tr {
-=======
           thead,
           tbody,
           tr {
->>>>>>> ff09f445
             display: contents; /* 避免额外的容器影响布局 */
           }
 
