/*
 * Tencent is pleased to support the open source community by making
 * 蓝鲸智云PaaS平台 (BlueKing PaaS) available.
 *
 * Copyright (C) 2021 THL A29 Limited, a Tencent company.  All rights reserved.
 *
 * 蓝鲸智云PaaS平台 (BlueKing PaaS) is licensed under the MIT License.
 *
 * License for 蓝鲸智云PaaS平台 (BlueKing PaaS):
 *
 * ---------------------------------------------------
 * Permission is hereby granted, free of charge, to any person obtaining a copy of this software and associated
 * documentation files (the "Software"), to deal in the Software without restriction, including without limitation
 * the rights to use, copy, modify, merge, publish, distribute, sublicense, and/or sell copies of the Software, and
 * to permit persons to whom the Software is furnished to do so, subject to the following conditions:
 *
 * The above copyright notice and this permission notice shall be included in all copies or substantial portions of
 * the Software.
 *
 * THE SOFTWARE IS PROVIDED "AS IS", WITHOUT WARRANTY OF ANY KIND, EXPRESS OR IMPLIED, INCLUDING BUT NOT LIMITED TO
 * THE WARRANTIES OF MERCHANTABILITY, FITNESS FOR A PARTICULAR PURPOSE AND NONINFRINGEMENT. IN NO EVENT SHALL THE
 * AUTHORS OR COPYRIGHT HOLDERS BE LIABLE FOR ANY CLAIM, DAMAGES OR OTHER LIABILITY, WHETHER IN AN ACTION OF
 * CONTRACT, TORT OR OTHERWISE, ARISING FROM, OUT OF OR IN CONNECTION WITH THE SOFTWARE OR THE USE OR OTHER DEALINGS
 * IN THE SOFTWARE.
 */
import { isObject, random, typeTools } from 'monitor-common/utils/utils';

import { filterDictConvertedToWhere } from '../utils/utils';

import type { MonitorEchartOptions } from './index';
import type { TimeSeriesType } from './time-series';

// 图例呈现模式
export type LegendDisplayMode = 'hidden' | 'list' | 'table';
// 图例展示位置
export type LegendPlacement = 'bottom' | 'right';
// 图例计算配置
export type LegendCalcs = 'avg' | 'max' | 'min' | 'sum';

export interface IFilterListItem {
  id: string;
  name: string;
}

// 图例配置
export interface ILegendOption {
  // 模式
  displayMode?: LegendDisplayMode;
  // 布局位置
  placement?: LegendPlacement;
  // 图例额外计算配置
  calcs?: LegendCalcs[];
}

export type FieldsSortType = Array<[string, string]>;

// 变量特有配置
export interface IVariablesOption {
  variables?: {
    // 是否可以多选 default true
    multiple?: boolean;
    // 是否必选 default false
    required?: boolean;
    // 是否内置
    internal?: boolean;
    // 是否可以清空  default true
    clearable?: boolean;
  };
}

// topo_tree特有配置
export interface ITopoTreeOption {
  topo_tree?: {
    // 是否可以选节点 default false
    can_check_node?: boolean;
    show_overview?: boolean;
    show_status_bar?: boolean;
  };
}
export interface ITimeSeriesOption {
  time_series?: {
    type?: TimeSeriesType;
    only_one_result?: boolean;
    echart_option?: MonitorEchartOptions;
    markLine?: Record<string, any>;
    markArea?: Record<string, any>;
    custom_timerange?: boolean;
    nearSeriesNum?: number;
    noTransformVariables?: boolean;
    hoverAllTooltips?: boolean;
    YAxisLabelWidth?: number;
    needAllAlertMarkArea?: boolean;
  };
}

export interface ITimeSeriesListOption {
  disable_wrap_check?: boolean;
  time_series_list?: {
    need_hover_style?: boolean;
  };
}

export interface ITimeSeriesForecastOption {
  time_series_forecast?: {
    need_hover_style?: boolean;
    duration: number /** 预测时长 单位：秒 */;
    markLine?: Record<string, any>;
    markArea?: Record<string, any>;
  };
}

export interface ISelectorList {
  selector_list?: {
    status_filter?: boolean; // 是否启用状态筛选组件
    field_sort?: boolean; // 是否启用字段排序
    default_sort_field?: string; // 宽窄如果支持排序，需默认排序字段
    query_update_url?: boolean; // 是否更新搜索条件到url
  };
}
export interface ITargetListOption {
  target_list?: {
    show_overview?: boolean;
    show_status_bar?: boolean;
    placeholder?: string;
  };
}
export interface ITableChartOption {
  table_chart?: {
    need_filters?: boolean; // 是否需要表格筛选tab
    need_title?: boolean; // 表格图是否需要标题栏
    search_type?: 'input' | 'none' | 'search_select'; // 普通搜索 | search select组件
    json_viewer_data_key?: string; // 显示json格式数据的key show_expand=true生效
    json_viewer_data_empty_text?: string; // json格式数据为空的情况下提示内容 show_expand=true生效
    show_expand?: boolean; // 是否需要点击展开内容
    query_update_url?: boolean; // 是否更新表格搜索条件到url
    async_config?: Record<string, ITableChartAsyncOption>;
  };
}

export interface ITableChartAsyncOption {
  async_field_key: string;
  async_field_request_name: string;
  async_field: string;
}

/** 面板图表的通用配置 */
export interface IDashboardCommon {
  dashboard_common?: {
    static_width?: boolean; // true: dashboard的图表宽度不受布局影响一直为24
  };
}

// 视图位置信息 宽度 100% 分为 24
export interface IGridPos {
  x: number; // 左边距 类似left 默认1 = 30px
  y: number; // 上边距 类似top 默认1 = 30px
  w: number; // 宽度 100% 分为24分  24即为100%
  h: number; // 高度 默认1 = 30px
  static?: boolean; // 是否不可拖动 视图碰撞时不计算
  i?: number | string; // id
  maxW?: number; // max width
  maxH?: number; // max height
  minW?: number; // min width
  minH?: number; // min height
  isDraggable?: boolean; // 是否可以拖动
  isResizable?: boolean; // 是否可以改变大小
}

export interface DataQueryOptions {
  time_series_forecast?: {
    forecast_time_range: [number, number] /** 时间范围 [开始时间， 结束时间] 单位：秒*/;
    no_result: boolean /** 过滤掉_result_的数据 */;
  };
  table_chart?: {
    // 异步获取表格部分数据相关配置
    async_dict_key: string;
    async_columns: string[];
  };
}
export interface IDataQuery {
  datasource?: null | string;
  // 查询图表配置
  data: any;
  // 数据api
  api?: string;
  // 数据类型 table time_series ...
  dataType?: string;
  // 别名 用于图例 设置有变量
  alias?: string;
  // 映射的字段 变量的映射关系
  fields?: Record<string, string>;
  /** 排序后的fields, 用于前端id拼接 */
  fieldsSort?: FieldsSortType;
  /** 查询的单独配置 */
  options?: DataQueryOptions;
  /** 根据当前请求接口数据的映射规则生成id */
  handleCreateItemId?: (item: object, isFilterDict?: boolean, fieldsSort?: FieldsSortType) => string;
  /** 根据接口数据提取对应的filter_dict值  */

  handleCreateFilterDictValue?: (
    item: object,
    isFilterDict?: boolean,
    fieldsSort?: FieldsSortType
  ) => Record<string, any>;
}

export class DataQuery implements IDataQuery {
  // 别名 用于图例 设置有变量
  alias?: string;
  // 数据api
  api?: string;
  chart_type: 'bar' | 'line' = undefined;
  /** 目标对比的字段映射 */
  compareFieldsSort?: FieldsSortType = [];
  // 查询图表配置
  data: any;
  datasource?: null | string;
  // 数据类型 table time_series ...
  dataType?: string;
  field?: Record<string, string> = {};
  // 变量的映射关系
  fields?: Record<string, string> = {};
  fieldsKey?: string = '';
  /** fields的拼接顺序 */
  fieldsSort?: FieldsSortType = [];
  // 用于主机ipv6 去除不需要的group_by字段
  ignore_group_by?: string[];
  isMultiple?: boolean;
  options?: DataQueryOptions;
  // 主键参数
  primary_key?: string;
  yAxisIndex?: number;
  constructor(model: IDataQuery, isMultiple = false) {
    this.isMultiple = isMultiple;
    Object.keys(model || {}).forEach(key => {
      this[key] = model[key];
      if (key === 'fields') {
        const fields = model[key];
        // Object.entries(fields)
        //   ?.map(item => item[0])
        //   ?.sort()
        //   ?.forEach(key => this.fieldsSort.push([key, fields[key]]));
        this.fieldsSort = this.handleCreateFieldsSort(fields);
        this.fieldsKey = this.handleCreateFieldsKey(this.fieldsSort);
        // this.fieldsKey = this.fieldsSort.reduce((total, cur, index) => {
        //   const joiner = !index ? '' : '-';
        //   return total = `${total}${joiner}${cur[1]}`;
        // }, '');
      } else if (key === 'compare_fields') {
        const fields = model[key];
        this.compareFieldsSort = this.handleCreateFieldsSort(fields);
      }
    });
  }
  get apiFunc() {
    return this.api?.split('.')[1] || '';
  }
  get apiModule() {
    return this.api?.split('.')[0] || '';
  }
  handleCreateCompares(data: object) {
    const localFieldsSort = this.fieldsSort;
    let isExist = true;
    const result = localFieldsSort.reduce((total, cur) => {
      const [itemKey, filterDictKey] = cur;
      let value = data?.[itemKey];
      value === undefined && isExist && (isExist = false);
      value =
        this.isMultiple || ['pod_name_list'].includes(itemKey)
          ? Array.isArray(value)
            ? value
            : [value]
          : isObject(value)
            ? value.value
            : value; // 兼容对象结构的value
      total[filterDictKey] = value;
      return total;
    }, {});
    return isExist ? result : null;
  }
  /** 生成一个唯一的key */
  handleCreateFieldsKey(fieldsSort) {
    return fieldsSort.reduce((total, cur, index) => {
      const joiner = !index ? '' : '-';
      return `${total}${joiner}${cur[1]}`;
    }, '');
  }
  /** 对象生成有序的二维数组 */
  handleCreateFieldsSort(fields: Record<string, string>): FieldsSortType {
    const fieldsSort: FieldsSortType = [];
    Object.entries(fields)
      ?.map(item => item[0])
      ?.sort()
      ?.forEach(key => fieldsSort.push([key, fields[key]]));
    return fieldsSort;
  }
  /** 根据接口数据提取对应的filter_dict值 */
  handleCreateFilterDictValue(data: object, isFilterDict = false, fieldsSort?: FieldsSortType) {
    const localFieldsSort = fieldsSort || this.fieldsSort;
    let isExist = true;
    const result = localFieldsSort.reduce((total, cur) => {
      const [itemKey, filterDictKey] = cur;
      let value = data?.[isFilterDict ? filterDictKey : itemKey];
      value === undefined && isExist && (isExist = false);
      value =
        this.isMultiple || ['pod_name_list'].includes(itemKey)
          ? Array.isArray(value)
            ? value
            : [value]
          : isObject(value)
            ? value.value
            : value; // 兼容对象结构的value
      total[itemKey] = value;
      return total;
    }, {});
    return isExist ? result : null;
  }
  /** 根据当前请求接口数据的映射规则生成id */
  handleCreateItemId(item: object, isFilterDict = false, fieldsSort?: FieldsSortType, splitChar = '-') {
    const localFieldsSort = fieldsSort || this.fieldsSort;
    let isExist = true;
    const itemIds = [];
    localFieldsSort.forEach(set => {
      const [itemKey, filterDictKey] = set;
      const key = isFilterDict ? filterDictKey : itemKey;
      let value = item[key];
      value === undefined && isExist && (isExist = false);
      value =
        this.isMultiple || ['pod_name_list'].includes(key)
          ? Array.isArray(value)
            ? value
            : [value]
          : isObject(value)
            ? value.value
            : value; // 兼容对象结构的value
      itemIds.push(value);
    });
    return isExist ? itemIds.filter(item => item !== undefined).join(splitChar) : null;
  }
}

export interface IRatioRingChartOption {
  hideLabel?: boolean; // 是否隐藏圆环中间label
}

export interface IPercentageBarOption {
  percentage_bar?: {
    filter_key?: string; // 切换数据源的参数名
    filter_value?: string; // 切换数据源的默认参数值
    filter_list?: IFilterListItem[];
  };
}

export interface IResourceChartOption {
  alert_filterable?: {
    filter_type?: string; // 点击检索跳转到的页面类型 event 事件检索
    save_to_dashboard?: boolean; // 是否显示保存到仪表盘
    data?: {
      bcs_cluster_id?: string; // 集群id
      data_source_label?: string; // 事件类型 custom表示自定义上报事件
      data_type_label?: string; // 数据类型 event表示查询的是事件数据
      where?: {
        // 过滤条件
        key: string;
        method: string;
        value: string[];
      }[];
    };
    event_center?: {
      query_string?: {
        // 查询字符串
        metric?: string; // 指标ID的值
      }[];
    };
  };
}

export interface IRelatedLogChartoption {
  related_log_chart?: {
    defaultKeyword: string;
    isSimpleChart?: boolean; // 是否为精简模式
  };
}

export interface IApmTimeSeriesOption {
  apm_time_series?: {
    unit?: string; // 详情单位
    metric?: string;
    app_name?: string;
    service_name?: string;
    enableSeriesContextmenu?: boolean; // 是否开启series的右键菜单
    enableContextmenu?: boolean; // 是否开启全局的右键菜单
    xAxisSplitNumber?: number;
    disableZoom?: boolean;
    sceneType?: string;
  };
}

export interface IApmRelationGraphOption {
  apm_relation_graph?: {
    app_name?: string;
    service_name?: string;
  };
}

export interface IApdexChartOption {
  apdex_chart?: {
    enableContextmenu?: boolean; // 是否开启全局的右键菜单
    sceneType?: string;
  };
}

// 视图特殊配置
export type PanelOption = {
  legend?: ILegendOption;
  unit?: string; // 单位
  is_support_compare: boolean;
  is_support_group_by: boolean;
  need_zr_click_event?: boolean; // 是否需要zrender click 事件
  header?: {
    tips: string; // 提示
  };
  collect_interval_display?: string; // 数据步长（步长过大情况时需要，正常情况无此字段）
} & ISelectorList &
  IDashboardCommon &
  IVariablesOption &
  ITopoTreeOption &
  ITimeSeriesOption &
  ITargetListOption &
  ITableChartOption &
  ITimeSeriesListOption &
  ITimeSeriesForecastOption &
  IRatioRingChartOption &
  IPercentageBarOption &
  IResourceChartOption &
  IRelatedLogChartoption &
  IApmTimeSeriesOption &
  IApmRelationGraphOption &
  IApdexChartOption;

export interface IPanelModel {
  id: number | string;
  // 图表位置
  gridPos?: IGridPos;
  // 图表类型 如 line-chart bar-chart status-chart group
  type: string;
  // 图表分类
  anomaly_dimension_class?: string;
  // 图表title
  title: string;
  // 图表subTitle
  subTitle?: string;
  // 图标带icon说明
  descrition?: string;
  // 是否折叠
  collapsed?: boolean;
  // 图表数据源
  targets: IDataQuery[];
  // 图表配置
  options?: PanelOption;
  // 图表dashboard id
  dashboardId?: number | string;
  // 组内视图列表
  panels?: IPanelModel[];
  // 是否显示
  show?: boolean;
  // 组id
  groupId?: number | string;
  // 是否实时
  instant?: boolean;
  // 数据步长
  collect_interval?: number;
  // 维度列表
  dimensions?: string[];
  // 匹配显示字段
  matchDisplay?: Record<string, any>;
  // 是否勾选图表
  checked?: boolean;
}

export interface ObservablePanelField {
  [key: number | string]: Pick<IPanelModel, 'checked' | 'collapsed' | 'show'>;
}

export class PanelModel implements IPanelModel {
  // 当前业务id
  bk_biz_id?: number | string;
  // 是否被勾选
  checked?: boolean = false;
  // 是否折叠
  collapsed?: boolean = false;
  collect_interval: number;
  // dashbordId
  dashboardId?: string;
  // 图标带icon说明
  descrition!: string;
  // 维度列表
  dimensions: string[];
  // 是否正在drag中
  draging = false;
  extra_panels?: PanelModel[];
  // 图表位置
  gridPos!: IGridPos;
  // 组id
  groupId?: number | string;
  // 图表id
  id!: number | string;
  // 是否为实时
  instant = false;
  // 匹配显示字段
  matchDisplay?: Record<string, any>;
  // 图表配置
  options?: PanelOption;
  panels?: PanelModel[];

  // 是否显示百分比
  percent?: boolean;
  rawTargetQueryMap = new WeakMap<Record<string, any>>();
  realHeight = 0;
  // 是否显示
  show?: boolean = true;
  subTitle!: string;
  // 图表数据源
  targets: DataQuery[];
  // 图表title
  title!: string;
  // 图表类型 如 line-chart bar-chart status-chart group
  type!: string;
  constructor(model: Partial<IPanelModel> & { panelIds?: (number | string)[] }) {
    this.id = model.id || random(10);
    // biome-ignore lint/complexity/noForEach: <explanation>
    Object.keys(model).forEach(key => {
      if (key === 'targets') {
        this.targets = model[key].map(item => new DataQuery(item));
      } else if (key === 'extra_panels') {
        this.extra_panels =
          model[key]?.map(
            item =>
              new PanelModel({
                ...item,
                options: {
                  ...item.options,
                  need_zr_click_event: true,
                },
              })
          ) || [];
      } else {
        this[key] = model[key];
      }
    });
    if (this.type === 'graph') {
      this.options = {
        legend: {
          displayMode: 'list',
          placement: 'bottom',
        },
        ...this.options,
      };
    }
    this.updateGridPos(model.gridPos);
  }
  get canDrag() {
    // return !(['row'].includes(this.type) && this.collapsed);
    // 当期需求默认配置视图不可拖拽
    return false;
  }
  get canResize() {
    // return !['row'].includes(this.type);
    // 当期需求默认配置视图不可resize
    return false;
  }
  get canSetGrafana() {
<<<<<<< HEAD
    return ['graph', 'performance-chart', 'caller-line-chart'].includes(this.type);
  }
  setRawQueryConfigs(target: Record<string, any>, data: Record<string, any>) {
    this.rawTargetQueryMap.set(target, data);
  }
  public toDashboardPanels() {
    const queries = this.targets
      .map(set => {
        if (this.rawTargetQueryMap.has(set)) {
          console.info('toDashboardPanels', this.rawTargetQueryMap.get(set), '========');
          const config = structuredClone(this.rawTargetQueryMap.get(set) || {});
          return {
            alias: set.alias || '',
            expression: set.expression || 'A',
            ...config,
            query_configs: filterDictConvertedToWhere(config.query_configs),
          };
        }
        return undefined;
      })
      .filter(Boolean);
    if (!queries.length) return undefined;
    return {
      name: this.title,
      fill: this.fill,
      min_y_zero: this.min_y_zero,
      queries,
    };
  }
  public toDataRetrieval() {
    const targets = this.targets
      .map(set => {
        if (this.rawTargetQueryMap.has(set)) {
          const config = structuredClone(this.rawTargetQueryMap.get(set) || {});
          return {
            data: {
              ...config,
              query_configs: filterDictConvertedToWhere(config.query_configs),
            },
          };
        }
        return undefined;
      })
      .filter(Boolean);
    if (!targets.length) return undefined;
    return targets;
=======
    return ['graph', 'performance-chart', 'apm-timeseries-chart'].includes(this.type);
>>>>>>> ba1dcea0
  }
  public updateChecked(v: boolean) {
    this.checked = v;
  }
  public updateCollapsed(v: boolean) {
    this.collapsed = v;
    this.panels?.length && this.panels.forEach(item => item?.updateShow?.(v));
  }
  public updateDraging(v: boolean) {
    this.draging = v;
  }
  public updateGridPos(v: IGridPos) {
    this.gridPos = {
      ...v,
      minH: 1,
      minW: 1,
      maxH: 30,
      maxW: 24,
      i: this.id,
      static: !(this.canDrag && this.canResize),
      isDraggable: this.canDrag,
      isResizable: this.canResize,
    };
  }
  public updateRealHeight(v: number) {
    this.realHeight = v;
  }
  public updateShow(v: boolean) {
    this.show = v;
  }
}

export interface IFields {
  [key: string]: any;
}
export interface IVariableModel {
  options?: IVariablesOption; // 变量的配置
  targets: DataQuery[]; // 变量的接口数据
  title: string; // 变量的标题
  type: string; // 接口数据类型
  fields: IFields; // 变量接口数据映射关系
  fieldsKey: string; // 变量的唯一key
  fieldsSort: FieldsSortType; // 有序的变量字段映射关系
  value: Record<string, any>; // 值
  checked: boolean; // 是否选中的变量
  isMultiple: boolean; // 是否多选
  /** 根据当前请求接口数据的映射规则生成id */
  handleCreateItemId: (item: object, isFilterDict?: boolean) => string;
}

class VariableDataQuery extends DataQuery {
  /** 根据接口数据提取对应的filter_dict值 */
  handleCreateFilterDictValue(data: object, isFilterDict = false, fieldsSort?: FieldsSortType) {
    const localFieldsSort = fieldsSort || this.fieldsSort;
    let isExist = true;
    const result = localFieldsSort.reduce((total, cur) => {
      const [itemKey, filterDictKey] = cur;
      let value = data?.[isFilterDict ? filterDictKey : itemKey];
      value === undefined && isExist && (isExist = false);
      value =
        this.isMultiple || ['pod_name_list'].includes(itemKey)
          ? Array.isArray(value)
            ? value
            : [value]
          : isObject(value)
            ? value.value
            : value; // 兼容对象结构的value
      total[filterDictKey] = value;
      return total;
    }, {});
    return isExist ? result : null;
  }
}

/** 变量数据类 */
export class VariableModel implements IVariableModel {
  checked = true;
  fields: Record<string, any> = {};
  fieldsKey = '';
  fieldsSort: FieldsSortType = [];
  options: IVariablesOption = {};
  targets: DataQuery[] = [];
  title = '';
  type = '';
  value: Record<string, any> = {};
  constructor(model) {
    Object.keys(model || {}).forEach(key => {
      if (key === 'targets') {
        this.targets = model[key].map(item => new VariableDataQuery(item, model.options?.variables?.multiple ?? true));
        const target = this.targets[0];
        this.fields = target.fields;
        this.fieldsSort = target.fieldsSort;
        this.fieldsKey = target.fieldsKey;
        // this.fieldsKey = target?.fieldsSort.reduce((total, cur, index) => {
        //   const joiner = !index ? '' : '-';
        //   return total = `${total}${joiner}${cur[1]}`;
        // }, '');
      } else {
        this[key] = model[key];
      }
    });
  }
  /** 变量是否支持多选 */
  get isMultiple() {
    return this.options?.variables?.multiple ?? false;
  }
  /** 生成id */
  handleCreateItemId(srcData: IFields, isFilterDict = false) {
    const JOINER = '-';
    let isExits = true;
    const resData = this.fieldsSort.reduce((total, item) => {
      const [itemKey, filterDictKey] = item;
      const value = srcData[isFilterDict ? filterDictKey : itemKey];
      value === undefined && (isExits = false);
      typeTools.isObject(value)
        ? total.push(
            ...Object.keys(value)
              .sort()
              .map(key => value[key])
          )
        : total.push(`${value}`);
      return total;
    }, []);
    return isExits ? resData.join(JOINER) : null;
  }
}

export interface IDashbordConfig {
  id: number | string;
  panels: IPanelModel[];
}

export type DashboardColumnType = 'custom' | number;<|MERGE_RESOLUTION|>--- conflicted
+++ resolved
@@ -570,8 +570,7 @@
     return false;
   }
   get canSetGrafana() {
-<<<<<<< HEAD
-    return ['graph', 'performance-chart', 'caller-line-chart'].includes(this.type);
+    return ['graph', 'performance-chart', 'caller-line-chart', 'apm-timeseries-chart'].includes(this.type);
   }
   setRawQueryConfigs(target: Record<string, any>, data: Record<string, any>) {
     this.rawTargetQueryMap.set(target, data);
@@ -617,9 +616,6 @@
       .filter(Boolean);
     if (!targets.length) return undefined;
     return targets;
-=======
-    return ['graph', 'performance-chart', 'apm-timeseries-chart'].includes(this.type);
->>>>>>> ba1dcea0
   }
   public updateChecked(v: boolean) {
     this.checked = v;
