/*
 * Tencent is pleased to support the open source community by making
 * 蓝鲸智云PaaS平台 (BlueKing PaaS) available.
 *
 * Copyright (C) 2021 THL A29 Limited, a Tencent company.  All rights reserved.
 *
 * 蓝鲸智云PaaS平台 (BlueKing PaaS) is licensed under the MIT License.
 *
 * License for 蓝鲸智云PaaS平台 (BlueKing PaaS):
 *
 * ---------------------------------------------------
 * Permission is hereby granted, free of charge, to any person obtaining a copy of this software and associated
 * documentation files (the "Software"), to deal in the Software without restriction, including without limitation
 * the rights to use, copy, modify, merge, publish, distribute, sublicense, and/or sell copies of the Software, and
 * to permit persons to whom the Software is furnished to do so, subject to the following conditions:
 *
 * The above copyright notice and this permission notice shall be included in all copies or substantial portions of
 * the Software.
 *
 * THE SOFTWARE IS PROVIDED "AS IS", WITHOUT WARRANTY OF ANY KIND, EXPRESS OR IMPLIED, INCLUDING BUT NOT LIMITED TO
 * THE WARRANTIES OF MERCHANTABILITY, FITNESS FOR A PARTICULAR PURPOSE AND NONINFRINGEMENT. IN NO EVENT SHALL THE
 * AUTHORS OR COPYRIGHT HOLDERS BE LIABLE FOR ANY CLAIM, DAMAGES OR OTHER LIABILITY, WHETHER IN AN ACTION OF
 * CONTRACT, TORT OR OTHERWISE, ARISING FROM, OUT OF OR IN CONNECTION WITH THE SOFTWARE OR THE USE OR OTHER DEALINGS
 * IN THE SOFTWARE.
 */
import { Component, Emit, InjectReactive, Prop } from 'vue-property-decorator';
import { Component as tsc } from 'vue-tsx-support';

// import ViewDetail from 'monitor-pc/pages/view-detail/view-detail.vue';
import ViewDetail from 'monitor-pc/pages/view-detail/view-detail-new';

import loadingIcon from '../icons/spinner.svg';
import AiopsChart from '../plugins/aiops-chart/aiops-chart';
import AiopsDimensionLint from '../plugins/aiops-dimension-lint/aiops-dimension-lint';
import AlarmEventChart from '../plugins/alarm-event-chart/alarm-event-chart';
import ApdexChart from '../plugins/apdex-chart/apdex-chart';
import ApmCustomGraph from '../plugins/apm-custom-graph/apm-custom-graph';
import ApmHeatmap from '../plugins/apm-heatmap/apm-heatmap';
import ApmRelationGraph from '../plugins/apm-relation-graph/apm-relation-graph';
import ApmServiceCallerCallee from '../plugins/apm-service-caller-callee/apm-service-caller-callee';
import ApmTimeSeries from '../plugins/apm-time-series/apm-time-series';
import BarEchart from '../plugins/bar-echart/bar-echart';
import ApmCallerBarChart from '../plugins/caller-bar-chart/caller-bar-chart';
import ApmCallerLineChart from '../plugins/caller-line-chart/caller-line-chart';
import ApmCallerPieChart from '../plugins/caller-pie-chart/caller-pie-chart';
import ChartRow from '../plugins/chart-row/chart-row';
import ColumnBarEchart from '../plugins/column-bar-echart/column-bar-echart';
import EventLogChart from '../plugins/event-log-chart/event-log-chart';
import ExceptionGuide from '../plugins/exception-guide/exception-guide';
import IconChart from '../plugins/icon-chart/icon-chart';
import K8sCustomGraph from '../plugins/k8s-custom-graph/k8s-custom-graph';
import LineBarEchart from '../plugins/line-bar-echart/line-bar-echart';
import ListChart from '../plugins/list-chart/list-chart';
import MessageChart from '../plugins/message-chart/message-chart';
import NumberChart from '../plugins/number-chart/number-chart';
import PercentageBarChart from '../plugins/percentage-bar/percentage-bar';
import PerformanceChart from '../plugins/performance-chart/performance-chart';
import PieEcharts from '../plugins/pie-echart/pie-echart';
import PortStatusChart from '../plugins/port-status-chart/port-status-chart';
import ProfilinGraph from '../plugins/profiling-graph/profiling-graph';
import RatioRingChart from '../plugins/ratio-ring-chart/ratio-ring-chart';
import RelatedLogChart from '../plugins/related-log-chart/related-log-chart';
// import RelationGraph from '../plugins/relation-graph/relation-graph';
import ResourceChart from '../plugins/resource-chart/resource-chart';
import StatusListChart from '../plugins/status-list-chart/status-list-chart';
import ChinaMap from '../plugins/status-map/status-map';
import TableBarChart from '../plugins/table-bar-chart/table-bar-chart';
import TableChart from '../plugins/table-chart/table-chart';
import TagChart from '../plugins/tag-chart/tag-chart';
import TextUnit from '../plugins/text-unit/text-unit';
import LineEcharts from '../plugins/time-series/time-series';
import TimeSeriesForecast from '../plugins/time-series-forecast/time-series-forecast';
import TimeSeriesOutlier from '../plugins/time-series-outlier/time-series-outlier';
import { initLogRetrieveWindowsFields } from '../utils/init-windows';

import type { ChartTitleMenuType, IDataItem, PanelModel, ZrClickEvent } from '../typings';
import type { TimeRangeType } from 'monitor-pc/components/time-range/time-range';
import type { PanelToolsType } from 'monitor-pc/pages/monitor-k8s/typings';
import type { IQueryOption } from 'monitor-pc/pages/performance/performance-type';
import type { IDetectionConfig } from 'monitor-pc/pages/strategy-config/strategy-config-set-new/typings';

import './chart-wrapper.scss';

interface IChartWrapperProps {
  panel: PanelModel;
  chartChecked?: boolean;
  collapse?: boolean;
  detectionConfig?: IDetectionConfig;
  needHoverStryle?: boolean;
  needCheck?: boolean;
  customMenuList?: ChartTitleMenuType[];
  isSingleChart?: boolean;
}
interface IChartWrapperEvent {
  onChartCheck: boolean;
  onCollapse: boolean;
  onCollectChart?: () => void;
  onChangeHeight?: (height: number) => void;
  onDblClick?: () => void;
  onZrClick?: (event: ZrClickEvent) => void;
  onDimensionsOfSeries?: string[];
<<<<<<< HEAD
  onMenuClick?: (data: IDataItem) => void;
}
// interface IChartWrapperEvent {
//   onChartCheck: boolean;
//   onCollapse: boolean;
//   onCollectChart?: () => void;
//   onChangeHeight?: (height: number) => void;
//   onDblClick?: () => void;
//   onZrClick?: (event: ZrClickEvent) => void;
// }
=======
  /** 图表鼠标右击事件的回调方法 */
  onMenuClick?: (data: IDataItem) => void;
}

>>>>>>> 360648ea
@Component({
  components: {
    RelationGraph: () => import(/* webpackChunkName: "RelationGraph" */ '../plugins/relation-graph/relation-graph'),
    MonitorRetrieve: () =>
      import(/* webpackChunkName: "MonitorRetrieve" */ '../plugins/monitor-retrieve/monitor-retrieve'),
  },
})
export default class ChartWrapper extends tsc<IChartWrapperProps, IChartWrapperEvent> {
  @Prop({ required: true, type: Object }) readonly panel: PanelModel;
  /** 检测算法 */
  @Prop({ type: Object }) detectionConfig: IDetectionConfig;
  /* 是否可选中图表 */
  @Prop({ type: Boolean, default: true }) needCheck: boolean;
  @Prop({ type: Boolean, default: undefined }) collapse: boolean;
  @Prop({ type: Boolean, default: undefined }) chartChecked: boolean;
  @Prop({ type: Array, default: null }) customMenuList: ChartTitleMenuType[];
  // 是否为单图模式
  @Prop({ default: false, type: Boolean }) isSingleChart: boolean;

  // 图表的数据时间间隔
  @InjectReactive('timeRange') readonly timeRange!: TimeRangeType;
  // 图表刷新间隔
  @InjectReactive('refleshInterval') readonly refleshInterval!: number;
  // 时间对比的偏移量
  @InjectReactive('timeOffset') readonly timeOffset: string[];
  // 对比类型
  @InjectReactive('compareType') compareType: PanelToolsType.CompareId;
  @InjectReactive('readonly') readonly: boolean;

  /** 鼠标在图表内 */
  showHeaderMoreTool = true;
  /** 图表加载状态 */
  loading = false;
  /** 是否显示大图 */
  showViewDetail = false;
  /** 查看大图参数配置 */
  viewQueryConfig = {};

  errorMsg = '';

  /** 水印图 */
  waterMaskImg = '';

  /** 对比工具栏数据 */
  get compareValue(): IQueryOption {
    return {
      compare: {
        type: this.compareType !== 'time' ? 'none' : this.compareType,
        value: this.compareType === 'time' ? this.timeOffset : '',
      },
      tools: {
        timeRange: this.timeRange,
        refleshInterval: this.refleshInterval,
        searchValue: [],
      },
    };
  }

  /** hover样式 */
  get needHoverStryle() {
    const { time_series_forecast, time_series_list } = this.panel?.options || {};
    return (time_series_list?.need_hover_style ?? true) && (time_series_forecast?.need_hover_style ?? true);
  }

  get isChecked() {
    return this.chartChecked === undefined ? this.panel.checked : this.chartChecked;
  }

  get isCollapsed() {
    return this.collapse === undefined ? this.panel.collapsed : this.collapse;
  }
  get needWaterMask() {
    return !['log-retrieve'].includes(this.panel?.type);
  }
  beforeCreate() {
    initLogRetrieveWindowsFields();
  }
  /**
   * @description: 供子组件更新loading的状态
   * @param {boolean} loading
   */
  handleChangeLoading(loading: boolean) {
    this.loading = loading;
  }

  /**
   * @description: 错误处理
   * @param {string} msg
   */
  handleErrorMsgChange(msg: string) {
    this.errorMsg = msg;
  }

  /**
   * @description: 清除错误
   */
  handleClearErrorMsg() {
    this.errorMsg = '';
  }
  /**
   * @description: 查看大图
   * @param {boolean} loading
   */
  handleFullScreen(config: PanelModel, compareValue?: typeof this.compareValue) {
    this.viewQueryConfig = {
      config: JSON.parse(JSON.stringify(config)),
      compareValue: JSON.parse(JSON.stringify({ ...this.compareValue, ...compareValue })),
    };
    this.showViewDetail = true;
  }
  /**
   * @description: 保存到仪表盘
   * @param {*}
   */
  @Emit('collectChart')
  handleCollectChart(v) {
    return v;
  }
  /**
   * @description: 关闭查看大图弹窗
   */
  handleCloseViewDetail() {
    this.showViewDetail = false;
    this.viewQueryConfig = {};
  }
  @Emit('chartCheck')
  handleChartCheck() {
    return !this.isChecked;
  }
  @Emit('collapse')
  handleCollapsed() {
    return !this.isCollapsed;
  }
  @Emit('changeHeight')
  handleChangeHeight(height: number) {
    return height;
  }
  @Emit('dimensionsOfSeries')
  handleDimensionsOfSeries(dimensions: string[]) {
    return dimensions;
  }
  handleDblClick() {
    this.$emit('dblClick');
  }
  @Emit('zrClick')
  handleZrClick(event: ZrClickEvent) {
    return event;
  }
  @Emit('menuClick')
  handleMenuClick(data) {
    return data;
  }
  handlePanel2Chart() {
    switch (this.panel.type) {
      case 'line-bar':
        return (
          <LineBarEchart
            panel={this.panel}
            onLoading={this.handleChangeLoading}
          />
        );
      case 'status-map':
        return (
          <ChinaMap
            clearErrorMsg={this.handleClearErrorMsg}
            panel={this.panel}
            onErrorMsg={this.handleErrorMsgChange}
            onLoading={this.handleChangeLoading}
          />
        );
      case 'pie-echart':
        return (
          <PieEcharts
            clearErrorMsg={this.handleClearErrorMsg}
            panel={this.panel}
            onErrorMsg={this.handleErrorMsgChange}
            onLoading={this.handleChangeLoading}
          />
        );
      case 'ratio-ring':
        return (
          <RatioRingChart
            clearErrorMsg={this.handleClearErrorMsg}
            panel={this.panel}
            onErrorMsg={this.handleErrorMsgChange}
            onLoading={this.handleChangeLoading}
          />
        );
      case 'apdex-chart':
        return (
          <ApdexChart
            clearErrorMsg={this.handleClearErrorMsg}
            panel={this.panel}
            onErrorMsg={this.handleErrorMsgChange}
            onLoading={this.handleChangeLoading}
          />
        );
      case 'percentage-bar':
        return (
          <PercentageBarChart
            clearErrorMsg={this.handleClearErrorMsg}
            panel={this.panel}
            onErrorMsg={this.handleErrorMsgChange}
            onLoading={this.handleChangeLoading}
          />
        );
      case 'bar-echart':
        return (
          <BarEchart
            panel={this.panel}
            onLoading={this.handleChangeLoading}
          />
        );
      case 'number-chart':
        return (
          <NumberChart
            clearErrorMsg={this.handleClearErrorMsg}
            panel={this.panel}
            onErrorMsg={this.handleErrorMsgChange}
            onLoading={this.handleChangeLoading}
          />
        );
      case 'tag-chart':
        return <TagChart panel={this.panel} />;
      case 'table-chart':
        return (
          <TableChart
            clearErrorMsg={this.handleClearErrorMsg}
            panel={this.panel}
            onChangeHeight={this.handleChangeHeight}
            onErrorMsg={this.handleErrorMsgChange}
            onLoading={this.handleChangeLoading}
          />
        );
      case 'table-bar-chart':
        return (
          <TableBarChart
            panel={this.panel}
            onLoading={this.handleChangeLoading}
          />
        );
      case 'icon-chart':
        return (
          <IconChart
            clearErrorMsg={this.handleClearErrorMsg}
            panel={this.panel}
            onErrorMsg={this.handleErrorMsgChange}
            onLoading={this.handleChangeLoading}
          />
        );
      case 'row':
        return (
          <ChartRow
            panel={this.panel}
            onCollapse={this.handleCollapsed}
          />
        );
      case 'list-chart':
        return (
          <ListChart
            clearErrorMsg={this.handleClearErrorMsg}
            panel={this.panel}
            onErrorMsg={this.handleErrorMsgChange}
            onLoading={this.handleChangeLoading}
          />
        );
      case 'text':
      case 'text-unit':
        return (
          <TextUnit
            panel={this.panel}
            onLoading={this.handleChangeLoading}
          />
        );
      // 不需要报错显示
      case 'port-status':
      case 'status':
        return (
          <PortStatusChart
            panel={this.panel}
            onLoading={this.handleChangeLoading}
          />
        );
      case 'time-series-forecast':
        return (
          <TimeSeriesForecast
            clearErrorMsg={this.handleClearErrorMsg}
            customMenuList={['screenshot', 'explore', 'set', 'area']}
            panel={this.panel}
            showHeaderMoreTool={this.showHeaderMoreTool}
            onErrorMsg={this.handleErrorMsgChange}
            onLoading={this.handleChangeLoading}
          />
        );
      case 'time-series-outlier':
        return (
          <TimeSeriesOutlier
            clearErrorMsg={this.handleClearErrorMsg}
            customMenuList={['screenshot', 'explore', 'set', 'area']}
            panel={this.panel}
            showHeaderMoreTool={this.showHeaderMoreTool}
            onErrorMsg={this.handleErrorMsgChange}
            onLoading={this.handleChangeLoading}
          />
        );
      case 'aiops-dimension-lint':
        return (
          <AiopsDimensionLint
            panel={this.panel}
            {...{
              props: this.$attrs,
            }}
            clearErrorMsg={this.handleClearErrorMsg}
            showHeaderMoreTool={this.showHeaderMoreTool}
            onCollectChart={this.handleCollectChart}
            onDimensionsOfSeries={this.handleDimensionsOfSeries}
            onErrorMsg={this.handleErrorMsgChange}
            onFullScreen={this.handleFullScreen}
            onLoading={this.handleChangeLoading}
          />
        );
      case 'graphs':
        return (
          <AiopsChart
            clearErrorMsg={this.handleClearErrorMsg}
            panels={this.panel.panels}
            onDimensionsOfSeries={this.handleDimensionsOfSeries}
            onErrorMsg={this.handleErrorMsgChange}
          />
        );
      case 'event-log':
        return (
          <EventLogChart
            clearErrorMsg={this.handleClearErrorMsg}
            panel={this.panel}
            onChangeHeight={this.handleChangeHeight}
            onErrorMsg={this.handleErrorMsgChange}
            onLoading={this.handleChangeLoading}
          />
        );
      // case 'relation-graph':
      //   return (
      //     <relation-graph
      //       clearErrorMsg={this.handleClearErrorMsg}
      //       panel={this.panel}
      //       onErrorMsg={this.handleErrorMsgChange}
      //       onLoading={this.handleChangeLoading}
      //     />
      //   );
      case 'api_message':
        return (
          <MessageChart
            clearErrorMsg={this.handleClearErrorMsg}
            panel={this.panel}
            onErrorMsg={this.handleErrorMsgChange}
            onLoading={this.handleChangeLoading}
          />
        );
      case 'profiling':
        return (
          <ProfilinGraph
            clearErrorMsg={this.handleClearErrorMsg}
            panel={this.panel}
            onErrorMsg={this.handleErrorMsgChange}
            onLoading={this.handleChangeLoading}
          />
        );
      case 'related-log-chart':
        return (
          <RelatedLogChart
            clearErrorMsg={this.handleClearErrorMsg}
            panel={this.panel}
            onErrorMsg={this.handleErrorMsgChange}
            onLoading={this.handleChangeLoading}
          />
        );
      case 'log-retrieve':
        return <monitor-retrieve />;
      case 'exception-guide':
        return (
          <ExceptionGuide
            clearErrorMsg={this.handleClearErrorMsg}
            panel={this.panel}
            onErrorMsg={this.handleErrorMsgChange}
          />
        );
      case 'resource':
        return (
          <ResourceChart
            clearErrorMsg={this.handleClearErrorMsg}
            panel={this.panel}
            showHeaderMoreTool={this.showHeaderMoreTool}
            onCollectChart={this.handleCollectChart}
            onErrorMsg={this.handleErrorMsgChange}
            onFullScreen={this.handleFullScreen}
          />
        );
      case 'status-list':
        return (
          <StatusListChart
            clearErrorMsg={this.handleClearErrorMsg}
            panel={this.panel}
            onErrorMsg={this.handleErrorMsgChange}
          />
        );
      case 'column-bar':
        return (
          <ColumnBarEchart
            clearErrorMsg={this.handleClearErrorMsg}
            panel={this.panel}
            onErrorMsg={this.handleErrorMsgChange}
          />
        );
      case 'performance-chart':
        return (
          <PerformanceChart
            clearErrorMsg={this.handleClearErrorMsg}
            panel={this.panel}
            showHeaderMoreTool={this.showHeaderMoreTool}
            onCollectChart={this.handleCollectChart}
            onDimensionsOfSeries={this.handleDimensionsOfSeries}
            onErrorMsg={this.handleErrorMsgChange}
            onFullScreen={this.handleFullScreen}
            onLoading={this.handleChangeLoading}
          />
        );
      case 'apm-timeseries-chart':
        return (
          <ApmTimeSeries
            clearErrorMsg={this.handleClearErrorMsg}
            customMenuList={this.customMenuList}
            panel={this.panel}
            showHeaderMoreTool={this.showHeaderMoreTool}
            onCollectChart={this.handleCollectChart}
            onDimensionsOfSeries={this.handleDimensionsOfSeries}
            onErrorMsg={this.handleErrorMsgChange}
            onFullScreen={this.handleFullScreen}
            onLoading={this.handleChangeLoading}
          />
        );
      case 'relation-graph':
      case 'apm-relation-graph':
        return <ApmRelationGraph panel={this.panel} />;
      case 'apm-service-caller-callee':
        return <ApmServiceCallerCallee panel={this.panel} />;
      case 'alarm-event-chart':
        return <AlarmEventChart panel={this.panel} />;
      case 'apm_heatmap':
        return (
          <ApmHeatmap
            panel={this.panel}
            onLoading={this.handleChangeLoading}
            onZrClick={this.handleZrClick}
          />
        );
      case 'caller-line-chart':
        return (
          <ApmCallerLineChart
            clearErrorMsg={this.handleClearErrorMsg}
            panel={this.panel}
            showHeaderMoreTool={this.showHeaderMoreTool}
            onCollectChart={this.handleCollectChart}
            onDblClick={this.handleDblClick}
            onDimensionsOfSeries={this.handleDimensionsOfSeries}
            onErrorMsg={this.handleErrorMsgChange}
            onFullScreen={this.handleFullScreen}
            onLoading={this.handleChangeLoading}
            onZrClick={this.handleZrClick}
          />
        );
      case 'caller-pie-chart':
        return (
          <ApmCallerPieChart
            panel={this.panel}
            onMenuClick={this.handleMenuClick}
          />
        );
      case 'caller-bar-chart':
        return (
          <ApmCallerBarChart
            panel={this.panel}
            onMenuClick={this.handleMenuClick}
          />
        );

      case 'apm_custom_graph':
        return (
          <ApmCustomGraph
            clearErrorMsg={this.handleClearErrorMsg}
            isSingleChart={this.isSingleChart}
            panel={this.panel}
            showHeaderMoreTool={this.showHeaderMoreTool}
            onCollectChart={this.handleCollectChart}
            onDblClick={this.handleDblClick}
            onDimensionsOfSeries={this.handleDimensionsOfSeries}
            onErrorMsg={this.handleErrorMsgChange}
            onFullScreen={this.handleFullScreen}
            onLoading={this.handleChangeLoading}
          />
        );
      case 'k8s_custom_graph':
        return (
          <K8sCustomGraph
            clearErrorMsg={this.handleClearErrorMsg}
            isSingleChart={this.isSingleChart}
            panel={this.panel}
            showHeaderMoreTool={this.showHeaderMoreTool}
            onCollectChart={this.handleCollectChart}
            onDblClick={this.handleDblClick}
            onDimensionsOfSeries={this.handleDimensionsOfSeries}
            onErrorMsg={this.handleErrorMsgChange}
            onFullScreen={this.handleFullScreen}
            onLoading={this.handleChangeLoading}
          />
        );
      // 不需要报错显示
      // case 'graph':
      default:
        return (
          <LineEcharts
            clearErrorMsg={this.handleClearErrorMsg}
            panel={this.panel}
            showHeaderMoreTool={this.showHeaderMoreTool}
            onCollectChart={this.handleCollectChart}
            onDblClick={this.handleDblClick}
            onDimensionsOfSeries={this.handleDimensionsOfSeries}
            onErrorMsg={this.handleErrorMsgChange}
            onFullScreen={this.handleFullScreen}
            onLoading={this.handleChangeLoading}
            onZrClick={this.handleZrClick}
          />
        );
    }
  }
  render() {
    return (
      <div
        style={{ 'border-color': this.panel.type === 'tag-chart' ? '#eaebf0' : 'transparent' }}
        class={{
          'chart-wrapper': true,
          'grafana-check': this.panel.canSetGrafana,
          'is-checked': this.isChecked,
          'is-collapsed': this.isCollapsed,
          'hover-style': this.needCheck && this.needHoverStryle,
          'row-chart': this.panel.type === 'row',
        }}
        // onMouseenter={() => (this.showHeaderMoreTool = true)}
        // onMouseleave={() => (this.showHeaderMoreTool = false)}
      >
        {window?.graph_watermark && this.needWaterMask && (
          <div
            class='wm'
            v-watermark={{
              text: window.user_name || window.username,
            }}
          />
        )}
        {this.handlePanel2Chart()}
        {this.loading ? (
          <img
            class='loading-icon'
            alt=''
            src={loadingIcon}
          />
        ) : undefined}
        {!this.readonly && this.panel.canSetGrafana && !this.panel.options?.disable_wrap_check && (
          <span
            class='check-mark'
            onClick={this.handleChartCheck}
          />
        )}
        {/* 全屏查看大图 */}
        {this.showViewDetail && (
          <ViewDetail
            show={this.showViewDetail}
            viewConfig={this.viewQueryConfig}
            on-close-modal={this.handleCloseViewDetail}
          />
        )}
        {!!this.errorMsg && (
          <span
            class='is-error'
            v-bk-tooltips={{
              content: this.errorMsg,
              extCls: 'chart-wrapper-error-tooltip',
              placement: 'top-start',
              allowHTML: false,
            }}
          />
        )}
      </div>
    );
  }
}<|MERGE_RESOLUTION|>--- conflicted
+++ resolved
@@ -99,23 +99,10 @@
   onDblClick?: () => void;
   onZrClick?: (event: ZrClickEvent) => void;
   onDimensionsOfSeries?: string[];
-<<<<<<< HEAD
-  onMenuClick?: (data: IDataItem) => void;
-}
-// interface IChartWrapperEvent {
-//   onChartCheck: boolean;
-//   onCollapse: boolean;
-//   onCollectChart?: () => void;
-//   onChangeHeight?: (height: number) => void;
-//   onDblClick?: () => void;
-//   onZrClick?: (event: ZrClickEvent) => void;
-// }
-=======
   /** 图表鼠标右击事件的回调方法 */
   onMenuClick?: (data: IDataItem) => void;
 }
 
->>>>>>> 360648ea
 @Component({
   components: {
     RelationGraph: () => import(/* webpackChunkName: "RelationGraph" */ '../plugins/relation-graph/relation-graph'),
