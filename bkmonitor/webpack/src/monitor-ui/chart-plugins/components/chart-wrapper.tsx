/*
 * Tencent is pleased to support the open source community by making
 * 蓝鲸智云PaaS平台 (BlueKing PaaS) available.
 *
 * Copyright (C) 2021 THL A29 Limited, a Tencent company.  All rights reserved.
 *
 * 蓝鲸智云PaaS平台 (BlueKing PaaS) is licensed under the MIT License.
 *
 * License for 蓝鲸智云PaaS平台 (BlueKing PaaS):
 *
 * ---------------------------------------------------
 * Permission is hereby granted, free of charge, to any person obtaining a copy of this software and associated
 * documentation files (the "Software"), to deal in the Software without restriction, including without limitation
 * the rights to use, copy, modify, merge, publish, distribute, sublicense, and/or sell copies of the Software, and
 * to permit persons to whom the Software is furnished to do so, subject to the following conditions:
 *
 * The above copyright notice and this permission notice shall be included in all copies or substantial portions of
 * the Software.
 *
 * THE SOFTWARE IS PROVIDED "AS IS", WITHOUT WARRANTY OF ANY KIND, EXPRESS OR IMPLIED, INCLUDING BUT NOT LIMITED TO
 * THE WARRANTIES OF MERCHANTABILITY, FITNESS FOR A PARTICULAR PURPOSE AND NONINFRINGEMENT. IN NO EVENT SHALL THE
 * AUTHORS OR COPYRIGHT HOLDERS BE LIABLE FOR ANY CLAIM, DAMAGES OR OTHER LIABILITY, WHETHER IN AN ACTION OF
 * CONTRACT, TORT OR OTHERWISE, ARISING FROM, OUT OF OR IN CONNECTION WITH THE SOFTWARE OR THE USE OR OTHER DEALINGS
 * IN THE SOFTWARE.
 */
import { Component, Emit, InjectReactive, Prop } from 'vue-property-decorator';
import { Component as tsc } from 'vue-tsx-support';

// import ViewDetail from 'monitor-pc/pages/view-detail/view-detail.vue';
import ViewDetail from 'monitor-pc/pages/view-detail/view-detail-new';

import loadingIcon from '../icons/spinner.svg';
import AiopsChart from '../plugins/aiops-chart/aiops-chart';
import AiopsDimensionLint from '../plugins/aiops-dimension-lint/aiops-dimension-lint';
import AlarmEventChart from '../plugins/alarm-event-chart/alarm-event-chart';
import ApdexChart from '../plugins/apdex-chart/apdex-chart';
<<<<<<< HEAD
=======
import ApmRelationGraph from '../plugins/apm-relation-graph/apm-relation-graph';
>>>>>>> 4847316f
import ApmTimeSeries from '../plugins/apm-time-series/apm-time-series';
import BarEchart from '../plugins/bar-echart/bar-echart';
import ChartRow from '../plugins/chart-row/chart-row';
import ColumnBarEchart from '../plugins/column-bar-echart/column-bar-echart';
import EventLogChart from '../plugins/event-log-chart/event-log-chart';
import ExceptionGuide from '../plugins/exception-guide/exception-guide';
import IconChart from '../plugins/icon-chart/icon-chart';
import LineBarEchart from '../plugins/line-bar-echart/line-bar-echart';
import ListChart from '../plugins/list-chart/list-chart';
import MessageChart from '../plugins/message-chart/message-chart';
import NumberChart from '../plugins/number-chart/number-chart';
import PercentageBarChart from '../plugins/percentage-bar/percentage-bar';
import PerformanceChart from '../plugins/performance-chart/performance-chart';
import PieEcharts from '../plugins/pie-echart/pie-echart';
import PortStatusChart from '../plugins/port-status-chart/port-status-chart';
import ProfilinGraph from '../plugins/profiling-graph/profiling-graph';
import RatioRingChart from '../plugins/ratio-ring-chart/ratio-ring-chart';
import RelatedLogChart from '../plugins/related-log-chart/related-log-chart';
import RelationGraph from '../plugins/relation-graph/relation-graph';
import ResourceChart from '../plugins/resource-chart/resource-chart';
import StatusListChart from '../plugins/status-list-chart/status-list-chart';
import ChinaMap from '../plugins/status-map/status-map';
import TableBarChart from '../plugins/table-bar-chart/table-bar-chart';
import TableChart from '../plugins/table-chart/table-chart';
import TagChart from '../plugins/tag-chart/tag-chart';
import TextUnit from '../plugins/text-unit/text-unit';
import LineEcharts from '../plugins/time-series/time-series';
import TimeSeriesForecast from '../plugins/time-series-forecast/time-series-forecast';
import TimeSeriesOutlier from '../plugins/time-series-outlier/time-series-outlier';

import type { ChartTitleMenuType, PanelModel } from '../typings';
import type { TimeRangeType } from 'monitor-pc/components/time-range/time-range';
import type { PanelToolsType } from 'monitor-pc/pages/monitor-k8s/typings';
import type { IQueryOption } from 'monitor-pc/pages/performance/performance-type';
import type { IDetectionConfig } from 'monitor-pc/pages/strategy-config/strategy-config-set-new/typings';

import './chart-wrapper.scss';

interface IChartWrapperProps {
  panel: PanelModel;
  chartChecked?: boolean;
  collapse?: boolean;
  detectionConfig?: IDetectionConfig;
  needHoverStryle?: boolean;
  needCheck?: boolean;
  customMenuList?: ChartTitleMenuType[];
}
interface IChartWrapperEvent {
  onChartCheck: boolean;
  onCollapse: boolean;
  onCollectChart?: () => void;
  onDimensionsOfSeries?: string[];
}
interface IChartWrapperEvent {
  onChartCheck: boolean;
  onCollapse: boolean;
  onCollectChart?: () => void;
  onChangeHeight?: (height: number) => void;
  onDblClick?: () => void;
}
@Component
export default class ChartWrapper extends tsc<IChartWrapperProps, IChartWrapperEvent> {
  @Prop({ required: true, type: Object }) readonly panel: PanelModel;
  /** 检测算法 */
  @Prop({ type: Object }) detectionConfig: IDetectionConfig;
  /* 是否可选中图表 */
  @Prop({ type: Boolean, default: true }) needCheck: boolean;
  @Prop({ type: Boolean, default: undefined }) collapse: boolean;
  @Prop({ type: Boolean, default: undefined }) chartChecked: boolean;
  @Prop({ type: Array, default: null }) customMenuList: ChartTitleMenuType[];

  // 图表的数据时间间隔
  @InjectReactive('timeRange') readonly timeRange!: TimeRangeType;
  // 图表刷新间隔
  @InjectReactive('refleshInterval') readonly refleshInterval!: number;
  // 时间对比的偏移量
  @InjectReactive('timeOffset') readonly timeOffset: string[];
  // 对比类型
  @InjectReactive('compareType') compareType: PanelToolsType.CompareId;
  @InjectReactive('readonly') readonly: boolean;

  /** 鼠标在图表内 */
  showHeaderMoreTool = false;
  /** 图表加载状态 */
  loading = false;
  /** 是否显示大图 */
  showViewDetail = false;
  /** 查看大图参数配置 */
  viewQueryConfig = {};

  errorMsg = '';

  /** 水印图 */
  waterMaskImg = '';

  /** 对比工具栏数据 */
  get compareValue(): IQueryOption {
    return {
      compare: {
        type: this.compareType !== 'time' ? 'none' : this.compareType,
        value: this.compareType === 'time' ? this.timeOffset : '',
      },
      tools: {
        timeRange: this.timeRange,
        refleshInterval: this.refleshInterval,
        searchValue: [],
      },
    };
  }

  /** hover样式 */
  get needHoverStryle() {
    const { time_series_forecast, time_series_list } = this.panel?.options || {};
    return (time_series_list?.need_hover_style ?? true) && (time_series_forecast?.need_hover_style ?? true);
  }

  get isChecked() {
    return this.chartChecked === undefined ? this.panel.checked : this.chartChecked;
  }

  get isCollapsed() {
    return this.collapse === undefined ? this.panel.collapsed : this.collapse;
  }

  /**
   * @description: 供子组件更新loading的状态
   * @param {boolean} loading
   */
  handleChangeLoading(loading: boolean) {
    this.loading = loading;
  }

  /**
   * @description: 错误处理
   * @param {string} msg
   */
  handleErrorMsgChange(msg: string) {
    this.errorMsg = msg;
  }

  /**
   * @description: 清除错误
   */
  handleClearErrorMsg() {
    this.errorMsg = '';
  }
  /**
   * @description: 查看大图
   * @param {boolean} loading
   */
  handleFullScreen(config: PanelModel, compareValue?: typeof this.compareValue) {
    this.viewQueryConfig = {
      config: JSON.parse(JSON.stringify(config)),
      compareValue: JSON.parse(JSON.stringify({ ...this.compareValue, ...compareValue })),
    };
    this.showViewDetail = true;
  }
  /**
   * @description: 保存到仪表盘
   * @param {*}
   */
  @Emit('collectChart')
  handleCollectChart() {}
  /**
   * @description: 关闭查看大图弹窗
   */
  handleCloseViewDetail() {
    this.showViewDetail = false;
    this.viewQueryConfig = {};
  }
  @Emit('chartCheck')
  handleChartCheck() {
    return !this.isChecked;
  }
  @Emit('collapse')
  handleCollapsed() {
    return !this.isCollapsed;
  }
  @Emit('changeHeight')
  handleChangeHeight(height: number) {
    return height;
  }
  @Emit('dimensionsOfSeries')
  handleDimensionsOfSeries(dimensions: string[]) {
    return dimensions;
  }
  handleDblClick() {
    this.$emit('dblClick');
  }
  handlePanel2Chart() {
    switch (this.panel.type) {
      case 'line-bar':
        return (
          <LineBarEchart
            panel={this.panel}
            onLoading={this.handleChangeLoading}
          />
        );
      case 'status-map':
        return (
          <ChinaMap
            clearErrorMsg={this.handleClearErrorMsg}
            panel={this.panel}
            onErrorMsg={this.handleErrorMsgChange}
            onLoading={this.handleChangeLoading}
          />
        );
      case 'pie-echart':
        return (
          <PieEcharts
            clearErrorMsg={this.handleClearErrorMsg}
            panel={this.panel}
            onErrorMsg={this.handleErrorMsgChange}
            onLoading={this.handleChangeLoading}
          />
        );
      case 'ratio-ring':
        return (
          <RatioRingChart
            clearErrorMsg={this.handleClearErrorMsg}
            panel={this.panel}
            onErrorMsg={this.handleErrorMsgChange}
            onLoading={this.handleChangeLoading}
          />
        );
      case 'apdex-chart':
        return (
          <ApdexChart
            clearErrorMsg={this.handleClearErrorMsg}
            panel={this.panel}
            onErrorMsg={this.handleErrorMsgChange}
            onLoading={this.handleChangeLoading}
          />
        );
      case 'percentage-bar':
        return (
          <PercentageBarChart
            clearErrorMsg={this.handleClearErrorMsg}
            panel={this.panel}
            onErrorMsg={this.handleErrorMsgChange}
            onLoading={this.handleChangeLoading}
          />
        );
      case 'bar-echart':
        return (
          <BarEchart
            panel={this.panel}
            onLoading={this.handleChangeLoading}
          />
        );
      case 'number-chart':
        return (
          <NumberChart
            clearErrorMsg={this.handleClearErrorMsg}
            panel={this.panel}
            onErrorMsg={this.handleErrorMsgChange}
            onLoading={this.handleChangeLoading}
          />
        );
      case 'tag-chart':
        return <TagChart panel={this.panel} />;
      case 'table-chart':
        return (
          <TableChart
            clearErrorMsg={this.handleClearErrorMsg}
            panel={this.panel}
            onChangeHeight={this.handleChangeHeight}
            onErrorMsg={this.handleErrorMsgChange}
            onLoading={this.handleChangeLoading}
          />
        );
      case 'table-bar-chart':
        return (
          <TableBarChart
            panel={this.panel}
            onLoading={this.handleChangeLoading}
          />
        );
      case 'icon-chart':
        return (
          <IconChart
            clearErrorMsg={this.handleClearErrorMsg}
            panel={this.panel}
            onErrorMsg={this.handleErrorMsgChange}
            onLoading={this.handleChangeLoading}
          />
        );
      case 'row':
        return (
          <ChartRow
            panel={this.panel}
            onCollapse={this.handleCollapsed}
          />
        );
      case 'list-chart':
        return (
          <ListChart
            clearErrorMsg={this.handleClearErrorMsg}
            panel={this.panel}
            onErrorMsg={this.handleErrorMsgChange}
            onLoading={this.handleChangeLoading}
          />
        );
      case 'text':
      case 'text-unit':
        return (
          <TextUnit
            panel={this.panel}
            onLoading={this.handleChangeLoading}
          />
        );
      // 不需要报错显示
      case 'port-status':
      case 'status':
        return (
          <PortStatusChart
            panel={this.panel}
            onLoading={this.handleChangeLoading}
          />
        );
      case 'time-series-forecast':
        return (
          <TimeSeriesForecast
            clearErrorMsg={this.handleClearErrorMsg}
            customMenuList={['screenshot', 'explore', 'set', 'area']}
            panel={this.panel}
            showHeaderMoreTool={this.showHeaderMoreTool}
            onErrorMsg={this.handleErrorMsgChange}
            onLoading={this.handleChangeLoading}
          />
        );
      case 'time-series-outlier':
        return (
          <TimeSeriesOutlier
            clearErrorMsg={this.handleClearErrorMsg}
            customMenuList={['screenshot', 'explore', 'set', 'area']}
            panel={this.panel}
            showHeaderMoreTool={this.showHeaderMoreTool}
            onErrorMsg={this.handleErrorMsgChange}
            onLoading={this.handleChangeLoading}
          />
        );
      case 'aiops-dimension-lint':
        return (
          <AiopsDimensionLint
            panel={this.panel}
            {...{
              props: this.$attrs,
            }}
            clearErrorMsg={this.handleClearErrorMsg}
            showHeaderMoreTool={this.showHeaderMoreTool}
            onCollectChart={this.handleCollectChart}
            onDimensionsOfSeries={this.handleDimensionsOfSeries}
            onErrorMsg={this.handleErrorMsgChange}
            onFullScreen={this.handleFullScreen}
            onLoading={this.handleChangeLoading}
          />
        );
      case 'graphs':
        return (
          <AiopsChart
            clearErrorMsg={this.handleClearErrorMsg}
            panels={this.panel.panels}
            onDimensionsOfSeries={this.handleDimensionsOfSeries}
            onErrorMsg={this.handleErrorMsgChange}
          />
        );
      case 'event-log':
        return (
          <EventLogChart
            clearErrorMsg={this.handleClearErrorMsg}
            panel={this.panel}
            onChangeHeight={this.handleChangeHeight}
            onErrorMsg={this.handleErrorMsgChange}
            onLoading={this.handleChangeLoading}
          />
        );
      case 'relation-graph':
        return (
          <RelationGraph
            clearErrorMsg={this.handleClearErrorMsg}
            panel={this.panel}
            onErrorMsg={this.handleErrorMsgChange}
            onLoading={this.handleChangeLoading}
          />
        );
      case 'api_message':
        return (
          <MessageChart
            clearErrorMsg={this.handleClearErrorMsg}
            panel={this.panel}
            onErrorMsg={this.handleErrorMsgChange}
            onLoading={this.handleChangeLoading}
          />
        );
      case 'profiling':
        return (
          <ProfilinGraph
            clearErrorMsg={this.handleClearErrorMsg}
            panel={this.panel}
            onErrorMsg={this.handleErrorMsgChange}
            onLoading={this.handleChangeLoading}
          />
        );
      case 'related-log-chart':
        return (
          <RelatedLogChart
            clearErrorMsg={this.handleClearErrorMsg}
            panel={this.panel}
            onErrorMsg={this.handleErrorMsgChange}
            onLoading={this.handleChangeLoading}
          />
        );
      case 'exception-guide':
        return (
          <ExceptionGuide
            clearErrorMsg={this.handleClearErrorMsg}
            panel={this.panel}
            onErrorMsg={this.handleErrorMsgChange}
          />
        );
      case 'resource':
        return (
          <ResourceChart
            clearErrorMsg={this.handleClearErrorMsg}
            panel={this.panel}
            showHeaderMoreTool={this.showHeaderMoreTool}
            onCollectChart={this.handleCollectChart}
            onErrorMsg={this.handleErrorMsgChange}
            onFullScreen={this.handleFullScreen}
          />
        );
      case 'status-list':
        return (
          <StatusListChart
            clearErrorMsg={this.handleClearErrorMsg}
            panel={this.panel}
            onErrorMsg={this.handleErrorMsgChange}
          />
        );
      case 'column-bar':
        return (
          <ColumnBarEchart
            clearErrorMsg={this.handleClearErrorMsg}
            panel={this.panel}
            onErrorMsg={this.handleErrorMsgChange}
          />
        );
      case 'performance-chart':
        return (
          <PerformanceChart
            clearErrorMsg={this.handleClearErrorMsg}
            panel={this.panel}
            showHeaderMoreTool={this.showHeaderMoreTool}
            onCollectChart={this.handleCollectChart}
            onDimensionsOfSeries={this.handleDimensionsOfSeries}
            onErrorMsg={this.handleErrorMsgChange}
            onFullScreen={this.handleFullScreen}
            onLoading={this.handleChangeLoading}
          />
        );
      case 'apm-timeseries-chart':
        return (
          <ApmTimeSeries
            clearErrorMsg={this.handleClearErrorMsg}
<<<<<<< HEAD
=======
            customMenuList={this.customMenuList}
>>>>>>> 4847316f
            panel={this.panel}
            showHeaderMoreTool={this.showHeaderMoreTool}
            onCollectChart={this.handleCollectChart}
            onDimensionsOfSeries={this.handleDimensionsOfSeries}
            onErrorMsg={this.handleErrorMsgChange}
            onFullScreen={this.handleFullScreen}
            onLoading={this.handleChangeLoading}
          />
        );
<<<<<<< HEAD
=======
      case 'apm-relation-graph':
        return <ApmRelationGraph />;
      case 'alarm-event-chart':
        return <AlarmEventChart panel={this.panel} />;
>>>>>>> 4847316f
      // 不需要报错显示
      // case 'graph':
      default:
        return (
          <LineEcharts
            clearErrorMsg={this.handleClearErrorMsg}
            panel={this.panel}
            showHeaderMoreTool={this.showHeaderMoreTool}
            onCollectChart={this.handleCollectChart}
            onDblClick={this.handleDblClick}
            onDimensionsOfSeries={this.handleDimensionsOfSeries}
            onErrorMsg={this.handleErrorMsgChange}
            onFullScreen={this.handleFullScreen}
            onLoading={this.handleChangeLoading}
          />
        );
    }
  }
  render() {
    return (
      <div
        style={{ 'border-color': this.panel.type === 'tag-chart' ? '#eaebf0' : 'transparent' }}
        class={{
          'chart-wrapper': true,
          'grafana-check': this.panel.canSetGrafana,
          'is-checked': this.isChecked,
          'is-collapsed': this.isCollapsed,
          'hover-style': this.needCheck && this.needHoverStryle,
          'row-chart': this.panel.type === 'row',
        }}
        onMouseenter={() => (this.showHeaderMoreTool = true)}
        onMouseleave={() => (this.showHeaderMoreTool = false)}
      >
        {!!window.graph_watermark && (
          <div
            class='wm'
            v-watermark={{
              text: window.user_name || window.username,
            }}
          />
        )}
        {this.handlePanel2Chart()}
        {this.loading ? (
          <img
            class='loading-icon'
            alt=''
            src={loadingIcon}
          />
        ) : undefined}
        {!this.readonly && this.panel.canSetGrafana && !this.panel.options?.disable_wrap_check && (
          <span
            class='check-mark'
            onClick={this.handleChartCheck}
          />
        )}
        {/* 全屏查看大图 */}
        {this.showViewDetail && (
          <ViewDetail
            show={this.showViewDetail}
            viewConfig={this.viewQueryConfig}
            on-close-modal={this.handleCloseViewDetail}
          />
        )}
        {!!this.errorMsg && (
          <span
            class='is-error'
            v-bk-tooltips={{
              content: this.errorMsg,
              extCls: 'chart-wrapper-error-tooltip',
              placement: 'top-start',
              allowHTML: false,
            }}
          />
        )}
      </div>
    );
  }
}<|MERGE_RESOLUTION|>--- conflicted
+++ resolved
@@ -34,10 +34,7 @@
 import AiopsDimensionLint from '../plugins/aiops-dimension-lint/aiops-dimension-lint';
 import AlarmEventChart from '../plugins/alarm-event-chart/alarm-event-chart';
 import ApdexChart from '../plugins/apdex-chart/apdex-chart';
-<<<<<<< HEAD
-=======
 import ApmRelationGraph from '../plugins/apm-relation-graph/apm-relation-graph';
->>>>>>> 4847316f
 import ApmTimeSeries from '../plugins/apm-time-series/apm-time-series';
 import BarEchart from '../plugins/bar-echart/bar-echart';
 import ChartRow from '../plugins/chart-row/chart-row';
@@ -503,10 +500,7 @@
         return (
           <ApmTimeSeries
             clearErrorMsg={this.handleClearErrorMsg}
-<<<<<<< HEAD
-=======
             customMenuList={this.customMenuList}
->>>>>>> 4847316f
             panel={this.panel}
             showHeaderMoreTool={this.showHeaderMoreTool}
             onCollectChart={this.handleCollectChart}
@@ -516,13 +510,10 @@
             onLoading={this.handleChangeLoading}
           />
         );
-<<<<<<< HEAD
-=======
       case 'apm-relation-graph':
         return <ApmRelationGraph />;
       case 'alarm-event-chart':
         return <AlarmEventChart panel={this.panel} />;
->>>>>>> 4847316f
       // 不需要报错显示
       // case 'graph':
       default:
