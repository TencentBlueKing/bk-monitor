/*
 * Tencent is pleased to support the open source community by making
 * 蓝鲸智云PaaS平台 (BlueKing PaaS) available.
 *
 * Copyright (C) 2021 THL A29 Limited, a Tencent company.  All rights reserved.
 *
 * 蓝鲸智云PaaS平台 (BlueKing PaaS) is licensed under the MIT License.
 *
 * License for 蓝鲸智云PaaS平台 (BlueKing PaaS):
 *
 * ---------------------------------------------------
 * Permission is hereby granted, free of charge, to any person obtaining a copy of this software and associated
 * documentation files (the "Software"), to deal in the Software without restriction, including without limitation
 * the rights to use, copy, modify, merge, publish, distribute, sublicense, and/or sell copies of the Software, and
 * to permit persons to whom the Software is furnished to do so, subject to the following conditions:
 *
 * The above copyright notice and this permission notice shall be included in all copies or substantial portions of
 * the Software.
 *
 * THE SOFTWARE IS PROVIDED "AS IS", WITHOUT WARRANTY OF ANY KIND, EXPRESS OR IMPLIED, INCLUDING BUT NOT LIMITED TO
 * THE WARRANTIES OF MERCHANTABILITY, FITNESS FOR A PARTICULAR PURPOSE AND NONINFRINGEMENT. IN NO EVENT SHALL THE
 * AUTHORS OR COPYRIGHT HOLDERS BE LIABLE FOR ANY CLAIM, DAMAGES OR OTHER LIABILITY, WHETHER IN AN ACTION OF
 * CONTRACT, TORT OR OTHERWISE, ARISING FROM, OUT OF OR IN CONNECTION WITH THE SOFTWARE OR THE USE OR OTHER DEALINGS
 * IN THE SOFTWARE.
 */
import { Component, Emit, InjectReactive, Prop, Ref, Watch } from 'vue-property-decorator';
import { modifiers, Component as tsc } from 'vue-tsx-support';

import { fetchItemStatus } from 'monitor-api/modules/strategies';

import { createMetricTitleTooltips, deduplicateByField, fitPosition } from '../../utils';
import { VariablesService } from '../../utils/variable';
import ChartMenu, { type IChartTitleMenuEvents } from './chart-title-menu';

import type {
  ChartTitleMenuType,
  CurrentTargetType,
  IExtendMetricData,
  IMenuChildItem,
  IMenuItem,
  ITitleAlarm,
  IViewOptions,
} from '../../typings';

import './chart-title.scss';

export interface IChartTitleProps {
  // 主标题
  title: string;
  // 副标题
  subtitle?: string;
  // 带icon说明
  description?: string;
  // 告警信息
  alarm?: ITitleAlarm;
  // 采集周期
  collectInterval?: string;
  // 是否显示更多图标
  showMore?: boolean;
  // 可设置图标的功能的id列表
  menuList?: ChartTitleMenuType[];
  dragging?: boolean;
  // 指标数据
  metrics?: IExtendMetricData[];
  // 是否显示添加指标到策略选项
  showAddMetric?: boolean;
  /** 是否展示title的各个icon */
  showTitleIcon?: boolean;
  // 下拉中是否显示添加指标到策略选项
  showMenuAddMetric?: boolean;
  // 是否实时
  isInstant?: boolean;
  /** 下钻类型 */
  drillDownOption?: IMenuChildItem[];
  initialized?: boolean;
  /** 修改掉菜单的点击区域, 为true时 菜单区域仅为icon区域 */
  customArea?: boolean;
  // 数据步长（步长过大情况时需要）
  collectIntervalDisplay?: string;
  rawInterval?: string;
  // 是否展示更多菜单
  needMoreMenu?: boolean;
  /** title的内容是否需要hover才展示 */
  isHoverShow?: boolean;
}

interface IChartTitleEvent {
  onMenuClick: IMenuItem;
  onSelectChild: IChartTitleMenuEvents['onSelectChild'];
  onAlarmClick: ITitleAlarm;
  onUpdateDragging: boolean;
  onMetricClick: IExtendMetricData;
  onAllMetricClick: () => void;
}

enum AlarmStatus {
  /** 已经配置策略 */
  already_config_strategy = 1,
  /** 没有配置策略 */
  not_confit_strategy = 0,
  /** 告警中 */
  on_warning = 2,
}

@Component
export default class ChartTitle extends tsc<
  IChartTitleProps,
  IChartTitleEvent,
  {
    title: string;
    subTitle: string;
    customSlot: string;
    iconList: string;
  }
> {
  @Prop({ default: '' }) title: string;
  @Prop({ default: '' }) subtitle: string;
  @Prop({ default: '' }) description: string;
  @Prop({ default: () => [] }) metrics: IExtendMetricData[];
  @Prop({ default: '0' }) collectInterval: string;
  @Prop({ default: false }) showMore: boolean;
  @Prop({ default: true }) needMoreMenu: boolean;
  @Prop({ default: false }) customArea: boolean;
  @Prop() menuList: ChartTitleMenuType[];
  @Prop({ default: () => [] }) drillDownOption: IMenuChildItem[];
  @Prop() dragging: boolean;
  @Prop({ type: Boolean, default: true }) showMenuAddMetric: boolean;
  @Prop({ type: Boolean, default: true }) showAddMetric: boolean;
  @Prop({ type: Boolean, default: true }) showTitleIcon: boolean;
  @Prop({ type: Boolean, default: false }) isInstant: boolean;
  @Prop({ type: Boolean, default: true }) initialized: boolean;
  @Prop({ type: String, default: '' }) collectIntervalDisplay: string;
  /** title的内容是否需要hover才展示 */
  @Prop({ type: Boolean, default: false }) isHoverShow: boolean;

  @Ref('chartTitle') chartTitleRef: HTMLDivElement;
  // 是否只读模式
  @InjectReactive('readonly') readonly readonly: boolean;
  // 图表特殊参数
  @InjectReactive('viewOptions') readonly viewOptions!: IViewOptions;
  // 图表的告警状态接口是否需要加入$current_target作为请求参数
  @InjectReactive('alertFilterable') readonly alertFilterable!: boolean;

  private showMenu = false;
  private menuLeft = 0;
  private popoverInstance = null;
  private alarmStatus: ITitleAlarm = { status: 0, alert_number: 0, strategy_number: 0 };
  private isShowChildren = false;
  private allowUpdateStatus = false;
  private eventSearchStr = '';
  get alarmTips() {
    // eslint-disable-next-line @typescript-eslint/naming-convention
    const { status, alert_number, strategy_number } = this.alarmStatus;
    let content = '';
    switch (status) {
      case AlarmStatus.already_config_strategy:
        content = window.i18n.t('已设置 {0} 个策略', [strategy_number]).toString();
        break;
      case AlarmStatus.on_warning:
        content = window.i18n.t('告警中，告警数量：{0}', [alert_number]).toString();
        break;
      default:
        content = window.i18n.t('未配置策略').toString();
        break;
    }
    return {
      content,
      showOnInit: false,
      trigger: 'mouseenter',
      placements: ['top'],
      allowHTML: false,
    };
  }
  /** aiops title高度不一致，需要特殊向上偏移 */
  get menuPosition() {
    return !this.showTitleIcon ? { top: '32px' } : {};
  }
  get showMetricAlarm() {
    const metrics = new Set(this.metrics?.map(item => item.metric_id) || []);
    return !this.readonly && Array.from(metrics).length === 1;
  }
  get metricTitleData() {
    return this.metrics[0];
  }

  get metricTitleTooltips() {
    return this.showMetricAlarm
      ? createMetricTitleTooltips(this.metricTitleData)
      : deduplicateByField(this.metrics, 'metric_id')
          .map(metric => createMetricTitleTooltips(metric))
          .join('<hr class="custom-hr" />');
  }

  get currentMetricsIds() {
    return this.metrics[0].metric_id || `${this.metrics[0].result_table_id}.${this.metrics[0].metric_field}`;
  }
  get showAddStrategy() {
    return !this.$route.name.includes('strategy');
  }
  get isMac() {
    return /Macintosh|Mac/.test(navigator.userAgent);
  }
  @Watch('metrics', { immediate: true })
  async handleMetricChange(v, o) {
    if (this.metrics?.length !== 1) return;
    const oldId = o?.length ? o[0].metric_id || `${o[0].result_table_id}.${o[0].metric_field}` : '';
    if (this.currentMetricsIds === oldId) return;
    !this.readonly && this.handleFetchItemStatus();
    this.allowUpdateStatus = true;
  }

  @Watch('viewOptions.current_target', { deep: true })
  currentTargetChange() {
    !this.readonly &&
      this.initialized &&
      this.allowUpdateStatus &&
      this.alertFilterable &&
      this.handleFetchItemStatus();
  }

  /**
   * 获取告警数据
   * @param ids 指标ids
   */
  async handleFetchItemStatus(ids: string = this.currentMetricsIds) {
    /** 需要额外参数的情况 */
    let otherParams: Record<string, any> = {};
    this.eventSearchStr = '';
    if (this.alertFilterable) {
      const variablesService = new VariablesService(this.viewOptions);
      otherParams = variablesService.transformVariables({ target: '$current_target' }) || {};
      this.eventSearchStr = this.handleEventSearchString(otherParams.target as CurrentTargetType);
    }
    const params = {
      metric_ids: [ids],
      ...otherParams,
      bk_biz_id: this.viewOptions?.filters?.bk_biz_id || this.$store.getters.bizId,
    };
    const data = await fetchItemStatus(params).catch(() => ({ [ids]: 0 }));
    this.alarmStatus = data?.[ids];
  }

  /**
   * 处理跳转事件中心的精确目标的搜索条件
   * @param target
   * @returns
   */
  handleEventSearchString(target: CurrentTargetType): string {
    let str = '';
    if (target?.bk_inst_id) {
      str = `bk_service_instance_id : ${target.bk_inst_id}`;
    } else if (target?.bk_target_ip) {
      str = `ip: ${target.bk_target_ip} AND bk_cloud_id : ${target.bk_target_cloud_id}`;
    }
    return str;
  }

  handleShowMenu(area: string, e: any) {
    // /** 如果自定义区域在菜单时需要阻止冒泡 */
    if (area !== 'all') {
      e.stopPropagation();
      e.preventDefault();
    }
    if ((this.customArea && area === 'all') || (!this.customArea && area !== 'all')) {
      this.showMenu = false;
      return;
    }

    if (!this.dragging) {
      if (!this.showMore) return;
      this.showMenu = !this.showMenu;
      const rect = this.chartTitleRef.getBoundingClientRect();
      const { innerWidth } = window;
      // 自身宽度 + 距离右侧浏览器窗口宽度（innerWidth - rect.right）
      const rightWidth = 180 + innerWidth - rect.right;
      const position = fitPosition(
        {
          left: e.x,
          top: e.y,
        },
        rightWidth
      );
      this.menuLeft = position.left - rect.x;
    }
    this.$emit('updateDragging', false);
  }
  handleMenuClick(item: IMenuItem) {
    item.checked = !item.checked;
    this.$emit('menuClick', item);
    this.isShowChildren = false;
    this.showMenu = false;
    // this.handleTitleBlur();
  }
  /**
   * 点击下来菜单的子选项
   */
  @Emit('selectChild')
  handleMenuChildClick(data: IChartTitleMenuEvents['onSelectChild']) {
    return data;
  }
  handleMetricSelect(metric: IExtendMetricData) {
    this.$emit('metricClick', metric);
  }
  handleAllMetricSelect(e: Event) {
    e.stopPropagation();
    this.$emit('allMetricClick');
  }
  @Emit('alarmClick')
  handleAlarmClick() {
    return {
      ...this.alarmStatus,
      targetStr: this.eventSearchStr,
    };
  }
  handleShowTips(e: MouseEvent) {
    if (this.metricTitleData) {
      e.stopPropagation();
      if (e.target !== e.currentTarget) return;
      this.popoverInstance = this.$bkPopover(e.target, {
        content: this.metricTitleTooltips,
        trigger: 'manual',
        theme: 'tippy-metric',
        arrow: true,
        placement: 'auto',
        boundary: 'window',
      });
      this.popoverInstance?.show(100);
    }
  }
  handleHideTips(e: MouseEvent) {
    e.stopPropagation();
    if (e.target !== e.currentTarget) return;
    this.popoverInstance?.hide(0);
    this.popoverInstance?.destroy();
    this.popoverInstance = null;
  }
  handleTitleBlur() {
    setTimeout(() => {
      if (!this.isShowChildren) {
        this.showMenu = false;
        this.isShowChildren = false;
      }
    }, 200);
  }
  handleShowChildren() {
    this.isShowChildren = true;
  }

  handleChildMenuToggle(val: boolean) {
    if (!val) {
      this.showMenu = false;
      this.isShowChildren = false;
    }
  }

  render() {
    return (
      <div class='title-wrapper'>
        <div
          ref='chartTitle'
          class='chart-title'
          tabindex={-1}
          onBlur={this.handleTitleBlur}
          onClick={this.handleShowMenu.bind(this, 'all')}
        >
          <div class='main-title'>
            {this.showMetricAlarm && this.showTitleIcon ? (
              <i
                class={[
                  'icon-monitor',
                  'alarm-icon',
                  'icon-btn',
                  this.alarmStatus.status === AlarmStatus.already_config_strategy && 'icon-mc-strategy status-strategy',
                  this.alarmStatus.status === AlarmStatus.not_confit_strategy &&
                    'icon-mc-strategy status-strategy-not-config',
                  this.alarmStatus.status === AlarmStatus.on_warning && 'icon-mc-chart-alert status-3',
                ]}
                v-bk-tooltips={this.alarmTips}
                onClick={modifiers.stop(this.handleAlarmClick)}
              />
            ) : undefined}
            <div
              style={{ fontWeight: this.isMac ? 500 : 600 }}
              class={['title-name', { 'has-more': this.showMore }]}
              v-bk-overflow-tips={{
                interactive: this.showTitleIcon,
                onShow: () => {
                  return !this.$scopedSlots?.title;
                },
              }}
            >
              {this.$scopedSlots?.title ? this.$scopedSlots?.title?.('') : this.title}
            </div>
            {this.initialized && [
              (this.showTitleIcon && this.showMetricAlarm && this.metricTitleData?.collect_interval) ||
              this.collectIntervalDisplay ? (
                <span
                  key='title-interval'
                  class='title-interval'
                  v-bk-tooltips={{
                    content: this.$t('数据步长'),
                    delay: 200,
                    appendTo: () => document.body,
                  }}
                >
                  {this.collectIntervalDisplay
                    ? this.collectIntervalDisplay
                    : `${this.metricTitleData.collect_interval}${this.metricTitleData.collect_interval < 10 ? 'm' : 's'}`}
                </span>
              ) : undefined,
              this.$scopedSlots?.customSlot?.(''),
              this.showTitleIcon && this.metrics.length ? (
                <i
                  key={'custom-icon'}
                  style={{ display: this.showMore ? 'flex' : 'none' }}
                  class='bk-icon icon-info-circle tips-icon'
                  onMouseenter={this.handleShowTips}
                  onMouseleave={this.handleHideTips}
                />
              ) : undefined,
              this.description && (
                <i
                  class='bk-icon icon-info-circle tips-icon'
                  v-bk-tooltips={{
                    content: this.description,
                    allowHTML: true,
                    boundary: 'window',
                    distance: 0,
                    placements: ['top'],
                  }}
                />
              ),
              <span
                key={'title-center'}
                class={['title-center', { 'hover-show': this.isHoverShow }]}
              >
                {this.initialized && this.$slots?.default}
              </span>,
              <span
                key={'title-icon-list'}
                class='title-icon-list'
              >
                {this.$scopedSlots.iconList?.('')}
              </span>,
<<<<<<< HEAD
              <span
                key={'title-icon-list'}
                class='title-icon-list'
              >
                {(this.$scopedSlots as any)?.iconList?.()}
              </span>,
=======
>>>>>>> c58463af
              this.showAddStrategy && this.showTitleIcon && this.showMetricAlarm && this.metricTitleData ? (
                <i
                  key={'添加策略'}
                  style={{
                    display: this.showMore && this.showAddMetric ? 'flex' : 'none',
                  }}
                  class={[
                    'icon-monitor icon-mc-add-strategy strategy-icon icon-btn',
                    { 'hover-show': this.isHoverShow },
                  ]}
                  v-bk-tooltips={{
                    content: this.$t('添加策略'),
                    delay: 200,
                  }}
                  onClick={this.handleAllMetricSelect}
                />
              ) : undefined,
              <span
                key={'更多'}
                style={{
                  marginLeft: this.isHoverShow ? 0 : this.metricTitleData && this.showAddMetric ? '0' : 'auto',
                  display: this.showMore && this.needMoreMenu ? 'flex' : 'none',
                }}
                class='icon-monitor icon-mc-more more-icon icon-btn'
                v-bk-tooltips={{
                  content: this.$t('更多'),
                  interactive: false,
                }}
                tabindex='0'
                onClick={this.customArea ? this.handleShowMenu.bind(this, 'customArea') : () => {}}
              />,
            ]}
          </div>
          {this.subtitle && <div class='sub-title'>{this.$scopedSlots?.subTitle?.('') || this.subtitle}</div>}
        </div>
        <ChartMenu
          style={{
            left: `${this.menuLeft}px`,
            display: this.needMoreMenu && this.showMenu ? 'flex' : 'none',
            ...this.menuPosition,
          }}
          drillDownOption={this.drillDownOption}
          list={this.menuList}
          metrics={this.metrics}
          showAddMetric={this.showAddMetric && this.showMenuAddMetric}
          showMenu={this.showMenu}
          onChildMenuToggle={this.handleChildMenuToggle}
          onMetricSelect={this.handleMetricSelect}
          onSelect={this.handleMenuClick}
          onSelectChild={this.handleMenuChildClick}
          onShowChildren={this.handleShowChildren}
        />
      </div>
    );
  }
}<|MERGE_RESOLUTION|>--- conflicted
+++ resolved
@@ -442,15 +442,6 @@
               >
                 {this.$scopedSlots.iconList?.('')}
               </span>,
-<<<<<<< HEAD
-              <span
-                key={'title-icon-list'}
-                class='title-icon-list'
-              >
-                {(this.$scopedSlots as any)?.iconList?.()}
-              </span>,
-=======
->>>>>>> c58463af
               this.showAddStrategy && this.showTitleIcon && this.showMetricAlarm && this.metricTitleData ? (
                 <i
                   key={'添加策略'}
