--- conflicted
+++ resolved
@@ -184,20 +184,12 @@
           };
           item.options = {
             ...item.options,
-<<<<<<< HEAD
-            legend: {
-              displayMode: this.column === 1 ? 'table' : 'list',
-              placement: this.column === 1 ? 'right' : 'bottom',
-              ...item.options?.legend,
-            },
-=======
             legend: ['k8s_custom_graph'].includes(item.type)
               ? {
                   ...commonLegendOptions,
                   ...item.options?.legend,
                 }
               : commonLegendOptions,
->>>>>>> 2686ef6e
           } as any;
         }
       });
