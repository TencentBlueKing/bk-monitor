/*
 * Tencent is pleased to support the open source community by making
 * 蓝鲸智云PaaS平台 (BlueKing PaaS) available.
 *
 * Copyright (C) 2021 THL A29 Limited, a Tencent company.  All rights reserved.
 *
 * 蓝鲸智云PaaS平台 (BlueKing PaaS) is licensed under the MIT License.
 *
 * License for 蓝鲸智云PaaS平台 (BlueKing PaaS):
 *
 * ---------------------------------------------------
 * Permission is hereby granted, free of charge, to any person obtaining a copy of this software and associated
 * documentation files (the "Software"), to deal in the Software without restriction, including without limitation
 * the rights to use, copy, modify, merge, publish, distribute, sublicense, and/or sell copies of the Software, and
 * to permit persons to whom the Software is furnished to do so, subject to the following conditions:
 *
 * The above copyright notice and this permission notice shall be included in all copies or substantial portions of
 * the Software.
 *
 * THE SOFTWARE IS PROVIDED "AS IS", WITHOUT WARRANTY OF ANY KIND, EXPRESS OR IMPLIED, INCLUDING BUT NOT LIMITED TO
 * THE WARRANTIES OF MERCHANTABILITY, FITNESS FOR A PARTICULAR PURPOSE AND NONINFRINGEMENT. IN NO EVENT SHALL THE
 * AUTHORS OR COPYRIGHT HOLDERS BE LIABLE FOR ANY CLAIM, DAMAGES OR OTHER LIABILITY, WHETHER IN AN ACTION OF
 * CONTRACT, TORT OR OTHERWISE, ARISING FROM, OUT OF OR IN CONNECTION WITH THE SOFTWARE OR THE USE OR OTHER DEALINGS
 * IN THE SOFTWARE.
 */
import { Component, Emit, Prop, ProvideReactive, Watch } from 'vue-property-decorator';
import { Component as tsc } from 'vue-tsx-support';

import { connect, disconnect } from 'echarts/core';
import bus from 'monitor-common/utils/event-bus';
import { random } from 'monitor-common/utils/utils';
import EmptyStatus from 'monitor-pc/components/empty-status/empty-status';

import {
  type DashboardColumnType,
  type IPanelModel,
  type ObservablePanelField,
<<<<<<< HEAD
=======
  type IDataItem,
>>>>>>> 360648ea
  PanelModel,
  type ZrClickEvent,
} from '../typings';
import ChartCollect from './chart-collect/chart-collect';
import ChartWrapper from './chart-wrapper';

import type { ITableItem, SceneType } from 'monitor-pc/pages/monitor-k8s/typings';

import './dashboard-panel.scss';
/** 接收图表当前页面跳转事件 */
export const UPDATE_SCENES_TAB_DATA = 'UPDATE_SCENES_TAB_DATA';
interface IDashboardPanelProps {
  // 视图集合
  panels: IPanelModel[];
  // dashboard id
  id: string;
  // 自动展示初始化列数
  column?: DashboardColumnType;
  // 是否在分屏展示
  isSplitPanel?: boolean;
  isSingleChart?: boolean;
  needOverviewBtn?: boolean;
  backToType?: SceneType;
  /** 根据column */
  customHeightFn?: ((a: any) => number) | null;
  dashboardId?: string;
  matchFields?: Record<string, any>;
  needCheck?: boolean;
}
interface IDashboardPanelEvents {
  onBackToOverview: () => void;
  onLintToDetail: ITableItem<'link'>;
  onZrClick?: (event: ZrClickEvent) => void;
<<<<<<< HEAD
  onMenuClick?: (data) => void;
=======
  /** 图表鼠标右击事件的回调方法 */
  onMenuClick?: (data: IDataItem) => void;
>>>>>>> 360648ea
}
@Component
export default class FlexDashboardPanel extends tsc<IDashboardPanelProps, IDashboardPanelEvents> {
  // 视图集合
  @Prop({ required: true, type: Array }) panels: IPanelModel[];
  // dashboard id
  @Prop({ required: true, type: String }) id: string;
  // 自动展示初始化列数
  @Prop({ default: 'custom', type: [String, Number] }) column: DashboardColumnType;
  // 是否在分屏展示
  @ProvideReactive('isSplitPanel')
  @Prop({ default: false, type: Boolean })
  isSplitPanel: boolean;
  // 是否为单图模式
  @Prop({ default: false, type: Boolean }) isSingleChart: boolean;
  // 是否需要返回概览按钮 isSingleChart: true生效
  @Prop({ type: Boolean, default: false }) needOverviewBtn: boolean;
  // 返回概览 或者 详情页面
  @Prop({ type: String }) backToType: SceneType;
  @Prop({ default: '' }) dashboardId: string;
  @Prop({ type: Object }) matchFields: Record<string, any>;
  /** 自定义高度 */
  @Prop({ default: null }) customHeightFn: ((a: any) => number) | null;
  /* 是否可选中图表 */
  @Prop({ type: Boolean, default: true }) needCheck: boolean;
  // 视图实例集合
  // localPanels: PanelModel[] = [];
  /** 需要有响应式变化的属性 */
  observablePanelsField: ObservablePanelField = {};
  // 拖拽视图的id
  movedId: number | string = '';
  /* 展示收藏弹窗 */
  showCollect = false;
  /* 点击了单个视图保存仪表盘 */
  isCollectSingle = false;

  get singleChartPanel() {
    const panels = this.panels.filter(item => (item.type === 'row' ? !!item.panels?.length : true));
    return new PanelModel(panels[0]?.type === 'row' ? panels[0]?.panels?.[0] : panels[0]);
  }
  @Watch('panels', { immediate: true })
  handlePanelsChange() {
    if (!this.panels) return;
    this.handleInitPanelsGridpos(this.panels);
    (this as any).localPanels = this.handleInitLocalPanels(this.panels.slice());
    this.observablePanelsField = (this as any).localPanels.reduce((pre, cur) => {
      pre[cur.id] = { show: cur.show, collapsed: cur.collapsed, checked: cur.checked };
      return pre;
    }, {});
  }
  @Watch('column')
  handleColumnChange() {
    disconnect(this.id.toString());
    this.handleInitPanelsGridpos((this as any).localPanels);
    this.handleConentEcharts();
  }
  mounted() {
    // 等待所以子视图实例创建完进行视图示例的关联 暂定5000ms 后期进行精细化配置
    this.handleConentEcharts();
    bus.$on(UPDATE_SCENES_TAB_DATA, this.handleLinkTo);
    bus.$on('switch_scenes_type', this.handleToSceneDetil);
    bus.$on('switch_to_overview', this.handleToSceneOverview);
  }
  beforeDestroy() {
    disconnect(this.id.toString());
  }
  destroyed() {
    bus.$off(UPDATE_SCENES_TAB_DATA);
    bus.$off('switch_scenes_type');
    bus.$off('switch_to_overview');
  }
  handleConentEcharts() {
    setTimeout(() => {
      if ((this as any).localPanels?.length < 300) {
        connect(this.id.toString());
      }
    }, 3000);
  }
  @Emit('linkTo')
  handleLinkTo(data) {
    return data;
  }
  /** 切换概览页面 */
  handleToSceneOverview() {
    this.handleBackToOverview();
  }

  /** 处理跳转视图详情 */
  @Emit('lintToDetail')
  handleToSceneDetil(data: ITableItem<'link'>) {
    return data;
  }
  /**
   * @description: 设置各个图表的位置大小信息
   * @param {*}
   * @return {*}
   */
  handleInitPanelsGridpos(panels: IPanelModel[]) {
    if (!panels) return;
    const updatePanelsGridpos = (list: IPanelModel[]) => {
      // biome-ignore lint/complexity/noForEach: <explanation>
      list.forEach(item => {
        if (item.type === 'row') {
          if (item.panels?.length) {
            updatePanelsGridpos(item.panels);
          }
        } else {
          item.options = {
            ...item.options,
            legend: {
              displayMode: this.column === 1 ? 'table' : 'list',
              placement: this.column === 1 ? 'right' : 'bottom',
              ...item.options?.legend,
            },
          } as any;
        }
      });
    };
    updatePanelsGridpos(panels);
  }
  getUnGroupPanel(y: number): IPanelModel {
    return {
      gridPos: {
        x: 0,
        y,
        w: 24,
        h: 1,
      },
      id: random(10),
      options: {},
      panels: [],
      targets: [],
      title: '',
      type: 'row',
      collapsed: true,
      subTitle: '',
    };
  }
  getTransformPanel(panel: IPanelModel) {
    const item = new PanelModel({
      ...panel,
      dashboardId: this.id,
      panelIds: panel?.panels?.map(item => item.id) || [],
    });
    return item;
  }
  /**
   * @description:初始化 dashboard 转换为 panelModel 并重新计算各个视图位置大小
   * @param {IPanelModel} panels
   * @return {*}
   */
  handleInitLocalPanels(panels: IPanelModel[]) {
    const list: PanelModel[] = [];
    let unGroupList: PanelModel[] = [];
    let i = 0;
    const len = panels.length;
    let isInUnGroup = false;
    let hasRowGroup = false;
    while (i < len) {
      const panel = panels[i];
      const isRowPanel = panel.type === 'row';
      if (isRowPanel) {
        // 是否组
        if (isInUnGroup && unGroupList.length) {
          unGroupList.forEach(item => {
            item.updateShow(true);
            item.groupId = list[list.length - 1].id;
          });
        }
        list.push(...unGroupList);
        isInUnGroup = false;
        unGroupList = [];
        const rowPanel = this.getTransformPanel(panel);
        list.push(rowPanel);
        if (panel?.panels?.length) {
          const childList = panel.panels.map(item =>
            this.getTransformPanel({
              ...item,
              show: !!panel.collapsed,
              groupId: rowPanel.id,
            })
          );
          list.push(...childList);
        }
        hasRowGroup = true;
      } else {
        if (hasRowGroup && !isInUnGroup) {
          const rowPanel = this.getUnGroupPanel(list[list.length - 1].gridPos.y + 1);
          list.push(new PanelModel({ ...rowPanel }));
          isInUnGroup = true;
        }
        unGroupList.push(this.getTransformPanel(panel));
      }
      i += 1;
    }
    if (unGroupList.length) {
      if (list[list.length - 1]?.type === 'row') {
        unGroupList.forEach(item => {
          item.updateShow(true);
          item.groupId = list[list.length - 1].id;
        });
      }
      list.push(...unGroupList);
    }

    return list;
  }
  /**
   * @description: 选中图表触发事件
   * @param {boolean} check 是否选中
   * @param {PanelModel} panel 图表panel model
   * @return {*}
   */
  handleChartCheck(check: boolean, panel: PanelModel) {
    panel.updateChecked(check);
    this.observablePanelsField[panel.id].checked = check;
  }
  /**
   * @description: 全选或全不选
   * @param {*} isCheck 是否勾选
   * @return {*}
   */
  handleCheckAll(isCheck = true) {
    (this as any).localPanels.forEach(item => {
      if (item.type !== 'row' && item.canSetGrafana) {
        item.updateChecked(isCheck);
        this.observablePanelsField[item.id].checked = isCheck;
      }
      item.panels?.forEach(panels => {
        panels?.updateChecked?.(isCheck);
        this.observablePanelsField[panels.id].checked = isCheck;
      });
    });
  }
  /**
   * @description: 分组时开闭设置
   * @param {boolean} collapse
   * @param {PanelModel} panel
   * @return {*}
   */
  handleCollapse(collapse: boolean, panel: PanelModel) {
    panel.updateCollapsed(collapse);
    this.observablePanelsField[panel.id].collapsed = collapse;
    for (const item of panel.panels) {
      const panel = (this as any).localPanels.find(set => set.id === item.id);
      this.observablePanelsField[panel.id].show = collapse;
      panel?.updateShow(collapse);
    }
  }

  /**
   * @description: 保存仪表盘弹窗显示切换
   * @param {boolean} v
   * @return {*}
   */
  handleShowCollect(v: boolean) {
    this.showCollect = v;
    if (!v && this.isCollectSingle) {
      this.isCollectSingle = false;
      this.handleCheckAll(false);
    }
  }
  /**
   * @description: 点击保存仪表盘
   * @param {PanelModel} panel 视图配置
   * @return {*}
   */
  handleCollectChart(panel: PanelModel) {
    this.isCollectSingle = true;
    this.handleCheckAll(false);
    this.handleChartCheck(true, panel);
  }

  getPanelDisplay(panel: PanelModel) {
    if (!this.observablePanelsField[panel.id].show) return 'none';
    if (panel.matchDisplay && this.matchFields) {
      return Object.keys(panel.matchDisplay).every(key => this.matchFields[key] === panel.matchDisplay[key])
        ? 'flex'
        : 'none';
    }
    return 'flex';
  }

  @Emit('backToOverview')
  handleBackToOverview() {}

  @Emit('zrClick')
  handelChoosePoint(date) {
    return date;
  }

  /* 根据内容高度计算panelLayout的h属性， 表格切换每页条数时会用到 */
  handleChangeLayoutItemH(height: number, index: number) {
    const panel = (this as any).localPanels[index];
    panel?.updateRealHeight(height);
  }
  render() {
    if (!this.panels?.length)
      return (
        <EmptyStatus
          class='dashboard-panel empty-data'
          type='empty'
        />
      );
    return (
      <div
        id='dashboard-panel'
        class='dashboard-panel'
      >
        {this.isSingleChart ? (
          <div class='single-chart-content'>
            <div class={['single-chart-main', { 'has-btn': !!this.backToType }]}>
              <div class='single-chart-wrap'>
                <ChartWrapper
                  isSingleChart={this.isSingleChart}
                  panel={this.singleChartPanel}
                />
              </div>
            </div>
          </div>
        ) : (
          [
            <div
              key={'flex-dashboard'}
              class='flex-dashboard'
            >
              {(this as any).localPanels.slice(0, 1000).map((panel, index) => (
                <div
                  id={`${panel.id}__key__`}
                  key={`${panel.id}__key__`}
                  style={{
                    width: `calc(${(1 / +this.column) * 100}% - 16px)`,
                    maxWidth: `calc(${(1 / +this.column) * 100}% - 16px)`,
                    flex: `${(1 / +this.column) * 100}%`,
                    display: this.getPanelDisplay(panel),
                    height: this.customHeightFn
                      ? this.customHeightFn(this.column)
                      : panel.realHeight || (this.column === 1 ? '182px' : '256px'),
                  }}
                  class={{ 'flex-dashboard-item': true, 'row-panel': panel.type === 'row' }}
                >
                  <ChartWrapper
                    key={`${panel.id}__key__`}
                    chartChecked={this.observablePanelsField[panel.id].checked}
                    collapse={this.observablePanelsField[panel.id].collapsed}
                    needCheck={this.needCheck}
                    panel={panel}
                    onChangeHeight={(height: number) => this.handleChangeLayoutItemH(height, index)}
                    onChartCheck={v => this.handleChartCheck(v, panel)}
                    onCollapse={v => panel.type === 'row' && this.handleCollapse(v, panel)}
                    onCollectChart={() => this.handleCollectChart(panel)}
                    onMenuClick={data => this.$emit('menuClick', data)}
                    onZrClick={e => this.$emit('zrClick', e)}
                  />
                </div>
              ))}
            </div>,
            (this as any).localPanels.length ? (
              <ChartCollect
                key={'collect'}
                isCollectSingle={this.isCollectSingle}
                localPanels={(this as any).localPanels}
                observablePanelsField={this.observablePanelsField}
                showCollect={this.showCollect}
                onCheckAll={() => this.handleCheckAll()}
                onCheckClose={() => this.handleCheckAll(false)}
                onShowCollect={(v: boolean) => this.handleShowCollect(v)}
              />
            ) : undefined,
          ]
        )}
      </div>
    );
  }
}<|MERGE_RESOLUTION|>--- conflicted
+++ resolved
@@ -31,20 +31,17 @@
 import { random } from 'monitor-common/utils/utils';
 import EmptyStatus from 'monitor-pc/components/empty-status/empty-status';
 
-import {
-  type DashboardColumnType,
-  type IPanelModel,
-  type ObservablePanelField,
-<<<<<<< HEAD
-=======
-  type IDataItem,
->>>>>>> 360648ea
-  PanelModel,
-  type ZrClickEvent,
-} from '../typings';
 import ChartCollect from './chart-collect/chart-collect';
 import ChartWrapper from './chart-wrapper';
 
+import type {
+  DashboardColumnType,
+  IPanelModel,
+  ObservablePanelField,
+  IDataItem,
+  PanelModel,
+  ZrClickEvent,
+} from '../typings';
 import type { ITableItem, SceneType } from 'monitor-pc/pages/monitor-k8s/typings';
 
 import './dashboard-panel.scss';
@@ -72,12 +69,8 @@
   onBackToOverview: () => void;
   onLintToDetail: ITableItem<'link'>;
   onZrClick?: (event: ZrClickEvent) => void;
-<<<<<<< HEAD
-  onMenuClick?: (data) => void;
-=======
   /** 图表鼠标右击事件的回调方法 */
   onMenuClick?: (data: IDataItem) => void;
->>>>>>> 360648ea
 }
 @Component
 export default class FlexDashboardPanel extends tsc<IDashboardPanelProps, IDashboardPanelEvents> {
