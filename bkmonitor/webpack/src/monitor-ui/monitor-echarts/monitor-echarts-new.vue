<!--
* Tencent is pleased to support the open source community by making
* 蓝鲸智云PaaS平台 (BlueKing PaaS) available.
*
* Copyright (C) 2021 THL A29 Limited, a Tencent company.  All rights reserved.
*
* 蓝鲸智云PaaS平台 (BlueKing PaaS) is licensed under the MIT License.
*
* License for 蓝鲸智云PaaS平台 (BlueKing PaaS):
*
* ---------------------------------------------------
* Permission is hereby granted, free of charge, to any person obtaining a copy of this software and associated
* documentation files (the "Software"), to deal in the Software without restriction, including without limitation
* the rights to use, copy, modify, merge, publish, distribute, sublicense, and/or sell copies of the Software, and
* to permit persons to whom the Software is furnished to do so, subject to the following conditions:
*
* The above copyright notice and this permission notice shall be included in all copies or substantial portions of
* the Software.
*
* THE SOFTWARE IS PROVIDED "AS IS", WITHOUT WARRANTY OF ANY KIND, EXPRESS OR IMPLIED, INCLUDING BUT NOT LIMITED TO
* THE WARRANTIES OF MERCHANTABILITY, FITNESS FOR A PARTICULAR PURPOSE AND NONINFRINGEMENT. IN NO EVENT SHALL THE
* AUTHORS OR COPYRIGHT HOLDERS BE LIABLE FOR ANY CLAIM, DAMAGES OR OTHER LIABILITY, WHETHER IN AN ACTION OF
* CONTRACT, TORT OR OTHERWISE, ARISING FROM, OUT OF OR IN CONNECTION WITH THE SOFTWARE OR THE USE OR OTHER DEALINGS
* IN THE SOFTWARE.
-->
<template>
  <div
    class="monitor-echart-wrap"
    :style="{ 'background-image': backgroundUrl }"
    @mouseenter="showTitleTool = true"
    @mouseleave="showTitleTool = false"
  >
    <monitor-echarts-skeleton v-if="loading" />

    <div
      class="echart-header"
      v-if="chartTitle || $slots.title"
    >
      <chart-title
        class="chart-title-wrap"
        :title="chartTitle"
        :subtitle="chartSubTitle"
        :menu-list="chartOption.tool.list"
        :show-more="!readonly && showTitleTool"
        @menuClick="handleMoreToolItemSet"
        @selectChild="handleSelectChildMenu"
      />
    </div>
    <div
      class="chart-wrapper-echarts"
      tabindex="-1"
      ref="charWrapRef"
      :style="{
        flexDirection: !chartOption.legend.toTheRight ? 'column' : 'row',
        minHeight: chartWrapHeight + 'px',
        maxHeight: chartWrapHeight + 'px'
      }"
      @blur="handleCharBlur"
    >
      <div
        v-if="!noData"
        class="echart-instance-wrap"
        :style="{ height: chartHeight + 'px' }"
      >
        <div
          @dblclick.prevent="handleChartDblClick"
          @click.stop="handleChartClick"
          class="echart-instance"
          ref="chartRef"
        >
          <status-chart
            v-if="chartType === 'status'"
            :series="statusSeries"
          />
          <text-chart
            v-else-if="chartType === 'text'"
            :series="textSeries"
          />
          <table-chart
            v-else-if="chartType === 'table'"
            :series="tableSeries"
            :max-height="chartHeight + 'px'"
          />
        </div>
        <span
          v-if="showRestore"
          class="chart-restore"
          @click="handleChartRestore"
        >
          {{ $t('复位') }}
        </span>
      </div>
      <div
        v-if="!noData"
        :style="{
          maxHeight: (chartOption.legend.toTheRight ? chartHeight : chartOption.legend.maxHeight) + 'px'
        }"
        class="echart-legend"
      >
        <chart-legend
          :legend-data="legend.list"
          :to-the-right="chartOption.legend.toTheRight"
          :legend-type="chartOption.legend.asTable ? 'table' : 'common'"
          @legend-event="handleLegendEvent"
          v-if="legend.show"
        />
      </div>
      <div
        class="echart-pie-center"
        v-if="chartType === 'pie'"
      >
        <slot name="chartCenter" />
      </div>
      <chart-annotation
        v-if="!readonly && chartOption.annotation.show"
        :annotation="annotation"
      />
    </div>
    <div
      v-if="setNoData"
      class="echart-content"
      v-show="noData"
    >
      <slot name="noData">
        {{ emptyText }}
      </slot>
    </div>
    <div
      v-if="scatterTips.show && hasTraceInfo"
      class="scatter-tips"
      :style="{
        left: `${scatterTips.left}px`,
        top: `${scatterTips.top}px`
      }"
      ref="scatterTipsRef"
      v-bk-clickoutside="handleScatterTipOutside"
    >
      <div class="time">
        {{ scatterTips.data.time }}
      </div>
      <div
        class="info-item"
        v-for="(item, index) in scatterTips.data.list"
        :key="index"
      >
        <span class="label">{{ item.label }}: </span>
        <span
          class="content"
          v-if="item.type === 'link'"
        >
          <span
            :class="['link', { pointer: item.label === 'traceID' }]"
            @click="() => handleTraceLink(item)"
          >
            {{ item.content }}
          </span>
          <span
            class="icon-monitor copy icon-mc-copy"
            @click="() => handleCopy(item.content)"
          />
        </span>
        <span v-else-if="item.type === 'string'">
          {{ item.content }}
        </span>
      </div>
      <div class="bottom">
        <span
          class="point"
          :style="{ background: scatterTips.data.target.color }"
        />
        <span class="label">{{ scatterTips.data.target.label }}</span>
      </div>
    </div>
    <span
      class="is-error"
      v-if="errorMsg"
      v-bk-tooltips="{
        content: errorMsg,
        placement: 'top-start',
        extCls: 'monitor-wrapper-error-tooltip',
        allowHTML: false
      }"
    />
    <div
      v-if="hasResize"
      class="chart-resize-line"
      @mousedown="handleResize"
    />
    <div
      v-if="hasTable"
      class="chart-table-box"
    >
      <div class="chart-table-title">
        <span>{{ $t('原始数据') }}</span>
        <span class="title-count">{{ $t('共 {num} 条', { num: tableData?.length || 0 }) }}</span>
        <bk-button
          class="export-csv-btn"
          size="small"
          @click="handleExportCsv"
        >
          {{ $t('导出CSV') }}
        </bk-button>
      </div>

      <bk-table
        class="chart-table"
        :data="tableData"
        :height="tableHeight"
        :virtual-render="{
          lineHeight: 32
        }"
      >
        <bk-table-column
          prop="date"
          min-width="180"
          :label="$t('时间')"
        />
        <bk-table-column
          v-for="item of seriesData"
          :key="item.target"
          :label="item.target"
          :prop="item.key"
          sortable
          min-width="120"
          :render-header="renderHeader"
        >
          <template #default="{ row }">
            {{ row[item.key] }}
          </template>
        </bk-table-column>
      </bk-table>
    </div>
  </div>
</template>
<script lang="ts">
import { CreateElement } from 'vue';

import { Component, Inject, InjectReactive, Prop, Ref, Vue, Watch } from 'vue-property-decorator';
import { addListener, removeListener, ResizeCallback } from '@blueking/fork-resize-detector';
import dayjs from 'dayjs';
import deepMerge from 'deepmerge';
import { toBlob, toPng } from 'html-to-image';
import { traceListById } from 'monitor-api/modules/apm_trace';
import { copyText, hexToRgbA } from 'monitor-common/utils/utils';
import { downCsvFile, IUnifyQuerySeriesItem } from 'monitor-pc/pages/view-detail/utils';
import { debounce } from 'throttle-debounce';

import './map/china';

import ChartTitle from '../chart-plugins/components/chart-title/chart-title';

import ChartAnnotation from './components/chart-annotation.vue';
import ChartLegend from './components/chart-legend.vue';
import ChartTools from './components/chart-tools.vue';
import StatusChart from './components/status-chart.vue';
import TableChart from './components/table-chart';
import TextChart from './components/text-chart.vue';
import { colorList } from './options/constant';
import EchartOptions from './options/echart-options';
import {
  ChartType,
  IAnnotation,
  ILegendItem,
  IMoreToolItem,
  IStatusChartOption,
  IStatusSeries,
  ITableSeries,
  ITextChartOption,
  ITextSeries
} from './options/type-interface';
<<<<<<< HEAD
import MonitorEchartsSkeleton from './skeleton/monitor-echarts-skeleton.tsx';
=======
import { echarts, type MonitorEchartOptions, MonitorEchartSeries } from './types/monitor-echarts';
>>>>>>> e63b9504
import watermarkMaker from './utils/watermarkMaker';
import { getValueFormat } from './valueFormats';

interface ICurValue {
  xAxis: string | number;
  yAxis: string | number;
  dataIndex: number;
  color: string;
  name: string;
  seriesIndex: number;
  seriesType?: string;
}
// eslint-disable-next-line camelcase
interface IAlarmStatus {
  status: number;
  alert_number: number;
  strategy_number: number;
}
@Component({
  name: 'monitor-echarts',
  components: {
    ChartLegend,
    ChartTools,
    ChartAnnotation,
    StatusChart,
    TextChart,
    ChartTitle,
    TableChart,
    MonitorEchartsSkeleton
  }
})
export default class MonitorEcharts extends Vue {
  @Ref() readonly chartRef!: HTMLDivElement;
  @Ref() readonly charWrapRef!: HTMLDivElement;

  // echarts配置项
  @Prop() readonly options: MonitorEchartOptions | IStatusChartOption | ITextChartOption;
  // 是否自动resize
  @Prop({ default: true }) readonly autoresize: boolean;
  // 是否需要设置全屏
  @Prop({ default: true }) readonly needFullScreen: boolean;
  // 当前业务id （用于告警详情视图信息）
  @Prop({ default: '' }) readonly curBizId: string;
  // 是有fullscreen递归
  @Prop({ default: true }) readonly needChild: boolean;
  // echarts配置项是否深度监听
  @Prop({ default: true }) readonly watchOptionsDeep: boolean;
  // 是使用组件内的无数据设置
  @Prop({ default: true }) readonly setNoData: boolean;
  // 图表刷新间隔
  @Prop({ default: 0 }) readonly refleshInterval: number;
  @Prop({ default: '' }) readonly subtitle: string;
  // 图表类型
  @Prop({ default: 'line' }) readonly chartType: ChartType;
  // 图表title
  @Prop({ default: '' }) readonly title: string;
  @Prop({ default: '', type: String }) readonly errorMsg: string;
  // 图表系列数据
  @Prop() readonly series: MonitorEchartSeries | IStatusSeries | ITextSeries;

  // 背景图
  @Prop({
    type: String,
    default() {
      return window.graph_watermark ? `url('${watermarkMaker(window.user_name || window.username)}')` : '';
    }
  })
    backgroundUrl: String;

  // 获取图标数据
  @Prop() getSeriesData: (timeFrom?: string, timeTo?: string, range?: boolean) => Promise<any[]>;
  // 获取指标告警状态信息
  @Prop() getAlarmStatus: (param: any) => Promise<IAlarmStatus>;

  @Prop({
    default: () => colorList
  })
  // 图标系列颜色集合
    colors: string[];

  @Prop({
    default() {
      return this.$t('查无数据');
    }
  })
    emptyText: string;

  /* line chart 是否包含trace信息散点图 */
  @Prop({ type: Boolean, default: false }) hasTraceInfo: boolean;

  // 图表高度
  @Prop({ default: 310, type: [Number, String] }) height: number | string;
  @Prop({ default: 1, type: [Number, String] }) lineWidth: number;
  // 是否需要展示头部工具栏
  @Prop({ default: false, type: Boolean }) needTools: boolean;
  /** 分组id */
  @Prop({ type: String }) groupId: string;
  /* 调用trace接口需要传入时间范围 */
  @Prop({ type: Object, default: () => ({}) }) traceInfoTimeRange: { start_time: number; end_time: number };
  /** 是否需要高度拉伸功能 */
  @Prop({ type: Boolean, default: false }) hasResize: boolean;
  /** 是否需要图表表格功能 */
  @Prop({ type: Boolean, default: false }) hasTable: boolean;
  @InjectReactive('readonly') readonly readonly: boolean;
  // 框选事件范围后需应用到所有图表(包含三个数据 框选方法 是否展示复位  复位方法)
  @InjectReactive({ from: 'showRestore', default: false }) readonly showRestoreInject: boolean;
  @Inject({ from: 'enableSelectionRestoreAll', default: false }) readonly enableSelectionRestoreAll: boolean;
  @Inject({ from: 'handleChartDataZoom', default: () => null }) readonly handleChartDataZoom: (value: string[]) => void;
  @Inject({ from: 'handleRestoreEvent', default: () => null }) readonly handleRestoreEvent: () => void;
  // chart: Echarts.ECharts = null
  resizeHandler: ResizeCallback<HTMLDivElement>;
  unwatchOptions: () => void;
  unwatchSeries: () => void;
  needObserver = true;
  intersectionObserver: IntersectionObserver = null;
  loading = false;
  noData = false;
  timeRange: string[] = [];
  chartTitle = '';
  isFullScreen = false;
  childProps = {};
  annotation: IAnnotation = { x: 0, y: 0, show: false, title: '', name: '', color: '', list: [] };
  curValue: ICurValue = { xAxis: '', yAxis: '', dataIndex: -1, color: '', name: '', seriesIndex: -1, seriesType: '' };
  chartSubTitle = '';
  chartOptionInstance = null;
  hasInitChart = false;
  refleshIntervalInstance = 0;
  legend: { show: boolean; list: ILegendItem[] } = {
    show: false,
    list: []
  };
  textSeries: ITextSeries = {}; // status图表数据
  tableSeries: ITableSeries = {}; // table图表数据
  curChartOption: any;
  statusSeries: IStatusSeries[] = []; // status图表数据
  chart = null;
  localChartHeight = 0; //
  clickTimer = null;
  showTitleTool = false;
  extendMetricData: any = null;
  alarmStatus: IAlarmStatus = { status: 0, alert_number: 0, strategy_number: 0 };
  // tooltips大小 [width, height]
  tooltipSize: number[];
  // tableToolSize
  tableToolSize = 0;
  tableHeight = 0;
  /** 导出csv数据时候使用 */
  seriesData: IUnifyQuerySeriesItem[] = [];
  /*  */
  scatterTips = {
    show: false,
    top: 100,
    left: 0,
    data: {
      time: '',
      list: [],
      target: {
        color: 'red',
        label: 'CPU: 0.99'
      }
    }
  };
  /* 是否展示复位按钮 */
  showRestore = false;
  /** 图表拉伸记录 */
  drawRecord = {
    /** 上一次Y轴坐标 */
    lastY: 0,
    // 是否处于移动中
    moving: false
  };

  // 监控图表默认配置
  get defaultOptions(): MonitorEchartOptions {
    if (this.chartType === 'bar' || this.chartType === 'line') {
      return {
        tooltip: {
          axisPointer: {
            axis: 'auto',
            type: 'cross',
            label: {
              show: false,
              formatter: (params) => {
                if (this.chartType !== 'line') return '';
                if (params.axisDimension === 'y') {
                  this.curValue.yAxis = params.value;
                } else {
                  this.curValue.xAxis = params.value;
                  this.curValue.dataIndex = params.seriesData?.length ? params.seriesData[0].dataIndex : -1;
                }
                return '';
              }
            },
            crossStyle: {
              opacity: 0,
              width: 0,
              color: 'transparent'
            }
          },
          formatter: this.handleSetTooltip,
          appendToBody: true,
          position: (pos, params, dom, rect, size) => {
            const { contentSize } = size;
            const chartRect = this.$el.getBoundingClientRect();
            const posRect = {
              y: chartRect.y + +pos[1],
              x: chartRect.x + +pos[0]
            };
            const position = {
              top: 0,
              left: 0
            };
            const canSetBootom = window.innerHeight - posRect.y - contentSize[1];
            if (canSetBootom) {
              position.top = +pos[1] - Math.min(20, canSetBootom);
            } else {
              position.top = +pos[1] + canSetBootom - 20;
            }
            const canSetLeft = window.innerWidth - posRect.x - contentSize[0];
            if (canSetLeft) {
              position.left = +pos[0] + Math.min(20, canSetLeft);
            } else {
              position.left = +pos[0] - contentSize[0] - 20;
            }
            if (contentSize[0]) this.tooltipSize = contentSize;
            return position;
          }
        }
      };
    }
    return {};
  }
  get chartOption(): MonitorEchartOptions {
    return deepMerge(
      {
        legend: {
          asTable: false, // 是否转换为table图例
          toTheRight: false, // 图例位置在右侧
          maxHeight: 30 // 图例最大高度 只对toTheRight为false有效
        },
        tool: {
          show: true, // 工具栏是否显示
          moreList: ['explore', 'set', 'strategy', 'area'], // 要显示的多工具栏的配置id 空数组则为不显示
          list: ['save', 'screenshot', 'fullscreen', 'explore', 'set', 'strategy', 'area', 'relate-alert']
        },
        annotation: {
          show: false, // 是否显示annotation
          list: ['ip', 'process', 'strategy'] // 要显示的anotation配置id 空数组则为不显示
        }
      },
      (this.options || {}) as MonitorEchartOptions,
      {
        arrayMerge: (destinationArray, sourceArray) => sourceArray
      }
    );
  }
  get chartWrapHeight() {
    let { localChartHeight } = this;
    if (this.chartTitle) {
      localChartHeight = Number(localChartHeight) - 36;
    }
    if (this.hasResize) {
      localChartHeight = Number(localChartHeight) - 10;
    }
    return localChartHeight;
  }
  get chartHeight() {
    let { chartWrapHeight } = this;
    if (!this.chartOption.legend.toTheRight && this.legend.show) {
      chartWrapHeight = Number(chartWrapHeight) - this.chartOption.legend.maxHeight;
    }
    return chartWrapHeight;
  }
  get isEchartsRender() {
    return !['status', 'text', 'table'].includes(this.chartType);
  }

  get tableData() {
    /** { time: 各个图表在同一时间点的值 } */
    const data: { [key: string]: { [key: string]: number } } = this.seriesData.reduce((pre, cur) => {
      cur.datapoints.forEach((item) => {
        pre[item[1]] = { ...pre[item[1]], [cur.key]: item[0] };
      });
      return pre;
    }, {});
    return Object.entries(data).map(([time, columnData]) => {
      return {
        date: dayjs.tz(Number(time)).format('YYYY-MM-DD HH:mm:ss'),
        ...columnData
      };
    });
  }

  @Watch('chartTy')
  @Watch('height', { immediate: true })
  onHeightChange(val) {
    this.localChartHeight = val ?? 0;
  }
  @Watch('localChartHeight')
  onLocalChartHeightChange() {
    this?.chart?.resize?.();
  }
  @Watch('refleshInterval', { immediate: true })
  onRefleshIntervalChange(v) {
    if (this.refleshIntervalInstance) {
      window.clearInterval(this.refleshIntervalInstance);
    }
    if (v <= 0 || !this.getSeriesData) return;
    this.refleshIntervalInstance = window.setInterval(() => {
      // 上次接口未返回时不执行请求
      !this.loading && this.chart && this.handleSeriesData();
    }, this.refleshInterval);
  }
  @Watch('series')
  onSeriesChange(v) {
    this.handleSetChartData(deepMerge({}, { series: v }));
  }
  @Watch('showRestoreInject', { immediate: true })
  handleShowRestoreInject(v: boolean) {
    this.showRestore = v;
  }

  mounted() {
    if (this.series) {
      this.initChart();
      this.handleSetChartData(deepMerge({}, { series: this.series }));
    } else if (this.chartOption?.series?.length) {
      this.initChart();
      this.handleSetChartData(deepMerge({}, this.chartOption));
    }
    if (this.getSeriesData) {
      this.registerObserver();
      this.intersectionObserver.observe(this.$el);
    }
  }

  activated() {
    this.onRefleshIntervalChange(this.refleshInterval);
    if (this.autoresize) {
      this.chart?.resize?.();
    }
  }
  deactivated() {
    this.refleshIntervalInstance && window.clearInterval(this.refleshIntervalInstance);
  }
  beforeDestroy() {
    this.timeRange = [];
    this.unwatchSeries?.();
    this.unwatchOptions?.();
    if (this.intersectionObserver) {
      this.intersectionObserver.unobserve(this.$el);
      this.intersectionObserver.disconnect();
    }
    this.annotation.show = false;
    this.refleshIntervalInstance && window.clearInterval(this.refleshIntervalInstance);
  }
  destroyed() {
    this.chart && this.destroy();
    document.removeEventListener('mousemove', this.documentMousemove);
    document.removeEventListener('mouseup', this.documentMouseup);
  }

  renderHeader(h: CreateElement, data) {
    const { column } = data;
    return h(
      'div',
      {
        class: 'ellipsis',
        directives: [{ name: 'bk-overflow-tips' }]
      },
      column.label
    );
  }

  /** 图表拉伸 */
  documentMousemove(e) {
    this.drawRecord.moving = true;
    this.localChartHeight += e.clientY - this.drawRecord.lastY;
    this.drawRecord.lastY = e.clientY;
  }
  /** 拉伸停止 */
  documentMouseup() {
    this.drawRecord.moving = false;
    document.removeEventListener('mousemove', this.documentMousemove);
    document.removeEventListener('mouseup', this.documentMouseup);
  }
  handleResize(e) {
    this.drawRecord.lastY = e.clientY;
    document.addEventListener('mousemove', this.documentMousemove);
    document.addEventListener('mouseup', this.documentMouseup);
  }

  /** 初始化图表表格高度 */
  initTableHeight() {
    // 只会获取一次高度
    if (this.tableHeight !== 0) return;
    this.$nextTick(() => {
      const listHeight = (document.querySelector('.dashboard-panels-list') as HTMLDivElement)?.offsetHeight;
      const headerHeight = (document.querySelector('.echart-header') as HTMLDivElement)?.offsetHeight;
      const resizeLineHeight = (document.querySelector('.chart-resize-line') as HTMLDivElement)?.offsetHeight;
      const chartTableTitle = (document.querySelector('.chart-table-title') as HTMLDivElement)?.offsetHeight;
      // 35： margin + padding + border
      this.tableHeight = listHeight - headerHeight - resizeLineHeight - this.chartWrapHeight - chartTableTitle - 36;
    });
  }

  initChart() {
    this.hasTable && this.initTableHeight();
    this.chartTitle = this.title;
    this.chartSubTitle = this.subtitle;
    if (this.isEchartsRender && this.chartRef) {
      const chart: any = echarts.init(this.chartRef);
      this.chart = chart;
      this.groupId && (this.chart.group = this.groupId);
      if (this.autoresize) {
        const handler = debounce(300, () => this.resize());
        // eslint-disable-next-line @typescript-eslint/no-misused-promises
        this.resizeHandler = async () => {
          await this.$nextTick();
          this.chartRef?.offsetParent !== null && handler();
        };
        addListener(this.chartRef, this.resizeHandler);
      }
    }
    this.initPropsWatcher();
  }
  // 注册Intersection监听
  registerObserver(): void {
    this.intersectionObserver = new IntersectionObserver((entries) => {
      entries.forEach((entry) => {
        if (this.needObserver) {
          if (entry.intersectionRatio > 0) {
            this.handleSeriesData();
          } else {
            // 解决临界点、慢滑不加载数据问题
            const { top, bottom } = this.$el.getBoundingClientRect();
            if (top === 0 && bottom === 0) return;
            const { innerHeight } = window;
            const isVisiable = (top > 0 && top <= innerHeight) || (bottom >= 0 && bottom < innerHeight);
            isVisiable && this.handleSeriesData();
          }
        }
      });
    });
  }
  // 获取seriesData
  async handleSeriesData(startTime?: string, endTime?: string) {
    this.loading = true;
    if (this.chartType === 'line' && !this.enableSelectionRestoreAll) {
      this.showRestore = !!startTime;
    }
    this.intersectionObserver?.unobserve?.(this.$el);
    this.intersectionObserver?.disconnect?.();
    this.needObserver = false;
    try {
      const isRange = startTime && startTime.length > 0 && endTime && endTime.length > 0;
      const data = await this.getSeriesData(startTime, endTime, isRange).catch(() => {
        return [];
      });
      this.seriesData = [...data].map(item => ({
        ...item,
        key: item.target.replace(/\./g, '_')
      }));
      !this.chart && this.initChart();
      if (!this.isEchartsRender || Array.isArray(data)) {
        await this.handleSetChartData(data);
      } else {
        this.noData = true;
      }
    } catch (e) {
      console.info(e);
      this.noData = true;
    } finally {
      this.chartTitle = this.title;
      this.chartSubTitle = this.subtitle;
      this.loading = false;
    }
  }
  handleTransformSeries(data) {
    if (data?.series) {
      return data;
    }
    const mapData = {};
    return {
      series: data?.map(({ datapoints, target, ...item }) => {
        mapData[target] !== undefined ? (mapData[target] += 1) : (mapData[target] = 0);
        return {
          ...item,
          data: datapoints.map(set => (Array.isArray(set) ? set.slice().reverse() : [])),
          name: !mapData[target] ? target : target + mapData[target],
          symbolSize: 6,
          showSymbol: false // 默认不显示点，只有hover时候显示该点
        };
      })
    };
  }
  // 设置chart配置
  async handleSetChartData(data) {
    return new Promise((resolve) => {
      if (!this.chart) {
        this.initChart();
      }
      if (this.isEchartsRender) {
        const series: any = deepMerge([], data || []);
        const hasSeries =          (series && series.length > 0 && series.some(item => item?.datapoints?.length))
          || (series && Object.prototype.hasOwnProperty.call(series, 'series') && series.series.length);
        if (!hasSeries) {
          this.noData = !hasSeries;
          resolve(undefined);
          return;
        }
        const realSeries = Object.prototype.hasOwnProperty.call(series, 'series') ? series.series : series;
        if (this.chartType === 'line' && realSeries[0]?.metric) {
          const [
            {
              metric: { metric_field: metricFiled, extend_data: extendData }
            }
          ] = realSeries;
          // 获取图表的指标信息 多指标情况下不显示
          let hasExtendMetricData = extendData;
          if (extendData) {
            hasExtendMetricData = realSeries.every(item => item?.metric?.metric_field === metricFiled);
          }
          this.extendMetricData = hasExtendMetricData ? extendData : null;
          if (hasExtendMetricData && typeof this.getAlarmStatus === 'function') {
            this.getAlarmStatus(extendData.metric_id)
              .then(status => (this.alarmStatus = status))
              .catch(() => (this.alarmStatus = { status: 0, alert_number: 0, strategy_number: 0 }));
          }
        }
        this.chartOptionInstance = new EchartOptions({
          lineWidth: this.lineWidth,
          chartType: this.chartType,
          colors: this.colors,
          showExtremum: this.chartOption.legend.asTable,
          chartOption: this.chartOption
        });

        const optionData = this.chartOptionInstance.getOptions(this.handleTransformSeries(series), {});
        if (['bar', 'line'].includes(this.chartType)) {
          this.legend.show = hasSeries && optionData.legendData.length > 0;
        } else {
          // eslint-disable-next-line no-nested-ternary
          this.legend.show = optionData.options.lengend
            ? Object.prototype.hasOwnProperty.call(optionData.options.lengend, 'show')
              ? optionData.options.lengend.show
              : true
            : false;
        }
        this.legend.list = optionData.legendData || [];
        if (this.chartOption.grid) {
          optionData.options.grid.bottom = this.chartOption.grid.bottom;
        }
        setTimeout(() => {
          if (this.chart) {
            let options = deepMerge(optionData.options, this.defaultOptions);
            const width = (this.$refs?.chartRef as any)?.clientWidth;
            if (['line', 'bar'].includes(this.chartType) && width) {
              options = deepMerge(options, {
                xAxis: {
                  splitNumber: Math.ceil(width / 100),
                  min: 'dataMin'
                }
              });
            }
            this.chart.setOption(options, {
              notMerge: true,
              lazyUpdate: false,
              silent: false
            });
            if (!this.hasInitChart) {
              this.hasInitChart = true;
              if (optionData.options.toolbox) {
                this.initChartAction();
                this.chart.on('dataZoom', async (event) => {
                  this.loading = true;
                  const [batch] = event.batch;
                  if (batch.startValue && batch.endValue) {
                    const timeFrom = dayjs(+batch.startValue.toFixed(0)).format('YYYY-MM-DD HH:mm');
                    let timeTo = dayjs(+batch.endValue.toFixed(0)).format('YYYY-MM-DD HH:mm');
                    if (!this.showTitleTool) {
                      const dataPoints = this.seriesData?.[0]?.datapoints;
                      if (dataPoints?.length) {
                        const maxX = dataPoints[dataPoints.length - 1]?.[1];
                        if (+batch.endValue.toFixed(0) === maxX) {
                          timeTo = dayjs().format('YYYY-MM-DD HH:mm');
                        }
                      }
                    }
                    this.timeRange = [timeFrom, timeTo];
                    if (this.getSeriesData) {
                      this.chart.dispatchAction({
                        type: 'restore'
                      });
                      if (this.enableSelectionRestoreAll) {
                        this.handleChartDataZoom(JSON.parse(JSON.stringify(this.timeRange)));
                      } else {
                        await this.handleSeriesData(timeFrom, timeTo);
                      }
                    }
                    this.$emit('data-zoom', this.timeRange);
                  }
                  this.loading = false;
                  // if (this.showTitleTool) {
                  //   this.loading = true;
                  //   const [batch] = event.batch;
                  //   if (batch.startValue && batch.endValue) {
                  //     const timeFrom = dayjs(+batch.startValue.toFixed(0)).format('YYYY-MM-DD HH:mm');
                  //     const timeTo = dayjs(+batch.endValue.toFixed(0)).format('YYYY-MM-DD HH:mm');
                  //     this.timeRange = [timeFrom, timeTo];
                  //     if (this.getSeriesData) {
                  //       this.chart.dispatchAction({
                  //         type: 'restore'
                  //       });
                  //       if (this.enableSelectionRestoreAll) {
                  //         this.handleChartDataZoom(JSON.parse(JSON.stringify(this.timeRange)));
                  //       } else {
                  //         await this.handleSeriesData(timeFrom, timeTo);
                  //       }
                  //     }
                  //     this.$emit('data-zoom', this.timeRange);
                  //   }
                  //   this.loading = false;
                  // } else {
                  //   this.chart.dispatchAction({
                  //     type: 'restore'
                  //   });
                  // }
                });
              }
              this.initChartEvent();
            }
            this.noData = !hasSeries;
            resolve(undefined);
            this.curChartOption = Object.freeze(Object.assign({}, this.chart.getOption()));
          }
        }, 320);
      } else if (this.chartType === 'status') {
        this.statusSeries = data || [];
        this.curChartOption = {};
        resolve(undefined);
      } else if (this.chartType === 'text') {
        const setData = Array.isArray(data) ? data[0] : data;
        const datapoints = setData?.datapoints || [''];
        const [value] = datapoints[datapoints.length - 1];
        const formater = getValueFormat(setData?.unit || '')(+value);
        this.textSeries = {
          value: +formater.text || '',
          unit: formater.suffix
        };
        this.curChartOption = {};
        resolve(undefined);
      } else if (this.chartType === 'table') {
        this.tableSeries = data[0] || {
          columns: [
            { text: 'time', type: 'time' },
            { text: 'content', type: 'string' }
          ],
          rows: []
        };
        this.curChartOption = {};
        resolve(undefined);
      }
    });
  }
  // 设置tooltip
  handleSetTooltip(params) {
    if (!this.showTitleTool) return undefined;
    if (!params || params.length < 1 || params.every(item => item.value[1] === null)) {
      this.chartType === 'line'
        && (this.curValue = {
          color: '',
          name: '',
          seriesIndex: -1,
          dataIndex: -1,
          xAxis: '',
          yAxis: ''
        });
      return;
    }
    const pointTime = dayjs.tz(params[0].axisValue).format('YYYY-MM-DD HH:mm:ss');
    const data = params
      .map(item => ({ color: item.color, seriesName: item.seriesName, value: item.value[1] }))
      .sort((a, b) => Math.abs(a.value - +this.curValue.yAxis) - Math.abs(b.value - +this.curValue.yAxis));
    const list = params.filter(item => !item.seriesName.match(/-no-tips$/));
    const liHtmls = list
      .slice(0, 50)
      .sort((a, b) => b.value[1] - a.value[1])
      .map((item) => {
        let markColor = 'color: #fafbfd;';
        if (data[0].value === item.value[1]) {
          markColor = 'color: #ffffff;font-weight: bold;';
          this.chartType === 'line'
            && (this.curValue = {
              color: item.color,
              name: item.seriesName,
              seriesIndex: item.seriesIndex,
              dataIndex: item.dataIndex,
              xAxis: item.value[0],
              yAxis: item.value[1],
              seriesType: params.seriesType
            });
        }
        if (item.value[1] === null) return '';
        const curSeries = this.curChartOption.series[item.seriesIndex];
        const unitFormater = curSeries.unitFormatter || (v => ({ text: v }));
        const minBase = curSeries.minBase || 0;
        const precision = curSeries.unit !== 'none' && +curSeries.precision < 1 ? 2 : +curSeries.precision;
        const valueObj = unitFormater(item.value[1] - minBase, precision);
        return `<li class="tooltips-content-item">
                <span class="item-series"
                 style="background-color:${item.color};">
                </span>
                <span class="item-name" style="${markColor}">${item.seriesName}:</span>
                <span class="item-value" style="${markColor}">
                ${valueObj.text} ${valueObj.suffix || ''}</span>
                </li>`;
      });
    if (liHtmls?.length < 1) return '';
    // 如果超出屏幕高度，则分列展示
    let ulStyle = '';
    const maxLen = Math.ceil((window.innerHeight - 100) / 20);
    if (list.length > maxLen && this.tooltipSize) {
      const cols = Math.ceil(list.length / maxLen);
      this.tableToolSize = this.tableToolSize ? Math.min(this.tableToolSize, this.tooltipSize[0]) : this.tooltipSize[0];
      ulStyle = `display:flex; flex-wrap:wrap; width: ${Math.min((5 + cols * this.tableToolSize), window.innerHeight / 1.2)}px;`;
    }
    const hasTrace = params.some(item => item.seriesName === 'bk_trace_value' && item.seriesType === 'scatter');
    /* 如果包含trace散点则不出现tooltip */
    if (hasTrace || (this.hasTraceInfo && this.scatterTips.show)) {
      return '';
    }
    return `<div class="monitor-chart-tooltips">
            <p class="tooltips-header">
                ${pointTime}
            </p>
            <ul class="tooltips-content" style="${ulStyle}">
                ${liHtmls?.join('')}
            </ul>
            </div>`;
  }
  // 双击触发重置选择数据
  handleChartDblClick() {
    clearTimeout(this.clickTimer);
    if (this.timeRange.length > 0) {
      this.timeRange = [];
      this.chart.dispatchAction({
        type: 'restore'
      });
      this.getSeriesData
        && setTimeout(() => {
          this.handleSeriesData();
        }, 100);
    }
    this.$emit('dblclick');
  }
  /* 复位 */
  handleChartRestore() {
    if (this.enableSelectionRestoreAll) {
      this.handleRestoreEvent();
    } else {
      this.handleChartDblClick();
    }
  }

  // 单击图表触发
  handleChartClick() {
    clearTimeout(this.clickTimer);
    this.clickTimer = setTimeout(() => {
      this.$emit('click');
      if (!this.chartOption.annotation.show) {
        return;
      }
      if (this.chartType === 'line' && this.chart && this.curValue.dataIndex >= 0) {
        const { series } = this.chart.getOption() as any;
        if (series?.length) {
          const setPixel = this.chart.convertToPixel({ seriesIndex: this.curValue.seriesIndex }, [
            this.curValue.xAxis,
            this.curValue.yAxis
          ]);
          const { dimensions = {}, metric = {} } = series[this.curValue.seriesIndex];
          const { annotation } = this.chartOption;
          const chartWidth = this.chart.getWidth();
          const fineTuning = -10;
          this.annotation = {
            x: setPixel[0] + fineTuning + 220 > chartWidth ? setPixel[0] - fineTuning - 220 : setPixel[0] + fineTuning,
            y: setPixel[1] + 5,
            title: dayjs.tz(this.curValue.xAxis).format('YYYY-MM-DD HH:mm:ss'),
            name: this.curValue.name,
            color: this.curValue.color,
            show: true,
            list: [
              {
                id: 'ip',
                show: annotation.list.includes('ip') && !!dimensions.bk_target_ip,
                value: `${dimensions.bk_target_ip}${
                  dimensions.bk_target_cloud_id ? `-${dimensions.bk_target_cloud_id}` : ''
                }`
              },
              {
                id: 'process',
                show: annotation.list.includes('process') && (!!dimensions.process_name || !!dimensions.display_name),
                value: {
                  processId: dimensions.process_name || dimensions.display_name || '',
                  id: `${dimensions.bk_target_ip}-${dimensions.bk_target_cloud_id}`
                }
              },
              {
                id: 'strategy',
                show: annotation.list.includes('strategy') && !!metric.metric_field,
                value: `${metric.result_table_id}.${metric.metric_field}`
              }
            ]
          };
          this.charWrapRef.focus();
          this.chart.dispatchAction({ type: 'hideTip' });
        }
      } else {
        this.annotation.show = false;
      }
    }, 300);
  }
  // 点击更多工具栏触发
  handleMoreToolItemSet(item: IMoreToolItem) {
    switch (item.id) {
      case 'save':
        this.handleCollectChart();
        break;
      case 'screenshot':
        this.handleStoreImage();
        break;
      case 'fullscreen':
        this.handleFullScreen();
        break;
      case 'area':
        this.handleTransformArea(item.checked);
        break;
      case 'set':
        this.handleSetYAxisSetScale(!item.checked);
        break;
      case 'explore':
        this.handleExplore();
        break;
      case 'strategy':
        this.handleAddStrategy();
        break;
      case 'relate-alert':
        this.$emit('relate-alert');
      default:
        break;
    }
  }
  /**
   * 点击更多菜单的子菜单
   * @param data 菜单数据
   */
  handleSelectChildMenu(data) {
    switch (data.menu.id) {
      case 'more' /** 更多操作 */:
        if (data.child.id === 'screenshot') {
          /** 截图 */
          setTimeout(() => {
            this.handleStoreImage();
          }, 300);
        } else if (data.child.id === 'export-csv') {
          /** 导出csv */
          this.handleExportCsv();
        }
        break;
      default:
        break;
    }
  }
  /**
   * 根据图表接口响应数据下载csv文件
   */
  handleExportCsv() {
    if (!!this.seriesData?.length) {
      const csvList = [];
      const keys = Object.keys(this.tableData[0]).filter(key => !['$index'].includes(key));
      csvList.push(keys.map(key => key.replace(/,/gim, '_')).join(','));
      this.tableData.forEach((item) => {
        const list = [];
        keys.forEach((key) => {
          list.push(item[key]);
        });
        csvList.push(list.join(','));
      });
      downCsvFile(csvList.join('\n'), this.title);
    }
  }
  // 点击title 告警图标跳转
  handleTitleAlarmClick() {
    switch (this.alarmStatus.status) {
      case 0:
        this.handleAddStrategy();
        break;
      case 1:
        // eslint-disable-next-line vue/max-len
        window.open(location.href.replace(location.hash, `#/strategy-config?metricId=${this.extendMetricData.metric_id}`));
        break;
      case 2:
        // eslint-disable-next-line vue/max-len
        window.open(location.href.replace(location.hash, `#/event-center?metricId=${this.extendMetricData.metric_id}`));
        break;
    }
  }
  handleSetYAxisSetScale(needScale) {
    this.$emit('on-yaxis-set-scale', needScale);
    if (this.chartType === 'line' && this.chart) {
      const options = this.chart.getOption();
      this.chart.setOption({
        ...options,
        yAxis: {
          scale: needScale,
          min: needScale ? 'dataMin' : 0
        }
      });
    }
  }
  handleTransformArea(isArea: boolean) {
    this.$emit('on-transform-area', isArea);
    if (this.chartType === 'line' && this.chart) {
      const options = this.chart.getOption();
      this.chart.setOption({
        ...options,
        series: options.series.map((item, index) => ({
          ...item,
          areaStyle: {
            color: isArea ? hexToRgbA(this.colors[index % this.colors.length], 0.2) : 'transparent'
          }
        }))
      });
    }
  }
  handleExplore() {
    this.$emit('export-data-retrieval');
  }
  handleAddStrategy() {
    this.$emit('add-strategy');
  }
  handleCharBlur() {
    this.annotation.show = false;
  }

  handleLegendEvent({ actionType, item }: { actionType: string; item: ILegendItem }) {
    if (this.legend.list.length < 2) {
      return;
    }
    const setOnlyOneMarkArea = () => {
      const showSeries = [];
      this.legend.list.forEach((l) => {
        if (l.show) {
          const serice = this.seriesData.find(s => s.target === l.name);
          showSeries.push({
            ...serice,
            color: l.color
          });
        }
      });

      const optionData = this.chartOptionInstance.getOptions(this.handleTransformSeries(showSeries), {});
      this.chart.setOption(deepMerge(optionData.options, this.defaultOptions), {
        notMerge: true,
        lazyUpdate: false,
        silent: false
      });
    };
    if (actionType === 'shift-click') {
      item.show = !item.show;
      setOnlyOneMarkArea();
    } else if (actionType === 'click') {
      const hasOtherShow = this.legend.list
        .filter(item => !item.hidden)
        .some(set => set.name !== item.name && set.show);
      this.legend.list.forEach((legend) => {
        legend.show = legend.name === item.name || !hasOtherShow;
      });
      setOnlyOneMarkArea();
    }
  }

  // 下载图表为png图片
  async handleStoreImage() {
    if (window.navigator.msSaveOrOpenBlob) {
      toBlob(this.$el as HTMLDivElement)
        .then(blob => window.navigator.msSaveOrOpenBlob(blob, `${this.title}.png`))
        .catch(() => {});
    } else {
      if (this.chartType === 'table') {
        await this.$nextTick();
        const cloneEl = this.$el.cloneNode(true) as HTMLDivElement;
        (cloneEl.querySelector('.chart-wrapper-echarts') as HTMLDivElement).style.maxHeight = 'none';
        (cloneEl.querySelector('.echart-instance') as HTMLDivElement).style.height = 'auto';
        (cloneEl.querySelector('.echart-legend') as HTMLDivElement).style.maxHeight = 'none';
        (cloneEl.querySelector('.bk-table-fit') as HTMLDivElement).style.maxHeight = 'none';
        (cloneEl.querySelector('.bk-table-body-wrapper') as HTMLDivElement).style.maxHeight = 'none';
        const divEl = document.createElement('div');
        divEl.setAttribute('style', 'position: fixed; top: -10000px');
        divEl.setAttribute('class', 'clone-chart-wrapper');
        divEl.appendChild(cloneEl);
        this.$el.appendChild(divEl);
        const width = cloneEl.clientWidth;
        const height = cloneEl.clientHeight;
        toPng(this.$el.querySelector('.clone-chart-wrapper')?.firstElementChild as HTMLDivElement, { width, height })
          .then((dataUrl) => {
            const tagA = document.createElement('a');
            tagA.download = `${this.title}.png`;
            tagA.href = dataUrl;
            document.body.appendChild(tagA);
            tagA.click();
            tagA.remove();
            divEl.remove();
          })
          .catch(() => {
            divEl.remove();
          });
      } else {
        toPng(this.$el as HTMLDivElement)
          .then((dataUrl) => {
            const tagA = document.createElement('a');
            tagA.download = `${this.title}.png`;
            tagA.href = dataUrl;
            document.body.appendChild(tagA);
            tagA.click();
            tagA.remove();
          })
          .catch(e => console.info(e));
      }
    }
  }

  handleCollectChart() {
    this.$emit('collect-chart');
  }

  // 设置全屏
  handleFullScreen() {
    this.$emit('full-screen');
  }

  // resize
  resize(options: MonitorEchartOptions = null) {
    this.chartRef && this.delegateMethod('resize', options);
  }

  dispatchAction(payload) {
    this.delegateMethod('dispatchAction', payload);
  }

  delegateMethod(name: string, ...args) {
    return this.chart[name](...args);
  }

  delegateGet(methodName: string) {
    return this.chart[methodName]();
  }

  // 初始化Props监听
  initPropsWatcher() {
    this.unwatchOptions = this.$watch(
      'options',
      (v, ov) => {
        if (this.getSeriesData) {
          const newV = Object.assign({}, v, { tool: 0, legend: 0, annotation: 0 });
          const oldV = Object.assign({}, ov, { tool: 0, legend: 0, annotation: 0 });
          JSON.stringify(newV) !== JSON.stringify(oldV) && this.handleSeriesData();
        } else {
          this.handleSetChartData(deepMerge({}, { series: this.series }));
        }
      },
      { deep: !this.watchOptionsDeep }
    );
  }

  // 初始化chart事件
  initChartEvent() {
    if (this.hasTraceInfo) {
      this.chart.on('click', 'series.scatter', (e) => {
        const chartOptions = this.chart.getOption();
        this.scatterTips.data.target.color = chartOptions.color[0];
        const labelList = ['bk_trace_id', 'bk_span_id', 'bk_trace_value'];
        const displayNames = {
          bk_trace_id: 'traceID',
          bk_span_id: 'spanID',
          bk_trace_value: 'traceValue'
        };
        const { scatterData } = e.data;
        this.scatterTips.data.list = labelList.map(item => ({
          type: item === labelList[2] ? 'string' : 'link',
          label: displayNames[item] || item,
          content: scatterData[item]
        }));
        this.scatterTips.data.target.label = `${chartOptions.series[0].name}: ${
          scatterData._value || scatterData.metric_value || '--'
        }`;
        this.scatterTips.data.time = dayjs.tz(e.data.value[0]).format('YYYY-MM-DD HH:mm:ss');
        this.scatterTips.top = -9999;
        this.scatterTips.show = true;
        this.$nextTick(() => {
          const chartWidth = this.$refs.charWrapRef.clientWidth + 10;
          const scatterTipW = this.$refs.scatterTipsRef.clientWidth;
          const { offsetY } = e.event;
          const offsetX = e.event.offsetX + 10;
          const left = chartWidth - offsetX < scatterTipW ? offsetX - scatterTipW - 10 : offsetX + 10;
          const top = offsetY;
          this.scatterTips.left = left;
          this.scatterTips.top = top;
          this.scatterTips.show = true;
          const { series } = chartOptions;
          series.forEach((item) => {
            if (item.type === 'scatter' && item.name === 'bk_trace_value') {
              item.data.forEach((d) => {
                if (JSON.stringify(d.value) === JSON.stringify(e.data.value)) {
                  d.itemStyle.color = '#699DF4';
                }
              });
            }
          });
          this.chart.setOption({
            series
          });
        });
      });
      this.chart.on('mouseover', 'series.scatter', () => {
        this.$el.querySelector('canvas').style.cursor = 'pointer';
      });
      this.chart.on('mouseout', 'series.scatter', () => {
        this.$el.querySelector('canvas').style.removeProperty('cursor');
      });
    }
    this.chart.on('click', (e) => {
      this.$emit('chart-click', e);
    });
  }

  // 初始化chart Action
  initChartAction() {
    this.dispatchAction({
      type: 'takeGlobalCursor',
      key: 'dataZoomSelect',
      dataZoomSelectActive: true
    });
  }

  // echarts 实例销毁
  destroy() {
    if (this.autoresize && this.chartRef) {
      removeListener(this.chartRef, this.resizeHandler);
    }
    this.delegateMethod('dispose');
    this.chart = null;
  }

  handleScatterTipOutside() {
    this.scatterTips.show = false;
    const { series } = this.chart.getOption();
    series.forEach((item) => {
      if (item.type === 'scatter' && item.name === 'bk_trace_value') {
        item.data.forEach((d) => {
          d.itemStyle.color = '#E1ECFF';
        });
      }
    });
    this.chart.setOption({
      series
    });
  }

  handleCopy(value: string) {
    copyText(value);
    this.$bkMessage({
      theme: 'success',
      message: this.$t('复制成功')
    });
  }

  /* trace id 跳转 */
  handleTraceLink(item) {
    if (item.type === 'link' && item.label === 'traceID') {
      const traceId = item.content;
      traceListById({
        bk_biz_id: this.curBizId,
        trace_ids: [traceId],
        ...this.traceInfoTimeRange
      }).then((data) => {
        const url = data?.[0]?.url || '';
        if (url) {
          window.open(`${location.origin}${url}`);
        }
      });
    }
  }
}
</script>

<style lang="scss" scoped>
.monitor-echart-wrap {
  position: relative;
  width: 100%;
  height: 100%;
  padding-left: 10px;
  color: #63656e;
  background-color: #fff;
  background-repeat: repeat;
  background-position: center;
  border-radius: 2px;

  .skeleton-base-wrap {
    position: absolute;
    top: 0;
    left: 0;
    z-index: 9999;
    width: 100%;
    height: 100%;
    background-color: #fff;
  }

  .echart-header {
    display: flex;
    align-items: center;
    min-width: 100%;
    font-weight: 700;
    color: #63656e;

    :deep(.chart-title-wrap) {
      cursor: pointer;

      .chart-title {
        padding: 0;
      }
    }
  }

  .chart-wrapper-echarts {
    position: relative;
    display: flex;

    .echart-instance-wrap {
      position: relative;
      display: flex;
      flex: 1;
      flex-direction: column;
      min-width: 100px;
      overflow: hidden;

      .chart-restore {
        position: absolute;
        top: 5px;
        right: 8px;
        z-index: 2;
        display: flex;
        align-items: center;
        justify-content: center;
        width: 36px;
        height: 20px;
        font-size: 12px;
        border: 1px solid #c4c6cc;
        border-radius: 2px;

        &:hover {
          color: #63656e;
          cursor: pointer;
          border-color: #979ba5;
        }
      }
    }

    .echart-instance {
      display: flex;
      flex: 1;
      width: 100%;
      overflow: hidden;
    }

    .echart-legend {
      margin-top: 8px;
      margin-left: 16px;
      overflow: auto;
    }

    .echart-pie-center {
      position: absolute;
      top: 50%;
      left: 50%;
      display: flex;
      align-items: center;
      justify-content: center;
      transform: translate3d(-50%, -50%, 0);
    }
  }

  .echart-content {
    position: absolute;
    top: 36px;
    right: 1px;
    bottom: 1px;
    left: 1px;
    display: flex;
    align-items: center;
    justify-content: center;
    background: rgba(255, 255, 255, 0);
  }

  .scatter-tips {
    position: absolute;
    padding: 10px 6px 6px 6px;
    background: #000;
    border-radius: 2px;
    opacity: .8;

    .time {
      margin-bottom: 4px;
      font-size: 12px;
      font-weight: Bold;
      color: #fff;
    }

    .info-item {
      font-size: 12px;
      line-height: 20px;
      color: #fff;

      .content {
        .link,
        .copy {
          color: #a3c5fd;
        }

        .link {
          &.pointer {
            cursor: pointer;
          }
        }

        .copy {
          cursor: pointer;
        }
      }
    }

    .bottom {
      margin-top: 8px;

      .point {
        display: inline-block;
        width: 8px;
        height: 8px;
        margin-right: 10px;
        border-radius: 50%;
      }

      .label {
        color: #fff;
      }
    }
  }

  .is-error {
    position: absolute;
    top: -10px;
    left: -10px;
    z-index: 999;
    display: block;
    color: #fff;
    cursor: pointer;
    border-color: #e0226e transparent transparent #e0226e;
    border-style: solid;
    border-width: 12px;
    border-radius: 2px;

    &::after {
      position: absolute;
      top: -12px;
      left: -6px;
      width: 4px;
      height: 8px;
      content: '!';
    }
  }

  .chart-resize-line {
    position: relative;
    height: 20px;
    margin-top: 5px;
    cursor: row-resize;

    &::before {
      position: absolute;
      top: 50%;
      width: 100%;
      content: '';
      border-top: 1px solid transparent;
      transition: border-color .2s ease-in-out 0s;
      transform: translateY(-50%);
    }

    &::after {
      position: absolute;
      top: 50%;
      left: 50%;
      width: 24px;
      height: 3px;
      content: '';
      background: #c4c6cc;
      border-radius: 2px;
      transform: translate(-50%, -50%);
    }

    &:hover {
      &::before {
        border-color: #5794f2;
      }

      &::after {
        background: #3a84ff;
      }
    }
  }

  .chart-table-box {
    border-top: 1px solid #eaebf0;

    .chart-table-title {
      display: flex;
      align-items: center;
      width: 100%;
      height: 54px;
      // justify-content: space-between;
      font-weight: bold;

      .title-count {
        margin-left: 16px;
        font-weight: normal;
        color: #979ba5;
      }

      .export-csv-btn {
        margin-left: auto;
      }
    }

    .chart-table {
      ::v-deep td,
      ::v-deep th.is-leaf {
        height: 32px;
      }
    }

    ::v-deep .ellipsis {
      overflow: hidden;
      text-overflow: ellipsis;
      white-space: nowrap;
    }
  }
}
</style><|MERGE_RESOLUTION|>--- conflicted
+++ resolved
@@ -234,7 +234,6 @@
 </template>
 <script lang="ts">
 import { CreateElement } from 'vue';
-
 import { Component, Inject, InjectReactive, Prop, Ref, Vue, Watch } from 'vue-property-decorator';
 import { addListener, removeListener, ResizeCallback } from '@blueking/fork-resize-detector';
 import dayjs from 'dayjs';
@@ -268,11 +267,8 @@
   ITextChartOption,
   ITextSeries
 } from './options/type-interface';
-<<<<<<< HEAD
-import MonitorEchartsSkeleton from './skeleton/monitor-echarts-skeleton.tsx';
-=======
+import MonitorEchartsSkeleton from './skeleton/monitor-echarts-skeleton';
 import { echarts, type MonitorEchartOptions, MonitorEchartSeries } from './types/monitor-echarts';
->>>>>>> e63b9504
 import watermarkMaker from './utils/watermarkMaker';
 import { getValueFormat } from './valueFormats';
 
@@ -340,7 +336,7 @@
       return window.graph_watermark ? `url('${watermarkMaker(window.user_name || window.username)}')` : '';
     }
   })
-    backgroundUrl: String;
+  backgroundUrl: String;
 
   // 获取图标数据
   @Prop() getSeriesData: (timeFrom?: string, timeTo?: string, range?: boolean) => Promise<any[]>;
@@ -351,14 +347,14 @@
     default: () => colorList
   })
   // 图标系列颜色集合
-    colors: string[];
+  colors: string[];
 
   @Prop({
     default() {
       return this.$t('查无数据');
     }
   })
-    emptyText: string;
+  emptyText: string;
 
   /* line chart 是否包含trace信息散点图 */
   @Prop({ type: Boolean, default: false }) hasTraceInfo: boolean;
@@ -455,7 +451,7 @@
             type: 'cross',
             label: {
               show: false,
-              formatter: (params) => {
+              formatter: params => {
                 if (this.chartType !== 'line') return '';
                 if (params.axisDimension === 'y') {
                   this.curValue.yAxis = params.value;
@@ -553,7 +549,7 @@
   get tableData() {
     /** { time: 各个图表在同一时间点的值 } */
     const data: { [key: string]: { [key: string]: number } } = this.seriesData.reduce((pre, cur) => {
-      cur.datapoints.forEach((item) => {
+      cur.datapoints.forEach(item => {
         pre[item[1]] = { ...pre[item[1]], [cur.key]: item[0] };
       });
       return pre;
@@ -701,8 +697,8 @@
   }
   // 注册Intersection监听
   registerObserver(): void {
-    this.intersectionObserver = new IntersectionObserver((entries) => {
-      entries.forEach((entry) => {
+    this.intersectionObserver = new IntersectionObserver(entries => {
+      entries.forEach(entry => {
         if (this.needObserver) {
           if (entry.intersectionRatio > 0) {
             this.handleSeriesData();
@@ -771,14 +767,15 @@
   }
   // 设置chart配置
   async handleSetChartData(data) {
-    return new Promise((resolve) => {
+    return new Promise(resolve => {
       if (!this.chart) {
         this.initChart();
       }
       if (this.isEchartsRender) {
         const series: any = deepMerge([], data || []);
-        const hasSeries =          (series && series.length > 0 && series.some(item => item?.datapoints?.length))
-          || (series && Object.prototype.hasOwnProperty.call(series, 'series') && series.series.length);
+        const hasSeries =
+          (series && series.length > 0 && series.some(item => item?.datapoints?.length)) ||
+          (series && Object.prototype.hasOwnProperty.call(series, 'series') && series.series.length);
         if (!hasSeries) {
           this.noData = !hasSeries;
           resolve(undefined);
@@ -847,7 +844,7 @@
               this.hasInitChart = true;
               if (optionData.options.toolbox) {
                 this.initChartAction();
-                this.chart.on('dataZoom', async (event) => {
+                this.chart.on('dataZoom', async event => {
                   this.loading = true;
                   const [batch] = event.batch;
                   if (batch.startValue && batch.endValue) {
@@ -942,8 +939,8 @@
   handleSetTooltip(params) {
     if (!this.showTitleTool) return undefined;
     if (!params || params.length < 1 || params.every(item => item.value[1] === null)) {
-      this.chartType === 'line'
-        && (this.curValue = {
+      this.chartType === 'line' &&
+        (this.curValue = {
           color: '',
           name: '',
           seriesIndex: -1,
@@ -961,12 +958,12 @@
     const liHtmls = list
       .slice(0, 50)
       .sort((a, b) => b.value[1] - a.value[1])
-      .map((item) => {
+      .map(item => {
         let markColor = 'color: #fafbfd;';
         if (data[0].value === item.value[1]) {
           markColor = 'color: #ffffff;font-weight: bold;';
-          this.chartType === 'line'
-            && (this.curValue = {
+          this.chartType === 'line' &&
+            (this.curValue = {
               color: item.color,
               name: item.seriesName,
               seriesIndex: item.seriesIndex,
@@ -998,7 +995,7 @@
     if (list.length > maxLen && this.tooltipSize) {
       const cols = Math.ceil(list.length / maxLen);
       this.tableToolSize = this.tableToolSize ? Math.min(this.tableToolSize, this.tooltipSize[0]) : this.tooltipSize[0];
-      ulStyle = `display:flex; flex-wrap:wrap; width: ${Math.min((5 + cols * this.tableToolSize), window.innerHeight / 1.2)}px;`;
+      ulStyle = `display:flex; flex-wrap:wrap; width: ${Math.min(5 + cols * this.tableToolSize, window.innerHeight / 1.2)}px;`;
     }
     const hasTrace = params.some(item => item.seriesName === 'bk_trace_value' && item.seriesType === 'scatter');
     /* 如果包含trace散点则不出现tooltip */
@@ -1022,8 +1019,8 @@
       this.chart.dispatchAction({
         type: 'restore'
       });
-      this.getSeriesData
-        && setTimeout(() => {
+      this.getSeriesData &&
+        setTimeout(() => {
           this.handleSeriesData();
         }, 100);
     }
@@ -1154,9 +1151,9 @@
       const csvList = [];
       const keys = Object.keys(this.tableData[0]).filter(key => !['$index'].includes(key));
       csvList.push(keys.map(key => key.replace(/,/gim, '_')).join(','));
-      this.tableData.forEach((item) => {
+      this.tableData.forEach(item => {
         const list = [];
-        keys.forEach((key) => {
+        keys.forEach(key => {
           list.push(item[key]);
         });
         csvList.push(list.join(','));
@@ -1172,7 +1169,9 @@
         break;
       case 1:
         // eslint-disable-next-line vue/max-len
-        window.open(location.href.replace(location.hash, `#/strategy-config?metricId=${this.extendMetricData.metric_id}`));
+        window.open(
+          location.href.replace(location.hash, `#/strategy-config?metricId=${this.extendMetricData.metric_id}`)
+        );
         break;
       case 2:
         // eslint-disable-next-line vue/max-len
@@ -1224,7 +1223,7 @@
     }
     const setOnlyOneMarkArea = () => {
       const showSeries = [];
-      this.legend.list.forEach((l) => {
+      this.legend.list.forEach(l => {
         if (l.show) {
           const serice = this.seriesData.find(s => s.target === l.name);
           showSeries.push({
@@ -1248,7 +1247,7 @@
       const hasOtherShow = this.legend.list
         .filter(item => !item.hidden)
         .some(set => set.name !== item.name && set.show);
-      this.legend.list.forEach((legend) => {
+      this.legend.list.forEach(legend => {
         legend.show = legend.name === item.name || !hasOtherShow;
       });
       setOnlyOneMarkArea();
@@ -1278,7 +1277,7 @@
         const width = cloneEl.clientWidth;
         const height = cloneEl.clientHeight;
         toPng(this.$el.querySelector('.clone-chart-wrapper')?.firstElementChild as HTMLDivElement, { width, height })
-          .then((dataUrl) => {
+          .then(dataUrl => {
             const tagA = document.createElement('a');
             tagA.download = `${this.title}.png`;
             tagA.href = dataUrl;
@@ -1292,7 +1291,7 @@
           });
       } else {
         toPng(this.$el as HTMLDivElement)
-          .then((dataUrl) => {
+          .then(dataUrl => {
             const tagA = document.createElement('a');
             tagA.download = `${this.title}.png`;
             tagA.href = dataUrl;
@@ -1351,7 +1350,7 @@
   // 初始化chart事件
   initChartEvent() {
     if (this.hasTraceInfo) {
-      this.chart.on('click', 'series.scatter', (e) => {
+      this.chart.on('click', 'series.scatter', e => {
         const chartOptions = this.chart.getOption();
         this.scatterTips.data.target.color = chartOptions.color[0];
         const labelList = ['bk_trace_id', 'bk_span_id', 'bk_trace_value'];
@@ -1383,9 +1382,9 @@
           this.scatterTips.top = top;
           this.scatterTips.show = true;
           const { series } = chartOptions;
-          series.forEach((item) => {
+          series.forEach(item => {
             if (item.type === 'scatter' && item.name === 'bk_trace_value') {
-              item.data.forEach((d) => {
+              item.data.forEach(d => {
                 if (JSON.stringify(d.value) === JSON.stringify(e.data.value)) {
                   d.itemStyle.color = '#699DF4';
                 }
@@ -1404,7 +1403,7 @@
         this.$el.querySelector('canvas').style.removeProperty('cursor');
       });
     }
-    this.chart.on('click', (e) => {
+    this.chart.on('click', e => {
       this.$emit('chart-click', e);
     });
   }
@@ -1430,9 +1429,9 @@
   handleScatterTipOutside() {
     this.scatterTips.show = false;
     const { series } = this.chart.getOption();
-    series.forEach((item) => {
+    series.forEach(item => {
       if (item.type === 'scatter' && item.name === 'bk_trace_value') {
-        item.data.forEach((d) => {
+        item.data.forEach(d => {
           d.itemStyle.color = '#E1ECFF';
         });
       }
@@ -1458,7 +1457,7 @@
         bk_biz_id: this.curBizId,
         trace_ids: [traceId],
         ...this.traceInfoTimeRange
-      }).then((data) => {
+      }).then(data => {
         const url = data?.[0]?.url || '';
         if (url) {
           window.open(`${location.origin}${url}`);
@@ -1582,7 +1581,7 @@
     padding: 10px 6px 6px 6px;
     background: #000;
     border-radius: 2px;
-    opacity: .8;
+    opacity: 0.8;
 
     .time {
       margin-bottom: 4px;
@@ -1666,7 +1665,7 @@
       width: 100%;
       content: '';
       border-top: 1px solid transparent;
-      transition: border-color .2s ease-in-out 0s;
+      transition: border-color 0.2s ease-in-out 0s;
       transform: translateY(-50%);
     }
 
