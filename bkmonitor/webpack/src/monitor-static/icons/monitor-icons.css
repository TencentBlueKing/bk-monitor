@font-face {
  font-family: 'icon-monitor'; /* Project id 1185924 */
  src:
    url('monitor-icons.woff2?t=1742523941514') format('woff2'),
    url('monitor-icons.woff?t=1742523941514') format('woff'),
    url('monitor-icons.ttf?t=1742523941514') format('truetype');
}

.icon-monitor {
  font-family: 'icon-monitor' !important;
  font-size: 16px;
  font-style: normal;
  -webkit-font-smoothing: antialiased;
  -moz-osx-font-smoothing: grayscale;
}

<<<<<<< HEAD
=======
.icon-a-mini-arrowxiaojiantou:before {
  content: '\e822';
}

>>>>>>> 75035854
.icon-all:before {
  content: '\e821';
}

.icon-a-:before {
  content: '\e819';
}

.icon-Str:before {
  content: '\e81a';
}

.icon-Object:before {
  content: '\e81b';
}

.icon-Ext:before {
  content: '\e81c';
}

.icon-Time:before {
  content: '\e81d';
}

.icon-buer:before {
  content: '\e81e';
}

.icon-text1:before {
  content: '\e81f';
}

.icon-number1:before {
  content: '\e820';
}

.icon-bookmark:before {
  content: '\e818';
}

.icon-zhankai-2:before {
  content: '\e815';
}

.icon-xinjianwenjianjia:before {
  content: '\e816';
}

.icon-shouqi3:before {
  content: '\e817';
}

.icon-zhankai2:before {
  content: '\e814';
}

.icon-Chart:before {
  content: '\e813';
}

.icon-BackToTop:before {
  content: '\e812';
}

.icon-xinjiansuo:before {
  content: '\e810';
}

.icon-file-personal:before {
  content: '\e811';
}

.icon-paixu1:before {
  content: '\e80f';
}

.icon-shezhi1:before {
  content: '\e80e';
}

.icon-lianxiang:before {
  content: '\e80a';
}

.icon-Value:before {
  content: '\e80b';
}

.icon-Key:before {
  content: '\e80c';
}

.icon-yunsuanfu:before {
  content: '\e80d';
}

.icon-a-1jiahao:before {
  content: '\e807';
}

.icon-a-pintuding:before {
  content: '\e808';
}

.icon-a-pinnedtuding:before {
  content: '\e809';
}

.icon-a-configurationpeizhi:before {
  content: '\e803';
}

.icon-dimension-filled:before {
  content: '\e804';
}

.icon-a-savebaocun:before {
  content: '\e805';
}

.icon-dimension-line:before {
  content: '\e806';
}

.icon-a-3yuan-bohui:before {
  content: '\e802';
}

.icon-FileFold-Open:before {
  content: '\e7fb';
}

.icon-FileFold-Close:before {
  content: '\e7fc';
}

.icon-xianzhi:before {
  content: '\e7fd';
}

.icon-xiazuan1:before {
  content: '\e7fe';
}

.icon-a-celve:before {
  content: '\e7ff';
}

.icon-chaitu:before {
  content: '\e800';
}

.icon-duibi:before {
  content: '\e801';
}

.icon-Strategy:before {
  content: '\e7f9';
}

.icon-xiangguancelve:before {
  content: '\e7fa';
}

.icon-guzhang:before {
  content: '\e7f7';
}

.icon-yichangweidu:before {
  content: '\e7f8';
}

.icon-shoucangjia:before {
  content: '\e7f6';
}

.icon-qiehuan:before {
  content: '\e7f5';
}

.icon-gongneng-shouqi:before {
  content: '\e7f4';
}

.icon-a-FeedBackfankui:before {
  content: '\e7f2';
}

.icon-a-NewPagexinkaiye:before {
  content: '\e7f3';
}

.icon-undo:before {
  content: '\e7f1';
}

.icon-quxiaosousuo:before {
  content: '\e7ef';
}

.icon-quxiaoshaixuan:before {
  content: '\e7f0';
}

.icon-APM:before {
  content: '\e7ee';
}

.icon-rilifuwu:before {
  content: '\e7ec';
}

.icon-kongjianguanli:before {
  content: '\e7ed';
}

.icon-a-Clearqingkong:before {
  content: '\e7eb';
}

.icon-customize:before {
  content: '\e7e9';
}

.icon-History:before {
  content: '\e7ea';
}

.icon-chulitaocan1:before {
  content: '\e7e6';
}

.icon-daorudaochu:before {
  content: '\e7e7';
}

.icon-fasonglishi:before {
  content: '\e7e8';
}

.icon-zidingyichangjing:before {
  content: '\e7d9';
}

.icon-rizhijiansuo:before {
  content: '\e7da';
}

.icon-zhuji:before {
  content: '\e7db';
}

.icon-youjian:before {
  content: '\e7dc';
}

.icon-gaojingzu:before {
  content: '\e7dd';
}

.icon-shujucaiji:before {
  content: '\e7de';
}

.icon-lunzhi:before {
  content: '\e7df';
}

.icon-chulijilu:before {
  content: '\e7e0';
}

.icon-qianyigongju:before {
  content: '\e7e1';
}

.icon-gaojingyuan:before {
  content: '\e7e2';
}

.icon-chajian:before {
  content: '\e7e3';
}

.icon-gaojing3:before {
  content: '\e7e4';
}

.icon-boce:before {
  content: '\e7e5';
}

.icon-Profiling:before {
  content: '\e7cc';
}

.icon-shujuyuanguanli:before {
  content: '\e7cd';
}

.icon-zijiankong:before {
  content: '\e7ce';
}

.icon-rongqi:before {
  content: '\e7cf';
}

.icon-yibiaopan:before {
  content: '\e7d0';
}

.icon-zhibiaoguanli:before {
  content: '\e7d1';
}

.icon-zhibiaojiansuo:before {
  content: '\e7d2';
}

.icon-quanjushezhi:before {
  content: '\e7d3';
}

.icon-shijianjiansuo:before {
  content: '\e7d4';
}

.icon-gaojingcelve:before {
  content: '\e7d5';
}

.icon-zidingyishijian:before {
  content: '\e7d6';
}

.icon-gaojingfenpai:before {
  content: '\e7d7';
}

.icon-gaojingpingbi:before {
  content: '\e7d8';
}

.icon-zidingyizhibiao:before {
  content: '\e7ca';
}

.icon-Tracing:before {
  content: '\e7cb';
}

.icon-AI:before {
  content: '\e7c9';
}

.icon-mc-change-version:before {
  content: '\e7c8';
}

.icon-RS-HTTP2:before {
  content: '\e7c6';
}

.icon-RS-RPC:before {
  content: '\e7c7';
}

.icon-MQ-Kafka:before {
  content: '\e7be';
}

.icon-MQ-Others:before {
  content: '\e7bf';
}

.icon-DB-Others:before {
  content: '\e7c0';
}

.icon-DB-Redis:before {
  content: '\e7c1';
}

.icon-RS-HTTP:before {
  content: '\e7c2';
}

.icon-RS-Others:before {
  content: '\e7c3';
}

.icon-MQ:before {
  content: '\e7c4';
}

.icon-DB-MySQL:before {
  content: '\e7c5';
}

.icon-wangluo:before {
  content: '\e7b8';
}

.icon-xingneng1:before {
  content: '\e7b9';
}

.icon-shijian2:before {
  content: '\e7ba';
}

.icon-chengben:before {
  content: '\e7bb';
}

.icon-rongliang:before {
  content: '\e7bc';
}

.icon-cunchu:before {
  content: '\e7bd';
}

.icon-mingxi:before {
  content: '\e601';
}

.icon-a-sousuo:before {
  content: '\e7b6';
}

.icon-sousuo-:before {
  content: '\e7b7';
}

.icon-shaixuan:before {
  content: '\e7b5';
}

.icon-yunhangshi-qiehuanbanben:before {
  content: '\e7b4';
}

.icon-mokuai:before {
  content: '\e7b3';
}

.icon-mc-apm-topo:before {
  content: '\e7b2';
}

.icon-mc-goto:before {
  content: '\e7b1';
}

.icon-zhibiao:before {
  content: '\e7a9';
}

.icon-mc-global:before {
  content: '\e600';
}

.icon-mc-service-all:before {
  content: '\e700';
}

.icon-mc-service-unknown:before {
  content: '\e7a8';
}

.icon-mc-service_instance:before {
  content: '\e7ad';
}

.icon-mc-idc_unit:before {
  content: '\e7ae';
}

.icon-mc-system:before {
  content: '\e7af';
}

.icon-mc-idc:before {
  content: '\e7b0';
}

.icon-ziyuan:before {
  content: '\e7ac';
}

.icon-xinzeng:before {
  content: '\e7aa';
}

.icon-tuzeng:before {
  content: '\e7ab';
}

.icon-paixu:before {
  content: '\e7a7';
}

.icon-line:before {
  content: '\e7a6';
}

.icon-profiling:before {
  content: '\e7a5';
}

.icon-dingwei1:before {
  content: '\e7a4';
}

.icon-fuwumokuai:before {
  content: '\e7a3';
}

.icon-yingjian:before {
  content: '\e79f';
}

.icon-fuwuzujian:before {
  content: '\e7a0';
}

.icon-OS:before {
  content: '\e7a1';
}

.icon-jincheng:before {
  content: '\e7a2';
}

.icon-mc-flame:before {
  content: '\e79d';
}

.icon-mc-fenping:before {
  content: '\e79e';
}

.icon-mc-arrow-down:before {
  content: '\e79c';
}

.icon-mc-arrow-right:before {
  content: '\e79b';
}

.icon-mc-note:before {
  content: '\e79a';
}

.icon-mc-bcs-namespace:before {
  content: '\e799';
}

.icon-mc-bcs-workload:before {
  content: '\e794';
}

.icon-mc-bcs-node:before {
  content: '\e795';
}

.icon-mc-bcs-service:before {
  content: '\e796';
}

.icon-mc-bcs-ingress:before {
  content: '\e797';
}

.icon-mc-bcs-cluster:before {
  content: '\e798';
}

.icon-mc-mac-os:before {
  content: '\e791';
}

.icon-mc-load-balancer:before {
  content: '\e792';
}

.icon-mc-rack:before {
  content: '\e793';
}

.icon-mc-container:before {
  content: '\e790';
}

.icon-mc-pod:before {
  content: '\e78d';
}

.icon-mc-endpoint:before {
  content: '\e78e';
}

.icon-mc-cmdb-process:before {
  content: '\e787';
}

.icon-mc-user-experience:before {
  content: '\e788';
}

.icon-mc-data-center:before {
  content: '\e789';
}

.icon-mc-target-cloud:before {
  content: '\e78a';
}

.icon-mc-relate-alert:before {
  content: '\e78b';
}

.icon-mc-intelligent-detection:before {
  content: '\e78c';
}

.icon-mc-not-assigned:before {
  content: '\e785';
}

.icon-mc-all:before {
  content: '\e786';
}

.icon-mc-lunliu:before {
  content: '\e784';
}

.icon-mc-statistical:before {
  content: '\e783';
}

.icon-mc-fault-list:before {
  content: '\e77a';
}

.icon-mc-enterprise-wechat:before {
  content: '\e77b';
}

.icon-mc-expired:before {
  content: '\e77c';
}

.icon-mc-cancel-feedback:before {
  content: '\e77d';
}

.icon-mc-restoration-ratio:before {
  content: '\e77e';
}

.icon-mc-fault:before {
  content: '\e77f';
}

.icon-mc-solved:before {
  content: '\e780';
}

.icon-gaojing1:before {
  content: '\e781';
}

.icon-fankuixingenyin:before {
  content: '\e782';
}

.icon-ziyuantuopu:before {
  content: '\e775';
}

.icon-AlertSort:before {
  content: '\e776';
}

.icon-Pod:before {
  content: '\e777';
}

.icon-A-ZSort:before {
  content: '\e778';
}

.icon-guanchazhong:before {
  content: '\e779';
}

.icon-beizhu:before {
  content: '\e774';
}

.icon-tiaoyonglian:before {
  content: '\e773';
}

.icon-minimap:before {
  content: '\e772';
}

.icon-celvepingbi:before {
  content: '\e771';
}

.icon-shengxu:before {
  content: '\e76f';
}

.icon-jiangxu:before {
  content: '\e770';
}

.icon-mc-robot:before {
  content: '\e76d';
}

.icon-mc-internal-user:before {
  content: '\e76e';
}

.icon-mc-fold-menu:before {
  content: '\e76c';
}

.icon-System1:before {
  content: '\e76b';
}

.icon-Network1:before {
  content: '\e76a';
}

.icon-ES:before {
  content: '\e766';
}

.icon-Kafka:before {
  content: '\e767';
}

.icon-DB1:before {
  content: '\e768';
}

.icon-Transfer:before {
  content: '\e769';
}

.icon-beauty:before {
  content: '\e763';
}

.icon-shouqi2:before {
  content: '\e764';
}

.icon-xiangqing1:before {
  content: '\e765';
}

.icon-zhongzhi1:before {
  content: '\e762';
}

.icon-mc-mouse:before {
  content: '\e761';
}

.icon-table:before {
  content: '\e760';
}

.icon-Sequence:before {
  content: '\e759';
}

.icon-legend:before {
  content: '\e75a';
}

.icon-Component:before {
  content: '\e75b';
}

.icon-AB:before {
  content: '\e75c';
}

.icon-Flame:before {
  content: '\e75d';
}

.icon-YZ:before {
  content: '\e75e';
}

.icon-Waterfall:before {
  content: '\e75f';
}

.icon-zhuanhuan:before {
  content: '\e758';
}

.icon-yibu:before {
  content: '\e752';
}

.icon-Network:before {
  content: '\e753';
}

.icon-tongbu:before {
  content: '\e754';
}

.icon-System:before {
  content: '\e755';
}

.icon-neibutiaoyong:before {
  content: '\e756';
}

.icon-undefined:before {
  content: '\e757';
}

.icon-suoxiao2:before {
  content: '\e750';
}

.icon-fangda:before {
  content: '\e751';
}

.icon-zhankai1:before {
  content: '\e74e';
}

.icon-shouqi1:before {
  content: '\e74f';
}

.icon-mc-clear-query:before {
  content: '\e74d';
}

.icon-mc-search:before {
  content: '\e74c';
}

.icon-mc-wholesale-editor:before {
  content: '\e74b';
}

.icon-tongyishezhi:before {
  content: '\e74a';
}

.icon-chehui1:before {
  content: '\e749';
}

.icon-mc-business:before {
  content: '\e73f';
}

.icon-mc-other:before {
  content: '\e740';
}

.icon-mc-component:before {
  content: '\e741';
}

.icon-mc-dimension:before {
  content: '\e742';
}

.icon-mc-service-test:before {
  content: '\e743';
}

.icon-mc-equipment:before {
  content: '\e744';
}

.icon-mc-host:before {
  content: '\e745';
}

.icon-mc-aiops-process:before {
  content: '\e746';
}

.icon-mc-aiops-kubernetes:before {
  content: '\e747';
}

.icon-operating-system:before {
  content: '\e748';
}

.icon-mc-demo:before {
  content: '\e73e';
}

.icon-mc-space-others:before {
  content: '\e68c';
}

.icon-mc-space-bcs:before {
  content: '\e6df';
}

.icon-mc-space-paas:before {
  content: '\e715';
}

.icon-mc-space-biz:before {
  content: '\e736';
}

.icon-mc-search-favorites:before {
  content: '\e73d';
}

.icon-mc-like:before {
  content: '\e737';
}

.icon-mc-unlike-filled:before {
  content: '\e738';
}

.icon-mc-unlike:before {
  content: '\e739';
}

.icon-mc-like-filled:before {
  content: '\e73a';
}

.icon-mc-correlation-metrics:before {
  content: '\e73b';
}

.icon-mc-drill-down:before {
  content: '\e73c';
}

.icon-bangzhuzhongxin:before {
  content: '\e78f';
}

.icon-shipin:before {
  content: '\e735';
}

.icon-erweima:before {
  content: '\e733';
}

.icon-kefu:before {
  content: '\e734';
}

.icon-wendang:before {
  content: '\e99c';
}

.icon-weibiaoti519:before {
  content: '\e731';
}

.icon-kaishi11:before {
  content: '\e732';
}

.icon-mc-more-tool:before {
  content: '\e730';
}

.icon-xiazai2:before {
  content: '\e6e5';
}

.icon-shangchuan:before {
  content: '\e72e';
}

.icon-mc-collect:before {
  content: '\e8c2';
}

.icon-mc-uncollect:before {
  content: '\e8c3';
}

.icon-mc-grafana-home:before {
  content: '\e72f';
}

.icon-mc-migrate-tool:before {
  content: '\e72c';
}

.icon-mc-calendar-service:before {
  content: '\e72d';
}

.icon-lishijilu:before {
  content: '\e72b';
}

.icon-mc-expand:before {
  content: '\e729';
}

.icon-mc-fold:before {
  content: '\e72a';
}

.icon-mc-open-folder:before {
  content: '\e726';
}

.icon-mc-full-folder:before {
  content: '\e727';
}

.icon-daochu:before {
  content: '\e728';
}

.icon-code:before {
  content: '\e725';
}

.icon-fenpai:before {
  content: '\e724';
}

.icon-mc-share:before {
  content: '\e721';
}

.icon-mc-event:before {
  content: '\e723';
}

.icon-rizhi:before {
  content: '\e722';
}

.icon-mc-menu-trace:before {
  content: '\e867';
}

.icon-menu-aler-source:before {
  content: '\e88e';
}

.icon-minus-line:before {
  content: '\e720';
}

.icon-plus-line:before {
  content: '\e71f';
}

.icon-gengduo:before {
  content: '\e71e';
}

.icon-xiazai1:before {
  content: '\e71d';
}

.icon-we-com:before {
  content: '\e71c';
}

.icon-mc-menu-alert:before {
  content: '\e719';
}

.icon-kaishi1:before {
  content: '\e71b';
}

.icon-shixiao:before {
  content: '\e71a';
}

.icon-zanting1:before {
  content: '\e718';
}

.icon-tuopumorenmoshi:before {
  content: '\e716';
}

.icon-tuopujincoumoshi:before {
  content: '\e717';
}

.icon-fankui:before {
  content: '\e714';
}

.icon-xiazuan:before {
  content: '\e713';
}

.icon-gaojing2:before {
  content: '\e711';
}

.icon-avg:before {
  content: '\e710';
}

.icon-sum:before {
  content: '\e70b';
}

.icon-last:before {
  content: '\e70c';
}

.icon-max:before {
  content: '\e70d';
}

.icon-min:before {
  content: '\e70e';
}

.icon-cnt:before {
  content: '\e70f';
}

.icon-mc-menu-apm:before {
  content: '\e712';
}

.icon-loading1:before {
  content: '\e709';
}

.icon-qizhi:before {
  content: '\e70a';
}

.icon-tuopu:before {
  content: '\e708';
}

.icon-xiaoxizhongjianjian:before {
  content: '\e702';
}

.icon-renwu:before {
  content: '\e703';
}

.icon-shijian1:before {
  content: '\e704';
}

.icon-jiekou:before {
  content: '\e705';
}

.icon-DB:before {
  content: '\e706';
}

.icon-yuanchengfuwu:before {
  content: '\e707';
}

.icon-fx:before {
  content: '\e701';
}

.icon-wangye:before {
  content: '\e6ff';
}

.icon-zidingyi:before {
  content: '\e6fc';
}

.icon-shujuku:before {
  content: '\e6fd';
}

.icon-huancun:before {
  content: '\e6fe';
}

.icon-mc-custom-scene:before {
  content: '\e6fb';
}

.icon-mc-position-tips:before {
  content: '\ec32';
}

.icon-lidu:before {
  content: '\e6fa';
}

.icon-mc-custom-event:before {
  content: '\e6f9';
}

.icon-mc-nav-import:before {
  content: '\e6f8';
}

.icon-mc-mainboard:before {
  content: '\e6f7';
}

.icon-mc-add-directory:before {
  content: '\e6f5';
}

.icon-mc-history:before {
  content: '\e6f6';
}

.icon-mc-overview:before {
  content: '\e6f3';
}

.icon-mc-list:before {
  content: '\e6ee';
}

.icon-mc-target-link:before {
  content: '\e6f4';
}

.icon-mc-add-strategy:before {
  content: '\e6ae';
}

.icon-mc-chart-alert:before {
  content: '\e6ad';
}

.icon-mc-detail:before {
  content: '\e6ac';
}

.icon-mc-one-column:before {
  content: '\e6ed';
}

.icon-mc-two-column:before {
  content: '\e6f0';
}

.icon-mc-three-column:before {
  content: '\e6f1';
}

.icon-mc-split-panel:before {
  content: '\e6f2';
}

.icon-mc-tree:before {
  content: '\e6ef';
}

.icon-mc-email:before {
  content: '\e6ec';
}

.icon-zhiding:before {
  content: '\e6eb';
}

.icon-yizhiding:before {
  content: '\e6ea';
}

.icon-mc-time:before {
  content: '\e6e2';
}

.icon-number:before {
  content: '\e6e6';
}

.icon-unkown:before {
  content: '\e6e7';
}

.icon-string:before {
  content: '\e6e8';
}

.icon-text:before {
  content: '\e6e9';
}

.icon-chulitaocan:before {
  content: '\e6c2';
}

.icon-xiazai:before {
  content: '\e6e1';
}

.icon-mc-zidongsousuo:before {
  content: '\e6e4';
}

.icon-mc-tuozhuai:before {
  content: '\e853';
}

.icon-mc-sorce:before {
  content: '\e6e3';
}

.icon-bujiankong:before {
  content: '\e6e0';
}

.icon-guanlian:before {
  content: '\e6de';
}

.icon-chuli:before {
  content: '\e6dd';
}

.icon-mc-official:before {
  content: '\e6d8';
}

.icon-mc-clear:before {
  content: '\e6d9';
}

.icon-mc-source:before {
  content: '\e6da';
}

.icon-mc-tv:before {
  content: '\e6db';
}

.icon-mc-heat:before {
  content: '\e6dc';
}

.icon-yanjiu:before {
  content: '\e6d7';
}

.icon-fenxiang:before {
  content: '\e6d6';
}

.icon-filter:before {
  content: '\e6d5';
}

.icon-audit:before {
  content: '\e6d4';
}

.icon-switch:before {
  content: '\e6d3';
}

.icon-arrow-turn:before {
  content: '\e6d2';
}

.icon-mc-area:before {
  content: '\e6d0';
}

.icon-mc-line:before {
  content: '\e6d1';
}

.icon-mc-yaxis:before {
  content: '\e6cd';
}

.icon-mc-yaxis-scale:before {
  content: '\e6ce';
}

.icon-mc-retrieval:before {
  content: '\e6cf';
}

.icon-menu-classify:before {
  content: '\e6cb';
}

.icon-menu-retrieval:before {
  content: '\e6cc';
}

.icon-menu-upgrade:before {
  content: '\e6bd';
}

.icon-menu-self:before {
  content: '\e6be';
}

.icon-menu-export:before {
  content: '\e6bf';
}

.icon-menu-setting:before {
  content: '\e6c0';
}

.icon-menu-custom:before {
  content: '\e6c1';
}

.icon-menu-shield:before {
  content: '\e6c3';
}

.icon-menu-auth:before {
  content: '\e6c4';
}

.icon-menu-plugin:before {
  content: '\e6c5';
}

.icon-menu-collect:before {
  content: '\e6c6';
}

.icon-menu-upload:before {
  content: '\e6c7';
}

.icon-menu-task:before {
  content: '\e6c8';
}

.icon-menu-node:before {
  content: '\e6c9';
}

.icon-menu-group:before {
  content: '\e6ca';
}

.icon-mc-menu:before {
  content: '\e6bc';
}

.icon-bushuaxin:before {
  content: '\e6ba';
}

.icon-zidongshuaxin:before {
  content: '\e6bb';
}

.icon-shouqi:before {
  content: '\e6b8';
}

.icon-zhankai:before {
  content: '\e6b9';
}

.icon-mc-check-small:before {
  content: '\e6b7';
}

.icon-mc-strategy:before {
  content: '\e6b6';
}

.icon-mc-process:before {
  content: '\e6b4';
}

.icon-mc-ip:before {
  content: '\e6b5';
}

.icon-qiye-weixin:before {
  content: '\e6b3';
}

.icon-mc-alert:before {
  content: '\e6b1';
}

.icon-sunhuai:before {
  content: '\e6b2';
}

.icon-hebing:before {
  content: '\e6af';
}

.icon-chaifen:before {
  content: '\e6b0';
}

.icon-mc-time-shift:before {
  content: '\e6ab';
}

.icon-mc-more:before {
  content: '\e6aa';
}

.icon-mc-add:before {
  content: '\e6a6';
}

.icon-mc-file-close:before {
  content: '\e6a7';
}

.icon-mc-file-open:before {
  content: '\e6a8';
}

.icon-mc-close-fill:before {
  content: '\e6a9';
}

.icon-mc-visual-fill:before {
  content: '\e6a0';
}

.icon-mc-copy-fill:before {
  content: '\e6a1';
}

.icon-mc-invisible-fill:before {
  content: '\e6a2';
}

.icon-mc-invisible:before {
  content: '\e6a3';
}

.icon-mc-copy:before {
  content: '\e6a4';
}

.icon-mc-visual:before {
  content: '\e6a5';
}

.icon-mc-delete-line:before {
  content: '\e69e';
}

.icon-delete-fill:before {
  content: '\e69f';
}

.icon-mc-camera:before {
  content: '\e699';
}

.icon-mc-full-screen:before {
  content: '\e69a';
}

.icon-mc-merge:before {
  content: '\e69b';
}

.icon-mc-edit:before {
  content: '\e69c';
}

.icon-mc-mark:before {
  content: '\e69d';
}

.icon-mc-triangle-down:before {
  content: '\e698';
}

.icon-portrait:before {
  content: '\e697';
}

.icon-landscape:before {
  content: '\e696';
}

.icon-mc-delete:before {
  content: '\e695';
}

.icon-mc-uncertified-fill:before {
  content: '\e693';
}

.icon-mc-verified-fill:before {
  content: '\e694';
}

.icon-copy-link:before {
  content: '\e692';
}

.icon-mc-help-fill:before {
  content: '\e691';
}

.icon-mc-link:before {
  content: '\e68f';
}

.icon-mc-download:before {
  content: '\e68e';
}

.icon-mc-log-retrieval:before {
  content: '\e690';
}

.icon-mc-file:before {
  content: '\e68d';
}

.icon-mc-dianhua:before {
  content: '\e61a';
}

.icon-mc-weixin:before {
  content: '\e617';
}

.icon-mc-duanxin:before {
  content: '\e618';
}

.icon-mc-youjian:before {
  content: '\e619';
}

.icon-mc-guanlian:before {
  content: '\e610';
}

.icon-mc-import:before {
  content: '\e60c';
}

.icon-mc-export:before {
  content: '\e60b';
}

.icon-mc-notice-shield:before {
  content: '\e60a';
}

.icon-filter-fill:before {
  content: '\e616';
}

.icon-mc-plus-fill:before {
  content: '\e68a';
}

.icon-mc-minus-plus:before {
  content: '\e68b';
}

.icon-mc-user-one:before {
  content: '\e609';
}

.icon-mc-alarm-abnormal:before {
  content: '\e680';
}

.icon-mc-alarm-filter:before {
  content: '\e681';
}

.icon-mc-alarm-notice:before {
  content: '\e682';
}

.icon-mc-alarm-create:before {
  content: '\e683';
}

.icon-mc-event-chart:before {
  content: '\e684';
}

.icon-mc-alarm-shield:before {
  content: '\e685';
}

.icon-mc-alarm-closed:before {
  content: '\e686';
}

.icon-mc-alarm-recovered:before {
  content: '\e687';
}

.icon-mc-alarm-converge:before {
  content: '\e688';
}

.icon-mc-alarm-ack:before {
  content: '\e689';
}

.icon-mc-wailian:before {
  content: '\e608';
}

.icon-mc-user-group:before {
  content: '\e607';
}

.icon-mc-unconfirm:before {
  content: '\e67e';
}

.icon-mc-confirm:before {
  content: '\e67f';
}

.icon-mc-retry:before {
  content: '\e67d';
}

.icon-jiahao-fill:before {
  content: '\e67c';
}

.icon-double-up:before {
  content: '\e679';
}

.icon-mc-close:before {
  content: '\e67a';
}

.icon-double-down:before {
  content: '\e67b';
}

.icon-menu-view:before {
  content: '\e671';
}

.icon-menu-uptime:before {
  content: '\e672';
}

.icon-menu-config:before {
  content: '\e673';
}

.icon-menu-chart:before {
  content: '\e674';
}

.icon-menu-event:before {
  content: '\e675';
}

.icon-menu-home:before {
  content: '\e676';
}

.icon-menu-performance:before {
  content: '\e677';
}

.icon-menu-set:before {
  content: '\e678';
}

.icon-danger:before {
  content: '\e606';
}

.icon-user:before {
  content: '\e605';
}

.icon-change:before {
  content: '\e612';
}

.icon-mind-fill:before {
  content: '\e670';
}

.icon-bianji:before {
  content: '\e66f';
}

.icon-xls:before {
  content: '\e604';
}

.icon-upload-cloud:before {
  content: '\e603';
}

.icon-paixu-xia:before {
  content: '\e66d';
}

.icon-paixu-shang:before {
  content: '\e66e';
}

.icon-biaoge:before {
  content: '\e66b';
}

.icon-biaoge-tianchong:before {
  content: '\e66c';
}

.icon-fullscreen:before {
  content: '\e615';
}

.icon-map-fill:before {
  content: '\e60d';
}

.icon-map:before {
  content: '\e60e';
}

.icon-mc-unfull-screen:before {
  content: '\e60f';
}

.icon-trend:before {
  content: '\e611';
}

.icon-card-fill:before {
  content: '\e613';
}

.icon-card:before {
  content: '\e614';
}

.icon-tips:before {
  content: '\e602';
}

.icon-aix:before {
  content: '\e61b';
}

.icon-arrow-down:before {
  content: '\e61c';
}

.icon-arrow-left:before {
  content: '\e61d';
}

.icon-apache:before {
  content: '\e61e';
}

.icon-back-down:before {
  content: '\e61f';
}

.icon-back-right:before {
  content: '\e620';
}

.icon-arrow-right:before {
  content: '\e621';
}

.icon-back-up:before {
  content: '\e622';
}

.icon-arrow-up:before {
  content: '\e623';
}

.icon-back-left:before {
  content: '\e624';
}

.icon-mc-check-fill:before {
  content: '\e625';
}

.icon-check:before {
  content: '\e626';
}

.icon-cluster:before {
  content: '\e627';
}

.icon-ceph:before {
  content: '\e628';
}

.icon-database:before {
  content: '\e629';
}

.icon-default:before {
  content: '\e62a';
}

.icon-hint:before {
  content: '\e62b';
}

.icon-custom:before {
  content: '\e62c';
}

.icon-hadoop:before {
  content: '\e62d';
}

.icon-kafka:before {
  content: '\e62e';
}

.icon-inform:before {
  content: '\e62f';
}

.icon-InfluxDB:before {
  content: '\e630';
}

.icon-inform-circle:before {
  content: '\e631';
}

.icon-iis:before {
  content: '\e632';
}

.icon-http:before {
  content: '\e633';
}

.icon-memcached:before {
  content: '\e634';
}

.icon-nginx:before {
  content: '\e635';
}

.icon-remind:before {
  content: '\e636';
}

.icon-linux:before {
  content: '\e637';
}

.icon-performance:before {
  content: '\e638';
}

.icon-tsdb:before {
  content: '\e639';
}

.icon-warning:before {
  content: '\e63a';
}

.icon-zookeeper:before {
  content: '\e63b';
}

.icon-message-queue:before {
  content: '\e63c';
}

.icon-setting:before {
  content: '\e63d';
}

.icon-elastic-search:before {
  content: '\e63e';
}

.icon-mysql:before {
  content: '\e63f';
}

.icon-redis:before {
  content: '\e640';
}

.icon-windows:before {
  content: '\e641';
}

.icon-tomcat:before {
  content: '\e642';
}

.icon-bangzhu:before {
  content: '\e643';
}

.icon-bangzhuwendang:before {
  content: '\e644';
}

.icon-bofang:before {
  content: '\e645';
}

.icon-chahao:before {
  content: '\e646';
}

.icon-bingtu:before {
  content: '\e647';
}

.icon-chexiao:before {
  content: '\e648';
}

.icon-jia:before {
  content: '\e649';
}

.icon-chehui:before {
  content: '\e64a';
}

.icon-guanji:before {
  content: '\e64b';
}

.icon-dingwei:before {
  content: '\e64c';
}

.icon-dingshi:before {
  content: '\e64d';
}

.icon-jian:before {
  content: '\e64e';
}

.icon-lishi:before {
  content: '\e64f';
}

.icon-shijian:before {
  content: '\e650';
}

.icon-jinyongIP:before {
  content: '\e651';
}

.icon-shang:before {
  content: '\e652';
}

.icon-duihao:before {
  content: '\e653';
}

.icon-tishi:before {
  content: '\e654';
}

.icon-dengdai:before {
  content: '\e655';
}

.icon-xia:before {
  content: '\e656';
}

.icon-xingneng:before {
  content: '\e657';
}

.icon-tingzhi:before {
  content: '\e658';
}

.icon-xiangqing:before {
  content: '\e659';
}

.icon-tixing:before {
  content: '\e65a';
}

.icon-weixian:before {
  content: '\e65b';
}

.icon-zanting:before {
  content: '\e65c';
}

.icon-shuaxin:before {
  content: '\e65d';
}

.icon-zuo:before {
  content: '\e65e';
}

.icon-yonghu:before {
  content: '\e65f';
}

.icon-xiaoxi:before {
  content: '\e660';
}

.icon-shezhi:before {
  content: '\e661';
}

.icon-zhongbo:before {
  content: '\e662';
}

.icon-IP:before {
  content: '\e663';
}

.icon-zhongzhi:before {
  content: '\e664';
}

.icon-you:before {
  content: '\e665';
}

.icon-loading:before {
  content: '\e666';
}

.icon-cipan:before {
  content: '\e667';
}

.icon-gaojing:before {
  content: '\e668';
}

.icon-neicun:before {
  content: '\e669';
}

.icon-CPU:before {
  content: '\e66a';
}<|MERGE_RESOLUTION|>--- conflicted
+++ resolved
@@ -14,13 +14,10 @@
   -moz-osx-font-smoothing: grayscale;
 }
 
-<<<<<<< HEAD
-=======
 .icon-a-mini-arrowxiaojiantou:before {
   content: '\e822';
 }
 
->>>>>>> 75035854
 .icon-all:before {
   content: '\e821';
 }
