/* stylelint-disable selector-class-pattern */

/* stylelint-disable font-family-no-missing-generic-family-keyword */
@font-face {
  font-family: icon-monitor; /* Project id 1185924 */
  src: url('monitor-icons.woff2?t=1757398485610') format('woff2'),
       url('monitor-icons.woff?t=1757398485610') format('woff'),
       url('monitor-icons.ttf?t=1757398485610') format('truetype');
}

.icon-monitor {
  font-family: icon-monitor !important;
  font-size: 16px;
  font-style: normal;
  -webkit-font-smoothing: antialiased;
  -moz-osx-font-smoothing: grayscale;
}

<<<<<<< HEAD
=======
.icon-mc-decode::before {
  content: '\e846';
}

>>>>>>> 62feb8a5
.icon-beizhu1::before {
  content: '\e844';
}

.icon-zhongdingyi::before {
  content: '\e843';
}

.icon-File::before {
  content: '\e842';
}

.icon-auto-decode::before {
  content: '\e841';
}

.icon-icon-query-template::before {
  content: '\e840';
}

.icon-a-useryonghu::before {
  content: '\e833';
}

.icon-gengduo1::before {
  content: '\e835';
}

.icon-neizhiDashboard::before {
  content: '\e83b';
}

.icon-Setting::before {
  content: '\e83c';
}

.icon-File-Close1::before {
  content: '\e83d';
}

.icon-Tag::before {
  content: '\e83e';
}

.icon-zidingyiDashboard::before {
  content: '\e83f';
}

.icon-chakan1::before {
  content: '\e83a';
}

.icon-a-Contentmulu::before {
  content: '\e839';
}

.icon-a-logrizhi::before {
  content: '\e838';
}

.icon-query-template::before {
  content: '\e837';
}

.icon-All::before {
  content: '\e836';
}

.icon-Home::before {
  content: '\e834';
}

.icon-chakan::before {
  content: '\e832';
}

.icon-nei::before {
  content: '\e831';
}

.icon-zhu::before {
  content: '\e82f';
}

.icon-bei::before {
  content: '\e830';
}

.icon-file-dot::before {
  content: '\e82e';
}

.icon-Others::before {
  content: '\e82d';
}

.icon-neibutiaoyong1::before {
  content: '\e826';
}

.icon-weizhi::before {
  content: '\e827';
}

.icon-yibubeitiao::before {
  content: '\e828';
}

.icon-tuiduan::before {
  content: '\e829';
}

.icon-tongbubeitiao::before {
  content: '\e82a';
}

.icon-yibuzhutiao::before {
  content: '\e82b';
}

.icon-tongbuzhutiao::before {
  content: '\e82c';
}

.icon-AB1::before {
  content: '\e825';
}

.icon-YZ1::before {
  content: '\e824';
}

.icon-configuration::before {
  content: '\e823';
}

.icon-a-mini-arrowxiaojiantou::before {
  content: '\e822';
}

.icon-all::before {
  content: '\e821';
}

.icon-a-::before {
  content: '\e819';
}

.icon-Str::before {
  content: '\e81a';
}

.icon-Object::before {
  content: '\e81b';
}

.icon-Ext::before {
  content: '\e81c';
}

.icon-Time::before {
  content: '\e81d';
}

.icon-buer::before {
  content: '\e81e';
}

.icon-text1::before {
  content: '\e81f';
}

.icon-number1::before {
  content: '\e820';
}

.icon-bookmark::before {
  content: '\e818';
}

.icon-zhankai-2::before {
  content: '\e815';
}

.icon-xinjianwenjianjia::before {
  content: '\e816';
}

.icon-shouqi3::before {
  content: '\e817';
}

.icon-zhankai2::before {
  content: '\e814';
}

.icon-Chart::before {
  content: '\e813';
}

.icon-BackToTop::before {
  content: '\e812';
}

.icon-xinjiansuo::before {
  content: '\e810';
}

.icon-file-personal::before {
  content: '\e811';
}

.icon-paixu1::before {
  content: '\e80f';
}

.icon-shezhi1::before {
  content: '\e80e';
}

.icon-lianxiang::before {
  content: '\e80a';
}

.icon-Value::before {
  content: '\e80b';
}

.icon-Key::before {
  content: '\e80c';
}

.icon-yunsuanfu::before {
  content: '\e80d';
}

.icon-a-1jiahao::before {
  content: '\e807';
}

.icon-a-pintuding::before {
  content: '\e808';
}

.icon-a-pinnedtuding::before {
  content: '\e809';
}

.icon-a-configurationpeizhi::before {
  content: '\e803';
}

.icon-dimension-filled::before {
  content: '\e804';
}

.icon-a-savebaocun::before {
  content: '\e805';
}

.icon-dimension-line::before {
  content: '\e806';
}

.icon-a-3yuan-bohui::before {
  content: '\e802';
}

.icon-FileFold-Open::before {
  content: '\e7fb';
}

.icon-FileFold-Close::before {
  content: '\e7fc';
}

.icon-xianzhi::before {
  content: '\e7fd';
}

.icon-xiazuan1::before {
  content: '\e7fe';
}

.icon-a-celve::before {
  content: '\e7ff';
}

.icon-chaitu::before {
  content: '\e800';
}

.icon-duibi::before {
  content: '\e801';
}

.icon-Strategy::before {
  content: '\e7f9';
}

.icon-xiangguancelve::before {
  content: '\e7fa';
}

.icon-guzhang::before {
  content: '\e7f7';
}

.icon-yichangweidu::before {
  content: '\e7f8';
}

.icon-shoucangjia::before {
  content: '\e7f6';
}

.icon-qiehuan::before {
  content: '\e7f5';
}

.icon-gongneng-shouqi::before {
  content: '\e7f4';
}

.icon-a-FeedBackfankui::before {
  content: '\e7f2';
}

.icon-a-NewPagexinkaiye::before {
  content: '\e7f3';
}

.icon-undo::before {
  content: '\e7f1';
}

.icon-quxiaosousuo::before {
  content: '\e7ef';
}

.icon-quxiaoshaixuan::before {
  content: '\e7f0';
}

.icon-APM::before {
  content: '\e7ee';
}

.icon-rilifuwu::before {
  content: '\e7ec';
}

.icon-kongjianguanli::before {
  content: '\e7ed';
}

.icon-a-Clearqingkong::before {
  content: '\e7eb';
}

.icon-customize::before {
  content: '\e7e9';
}

.icon-History::before {
  content: '\e7ea';
}

.icon-chulitaocan1::before {
  content: '\e7e6';
}

.icon-daorudaochu::before {
  content: '\e7e7';
}

.icon-fasonglishi::before {
  content: '\e7e8';
}

.icon-zidingyichangjing::before {
  content: '\e7d9';
}

.icon-rizhijiansuo::before {
  content: '\e7da';
}

.icon-zhuji::before {
  content: '\e7db';
}

.icon-youjian::before {
  content: '\e7dc';
}

.icon-gaojingzu::before {
  content: '\e7dd';
}

.icon-shujucaiji::before {
  content: '\e7de';
}

.icon-lunzhi::before {
  content: '\e7df';
}

.icon-chulijilu::before {
  content: '\e7e0';
}

.icon-qianyigongju::before {
  content: '\e7e1';
}

.icon-gaojingyuan::before {
  content: '\e7e2';
}

.icon-chajian::before {
  content: '\e7e3';
}

.icon-gaojing3::before {
  content: '\e7e4';
}

.icon-boce::before {
  content: '\e7e5';
}

.icon-Profiling::before {
  content: '\e7cc';
}

.icon-shujuyuanguanli::before {
  content: '\e7cd';
}

.icon-zijiankong::before {
  content: '\e7ce';
}

.icon-rongqi::before {
  content: '\e7cf';
}

.icon-yibiaopan::before {
  content: '\e7d0';
}

.icon-zhibiaoguanli::before {
  content: '\e7d1';
}

.icon-zhibiaojiansuo::before {
  content: '\e7d2';
}

.icon-quanjushezhi::before {
  content: '\e7d3';
}

.icon-shijianjiansuo::before {
  content: '\e7d4';
}

.icon-gaojingcelve::before {
  content: '\e7d5';
}

.icon-zidingyishijian::before {
  content: '\e7d6';
}

.icon-gaojingfenpai::before {
  content: '\e7d7';
}

.icon-gaojingpingbi::before {
  content: '\e7d8';
}

.icon-zidingyizhibiao::before {
  content: '\e7ca';
}

.icon-Tracing::before {
  content: '\e7cb';
}

.icon-AI::before {
  content: '\e7c9';
}

.icon-mc-change-version::before {
  content: '\e7c8';
}

.icon-RS-HTTP2::before {
  content: '\e7c6';
}

.icon-RS-RPC::before {
  content: '\e7c7';
}

.icon-MQ-Kafka::before {
  content: '\e7be';
}

.icon-MQ-Others::before {
  content: '\e7bf';
}

.icon-DB-Others::before {
  content: '\e7c0';
}

.icon-DB-Redis::before {
  content: '\e7c1';
}

.icon-RS-HTTP::before {
  content: '\e7c2';
}

.icon-RS-Others::before {
  content: '\e7c3';
}

.icon-MQ::before {
  content: '\e7c4';
}

.icon-DB-MySQL::before {
  content: '\e7c5';
}

.icon-wangluo::before {
  content: '\e7b8';
}

.icon-xingneng1::before {
  content: '\e7b9';
}

.icon-shijian2::before {
  content: '\e7ba';
}

.icon-chengben::before {
  content: '\e7bb';
}

.icon-rongliang::before {
  content: '\e7bc';
}

.icon-cunchu::before {
  content: '\e7bd';
}

.icon-mingxi::before {
  content: '\e601';
}

.icon-a-sousuo::before {
  content: '\e7b6';
}

.icon-sousuo-::before {
  content: '\e7b7';
}

.icon-shaixuan::before {
  content: '\e7b5';
}

.icon-yunhangshi-qiehuanbanben::before {
  content: '\e7b4';
}

.icon-mokuai::before {
  content: '\e7b3';
}

.icon-mc-apm-topo::before {
  content: '\e7b2';
}

.icon-mc-goto::before {
  content: '\e7b1';
}

.icon-zhibiao::before {
  content: '\e7a9';
}

.icon-mc-global::before {
  content: '\e600';
}

.icon-mc-service-all::before {
  content: '\e700';
}

.icon-mc-service-unknown::before {
  content: '\e7a8';
}

.icon-mc-service_instance::before {
  content: '\e7ad';
}

.icon-mc-idc_unit::before {
  content: '\e7ae';
}

.icon-mc-system::before {
  content: '\e7af';
}

.icon-mc-idc::before {
  content: '\e7b0';
}

.icon-ziyuan::before {
  content: '\e7ac';
}

.icon-xinzeng::before {
  content: '\e7aa';
}

.icon-tuzeng::before {
  content: '\e7ab';
}

.icon-paixu::before {
  content: '\e7a7';
}

.icon-line::before {
  content: '\e7a6';
}

.icon-profiling::before {
  content: '\e7a5';
}

.icon-dingwei1::before {
  content: '\e7a4';
}

.icon-fuwumokuai::before {
  content: '\e7a3';
}

.icon-yingjian::before {
  content: '\e79f';
}

.icon-fuwuzujian::before {
  content: '\e7a0';
}

.icon-OS::before {
  content: '\e7a1';
}

.icon-jincheng::before {
  content: '\e7a2';
}

.icon-mc-flame::before {
  content: '\e79d';
}

.icon-mc-fenping::before {
  content: '\e79e';
}

.icon-mc-arrow-down::before {
  content: '\e79c';
}

.icon-mc-arrow-right::before {
  content: '\e79b';
}

.icon-mc-note::before {
  content: '\e79a';
}

.icon-mc-bcs-namespace::before {
  content: '\e799';
}

.icon-mc-bcs-workload::before {
  content: '\e794';
}

.icon-mc-bcs-node::before {
  content: '\e795';
}

.icon-mc-bcs-service::before {
  content: '\e796';
}

.icon-mc-bcs-ingress::before {
  content: '\e797';
}

.icon-mc-bcs-cluster::before {
  content: '\e798';
}

.icon-mc-mac-os::before {
  content: '\e791';
}

.icon-mc-load-balancer::before {
  content: '\e792';
}

.icon-mc-rack::before {
  content: '\e793';
}

.icon-mc-container::before {
  content: '\e790';
}

.icon-mc-pod::before {
  content: '\e78d';
}

.icon-mc-endpoint::before {
  content: '\e78e';
}

.icon-mc-cmdb-process::before {
  content: '\e787';
}

.icon-mc-user-experience::before {
  content: '\e788';
}

.icon-mc-data-center::before {
  content: '\e789';
}

.icon-mc-target-cloud::before {
  content: '\e78a';
}

.icon-mc-relate-alert::before {
  content: '\e78b';
}

.icon-mc-intelligent-detection::before {
  content: '\e78c';
}

.icon-mc-not-assigned::before {
  content: '\e785';
}

.icon-mc-all::before {
  content: '\e786';
}

.icon-mc-lunliu::before {
  content: '\e784';
}

.icon-mc-statistical::before {
  content: '\e783';
}

.icon-mc-fault-list::before {
  content: '\e77a';
}

.icon-mc-enterprise-wechat::before {
  content: '\e77b';
}

.icon-mc-expired::before {
  content: '\e77c';
}

.icon-mc-cancel-feedback::before {
  content: '\e77d';
}

.icon-mc-restoration-ratio::before {
  content: '\e77e';
}

.icon-mc-fault::before {
  content: '\e77f';
}

.icon-mc-solved::before {
  content: '\e780';
}

.icon-gaojing1::before {
  content: '\e781';
}

.icon-fankuixingenyin::before {
  content: '\e782';
}

.icon-ziyuantuopu::before {
  content: '\e775';
}

.icon-AlertSort::before {
  content: '\e776';
}

.icon-Pod::before {
  content: '\e777';
}

.icon-A-ZSort::before {
  content: '\e778';
}

.icon-guanchazhong::before {
  content: '\e779';
}

.icon-beizhu::before {
  content: '\e774';
}

.icon-tiaoyonglian::before {
  content: '\e773';
}

.icon-minimap::before {
  content: '\e772';
}

.icon-celvepingbi::before {
  content: '\e771';
}

.icon-shengxu::before {
  content: '\e76f';
}

.icon-jiangxu::before {
  content: '\e770';
}

.icon-mc-robot::before {
  content: '\e76d';
}

.icon-mc-internal-user::before {
  content: '\e76e';
}

.icon-mc-fold-menu::before {
  content: '\e76c';
}

.icon-System1::before {
  content: '\e76b';
}

.icon-Network1::before {
  content: '\e76a';
}

.icon-ES::before {
  content: '\e766';
}

.icon-Kafka::before {
  content: '\e767';
}

.icon-DB1::before {
  content: '\e768';
}

.icon-Transfer::before {
  content: '\e769';
}

.icon-beauty::before {
  content: '\e763';
}

.icon-shouqi2::before {
  content: '\e764';
}

.icon-xiangqing1::before {
  content: '\e765';
}

.icon-zhongzhi1::before {
  content: '\e762';
}

.icon-mc-mouse::before {
  content: '\e761';
}

.icon-table::before {
  content: '\e760';
}

.icon-Sequence::before {
  content: '\e759';
}

.icon-legend::before {
  content: '\e75a';
}

.icon-Component::before {
  content: '\e75b';
}

.icon-AB::before {
  content: '\e75c';
}

.icon-Flame::before {
  content: '\e75d';
}

.icon-YZ::before {
  content: '\e75e';
}

.icon-Waterfall::before {
  content: '\e75f';
}

.icon-zhuanhuan::before {
  content: '\e758';
}

.icon-yibu::before {
  content: '\e752';
}

.icon-Network::before {
  content: '\e753';
}

.icon-tongbu::before {
  content: '\e754';
}

.icon-System::before {
  content: '\e755';
}

.icon-neibutiaoyong::before {
  content: '\e756';
}

.icon-undefined::before {
  content: '\e757';
}

.icon-suoxiao2::before {
  content: '\e750';
}

.icon-fangda::before {
  content: '\e751';
}

.icon-zhankai1::before {
  content: '\e74e';
}

.icon-shouqi1::before {
  content: '\e74f';
}

.icon-mc-clear-query::before {
  content: '\e74d';
}

.icon-mc-search::before {
  content: '\e74c';
}

.icon-mc-wholesale-editor::before {
  content: '\e74b';
}

.icon-tongyishezhi::before {
  content: '\e74a';
}

.icon-chehui1::before {
  content: '\e749';
}

.icon-mc-business::before {
  content: '\e73f';
}

.icon-mc-other::before {
  content: '\e740';
}

.icon-mc-component::before {
  content: '\e741';
}

.icon-mc-dimension::before {
  content: '\e742';
}

.icon-mc-service-test::before {
  content: '\e743';
}

.icon-mc-equipment::before {
  content: '\e744';
}

.icon-mc-host::before {
  content: '\e745';
}

.icon-mc-aiops-process::before {
  content: '\e746';
}

.icon-mc-aiops-kubernetes::before {
  content: '\e747';
}

.icon-operating-system::before {
  content: '\e748';
}

.icon-mc-demo::before {
  content: '\e73e';
}

.icon-mc-space-others::before {
  content: '\e68c';
}

.icon-mc-space-bcs::before {
  content: '\e6df';
}

.icon-mc-space-paas::before {
  content: '\e715';
}

.icon-mc-space-biz::before {
  content: '\e736';
}

.icon-mc-search-favorites::before {
  content: '\e73d';
}

.icon-mc-like::before {
  content: '\e737';
}

.icon-mc-unlike-filled::before {
  content: '\e738';
}

.icon-mc-unlike::before {
  content: '\e739';
}

.icon-mc-like-filled::before {
  content: '\e73a';
}

.icon-mc-correlation-metrics::before {
  content: '\e73b';
}

.icon-mc-drill-down::before {
  content: '\e73c';
}

.icon-bangzhuzhongxin::before {
  content: '\e78f';
}

.icon-shipin::before {
  content: '\e735';
}

.icon-erweima::before {
  content: '\e733';
}

.icon-kefu::before {
  content: '\e734';
}

.icon-wendang::before {
  content: '\e99c';
}

.icon-weibiaoti519::before {
  content: '\e731';
}

.icon-kaishi11::before {
  content: '\e732';
}

.icon-mc-more-tool::before {
  content: '\e730';
}

.icon-xiazai2::before {
  content: '\e6e5';
}

.icon-shangchuan::before {
  content: '\e72e';
}

.icon-mc-collect::before {
  content: '\e8c2';
}

.icon-mc-uncollect::before {
  content: '\e8c3';
}

.icon-mc-grafana-home::before {
  content: '\e72f';
}

.icon-mc-migrate-tool::before {
  content: '\e72c';
}

.icon-mc-calendar-service::before {
  content: '\e72d';
}

.icon-lishijilu::before {
  content: '\e72b';
}

.icon-mc-expand::before {
  content: '\e729';
}

.icon-mc-fold::before {
  content: '\e72a';
}

.icon-mc-open-folder::before {
  content: '\e726';
}

.icon-mc-full-folder::before {
  content: '\e727';
}

.icon-daochu::before {
  content: '\e728';
}

.icon-code::before {
  content: '\e725';
}

.icon-fenpai::before {
  content: '\e724';
}

.icon-mc-share::before {
  content: '\e721';
}

.icon-mc-event::before {
  content: '\e723';
}

.icon-rizhi::before {
  content: '\e722';
}

.icon-mc-menu-trace::before {
  content: '\e867';
}

.icon-menu-aler-source::before {
  content: '\e88e';
}

.icon-minus-line::before {
  content: '\e720';
}

.icon-plus-line::before {
  content: '\e71f';
}

.icon-gengduo::before {
  content: '\e71e';
}

.icon-xiazai1::before {
  content: '\e71d';
}

.icon-we-com::before {
  content: '\e71c';
}

.icon-mc-menu-alert::before {
  content: '\e719';
}

.icon-kaishi1::before {
  content: '\e71b';
}

.icon-shixiao::before {
  content: '\e71a';
}

.icon-zanting1::before {
  content: '\e718';
}

.icon-tuopumorenmoshi::before {
  content: '\e716';
}

.icon-tuopujincoumoshi::before {
  content: '\e717';
}

.icon-fankui::before {
  content: '\e714';
}

.icon-xiazuan::before {
  content: '\e713';
}

.icon-gaojing2::before {
  content: '\e711';
}

.icon-avg::before {
  content: '\e710';
}

.icon-sum::before {
  content: '\e70b';
}

.icon-last::before {
  content: '\e70c';
}

.icon-max::before {
  content: '\e70d';
}

.icon-min::before {
  content: '\e70e';
}

.icon-cnt::before {
  content: '\e70f';
}

.icon-mc-menu-apm::before {
  content: '\e712';
}

.icon-loading1::before {
  content: '\e709';
}

.icon-qizhi::before {
  content: '\e70a';
}

.icon-tuopu::before {
  content: '\e708';
}

.icon-xiaoxizhongjianjian::before {
  content: '\e702';
}

.icon-renwu::before {
  content: '\e703';
}

.icon-shijian1::before {
  content: '\e704';
}

.icon-jiekou::before {
  content: '\e705';
}

.icon-DB::before {
  content: '\e706';
}

.icon-yuanchengfuwu::before {
  content: '\e707';
}

.icon-fx::before {
  content: '\e701';
}

.icon-wangye::before {
  content: '\e6ff';
}

.icon-zidingyi::before {
  content: '\e6fc';
}

.icon-shujuku::before {
  content: '\e6fd';
}

.icon-huancun::before {
  content: '\e6fe';
}

.icon-mc-custom-scene::before {
  content: '\e6fb';
}

.icon-mc-position-tips::before {
  content: '\ec32';
}

.icon-lidu::before {
  content: '\e6fa';
}

.icon-mc-custom-event::before {
  content: '\e6f9';
}

.icon-mc-nav-import::before {
  content: '\e6f8';
}

.icon-mc-mainboard::before {
  content: '\e6f7';
}

.icon-mc-add-directory::before {
  content: '\e6f5';
}

.icon-mc-history::before {
  content: '\e6f6';
}

.icon-mc-overview::before {
  content: '\e6f3';
}

.icon-mc-list::before {
  content: '\e6ee';
}

.icon-mc-target-link::before {
  content: '\e6f4';
}

.icon-mc-add-strategy::before {
  content: '\e6ae';
}

.icon-mc-chart-alert::before {
  content: '\e6ad';
}

.icon-mc-detail::before {
  content: '\e6ac';
}

.icon-mc-one-column::before {
  content: '\e6ed';
}

.icon-mc-two-column::before {
  content: '\e6f0';
}

.icon-mc-three-column::before {
  content: '\e6f1';
}

.icon-mc-split-panel::before {
  content: '\e6f2';
}

.icon-mc-tree::before {
  content: '\e6ef';
}

.icon-mc-email::before {
  content: '\e6ec';
}

.icon-zhiding::before {
  content: '\e6eb';
}

.icon-yizhiding::before {
  content: '\e6ea';
}

.icon-mc-time::before {
  content: '\e6e2';
}

.icon-number::before {
  content: '\e6e6';
}

.icon-unkown::before {
  content: '\e6e7';
}

.icon-string::before {
  content: '\e6e8';
}

.icon-text::before {
  content: '\e6e9';
}

.icon-chulitaocan::before {
  content: '\e6c2';
}

.icon-xiazai::before {
  content: '\e6e1';
}

.icon-mc-zidongsousuo::before {
  content: '\e6e4';
}

.icon-mc-tuozhuai::before {
  content: '\e853';
}

.icon-mc-sorce::before {
  content: '\e6e3';
}

.icon-bujiankong::before {
  content: '\e6e0';
}

.icon-guanlian::before {
  content: '\e6de';
}

.icon-chuli::before {
  content: '\e6dd';
}

.icon-mc-official::before {
  content: '\e6d8';
}

.icon-mc-clear::before {
  content: '\e6d9';
}

.icon-mc-source::before {
  content: '\e6da';
}

.icon-mc-tv::before {
  content: '\e6db';
}

.icon-mc-heat::before {
  content: '\e6dc';
}

.icon-yanjiu::before {
  content: '\e6d7';
}

.icon-fenxiang::before {
  content: '\e6d6';
}

.icon-filter::before {
  content: '\e6d5';
}

.icon-audit::before {
  content: '\e6d4';
}

.icon-switch::before {
  content: '\e6d3';
}

.icon-arrow-turn::before {
  content: '\e6d2';
}

.icon-mc-area::before {
  content: '\e6d0';
}

.icon-mc-line::before {
  content: '\e6d1';
}

.icon-mc-yaxis::before {
  content: '\e6cd';
}

.icon-mc-yaxis-scale::before {
  content: '\e6ce';
}

.icon-mc-retrieval::before {
  content: '\e6cf';
}

.icon-menu-classify::before {
  content: '\e6cb';
}

.icon-menu-retrieval::before {
  content: '\e6cc';
}

.icon-menu-upgrade::before {
  content: '\e6bd';
}

.icon-menu-self::before {
  content: '\e6be';
}

.icon-menu-export::before {
  content: '\e6bf';
}

.icon-menu-setting::before {
  content: '\e6c0';
}

.icon-menu-custom::before {
  content: '\e6c1';
}

.icon-menu-shield::before {
  content: '\e6c3';
}

.icon-menu-auth::before {
  content: '\e6c4';
}

.icon-menu-plugin::before {
  content: '\e6c5';
}

.icon-menu-collect::before {
  content: '\e6c6';
}

.icon-menu-upload::before {
  content: '\e6c7';
}

.icon-menu-task::before {
  content: '\e6c8';
}

.icon-menu-node::before {
  content: '\e6c9';
}

.icon-menu-group::before {
  content: '\e6ca';
}

.icon-mc-menu::before {
  content: '\e6bc';
}

.icon-bushuaxin::before {
  content: '\e6ba';
}

.icon-zidongshuaxin::before {
  content: '\e6bb';
}

.icon-shouqi::before {
  content: '\e6b8';
}

.icon-zhankai::before {
  content: '\e6b9';
}

.icon-mc-check-small::before {
  content: '\e6b7';
}

.icon-mc-strategy::before {
  content: '\e6b6';
}

.icon-mc-process::before {
  content: '\e6b4';
}

.icon-mc-ip::before {
  content: '\e6b5';
}

.icon-qiye-weixin::before {
  content: '\e6b3';
}

.icon-mc-alert::before {
  content: '\e6b1';
}

.icon-sunhuai::before {
  content: '\e6b2';
}

.icon-hebing::before {
  content: '\e6af';
}

.icon-chaifen::before {
  content: '\e6b0';
}

.icon-mc-time-shift::before {
  content: '\e6ab';
}

.icon-mc-more::before {
  content: '\e6aa';
}

.icon-mc-add::before {
  content: '\e6a6';
}

.icon-mc-file-close::before {
  content: '\e6a7';
}

.icon-mc-file-open::before {
  content: '\e6a8';
}

.icon-mc-close-fill::before {
  content: '\e6a9';
}

.icon-mc-visual-fill::before {
  content: '\e6a0';
}

.icon-mc-copy-fill::before {
  content: '\e6a1';
}

.icon-mc-invisible-fill::before {
  content: '\e6a2';
}

.icon-mc-invisible::before {
  content: '\e6a3';
}

.icon-mc-copy::before {
  content: '\e6a4';
}

.icon-mc-visual::before {
  content: '\e6a5';
}

.icon-mc-delete-line::before {
  content: '\e69e';
}

.icon-delete-fill::before {
  content: '\e69f';
}

.icon-mc-camera::before {
  content: '\e699';
}

.icon-mc-full-screen::before {
  content: '\e69a';
}

.icon-mc-merge::before {
  content: '\e69b';
}

.icon-mc-edit::before {
  content: '\e69c';
}

.icon-mc-mark::before {
  content: '\e69d';
}

.icon-mc-triangle-down::before {
  content: '\e698';
}

.icon-portrait::before {
  content: '\e697';
}

.icon-landscape::before {
  content: '\e696';
}

.icon-mc-delete::before {
  content: '\e695';
}

.icon-mc-uncertified-fill::before {
  content: '\e693';
}

.icon-mc-verified-fill::before {
  content: '\e694';
}

.icon-copy-link::before {
  content: '\e692';
}

.icon-mc-help-fill::before {
  content: '\e691';
}

.icon-mc-link::before {
  content: '\e68f';
}

.icon-mc-download::before {
  content: '\e68e';
}

.icon-mc-log-retrieval::before {
  content: '\e690';
}

.icon-mc-file::before {
  content: '\e68d';
}

.icon-mc-dianhua::before {
  content: '\e61a';
}

.icon-mc-weixin::before {
  content: '\e617';
}

.icon-mc-duanxin::before {
  content: '\e618';
}

.icon-mc-youjian::before {
  content: '\e619';
}

.icon-mc-guanlian::before {
  content: '\e610';
}

.icon-mc-import::before {
  content: '\e60c';
}

.icon-mc-export::before {
  content: '\e60b';
}

.icon-mc-notice-shield::before {
  content: '\e60a';
}

.icon-filter-fill::before {
  content: '\e616';
}

.icon-mc-plus-fill::before {
  content: '\e68a';
}

.icon-mc-minus-plus::before {
  content: '\e68b';
}

.icon-mc-user-one::before {
  content: '\e609';
}

.icon-mc-alarm-abnormal::before {
  content: '\e680';
}

.icon-mc-alarm-filter::before {
  content: '\e681';
}

.icon-mc-alarm-notice::before {
  content: '\e682';
}

.icon-mc-alarm-create::before {
  content: '\e683';
}

.icon-mc-event-chart::before {
  content: '\e684';
}

.icon-mc-alarm-shield::before {
  content: '\e685';
}

.icon-mc-alarm-closed::before {
  content: '\e686';
}

.icon-mc-alarm-recovered::before {
  content: '\e687';
}

.icon-mc-alarm-converge::before {
  content: '\e688';
}

.icon-mc-alarm-ack::before {
  content: '\e689';
}

.icon-mc-wailian::before {
  content: '\e608';
}

.icon-mc-user-group::before {
  content: '\e607';
}

.icon-mc-unconfirm::before {
  content: '\e67e';
}

.icon-mc-confirm::before {
  content: '\e67f';
}

.icon-mc-retry::before {
  content: '\e67d';
}

.icon-jiahao-fill::before {
  content: '\e67c';
}

.icon-double-up::before {
  content: '\e679';
}

.icon-mc-close::before {
  content: '\e67a';
}

.icon-double-down::before {
  content: '\e67b';
}

.icon-menu-view::before {
  content: '\e671';
}

.icon-menu-uptime::before {
  content: '\e672';
}

.icon-menu-config::before {
  content: '\e673';
}

.icon-menu-chart::before {
  content: '\e674';
}

.icon-menu-event::before {
  content: '\e675';
}

.icon-menu-home::before {
  content: '\e676';
}

.icon-menu-performance::before {
  content: '\e677';
}

.icon-menu-set::before {
  content: '\e678';
}

.icon-danger::before {
  content: '\e606';
}

.icon-user::before {
  content: '\e605';
}

.icon-change::before {
  content: '\e612';
}

.icon-mind-fill::before {
  content: '\e670';
}

.icon-bianji::before {
  content: '\e66f';
}

.icon-xls::before {
  content: '\e604';
}

.icon-upload-cloud::before {
  content: '\e603';
}

.icon-paixu-xia::before {
  content: '\e66d';
}

.icon-paixu-shang::before {
  content: '\e66e';
}

.icon-biaoge::before {
  content: '\e66b';
}

.icon-biaoge-tianchong::before {
  content: '\e66c';
}

.icon-fullscreen::before {
  content: '\e615';
}

.icon-map-fill::before {
  content: '\e60d';
}

.icon-map::before {
  content: '\e60e';
}

.icon-mc-unfull-screen::before {
  content: '\e60f';
}

.icon-trend::before {
  content: '\e611';
}

.icon-card-fill::before {
  content: '\e613';
}

.icon-card::before {
  content: '\e614';
}

.icon-tips::before {
  content: '\e602';
}

.icon-aix::before {
  content: '\e61b';
}

.icon-arrow-down::before {
  content: '\e61c';
}

.icon-arrow-left::before {
  content: '\e61d';
}

.icon-apache::before {
  content: '\e61e';
}

.icon-back-down::before {
  content: '\e61f';
}

.icon-back-right::before {
  content: '\e620';
}

.icon-arrow-right::before {
  content: '\e621';
}

.icon-back-up::before {
  content: '\e622';
}

.icon-arrow-up::before {
  content: '\e623';
}

.icon-back-left::before {
  content: '\e624';
}

.icon-mc-check-fill::before {
  content: '\e625';
}

.icon-check::before {
  content: '\e626';
}

.icon-cluster::before {
  content: '\e627';
}

.icon-ceph::before {
  content: '\e628';
}

.icon-database::before {
  content: '\e629';
}

.icon-default::before {
  content: '\e62a';
}

.icon-hint::before {
  content: '\e62b';
}

.icon-custom::before {
  content: '\e62c';
}

.icon-hadoop::before {
  content: '\e62d';
}

.icon-kafka::before {
  content: '\e62e';
}

.icon-inform::before {
  content: '\e62f';
}

.icon-InfluxDB::before {
  content: '\e630';
}

.icon-inform-circle::before {
  content: '\e631';
}

.icon-iis::before {
  content: '\e632';
}

.icon-http::before {
  content: '\e633';
}

.icon-memcached::before {
  content: '\e634';
}

.icon-nginx::before {
  content: '\e635';
}

.icon-remind::before {
  content: '\e636';
}

.icon-linux::before {
  content: '\e637';
}

.icon-performance::before {
  content: '\e638';
}

.icon-tsdb::before {
  content: '\e639';
}

.icon-warning::before {
  content: '\e63a';
}

.icon-zookeeper::before {
  content: '\e63b';
}

.icon-message-queue::before {
  content: '\e63c';
}

.icon-setting::before {
  content: '\e63d';
}

.icon-elastic-search::before {
  content: '\e63e';
}

.icon-mysql::before {
  content: '\e63f';
}

.icon-redis::before {
  content: '\e640';
}

.icon-windows::before {
  content: '\e641';
}

.icon-tomcat::before {
  content: '\e642';
}

.icon-bangzhu::before {
  content: '\e643';
}

.icon-bangzhuwendang::before {
  content: '\e644';
}

.icon-bofang::before {
  content: '\e645';
}

.icon-chahao::before {
  content: '\e646';
}

.icon-bingtu::before {
  content: '\e647';
}

.icon-chexiao::before {
  content: '\e648';
}

.icon-jia::before {
  content: '\e649';
}

.icon-chehui::before {
  content: '\e64a';
}

.icon-guanji::before {
  content: '\e64b';
}

.icon-dingwei::before {
  content: '\e64c';
}

.icon-dingshi::before {
  content: '\e64d';
}

.icon-jian::before {
  content: '\e64e';
}

.icon-lishi::before {
  content: '\e64f';
}

.icon-shijian::before {
  content: '\e650';
}

.icon-jinyongIP::before {
  content: '\e651';
}

.icon-shang::before {
  content: '\e652';
}

.icon-duihao::before {
  content: '\e653';
}

.icon-tishi::before {
  content: '\e654';
}

.icon-dengdai::before {
  content: '\e655';
}

.icon-xia::before {
  content: '\e656';
}

.icon-xingneng::before {
  content: '\e657';
}

.icon-tingzhi::before {
  content: '\e658';
}

.icon-xiangqing::before {
  content: '\e659';
}

.icon-tixing::before {
  content: '\e65a';
}

.icon-weixian::before {
  content: '\e65b';
}

.icon-zanting::before {
  content: '\e65c';
}

.icon-shuaxin::before {
  content: '\e65d';
}

.icon-zuo::before {
  content: '\e65e';
}

.icon-yonghu::before {
  content: '\e65f';
}

.icon-xiaoxi::before {
  content: '\e660';
}

.icon-shezhi::before {
  content: '\e661';
}

.icon-zhongbo::before {
  content: '\e662';
}

.icon-IP::before {
  content: '\e663';
}

.icon-zhongzhi::before {
  content: '\e664';
}

.icon-you::before {
  content: '\e665';
}

.icon-loading::before {
  content: '\e666';
}

.icon-cipan::before {
  content: '\e667';
}

.icon-gaojing::before {
  content: '\e668';
}

.icon-neicun::before {
  content: '\e669';
}

.icon-CPU::before {
  content: '\e66a';
}<|MERGE_RESOLUTION|>--- conflicted
+++ resolved
@@ -3,9 +3,10 @@
 /* stylelint-disable font-family-no-missing-generic-family-keyword */
 @font-face {
   font-family: icon-monitor; /* Project id 1185924 */
-  src: url('monitor-icons.woff2?t=1757398485610') format('woff2'),
-       url('monitor-icons.woff?t=1757398485610') format('woff'),
-       url('monitor-icons.ttf?t=1757398485610') format('truetype');
+  src:
+    url('monitor-icons.woff2?t=1751447220734') format('woff2'),
+    url('monitor-icons.woff?t=1751447220734') format('woff'),
+    url('monitor-icons.ttf?t=1751447220734') format('truetype');
 }
 
 .icon-monitor {
@@ -16,13 +17,10 @@
   -moz-osx-font-smoothing: grayscale;
 }
 
-<<<<<<< HEAD
-=======
 .icon-mc-decode::before {
   content: '\e846';
 }
 
->>>>>>> 62feb8a5
 .icon-beizhu1::before {
   content: '\e844';
 }
