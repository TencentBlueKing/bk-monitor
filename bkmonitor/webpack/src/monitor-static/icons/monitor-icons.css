--- conflicted
+++ resolved
@@ -14,7 +14,6 @@
   -moz-osx-font-smoothing: grayscale;
 }
 
-<<<<<<< HEAD
 .icon-all:before {
   content: '\e821';
 }
@@ -205,138 +204,6 @@
 
 .icon-a-NewPagexinkaiye:before {
   content: '\e7f3';
-=======
-.icon-BackToTop:before {
-  content: "\e812";
-}
-
-.icon-xinjiansuo:before {
-  content: "\e810";
-}
-
-.icon-file-personal:before {
-  content: "\e811";
-}
-
-.icon-paixu1:before {
-  content: "\e80f";
-}
-
-.icon-shezhi1:before {
-  content: "\e80e";
-}
-
-.icon-lianxiang:before {
-  content: "\e80a";
-}
-
-.icon-Value:before {
-  content: "\e80b";
-}
-
-.icon-Key:before {
-  content: "\e80c";
-}
-
-.icon-yunsuanfu:before {
-  content: "\e80d";
-}
-
-.icon-a-1jiahao:before {
-  content: "\e807";
-}
-
-.icon-a-pintuding:before {
-  content: "\e808";
-}
-
-.icon-a-pinnedtuding:before {
-  content: "\e809";
-}
-
-.icon-a-configurationpeizhi:before {
-  content: "\e803";
-}
-
-.icon-dimension-filled:before {
-  content: "\e804";
-}
-
-.icon-a-savebaocun:before {
-  content: "\e805";
-}
-
-.icon-dimension-line:before {
-  content: "\e806";
-}
-
-.icon-a-3yuan-bohui:before {
-  content: "\e802";
-}
-
-.icon-FileFold-Open:before {
-  content: "\e7fb";
-}
-
-.icon-FileFold-Close:before {
-  content: "\e7fc";
-}
-
-.icon-xianzhi:before {
-  content: "\e7fd";
-}
-
-.icon-xiazuan1:before {
-  content: "\e7fe";
-}
-
-.icon-a-celve:before {
-  content: "\e7ff";
-}
-
-.icon-chaitu:before {
-  content: "\e800";
-}
-
-.icon-duibi:before {
-  content: "\e801";
-}
-
-.icon-Strategy:before {
-  content: "\e7f9";
-}
-
-.icon-xiangguancelve:before {
-  content: "\e7fa";
-}
-
-.icon-guzhang:before {
-  content: "\e7f7";
-}
-
-.icon-yichangweidu:before {
-  content: "\e7f8";
-}
-
-.icon-shoucangjia:before {
-  content: "\e7f6";
-}
-
-.icon-qiehuan:before {
-  content: "\e7f5";
-}
-
-.icon-gongneng-shouqi:before {
-  content: "\e7f4";
-}
-
-.icon-a-FeedBackfankui:before {
-  content: "\e7f2";
-}
-
-.icon-a-NewPagexinkaiye:before {
-  content: "\e7f3";
->>>>>>> eb685fa6
 }
 
 .icon-undo:before {
