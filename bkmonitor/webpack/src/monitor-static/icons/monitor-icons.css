--- conflicted
+++ resolved
@@ -2,18 +2,11 @@
 /* stylelint-disable declaration-no-important */
 /* stylelint-disable indentation */
 @font-face {
-<<<<<<< HEAD
   font-family: 'icon-monitor'; /* Project id 1185924 */
   src:
-    url('monitor-icons.woff2?t=1719478024705') format('woff2'),
-    url('monitor-icons.woff?t=1719478024705') format('woff'),
-    url('monitor-icons.ttf?t=1719478024705') format('truetype');
-=======
-  font-family: "icon-monitor"; /* Project id 1185924 */
-  src: url('monitor-icons.woff2?t=1739345547611') format('woff2'),
-       url('monitor-icons.woff?t=1739345547611') format('woff'),
-       url('monitor-icons.ttf?t=1739345547611') format('truetype');
->>>>>>> 3a822f32
+    url('monitor-icons.woff2?t=1739345547611') format('woff2'),
+    url('monitor-icons.woff?t=1739345547611') format('woff'),
+    url('monitor-icons.ttf?t=1739345547611') format('truetype');
 }
 
 .icon-monitor {
@@ -25,15 +18,15 @@
 }
 
 .icon-undo:before {
-  content: "\e7f1";
+  content: '\e7f1';
 }
 
 .icon-quxiaosousuo:before {
-  content: "\e7ef";
+  content: '\e7ef';
 }
 
 .icon-quxiaoshaixuan:before {
-  content: "\e7f0";
+  content: '\e7f0';
 }
 
 .icon-APM:before {
