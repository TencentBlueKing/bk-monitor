/*
 * Tencent is pleased to support the open source community by making
 * 蓝鲸智云PaaS平台 (BlueKing PaaS) available.
 *
 * Copyright (C) 2021 THL A29 Limited, a Tencent company.  All rights reserved.
 *
 * 蓝鲸智云PaaS平台 (BlueKing PaaS) is licensed under the MIT License.
 *
 * License for 蓝鲸智云PaaS平台 (BlueKing PaaS):
 *
 * ---------------------------------------------------
 * Permission is hereby granted, free of charge, to any person obtaining a copy of this software and associated
 * documentation files (the "Software"), to deal in the Software without restriction, including without limitation
 * the rights to use, copy, modify, merge, publish, distribute, sublicense, and/or sell copies of the Software, and
 * to permit persons to whom the Software is furnished to do so, subject to the following conditions:
 *
 * The above copyright notice and this permission notice shall be included in all copies or substantial portions of
 * the Software.
 *
 * THE SOFTWARE IS PROVIDED "AS IS", WITHOUT WARRANTY OF ANY KIND, EXPRESS OR IMPLIED, INCLUDING BUT NOT LIMITED TO
 * THE WARRANTIES OF MERCHANTABILITY, FITNESS FOR A PARTICULAR PURPOSE AND NONINFRINGEMENT. IN NO EVENT SHALL THE
 * AUTHORS OR COPYRIGHT HOLDERS BE LIABLE FOR ANY CLAIM, DAMAGES OR OTHER LIABILITY, WHETHER IN AN ACTION OF
 * CONTRACT, TORT OR OTHERWISE, ARISING FROM, OUT OF OR IN CONNECTION WITH THE SOFTWARE OR THE USE OR OTHER DEALINGS
 * IN THE SOFTWARE.
 */

import { LOCAL_BIZ_STORE_KEY, COMMON_PAGE_SIZE_KEY } from './constant';
import { getUrlParam } from './utils';

import type { ISpaceItem } from '../typings';

// merge space list width biz list
export function mergeSpaceList(spaceList: ISpaceItem[]) {
  spaceList.sort((a, b) => {
    if (a.bk_biz_id > 0 && b.bk_biz_id > 0) return a.bk_biz_id - b.bk_biz_id;
    return b.bk_biz_id - a.bk_biz_id;
  });
  const list = (spaceList || []).map(item => ({
    ...item,
    id: item.bk_biz_id,
    text: item.space_name,
    name: item.space_name,
  }));
  window.space_list = list;
  return list;
}
// 设置全局业务ID
export const setGlobalBizId = () => {
  let bizId: number | string = +getUrlParam('bizId')?.replace(/\//gim, '');
  const hasRouteHash = getUrlParam('routeHash');
  const isEmailSubscriptions = location.hash.indexOf('email-subscriptions') > -1;
  const isSpacialEvent = !!getUrlParam('specEvent');
  const isNoBusiness = location.hash.indexOf('no-business') > -1;

  const localBizId = localStorage.getItem(LOCAL_BIZ_STORE_KEY);
  const defaultBizId = Number(window.default_biz_id) || '';

  const bizList = window.space_list || [];
  const authList = bizList.filter(item => !item.is_demo);
  const hasAuth = id => authList.some(item => +id === +item.bk_biz_id);
  const isInSpaceList = id => bizList.some(item => +id === +item.bk_biz_id);
  const isDemo = id => bizList.some(item => +item.bk_biz_id === +id && item.is_demo);
  const spaceUid = getUrlParam('space_uid');
  const spaceItem = spaceUid ? bizList.find(item => item.space_uid === spaceUid) : undefined;
  if (spaceItem?.bk_biz_id) {
    bizId = spaceItem.bk_biz_id;
  }
  const isCanAllIn =
    ['#/', '#/event-center'].includes(location.hash.replace(/\?.*/, '')) ||
    /^#\/(event-center\/detail|share)\//.test(location.hash) ||
    !!window.__BK_WEWEB_DATA__?.token;
  const hasBizId = () => !(!bizId || bizId === -1);
  const setBizId = (id: number | string) => {
    window.cc_biz_id = +id;
    window.bk_biz_id = +id;
    !isDemo(id) && localStorage.setItem(LOCAL_BIZ_STORE_KEY, id.toString());
  };
  const setLocationSearch = (bizId: number | string) => {
    if (location.search.match(/(space_uid|bizId)=([^#&/]+)/gim)) {
      location.search = location.search.replace(/(space_uid|bizId)=([^#&/]+)/gim, `bizId=${bizId}`);
    } else {
      location.href = `${location.origin}${location.pathname}?bizId=${bizId}${location.hash}`;
    }
    return false;
  };
  // 如果bizId不在空间列表中 几没有权限或者是不存在的 bizId，则返回到无权限页面进行申请
  if (bizId && !isInSpaceList(bizId)) {
    location.href = `${location.origin}${location.pathname}?${`bizId=${bizId}`}#/no-business`;
    return true;
  }

  if (bizId && bizId !== window.bk_biz_id && hasAuth(window.bk_biz_id)) {
    const newBizId = defaultBizId || localBizId;
    if (hasAuth(newBizId)) {
      window.bk_biz_id = +newBizId;
      window.cc_biz_id = +newBizId;
    }
    const url = new URL(window.location.href);
    const { searchParams } = url;
    searchParams.set('bizId', window.bk_biz_id.toString());
    url.search = searchParams.toString();
    url.hash = '#/';
    history.replaceState({}, '', url.toString());
    bizId = +window.bk_biz_id;
  }
  if (!isCanAllIn && !bizList?.length && !isNoBusiness) {
    location.href = `${location.origin}${location.pathname}#/no-business`;
    return true;
  }
  if (!hasBizId()) {
    if (isNoBusiness && !bizList.length) {
      return true;
    }
    // 设置过默认id时，优先取defaultBizId
    const newBizId = defaultBizId || spaceItem?.bk_biz_id || window.cc_biz_id;
    // search with space_uid
    if (spaceUid) {
      window.space_uid = spaceUid;
      return setLocationSearch(newBizId);
    }
    if (bizList.length && !bizList.some(item => +item.bk_biz_id === +newBizId)) {
      return setLocationSearch(bizList[0].bk_biz_id);
    }
    if (newBizId && newBizId !== -1) {
      return setLocationSearch(newBizId);
    }
    if (!bizList.length) {
      location.href = `${location.origin}${location.pathname}?${`bizId=${newBizId}`}#/no-business`;
      return ['#/no-business'].includes(location.hash.replace(/\?.*/, '')) ? newBizId : false;
    }
    bizId = newBizId;
  }
  if (!isSpacialEvent && !hasRouteHash && !isEmailSubscriptions) {
    const isDemoBizId = isDemo(bizId);
    if (!isDemoBizId && (!bizId || !hasAuth(bizId))) {
      if (!hasBizId() && localBizId && bizList.length && hasAuth(localBizId)) {
        bizId = +localBizId;
        location.href = `${location.origin}${location.pathname}?bizId=${localBizId}#/`;
        setBizId(bizId);
        return false;
      }
      if (!authList?.length) {
        if (!bizId && bizList.length) {
          bizId = bizList[0].bk_biz_id;
          location.href = `${location.origin}${location.pathname}?bizId=${bizId}#/`;
          setBizId(bizId);
          return;
        }
        if (!bizId) bizId = -1;
        // 事件中心 首页 临时分享允许所有链接进入
        if (!isCanAllIn) {
          location.href = `${location.origin}${location.pathname}?${`bizId=${bizId}`}#/no-business`;
          if (bizId !== -1) setBizId(bizId);
          return ['#/no-business'].includes(location.hash.replace(/\?.*/, '')) ? bizId : false;
        }
      } else if (!bizId) {
        bizId = +bizList[0].bk_biz_id;
        location.href = `${location.origin}${location.pathname}?bizId=${bizId}#/`;
        return false;
      } else if (!hasAuth(bizId)) {
        setBizId(bizId);
      } else {
        const isDemoBizId = bizList.some(item => +item.bk_biz_id === +bizId && item.is_demo);
        if (!isDemoBizId) {
          location.href = `${location.origin}${location.pathname}?bizId=${bizId}#/no-business`;
          return false;
        }
        if (isNoBusiness) {
          location.href = `${location.origin}${location.pathname}?bizId=${bizId}#/`;
          return false;
        }
      }
    } else if (isNoBusiness) {
      location.href = `${location.origin}${location.pathname}?bizId=${bizId}#/`;
      return false;
    }
  } else if (!bizId) {
    bizId = 0;
  }
  setBizId(bizId);
  return bizId;
};

/**
 * 淡化或加深指定颜色。
 * @param color - 要修改的颜色，格式为 "#RRGGBB" 或 "RRGGBB"。
 * @param amt - 要加深（正数）或淡化（负数）颜色的量。有效范围：-255 到 255。
 * @returns 与输入颜色相同格式的修改后的颜色，为 "#RRGGBB" 或 "RRGGBB"。
 */
export const lightenDarkenColor = (color: string, amt: number, alpha = 1): string => {
  // 从颜色字符串中删除 '#' 并将其转换为数字
  const num = Number.parseInt(color.replace(/^#/, ''), 16);

  // 辅助函数，确保颜色值保持在有效范围（0 到 255）内
  const clamp = (value: number): number => Math.max(0, Math.min(255, value));

  // 计算并限制新的红色、绿色和蓝色颜色值
  const r = clamp((num >> 16) + amt);
  const g = clamp(((num >> 8) & 0x00ff) + amt);
  const b = clamp((num & 0x0000ff) + amt);
  if (alpha !== 1) {
    return `rgba(${r}, ${g}, ${b}, ${Math.max(0, Math.min(1, alpha))})`;
  }
  // 返回修改后的颜色，格式与输入颜色相同（"#" 开头或不带 "#"）
  return (color.startsWith('#') ? '#' : '') + ((r << 16) | (g << 8) | b).toString(16).padStart(6, '0');
};
export const updateColorOpacity = (color: string, alpha: number): string => {
  // 检查颜色是否以 '#' 开头，并移除 '#'
  const hex = color.startsWith('#') ? color.slice(1) : color;

  // 解析红、绿、蓝的十六进制值
  const r = Number.parseInt(hex.slice(0, 2), 16);
  const g = Number.parseInt(hex.slice(2, 4), 16);
  const b = Number.parseInt(hex.slice(4, 6), 16);

  // 返回 rgba 颜色值
  return `rgba(${r}, ${g}, ${b}, ${alpha})`;
};

/**
 * @description 设置通用分页大小
 * @param size
 */
export const commonPageSizeSet = (size: number) => {
  localStorage.setItem(COMMON_PAGE_SIZE_KEY, `${size || 10}`);
};

/**
 * @description 获取通用分页大小
 */
export const commonPageSizeGet = () => {
  const size = localStorage.getItem(COMMON_PAGE_SIZE_KEY);
  const sizeNum = Number(size);
  if (size && !Number.isNaN(sizeNum)) {
    return sizeNum;
  }
  commonPageSizeSet(10);
  return 10;
};

export const downloadFile = (data, type, filename) => {
  const blob = new Blob([data], { type: type });
  const url = window.URL.createObjectURL(blob);
  const a = document.createElement('a');
  a.href = url;
  a.download = filename;
  document.body.appendChild(a);
  a.click();
  document.body.removeChild(a);
  window.URL.revokeObjectURL(url);
};

export const detectOS = (): 'Mac' | 'Unknown' | 'Windows' => {
  const platform = navigator.platform;
  if (platform.startsWith('Win')) return 'Windows';
  if (platform.startsWith('Mac')) return 'Mac';

  const userAgent = navigator.userAgent;
  if (userAgent.includes('Windows NT')) return 'Windows';
  if (userAgent.includes('Mac OS X') || userAgent.includes('macOS')) return 'Mac';
  return 'Unknown';
};

/**
<<<<<<< HEAD
 * URL解码并转化
 * @param str 需要解析的字符串
 * @param defaultValue 默认值
 * @returns 解析后的值
 */
export function tryURLDecodeParse<T>(str: string, defaultValue: T) {
  let result: T;
  try {
    result = JSON.parse(str);
  } catch {
    try {
      result = JSON.parse(decodeURIComponent(str));
    } catch {
      result = defaultValue;
    }
  }
  return result || defaultValue;
=======
 * 格式化百分比数值，使其在不同情况下都能合理显示，避免精度问题导致的数据失真
 * 如果数值小数过大，toFixed函数会导致精度丢失，
 * @param {number} value - 要格式化的百分比数值（可以是整数或浮点数）
 * @param {number} [precision=2] - 普通情况下小数点后保留的位数（默认2位）
 * @param {number} [sigFigCnt=2] - 当数值极小时，保留的有效数字位数（默认2位）
 * @param {number} [readablePrecision=6] - 当数值极小时，返回可读的最小值（默认1e-6）
 * @returns {number} 格式化后的数值
 */
export function formatPercent(value, precision = 2, sigFigCnt = 2, readablePrecision = 6) {
  let percent = value;
  // 1. 如果是整数，直接返回（不处理）
  if (Number.isInteger(percent)) {
    return percent;
  }

  // 2. 记录数值的正负号，并取绝对值进行计算
  const sign = percent >= 0 ? 1 : -1;
  percent = Math.abs(percent);

  // 辅助函数：恢复数值的原始符号
  const withSign = f => sign * f;

  // 3. 处理极小数值（低于可读精度的情况）
  // 例如：percent = 0.000000123（1.23e-7），readablePrecision=6 → 返回1e-6
  if (0.0 < percent && percent < 10 ** -readablePrecision) {
    return withSign(10 ** -readablePrecision);
  }

  // 4. 处理较小数值（低于普通精度的情况）
  // 例如：percent = 0.000123（1.23e-4），precision=2 → 使用有效数字位数格式化
  if (percent < 10 ** -precision) {
    return withSign(Number.parseFloat(percent.toPrecision(sigFigCnt)));
  }

  // 5. 普通情况：四舍五入到指定精度
  // 例如：percent = 0.123456，precision=2 → 0.12
  const roundedPercent = Number.parseFloat(percent.toFixed(precision));

  // 6. 检查四舍五入是否会导致失真（如99.9999变成100.00）
  // 如果四舍五入的误差较大，则改用截断法
  if (roundedPercent - percent < 10 ** -(precision + 1) * 5) {
    const factor = 10 ** precision;
    return withSign(Math.trunc(percent * factor) / factor);
  }

  // 7. 默认返回四舍五入后的值
  return withSign(roundedPercent);
>>>>>>> ba207a9c
}

export * from './colorHelpers';
export * from './constant';
export * from './equal';
export * from './utils';
export * from './xss';<|MERGE_RESOLUTION|>--- conflicted
+++ resolved
@@ -262,7 +262,6 @@
 };
 
 /**
-<<<<<<< HEAD
  * URL解码并转化
  * @param str 需要解析的字符串
  * @param defaultValue 默认值
@@ -280,14 +279,16 @@
     }
   }
   return result || defaultValue;
-=======
+}
+
+/**
  * 格式化百分比数值，使其在不同情况下都能合理显示，避免精度问题导致的数据失真
  * 如果数值小数过大，toFixed函数会导致精度丢失，
  * @param {number} value - 要格式化的百分比数值（可以是整数或浮点数）
  * @param {number} [precision=2] - 普通情况下小数点后保留的位数（默认2位）
  * @param {number} [sigFigCnt=2] - 当数值极小时，保留的有效数字位数（默认2位）
  * @param {number} [readablePrecision=6] - 当数值极小时，返回可读的最小值（默认1e-6）
- * @returns {number} 格式化后的数值
+ * @returns number格式化后的数值
  */
 export function formatPercent(value, precision = 2, sigFigCnt = 2, readablePrecision = 6) {
   let percent = value;
@@ -328,7 +329,6 @@
 
   // 7. 默认返回四舍五入后的值
   return withSign(roundedPercent);
->>>>>>> ba207a9c
 }
 
 export * from './colorHelpers';
