--- conflicted
+++ resolved
@@ -39,12 +39,7 @@
     ...item,
     id: item.bk_biz_id,
     text: item.space_name,
-<<<<<<< HEAD
-    name: item.space_name,
-    is_demo: bizList?.some(set => +set.id === item.bk_biz_id && set.is_demo)
-=======
     name: item.space_name
->>>>>>> 7675262f
   }));
   window.space_list = list;
   return list;
