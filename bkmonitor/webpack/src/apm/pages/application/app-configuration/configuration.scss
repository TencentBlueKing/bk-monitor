--- conflicted
+++ resolved
@@ -55,7 +55,7 @@
           &.form-content {
             padding-bottom: 20px;
             border-bottom: 1px solid #eaebf0;
-          }    
+          }
         }
 
         .editable-form-item {
@@ -119,7 +119,7 @@
             background: #fafbfd;
             border: 1px solid rgba(151,155,165,.30);
             border-radius: 2px;
-  
+
             @include flex-align;
           }
 
@@ -314,7 +314,7 @@
 
           .detail-shrink {
             margin-left: auto;
-      
+
             @include tool-icon(24px);
           }
         }
@@ -482,7 +482,7 @@
           color: #c4c6cc;
         }
       }
-      
+
       .delimiter {
         margin: 0 4px;
       }
@@ -584,7 +584,6 @@
       background: #fff;
       border: 1px solid #c4c6cc;
       border-radius: 2px;
-<<<<<<< HEAD
     }
   }
 
@@ -651,8 +650,6 @@
 
     .bk-icon {
       font-size: 18px;
-=======
->>>>>>> 9b3abc0d
     }
   }
 }
@@ -850,13 +847,13 @@
         background-color: #313238 !important;
         border-radius: 2px;
       }
-  
+
       .bk-form-textarea[disabled] {
         /* stylelint-disable-next-line declaration-no-important */
         background-color: #313238 !important;
         border-radius: 2px;
       }
-  
+
       .bk-textarea-wrapper {
         border: none;
       }
@@ -990,7 +987,7 @@
       color: #979ba5;
       cursor: pointer;
     }
-  } 
+  }
 }
 
 .instance-select-popover {
