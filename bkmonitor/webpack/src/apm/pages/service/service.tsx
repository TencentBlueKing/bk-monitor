/*
 * Tencent is pleased to support the open source community by making
 * 蓝鲸智云PaaS平台 (BlueKing PaaS) available.
 *
 * Copyright (C) 2021 THL A29 Limited, a Tencent company.  All rights reserved.
 *
 * 蓝鲸智云PaaS平台 (BlueKing PaaS) is licensed under the MIT License.
 *
 * License for 蓝鲸智云PaaS平台 (BlueKing PaaS):
 *
 * ---------------------------------------------------
 * Permission is hereby granted, free of charge, to any person obtaining a copy of this software and associated
 * documentation files (the "Software"), to deal in the Software without restriction, including without limitation
 * the rights to use, copy, modify, merge, publish, distribute, sublicense, and/or sell copies of the Software, and
 * to permit persons to whom the Software is furnished to do so, subject to the following conditions:
 *
 * The above copyright notice and this permission notice shall be included in all copies or substantial portions of
 * the Software.
 *
 * THE SOFTWARE IS PROVIDED "AS IS", WITHOUT WARRANTY OF ANY KIND, EXPRESS OR IMPLIED, INCLUDING BUT NOT LIMITED TO
 * THE WARRANTIES OF MERCHANTABILITY, FITNESS FOR A PARTICULAR PURPOSE AND NONINFRINGEMENT. IN NO EVENT SHALL THE
 * AUTHORS OR COPYRIGHT HOLDERS BE LIABLE FOR ANY CLAIM, DAMAGES OR OTHER LIABILITY, WHETHER IN AN ACTION OF
 * CONTRACT, TORT OR OTHERWISE, ARISING FROM, OUT OF OR IN CONNECTION WITH THE SOFTWARE OR THE USE OR OTHER DEALINGS
 * IN THE SOFTWARE.
 */
import { Component, InjectReactive, Prop, Provide, Ref } from 'vue-property-decorator';
import { Component as tsc } from 'vue-tsx-support';

import { listApplicationInfo, simpleServiceList } from 'monitor-api/modules/apm_meta';
import { random } from 'monitor-common/utils/utils';
import { destroyTimezone } from 'monitor-pc/i18n/dayjs';
import CommonPage, { type SceneType } from 'monitor-pc/pages/monitor-k8s/components/common-page-new';

import ApmCommonNavBar, {
  type INavItem,
  type ISelectItem,
} from '../../components/apm-common-nav-bar/apm-common-nav-bar';
import ListMenu, { type IMenuItem } from '../../components/list-menu/list-menu';
import applicationStore from '../../store/modules/application';

import type { IAppSelectOptItem } from '../home/app-select';
import type { IViewOptions } from 'monitor-ui/chart-plugins/typings';
import type { TranslateResult } from 'vue-i18n';

import './service.scss';

interface IServiceParams {
  is_relation: boolean; // 是否关联
  target: string; // 跳转方式
  url: string; // 跳转地址
}

Component.registerHooks(['beforeRouteEnter', 'beforeRouteLeave']);
@Component
export default class Service extends tsc<object> {
  @Prop({ type: String, default: '' }) id: string;

  @Ref() commonPageRef: CommonPage;
  @InjectReactive('readonly') readonly readonly: boolean;

  viewOptions: IViewOptions = {};
  // 导航条设置
  routeList: INavItem[] = [];

  // 是否展示引导页
  showGuidePages = false;

  backToOverviewKey = random(10);

  sceneType: SceneType = 'overview';

  /** common-page组件的key */
  pageKey = 1;
  appName = '';
  serviceName = '';
  pluginId = '';
  dashboardId = '';
  tabId = '';
  tabName: string | TranslateResult = '';
  subName = '';
  appList = [];
  serviceList = [];
  // menu list
  menuList: IMenuItem[] = [
    {
      id: 'basic',
      name: window.i18n.tc('基本设置'),
    },
  ];

  /** 列表 */
  get pluginsList(): IAppSelectOptItem[] {
    return applicationStore.pluginsListGetter || [];
  }

  get bizId() {
    return this.$store.getters.bizId;
  }

  get positionText() {
    const label = this.tabName;

    const value =
      this.sceneType === 'overview'
        ? this.tabId === 'topo'
          ? window.i18n.tc('拓扑')
          : window.i18n.tc('概览')
        : this.subName;
    return `${label}：${value}`;
  }

  @Provide('linkSelfClick')
  linkSelfClick() {
    this.handleUpdateAppName(this.tabId);
    this.pageKey += 1;
  }

  async beforeRouteEnter(to, from, next) {
    const { query } = to;
    const appName = query['filter-app_name'] as string;
    const serviceName = query['filter-service_name'] as string;
    applicationStore.getPluginList();
    const nextTo: any = (vm: Service) => {
      vm.routeList = [
        {
          id: 'home',
          name: 'APM',
          query: {
            app_name: appName,
          },
        },
        {
          id: 'application',
          name: `${window.i18n.tc('应用')}：${appName}`,
          query: {
            'filter-app_name': appName,
          },
          selectOption: {
            value: appName,
            selectList: [],
          },
        },
        {
          id: 'service',
          name: `${window.i18n.tc('服务')}：${serviceName}`,
          selectOption: {
            value: serviceName,
            selectList: [],
            loading: false,
          },
        },
      ];
      vm.viewOptions = {
        filters: {
          app_name: appName,
          service_name: serviceName,
        },
      };
      vm.appName = appName;
      vm.serviceName = serviceName;
      vm.dashboardId = query.dashboardId as string;
      vm.getApplicationList();
      vm.getServiceList();
    };
    next(nextTo);
  }
  beforeRouteLeave(to, from, next) {
    destroyTimezone();
    next();
  }

  /** 更新当前路由的信息 */
  async handleUpdateAppName(id, name = '') {
    await this.$nextTick();
    const { query } = this.$route;
    this.appName = (query['filter-app_name'] as string) || '';
    this.routeList[1].name = `${this.$tc('应用')}：${this.appName}`;
    this.routeList[1].selectOption.value = this.appName;
    this.serviceName = (query['filter-service_name'] as string) || '';
    this.routeList[2].name = `${this.$tc('服务')}：${this.serviceName}`;
    this.routeList[2].selectOption.value = this.serviceName;
    this.dashboardId = (query.dashboardId as string) || '';
    this.tabId = id;
    this.tabName = ['topo', 'overview'].includes(id) ? this.$t('服务') : name;
  }

  /** 获取应用列表 */
  async getApplicationList() {
    this.routeList[1].selectOption.loading = true;
    const listData = await listApplicationInfo().catch(() => []);
    this.appList = listData.map(item => ({
      id: item.app_name,
      name: `${item.app_name}(${item.app_alias})`,
      ...item,
    }));
    this.routeList[1].selectOption.loading = false;
    this.routeList[1].selectOption.selectList = this.appList;
  }

  /** 获取服务列表 */
  async getServiceList() {
    if (!this.appName) return;
    this.routeList[2].selectOption.loading = true;
    const listData = await simpleServiceList({ app_name: this.appName }).catch(() => []);
    this.routeList[2].selectOption.loading = false;
    this.serviceList = listData.map(item => ({
      id: item.service_name,
      name: item.service_name,
      ...item,
    }));
    this.routeList[2].selectOption.selectList = this.serviceList;
  }

  /** 导航栏下拉选择 */
  async handleNavSelect(item: ISelectItem, navId) {
    const { to, from, interval, timezone, refleshInterval, dashboardId } = this.$route.query;
    // 选择应用
    if (navId === 'application') {
      const { id } = this.routeList[1];
      this.appName = item.id;
      const targetRoute = this.$router.resolve({
        name: id,
        query: { 'filter-app_name': this.appName, dashboardId: dashboardId || this.dashboardId, to, from },
      });
      /** 防止出现跳转当前地址导致报错 */
      if (targetRoute.resolved.fullPath !== this.$route.fullPath) {
        this.$router.push({
          name: id,
          query: { 'filter-app_name': this.appName, dashboardId: dashboardId || this.dashboardId, to, from },
        });
      }
    } else {
      this.serviceName = item.id;
<<<<<<< HEAD
      // const { to, from, interval, timezone, refleshInterval, dashboardId } = this.$route.query;
=======
      const { to, from, interval, timezone, refreshInterval, dashboardId } = this.$route.query;
>>>>>>> 7ab163c7
      this.$router.replace({
        name: this.$route.name,
        query: {
          to,
          from,
          interval,
          timezone,
          refreshInterval,
          dashboardId,
          'filter-app_name': item.app_name,
          'filter-service_name': item.service_name,
          'filter-category': item.category,
          'filter-kind': item.kind,
          'filter-predicate_value': item.predicate_value,
        },
      });
      this.viewOptions = {
        filters: {
          app_name: item.app_name,
          service_name: item.service_name,
          category: item.category,
          kind: item.kind,
          predicate_value: item.predicate_value,
        },
      };
      this.handleUpdateAppName(this.tabId);
      this.pageKey += 1;
    }
  }

  /**
   * @desc: 服务配置离开当前页
   * @param {IServiceParams} row 列表参数
   */
  handleLeavePage(row?: IServiceParams) {
    if (row?.url) {
      window.open(row.url, '_blank');
      return;
    }
    this.handleToServiceConfig();
  }
  handleToServiceConfig() {
    const { query } = this.$route;
    this.$router.push({
      name: 'service-config',
      query: {
        app_name: (query['filter-app_name'] as string) || '',
        service_name: (query['filter-service_name'] as string) || '',
      },
    });
  }
  /** 详情返回列表操作刷新列表的数据 */
  handleRouterBack() {
    this.backToOverviewKey = random(8);
  }
  handleSceneTypeChange(type) {
    this.sceneType = type;
    this.dashboardId = '';
  }
  handleTitleChange(title) {
    this.subName = title;
  }
  handleSettingsMenuSelect() {
    this.handleToServiceConfig();
  }

  render() {
    return (
      <div class='service'>
        {
          <CommonPage
            key={this.pageKey}
            ref='commonPageRef'
            backToOverviewKey={this.backToOverviewKey}
            defaultDashboardId={this.dashboardId}
            defaultViewOptions={this.viewOptions}
            isShowSplitPanel={false}
            sceneId={'apm_service'}
            sceneType={'overview'}
            tab2SceneType
            onSceneTypeChange={this.handleSceneTypeChange}
            onTabChange={this.handleUpdateAppName}
            onTitleChange={this.handleTitleChange}
          >
            <ApmCommonNavBar
              slot='nav'
              needBack={false}
              needShadow={true}
              positionText={this.positionText}
              routeList={this.routeList}
              needCopyLink
              onNavSelect={this.handleNavSelect}
            />
            {!this.readonly && !!this.appName && (
              <div
                class='service-tools'
                slot='buttonGroups'
              >
                <ListMenu
                  list={this.menuList}
                  onMenuSelect={this.handleSettingsMenuSelect}
                >
                  <i class='icon-monitor icon-mc-more-tool' />
                </ListMenu>
              </div>
            )}
          </CommonPage>
        }
      </div>
    );
  }
}<|MERGE_RESOLUTION|>--- conflicted
+++ resolved
@@ -213,7 +213,7 @@
 
   /** 导航栏下拉选择 */
   async handleNavSelect(item: ISelectItem, navId) {
-    const { to, from, interval, timezone, refleshInterval, dashboardId } = this.$route.query;
+    const { to, from, interval, timezone, refreshInterval, dashboardId } = this.$route.query;
     // 选择应用
     if (navId === 'application') {
       const { id } = this.routeList[1];
@@ -231,11 +231,7 @@
       }
     } else {
       this.serviceName = item.id;
-<<<<<<< HEAD
-      // const { to, from, interval, timezone, refleshInterval, dashboardId } = this.$route.query;
-=======
-      const { to, from, interval, timezone, refreshInterval, dashboardId } = this.$route.query;
->>>>>>> 7ab163c7
+      // const { to, from, interval, timezone, refreshInterval, dashboardId } = this.$route.query;
       this.$router.replace({
         name: this.$route.name,
         query: {
