--- conflicted
+++ resolved
@@ -372,11 +372,7 @@
         </div>
 
         <EditTemplateSlider
-<<<<<<< HEAD
           appName={this.requestParam.app_name}
-=======
-          appName={this.viewOptions.filters?.app_name}
->>>>>>> e309972c
           isShow={this.editTemplateShow}
           metricFunctions={this.metricFunctions}
           scene={this.editTemplateSliderScene}
