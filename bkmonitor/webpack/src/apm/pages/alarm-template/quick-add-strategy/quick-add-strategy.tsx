/*
 * Tencent is pleased to support the open source community by making
 * 蓝鲸智云PaaS平台 (BlueKing PaaS) available.
 *
 * Copyright (C) 2017-2025 Tencent.  All rights reserved.
 *
 * 蓝鲸智云PaaS平台 (BlueKing PaaS) is licensed under the MIT License.
 *
 * License for 蓝鲸智云PaaS平台 (BlueKing PaaS):
 *
 * ---------------------------------------------------
 * Permission is hereby granted, free of charge, to any person obtaining a copy of this software and associated
 * documentation files (the "Software"), to deal in the Software without restriction, including without limitation
 * the rights to use, copy, modify, merge, publish, distribute, sublicense, and/or sell copies of the Software, and
 * to permit persons to whom the Software is furnished to do so, subject to the following conditions:
 *
 * The above copyright notice and this permission notice shall be included in all copies or substantial portions of
 * the Software.
 *
 * THE SOFTWARE IS PROVIDED "AS IS", WITHOUT WARRANTY OF ANY KIND, EXPRESS OR IMPLIED, INCLUDING BUT NOT LIMITED TO
 * THE WARRANTIES OF MERCHANTABILITY, FITNESS FOR A PARTICULAR PURPOSE AND NONINFRINGEMENT. IN NO EVENT SHALL THE
 * AUTHORS OR COPYRIGHT HOLDERS BE LIABLE FOR ANY CLAIM, DAMAGES OR OTHER LIABILITY, WHETHER IN AN ACTION OF
 * CONTRACT, TORT OR OTHERWISE, ARISING FROM, OUT OF OR IN CONNECTION WITH THE SOFTWARE OR THE USE OR OTHER DEALINGS
 * IN THE SOFTWARE.
 */

import { Component, Mixins, Prop, Watch } from 'vue-property-decorator';
import { ofType } from 'vue-tsx-support';

<<<<<<< HEAD
import { getFunctions } from 'monitor-api/modules/grafana';
import { listUserGroup, searchStrategyTemplate } from 'monitor-api/modules/model';
=======
import { applyStrategyTemplate, listUserGroup, searchStrategyTemplate } from 'monitor-api/modules/model';
>>>>>>> 58d152fc
import authorityMixinCreate from 'monitor-pc/mixins/authorityMixin';
import { MANAGE_AUTH as MANAGE } from 'monitor-pc/pages/alarm-group/authority-map';

import TemplateForm from '../components/template-form/template-form';
import { getTemplatePreview } from '../service';
import JudgmentConditions from './judgment-conditions';
import TemplateList from './template-list';

import type {
  AlgorithmItem,
  DetectConfig,
  EditTemplateFormData,
  UserGroupItem,
} from '../components/template-form/typing';
import type { IAlarmGroupList, ITempLateItem } from './typing';
import type { VariableModelType } from 'monitor-pc/pages/query-template/variables';

import './quick-add-strategy.scss';

interface IProps {
  params?: Record<string, any>;
  show?: boolean;
  onShowChange?: (v: boolean) => void;
}

@Component
class QuickAddStrategy extends Mixins(
  authorityMixinCreate({
    ALARM_GROUP_MANAGE_AUTH: MANAGE,
  })
) {
  @Prop({ type: Boolean, default: false }) show: boolean;
  @Prop({ type: Object, default: () => ({}) }) params: Record<string, any>;

  templateList = [];
  alarmGroupList: IAlarmGroupList[] = [];
  alarmGroupLoading = false;
  cursorId = '';
  cursorItem: ITempLateItem = null;
  /** 模板详情 */
  templateDetail: Record<number, EditTemplateFormData> = {};
  /** 修改模板的某些值 */
  editTemplateFormData: Record<number, Partial<EditTemplateFormData>> = {};
  /** 模板变量列表 */
  variablesList: Record<number, VariableModelType[]> = {};
  /** 模板详情loading */
  templateDetailLoading = false;
  /** 函数列表 */
  metricFunctions = [];

  checkedList = [];

  globalParams = null;

  templateListLoading = false;

  @Watch('show')
  handleWatchShowChange(v: boolean) {
    if (v) {
      this.getTemplateList();
    }
  }

  created() {
    this.getAlarmGroupList();
    this.getFunctions();
  }

  handleShowTemplateDetails() {
    // todo
  }

  handleShowChange(v: boolean) {
    this.$emit('showChange', v);
  }

  getAlarmGroupList() {
    this.alarmGroupLoading = true;
    return listUserGroup({ exclude_detail_info: 1 })
      .then(data => {
        this.alarmGroupList = data.map(item => ({
          id: item.id,
          name: item.name,
          needDuty: item.need_duty,
          receiver:
            item?.users?.map(rec => rec.display_name).filter((item, index, arr) => arr.indexOf(item) === index) || [],
        }));
      })
      .finally(() => {
        this.alarmGroupLoading = false;
      });
  }

<<<<<<< HEAD
  getFunctions() {
    getFunctions().then(data => {
      this.metricFunctions = data;
    });
  }

  handleCursorChange(id) {
=======
  /**
   * 处理光标选择变化
   * 根据传入的模板ID更新当前选中的模板项
   * @param {number} id - 选中的模板ID
   */
  handleCursorChange(id: number) {
>>>>>>> 58d152fc
    this.cursorId = id;
    this.cursorItem = this.templateList.find(item => item.id === id);
    this.getTemplatePreview(id);
  }

  async getTemplatePreview(id: number) {
    if (!this.templateDetail[id]) {
      this.templateDetailLoading = true;
      const data = await getTemplatePreview({
        strategy_template_id: id,
        app_name: this.params?.app_name,
        service_name: this.params?.service_name,
      });
      if (data.isCancel) return;
      this.templateDetailLoading = false;
      if (data.success) {
        this.$set(this.templateDetail, id, {
          name: data.detailData.name,
          algorithms: data.detailData.algorithms,
          detect: data.detailData.detect,
          is_auto_apply: data.detailData.is_auto_apply,
          query_template: data.detailData.query_template,
          system: data.detailData.system,
          user_group_list: data.detailData.user_group_list,
        });
        this.$set(this.variablesList, id, data.variablesList);
        this.$set(this.editTemplateFormData, id, {});
      }
    }
  }

  handleCheckedChange(checked) {
    this.checkedList = checked;
  }

<<<<<<< HEAD
  handleAlgorithmsChange(val: AlgorithmItem[]) {
    this.templateDetail[this.cursorId].algorithms = val;
    this.editTemplateFormData[this.cursorId].algorithms = val;
  }

  handleDetectChange(val: DetectConfig) {
    this.templateDetail[this.cursorId].detect = val;
    this.editTemplateFormData[this.cursorId].detect = val;
  }

  handleAlarmGroupChange(val: UserGroupItem[]) {
    this.templateDetail[this.cursorId].user_group_list = val;
    this.editTemplateFormData[this.cursorId].user_group_list = val;
  }

  handleVariableValueChange(value: any, index: number) {
    const currentVariable: VariableModelType = this.variablesList[this.cursorId][index];
    currentVariable.value = value;
    if (!this.editTemplateFormData[this.cursorId].context) {
      this.editTemplateFormData[this.cursorId].context = {};
    }
    this.editTemplateFormData[this.cursorId].context[currentVariable.variableName] = value;
  }

  handleSubmit() {
=======
  /**
   * 应用策略模板
   * 异步方法，用于批量应用选中的策略模板
   * 构建请求参数并调用后端接口，处理成功和失败情况
   * @returns {Promise<boolean>} 返回Promise，true表示应用成功，false表示失败
   */
  async applyStrategyTemplate() {
    const params = {
      app_name: this.params?.app_name,
      service_names: [this.params?.service_name],
      strategy_template_ids: this.checkedList,
      extra: [],
      global: this.globalParams || undefined,
    };
    const res = await applyStrategyTemplate(params)
      .then(() => {
        return true;
      })
      .catch(() => {
        return false;
      });
    if (res) {
      this.$bkMessage({
        message: this.$t('生成成功'),
        theme: 'success',
      });
      return true;
    }
    return false;
  }

  /**
   * 处理表单提交
   * 异步方法，用于处理一键生成策略的提交操作
   * 1. 首先调用应用策略模板方法
   * 2. 检查是否有已应用的模板需要警告用户
   * 3. 显示成功信息弹窗，提供用户操作选项
   * @returns {Promise<void>} 无返回值
   */
  async handleSubmit() {
>>>>>>> 58d152fc
    const h = this.$createElement;

    const isSuccess = await this.applyStrategyTemplate();
    if (!isSuccess) {
      return;
    }

    const hasBeenApplied = this.checkedList.some(id => {
      const templateItem = this.templateList.find(item => item.id === id);
      return !!templateItem?.has_been_applied;
    });

    this.$bkInfo({
      type: 'success',
      title: this.$t('批量创建策略成功'),
      okText: this.$t('留在当前页'),
      width: 480,
<<<<<<< HEAD
      confirmFn: () => {
        const params = {
          app_name: this.params?.app_name,
          service_names: [this.params?.service_name],
          strategy_template_ids: this.checkedList,
          extra: Object.keys(this.editTemplateFormData).reduce((pre, cur) => {
            pre.push({
              ...this.editTemplateFormData[cur],
              strategy_template_id: cur,
              service_name: this.params?.service_name,
            });
            return pre;
          }, []),
          global: this.globalParams,
        };
        console.log('confirmFn', params);
      },
=======
>>>>>>> 58d152fc
      cancelFn: () => {
        window.open(location.href.replace(location.hash, '#/strategy-config'));
        return true;
      },
      subHeader: hasBeenApplied
        ? h(
            'div',
            {
              style: {
                height: '46px',
                background: '#F5F7FA',
                display: 'flex',
                alignItems: 'center',
                color: '#4D4F56',
                justifyContent: 'center',
              },
            },
            this.$t('已配置策略重新下发会被覆盖') as string
          )
        : undefined,
      cancelText: this.$t('前往策略列表'),
    });
  }

  getTemplateList() {
    this.templateListLoading = true;
    searchStrategyTemplate({
      app_name: this.params?.app_name,
      conditions: [],
      simple: true,
    })
      .then(data => {
        this.templateList = data?.list || [];
        if (this.templateList.length) {
          this.handleCursorChange(this.templateList[0].id);
        }
      })
      .finally(() => {
        this.templateListLoading = false;
      });
  }

  handleJudgmentConditionsChange(params) {
    this.globalParams = params;
  }

  render() {
    return (
      <bk-sideslider
        width={1024}
        ext-cls={'quick-add-strategy-side-component'}
        before-close={() => {
          this.handleShowChange(false);
        }}
        isShow={this.show}
        quick-close
      >
        <div slot='header'>{this.$t('一键添加策略')}</div>
        <div
          class='quick-add-strategy-content'
          slot='content'
        >
          <div class='template-list'>
            {this.templateListLoading ? (
              <div class='template-list-loading'>
                {new Array(10).fill(0).map((_, index) => (
                  <div
                    key={index}
                    class='template-list-loading-item skeleton-element'
                  />
                ))}
              </div>
            ) : (
              <TemplateList
                checked={this.checkedList}
                cursorId={this.cursorId}
                templateList={this.templateList}
                onCheckedChange={this.handleCheckedChange}
                onCursorChange={this.handleCursorChange}
              />
            )}
            <JudgmentConditions
              userList={this.alarmGroupList}
              onChange={this.handleJudgmentConditionsChange}
            />
          </div>

          <div class='template-preview'>
            {!!this.cursorId && [
              <div
                key='template-preview-header'
                class='template-preview-header'
              >
                <span class='header-title'>{this.$t('预览')}</span>
                <span class='split-line' />
                <span class='header-desc'>{this.cursorItem?.name || '--'}</span>
                <span
                  class='header-right-link'
                  onClick={this.handleShowTemplateDetails}
                >
                  <span>{this.$t('模板详情')}</span>
                  <span class='icon-monitor icon-fenxiang' />
                </span>
              </div>,
              <div
                key='template-preview-content'
                class='template-preview-content'
              >
                {this.templateDetailLoading ? (
                  <div class='skeleton-wrap'>
                    <div class='skeleton-element' />
                    <div class='skeleton-element' />
                    <div class='skeleton-element' />
                    <div class='skeleton-element' />
                    <div class='skeleton-element' />
                  </div>
                ) : (
                  <TemplateForm
                    data={this.templateDetail[this.cursorId]}
                    labelWidth={94}
                    metricFunctions={this.metricFunctions}
                    scene='view'
                    variablesList={this.variablesList[this.cursorId]}
                    onAlarmGroupChange={this.handleAlarmGroupChange}
                    onAlgorithmsChange={this.handleAlgorithmsChange}
                    onDetectChange={this.handleDetectChange}
                  />
                )}
              </div>,
            ]}
          </div>
        </div>
        <div
          class='quick-add-strategy-footer'
          slot='footer'
        >
          <bk-button
            class='mr-8 ml-24'
            disabled={!this.checkedList.length}
            theme='primary'
            onClick={this.handleSubmit}
          >
            {this.$t('一键生成')}
          </bk-button>
          <bk-button>{this.$t('取消')}</bk-button>
        </div>
      </bk-sideslider>
    );
  }
}

export default ofType<IProps>().convert(QuickAddStrategy);<|MERGE_RESOLUTION|>--- conflicted
+++ resolved
@@ -27,12 +27,8 @@
 import { Component, Mixins, Prop, Watch } from 'vue-property-decorator';
 import { ofType } from 'vue-tsx-support';
 
-<<<<<<< HEAD
 import { getFunctions } from 'monitor-api/modules/grafana';
-import { listUserGroup, searchStrategyTemplate } from 'monitor-api/modules/model';
-=======
 import { applyStrategyTemplate, listUserGroup, searchStrategyTemplate } from 'monitor-api/modules/model';
->>>>>>> 58d152fc
 import authorityMixinCreate from 'monitor-pc/mixins/authorityMixin';
 import { MANAGE_AUTH as MANAGE } from 'monitor-pc/pages/alarm-group/authority-map';
 
@@ -126,22 +122,18 @@
       });
   }
 
-<<<<<<< HEAD
   getFunctions() {
     getFunctions().then(data => {
       this.metricFunctions = data;
     });
   }
 
-  handleCursorChange(id) {
-=======
   /**
    * 处理光标选择变化
    * 根据传入的模板ID更新当前选中的模板项
    * @param {number} id - 选中的模板ID
    */
   handleCursorChange(id: number) {
->>>>>>> 58d152fc
     this.cursorId = id;
     this.cursorItem = this.templateList.find(item => item.id === id);
     this.getTemplatePreview(id);
@@ -177,7 +169,6 @@
     this.checkedList = checked;
   }
 
-<<<<<<< HEAD
   handleAlgorithmsChange(val: AlgorithmItem[]) {
     this.templateDetail[this.cursorId].algorithms = val;
     this.editTemplateFormData[this.cursorId].algorithms = val;
@@ -202,8 +193,6 @@
     this.editTemplateFormData[this.cursorId].context[currentVariable.variableName] = value;
   }
 
-  handleSubmit() {
-=======
   /**
    * 应用策略模板
    * 异步方法，用于批量应用选中的策略模板
@@ -244,7 +233,6 @@
    * @returns {Promise<void>} 无返回值
    */
   async handleSubmit() {
->>>>>>> 58d152fc
     const h = this.$createElement;
 
     const isSuccess = await this.applyStrategyTemplate();
@@ -262,7 +250,6 @@
       title: this.$t('批量创建策略成功'),
       okText: this.$t('留在当前页'),
       width: 480,
-<<<<<<< HEAD
       confirmFn: () => {
         const params = {
           app_name: this.params?.app_name,
@@ -280,8 +267,6 @@
         };
         console.log('confirmFn', params);
       },
-=======
->>>>>>> 58d152fc
       cancelFn: () => {
         window.open(location.href.replace(location.hash, '#/strategy-config'));
         return true;
