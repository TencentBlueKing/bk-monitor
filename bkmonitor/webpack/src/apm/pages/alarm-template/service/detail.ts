import { CancelToken } from 'monitor-api/cancel';
/*
 * Tencent is pleased to support the open source community by making
 * 蓝鲸智云PaaS平台 (BlueKing PaaS) available.
 *
 * Copyright (C) 2017-2025 Tencent.  All rights reserved.
 *
 * 蓝鲸智云PaaS平台 (BlueKing PaaS) is licensed under the MIT License.
 *
 * License for 蓝鲸智云PaaS平台 (BlueKing PaaS):
 *
 * ---------------------------------------------------
 * Permission is hereby granted, free of charge, to any person obtaining a copy of this software and associated
 * documentation files (the "Software"), to deal in the Software without restriction, including without limitation
 * the rights to use, copy, modify, merge, publish, distribute, sublicense, and/or sell copies of the Software, and
 * to permit persons to whom the Software is furnished to do so, subject to the following conditions:
 *
 * The above copyright notice and this permission notice shall be included in all copies or substantial portions of
 * the Software.
 *
 * THE SOFTWARE IS PROVIDED "AS IS", WITHOUT WARRANTY OF ANY KIND, EXPRESS OR IMPLIED, INCLUDING BUT NOT LIMITED TO
 * THE WARRANTIES OF MERCHANTABILITY, FITNESS FOR A PARTICULAR PURPOSE AND NONINFRINGEMENT. IN NO EVENT SHALL THE
 * AUTHORS OR COPYRIGHT HOLDERS BE LIABLE FOR ANY CLAIM, DAMAGES OR OTHER LIABILITY, WHETHER IN AN ACTION OF
 * CONTRACT, TORT OR OTHERWISE, ARISING FROM, OUT OF OR IN CONNECTION WITH THE SOFTWARE OR THE USE OR OTHER DEALINGS
 * IN THE SOFTWARE.
 */
<<<<<<< HEAD
import { previewStrategyTemplate, retrieveStrategyTemplate } from 'monitor-api/modules/model';
=======
import { alertsStrategyTemplate, retrieveStrategyTemplate } from 'monitor-api/modules/model';
>>>>>>> 58d152fc
import { getCreateVariableParams, getVariableModel } from 'monitor-pc/pages/query-template/variables';

import type { TemplateDetail } from '../components/template-form/typing';

/**
 * @description 获取告警模板详情
 * @param params 接口请求参数
 * @returns 变量列表和模板详情
 */
export const getAlarmTemplateDetail = async (params: { app_name: string; id: number }) => {
  const detailData: TemplateDetail = await retrieveStrategyTemplate(params.id, { app_name: params.app_name });
  const createVariableParams = await getCreateVariableParams(detailData.query_template?.variables || []);
  const variablesList = createVariableParams.map(item =>
    getVariableModel({ ...item, value: detailData.context[item.name.slice(2, item.name.length - 1)] })
  );
  return {
    detailData,
    variablesList,
  };
};

<<<<<<< HEAD
let templateCancelFn = null;
let templateRequestCount = 0;
export const getTemplatePreview = async (params: {
  app_name: string;
  service_name: string;
  strategy_template_id: number;
}) => {
  templateRequestCount += 1;
  const count = templateRequestCount;
  templateCancelFn?.();
  let success = true;
  const detailData: TemplateDetail = await previewStrategyTemplate(params, {
    cancelToken: new CancelToken(c => {
      templateCancelFn = c;
    }),
  }).catch(() => {
    success = false;
    return false;
  });

  let variablesList = [];
  if (success) {
    const createVariableParams = await getCreateVariableParams(detailData.query_template?.variables || []).catch(() => {
      success = false;
      return [];
    });
    variablesList = createVariableParams.map(item =>
      getVariableModel({ ...item, value: detailData.context[item.name.slice(2, item.name.length - 1)] })
    );
  }
  return {
    success,
    isCancel: count !== templateRequestCount,
    detailData,
    variablesList,
  };
=======
export const getAlertsStrategyTemplate = async (params: {
  app_name: string;
  ids: number[];
  need_strategies?: boolean;
}) => {
  const data = await alertsStrategyTemplate(params).catch(() => ({ list: [] }));
  return data;
>>>>>>> 58d152fc
};<|MERGE_RESOLUTION|>--- conflicted
+++ resolved
@@ -24,11 +24,7 @@
  * CONTRACT, TORT OR OTHERWISE, ARISING FROM, OUT OF OR IN CONNECTION WITH THE SOFTWARE OR THE USE OR OTHER DEALINGS
  * IN THE SOFTWARE.
  */
-<<<<<<< HEAD
-import { previewStrategyTemplate, retrieveStrategyTemplate } from 'monitor-api/modules/model';
-=======
-import { alertsStrategyTemplate, retrieveStrategyTemplate } from 'monitor-api/modules/model';
->>>>>>> 58d152fc
+import { alertsStrategyTemplate, previewStrategyTemplate, retrieveStrategyTemplate } from 'monitor-api/modules/model';
 import { getCreateVariableParams, getVariableModel } from 'monitor-pc/pages/query-template/variables';
 
 import type { TemplateDetail } from '../components/template-form/typing';
@@ -50,7 +46,6 @@
   };
 };
 
-<<<<<<< HEAD
 let templateCancelFn = null;
 let templateRequestCount = 0;
 export const getTemplatePreview = async (params: {
@@ -87,7 +82,8 @@
     detailData,
     variablesList,
   };
-=======
+};
+
 export const getAlertsStrategyTemplate = async (params: {
   app_name: string;
   ids: number[];
@@ -95,5 +91,4 @@
 }) => {
   const data = await alertsStrategyTemplate(params).catch(() => ({ list: [] }));
   return data;
->>>>>>> 58d152fc
 };