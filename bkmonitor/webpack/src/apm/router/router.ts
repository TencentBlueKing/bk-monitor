--- conflicted
+++ resolved
@@ -94,14 +94,7 @@
   return !!data.length && data.some(item => item.isAllowed);
 };
 router.beforeEach(async (to, from, next) => {
-<<<<<<< HEAD
-  if (document.body.___zrEVENTSAVED) {
-    /* 图表tip异常问题解决办法 */
-    document.body.___zrEVENTSAVED = null;
-  }
-=======
   document.body.___zrEVENTSAVED = null; // echarts 微应用偶发tooltips错误问题
->>>>>>> bcd33994
   Store.commit('app/SET_NAV_ID', to.meta.navId || to.name);
   const { fromUrl, actionId } = to.query;
   if (to.name === 'error-exception' && actionId) {
