/*
 * Tencent is pleased to support the open source community by making
 * 蓝鲸智云PaaS平台 (BlueKing PaaS) available.
 *
 * Copyright (C) 2021 THL A29 Limited, a Tencent company.  All rights reserved.
 *
 * 蓝鲸智云PaaS平台 (BlueKing PaaS) is licensed under the MIT License.
 *
 * License for 蓝鲸智云PaaS平台 (BlueKing PaaS):
 *
 * ---------------------------------------------------
 * Permission is hereby granted, free of charge, to any person obtaining a copy of this software and associated
 * documentation files (the "Software"), to deal in the Software without restriction, including without limitation
 * the rights to use, copy, modify, merge, publish, distribute, sublicense, and/or sell copies of the Software, and
 * to permit persons to whom the Software is furnished to do so, subject to the following conditions:
 *
 * The above copyright notice and this permission notice shall be included in all copies or substantial portions of
 * the Software.
 *
 * THE SOFTWARE IS PROVIDED "AS IS", WITHOUT WARRANTY OF ANY KIND, EXPRESS OR IMPLIED, INCLUDING BUT NOT LIMITED TO
 * THE WARRANTIES OF MERCHANTABILITY, FITNESS FOR A PARTICULAR PURPOSE AND NONINFRINGEMENT. IN NO EVENT SHALL THE
 * AUTHORS OR COPYRIGHT HOLDERS BE LIABLE FOR ANY CLAIM, DAMAGES OR OTHER LIABILITY, WHETHER IN AN ACTION OF
 * CONTRACT, TORT OR OTHERWISE, ARISING FROM, OUT OF OR IN CONNECTION WITH THE SOFTWARE OR THE USE OR OTHER DEALINGS
 * IN THE SOFTWARE.
 */
import { Component } from 'vue-property-decorator';
import { Component as tsc } from 'vue-tsx-support';

import IntegratedModule from '../../store/modules/integrated';
import MonitorDrag from '../event/monitor-drag';
import CheckboxTree, { type ICheckedData } from './checkbox-tree';
import ContentGroupItem, { type IPluginDetail, type OperateType } from './content-group-item';
import EventSourceDetail from './event-source-detail/event-source-detail';
import Group, { type IGroupData } from './group';
import Header, { type ViewType } from './header';
import InstallPluginDialog, { type IData as ICurrentPluginData } from './install-plugin-dialog';
import List from './list';
<<<<<<< HEAD
import IntegratedCardSkeleton from './skeleton/integrated-card-skeleton';
import IntegratedFilterSkeleton from './skeleton/integrated-filter-skeleton';
=======
>>>>>>> 8a88e7fa

import type { MapType } from './status-tips';
import type { EmptyStatusOperationType, EmptyStatusType } from 'monitor-pc/components/empty-status/types';

import './integrated.scss';

interface IIntegratedProps {
  name: string;
}

Component.registerHooks(['beforeRouteEnter']);
@Component({ name: 'integrated' })
export default class Integrated extends tsc<IIntegratedProps> {
  loading = false;
  isShowDetail = false;
  curDetailId = '';
  curDetailVersion = '';
  viewType: ViewType = 'card';
  filterPanelData: IGroupData[] = [];
  defaultActiveFilterGroup = ['main_type', 'status', 'scenario', 'tags'];
  pluginData: IGroupData[] = [];
  defaultActiveContentGroup = ['INSTALLED', 'AVAILABLE'];
  showInstallDialog = false;
  currentPluginData: ICurrentPluginData = null;
  searchKey = '';
  checkedData: MapType<'main_type' | 'scenario' | 'status' | 'tags'> = {};
  listPluginData: IGroupData[] = [];
  filterWidth = 250;
  emptyType: EmptyStatusType = 'empty';
  created() {
    this.getData();
  }
  beforeRouteEnter(to, from, next) {
    next(vm => {
      !vm.loading && vm.getData();
    });
  }
  getDefaultPluginData(): IGroupData[] {
    return [
      {
        id: 'INSTALLED',
        name: this.$t('已安装'),
        data: [],
      },
      {
        id: 'DISABLED',
        name: this.$t('已停用'),
        data: [],
      },
      {
        id: 'AVAILABLE',
        name: this.$t('可用'),
        data: [],
      },
    ];
  }
  async getData() {
    this.loading = true;
    this.filterPanelData = [];
    this.pluginData = this.getDefaultPluginData();
    const params = {
      page: 1,
      page_size: -1,
      search_key: this.searchKey,
      // plugin_type: this.checkedData?.['plugin_type']?.length ? this.checkedData.plugin_type.join(',') : '',
      // status: this.checkedData?.['status']?.length ? this.checkedData.status.join(',') : ''
    };
    const { list, count, emptyType } = await IntegratedModule.getPluginEvent(params);
    this.emptyType = emptyType ? emptyType : this.emptyType;
    // 统计数据
    const keyMap = {
      main_type: this.$t('方式'),
      status: this.$t('状态'),
      tags: this.$t('标签'),
      scenario: this.$t('分类'),
    };
    Object.keys(count).forEach(key => {
      const groupData = this.filterPanelData.find(item => item.id === key);
      const item = count[key];
      if (!groupData) {
        this.filterPanelData.push({
          id: key,
          name: keyMap[key],
          data: [...item],
        });
      } else {
        groupData.data.push(...item);
      }
    });

    const pluginTypeMap = {
      event: this.$t('事件插件'),
      service: this.$t('周边服务'),
    };
    // 插件数据
    list.forEach(item => {
      // 非可用和已停用状态的插件就是“已安装”状态
      // const id = ['DISABLED', 'AVAILABLE'].includes(item.status) ? item.status : 'INSTALLED';
      // 根据is_install判断已安装与可用 false 为空可用 true为已安装
      const id = item.is_installed ? 'INSTALLED' : 'AVAILABLE';
      const categoryData = this.pluginData.find(data => data.id === id);
      if (!categoryData) return;
      // 二级分组（事件插件、周边服务）
      const typeData = categoryData.data.find(data => data.id === item.category);
      if (typeData) {
        typeData.data.push({ ...item, show: true });
      } else {
        categoryData.data.push({
          id: item.category,
          name: pluginTypeMap[item.category],
          data: [{ ...item, show: true }],
        });
      }
    });
    this.filterPluginData();
    this.loading = false;
  }
  // 搜索过滤
  filterPluginData() {
    const { status = [], main_type: pluginType = [], scenario = [], tags = [] } = this.checkedData;
    const list = this.pluginData;
    list.forEach(item =>
      item.data.forEach(set =>
        set.data.forEach((child: IPluginDetail) => {
          const isShow =
            (pluginType.length === 0 || pluginType.includes(child.main_type)) &&
            (status.length === 0 || status.includes(child.status)) &&
            (scenario.length === 0 || scenario.includes(child.scenario)) &&
            (tags.length === 0 || child.tags.some(tag => tags.includes(tag))) &&
            this.matchSearchKey(child);
          this.$set(child, 'show', isShow);
        })
      )
    );
    this.listPluginData = list.filter(
      item =>
        (item.data.length && item.data.some(set => set?.data?.some(child => child.show))) || item.id === 'AVAILABLE'
    );
  }
  // 关键字匹配

  matchSearchKey(data: IPluginDetail) {
    const matchParams = [
      'plugin_display_name',
      'main_type_display',
      'scenario_display',
      'plugin_id',
      'update_user',
      'create_user',
      'author',
    ];
    return matchParams.some(
      key => String(data[key]).toLocaleLowerCase().indexOf(this.searchKey.toLocaleLowerCase()) > -1
    );
  }
  /**
   * 筛选面板 slots
   * @param item 当前分组信息
   */
  filterGroupSlot(item: IGroupData) {
    return (
      <CheckboxTree
        ref={`checkboxtree${item.id}`}
        data={item.data}
        onChange={v => this.handleCheckedChange(item.id, v)}
      />
    );
  }

  // 勾选事件变更（清空也会触发）
  handleCheckedChange(id: number | string, data: ICheckedData[]) {
    this.checkedData[id] = data.reduce((pre, cur) => [...pre, ...cur.values], []);
    this.filterPluginData();
  }

  handleEmptyOperate(type: EmptyStatusOperationType) {
    if (type === 'clear-filter') {
      this.searchKey = '';
      this.handleSearchValueChange('');
      return;
    }

    if (type === 'refresh') {
      this.emptyType = 'empty';
      this.getData();
      return;
    }
  }

  /**
   * 插件panel slots
   * @param item 当前分组信息
   * @returns
   */
  contentGroupSlot(item: IGroupData) {
    return this.viewType === 'card' ? (
      <ContentGroupItem
        data={item}
        onOperate={this.handlePluginOperate}
      />
    ) : (
      <List
        data={item}
        emptyType={this.emptyType}
        onEmptyOperate={this.handleEmptyOperate}
        onOperate={this.handlePluginOperate}
      />
    );
  }

  /**
   * 插件操作
   * @param param0
   */
  handlePluginOperate({ type, item }: { type: OperateType; item: IPluginDetail }) {
    switch (type) {
      case 'detail':
        this.curDetailId = item.plugin_id;
        this.curDetailVersion = item.version;
        this.isShowDetail = true;
        break;
      case 'install':
        this.currentPluginData = {
          version: item.version,
          pluginId: item.plugin_id,
          paramsSchema: null,
          pluginDisplayName: item.plugin_display_name,
        };
        this.showInstallDialog = true;
        break;
      default:
        this.curDetailId = item.plugin_id;
        this.curDetailVersion = item.version;
        this.isShowDetail = true;
        break;
    }
  }

  /**
   * 视图类型
   * @param type
   */
  handleViewTypeChange(type: ViewType) {
    this.viewType = type;
  }

  /**
   * 关键字搜索
   * @param value
   */
  handleSearchValueChange(value: string) {
    this.searchKey = value;
    this.emptyType = value ? 'search-empty' : 'empty';
    this.filterPluginData();
  }

  /**
   * 清空当前分组勾选
   * @param item
   */
  handleClearChecked(item: IGroupData) {
    const ref = this.$refs[`checkboxtree${item.id}`] as CheckboxTree;

    ref?.clearChecked();
  }

  handleDragFilter(v: number) {
    this.filterWidth = v;
  }

  /* 导入成功 */
  handleImportSuccess() {
    this.getData();
  }

  handleInstall(data) {
    this.isShowDetail = false;
    this.currentPluginData = data;
    this.showInstallDialog = true;
  }
  /* 安装成功 */
  handleInstallSuccess() {
    this.getData();
  }

  render() {
    return (
      <section
        class='integrated'
        // v-bkloading={{ isLoading: this.loading }}
      >
        {/* 筛选条件 */}
        <div
          style={{
            width: `${this.filterWidth}px`,
            flexBasis: `${this.filterWidth}px`,
            display: this.filterWidth > 200 ? 'flex' : 'none',
          }}
          class='integrated-filter'
        >
<<<<<<< HEAD
          {this.loading ? (
            <IntegratedFilterSkeleton></IntegratedFilterSkeleton>
          ) : (
            <Group
              scopedSlots={{
                default: ({ item }) => this.filterGroupSlot(item),
              }}
              data={this.filterPanelData}
              defaultActiveName={this.defaultActiveFilterGroup}
              theme='filter'
              onActiveChange={v => (this.defaultActiveFilterGroup = v)}
              onClear={this.handleClearChecked}
            ></Group>
          )}
=======
          <Group
            scopedSlots={{
              default: ({ item }) => this.filterGroupSlot(item),
            }}
            data={this.filterPanelData}
            defaultActiveName={this.defaultActiveFilterGroup}
            theme='filter'
            onActiveChange={v => (this.defaultActiveFilterGroup = v)}
            onClear={this.handleClearChecked}
          />
>>>>>>> 8a88e7fa
          <MonitorDrag on-move={this.handleDragFilter} />
        </div>
        {/* 插件内容 */}
        <div class='integrated-content'>
          <Header
            filterWidth={this.filterWidth}
            searchValue={this.searchKey}
            on-set-filter={() => (this.filterWidth = 250)}
            onImportSuccess={this.handleImportSuccess}
            onSearchValueChange={this.handleSearchValueChange}
            onViewChange={this.handleViewTypeChange}
          />
          {/* 过滤空组 */}
          {(() => {
            if (this.loading) {
              return <IntegratedCardSkeleton></IntegratedCardSkeleton>;
            }
            return this.listPluginData?.length ? (
              <Group
                scopedSlots={{
                  default: ({ item }) => this.contentGroupSlot(item),
                }}
                data={this.listPluginData}
                defaultActiveName={this.defaultActiveContentGroup}
                theme='bold'
                onActiveChange={v => (this.defaultActiveContentGroup = v)}
              />
            ) : (
              <div class='integrated-content-empty'>
                {!this.loading ? (
                  <bk-exception
                    scene='page'
                    type='empty'
                  >
                    {this.$t('暂无数据')}
                  </bk-exception>
                ) : undefined}
              </div>
            );
          })()}
        </div>
        <EventSourceDetail
          id={this.curDetailId}
          v-model={this.isShowDetail}
          version={this.curDetailVersion}
          onInstall={data => this.handleInstall(data)}
        />
        <InstallPluginDialog
          v-model={this.showInstallDialog}
          data={this.currentPluginData}
          onSuccess={this.handleInstallSuccess}
        />
      </section>
    );
  }
}<|MERGE_RESOLUTION|>--- conflicted
+++ resolved
@@ -35,11 +35,8 @@
 import Header, { type ViewType } from './header';
 import InstallPluginDialog, { type IData as ICurrentPluginData } from './install-plugin-dialog';
 import List from './list';
-<<<<<<< HEAD
 import IntegratedCardSkeleton from './skeleton/integrated-card-skeleton';
 import IntegratedFilterSkeleton from './skeleton/integrated-filter-skeleton';
-=======
->>>>>>> 8a88e7fa
 
 import type { MapType } from './status-tips';
 import type { EmptyStatusOperationType, EmptyStatusType } from 'monitor-pc/components/empty-status/types';
@@ -340,9 +337,8 @@
           }}
           class='integrated-filter'
         >
-<<<<<<< HEAD
           {this.loading ? (
-            <IntegratedFilterSkeleton></IntegratedFilterSkeleton>
+            <IntegratedFilterSkeleton />
           ) : (
             <Group
               scopedSlots={{
@@ -353,20 +349,8 @@
               theme='filter'
               onActiveChange={v => (this.defaultActiveFilterGroup = v)}
               onClear={this.handleClearChecked}
-            ></Group>
+            />
           )}
-=======
-          <Group
-            scopedSlots={{
-              default: ({ item }) => this.filterGroupSlot(item),
-            }}
-            data={this.filterPanelData}
-            defaultActiveName={this.defaultActiveFilterGroup}
-            theme='filter'
-            onActiveChange={v => (this.defaultActiveFilterGroup = v)}
-            onClear={this.handleClearChecked}
-          />
->>>>>>> 8a88e7fa
           <MonitorDrag on-move={this.handleDragFilter} />
         </div>
         {/* 插件内容 */}
@@ -382,7 +366,7 @@
           {/* 过滤空组 */}
           {(() => {
             if (this.loading) {
-              return <IntegratedCardSkeleton></IntegratedCardSkeleton>;
+              return <IntegratedCardSkeleton />;
             }
             return this.listPluginData?.length ? (
               <Group
