--- conflicted
+++ resolved
@@ -30,14 +30,11 @@
 
 import './monitor-drag.scss';
 
-<<<<<<< HEAD
 export type ThemeType = 'line' | 'line-round' | 'normal' | 'simple-line-round';
-=======
 interface IMonitorDragEvent {
   onTrigger: boolean;
   onMove: (left: number, swipeRight: boolean, cancelFn: () => void) => void;
 }
->>>>>>> cacd4970
 interface IMonitorDragProps {
   isOnlyShowIndex?: boolean;
   isShow?: boolean;
@@ -50,7 +47,6 @@
   toggleSet?: boolean;
   top?: number;
 }
-type ThemeType = 'line' | 'line-round' | 'normal' | 'simple-line-round';
 @Component
 export default class MonitorDrag extends tsc<IMonitorDragProps, IMonitorDragEvent> {
   @Prop({ type: Number, default: 200 }) minWidth: number;
@@ -121,8 +117,8 @@
     let mouseX = mouseDownEvent.clientX;
     // eslint-disable-next-line @typescript-eslint/no-this-alias
     const vm = this;
-    if (this.isInPanelView && this.left) {
-    }
+    // if (this.isInPanelView && this.left) {
+    // }
     document.onselectstart = () => false;
     document.ondragstart = () => false;
     function handleMouseMove(event) {
@@ -139,7 +135,9 @@
         vm.$emit('move', 0, swipeRight, handleMouseUp);
         handleMouseUp();
         vm.left = vm.startPlacement === 'left' ? rect.left - 3 : rect.left + rect.width - 3;
-        vm.$nextTick(() => (vm.left = vm.defaultLeft));
+        vm.$nextTick(() => {
+          vm.left = vm.defaultLeft;
+        });
       } else {
         const left = Math.min(
           Math.max(
