/*
 * Tencent is pleased to support the open source community by making
 * 蓝鲸智云PaaS平台 (BlueKing PaaS) available.
 *
 * Copyright (C) 2021 THL A29 Limited, a Tencent company.  All rights reserved.
 *
 * 蓝鲸智云PaaS平台 (BlueKing PaaS) is licensed under the MIT License.
 *
 * License for 蓝鲸智云PaaS平台 (BlueKing PaaS):
 *
 * ---------------------------------------------------
 * Permission is hereby granted, free of charge, to any person obtaining a copy of this software and associated
 * documentation files (the "Software"), to deal in the Software without restriction, including without limitation
 * the rights to use, copy, modify, merge, publish, distribute, sublicense, and/or sell copies of the Software, and
 * to permit persons to whom the Software is furnished to do so, subject to the following conditions:
 *
 * The above copyright notice and this permission notice shall be included in all copies or substantial portions of
 * the Software.
 *
 * THE SOFTWARE IS PROVIDED "AS IS", WITHOUT WARRANTY OF ANY KIND, EXPRESS OR IMPLIED, INCLUDING BUT NOT LIMITED TO
 * THE WARRANTIES OF MERCHANTABILITY, FITNESS FOR A PARTICULAR PURPOSE AND NONINFRINGEMENT. IN NO EVENT SHALL THE
 * AUTHORS OR COPYRIGHT HOLDERS BE LIABLE FOR ANY CLAIM, DAMAGES OR OTHER LIABILITY, WHETHER IN AN ACTION OF
 * CONTRACT, TORT OR OTHERWISE, ARISING FROM, OUT OF OR IN CONNECTION WITH THE SOFTWARE OR THE USE OR OTHER DEALINGS
 * IN THE SOFTWARE.
 */
import { Component, Prop, Provide, ProvideReactive } from 'vue-property-decorator';
import { Component as tsc } from 'vue-tsx-support';

import { connect, disconnect } from 'echarts/core';
import { multiAnomalyDetectGraph } from 'monitor-api/modules/alert';
import { random } from 'monitor-common/utils';
import { TimeRangeType } from 'monitor-pc/components/time-range/time-range';
import { DEFAULT_TIME_RANGE } from 'monitor-pc/components/time-range/utils';
import ChartWrapper from 'monitor-ui/chart-plugins/components/chart-wrapper';
import { IViewOptions, PanelModel } from 'monitor-ui/chart-plugins/typings';

import { createAutoTimerange } from './aiops-chart';

import './intelligence-scene.scss';

interface IProps {
  params: any;
}

@Component
export default class IntelligenceScene extends tsc<IProps> {
  @Prop({ type: Object, default: () => ({ id: 0, bk_biz_id: '' }) }) params: any;

  // 对比的时间
  @ProvideReactive('timeOffset') timeOffset: string[] = [];
  // 数据时间间隔
  @ProvideReactive('timeRange') timeRange: TimeRangeType = DEFAULT_TIME_RANGE;
  // 视图变量
  @ProvideReactive('viewOptions') viewOptions: IViewOptions = {};
  // 是否展示复位
  @ProvideReactive('showRestore') showRestore = false;
  // 是否开启（框选/复位）全部操作
  @Provide('enableSelectionRestoreAll') enableSelectionRestoreAll = true;

  panels: PanelModel[] = [];
  dashboardId = random(10);

  // 时间范围缓存用于复位功能
  cacheTimeRange = [];

  loading = false;

  // 框选图表事件范围触发（触发后缓存之前的时间，且展示复位按钮）
  @Provide('handleChartDataZoom')
  handleChartDataZoom(value) {
    if (JSON.stringify(this.timeRange) !== JSON.stringify(value)) {
      this.cacheTimeRange = JSON.parse(JSON.stringify(this.timeRange));
      this.timeRange = value;
      this.showRestore = true;
    }
  }
  @Provide('handleRestoreEvent')
  handleRestoreEvent() {
    const cacheTime = JSON.parse(JSON.stringify(this.cacheTimeRange));
    this.timeRange = cacheTime;
    this.showRestore = false;
  }

  timeRangeInit() {
    const interval = this.params.extra_info?.strategy?.items?.[0]?.query_configs?.[0]?.agg_interval || 60;
    const { startTime, endTime } = createAutoTimerange(this.params.begin_time, this.params.end_time, interval);
    const currentTarget: Record<string, any> = {
      bk_target_ip: '0.0.0.0',
      bk_target_cloud_id: '0',
    };
    this.params.dimensions.forEach(item => {
      if (item.key === 'bk_host_id') {
        currentTarget.bk_host_id = item.value;
      }
      if (['bk_target_ip', 'ip', 'bk_host_id'].includes(item.key)) {
        currentTarget.bk_target_ip = item.value;
      }
      if (['bk_cloud_id', 'bk_target_cloud_id', 'bk_host_id'].includes(item.key)) {
        currentTarget.bk_target_cloud_id = item.value;
      }
    });
    this.viewOptions = {
      interval,
      current_target: currentTarget,
<<<<<<< HEAD
=======
      strategy_id: this.params?.strategy_id,
>>>>>>> a14e02ac
    };
    this.timeRange = [startTime, endTime];
  }

  async created() {
    this.loading = true;
    const data = await multiAnomalyDetectGraph({
      alert_id: this.params.id,
      bk_biz_id: this.params.bk_biz_id,
    }).catch(() => []);
    this.timeRangeInit();
    const result = data.map(item => {
      return {
        ...item,
        type: 'performance-chart',
        dashboardId: this.dashboardId,
        targets: item.targets.map(target => ({
          ...target,
          data: {
            ...target.data,
            id: this.params.id,
            bk_biz_id: this.params.bk_biz_id,
          },
          datasource: 'time_series',
        })),
        options: {
          time_series: {
            custom_timerange: true,
            hoverAllTooltips: true,
            YAxisLabelWidth: 70,
<<<<<<< HEAD
=======
            needAllAlertMarkArea: true,
>>>>>>> a14e02ac
          },
        },
      };
    });
    this.panels = result.map(item => new PanelModel(item));
    connect(this.dashboardId.toString());
    this.loading = false;
  }

  handledblClick() {
    this.timeRangeInit();
    // this.timeRange = DEFAULT_TIME_RANGE;
    this.showRestore = false;
  }

  destroyed() {
    disconnect(this.dashboardId.toString());
  }

  render() {
    return (
      <div
        class='intelligence-scene-view-component'
        v-bkloading={{
          isLoading: this.loading,
        }}
      >
        {this.panels.map((panel, index) => (
          <div
            key={index}
            class='intelligenc-scene-item'
          >
            <ChartWrapper
              needCheck={false}
              panel={panel}
              onDblClick={this.handledblClick}
            ></ChartWrapper>
          </div>
        ))}
      </div>
    );
  }
}<|MERGE_RESOLUTION|>--- conflicted
+++ resolved
@@ -102,10 +102,7 @@
     this.viewOptions = {
       interval,
       current_target: currentTarget,
-<<<<<<< HEAD
-=======
       strategy_id: this.params?.strategy_id,
->>>>>>> a14e02ac
     };
     this.timeRange = [startTime, endTime];
   }
@@ -136,10 +133,7 @@
             custom_timerange: true,
             hoverAllTooltips: true,
             YAxisLabelWidth: 70,
-<<<<<<< HEAD
-=======
             needAllAlertMarkArea: true,
->>>>>>> a14e02ac
           },
         },
       };
