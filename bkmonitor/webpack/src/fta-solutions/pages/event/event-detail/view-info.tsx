--- conflicted
+++ resolved
@@ -33,16 +33,11 @@
 import { logQuery } from '../../../../monitor-api/modules/grafana';
 import { fetchItemStatus } from '../../../../monitor-api/modules/strategies';
 import { transformDataKey, typeTools } from '../../../../monitor-common/utils/utils';
-<<<<<<< HEAD
-import { type TimeRangeType } from '../../../../monitor-pc/components/time-range/time-range';
-import { IDetectionConfig } from '../../../../monitor-pc/pages/strategy-config/strategy-config-set-new/typings';
-=======
 import { TimeRangeType } from '../../../../monitor-pc/components/time-range/time-range';
 import {
   IDetectionConfig,
   MetricType
 } from '../../../../monitor-pc/pages/strategy-config/strategy-config-set-new/typings';
->>>>>>> 75db2606
 import MonitorEchart from '../../../../monitor-ui/monitor-echarts/monitor-echarts-new.vue';
 
 import AiopsChartEvent, { createAutoTimerange } from './aiops-chart';
@@ -240,7 +235,7 @@
     const params = {
       data_source_label: sourceLabel,
       data_type_label: typeLabel,
-      end_time: this.detail.end_time || Math.floor(dayjs.tz.now() / 1000),
+      end_time: this.detail.end_time || dayjs.tz().unix(),
       start_time: this.detail.begin_time,
       limit: this.logDataPageSize,
       offset: this.logDataOffset,
