--- conflicted
+++ resolved
@@ -1459,13 +1459,9 @@
                   : '';
               })(),
               delay: 200,
-<<<<<<< HEAD
               placements: ['left'],
-              appendTo: () => document.body
-=======
               appendTo: () => document.body,
               allowHTML: false
->>>>>>> a34b5758
             }}
             on-click={() =>
               !this.opetateRow?.is_shielded &&
