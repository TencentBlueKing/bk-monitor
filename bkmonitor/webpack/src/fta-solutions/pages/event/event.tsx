--- conflicted
+++ resolved
@@ -2174,13 +2174,8 @@
                 v-en-style='width: 120px;'
               >
                 {this.$t('空间筛选')}
-<<<<<<< HEAD
-              </div> */}
-              {/* <Select
-=======
               </div>
               {/* <bk-select
->>>>>>> c02a1295
                 class={`filter-select ${this.filterSelectIsEmpty ? 'empty-warning' : ''}`}
                 v-model={this.bizIds}
                 placeholder={this.$t('选择')}
@@ -2212,13 +2207,8 @@
                     }
                   </bk-option>
                 ))}
-<<<<<<< HEAD
               </Select> */}
               {/* <div class='filter-select'>
-=======
-              </bk-select> */}
-              <div class='filter-select'>
->>>>>>> c02a1295
                 <SpaceSelect
                   value={this.bizIds}
                   spaceList={this.$store.getters.bizList}
