--- conflicted
+++ resolved
@@ -11,11 +11,7 @@
   },
   "dependencies": {
     "@blueking/aiops-topo": "0.0.1-beta.6",
-<<<<<<< HEAD
-    "@blueking/bk-weweb": "0.0.35-beta.5",
-=======
     "@blueking/bk-weweb": "0.0.35-beta.7",
->>>>>>> 3e49cf9b
     "@blueking/fork-resize-detector": "^0.0.2",
     "@blueking/functional-dependency": "0.0.1-beta.14",
     "@blueking/login-modal": "^1.0.6",
@@ -38,7 +34,10 @@
     "vuex": "^3.6.2",
     "vuex-module-decorators": "^1.2.0"
   },
-  "keywords": ["monitor", "self healing"],
+  "keywords": [
+    "monitor",
+    "self healing"
+  ],
   "author": "bkfe",
   "license": "MIT",
   "devDependencies": {
