/*
 * Tencent is pleased to support the open source community by making
 * 蓝鲸智云PaaS平台 (BlueKing PaaS) available.
 *
 * Copyright (C) 2021 THL A29 Limited, a Tencent company.  All rights reserved.
 *
 * 蓝鲸智云PaaS平台 (BlueKing PaaS) is licensed under the MIT License.
 *
 * License for 蓝鲸智云PaaS平台 (BlueKing PaaS):
 *
 * ---------------------------------------------------
 * Permission is hereby granted, free of charge, to any person obtaining a copy of this software and associated
 * documentation files (the "Software"), to deal in the Software without restriction, including without limitation
 * the rights to use, copy, modify, merge, publish, distribute, sublicense, and/or sell copies of the Software, and
 * to permit persons to whom the Software is furnished to do so, subject to the following conditions:
 *
 * The above copyright notice and this permission notice shall be included in all copies or substantial portions of
 * the Software.
 *
 * THE SOFTWARE IS PROVIDED "AS IS", WITHOUT WARRANTY OF ANY KIND, EXPRESS OR IMPLIED, INCLUDING BUT NOT LIMITED TO
 * THE WARRANTIES OF MERCHANTABILITY, FITNESS FOR A PARTICULAR PURPOSE AND NONINFRINGEMENT. IN NO EVENT SHALL THE
 * AUTHORS OR COPYRIGHT HOLDERS BE LIABLE FOR ANY CLAIM, DAMAGES OR OTHER LIABILITY, WHETHER IN AN ACTION OF
 * CONTRACT, TORT OR OTHERWISE, ARISING FROM, OUT OF OR IN CONNECTION WITH THE SOFTWARE OR THE USE OR OTHER DEALINGS
 * IN THE SOFTWARE.
 */

import type { IBizItem, ISpaceItem } from './types';
import type VueI18n from 'vue-i18n';
import type { TranslateResult } from 'vue-i18n';
import type * as base from 'vue-tsx-support/types/base';
import type * as builtin from 'vue-tsx-support/types/builtin-components';

interface IBkInfoProps {
  title: unknown;
  zIndex: number;
  width: number | string;
  type: string;
  container: Element | string;
  maskClose: boolean;
  confirmLoading: boolean;
  subHeader?: any;
  subTitle?: any;
  escClose?: any;
  showFooter?: boolean;
  extCls?: string;
  okText?: string | TranslateResult;
  cancelText?: string;
  confirmFn: (v: unknown) => void;
  cancelFn: (v: unknown) => void;
}
declare module 'vue/types/vue' {
  interface Vue {
    $bkInfo?: (p: Partial<IBkInfoProps>) => { close: () => void };
    $bkMessage?: (p: Partial<object>) => void;
    $bkPopover?: (...object) => void;
    $bkToPinyin?: (str: string, lowerCase?: boolean, separator?: string) => string;
    $bkLoading?: any;
    $api?: any;
  }
}
declare module '*/store';
declare module '*.svg';
interface ShowLoginModalOption {
  loginUrl: string;
  width?: number;
  height?: number;
  maskColor?: string;
  maskZIndex?: number;
}
declare global {
  interface Window {
    site_url: string;
    static_url: string;
    user_name: string;
    username: string;
    uin: string;
    space_list: ISpaceItem[];
    bk_biz_list: IBizItem[];
    csrf_cookie_name: string;
    cc_biz_id: number | string;
    bk_biz_id: number | string;
    space_uid: string;
    Vue?: any;
    i18n: VueI18n;
    enable_aiops: boolean;
    enable_apm: boolean;
    ce_url?: string;
    enable_message_queue: boolean;
    is_superuser: boolean;
    job_url: string;
    bk_job_url: string;
    bk_url: string;
    userInfo: { isSuperuser: boolean };
    message_queue_dsn: string;
    max_available_duration_limit: number;
    bk_cc_url: string;
    bk_log_search_url: string;
    cluster_setup_url: string;
    bk_docs_site_url: string;
    bk_doc_version: string;
    agent_setup_url: string;
    bk_component_api_url: string;
    bk_domain: string;
    monitor_managers: string[];
    uptimecheck_output_fields: string[];
    bk_nodeman_host: string;
    collecting_config_file_maxsize: string;
    enable_cmdb_level: string;
    bkPaasHost: string;
    mail_report_biz: string;
    platform: {
      ce: boolean; // 社区版
      ee: boolean; // 企业版
      te: boolean; // 内部版
    };
    slimit: number;
    source_app: string;
    bk_bcs_url: string;
    __BK_WEWEB_DATA__: Record<string, any>;
    __POWERED_BY_BK_WEWEB__?: boolean;
    token?: string;
    enable_create_chat_group: boolean;
    __bk_zIndex_manager: {
      nextZIndex: () => number;
    };
    host_data_fields: string[];
    bkchat_manage_url: string;
    timezone: string;
    show_realtime_strategy: boolean;
    bk_paas_host: string;
    docUrlMap: Record<string, string>;
    page_title: string;
    wxwork_bot_send_image?: boolean;
    showLoginModal: (option: ShowLoginModalOption) => void;
    BLUEKING?: Record<string, any>;
    bk_shared_res_url: string;
    footer_version: string;
    __AuthMap__: Map<string, Map<string, boolean>>;
<<<<<<< HEAD
    csrf_token: string;
    enable_ai_assistant?: boolean;
=======
    graph_watermark?: boolean;
    // 以下为日志全局变量配置
    mainComponent: any;
    AJAX_URL_PREFIX: string;
    BK_DOC_URL?: string;
    FEATURE_TOGGLE?: Record<string, 'off' | 'on'>;
>>>>>>> c756550e
  }
  namespace VueTsxSupport.JSX {
    type Element = base.Element;
    type ElementClass = base.ElementClass;
    type LibraryManagedAttributes<C, P> = C extends new () => infer V
      ? base.CombinedTsxComponentAttrs<
          base.AttributesOf<V>,
          base.PropsOf<V>,
          base.PrefixedEventsOf<V>,
          base.OnOf<V>,
          V extends { $scopedSlots: infer X } ? X : object,
          base.IsPropsObjectAllowed<V>
        > &
          (V extends { _tsxattrs: infer T } ? T : object)
      : P;

    interface IntrinsicElements extends base.IntrinsicElements {
      // allow unknown elements
      [name: string]: any;

      // builtin components
      transition: base.CombinedTsxComponentAttrs<builtin.TransitionProps, object, object, object, object, true>;
      'transition-group': base.CombinedTsxComponentAttrs<
        builtin.TransitionGroupProps,
        object,
        object,
        object,
        object,
        true
      >;
      'keep-alive': base.CombinedTsxComponentAttrs<builtin.KeepAliveProps, object, object, object, object, true>;
    }
  }
}<|MERGE_RESOLUTION|>--- conflicted
+++ resolved
@@ -136,17 +136,14 @@
     bk_shared_res_url: string;
     footer_version: string;
     __AuthMap__: Map<string, Map<string, boolean>>;
-<<<<<<< HEAD
     csrf_token: string;
     enable_ai_assistant?: boolean;
-=======
     graph_watermark?: boolean;
     // 以下为日志全局变量配置
     mainComponent: any;
     AJAX_URL_PREFIX: string;
     BK_DOC_URL?: string;
     FEATURE_TOGGLE?: Record<string, 'off' | 'on'>;
->>>>>>> c756550e
   }
   namespace VueTsxSupport.JSX {
     type Element = base.Element;
