/*
 * Tencent is pleased to support the open source community by making
 * 蓝鲸智云PaaS平台 (BlueKing PaaS) available.
 *
 * Copyright (C) 2021 THL A29 Limited, a Tencent company.  All rights reserved.
 *
 * 蓝鲸智云PaaS平台 (BlueKing PaaS) is licensed under the MIT License.
 *
 * License for 蓝鲸智云PaaS平台 (BlueKing PaaS):
 *
 * ---------------------------------------------------
 * Permission is hereby granted, free of charge, to any person obtaining a copy of this software and associated
 * documentation files (the "Software"), to deal in the Software without restriction, including without limitation
 * the rights to use, copy, modify, merge, publish, distribute, sublicense, and/or sell copies of the Software, and
 * to permit persons to whom the Software is furnished to do so, subject to the following conditions:
 *
 * The above copyright notice and this permission notice shall be included in all copies or substantial portions of
 * the Software.
 *
 * THE SOFTWARE IS PROVIDED "AS IS", WITHOUT WARRANTY OF ANY KIND, EXPRESS OR IMPLIED, INCLUDING BUT NOT LIMITED TO
 * THE WARRANTIES OF MERCHANTABILITY, FITNESS FOR A PARTICULAR PURPOSE AND NONINFRINGEMENT. IN NO EVENT SHALL THE
 * AUTHORS OR COPYRIGHT HOLDERS BE LIABLE FOR ANY CLAIM, DAMAGES OR OTHER LIABILITY, WHETHER IN AN ACTION OF
 * CONTRACT, TORT OR OTHERWISE, ARISING FROM, OUT OF OR IN CONNECTION WITH THE SOFTWARE OR THE USE OR OTHER DEALINGS
 * IN THE SOFTWARE.
 */
import { formatDatetime } from 'monitor-common/utils/utils';

import store from '../store/store';
/**
 * 通用跳转页面
 */
const gotoPageMixin = {
  data() {
    return {
      commonBaseUrl: `${window.site_url}${store.getters.bizId}`,
    };
  },
  methods: {
    commonGotoPage(url) {
      window.location.href = `${this.commonBaseUrl}/${url}`;
    },
    customBizIdGotoPage(bizId = store.getters.bizId, url) {
      window.location.href = `${location.origin}${location.pathname}?bizId=${bizId}#${url}`;
    },
  },
};
/**
 * 通用拨测状态颜色
 */
const uptimeCheckMixin = {
  filters: {
    filterProcess(v) {
      if (v >= 99) {
        return 'rgb(45, 203, 86)'; // 绿色
      }
      if (v >= 95 && v < 99) {
        return 'rgb(255, 235, 0)'; // 黄色
      }
      if (v >= 80 && v < 95) {
        return 'rgb(255, 156, 1)'; // 橙色
      }
      return 'rgb(234, 54, 54)'; // 红色
    },
  },
  methods: {
    filterTaskDuration(v, status) {
      if (v === null && status === 'stoped') {
        return '#C4C6CC';
      }
      if (v <= 100 && v !== null) {
        return '#2dcb56';
      }
      if (v < 200 && v !== null) {
        return '#ffeb00';
      }
      if (v < 300 && v !== null) {
        return '#ff9c01';
      }
      return '#ea3436';
    },
    filterTaskDurationAlarm(v, alarm) {
      if (alarm) {
        return '#ea3436';
      }
      if (v === null) {
        return '#C4C6CC';
      }
      return '#313238';
    },
    filterAvailableAlarm(v, alarm) {
      if (alarm) {
        return '#ea3436';
      }
      if (v === null) {
        return '#C4C6CC';
      }
      return '#313238';
    },
    filterAvailable(v, status) {
      if (v === null && status === 'stoped') {
        return '#C4C6CC';
      }
      if (v <= 100 && v >= 99) {
        return '#2dcb56';
      }
      if (v < 99 && v >= 95) {
        return '#ffeb00';
      }
      if (v < 95 && v >= 90) {
        return '#ff9c01';
      }
      return '#ea3436';
    },
  },
};
const collapseMixin = {
  methods: {
    beforeEnter(el) {
      el.classList.add('collapse-transition');
      el.style.height = '0';
    },
    enter(el) {
      el.dataset.oldOverflow = el.style.overflow;
      if (el.scrollHeight !== 0) {
        el.style.height = `${el.scrollHeight}px`;
        setTimeout(() => {
          el.style.height = '';
        }, 300);
      } else {
        el.style.height = '';
      }
      el.style.overflow = 'hidden';
    },
    afterEnter(el) {
      el.classList.remove('collapse-transition');
      el.style.height = '';
      el.style.overflow = el.dataset.oldOverflow;
    },
    beforeLeave(el) {
      el.dataset.oldOverflow = el.style.overflow;
      el.style.height = `${el.scrollHeight}px`;
      el.style.overflow = 'hidden';
    },
    leave(el) {
      if (el.scrollHeight !== 0) {
        el.classList.add('collapse-transition');
        el.style.height = 0;
      }
    },
    afterLeave(el) {
      el.classList.remove('collapse-transition');
      el.style.height = '';
      el.style.overflow = el.dataset.oldOverflow;
    },
  },
};
const alarmShieldMixin = {
  methods: {
    getDateConfig(date) {
      const cycle = {
        begin_time: '',
        end_time: '',
        cycle_config: {
          begin_time: '',
          end_time: '',
          type: date.type,
          day_list: [],
          week_list: [],
        },
      };
      if (date.type !== 1) {
        const [beginTime, endTime] = date.dateRange;
        cycle.begin_time = beginTime;
        cycle.end_time = endTime;
      }
      switch (date.type) {
        case 1:
          cycle.cycle_config.day_list = date.day.list;

          cycle.begin_time = date.single.range[0];

          cycle.end_time = date.single.range[1];
          break;
        case 2:
          cycle.cycle_config.day_list = date.day.list;

          cycle.cycle_config.begin_time = date.day.range[0];

          cycle.cycle_config.end_time = date.day.range[1];
          break;
        case 3:
          cycle.cycle_config.week_list = date.week.list;

          cycle.cycle_config.begin_time = date.week.range[0];

          cycle.cycle_config.end_time = date.week.range[1];
          break;
        case 4:
          cycle.cycle_config.day_list = date.month.list;

          cycle.cycle_config.begin_time = date.month.range[0];

          cycle.cycle_config.end_time = date.month.range[1];
          break;
      }
      return cycle;
    },
  },
};
const quickAlarmShieldMixin = {
  data() {
    return {
      options: {
        disabledDate(date) {
          return date.getTime() < Date.now() - 8.64e7 || date.getTime() > Date.now() + 8.64e7 * 181; // 限制用户只能选择半年以内的日期
        },
      },
      timeList: [
        { name: `0.5${window.i18n.t('小时')}`, id: 18 },
        { name: `1${window.i18n.t('小时')}`, id: 36 },
        { name: `12${window.i18n.t('小时')}`, id: 432 },
        { name: `1${window.i18n.t('天')}`, id: 864 },
        { name: `7${window.i18n.t('天')}`, id: 6048 },
      ],
    };
  },
  methods: {
    handleformat(time, fmte) {
      return formatDatetime(time, fmte);
    },
    getTime() {
      let begin = '';
      let end = '';
      if (this.timeValue === 0) {
        const [beginTime, endTime] = this.customTime;
        if (beginTime === '' || endTime === '') {
          this.rule.customTime = true;
          return false;
        }
        begin = this.handleformat(beginTime, 'yyyy-MM-dd hh:mm:ss');
        end = this.handleformat(endTime, 'yyyy-MM-dd hh:mm:ss');
      } else {
        begin = new Date();
        const nowS = begin.getTime();
        end = new Date(nowS + this.timeValue * 100000);
        begin = this.handleformat(begin, 'yyyy-MM-dd hh:mm:ss');
        end = this.handleformat(end, 'yyyy-MM-dd hh:mm:ss');
      }
      return { begin, end };
    },
    handleScopeChange(type) {
      this.timeValue = type;
      if (type === 0) {
        this.$nextTick(() => {
          this.$refs.time.visible = true;
        });
      } else {
        this.customTime = '';
      }
    },
  },
};
const strategyMapMixin = {
  data() {
    return {
      aggConditionColorMap: {
        AND: '#3A84FF',
        OR: '#3A84FF',
        '=': '#FF9C01',
        '>': '#FF9C01',
        '<': '#FF9C01',
        '<=': '#FF9C01',
        '>=': '#FF9C01',
        '!=': '#FF9C01',
        like: '#FF9C01',
        between: '#FF9C01',
        include: '#FF9C01',
        exclude: '#FF9C01',
        regex: '#FF9C01',
        nregex: '#FF9C01',
      },
      aggConditionFontMap: {
        '=': 'bold',
        '>': 'bold',
        '<': 'bold',
        '<=': 'bold',
        '>=': 'bold',
        '!=': 'bold',
        like: 'bold',
        between: 'bold',
        include: 'bold',
        exclude: 'bold',
        regex: 'bold',
        nregex: 'bold',
      },
      methodMap: {
        gte: '>=',
        gt: '>',
        lte: '<=',
        lt: '<',
        eq: '=',
        neq: '!=',
        like: 'like',
        between: 'between',
        include: 'include',
        exclude: 'exclude',
        reg: 'regex',
        nreg: 'nregex',
      },
    };
  },
};
const memberSelectorMixin = {
  methods: {
    renderMemberTag(node) {
      const parentClass = 'tag';
      const textClass = 'text';
      const avatarClass = 'avatar';
      return this.renderPublicCode(node, parentClass, textClass, avatarClass, 'tag');
    },
    renderMerberList(node) {
      const parentClass = 'bk-selector-node bk-selector-member only-notice';
      const textClass = 'text';
      const avatarClass = 'avatar';
      return this.renderPublicCode(node, parentClass, textClass, avatarClass, 'list');
    },
    renderPublicCode(node, parentClass, textClass, avatarClass) {
      return (
        <div class={parentClass}>
          {node.logo ? (
            <img
              class={avatarClass}
              alt=''
              src={node.logo}
            />
          ) : (
            <i
              class={
                node.type === 'group'
                  ? 'icon-monitor icon-mc-user-group only-img'
                  : 'icon-monitor icon-mc-user-one only-img'
              }
            />
          )}
          {/* { type === 'list'
                      ? <span class={textClass}>{node.display_name} ({node.id})</span>
                      : <span class={textClass}>{node.display_name}</span> } */}
          {node.type === 'group' ? (
            <span class={textClass}>{node.display_name}</span>
          ) : (
            <span class={textClass}>
              {node.id} ({node.display_name})
            </span>
          )}
        </div>
      );
    },
  },
};
const importConfigMixin = {
  data() {
    return {
      taskQueue: [],
      timer: null,
      interval: 2000,
    };
  },
  watch: {
    taskQueue: {
      handler(queue) {
        if (queue && queue.length > 0 && !this.timer) {
          // 开启定时任务
          // handleQueueCallBack 方法组件内部需要实现
          this.handleRunTimer(this.handleQueueCallBack);
        } else if (!queue || queue.length === 0) {
          // 结束所有任务
          clearTimeout(this.timer);
          this.timer = null;
        }
      },
      immediate: true,
    },
  },
  beforeDestroy() {
    this.taskQueue = [];
  },
  beforeRouteLeave(to, from, next) {
    this.taskQueue = [];
    next();
  },
  methods: {
    handleRunTimer(cb) {
      const fn = async () => {
        await cb();
        if (this.taskQueue.length === 0) {
          clearTimeout(this.timer);
          this.timer = null;
          return;
        }
        this.timer = setTimeout(() => {
          fn();
        }, this.interval);
      };
      this.timer = setTimeout(fn, this.interval);
    },
  },
};
// 策略配置中转换静态阈值mixin
const strategyThresholdMixin = {
  methods: {
    // 前端数据格式转换为提交后台格式
    handleConfig2Threshold(config) {
      if (Array.isArray(config)) {
        return config.reduce(
          (pre, { method, threshold, condition }) => {
            if (condition === 'or') {
              pre.push([
                {
                  method,
                  threshold,
                },
              ]);
            } else {
              pre[pre.length - 1].push({
                method,
                threshold,
              });
            }
            return pre;
          },
          [[]]
        );
      }
      return [];
    },
    // 后台数据格式转换为前端展示格式
    handleThreshold2Config(threshold) {
      if (Array.isArray(threshold)) {
        return threshold.reduce((pre, cur, index) => {
          pre.push(
            ...cur.map((item, setIndex) => {
              if (index === 0 && setIndex === 0) {
                return item;
              }
              return {
                ...item,
                condition: index > 0 && setIndex === 0 ? 'or' : 'and',
              };
            })
          );
          return pre;
        }, []);
      }
      return [];
    },
  },
};
// 拖到拉伸mixin 注意需要结合具体dom使用
const resizeMixin = {
  data() {
    return {
      resizeState: {
        show: false,
        ready: false,
        left: 0,
        draging: false,
      },
    };
  },
  beforeDestroy() {
    document.body.style.cursor = '';
    this.resizeState.dragging = false;
    this.resizeState.show = false;
    this.resizeState.ready = false;
  },
  methods: {
    handleMouseDown(e) {
      if (this.resizeState.ready) {
        let { target } = event;
        while (target && target.dataset.tag !== 'resizeTarget') {
          target = target.parentNode;
        }
        this.resizeState.show = true;
        const rect = e.target.getBoundingClientRect();
        document.onselectstart = function () {
          return false;
        };
        document.ondragstart = function () {
          return false;
        };
        const handleMouseMove = event => {
          this.resizeState.dragging = true;
          this.resizeState.left = event.clientX - rect.left;
        };
        const handleMouseUp = () => {
          if (this.resizeState.dragging) {
            this.left.width = this.resizeState.left;
          }
          document.body.style.cursor = '';
          this.resizeState.dragging = false;
          this.resizeState.show = false;
          this.resizeState.ready = false;
          document.removeEventListener('mousemove', handleMouseMove);
          document.removeEventListener('mouseup', handleMouseUp);
          document.onselectstart = null;
          document.ondragstart = null;
        };
        document.addEventListener('mousemove', handleMouseMove);
        document.addEventListener('mouseup', handleMouseUp);
      }
    },
    handleMouseMove() {
      let { target } = event;
      while (target && target.dataset.tag !== 'resizeTarget') {
        target = target.parentNode;
      }
      const rect = target.getBoundingClientRect();
      const bodyStyle = document.body.style;
      if (rect.width > 12 && rect.right - event.pageX < 8) {
        bodyStyle.cursor = 'col-resize';
        this.resizeState.ready = true;
      }
    },
    handleMouseOut() {
      document.body.style.cursor = '';
      this.resizeState.ready = false;
<<<<<<< HEAD
    },
=======
    },
  },
};
// 根据每个列表页面设置统一的pageSize 并保存
const commonPageSizeMixin = {
  methods: {
    handleSetCommonPageSize(pageSize = 10) {
      localStorage.setItem('__common_page_size__', pageSize);
    },
    handleGetCommonPageSize() {
      return +localStorage.getItem('__common_page_size__') || 10;
    },
>>>>>>> 5c9096d1
  },
};

// 设置全局通用的Loading
const mainLoadingMixin = {
  watch: {
    mainLoading: {
      handler: 'handleSetMainLoading',
    },
  },
  methods: {
    handleSetMainLoading(v) {
      this.$store.commit('app/SET_MAIN_LOADING', v);
    },
  },
};

export {
  alarmShieldMixin,
  collapseMixin,
  gotoPageMixin,
  importConfigMixin,
  mainLoadingMixin,
  memberSelectorMixin,
  quickAlarmShieldMixin,
  resizeMixin,
  strategyMapMixin,
  strategyThresholdMixin,
  uptimeCheckMixin,
};<|MERGE_RESOLUTION|>--- conflicted
+++ resolved
@@ -524,22 +524,7 @@
     handleMouseOut() {
       document.body.style.cursor = '';
       this.resizeState.ready = false;
-<<<<<<< HEAD
-    },
-=======
-    },
-  },
-};
-// 根据每个列表页面设置统一的pageSize 并保存
-const commonPageSizeMixin = {
-  methods: {
-    handleSetCommonPageSize(pageSize = 10) {
-      localStorage.setItem('__common_page_size__', pageSize);
-    },
-    handleGetCommonPageSize() {
-      return +localStorage.getItem('__common_page_size__') || 10;
-    },
->>>>>>> 5c9096d1
+    },
   },
 };
 
