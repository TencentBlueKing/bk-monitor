/*
 * Tencent is pleased to support the open source community by making
 * 蓝鲸智云PaaS平台 (BlueKing PaaS) available.
 *
 * Copyright (C) 2021 THL A29 Limited, a Tencent company.  All rights reserved.
 *
 * 蓝鲸智云PaaS平台 (BlueKing PaaS) is licensed under the MIT License.
 *
 * License for 蓝鲸智云PaaS平台 (BlueKing PaaS):
 *
 * ---------------------------------------------------
 * Permission is hereby granted, free of charge, to any person obtaining a copy of this software and associated
 * documentation files (the "Software"), to deal in the Software without restriction, including without limitation
 * the rights to use, copy, modify, merge, publish, distribute, sublicense, and/or sell copies of the Software, and
 * to permit persons to whom the Software is furnished to do so, subject to the following conditions:
 *
 * The above copyright notice and this permission notice shall be included in all copies or substantial portions of
 * the Software.
 *
 * THE SOFTWARE IS PROVIDED "AS IS", WITHOUT WARRANTY OF ANY KIND, EXPRESS OR IMPLIED, INCLUDING BUT NOT LIMITED TO
 * THE WARRANTIES OF MERCHANTABILITY, FITNESS FOR A PARTICULAR PURPOSE AND NONINFRINGEMENT. IN NO EVENT SHALL THE
 * AUTHORS OR COPYRIGHT HOLDERS BE LIABLE FOR ANY CLAIM, DAMAGES OR OTHER LIABILITY, WHETHER IN AN ACTION OF
 * CONTRACT, TORT OR OTHERWISE, ARISING FROM, OUT OF OR IN CONNECTION WITH THE SOFTWARE OR THE USE OR OTHER DEALINGS
 * IN THE SOFTWARE.
 */

// 提示 解释 相关的词条
export default {
  // 规范： 仅首字母大写
  // - Hint Text：提示文本，用于提示用户一些操作技巧或注意事项，例如“按住 Shift 键可以多选”等。
  通过左侧添加查询项: 'Add an query item through the left',
  来自配置平台主机的主维护人: 'Main maintainer of the host from the configuration platform',
  来自配置平台主机的备份维护人: 'Backup maintainer of the host from the configuration platform',
  需要查看历史导入任务详情: 'Need to view details of historical import tasks',
  新建项目将会同步创建蓝盾项目: 'A new project will synchronize the creation of a Blue Ocean project',
  '注意：ip查找索引集依赖节点管理版本>=2.1': 'Note: IP lookup Indices depends on NodeMan version >=2.1',
  '注意：单图中的数据量过多!!!': 'Attention: Too much data in single graph!!!',
  '注意：批量设置会覆盖原有的已选择的告警策略模版配置。':
    'Note: Bulk settings will overwrite the original selected alarm rule template configuration. ',
  '注意：此智能异常检测需要先学习{0}天才会生效，已经学习{1}天啦！':
    'Note: This intelligent anomaly detection needs to learn {0} before it will take effect, and it has been learned for {1} days!',
  可以从配置平台获取相应主机的字段追加到采集的数据里当成维度:
    'The field of the corresponding host can be obtained from the configuration platform and appended to the collected data as a dimension',
  指定需要注入维度的值: 'Specify the value to be injected as a dimension',
  可以从配置平台获取相应服务实例的标签追加到采集的数据里当成维度:
    'The label of the corresponding service instance can be obtained from the configuration platform and added to the collected data as a dimension',
  可以基于不同的数据维度进行告警分派: 'Alarms can be dispatched based on different data dimensions',
  可以对本订阅内容进行修改的人员: 'Personnel who can modify the subscription content',
  可以拖动拨测任务至此: 'You can drag the probe task here',
  可以按集群和模块拓扑进行数据的汇总: 'Data can be aggregated by cluster and module topology',
  可以添加告警即时的发现问题: 'Alarms can be added to detect problems immediately',
  可重复执行: 'Repeatable Execution',
  默认为本业务: 'Default is this business',
  默认展示最近20条: 'The latest 20 items',
  默认策略不允许删除: 'Default rule cannot be deleted',
  该功能暂不可用: 'This Function is Currently Unavailable',
  该操作需要以下权限: 'This operation requires the following permissions',
  '基于以下维度{0}进行判断': 'Judgment based on the following dimensions {0}',
  满足以上条件的拨测节点数: 'Number of probe nodes that meet the above conditions',
  满足以下条件时触发: 'Trigger when the following conditions are met',
  '您没有业务{0}的权限,请联系运维!': 'You do not have permission for business {0}, please contact administrator!',
  '您没有业务{name}的权限': 'You currently do not have permission for the business {name}',
  '您没有业务权限，请先申请！': 'You do not have business permissions, please apply first!',
  '您没有该业务的权限，请先申请!': 'You do not have business permissions, please apply first!',
  '您没有该资源的权限，请先申请!': 'You do not have resource permissions, please apply first!',
  '您没有业务权限，请先联系对应的业务运维同学进行添加!':
    'You do not have business permission, please contact administrator!',
  '您没有该资源的权限，请先申请或联系管理员!':
    'You do not have business permissions, please apply first or contact administrator!',
  您可以按照以下方式优化检索结果: 'You can optimize your search results as follows',
  您可以按照以下方式进行检索: 'You can search as follows',
  您当前想快速体验下平台的功能: "You currently want to quickly experience the platform's functions", // 确定中文位置
  您没有业务: 'You have no business',
  您没有权限导入官方插件: 'You do not have permission to import official plugins',
  您没有该资源的查看权限: 'You do not have permission to view this resource',
  切换将不保存当前内容: 'Switching will not save current content',
  以下为最近24小时分析: 'The following is analysis of the last 24 hours',
  '当前页面暂不支持该功能，如需使用请联系管理员':
    'The current space does not support this function. If you need to use it, please contact the administrator',
  '有关联的{0}个策略，请先删除策略。': '{0} rules are associated, please delete the rules first.',
  '检测到有新版本，点击确定刷新页面': 'A new version is detected, click OK to refresh the page',
  文件已损坏: 'File Corrupted',
  '对该配置编辑,成功{0}台主机,失败{1}台主机': 'Edit configuration, {0} hosts succeeded, {1} hosts failed',
  '对该配置编辑,成功{0}个实例,失败{1}个实例': 'Edit configuration, {0} instances succeeded, {1} instances failed',
  '对该配置增/删目标,成功{0}台主机,失败{1}台主机':
    'adding/deleting targets to this configuration, {0} hosts successfully, {1} hosts failed',
  '对该配置增/删目标,成功{0}个实例,失败{1}个实例':
    'adding/deleting targets to this configuration, {0} instances succeeded, failed{ 1} instances',
  '即将上线，敬请期待': 'Coming soon, stay tuned',
  '组合策略功能暂未开放，敬请期待！': 'The combined rule function is not yet open, please look forward to it!',
  '邮件任务已生成，请一分钟后到邮箱查看': 'The email task has been generated, please check your mailbox in one minute',
  '迁移完成，请确认迁移结果': 'Migration completed, please confirm the migration result',
  '策略迁移完成，请确认迁移结果': 'The rule migration is complete, please confirm the migration result',
  '经过努力，终于拥有了完全属于你自己的插件，加油': 'After hard work, you finally have your own plugin, keep it up',
  '当前数据还未加载完成，如数据长时间未加载出来请查看以下说明。':
    'The current data has not been loaded yet. If the data has not been loaded for a long time, please check the following instructions. ',
  已复制到剪贴板: 'Copied to clipboard',
  该主机已创建节点: 'Node Already Created on Host',
  采集任务已停用: 'Collection task has been disabled',
  '{0}/{1} 条记录中数量排名前 {2} 的数': 'The number ranked {2} in quantity among {0}/{1} records',
  '上次变更，版本号': 'Last Change, Version Number',
  '告警策略配置、处理套餐、告警组、屏蔽等各种配置管理操作':
    'alarm rule, alarm solution, alarm team, mute and other configuration management operations',
  '导入的采集配置和策略配置处于停用状态，需到列表页单独设置后才可以使用！':
    'Imported collection configuration and rule are disabled, and can only be used after setting separately on the list page! ',
  '将回滚本次的所有配置变更和目标机器的内容。回滚只能回滚上一次的状态，并且只能进行一次。':
    'will roll back all configuration changes and the content of the target machine. Rollback can only roll back the last state, and can only be done once.',
  '当前是否有数据源，如果没有请通过{0}和{1}添加': 'If there is currently a data source, if not, add it via {0} and {1}',
  '当前还没有共享集群，请联系平台管理员提供':
    'There is currently no shared cluster, please contact the platform administrator to provide.',
  '授权人的空间权限会影响被授权人，被授权人的权限范围<=授权人的权限范围，请谨慎变更。':
    "The spatial permissions of the authorizer will affect the authorized person. The authorized person's permission range is less than or equal to the authorized person's permission range. Please change it carefully.",
  '提供单点可用率、响应时长、期望响应码等指标':
    'Provides metrics such as single point availability, response time, and expected response code',
  '直接进行{0}，定位到 Trace 详情': 'Directly perform {0}, locate Trace details',
  '自定义上报指标和插件采集指标请勾选映射规则，K8S系统指标可以不勾选。':
    'Please check the mapping rules for custom reporting metrics and plugin collection metrics, and K8s system metrics can not be checked. ', // 确定位置
  '若不同时删除掉，相关联的策略配置则会成为失效策略':
    'if not deleted at the same time, the associated rule will become an invalid rule',
  '该指标需设置期望返回码/期望响应信息后才可选取':
    'This metric can only be selected after setting expected return code/expected response information',
  '该迁移工具用于协助Prometheus的grafana仪表盘、告警策略迁移，具备promql转换能力。':
    "This migration tool is used to assist Prometheus's grafana dashboard and alarm rule migration. Capable of promql conversion. ",
  '通过目标{0}，找到日志检索集可以进行检索': 'Find log search sets through target {0} for searching',
  优化查询语句: 'Optimize query statements',
  关联多个策略判断: 'Associated with multiple rule judgments',
  删除相关联的策略配置: 'Delete associated alert rules',
  双引号匹配完整字符串: 'Double quotes match full string',
  可输入SQL语句进行快速查询: 'SQL statements can be entered for quick queries',
  同时删除相关联的策略配置: 'Also delete related alert rules',
  '{0}秒后将自动跳转至{1}': 'After {0} seconds, it will automatically jump to {1}',
  在下方自定义添加或: 'Customize Adding Below or',
  基于数据源提供默认的数据可视化: 'Provides default data visualization based on data source',
  '如有其他问题,可选择:': 'If you have other questions, you can choose:',
  带字段全文检索更高效: 'Full-text search with fields is more efficient',
  '磁盘空间使用率超80%': 'Disk space utilization rate > 80%',
  '应用内存使用率超80%': 'Application memory usage > 80%',
  'CPU使用率超80%': 'CPU usage > 80%',
  当前还没有业务独享集群: 'There is currently no business exclusive cluster',
  拖拽到此处上传或点击上传: 'Drag and drop here to upload or click to upload',
  '数据格式需遵循{0},如下': 'The data format needs to follow {0}, as follows',
  本次下发覆盖: 'This Issuance Overwrites',
  监控项为策略配置: 'Monitoring items are alert rules',
  '空间数量指个人有权限的空间数量，包含业务、研发项目、容器项目、蓝鲸应用四种类型':
    'The number of spaces refers to the number of spaces that an individual has permission to use, including business, R&D projects, container projects, and Blue Whale applications',
  联系系统管理员升级至最新版本: 'Contact the system administrator to upgrade to the latest version',
  调整关键词: 'Adjusting keywords',
  配置管理业务: 'Configuration management business',
  修改或删除分类请: 'To modify or delete the classification, please',
  当前: 'Current',
  '除了通知套餐外其他都是可以设置套餐的敏感度，通知套餐基于不同的敏感度可以配置不同的通知方式。':
    'In addition to the notification solution, the sensitivity can be set, and the notification solution can be configured with different notification methods based on different sensitivities. ',
  '电话通知的拨打顺序是按通知对象顺序依次拨打。注意用户组内无法保证顺序。':
    "The telephone notification's dialing sequence is based on the order of the notification recipients. Please note that the order cannot be guaranteed within a user group.",
  编辑指标或维度存在风险: 'There are risks in editing metrics or dimensions',
  '异常分值范围从0～1，越大越异常': 'The abnormal score ranges from 0 to 1, the greater the abnormality',
  检查应用选择是否正确: 'Check that the application selection is correct',
  智能检测一切正常: 'Intelligent detection is normal',
  '当前空间暂不支持该功能，如需使用请联系管理员':
    'The current space does not support this function. If you need to use it, please contact the administrator',
  '当前空间未开启故障诊断功能, 请联系': 'The current space does not support this function. please contact',
  BK助手: 'BK Assistant',
  当前告警关联故障: 'Current alarm associated fault',
  当前告警无关联故障: 'The current alarm has no associated faults',
  当前无异常事件: 'Currently no abnormal events',
  '异常事件获取来源\n1. events.attributes.exception_stacktrace 字段\n2. status.message 字段':
    'Abnormal event acquisition source\n1. events.attributes.exception_stacktrace field\n2. status.message field',
  '已折叠 {count} 个相同"Service + Span name + status"的 Span':
    "Collapsed {count} Spans with the same 'Service+Span name+status'",
  '处理套餐中使用了电话语音通知，拨打的顺序是按通知对象顺序依次拨打，用户组内无法保证顺序':
    'Telephone voice notifications were used in the processing of the package, and the order of calls is based on the order of the notification objects. The order cannot be guaranteed within the user group',
  '不监控，就是不进行告警策略判断。可在{0}进行设置。':
    'Not monitoring means not judging the alarm strategy. Can be set in {0}.',
  '目前仅支持{0}切换PromQL': 'Currently, only {0} is supported to switch PromQL',
  '只有停用的指标不会进行采集。': 'Only deactivated indicators will not be collected.',
  '只有启用的指标才会进行采集。': 'Only enabled indicators will be collected.',
  '此项为规则匹配结果，不可移动': 'This item is a rule matching result and cannot be moved',
  安装了eBPF的采集服务就可以展示eBPF相关的数据:
    'eBPF-related data can be displayed after installing the eBPF collection service',
  '通过Span信息推断出DB、中间件、第三方等服务':
    'Infer services such as DB, middleware, and third parties through Span information',
  对比的TraceID相同: 'The compared TraceID is the same',
  '打开后，除了采集启用的指标还会采集未来新增的指标。':
    'After opening, in addition to collecting enabled indicators, future new indicators will also be collected.',
  '因为当前是旧的存储模式，开启采集新增指标后会切换成新的存储模式，旧的历史数据会丢失，请确认是否继续。':
    'Because the current storage mode is old, after enabling the collection of new indicators, it will switch to the new storage mode, and the old historical data will be lost. Please confirm whether to continue.',
  '添加新的屏蔽范围将会覆盖之前的屏蔽内容，确定覆盖？':
    'Adding a new blocking range will overwrite the previous blocked content, are you sure to proceed?',
  '批量粘贴请使用;进行分隔': 'Please use bulk pasting; Separate',
  '本空间屏蔽: 屏蔽告警中包含该空间的所有通知':
    'Local space mask: Mask all notifications that contain this space in an alarm',
  '数值越大，优先级越高，完全相同的一条数据检测到异常时以优先级高的策略为主。':
    'The larger the value, the higher the priority. When an abnormality is detected in the same piece of data, the strategy with the higher priority will be used.',
  排在前面的规则优先级高: 'The rule that comes first has a high priority',
  '时间段冲突，优先执行节假日排班': 'Time conflict, priority for the implementation of the holiday schedule',
  主机当前状态: 'Host current status',
  可对当前采集内容进行检索: 'The current collection can be retrieved',
  去检索: 'To retrieve',
  '监控数据维度未配置("目标IP"和"云区域ID")，监控目标无法命中目标':
    'The monitoring data dimensions are not configured ("target IP" and "cloud region ID"), and the monitoring target cannot hit the target',
  '监控数据维度未配置("服务实例")， 监控目标无法命中目标':
    'The monitoring data dimension is not configured ("service instance"), and the monitoring target cannot hit the target',
  存在关联的告警组: 'There is an associated alarm group',
  已选: 'selected',
  设置展示类型: 'Set display type',
  取消反馈根因: 'Cancel feedback root cause',
  反馈根因: 'Feedback root cause',
  '共 {slot0} 条边': 'There are {slot0} edges',
  '共 {slot0} 个 {type}节点': 'There are {slot0} {type} nodes in total',
  '共 {slot0} 个 {type}节点，其中 {slot1} 个异常':
    'There are {slot0} {type} nodes in total, of which {slot1} are abnormal.',
  '10分钟内无数据': 'No data within 10 minutes',
  '直接进行 精准查询，定位到 Trace 详情': 'Directly perform precise queries and locate Trace details',
  '查看关联 Trace': 'View associated Trace',
  '可以切换到 范围查询，根据条件筛选 Trace': 'You can switch to range query, filter Trace according to conditions',
  点击上传或将文件拖到此处: 'Click to upload or drag the file here',
  '文件解析可能耗费较长时间，可先选择已解析文件查看':
    'File parsing may take a long time, you can select the parsed file first to view',
  请上传文件后查看: 'Please upload the file and view it after that',
  'tips-采集状态': 'Collection Status',
  '已成功发送 {0} 个内部用户': '{0} internal users successfully sent',
  '已成功发送 {0} 个外部邮件': '{0} external messages sent successfully',
  '已成功发送 {0} 个企业微信群': '{0} enterprise WeChat groups sent successfully',
  '已成功发送 {0} 个，失败 {1} 个内部用户': '{0} successfully sent, {1} failed internal users',
  '已成功发送 {0} 个，失败 {1} 个外部邮件': '{0} successfully sent, {1} failed external messages',
  '已成功发送 {0} 个，失败 {1} 个企业微信群': '{0} successfully sent, {1} failed enterprise WeChat groups',
  '当前已存在相同索引集的订阅 {btn} ，请确认是否要创建新订阅或是直接修改已有订阅内容？':
    'There is currently a subscription {btn} for the same index set. Please confirm whether you want to create a new subscription or directly modify the existing subscription content?',
  请输入搜索条件: 'Please enter the search condition',
  确定重新发送给以下用户: 'Confirm to resend to the following users:',
  确定重新发送给以下邮件: 'Confirm to resend to the following emails:',
  确定重新发送给以下企业微信群: 'Confirm to resend to the following enterprise WeChat groups:',
  确定重新发送给以下失败用户: 'Confirm to resend to the following failed users:',
  确定重新发送给以下失败邮件: 'Confirm to resend to the following failed emails:',
  确定重新发送给以下失败企业微信群: 'Confirm to resend to the following failed enterprise WeChat groups:',
  必需为正整数: 'Must be a positive integer',
  请至少选择一种订阅方式: 'Please select at least one subscription method',
  请选择: 'please choose',
  主动订阅: 'Actively subscribe',
  他人订阅: 'Others subscribe',
  内部邮件不可为空: 'Internal email cannot be empty',
  外部邮件不可为空: 'External email cannot be empty',
  企业微信群不可为空: 'Enterprise WeChat group cannot be empty',
  '是否发送给自己?': 'Send to yourself?',
  更新人: 'Updater',
  更新时间: 'Update time',
  '输入自定义小时，按 Enter 确认': 'Enter custom hours and press Enter to confirm',
  '有效期内，订阅任务将正常发送；超出有效期，则任务失效，停止发送。':
    'Within the validity period, the subscription task will be sent normally; beyond the validity period, the task will become invalid and the sending will stop.',
  当前日志查询时间范围不支持静态区间: 'The current log query time range does not support static intervals.',
  '开启中，请耐心等待...': 'Opening, please wait patiently...',
  '该服务所在 APM 应用未开启 Profiling 功能':
    'The APM application where this service is located does not have the profiling function enabled.',
  '已开启 Profiling 功能，请参考接入指引进行数据上报':
    'The Profiling has been turned on, please refer to the access guide for data reporting.',
  显示完整信息: 'Show full information',
  '注意，该功能会调实际套餐去执行，请确认测试变量后再进行测试执行。':
    'Note that this feature will execute the actual package, please confirm the test variable before testing execution.',
  请确认是否导出: 'Please confirm whether to export',
  '导出Yaml功能用于 As Code，如需进行策略导入导出，请前往{0}进行操作':
    'The export YAML function is used for As Code. If you need to import and export policies, please go to {0} to perform operations.',
  // 故障
  节点图例: 'Node Legend',
  标签图例: 'Tag Legend',
  反馈的根因: 'Feedback Root',
  边图例: 'Edge Legend',
  从属关系: 'Subordinate',
  调用关系: 'Call',
  故障传播: 'Incident Spread',
  显示图例: 'Show Legend',
  显示小地图: 'Show Mini Map',
  重置比例: 'Reset Scale',
  自动聚合: 'Auto',
  按从属关系聚合: 'Aggregate by Dependency',
  按调用关系聚合: 'Aggregate by call relationship',
  '如果同时开启了 按从属关系聚合，将先进行从属边的聚合，再进行调用边的聚合':
    'If Aggregate by Dependency is enabled at the same time, subordinate edges will be aggregated first, followed by calling edges.',
  不聚合: 'No',
  聚合异常: 'Error ',
  查看资源: 'View Resource',
  查看从属: 'View Dependencies',
  查看Span: 'View Span',
  '查看 Span': 'View Span',
  反馈新根因: 'New Feedback',
  所属业务: 'Business',
  '已恢复 / 已解决 / 已失效告警': 'Recovered / Resolved / Expired Alerts',
  包含告警: 'Alarm',
  '等共 {slot0} 个同类告警': 'And {slot0} Same Alerts',
  异常信息: 'Exception Message',

  // 故障
  搜索数据为空: 'No search results',
  已展开全部: 'All items expanded',
  名称重复: 'Name duplication',
  '请输入请求 URL': 'Enter request URL',
  对象筛选: 'Space filter',
  '标题 A-Z': 'Name A-Z',
  暂无其他告警负责人: 'No other alarm responsible person',
  '当前数据还未加载完成，如数据长时间未加载出来可{0}':
    'The current data has not been loaded yet. If the data has not been loaded for a long time, {0}',
  '默认取URL中的URI进行统计，实际生产中有很多将ID应用到URI中，所以需要通过手动设置将同一类URI进行归类统计。 如： /user/{ID}/index.html':
    'By default, the URI in the URL is taken for statistics. In actual production, many IDs are applied to the URI, so it is necessary to manually set and classify the same type of URI for statistics. For example:/user/{ID}/index.com',
  选择任一图并点选所需对比时间和参照时间:
    'Select any graph and click on the desired comparison time and reference time',
  '在“故障处理”展开折叠告警拓扑，会对应展开收起时序图块；在“故障流转”点击事件，会高亮对应的时间节点。':
    'Expanding the folded alarm topology in "Incident Handling" will expand and collapse the timing diagram accordingly; clicking an event in "Incident Flow" will highlight the corresponding time node.',
  '故障内的告警：共': 'Alarm in Incident: ',
  个: ' in total',
  请选择非接口节点: 'Please select a non-interface node',
  请选择节点: 'Please select a node',
  接口概览: 'Interface Overview',
  烦躁: 'be agitated',
  可容忍: 'tolerableness',
  满意: 'satisfaction',
  日志数: 'Log count',
  可通过关联另一个应用来实现不同应用间调用问题的定位:
    'You can locate the call problem between different applications by associating another application.',
  暂无匹配: 'No match found',
  右键更多操作: 'Right-click for more actions',
  在节点右键进行更多操作: 'Right-click on the node for more actions',
  指标数据未开启: 'Metric data is not enabled',
  日志数据未开启: 'Log data is not enabled',
  调用链数据未开启: 'Trace data is not enabled',
  性能分析数据未开启: 'Profiling data is not enabled',
  '尚未接入服务{0}': 'Service {0} has not been accessed',
  '数据统计中，请耐心等待': 'Data statistics in progress, please wait patiently',
  'Grafana已经升级到10版本，来看看有哪些功能差异':
    'Grafana has been upgraded to version 10.1. What are the differences in functions?',
  '稍等几分钟后，前往 {0} 查看相关数据': 'Wait a few minutes and go to {0} to view related data',
  移除下钻: 'Remove drill down',
  添加为筛选项: 'Add as filter',
  移除该筛选项: 'Remove this filter',
  查看该对象的其他场景: 'View other scenarios of this object',
  点击加载更多: 'Click to load more',
  '当前空间未开启{0}功能': 'The current space has not enabled the {0} feature',
  '当前告警不支持{0}功能': 'The current alarm does not support the {0} feature',
  '{0}不支持{1}功能': '{0} does not support the {1} feature',
  '当前空间「{0}」 使用了 BCS 集群，已自动关联；':
    'Current space " {0} project " uses BCS cluster, has been automatically associated;',
  '如需精确，用户可 {0}': 'If you need to be accurate, users can {0}',
  移动光标: 'Move the cursor',
  选中: 'Select',
  提交查询: 'Submit query',
  '异常事件 ({0})': 'Exception event ({0})',
  '全部事件 ({0})': 'All events ({0})',
  '确定删除选中的收藏项?': 'Are you sure you want to delete the selected favorite item?',
  '删除后，无法恢复，请谨慎操作!': 'After deletion, it cannot be recovered, please operate carefully!',
  '暂无数据，请输入生成': 'No data, please enter to generate',
  '请输入1~100的数字': 'Please enter a number between 1 and 100',
  服务下其他图表一并生效: 'Other charts under the service will take effect at the same time',
  通过正则提取值作为进程名: 'Extract values through regular expressions as process names',
  如果想区分是worker还是master进程: 'If you want to distinguish between worker and master processes',
  此时应该填写正则: 'At this time, you should fill in the regular expression',
  直接填写名称: 'Directly fill in the name',
  此时默认进程名为: 'At this time, the default process name is',
  可以直接填写: 'You can directly fill in',
  作为进程名: 'as the process name',
  '则进程名为（从cmdline提取）': 'Then the process name is (extracted from cmdline)',
  则匹配结果为: 'Then the matching result is',
  默认取: 'Default to take',
  对应的二进制名称: 'The corresponding binary name.',
  暂无匹配结果: 'No matching results',
  编辑通知对象: 'Edit Notify Target',
  修改通知对象: 'Modify Notify Target',
  通知对象不能为空: 'Notify target cannot be empty',
  暂无选项: 'No options',
  PromQL助手: 'PromQL Helper',
  '指标/PromQL语句': 'Metric/PromQL',
  用户指令: 'User Instruction',
  '请输入指标/PromQL语句': 'Please enter the metric/PromQL statement',
  请输入用户指令: 'Please enter the user instruction',
<<<<<<< HEAD

  // 查询模板
  '当前仍然有关联的消费场景，无法编辑':
    'Currently there are still associated consumption scenarios and cannot be edited',
  '当前仍然有关联的消费场景，无法删除':
    'Currently there are still associated consumption scenarios and cannot be deleted',
  '输入框：直接输入 {0} 即可新建变量': 'Input box: Enter {0} directly to create a new variable',
  '选择框：在选项中选择 {0} 然后输入变量名': 'Select box: Select {0} in the options and then enter the variable name',
  '新建后，右侧会出现 {0}': 'After creating, {0} will appear on the right side',
  '可以定义 {0} {1} {2}': 'You can define {0} {1} {2}',
  '在各消费场景，选择 {0} 后，可填入 {1}': 'In various consumption scenarios, after selecting {0}, you can fill in {1}',
  '仪表盘 Panel 级别的定位，需要一定的时间同步，如有需要请点击':
    'The positioning at the panel level of the dashboard requires a certain amount of time to synchronize. If necessary, please click',
=======
  '调试数据范围取当前时间窗口前1000条数据': 'The debugging data range takes the previous 1000 entries from the current time window'
>>>>>>> aad917b9
};<|MERGE_RESOLUTION|>--- conflicted
+++ resolved
@@ -369,7 +369,6 @@
   用户指令: 'User Instruction',
   '请输入指标/PromQL语句': 'Please enter the metric/PromQL statement',
   请输入用户指令: 'Please enter the user instruction',
-<<<<<<< HEAD
 
   // 查询模板
   '当前仍然有关联的消费场景，无法编辑':
@@ -383,7 +382,6 @@
   '在各消费场景，选择 {0} 后，可填入 {1}': 'In various consumption scenarios, after selecting {0}, you can fill in {1}',
   '仪表盘 Panel 级别的定位，需要一定的时间同步，如有需要请点击':
     'The positioning at the panel level of the dashboard requires a certain amount of time to synchronize. If necessary, please click',
-=======
-  '调试数据范围取当前时间窗口前1000条数据': 'The debugging data range takes the previous 1000 entries from the current time window'
->>>>>>> aad917b9
+  调试数据范围取当前时间窗口前1000条数据:
+    'The debugging data range takes the previous 1000 entries from the current time window',
 };