/*
 * Tencent is pleased to support the open source community by making
 * 蓝鲸智云PaaS平台 (BlueKing PaaS) available.
 *
 * Copyright (C) 2021 THL A29 Limited, a Tencent company.  All rights reserved.
 *
 * 蓝鲸智云PaaS平台 (BlueKing PaaS) is licensed under the MIT License.
 *
 * License for 蓝鲸智云PaaS平台 (BlueKing PaaS):
 *
 * ---------------------------------------------------
 * Permission is hereby granted, free of charge, to any person obtaining a copy of this software and associated
 * documentation files (the "Software"), to deal in the Software without restriction, including without limitation
 * the rights to use, copy, modify, merge, publish, distribute, sublicense, and/or sell copies of the Software, and
 * to permit persons to whom the Software is furnished to do so, subject to the following conditions:
 *
 * The above copyright notice and this permission notice shall be included in all copies or substantial portions of
 * the Software.
 *
 * THE SOFTWARE IS PROVIDED "AS IS", WITHOUT WARRANTY OF ANY KIND, EXPRESS OR IMPLIED, INCLUDING BUT NOT LIMITED TO
 * THE WARRANTIES OF MERCHANTABILITY, FITNESS FOR A PARTICULAR PURPOSE AND NONINFRINGEMENT. IN NO EVENT SHALL THE
 * AUTHORS OR COPYRIGHT HOLDERS BE LIABLE FOR ANY CLAIM, DAMAGES OR OTHER LIABILITY, WHETHER IN AN ACTION OF
 * CONTRACT, TORT OR OTHERWISE, ARISING FROM, OUT OF OR IN CONNECTION WITH THE SOFTWARE OR THE USE OR OTHER DEALINGS
 * IN THE SOFTWARE.
 */

// 提示 解释 相关的词条
export default {
  // 规范： 仅首字母大写
  // - Hint Text：提示文本，用于提示用户一些操作技巧或注意事项，例如“按住 Shift 键可以多选”等。
  通过左侧添加查询项: 'Add an query item through the left',
  来自配置平台主机的主维护人: 'Main maintainer of the host from the configuration platform',
  来自配置平台主机的备份维护人: 'Backup maintainer of the host from the configuration platform',
  需要查看历史导入任务详情: 'Need to view details of historical import tasks',
  新建项目将会同步创建蓝盾项目: 'A new project will synchronize the creation of a Blue Ocean project',
  '注意：ip查找索引集依赖节点管理版本>=2.1': 'Note: IP lookup Indices depends on NodeMan version >=2.1',
  '注意：单图中的数据量过多!!!': 'Attention: Too much data in single graph!!!',
  '注意：批量设置会覆盖原有的已选择的告警策略模版配置。':
    'Note: Bulk settings will overwrite the original selected alarm rule template configuration. ',
  '注意：此智能异常检测需要先学习{0}天才会生效，已经学习{1}天啦！':
    'Note: This intelligent anomaly detection needs to learn {0} before it will take effect, and it has been learned for {1} days!',
  可以从配置平台获取相应主机的字段追加到采集的数据里当成维度:
    'The field of the corresponding host can be obtained from the configuration platform and appended to the collected data as a dimension',
  指定需要注入维度的值: 'Specify the value to be injected as a dimension',
  可以从配置平台获取相应服务实例的标签追加到采集的数据里当成维度:
    'The label of the corresponding service instance can be obtained from the configuration platform and added to the collected data as a dimension',
  可以基于不同的数据维度进行告警分派: 'Alarms can be dispatched based on different data dimensions',
  可以对本订阅内容进行修改的人员: 'Personnel who can modify the subscription content',
  可以拖动拨测任务至此: 'You can drag the probe task here',
  可以按集群和模块拓扑进行数据的汇总: 'Data can be aggregated by cluster and module topology',
  可以添加告警即时的发现问题: 'Alarms can be added to detect problems immediately',
  可重复执行: 'Repeatable Execution',
  默认为本业务: 'Default is this business',
  默认展示最近20条: 'The latest 20 items',
  默认策略不允许删除: 'Default rule cannot be deleted',
  该功能暂不可用: 'This Function is Currently Unavailable',
  该操作需要以下权限: 'This operation requires the following permissions',
  '基于以下维度{0}进行判断': 'Judgment based on the following dimensions {0}',
  满足以上条件的拨测节点数: 'Number of probe nodes that meet the above conditions',
  满足以下条件时触发: 'Trigger when the following conditions are met',
  '您没有业务{0}的权限,请联系运维!': 'You do not have permission for business {0}, please contact administrator!',
  '您没有业务{name}的权限': 'You currently do not have permission for the business {name}',
  '您没有业务权限，请先申请！': 'You do not have business permissions, please apply first!',
  '您没有该业务的权限，请先申请!': 'You do not have business permissions, please apply first!',
  '您没有该资源的权限，请先申请!': 'You do not have resource permissions, please apply first!',
  '您没有业务权限，请先联系对应的业务运维同学进行添加!':
    'You do not have business permission, please contact administrator!',
  '您没有该资源的权限，请先申请或联系管理员!':
    'You do not have business permissions, please apply first or contact administrator!',
  您可以按照以下方式优化检索结果: 'You can optimize your search results as follows',
  您可以按照以下方式进行检索: 'You can search as follows',
  您当前想快速体验下平台的功能: "You currently want to quickly experience the platform's functions", // 确定中文位置
  您没有业务: 'You have no business',
  您没有权限导入官方插件: 'You do not have permission to import official plugins',
  您没有该资源的查看权限: 'You do not have permission to view this resource',
  切换将不保存当前内容: 'Switching will not save current content',
  以下为最近24小时分析: 'The following is analysis of the last 24 hours',
  '当前页面暂不支持该功能，如需使用请联系管理员':
    'The current space does not support this function. If you need to use it, please contact the administrator',
  '有关联的{0}个策略，请先删除策略。': '{0} rules are associated, please delete the rules first.',
  '检测到有新版本，点击确定刷新页面': 'A new version is detected, click OK to refresh the page',
  文件已损坏: 'File Corrupted',
  '对该配置编辑,成功{0}台主机,失败{1}台主机': 'Edit configuration, {0} hosts succeeded, {1} hosts failed',
  '对该配置编辑,成功{0}个实例,失败{1}个实例': 'Edit configuration, {0} instances succeeded, {1} instances failed',
  '对该配置增/删目标,成功{0}台主机,失败{1}台主机':
    'adding/deleting targets to this configuration, {0} hosts successfully, {1} hosts failed',
  '对该配置增/删目标,成功{0}个实例,失败{1}个实例':
    'adding/deleting targets to this configuration, {0} instances succeeded, failed{ 1} instances',
  '即将上线，敬请期待': 'Coming soon, stay tuned',
  '组合策略功能暂未开放，敬请期待！': 'The combined rule function is not yet open, please look forward to it!',
  '邮件任务已生成，请一分钟后到邮箱查看': 'The email task has been generated, please check your mailbox in one minute',
  '迁移完成，请确认迁移结果': 'Migration completed, please confirm the migration result',
  '策略迁移完成，请确认迁移结果': 'The rule migration is complete, please confirm the migration result',
  '经过努力，终于拥有了完全属于你自己的插件，加油': 'After hard work, you finally have your own plugin, keep it up',
  '当前数据还未加载完成，如数据长时间未加载出来请查看以下说明。':
    'The current data has not been loaded yet. If the data has not been loaded for a long time, please check the following instructions. ',
  已复制到剪贴板: 'Copied to clipboard',
  该主机已创建节点: 'Node Already Created on Host',
  采集任务已停用: 'Collection task has been disabled',
  '{0}/{1} 条记录中数量排名前 {2} 的数': 'The number ranked {2} in quantity among {0}/{1} records',
  '上次变更，版本号': 'Last Change, Version Number',
  '告警策略配置、处理套餐、告警组、屏蔽等各种配置管理操作':
    'alarm rule, alarm solution, alarm team, mute and other configuration management operations',
  '导入的采集配置和策略配置处于停用状态，需到列表页单独设置后才可以使用！':
    'Imported collection configuration and rule are disabled, and can only be used after setting separately on the list page! ',
  '将回滚本次的所有配置变更和目标机器的内容。回滚只能回滚上一次的状态，并且只能进行一次。':
    'will roll back all configuration changes and the content of the target machine. Rollback can only roll back the last state, and can only be done once.',
  '当前是否有数据源，如果没有请通过{0}和{1}添加': 'If there is currently a data source, if not, add it via {0} and {1}',
  '当前还没有共享集群，请联系平台管理员提供':
    'There is currently no shared cluster, please contact the platform administrator to provide.',
  '授权人的空间权限会影响被授权人，被授权人的权限范围<=授权人的权限范围，请谨慎变更。':
    "The spatial permissions of the authorizer will affect the authorized person. The authorized person's permission range is less than or equal to the authorized person's permission range. Please change it carefully.",
  '提供单点可用率、响应时长、期望响应码等指标':
    'Provides metrics such as single point availability, response time, and expected response code',
  '直接进行{0}，定位到 Trace 详情': 'Directly perform {0}, locate Trace details',
  '自定义上报指标和插件采集指标请勾选映射规则，K8S系统指标可以不勾选。':
    'Please check the mapping rules for custom reporting metrics and plugin collection metrics, and K8s system metrics can not be checked. ', // 确定位置
  '若不同时删除掉，相关联的策略配置则会成为失效策略':
    'if not deleted at the same time, the associated rule will become an invalid rule',
  '该指标需设置期望返回码/期望响应信息后才可选取':
    'This metric can only be selected after setting expected return code/expected response information',
  '该迁移工具用于协助Prometheus的grafana仪表盘、告警策略迁移，具备promql转换能力。':
    "This migration tool is used to assist Prometheus's grafana dashboard and alarm rule migration. Capable of promql conversion. ",
  '通过目标{0}，找到日志检索集可以进行检索': 'Find log search sets through target {0} for searching',
  优化查询语句: 'Optimize query statements',
  关联多个策略判断: 'Associated with multiple rule judgments',
  删除相关联的策略配置: 'Delete associated alert rules',
  双引号匹配完整字符串: 'Double quotes match full string',
  可输入SQL语句进行快速查询: 'SQL statements can be entered for quick queries',
  同时删除相关联的策略配置: 'Also delete related alert rules',
  '{0}秒后将自动跳转至{1}': 'After {0} seconds, it will automatically jump to {1}',
  在下方自定义添加或: 'Customize Adding Below or',
  基于数据源提供默认的数据可视化: 'Provides default data visualization based on data source',
  '如有其他问题,可选择:': 'If you have other questions, you can choose:',
  带字段全文检索更高效: 'Full-text search with fields is more efficient',
  '磁盘空间使用率超80%': 'Disk space utilization rate > 80%',
  '应用内存使用率超80%': 'Application memory usage > 80%',
  'CPU使用率超80%': 'CPU usage > 80%',
  当前还没有业务独享集群: 'There is currently no business exclusive cluster',
  拖拽到此处上传或点击上传: 'Drag and drop here to upload or click to upload',
  '数据格式需遵循{0},如下': 'The data format needs to follow {0}, as follows',
  本次下发覆盖: 'This Issuance Overwrites',
  监控项为策略配置: 'Monitoring items are alert rules',
  '空间数量指个人有权限的空间数量，包含业务、研发项目、容器项目、蓝鲸应用四种类型':
    'The number of spaces refers to the number of spaces that an individual has permission to use, including business, R&D projects, container projects, and Blue Whale applications',
  联系系统管理员升级至最新版本: 'Contact the system administrator to upgrade to the latest version',
  调整关键词: 'Adjusting keywords',
  配置管理业务: 'Configuration management business',
  修改或删除分类请: 'To modify or delete the classification, please',
  当前: 'Current',
  '除了通知套餐外其他都是可以设置套餐的敏感度，通知套餐基于不同的敏感度可以配置不同的通知方式。':
    'In addition to the notification solution, the sensitivity can be set, and the notification solution can be configured with different notification methods based on different sensitivities. ',
  '电话通知的拨打顺序是按通知对象顺序依次拨打。注意用户组内无法保证顺序。':
    "The telephone notification's dialing sequence is based on the order of the notification recipients. Please note that the order cannot be guaranteed within a user group.",
  编辑指标或维度存在风险: 'There are risks in editing metrics or dimensions',
  '异常分值范围从0～1，越大越异常': 'The abnormal score ranges from 0 to 1, the greater the abnormality',
  检查应用选择是否正确: 'Check that the application selection is correct',
  智能检测一切正常: 'Intelligent detection is normal',
  '当前空间暂不支持该功能，如需使用请联系管理员':
    'The current space does not support this function. If you need to use it, please contact the administrator',
  '当前空间未开启故障诊断功能, 请联系': 'The current space does not support this function. please contact',
  BK助手: 'BK Assistant',
  当前告警关联故障: 'Current alarm associated fault',
  当前告警无关联故障: 'The current alarm has no associated faults',
  当前无异常事件: 'Currently no abnormal events',
  '异常事件获取来源\n1. events.attributes.exception_stacktrace 字段\n2. status.message 字段':
    'Abnormal event acquisition source\n1. events.attributes.exception_stacktrace field\n2. status.message field',
  '已折叠 {count} 个相同"Service + Span name + status"的 Span':
    "Collapsed {count} Spans with the same 'Service+Span name+status'",
  '处理套餐中使用了电话语音通知，拨打的顺序是按通知对象顺序依次拨打，用户组内无法保证顺序':
    'Telephone voice notifications were used in the processing of the package, and the order of calls is based on the order of the notification objects. The order cannot be guaranteed within the user group',
  '不监控，就是不进行告警策略判断。可在{0}进行设置。':
    'Not monitoring means not judging the alarm strategy. Can be set in {0}.',
  '目前仅支持{0}切换PromQL': 'Currently, only {0} is supported to switch PromQL',
  '只有停用的指标不会进行采集。': 'Only deactivated indicators will not be collected.',
  '只有启用的指标才会进行采集。': 'Only enabled indicators will be collected.',
  '此项为规则匹配结果，不可移动': 'This item is a rule matching result and cannot be moved',
  安装了eBPF的采集服务就可以展示eBPF相关的数据:
    'eBPF-related data can be displayed after installing the eBPF collection service',
  '通过Span信息推断出DB、中间件、第三方等服务':
    'Infer services such as DB, middleware, and third parties through Span information',
  对比的TraceID相同: 'The compared TraceID is the same',
  '打开后，除了采集启用的指标还会采集未来新增的指标。':
    'After opening, in addition to collecting enabled indicators, future new indicators will also be collected.',
  '因为当前是旧的存储模式，开启采集新增指标后会切换成新的存储模式，旧的历史数据会丢失，请确认是否继续。':
    'Because the current storage mode is old, after enabling the collection of new indicators, it will switch to the new storage mode, and the old historical data will be lost. Please confirm whether to continue.',
  '添加新的屏蔽范围将会覆盖之前的屏蔽内容，确定覆盖？':
    'Adding a new blocking range will overwrite the previous blocked content, are you sure to proceed?',
  '批量粘贴请使用;进行分隔': 'Please use bulk pasting; Separate',
  '本空间屏蔽: 屏蔽告警中包含该空间的所有通知':
    'Local space mask: Mask all notifications that contain this space in an alarm',
  '数值越大，优先级越高，完全相同的一条数据检测到异常时以优先级高的策略为主。':
    'The larger the value, the higher the priority. When an abnormality is detected in the same piece of data, the strategy with the higher priority will be used.',
  排在前面的规则优先级高: 'The rule that comes first has a high priority',
  '时间段冲突，优先执行节假日排班': 'Time conflict, priority for the implementation of the holiday schedule',
  主机当前状态: 'Host current status',
  可对当前采集内容进行检索: 'The current collection can be retrieved',
  去检索: 'To retrieve',
  '监控数据维度未配置("目标IP"和"云区域ID")，监控目标无法命中目标':
    'The monitoring data dimensions are not configured ("target IP" and "cloud region ID"), and the monitoring target cannot hit the target',
  '监控数据维度未配置("服务实例")， 监控目标无法命中目标':
    'The monitoring data dimension is not configured ("service instance"), and the monitoring target cannot hit the target',
  存在关联的告警组: 'There is an associated alarm group',
  已选: 'selected',
  设置展示类型: 'Set display type',
  取消反馈根因: 'Cancel feedback root cause',
  反馈根因: 'Feedback root cause',
  '共 {slot0} 条边': 'There are {slot0} edges',
  '共 {slot0} 个 {type}节点': 'There are {slot0} {type} nodes in total',
  '共 {slot0} 个 {type}节点，其中 {slot1} 个异常':
    'There are {slot0} {type} nodes in total, of which {slot1} are abnormal.',
  '10分钟内无数据': 'No data within 10 minutes',
  '直接进行 精准查询，定位到 Trace 详情': 'Directly perform precise queries and locate Trace details',
  '查看关联 Trace': 'View associated Trace',
  '可以切换到 范围查询，根据条件筛选 Trace': 'You can switch to range query, filter Trace according to conditions',
  点击上传或将文件拖到此处: 'Click to upload or drag the file here',
  '文件解析可能耗费较长时间，可先选择已解析文件查看':
    'File parsing may take a long time, you can select the parsed file first to view',
  请上传文件后查看: 'Please upload the file and view it after that',
  'tips-采集状态': 'Collection Status',
  '已成功发送 {0} 个内部用户': '{0} internal users successfully sent',
  '已成功发送 {0} 个外部邮件': '{0} external messages sent successfully',
  '已成功发送 {0} 个企业微信群': '{0} enterprise WeChat groups sent successfully',
  '已成功发送 {0} 个，失败 {1} 个内部用户': '{0} successfully sent, {1} failed internal users',
  '已成功发送 {0} 个，失败 {1} 个外部邮件': '{0} successfully sent, {1} failed external messages',
  '已成功发送 {0} 个，失败 {1} 个企业微信群': '{0} successfully sent, {1} failed enterprise WeChat groups',
  '当前已存在相同索引集的订阅 {btn} ，请确认是否要创建新订阅或是直接修改已有订阅内容？':
    'There is currently a subscription {btn} for the same index set. Please confirm whether you want to create a new subscription or directly modify the existing subscription content?',
  请输入搜索条件: 'Please enter the search condition',
  确定重新发送给以下用户: 'Confirm to resend to the following users:',
  确定重新发送给以下邮件: 'Confirm to resend to the following emails:',
  确定重新发送给以下企业微信群: 'Confirm to resend to the following enterprise WeChat groups:',
  确定重新发送给以下失败用户: 'Confirm to resend to the following failed users:',
  确定重新发送给以下失败邮件: 'Confirm to resend to the following failed emails:',
  确定重新发送给以下失败企业微信群: 'Confirm to resend to the following failed enterprise WeChat groups:',
  必需为正整数: 'Must be a positive integer',
  请至少选择一种订阅方式: 'Please select at least one subscription method',
  请选择: 'please choose',
  主动订阅: 'Actively subscribe',
  他人订阅: 'Others subscribe',
  内部邮件不可为空: 'Internal email cannot be empty',
  外部邮件不可为空: 'External email cannot be empty',
  企业微信群不可为空: 'Enterprise WeChat group cannot be empty',
  '是否发送给自己?': 'Send to yourself?',
  更新人: 'Updater',
  更新时间: 'Update time',
  '输入自定义小时，按 Enter 确认': 'Enter custom hours and press Enter to confirm',
  '有效期内，订阅任务将正常发送；超出有效期，则任务失效，停止发送。':
    'Within the validity period, the subscription task will be sent normally; beyond the validity period, the task will become invalid and the sending will stop.',
  当前日志查询时间范围不支持静态区间: 'The current log query time range does not support static intervals.',
  '开启中，请耐心等待...': 'Opening, please wait patiently...',
  '该服务所在 APM 应用未开启 Profiling 功能':
    'The APM application where this service is located does not have the profiling function enabled.',
  '已开启 Profiling 功能，请参考接入指引进行数据上报':
    'The Profiling has been turned on, please refer to the access guide for data reporting.',
  显示完整信息: 'Show full information',
  '注意，该功能会调实际套餐去执行，请确认测试变量后再进行测试执行。':
    'Note that this feature will execute the actual package, please confirm the test variable before testing execution.',
  请确认是否导出: 'Please confirm whether to export',
  '导出Yaml功能用于 As Code，如需进行策略导入导出，请前往{0}进行操作':
    'The export YAML function is used for As Code. If you need to import and export policies, please go to {0} to perform operations.',
  // 故障
  节点图例: 'Node Legend',
  标签图例: 'Tag Legend',
  反馈的根因: 'Feedback Root',
  边图例: 'Edge Legend',
  从属关系: 'Subordinate',
  调用关系: 'Call',
  故障传播: 'Incident Spread',
  显示图例: 'Show Legend',
  显示小地图: 'Show Mini Map',
  重置比例: 'Reset Scale',
  自动聚合: 'Auto',
  按从属关系聚合: 'Aggregate by Dependency',
  按调用关系聚合: 'Aggregate by call relationship',
  '如果同时开启了 按从属关系聚合，将先进行从属边的聚合，再进行调用边的聚合':
    'If Aggregate by Dependency is enabled at the same time, subordinate edges will be aggregated first, followed by calling edges.',
  不聚合: 'No',
  聚合异常: 'Error ',
  查看资源: 'View Resource',
  查看从属: 'View Dependencies',
  查看Span: 'View Span',
  '查看 Span': 'View Span',
  反馈新根因: 'New Feedback',
  所属业务: 'Business',
  '已恢复 / 已解决 / 已失效告警': 'Recovered / Resolved / Expired Alerts',
  包含告警: 'Alarm',
  '等共 {slot0} 个同类告警': 'And {slot0} Same Alerts',
  异常信息: 'Exception Message',

  // 故障
  搜索数据为空: 'No search results',
  已展开全部: 'All items expanded',
  名称重复: 'Name duplication',
  '请输入请求 URL': 'Enter request URL',
  对象筛选: 'Space filter',
  '标题 A-Z': 'Name A-Z',
  暂无其他告警负责人: 'No other alarm responsible person',
  '当前数据还未加载完成，如数据长时间未加载出来可{0}':
    'The current data has not been loaded yet. If the data has not been loaded for a long time, {0}',
  '默认取URL中的URI进行统计，实际生产中有很多将ID应用到URI中，所以需要通过手动设置将同一类URI进行归类统计。 如： /user/{ID}/index.html':
    'By default, the URI in the URL is taken for statistics. In actual production, many IDs are applied to the URI, so it is necessary to manually set and classify the same type of URI for statistics. For example:/user/{ID}/index.com',
  选择任一图并点选所需对比时间和参照时间:
    'Select any graph and click on the desired comparison time and reference time',
  '在“故障处理”展开折叠告警拓扑，会对应展开收起时序图块；在“故障流转”点击事件，会高亮对应的时间节点。':
    'Expanding the folded alarm topology in "Incident Handling" will expand and collapse the timing diagram accordingly; clicking an event in "Incident Flow" will highlight the corresponding time node.',
  '故障内的告警：共': 'Alarm in Incident: ',
  个: ' in total',
  请选择非接口节点: 'Please select a non-interface node',
  请选择节点: 'Please select a node',
  接口概览: 'Interface Overview',
  烦躁: 'be agitated',
  可容忍: 'tolerableness',
  满意: 'satisfaction',
  日志数: 'Log count',
  可通过关联另一个应用来实现不同应用间调用问题的定位:
    'You can locate the call problem between different applications by associating another application.',
  暂无匹配: 'No match found',
  右键更多操作: 'Right-click for more actions',
  在节点右键进行更多操作: 'Right-click on the node for more actions',
  指标数据未开启: 'Metric data is not enabled',
  日志数据未开启: 'Log data is not enabled',
  调用链数据未开启: 'Trace data is not enabled',
  性能分析数据未开启: 'Profiling data is not enabled',
  '尚未接入服务{0}': 'Service {0} has not been accessed',
  '数据统计中，请耐心等待': 'Data statistics in progress, please wait patiently',
  'Grafana已经升级到10版本，来看看有哪些功能差异':
    'Grafana has been upgraded to version 10.1. What are the differences in functions?',
  '稍等几分钟后，前往 {0} 查看相关数据': 'Wait a few minutes and go to {0} to view related data',
  移除下钻: 'Remove drill down',
  添加为筛选项: 'Add as filter',
  移除该筛选项: 'Remove this filter',
  点击加载更多: 'Click to load more',
  '当前空间未开启{0}功能': 'The current space has not enabled the {0} feature',
  '当前告警不支持{0}功能': 'The current alarm does not support the {0} feature',
  '{0}不支持{1}功能': '{0} does not support the {1} feature',
  '当前空间「{0}」 使用了 BCS 集群，已自动关联；':
    'Current space " {0} project " uses BCS cluster, has been automatically associated;',
  '如需精确，用户可 {0}': 'If you need to be accurate, users can {0}',
  移动光标: 'Move the cursor',
  选中: 'Select',
  提交查询: 'Submit query',
  '异常事件 ({0})': 'Exception event ({0})',
  '全部事件 ({0})': 'All events ({0})',
  '确定删除选中的收藏项?': 'Are you sure you want to delete the selected favorite item?',
  '删除后，无法恢复，请谨慎操作!': 'After deletion, it cannot be recovered, please operate carefully!',
  '暂无数据，请输入生成': 'No data, please enter to generate',
  '请输入1~100的数字': 'Please enter a number between 1 and 100',
  服务下其他图表一并生效: 'Other charts under the service will take effect at the same time',
  通过正则提取值作为进程名: 'Extract values through regular expressions as process names',
  如果想区分是worker还是master进程: 'If you want to distinguish between worker and master processes',
  此时应该填写正则: 'At this time, you should fill in the regular expression',
  直接填写名称: 'Directly fill in the name',
  此时默认进程名为: 'At this time, the default process name is',
  可以直接填写: 'You can directly fill in',
  作为进程名: 'as the process name',
  '则进程名为（从cmdline提取）': 'Then the process name is (extracted from cmdline)',
  则匹配结果为: 'Then the matching result is',
  默认取: 'Default to take',
  对应的二进制名称: 'The corresponding binary name.',
  暂无匹配结果: 'No matching results',
  编辑通知对象: 'Edit Notify Target',
  修改通知对象: 'Modify Notify Target',
  通知对象不能为空: 'Notify target cannot be empty',
  暂无选项: 'No options',
<<<<<<< HEAD
  '（找到 {0} 条结果，用时 {1} 毫秒）': '(Found {0} results, took {1} milliseconds)',
=======
  PromQL助手: 'PromQL Helper',
  '指标/PromQL语句': 'Metric/PromQL',
  用户指令: 'User Instruction',
  '请输入指标/PromQL语句': 'Please enter the metric/PromQL statement',
  请输入用户指令: 'Please enter the user instruction',
>>>>>>> ec75b2a3
};<|MERGE_RESOLUTION|>--- conflicted
+++ resolved
@@ -363,13 +363,10 @@
   修改通知对象: 'Modify Notify Target',
   通知对象不能为空: 'Notify target cannot be empty',
   暂无选项: 'No options',
-<<<<<<< HEAD
   '（找到 {0} 条结果，用时 {1} 毫秒）': '(Found {0} results, took {1} milliseconds)',
-=======
   PromQL助手: 'PromQL Helper',
   '指标/PromQL语句': 'Metric/PromQL',
   用户指令: 'User Instruction',
   '请输入指标/PromQL语句': 'Please enter the metric/PromQL statement',
   请输入用户指令: 'Please enter the user instruction',
->>>>>>> ec75b2a3
 };