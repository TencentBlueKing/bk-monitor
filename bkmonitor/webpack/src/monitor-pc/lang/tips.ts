/*
 * Tencent is pleased to support the open source community by making
 * 蓝鲸智云PaaS平台 (BlueKing PaaS) available.
 *
 * Copyright (C) 2021 THL A29 Limited, a Tencent company.  All rights reserved.
 *
 * 蓝鲸智云PaaS平台 (BlueKing PaaS) is licensed under the MIT License.
 *
 * License for 蓝鲸智云PaaS平台 (BlueKing PaaS):
 *
 * ---------------------------------------------------
 * Permission is hereby granted, free of charge, to any person obtaining a copy of this software and associated
 * documentation files (the "Software"), to deal in the Software without restriction, including without limitation
 * the rights to use, copy, modify, merge, publish, distribute, sublicense, and/or sell copies of the Software, and
 * to permit persons to whom the Software is furnished to do so, subject to the following conditions:
 *
 * The above copyright notice and this permission notice shall be included in all copies or substantial portions of
 * the Software.
 *
 * THE SOFTWARE IS PROVIDED "AS IS", WITHOUT WARRANTY OF ANY KIND, EXPRESS OR IMPLIED, INCLUDING BUT NOT LIMITED TO
 * THE WARRANTIES OF MERCHANTABILITY, FITNESS FOR A PARTICULAR PURPOSE AND NONINFRINGEMENT. IN NO EVENT SHALL THE
 * AUTHORS OR COPYRIGHT HOLDERS BE LIABLE FOR ANY CLAIM, DAMAGES OR OTHER LIABILITY, WHETHER IN AN ACTION OF
 * CONTRACT, TORT OR OTHERWISE, ARISING FROM, OUT OF OR IN CONNECTION WITH THE SOFTWARE OR THE USE OR OTHER DEALINGS
 * IN THE SOFTWARE.
 */

// 提示 解释 相关的词条
export default {
  // 规范： 仅首字母大写
  // - Hint Text：提示文本，用于提示用户一些操作技巧或注意事项，例如“按住 Shift 键可以多选”等。
  通过左侧添加查询项: 'Add an query item through the left',
  来自配置平台主机的主维护人: 'Main maintainer of the host from the configuration platform',
  来自配置平台主机的备份维护人: 'Backup maintainer of the host from the configuration platform',
  需要查看历史导入任务详情: 'Need to view details of historical import tasks',
  新建项目将会同步创建蓝盾项目: 'A new project will synchronize the creation of a Blue Ocean project',
  '注意：ip查找索引集依赖节点管理版本>=2.1': 'Note: IP lookup Indices depends on NodeMan version >=2.1',
  '注意：单图中的数据量过多!!!': 'Attention: Too much data in single graph!!!',
  '注意：批量设置会覆盖原有的已选择的告警策略模版配置。':
    'Note: Bulk settings will overwrite the original selected alarm rule template configuration. ',
  '注意：此智能异常检测需要先学习{0}天才会生效，已经学习{1}天啦！':
    'Note: This intelligent anomaly detection needs to learn {0} before it will take effect, and it has been learned for {1} days!',
  可以从配置平台获取相应主机的字段追加到采集的数据里当成维度:
    'The field of the corresponding host can be obtained from the configuration platform and appended to the collected data as a dimension',
  可以从配置平台获取相应服务实例的标签追加到采集的数据里当成维度:
    'The label of the corresponding service instance can be obtained from the configuration platform and added to the collected data as a dimension',
  可以基于不同的数据维度进行告警分派: 'Alarms can be dispatched based on different data dimensions',
  可以对本订阅内容进行修改的人员: 'Personnel who can modify the subscription content',
  可以拖动拨测任务至此: 'You can drag the probe task here',
  可以按集群和模块拓扑进行数据的汇总: 'Data can be aggregated by cluster and module topology',
  可以添加告警即时的发现问题: 'Alarms can be added to detect problems immediately',
  可重复执行: 'Repeatable Execution',
  默认为本业务: 'Default is this business',
  默认展示最近20条: 'The latest 20 items',
  默认策略不允许删除: 'Default rule cannot be deleted',
  该功能暂不可用: 'This Function is Currently Unavailable',
  该操作需要以下权限: 'This operation requires the following permissions',
  '基于以下维度{0}进行判断': 'Judgment based on the following dimensions {0}',
  满足以上条件的拨测节点数: 'Number of probe nodes that meet the above conditions',
  满足以下条件时触发: 'Trigger when the following conditions are met',
  '您没有业务{0}的权限,请联系运维!': 'You do not have permission for business {0}, please contact administrator!',
  '您没有业务{name}的权限': 'You currently do not have permission for the business {name}',
  '您没有业务权限，请先申请！': 'You do not have business permissions, please apply first!',
  '您没有该业务的权限，请先申请!': 'You do not have business permissions, please apply first!',
  '您没有该资源的权限，请先申请!': 'You do not have resource permissions, please apply first!',
  '您没有业务权限，请先联系对应的业务运维同学进行添加!':
    'You do not have business permission, please contact administrator!',
  '您没有该资源的权限，请先申请或联系管理员!':
    'You do not have business permissions, please apply first or contact administrator!',
  您可以按照以下方式优化检索结果: 'You can optimize your search results as follows',
  您可以按照以下方式进行检索: 'You can search as follows',
  您当前想快速体验下平台的功能: "You currently want to quickly experience the platform's functions", // 确定中文位置
  您没有业务: 'You have no business',
  您没有权限导入官方插件: 'You do not have permission to import official plugins',
  您没有该资源的查看权限: 'You do not have permission to view this resource',
  切换将不保存当前内容: 'Switching will not save current content',
  以下为最近24小时分析: 'The following is analysis of the last 24 hours',
  '当前页面暂不支持该功能，如需使用请联系管理员':
    'The current space does not support this function. If you need to use it, please contact the administrator',
  '有关联的{0}个策略，请先删除策略。': '{0} rules are associated, please delete the rules first.',
  '检测到有新版本，点击确定刷新页面': 'A new version is detected, click OK to refresh the page',
  文件已损坏: 'File Corrupted',
  '对该配置编辑,成功{0}台主机,失败{1}台主机': 'Edit configuration, {0} hosts succeeded, {1} hosts failed',
  '对该配置编辑,成功{0}个实例,失败{1}个实例': 'Edit configuration, {0} instances succeeded, {1} instances failed',
  '对该配置增/删目标,成功{0}台主机,失败{1}台主机':
    'adding/deleting targets to this configuration, {0} hosts successfully, {1} hosts failed',
  '对该配置增/删目标,成功{0}个实例,失败{1}个实例':
    'adding/deleting targets to this configuration, {0} instances succeeded, failed{ 1} instances',
  '即将上线，敬请期待': 'Coming soon, stay tuned',
  '组合策略功能暂未开放，敬请期待！': 'The combined rule function is not yet open, please look forward to it!',
  '邮件任务已生成，请一分钟后到邮箱查看': 'The email task has been generated, please check your mailbox in one minute',
  '迁移完成，请确认迁移结果': 'Migration completed, please confirm the migration result',
  '策略迁移完成，请确认迁移结果': 'The rule migration is complete, please confirm the migration result',
  '经过努力，终于拥有了完全属于你自己的插件，加油': 'After hard work, you finally have your own plugin, keep it up',
  '当前数据还未加载完成，如数据长时间未加载出来请查看以下说明。':
    'The current data has not been loaded yet. If the data has not been loaded for a long time, please check the following instructions. ',
  已复制到剪贴板: 'Copied to clipboard',
  该主机已创建节点: 'Node Already Created on Host',
  采集任务已停用: 'Collection task has been disabled',
  '{0}/{1} 条记录中数量排名前 {2} 的数': 'The number ranked {2} in quantity among {0}/{1} records',
  '上次变更，版本号': 'Last Change, Version Number',
  '告警策略配置、处理套餐、告警组、屏蔽等各种配置管理操作':
    'alarm rule, alarm solution, alarm team, mute and other configuration management operations',
  '导入的采集配置和策略配置处于停用状态，需到列表页单独设置后才可以使用！':
    'Imported collection configuration and rule are disabled, and can only be used after setting separately on the list page! ',
  '将回滚本次的所有配置变更和目标机器的内容。回滚只能回滚上一次的状态，并且只能进行一次。':
    'will roll back all configuration changes and the content of the target machine. Rollback can only roll back the last state, and can only be done once.',
  '当前是否有数据源，如果没有请通过{0}和{1}添加': 'If there is currently a data source, if not, add it via {0} and {1}',
  '当前还没有共享集群，请联系平台管理员提供':
    'There is currently no shared cluster, please contact the platform administrator to provide.',
  '授权人的空间权限会影响被授权人，被授权人的权限范围<=授权人的权限范围，请谨慎变更。':
    "The spatial permissions of the authorizer will affect the authorized person. The authorized person's permission range is less than or equal to the authorized person's permission range. Please change it carefully.",
  '提供单点可用率、响应时长、期望响应码等指标':
    'Provides metrics such as single point availability, response time, and expected response code',
  '直接进行{0}，定位到 Trace 详情': 'Directly perform {0}, locate Trace details',
  '自定义上报指标和插件采集指标请勾选映射规则，K8S系统指标可以不勾选。':
    'Please check the mapping rules for custom reporting metrics and plugin collection metrics, and K8s system metrics can not be checked. ', // 确定位置
  '若不同时删除掉，相关联的策略配置则会成为失效策略':
    'if not deleted at the same time, the associated rule will become an invalid rule',
  '该指标需设置期望返回码/期望响应信息后才可选取':
    'This metric can only be selected after setting expected return code/expected response information',
  '该迁移工具用于协助Prometheus的grafana仪表盘、告警策略迁移，具备promql转换能力。':
    "This migration tool is used to assist Prometheus's grafana dashboard and alarm rule migration. Capable of promql conversion. ",
  '通过目标{0}，找到日志检索集可以进行检索': 'Find log search sets through target {0} for searching',
  优化查询语句: 'Optimize query statements',
  关联多个策略判断: 'Associated with multiple rule judgments',
  删除相关联的策略配置: 'Delete associated alert rules',
  双引号匹配完整字符串: 'Double quotes match full string',
  可输入SQL语句进行快速查询: 'SQL statements can be entered for quick queries',
  同时删除相关联的策略配置: 'Also delete related alert rules',
  '{0}秒后将自动跳转至{1}': 'After {0} seconds, it will automatically jump to {1}',
  在下方自定义添加或: 'Customize Adding Below or',
  基于数据源提供默认的数据可视化: 'Provides default data visualization based on data source',
  '如有其他问题,可选择:': 'If you have other questions, you can choose:',
  带字段全文检索更高效: 'Full-text search with fields is more efficient',
  '磁盘空间使用率超80%': 'Disk space utilization rate > 80%',
  '应用内存使用率超80%': 'Application memory usage > 80%',
  'CPU使用率超80%': 'CPU usage > 80%',
  当前还没有业务独享集群: 'There is currently no business exclusive cluster',
  拖拽到此处上传或点击上传: 'Drag and drop here to upload or click to upload',
  '数据格式需遵循{0},如下': 'The data format needs to follow {0}, as follows',
  本次下发覆盖: 'This Issuance Overwrites',
  监控项为策略配置: 'Monitoring items are alert rules',
  '空间数量指个人有权限的空间数量，包含业务、研发项目、容器项目、蓝鲸应用四种类型':
    'The number of spaces refers to the number of spaces that an individual has permission to use, including business, R&D projects, container projects, and Blue Whale applications',
  联系系统管理员升级至最新版本: 'Contact the system administrator to upgrade to the latest version',
  调整关键词: 'Adjusting keywords',
  配置管理业务: 'Configuration management business',
  修改或删除分类请: 'To modify or delete the classification, please',
  当前: 'Current',
  '除了通知套餐外其他都是可以设置套餐的敏感度，通知套餐基于不同的敏感度可以配置不同的通知方式。':
    'In addition to the notification solution, the sensitivity can be set, and the notification solution can be configured with different notification methods based on different sensitivities. ',
  '电话通知的拨打顺序是按通知对象顺序依次拨打。注意用户组内无法保证顺序。':
    "The telephone notification's dialing sequence is based on the order of the notification recipients. Please note that the order cannot be guaranteed within a user group.",
  编辑指标或维度存在风险: 'There are risks in editing metrics or dimensions',
  '异常分值范围从0～1，越大越异常': 'The abnormal score ranges from 0 to 1, the greater the abnormality',
  检查应用选择是否正确: 'Check that the application selection is correct',
  智能检测一切正常: 'Intelligent detection is normal',
  '当前空间暂不支持该功能，如需使用请联系管理员':
    'The current space does not support this function. If you need to use it, please contact the administrator',
  当前无异常事件: 'Currently no abnormal events',
  '异常事件获取来源\n1. events.attributes.exception_stacktrace 字段\n2. status.message 字段':
    'Abnormal event acquisition source\n1. events.attributes.exception_stacktrace field\n2. status.message field',
  '已折叠 {count} 个相同"Service + Span name + status"的 Span':
    "Collapsed {count} Spans with the same 'Service+Span name+status'",
  '处理套餐中使用了电话语音通知，拨打的顺序是按通知对象顺序依次拨打，用户组内无法保证顺序':
    'Telephone voice notifications were used in the processing of the package, and the order of calls is based on the order of the notification objects. The order cannot be guaranteed within the user group',
  '不监控，就是不进行告警策略判断。可在{0}进行设置。':
    'Not monitoring means not judging the alarm strategy. Can be set in {0}.',
  '目前仅支持{0}切换PromQL': 'Currently, only {0} is supported to switch PromQL',
  '只有停用的指标不会进行采集。': 'Only deactivated indicators will not be collected.',
  '只有启用的指标才会进行采集。': 'Only enabled indicators will be collected.',
  '此项为规则匹配结果，不可移动': 'This item is a rule matching result and cannot be moved',
  安装了eBPF的采集服务就可以展示eBPF相关的数据:
    'eBPF-related data can be displayed after installing the eBPF collection service',
  '通过Span信息推断出DB、中间件、第三方等服务':
    'Infer services such as DB, middleware, and third parties through Span information',
  对比的TraceID相同: 'The compared TraceID is the same',
  '打开后，除了采集启用的指标还会采集未来新增的指标。':
    'After opening, in addition to collecting enabled indicators, future new indicators will also be collected.',
  '因为当前是旧的存储模式，开启采集新增指标后会切换成新的存储模式，旧的历史数据会丢失，请确认是否继续。':
    'Because the current storage mode is old, after enabling the collection of new indicators, it will switch to the new storage mode, and the old historical data will be lost. Please confirm whether to continue.',
  '添加新的屏蔽范围将会覆盖之前的屏蔽内容，确定覆盖？':
    'Adding a new blocking range will overwrite the previous blocked content, are you sure to proceed?',
  '批量粘贴请使用;进行分隔': 'Please use bulk pasting; Separate',
  '本空间屏蔽: 屏蔽告警中包含该空间的所有通知':
    'Local space mask: Mask all notifications that contain this space in an alarm',
  '数值越大，优先级越高，完全相同的一条数据检测到异常时以优先级高的策略为主。':
    'The larger the value, the higher the priority. When an abnormality is detected in the same piece of data, the strategy with the higher priority will be used.',
  排在前面的规则优先级高: 'The rule that comes first has a high priority',
  '时间段冲突，优先执行节假日排班': 'Time conflict, priority for the implementation of the holiday schedule',
  主机当前状态: 'Host current status',
  可对当前采集内容进行检索: 'The current collection can be retrieved',
  去检索: 'To retrieve',
  '当前维度未选择目标IP与云区域ID，会导致监控目标选择无法生效':
    'The current dimension does not select the IP target and Cloud Region ID, which will cause the monitoring target selection to fail',
  存在关联的告警组: 'There is an associated alarm group',
  已选: 'selected',
  设置展示类型: 'Set display type',
  取消反馈根因: 'Cancel feedback root cause',
  反馈根因: 'Feedback root cause',
  '共 {slot0} 条边': 'There are {slot0} edges',
  '共 {slot0} 个 {type}节点': 'There are {slot0} {type} nodes in total',
  '共 {slot0} 个 {type}节点，其中 {slot1} 个异常':
    'There are {slot0} {type} nodes in total, of which {slot1} are abnormal.',
  '10分钟内无数据': 'No data within 10 minutes',
  '直接进行 精准查询，定位到 Trace 详情': 'Directly perform precise queries and locate Trace details',
  '可以切换到 范围查询，根据条件筛选 Trace': 'You can switch to range query, filter Trace according to conditions',
  点击上传或将文件拖到此处: 'Click to upload or drag the file here',
  '文件解析可能耗费较长时间，可先选择已解析文件查看':
    'File parsing may take a long time, you can select the parsed file first to view',
  请上传文件后查看: 'Please upload the file and view it after that',
  'tips-采集状态': 'Collection Status',
  '已成功发送 {0} 个内部用户': '{0} internal users successfully sent',
  '已成功发送 {0} 个外部邮件': '{0} external messages sent successfully',
  '已成功发送 {0} 个企业微信群': '{0} enterprise WeChat groups sent successfully',
  '已成功发送 {0} 个，失败 {1} 个内部用户': '{0} successfully sent, {1} failed internal users',
  '已成功发送 {0} 个，失败 {1} 个外部邮件': '{0} successfully sent, {1} failed external messages',
  '已成功发送 {0} 个，失败 {1} 个企业微信群': '{0} successfully sent, {1} failed enterprise WeChat groups',
  '当前已存在相同索引集的订阅 {btn} ，请确认是否要创建新订阅或是直接修改已有订阅内容？':
    'There is currently a subscription {btn} for the same index set. Please confirm whether you want to create a new subscription or directly modify the existing subscription content?',
  请输入搜索条件: 'Please enter the search condition',
  确定重新发送给以下用户: 'Confirm to resend to the following users:',
  确定重新发送给以下邮件: 'Confirm to resend to the following emails:',
  确定重新发送给以下企业微信群: 'Confirm to resend to the following enterprise WeChat groups:',
  确定重新发送给以下失败用户: 'Confirm to resend to the following failed users:',
  确定重新发送给以下失败邮件: 'Confirm to resend to the following failed emails:',
  确定重新发送给以下失败企业微信群: 'Confirm to resend to the following failed enterprise WeChat groups:',
  必需为正整数: 'Must be a positive integer',
  请至少选择一种订阅方式: 'Please select at least one subscription method',
  请选择: 'please choose',
  主动订阅: 'Actively subscribe',
  他人订阅: 'Others subscribe',
  内部邮件不可为空: 'Internal email cannot be empty',
  外部邮件不可为空: 'External email cannot be empty',
  企业微信群不可为空: 'Enterprise WeChat group cannot be empty',
  '是否发送给自己?': 'Send to yourself?',
  更新人: 'Updater',
  更新时间: 'Update time',
  '输入自定义小时，按 Enter 确认': 'Enter custom hours and press Enter to confirm',
  '有效期内，订阅任务将正常发送；超出有效期，则任务失效，停止发送。':
    'Within the validity period, the subscription task will be sent normally; beyond the validity period, the task will become invalid and the sending will stop.',
  当前日志查询时间范围不支持静态区间: 'The current log query time range does not support static intervals.',
  '开启中，请耐心等待...': 'Opening, please wait patiently...',
  '该服务所在 APM 应用未开启 Profiling 功能':
    'The APM application where this service is located does not have the profiling function enabled.',
  '已开启 Profiling 功能，请参考接入指引进行数据上报':
    'The Profiling has been turned on, please refer to the access guide for data reporting.',
  显示完整信息: 'Show full information',
  '注意，该功能会调实际套餐去执行，请确认测试变量后再进行测试执行。':
    'Note that this feature will execute the actual package, please confirm the test variable before testing execution.',
  请确认是否导出: 'Please confirm whether to export',
  '导出Yaml功能用于 As Code，如需进行策略导入导出，请前往{0}进行操作':
    'The export YAML function is used for As Code. If you need to import and export policies, please go to {0} to perform operations.',
  // 故障
  节点图例: 'Node Legend',
  标签图例: 'Tag Legend',
  反馈的根因: 'Feedback Root',
  边图例: 'Edge Legend',
  从属关系: 'Subordinate',
  调用关系: 'Call',
  故障传播: 'Incident Spread',
  显示图例: 'Show Legend',
  显示小地图: 'Show Mini Map',
  重置比例: 'Reset Scale',
  自动聚合: 'Auto',
  不聚合: 'No',
  聚合异常: 'Error ',
  查看资源: 'View Resource',
  查看从属: 'View Dependencies',
  反馈新根因: 'New Feedback',
  所属业务: 'Business',
  '已恢复 / 已解决 / 已失效告警': 'Recovered / Resolved / Expired Alerts',
  包含告警: 'Alarm',
  '等共 {slot0} 个同类告警': 'And {slot0} Same Alerts',

  // 故障
  搜索数据为空: 'No search results',
  已展开全部: 'All items expanded',
  名称重复: 'Name duplication',
  '请输入请求 URL': 'Enter request URL',
  对象筛选: 'Space filter',
  '标题 A-Z': 'Name A-Z',
  暂无其他告警负责人: 'No other alarm responsible person',
  '当前数据还未加载完成，如数据长时间未加载出来可{0}':
    'The current data has not been loaded yet. If the data has not been loaded for a long time, {0}',
  '默认取URL中的URI进行统计，实际生产中有很多将ID应用到URI中，所以需要通过手动设置将同一类URI进行归类统计。 如： /user/{ID}/index.html':
    'By default, the URI in the URL is taken for statistics. In actual production, many IDs are applied to the URI, so it is necessary to manually set and classify the same type of URI for statistics. For example:/user/{ID}/index.com',
  选择任一图并点选所需对比时间和参照时间:
    'Select any graph and click on the desired comparison time and reference time',
  '在“故障处理”展开折叠告警拓扑，会对应展开收起时序图块；在“故障流转”点击事件，会高亮对应的时间节点。':
    'Expanding the folded alarm topology in "Incident Handling" will expand and collapse the timing diagram accordingly; clicking an event in "Incident Flow" will highlight the corresponding time node.',
  '故障内的告警：共': 'Alarm in Incident: ',
  个: ' in total',
  请选择非接口节点: 'Please select a non-interface node',
  请选择节点: 'Please select a node',
  接口概览: 'Interface Overview',
  烦躁: 'be agitated',
  可容忍: 'tolerableness',
  满意: 'satisfaction',
  日志数: 'Log count',
  可通过关联另一个应用来实现不同应用间调用问题的定位:
    'You can locate the call problem between different applications by associating another application.',
  暂无匹配: 'No match found',
  右键更多操作: 'Right-click for more actions',
  在节点右键进行更多操作: 'Right-click on the node for more actions',
<<<<<<< HEAD
  指标数据未开启: 'Metric data is not enabled',
  日志数据未开启: 'Log data is not enabled',
  调用链数据未开启: 'Trace data is not enabled',
  性能分析数据未开启: 'Profiling data is not enabled',
=======
  '前往{0}查看相关数据': 'Go to {0} to view related data',
>>>>>>> f2d2c0b3
};<|MERGE_RESOLUTION|>--- conflicted
+++ resolved
@@ -303,12 +303,9 @@
   暂无匹配: 'No match found',
   右键更多操作: 'Right-click for more actions',
   在节点右键进行更多操作: 'Right-click on the node for more actions',
-<<<<<<< HEAD
   指标数据未开启: 'Metric data is not enabled',
   日志数据未开启: 'Log data is not enabled',
   调用链数据未开启: 'Trace data is not enabled',
   性能分析数据未开启: 'Profiling data is not enabled',
-=======
   '前往{0}查看相关数据': 'Go to {0} to view related data',
->>>>>>> f2d2c0b3
 };