/*
 * Tencent is pleased to support the open source community by making
 * 蓝鲸智云PaaS平台 (BlueKing PaaS) available.
 *
 * Copyright (C) 2021 THL A29 Limited, a Tencent company.  All rights reserved.
 *
 * 蓝鲸智云PaaS平台 (BlueKing PaaS) is licensed under the MIT License.
 *
 * License for 蓝鲸智云PaaS平台 (BlueKing PaaS):
 *
 * ---------------------------------------------------
 * Permission is hereby granted, free of charge, to any person obtaining a copy of this software and associated
 * documentation files (the "Software"), to deal in the Software without restriction, including without limitation
 * the rights to use, copy, modify, merge, publish, distribute, sublicense, and/or sell copies of the Software, and
 * to permit persons to whom the Software is furnished to do so, subject to the following conditions:
 *
 * The above copyright notice and this permission notice shall be included in all copies or substantial portions of
 * the Software.
 *
 * THE SOFTWARE IS PROVIDED "AS IS", WITHOUT WARRANTY OF ANY KIND, EXPRESS OR IMPLIED, INCLUDING BUT NOT LIMITED TO
 * THE WARRANTIES OF MERCHANTABILITY, FITNESS FOR A PARTICULAR PURPOSE AND NONINFRINGEMENT. IN NO EVENT SHALL THE
 * AUTHORS OR COPYRIGHT HOLDERS BE LIABLE FOR ANY CLAIM, DAMAGES OR OTHER LIABILITY, WHETHER IN AN ACTION OF
 * CONTRACT, TORT OR OTHERWISE, ARISING FROM, OUT OF OR IN CONNECTION WITH THE SOFTWARE OR THE USE OR OTHER DEALINGS
 * IN THE SOFTWARE.
 */

// 提示 解释 相关的词条
export default {
  // 规范： 仅首字母大写
  // - Hint Text：提示文本，用于提示用户一些操作技巧或注意事项，例如“按住 Shift 键可以多选”等。
  通过左侧添加查询项: 'Add an query item through the left',
  来自配置平台主机的主维护人: 'Main maintainer of the host from the configuration platform',
  来自配置平台主机的备份维护人: 'Backup maintainer of the host from the configuration platform',
  需要查看历史导入任务详情: 'Need to view details of historical import tasks',
  新建项目将会同步创建蓝盾项目: 'A new project will synchronize the creation of a Blue Ocean project',
  '注意：ip查找索引集依赖节点管理版本>=2.1': 'Note: IP lookup Indices depends on NodeMan version >=2.1',
  '注意：单图中的数据量过多!!!': 'Attention: Too much data in single graph!!!',
  '注意：批量设置会覆盖原有的已选择的告警策略模版配置。':
    'Note: Bulk settings will overwrite the original selected alarm rule template configuration. ',
  '注意：此智能异常检测需要先学习{0}天才会生效，已经学习{1}天啦！':
    'Note: This intelligent anomaly detection needs to learn {0} before it will take effect, and it has been learned for {1} days!',
  可以从配置平台获取相应主机的字段追加到采集的数据里当成维度:
    'The field of the corresponding host can be obtained from the configuration platform and appended to the collected data as a dimension',
  可以从配置平台获取相应服务实例的标签追加到采集的数据里当成维度:
    'The label of the corresponding service instance can be obtained from the configuration platform and added to the collected data as a dimension',
  可以基于不同的数据维度进行告警分派: 'Alarms can be dispatched based on different data dimensions',
  可以对本订阅内容进行修改的人员: 'Personnel who can modify the subscription content',
  可以拖动拨测任务至此: 'You can drag the probe task here',
  可以按集群和模块拓扑进行数据的汇总: 'Data can be aggregated by cluster and module topology',
  可以添加告警即时的发现问题: 'Alarms can be added to detect problems immediately',
  可重复执行: 'Repeatable Execution',
  默认为本业务: 'Default is this business',
  默认展示最近20条: 'The latest 20 items',
  默认策略不允许删除: 'Default rule cannot be deleted',
  该功能暂不可用: 'This Function is Currently Unavailable',
  该操作需要以下权限: 'This operation requires the following permissions',
  '基于以下维度{0}进行判断': 'Judgment based on the following dimensions {0}',
  满足以上条件的拨测节点数: 'Number of probe nodes that meet the above conditions',
  满足以下条件时触发: 'Trigger when the following conditions are met',
  '您没有业务{0}的权限,请联系运维!': 'You do not have permission for business {0}, please contact administrator!',
  '您没有业务{name}的权限': 'You currently do not have permission for the business {name}',
  '您没有业务权限，请先申请！': 'You do not have business permissions, please apply first!',
  '您没有该业务的权限，请先申请!': 'You do not have business permissions, please apply first!',
  '您没有该资源的权限，请先申请!': 'You do not have resource permissions, please apply first!',
  '您没有业务权限，请先联系对应的业务运维同学进行添加!':
    'You do not have business permission, please contact administrator!',
  '您没有该资源的权限，请先申请或联系管理员!':
    'You do not have business permissions, please apply first or contact administrator!',
  您可以按照以下方式优化检索结果: 'You can optimize your search results as follows',
  您可以按照以下方式进行检索: 'You can search as follows',
  您当前想快速体验下平台的功能: "You currently want to quickly experience the platform's functions", // 确定中文位置
  您没有业务: 'You have no business',
  您没有权限导入官方插件: 'You do not have permission to import official plugins',
  您没有该资源的查看权限: 'You do not have permission to view this resource',
  切换将不保存当前内容: 'Switching will not save current content',
  以下为最近24小时分析: 'The following is analysis of the last 24 hours',
  '当前页面暂不支持该功能，如需使用请联系管理员':
    'The current space does not support this function. If you need to use it, please contact the administrator',
  '有关联的{0}个策略，请先删除策略。': '{0} rules are associated, please delete the rules first.',
  '检测到有新版本，点击确定刷新页面': 'A new version is detected, click OK to refresh the page',
  文件已损坏: 'File Corrupted',
  '对该配置编辑,成功{0}台主机,失败{1}台主机': 'Edit configuration, {0} hosts succeeded, {1} hosts failed',
  '对该配置编辑,成功{0}个实例,失败{1}个实例': 'Edit configuration, {0} instances succeeded, {1} instances failed',
  '对该配置增/删目标,成功{0}台主机,失败{1}台主机':
    'adding/deleting targets to this configuration, {0} hosts successfully, {1} hosts failed',
  '对该配置增/删目标,成功{0}个实例,失败{1}个实例':
    'adding/deleting targets to this configuration, {0} instances succeeded, failed{ 1} instances',
  '即将上线，敬请期待': 'Coming soon, stay tuned',
  '组合策略功能暂未开放，敬请期待！': 'The combined rule function is not yet open, please look forward to it!',
  '邮件任务已生成，请一分钟后到邮箱查看': 'The email task has been generated, please check your mailbox in one minute',
  '迁移完成，请确认迁移结果': 'Migration completed, please confirm the migration result',
  '策略迁移完成，请确认迁移结果': 'The rule migration is complete, please confirm the migration result',
  '经过努力，终于拥有了完全属于你自己的插件，加油': 'After hard work, you finally have your own plugin, keep it up',
  '当前数据还未加载完成，如数据长时间未加载出来请查看以下说明。':
    'The current data has not been loaded yet. If the data has not been loaded for a long time, please check the following instructions. ',
  已复制到剪贴板: 'Copied to clipboard',
  该主机已创建节点: 'Node Already Created on Host',
  采集任务已停用: 'Collection task has been disabled',
  '{0}/{1} 条记录中数量排名前 {2} 的数': 'The number ranked {2} in quantity among {0}/{1} records',
  '上次变更，版本号': 'Last Change, Version Number',
  '告警策略配置、处理套餐、告警组、屏蔽等各种配置管理操作':
    'alarm rule, alarm solution, alarm team, mute and other configuration management operations',
  '导入的采集配置和策略配置处于停用状态，需到列表页单独设置后才可以使用！':
    'Imported collection configuration and rule are disabled, and can only be used after setting separately on the list page! ',
  '将回滚本次的所有配置变更和目标机器的内容。回滚只能回滚上一次的状态，并且只能进行一次。':
    'will roll back all configuration changes and the content of the target machine. Rollback can only roll back the last state, and can only be done once.',
  '当前是否有数据源，如果没有请通过{0}和{1}添加': 'If there is currently a data source, if not, add it via {0} and {1}',
  '当前还没有共享集群，请联系平台管理员提供':
    'There is currently no shared cluster, please contact the platform administrator to provide.',
  '授权人的空间权限会影响被授权人，被授权人的权限范围<=授权人的权限范围，请谨慎变更。':
    "The spatial permissions of the authorizer will affect the authorized person. The authorized person's permission range is less than or equal to the authorized person's permission range. Please change it carefully.",
  '提供单点可用率、响应时长、期望响应码等指标':
    'Provides metrics such as single point availability, response time, and expected response code',
  '直接进行{0}，定位到 Trace 详情': 'Directly perform {0}, locate Trace details',
  '自定义上报指标和插件采集指标请勾选映射规则，K8S系统指标可以不勾选。':
    'Please check the mapping rules for custom reporting metrics and plug-in collection metrics, and K8s system metrics can not be checked. ', // 确定位置
  '若不同时删除掉，相关联的策略配置则会成为失效策略':
    'if not deleted at the same time, the associated rule will become an invalid rule',
  '该指标需设置期望返回码/期望响应信息后才可选取':
    'This metric can only be selected after setting expected return code/expected response information',
  '该迁移工具用于协助Prometheus的grafana仪表盘、告警策略迁移，具备promql转换能力。':
    "This migration tool is used to assist Prometheus's grafana dashboard and alarm rule migration. Capable of promql conversion. ",
  '通过目标{0}，找到日志检索集可以进行检索': 'Find log search sets through target {0} for searching',
  优化查询语句: 'Optimize query statements',
  关联多个策略判断: 'Associated with multiple rule judgments',
  删除相关联的策略配置: 'Delete associated alert rules',
  双引号匹配完整字符串: 'Double quotes match full string',
  可输入SQL语句进行快速查询: 'SQL statements can be entered for quick queries',
  同时删除相关联的策略配置: 'Also delete related alert rules',
  '{0}秒后将自动跳转至{1}': 'After {0} seconds, it will automatically jump to {1}',
  在下方自定义添加或: 'Customize Adding Below or',
  基于数据源提供默认的数据可视化: 'Provides default data visualization based on data source',
  '如有其他问题,可选择:': 'If you have other questions, you can choose:',
  带字段全文检索更高效: 'Full-text search with fields is more efficient',
  '磁盘空间使用率超80%': 'Disk space utilization rate > 80%',
  '应用内存使用率超80%': 'Application memory usage > 80%',
  'CPU使用率超80%': 'CPU usage > 80%',
  当前还没有业务独享集群: 'There is currently no business exclusive cluster',
  拖拽到此处上传或点击上传: 'Drag and drop here to upload or click to upload',
  '数据格式需遵循{0},如下': 'The data format needs to follow {0}, as follows',
  本次下发覆盖: 'This Issuance Overwrites',
  监控项为策略配置: 'Monitoring items are alert rules',
  空间数量指个人有权限的空间数量:
    'The number of spaces refers to the number of spaces that an individual has access to',
  联系系统管理员升级至最新版本: 'Contact the system administrator to upgrade to the latest version',
  调整关键词: 'Adjusting keywords',
  配置管理业务: 'Configuration management business',
  修改或删除分类请: 'To modify or delete the classification, please',
  当前: 'Current',
  '除了通知套餐外其他都是可以设置套餐的敏感度，通知套餐基于不同的敏感度可以配置不同的通知方式。':
    'In addition to the notification solution, the sensitivity can be set, and the notification solution can be configured with different notification methods based on different sensitivities. ',
  '电话通知的拨打顺序是按通知对象顺序依次拨打。注意用户组内无法保证顺序。':
    "The telephone notification's dialing sequence is based on the order of the notification recipients. Please note that the order cannot be guaranteed within a user group.",
  编辑指标或维度存在风险: 'There are risks in editing metrics or dimensions',
  '异常分值范围从0～1，越大越异常': 'The abnormal score ranges from 0 to 1, the greater the abnormality',
  检查应用选择是否正确: 'Check that the application selection is correct',
  智能检测一切正常: 'Intelligent detection is normal',
  '当前空间暂不支持该功能，如需使用请联系管理员':
    'The current space does not support this function. If you need to use it, please contact the administrator',
  当前无异常事件: 'Currently no abnormal events',
  '异常事件获取来源\n1. events.attributes.exception_stacktrace 字段\n2. status.message 字段':
    'Abnormal event acquisition source\n1. events.attributes.exception_stacktrace field\n2. status.message field',
  '已折叠 {count} 个相同"Service + Span name + status"的 Span':
    "Collapsed {count} Spans with the same 'Service+Span name+status'",
  '处理套餐中使用了电话语音通知，拨打的顺序是按通知对象顺序依次拨打，用户组内无法保证顺序':
    'Telephone voice notifications were used in the processing of the package, and the order of calls is based on the order of the notification objects. The order cannot be guaranteed within the user group',
  '不监控，就是不进行告警策略判断。可在{0}进行设置。':
    'Not monitoring means not judging the alarm strategy. Can be set in {0}.',
  '目前仅支持{0}切换PromQL': 'Currently, only {0} is supported to switch PromQL',
  '只有停用的指标不会进行采集。': 'Only deactivated indicators will not be collected.',
  '只有启用的指标才会进行采集。': 'Only enabled indicators will be collected.',
  '此项为规则匹配结果，不可移动': 'This item is a rule matching result and cannot be moved',
  安装了eBPF的采集服务就可以展示eBPF相关的数据:
    'eBPF-related data can be displayed after installing the eBPF collection service',
  '通过Span信息推断出DB、中间件、第三方等服务':
    'Infer services such as DB, middleware, and third parties through Span information',
  对比的TraceID相同: 'The compared TraceID is the same',
  '打开后，除了采集启用的指标还会采集未来新增的指标。':
    'After opening, in addition to collecting enabled indicators, future new indicators will also be collected.',
  '因为当前是旧的存储模式，开启采集新增指标后会切换成新的存储模式，旧的历史数据会丢失，请确认是否继续。':
    'Because the current storage mode is old, after enabling the collection of new indicators, it will switch to the new storage mode, and the old historical data will be lost. Please confirm whether to continue.',
  '添加新的屏蔽范围将会覆盖之前的屏蔽内容，确定覆盖？':
    'Adding a new blocking range will overwrite the previous blocked content, are you sure to proceed?',
  '批量粘贴请使用;进行分隔': 'Please use bulk pasting; Separate',
  '本空间屏蔽: 屏蔽告警中包含该空间的所有通知':
    'Local space mask: Mask all notifications that contain this space in an alarm',
  '数值越大，优先级越高，完全相同的一条数据检测到异常时以优先级高的策略为主。':
    'The larger the value, the higher the priority. When an abnormality is detected in the same piece of data, the strategy with the higher priority will be used.',
  主机当前状态: 'Host current status',
  '当前维度未选择目标IP与云区域ID，会导致监控目标选择无法生效':
    'The current dimension does not select the IP target and Cloud Region ID, which will cause the monitoring target selection to fail',
<<<<<<< HEAD
  '已成功发送 {0} 个内部用户': '{0} internal users successfully sent',
  '已成功发送 {0} 个外部邮件': '{0} external messages sent successfully',
  '已成功发送 {0} 个企业微信机器人': '{0} enterprise WeChat robots have been sent successfully',
  '已成功发送 {0} 个，失败 {1} 个内部用户': '{0} successfully sent, {1} failed internal users',
  '已成功发送 {0} 个，失败 {1} 个外部邮件': '{0} successfully sent, {1} failed external messages',
  '已成功发送 {0} 个，失败 {1} 个企业微信机器人':
    '{0} have been sent successfully, {1} enterprise WeChat robots have failed',
  '当前已存在相同索引集的订阅 {0} ，请确认是否要创建新订阅或是直接修改已有订阅内容？':
    'There is currently a subscription {0} for the same index set. Please confirm whether you want to create a new subscription or directly modify the existing subscription content?'
=======
  'tips-采集状态': 'Collection Status'
>>>>>>> 7675262f
};<|MERGE_RESOLUTION|>--- conflicted
+++ resolved
@@ -189,7 +189,7 @@
   主机当前状态: 'Host current status',
   '当前维度未选择目标IP与云区域ID，会导致监控目标选择无法生效':
     'The current dimension does not select the IP target and Cloud Region ID, which will cause the monitoring target selection to fail',
-<<<<<<< HEAD
+  'tips-采集状态': 'Collection Status',
   '已成功发送 {0} 个内部用户': '{0} internal users successfully sent',
   '已成功发送 {0} 个外部邮件': '{0} external messages sent successfully',
   '已成功发送 {0} 个企业微信机器人': '{0} enterprise WeChat robots have been sent successfully',
@@ -199,7 +199,4 @@
     '{0} have been sent successfully, {1} enterprise WeChat robots have failed',
   '当前已存在相同索引集的订阅 {0} ，请确认是否要创建新订阅或是直接修改已有订阅内容？':
     'There is currently a subscription {0} for the same index set. Please confirm whether you want to create a new subscription or directly modify the existing subscription content?'
-=======
-  'tips-采集状态': 'Collection Status'
->>>>>>> 7675262f
 };