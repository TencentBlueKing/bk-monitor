/*
 * Tencent is pleased to support the open source community by making
 * 蓝鲸智云PaaS平台 (BlueKing PaaS) available.
 *
 * Copyright (C) 2021 THL A29 Limited, a Tencent company.  All rights reserved.
 *
 * 蓝鲸智云PaaS平台 (BlueKing PaaS) is licensed under the MIT License.
 *
 * License for 蓝鲸智云PaaS平台 (BlueKing PaaS):
 *
 * ---------------------------------------------------
 * Permission is hereby granted, free of charge, to any person obtaining a copy of this software and associated
 * documentation files (the "Software"), to deal in the Software without restriction, including without limitation
 * the rights to use, copy, modify, merge, publish, distribute, sublicense, and/or sell copies of the Software, and
 * to permit persons to whom the Software is furnished to do so, subject to the following conditions:
 *
 * The above copyright notice and this permission notice shall be included in all copies or substantial portions of
 * the Software.
 *
 * THE SOFTWARE IS PROVIDED "AS IS", WITHOUT WARRANTY OF ANY KIND, EXPRESS OR IMPLIED, INCLUDING BUT NOT LIMITED TO
 * THE WARRANTIES OF MERCHANTABILITY, FITNESS FOR A PARTICULAR PURPOSE AND NONINFRINGEMENT. IN NO EVENT SHALL THE
 * AUTHORS OR COPYRIGHT HOLDERS BE LIABLE FOR ANY CLAIM, DAMAGES OR OTHER LIABILITY, WHETHER IN AN ACTION OF
 * CONTRACT, TORT OR OTHERWISE, ARISING FROM, OUT OF OR IN CONNECTION WITH THE SOFTWARE OR THE USE OR OTHER DEALINGS
 * IN THE SOFTWARE.
 */

// 提示 解释 相关的词条
export default {
  // 规范： 仅首字母大写
  // - Hint Text：提示文本，用于提示用户一些操作技巧或注意事项，例如“按住 Shift 键可以多选”等。
  通过左侧添加查询项: 'Add an query item through the left',
  来自配置平台主机的主维护人: 'Main maintainer of the host from the configuration platform',
  来自配置平台主机的备份维护人: 'Backup maintainer of the host from the configuration platform',
  需要查看历史导入任务详情: 'Need to view details of historical import tasks',
  新建项目将会同步创建蓝盾项目: 'A new project will synchronize the creation of a Blue Ocean project',
  '注意：ip查找索引集依赖节点管理版本>=2.1': 'Note: IP lookup Indices depends on NodeMan version >=2.1',
  '注意：单图中的数据量过多!!!': 'Attention: Too much data in single graph!!!',
  '注意：批量设置会覆盖原有的已选择的告警策略模版配置。':
    'Note: Bulk settings will overwrite the original selected alarm rule template configuration. ',
  '注意：此智能异常检测需要先学习{0}天才会生效，已经学习{1}天啦！':
    'Note: This intelligent anomaly detection needs to learn {0} before it will take effect, and it has been learned for {1} days!',
  可以从配置平台获取相应主机的字段追加到采集的数据里当成维度:
    'The field of the corresponding host can be obtained from the configuration platform and appended to the collected data as a dimension',
  指定需要注入维度的值: 'Specify the value to be injected as a dimension',
  可以从配置平台获取相应服务实例的标签追加到采集的数据里当成维度:
    'The label of the corresponding service instance can be obtained from the configuration platform and added to the collected data as a dimension',
  可以基于不同的数据维度进行告警分派: 'Alarms can be dispatched based on different data dimensions',
  可以对本订阅内容进行修改的人员: 'Personnel who can modify the subscription content',
  可以拖动拨测任务至此: 'You can drag the probe task here',
  可以按集群和模块拓扑进行数据的汇总: 'Data can be aggregated by cluster and module topology',
  可以添加告警即时的发现问题: 'Alarms can be added to detect problems immediately',
  可重复执行: 'Repeatable Execution',
  默认为本业务: 'Default is this business',
  默认展示最近20条: 'The latest 20 items',
  默认策略不允许删除: 'Default rule cannot be deleted',
  该功能暂不可用: 'This Function is Currently Unavailable',
  该操作需要以下权限: 'This operation requires the following permissions',
  '基于以下维度{0}进行判断': 'Judgment based on the following dimensions {0}',
  满足以上条件的拨测节点数: 'Number of probe nodes that meet the above conditions',
  满足以下条件时触发: 'Trigger when the following conditions are met',
  '您没有业务{0}的权限,请联系运维!': 'You do not have permission for business {0}, please contact administrator!',
  '您没有业务{name}的权限': 'You currently do not have permission for the business {name}',
  '您没有业务权限，请先申请！': 'You do not have business permissions, please apply first!',
  '您没有该业务的权限，请先申请!': 'You do not have business permissions, please apply first!',
  '您没有该资源的权限，请先申请!': 'You do not have resource permissions, please apply first!',
  '您没有业务权限，请先联系对应的业务运维同学进行添加!':
    'You do not have business permission, please contact administrator!',
  '您没有该资源的权限，请先申请或联系管理员!':
    'You do not have business permissions, please apply first or contact administrator!',
  您可以按照以下方式优化检索结果: 'You can optimize your search results as follows',
  您可以按照以下方式进行检索: 'You can search as follows',
  您当前想快速体验下平台的功能: "You currently want to quickly experience the platform's functions", // 确定中文位置
  您没有业务: 'You have no business',
  您没有权限导入官方插件: 'You do not have permission to import official plugins',
  您没有该资源的查看权限: 'You do not have permission to view this resource',
  切换将不保存当前内容: 'Switching will not save current content',
  以下为最近24小时分析: 'The following is analysis of the last 24 hours',
  '当前页面暂不支持该功能，如需使用请联系管理员':
    'The current space does not support this function. If you need to use it, please contact the administrator',
  '有关联的{0}个策略，请先删除策略。': '{0} rules are associated, please delete the rules first.',
  '检测到有新版本，点击确定刷新页面': 'A new version is detected, click OK to refresh the page',
  文件已损坏: 'File Corrupted',
  '对该配置编辑,成功{0}台主机,失败{1}台主机': 'Edit configuration, {0} hosts succeeded, {1} hosts failed',
  '对该配置编辑,成功{0}个实例,失败{1}个实例': 'Edit configuration, {0} instances succeeded, {1} instances failed',
  '对该配置增/删目标,成功{0}台主机,失败{1}台主机':
    'adding/deleting targets to this configuration, {0} hosts successfully, {1} hosts failed',
  '对该配置增/删目标,成功{0}个实例,失败{1}个实例':
    'adding/deleting targets to this configuration, {0} instances succeeded, failed{ 1} instances',
  '即将上线，敬请期待': 'Coming soon, stay tuned',
  '组合策略功能暂未开放，敬请期待！': 'The combined rule function is not yet open, please look forward to it!',
  '邮件任务已生成，请一分钟后到邮箱查看': 'The email task has been generated, please check your mailbox in one minute',
  '迁移完成，请确认迁移结果': 'Migration completed, please confirm the migration result',
  '策略迁移完成，请确认迁移结果': 'The rule migration is complete, please confirm the migration result',
  '经过努力，终于拥有了完全属于你自己的插件，加油': 'After hard work, you finally have your own plugin, keep it up',
  '当前数据还未加载完成，如数据长时间未加载出来请查看以下说明。':
    'The current data has not been loaded yet. If the data has not been loaded for a long time, please check the following instructions. ',
  已复制到剪贴板: 'Copied to clipboard',
  该主机已创建节点: 'Node Already Created on Host',
  采集任务已停用: 'Collection task has been disabled',
  '{0}/{1} 条记录中数量排名前 {2} 的数': 'The number ranked {2} in quantity among {0}/{1} records',
  '上次变更，版本号': 'Last Change, Version Number',
  '告警策略配置、处理套餐、告警组、屏蔽等各种配置管理操作':
    'alarm rule, alarm solution, alarm team, mute and other configuration management operations',
  '导入的采集配置和策略配置处于停用状态，需到列表页单独设置后才可以使用！':
    'Imported collection configuration and rule are disabled, and can only be used after setting separately on the list page! ',
  '将回滚本次的所有配置变更和目标机器的内容。回滚只能回滚上一次的状态，并且只能进行一次。':
    'will roll back all configuration changes and the content of the target machine. Rollback can only roll back the last state, and can only be done once.',
  '当前是否有数据源，如果没有请通过{0}和{1}添加': 'If there is currently a data source, if not, add it via {0} and {1}',
  '当前还没有共享集群，请联系平台管理员提供':
    'There is currently no shared cluster, please contact the platform administrator to provide.',
  '授权人的空间权限会影响被授权人，被授权人的权限范围<=授权人的权限范围，请谨慎变更。':
    "The spatial permissions of the authorizer will affect the authorized person. The authorized person's permission range is less than or equal to the authorized person's permission range. Please change it carefully.",
  '提供单点可用率、响应时长、期望响应码等指标':
    'Provides metrics such as single point availability, response time, and expected response code',
  '直接进行{0}，定位到 Trace 详情': 'Directly perform {0}, locate Trace details',
  '自定义上报指标和插件采集指标请勾选映射规则，K8S系统指标可以不勾选。':
    'Please check the mapping rules for custom reporting metrics and plugin collection metrics, and K8s system metrics can not be checked. ', // 确定位置
  '若不同时删除掉，相关联的策略配置则会成为失效策略':
    'if not deleted at the same time, the associated rule will become an invalid rule',
  '该指标需设置期望返回码/期望响应信息后才可选取':
    'This metric can only be selected after setting expected return code/expected response information',
  '该迁移工具用于协助Prometheus的grafana仪表盘、告警策略迁移，具备promql转换能力。':
    "This migration tool is used to assist Prometheus's grafana dashboard and alarm rule migration. Capable of promql conversion. ",
  '通过目标{0}，找到日志检索集可以进行检索': 'Find log search sets through target {0} for searching',
  优化查询语句: 'Optimize query statements',
  关联多个策略判断: 'Associated with multiple rule judgments',
  删除相关联的策略配置: 'Delete associated alert rules',
  双引号匹配完整字符串: 'Double quotes match full string',
  可输入SQL语句进行快速查询: 'SQL statements can be entered for quick queries',
  同时删除相关联的策略配置: 'Also delete related alert rules',
  '{0}秒后将自动跳转至{1}': 'After {0} seconds, it will automatically jump to {1}',
  在下方自定义添加或: 'Customize Adding Below or',
  基于数据源提供默认的数据可视化: 'Provides default data visualization based on data source',
  '如有其他问题,可选择:': 'If you have other questions, you can choose:',
  带字段全文检索更高效: 'Full-text search with fields is more efficient',
  '磁盘空间使用率超80%': 'Disk space utilization rate > 80%',
  '应用内存使用率超80%': 'Application memory usage > 80%',
  'CPU使用率超80%': 'CPU usage > 80%',
  当前还没有业务独享集群: 'There is currently no business exclusive cluster',
  拖拽到此处上传或点击上传: 'Drag and drop here to upload or click to upload',
  '数据格式需遵循{0},如下': 'The data format needs to follow {0}, as follows',
  本次下发覆盖: 'This Issuance Overwrites',
  监控项为策略配置: 'Monitoring items are alert rules',
  '空间数量指个人有权限的空间数量，包含业务、研发项目、容器项目、蓝鲸应用四种类型':
    'The number of spaces refers to the number of spaces that an individual has permission to use, including business, R&D projects, container projects, and Blue Whale applications',
  联系系统管理员升级至最新版本: 'Contact the system administrator to upgrade to the latest version',
  调整关键词: 'Adjusting keywords',
  配置管理业务: 'Configuration management business',
  修改或删除分类请: 'To modify or delete the classification, please',
  当前: 'Current',
  '除了通知套餐外其他都是可以设置套餐的敏感度，通知套餐基于不同的敏感度可以配置不同的通知方式。':
    'In addition to the notification solution, the sensitivity can be set, and the notification solution can be configured with different notification methods based on different sensitivities. ',
  '电话通知的拨打顺序是按通知对象顺序依次拨打。注意用户组内无法保证顺序。':
    "The telephone notification's dialing sequence is based on the order of the notification recipients. Please note that the order cannot be guaranteed within a user group.",
  编辑指标或维度存在风险: 'There are risks in editing metrics or dimensions',
  '异常分值范围从0～1，越大越异常': 'The abnormal score ranges from 0 to 1, the greater the abnormality',
  检查应用选择是否正确: 'Check that the application selection is correct',
  智能检测一切正常: 'Intelligent detection is normal',
  '当前空间暂不支持该功能，如需使用请联系管理员':
    'The current space does not support this function. If you need to use it, please contact the administrator',
  '当前空间未开启故障诊断功能, 请联系': 'The current space does not support this function. please contact',
  BK助手: 'BK Assistant',
  当前告警关联故障: 'Current alarm associated fault',
  当前告警无关联故障: 'The current alarm has no associated faults',
  当前无异常事件: 'Currently no abnormal events',
  '异常事件获取来源\n1. events.attributes.exception_stacktrace 字段\n2. status.message 字段':
    'Abnormal event acquisition source\n1. events.attributes.exception_stacktrace field\n2. status.message field',
  '已折叠 {count} 个相同"Service + Span name + status"的 Span':
    "Collapsed {count} Spans with the same 'Service+Span name+status'",
  '处理套餐中使用了电话语音通知，拨打的顺序是按通知对象顺序依次拨打，用户组内无法保证顺序':
    'Telephone voice notifications were used in the processing of the package, and the order of calls is based on the order of the notification objects. The order cannot be guaranteed within the user group',
  '不监控，就是不进行告警策略判断。可在{0}进行设置。':
    'Not monitoring means not judging the alarm strategy. Can be set in {0}.',
  '目前仅支持{0}切换PromQL': 'Currently, only {0} is supported to switch PromQL',
  '只有停用的指标不会进行采集。': 'Only deactivated indicators will not be collected.',
  '只有启用的指标才会进行采集。': 'Only enabled indicators will be collected.',
  '此项为规则匹配结果，不可移动': 'This item is a rule matching result and cannot be moved',
  安装了eBPF的采集服务就可以展示eBPF相关的数据:
    'eBPF-related data can be displayed after installing the eBPF collection service',
  '通过Span信息推断出DB、中间件、第三方等服务':
    'Infer services such as DB, middleware, and third parties through Span information',
  对比的TraceID相同: 'The compared TraceID is the same',
  '打开后，除了采集启用的指标还会采集未来新增的指标。':
    'After opening, in addition to collecting enabled indicators, future new indicators will also be collected.',
  '因为当前是旧的存储模式，开启采集新增指标后会切换成新的存储模式，旧的历史数据会丢失，请确认是否继续。':
    'Because the current storage mode is old, after enabling the collection of new indicators, it will switch to the new storage mode, and the old historical data will be lost. Please confirm whether to continue.',
  '添加新的屏蔽范围将会覆盖之前的屏蔽内容，确定覆盖？':
    'Adding a new blocking range will overwrite the previous blocked content, are you sure to proceed?',
  '批量粘贴请使用;进行分隔': 'Please use bulk pasting; Separate',
  '本空间屏蔽: 屏蔽告警中包含该空间的所有通知':
    'Local space mask: Mask all notifications that contain this space in an alarm',
  '数值越大，优先级越高，完全相同的一条数据检测到异常时以优先级高的策略为主。':
    'The larger the value, the higher the priority. When an abnormality is detected in the same piece of data, the strategy with the higher priority will be used.',
  排在前面的规则优先级高: 'The rule that comes first has a high priority',
  '时间段冲突，优先执行节假日排班': 'Time conflict, priority for the implementation of the holiday schedule',
  主机当前状态: 'Host current status',
  可对当前采集内容进行检索: 'The current collection can be retrieved',
  去检索: 'To retrieve',
  '监控数据维度未配置("目标IP"和"云区域ID")，监控目标无法命中目标':
    'The monitoring data dimensions are not configured ("target IP" and "cloud region ID"), and the monitoring target cannot hit the target',
  '监控数据维度未配置("服务实例")， 监控目标无法命中目标':
    'The monitoring data dimension is not configured ("service instance"), and the monitoring target cannot hit the target',
  存在关联的告警组: 'There is an associated alarm group',
  已选: 'selected',
  设置展示类型: 'Set display type',
  取消反馈根因: 'Cancel feedback root cause',
  反馈根因: 'Feedback root cause',
  '共 {slot0} 条边': 'There are {slot0} edges',
  '共 {slot0} 个 {type}节点': 'There are {slot0} {type} nodes in total',
  '共 {slot0} 个 {type}节点，其中 {slot1} 个异常':
    'There are {slot0} {type} nodes in total, of which {slot1} are abnormal.',
  '10分钟内无数据': 'No data within 10 minutes',
  '直接进行 精准查询，定位到 Trace 详情': 'Directly perform precise queries and locate Trace details',
  '可以切换到 范围查询，根据条件筛选 Trace': 'You can switch to range query, filter Trace according to conditions',
  点击上传或将文件拖到此处: 'Click to upload or drag the file here',
  '文件解析可能耗费较长时间，可先选择已解析文件查看':
    'File parsing may take a long time, you can select the parsed file first to view',
  请上传文件后查看: 'Please upload the file and view it after that',
  'tips-采集状态': 'Collection Status',
  '已成功发送 {0} 个内部用户': '{0} internal users successfully sent',
  '已成功发送 {0} 个外部邮件': '{0} external messages sent successfully',
  '已成功发送 {0} 个企业微信群': '{0} enterprise WeChat groups sent successfully',
  '已成功发送 {0} 个，失败 {1} 个内部用户': '{0} successfully sent, {1} failed internal users',
  '已成功发送 {0} 个，失败 {1} 个外部邮件': '{0} successfully sent, {1} failed external messages',
  '已成功发送 {0} 个，失败 {1} 个企业微信群': '{0} successfully sent, {1} failed enterprise WeChat groups',
  '当前已存在相同索引集的订阅 {btn} ，请确认是否要创建新订阅或是直接修改已有订阅内容？':
    'There is currently a subscription {btn} for the same index set. Please confirm whether you want to create a new subscription or directly modify the existing subscription content?',
  请输入搜索条件: 'Please enter the search condition',
  确定重新发送给以下用户: 'Confirm to resend to the following users:',
  确定重新发送给以下邮件: 'Confirm to resend to the following emails:',
  确定重新发送给以下企业微信群: 'Confirm to resend to the following enterprise WeChat groups:',
  确定重新发送给以下失败用户: 'Confirm to resend to the following failed users:',
  确定重新发送给以下失败邮件: 'Confirm to resend to the following failed emails:',
  确定重新发送给以下失败企业微信群: 'Confirm to resend to the following failed enterprise WeChat groups:',
  必需为正整数: 'Must be a positive integer',
  请至少选择一种订阅方式: 'Please select at least one subscription method',
  请选择: 'please choose',
  主动订阅: 'Actively subscribe',
  他人订阅: 'Others subscribe',
  内部邮件不可为空: 'Internal email cannot be empty',
  外部邮件不可为空: 'External email cannot be empty',
  企业微信群不可为空: 'Enterprise WeChat group cannot be empty',
  '是否发送给自己?': 'Send to yourself?',
  更新人: 'Updater',
  更新时间: 'Update time',
  '输入自定义小时，按 Enter 确认': 'Enter custom hours and press Enter to confirm',
  '有效期内，订阅任务将正常发送；超出有效期，则任务失效，停止发送。':
    'Within the validity period, the subscription task will be sent normally; beyond the validity period, the task will become invalid and the sending will stop.',
  当前日志查询时间范围不支持静态区间: 'The current log query time range does not support static intervals.',
  '开启中，请耐心等待...': 'Opening, please wait patiently...',
  '该服务所在 APM 应用未开启 Profiling 功能':
    'The APM application where this service is located does not have the profiling function enabled.',
  '已开启 Profiling 功能，请参考接入指引进行数据上报':
    'The Profiling has been turned on, please refer to the access guide for data reporting.',
  显示完整信息: 'Show full information',
  '注意，该功能会调实际套餐去执行，请确认测试变量后再进行测试执行。':
    'Note that this feature will execute the actual package, please confirm the test variable before testing execution.',
  请确认是否导出: 'Please confirm whether to export',
  '导出Yaml功能用于 As Code，如需进行策略导入导出，请前往{0}进行操作':
    'The export YAML function is used for As Code. If you need to import and export policies, please go to {0} to perform operations.',
  // 故障
  节点图例: 'Node Legend',
  标签图例: 'Tag Legend',
  反馈的根因: 'Feedback Root',
  边图例: 'Edge Legend',
  从属关系: 'Subordinate',
  调用关系: 'Call',
  故障传播: 'Incident Spread',
  显示图例: 'Show Legend',
  显示小地图: 'Show Mini Map',
  重置比例: 'Reset Scale',
  自动聚合: 'Auto',
  按从属关系聚合: 'Aggregate by Dependency',
  按调用关系聚合: 'Aggregate by call relationship',
  '如果同时开启了 按从属关系聚合，将先进行从属边的聚合，再进行调用边的聚合':
    'If Aggregate by Dependency is enabled at the same time, subordinate edges will be aggregated first, followed by calling edges.',
  不聚合: 'No',
  聚合异常: 'Error ',
  查看资源: 'View Resource',
  查看从属: 'View Dependencies',
  查看Span: 'View Span',
  '查看 Span': 'View Span',
  反馈新根因: 'New Feedback',
  所属业务: 'Business',
  '已恢复 / 已解决 / 已失效告警': 'Recovered / Resolved / Expired Alerts',
  包含告警: 'Alarm',
  '等共 {slot0} 个同类告警': 'And {slot0} Same Alerts',
  异常信息: 'Exception Message',

  // 故障
  搜索数据为空: 'No search results',
  已展开全部: 'All items expanded',
  名称重复: 'Name duplication',
  '请输入请求 URL': 'Enter request URL',
  对象筛选: 'Space filter',
  '标题 A-Z': 'Name A-Z',
  暂无其他告警负责人: 'No other alarm responsible person',
  '当前数据还未加载完成，如数据长时间未加载出来可{0}':
    'The current data has not been loaded yet. If the data has not been loaded for a long time, {0}',
  '默认取URL中的URI进行统计，实际生产中有很多将ID应用到URI中，所以需要通过手动设置将同一类URI进行归类统计。 如： /user/{ID}/index.html':
    'By default, the URI in the URL is taken for statistics. In actual production, many IDs are applied to the URI, so it is necessary to manually set and classify the same type of URI for statistics. For example:/user/{ID}/index.com',
  选择任一图并点选所需对比时间和参照时间:
    'Select any graph and click on the desired comparison time and reference time',
  '在“故障处理”展开折叠告警拓扑，会对应展开收起时序图块；在“故障流转”点击事件，会高亮对应的时间节点。':
    'Expanding the folded alarm topology in "Incident Handling" will expand and collapse the timing diagram accordingly; clicking an event in "Incident Flow" will highlight the corresponding time node.',
  '故障内的告警：共': 'Alarm in Incident: ',
  个: ' in total',
  请选择非接口节点: 'Please select a non-interface node',
  请选择节点: 'Please select a node',
  接口概览: 'Interface Overview',
  烦躁: 'be agitated',
  可容忍: 'tolerableness',
  满意: 'satisfaction',
  日志数: 'Log count',
  可通过关联另一个应用来实现不同应用间调用问题的定位:
    'You can locate the call problem between different applications by associating another application.',
  暂无匹配: 'No match found',
  右键更多操作: 'Right-click for more actions',
  在节点右键进行更多操作: 'Right-click on the node for more actions',
  指标数据未开启: 'Metric data is not enabled',
  日志数据未开启: 'Log data is not enabled',
  调用链数据未开启: 'Trace data is not enabled',
  性能分析数据未开启: 'Profiling data is not enabled',
  '尚未接入服务{0}': 'Service {0} has not been accessed',
  '数据统计中，请耐心等待': 'Data statistics in progress, please wait patiently',
  'Grafana已经升级到10版本，来看看有哪些功能差异':
    'Grafana has been upgraded to version 10.1. What are the differences in functions?',
  '稍等几分钟后，前往 {0} 查看相关数据': 'Wait a few minutes and go to {0} to view related data',
  移除下钻: 'Remove drill down',
  添加为筛选项: 'Add as filter',
  移除该筛选项: 'Remove this filter',
  点击加载更多: 'Click to load more',
  '当前空间未开启{0}功能': 'The current space has not enabled the {0} feature',
  '当前告警不支持{0}功能': 'The current alarm does not support the {0} feature',
  '{0}不支持{1}功能': '{0} does not support the {1} feature',
  '当前空间「{0}」 使用了 BCS 集群，已自动关联；':
    'Current space " {0} project " uses BCS cluster, has been automatically associated;',
  '如需精确，用户可 {0}': 'If you need to be accurate, users can {0}',
  移动光标: 'Move the cursor',
  选中: 'Select',
  提交查询: 'Submit query',
  '异常事件 ({0})': 'Exception event ({0})',
  '全部事件 ({0})': 'All events ({0})',
  '确定删除选中的收藏项?': 'Are you sure you want to delete the selected favorite item?',
  '删除后，无法恢复，请谨慎操作!': 'After deletion, it cannot be recovered, please operate carefully!',
<<<<<<< HEAD
  '暂无数据，可输入生成': 'No data available, you can input to generate',
=======
  '暂无数据，请输入生成': 'No data, please enter to generate',
>>>>>>> c58463af
};<|MERGE_RESOLUTION|>--- conflicted
+++ resolved
@@ -343,9 +343,5 @@
   '全部事件 ({0})': 'All events ({0})',
   '确定删除选中的收藏项?': 'Are you sure you want to delete the selected favorite item?',
   '删除后，无法恢复，请谨慎操作!': 'After deletion, it cannot be recovered, please operate carefully!',
-<<<<<<< HEAD
-  '暂无数据，可输入生成': 'No data available, you can input to generate',
-=======
   '暂无数据，请输入生成': 'No data, please enter to generate',
->>>>>>> c58463af
 };