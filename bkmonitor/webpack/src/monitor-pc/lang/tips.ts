--- conflicted
+++ resolved
@@ -380,16 +380,11 @@
   用户指令: 'User Instruction',
   '请输入指标/PromQL语句': 'Please enter the metric/PromQL statement',
   请输入用户指令: 'Please enter the user instruction',
-<<<<<<< HEAD
-  '调试数据范围取当前时间窗口前1000条数据': 'The debugging data range takes the previous 1000 entries from the current time window',
-  只有数值类型的字段可作为监控指标: 'Only fields of numeric type can be used as monitoring indicators',
-  '应安全需求，公共拨测节点需经过审核方可使用': 'The public testing nodes must undergo a review process before they can be used, in accordance with security requirements',
-  点击申请业务权限: 'Click to apply for business privileges',
-=======
   调试数据范围取当前时间窗口前1000条数据:
     'The debugging data range takes the previous 1000 entries from the current time window',
   只有数值类型的字段可作为监控指标: 'Only fields of numeric type can be used as monitoring indicators',
   请先打开事件分析: 'Please open event analysis first',
   暂无关联的事件数据: 'No related event data',
->>>>>>> 2ed6019e
+  '应安全需求，公共拨测节点需经过审核方可使用': 'The public testing nodes must undergo a review process before they can be used, in accordance with security requirements',
+  点击申请业务权限: 'Click to apply for business privileges',
 };