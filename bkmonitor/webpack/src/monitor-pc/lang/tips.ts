/*
 * Tencent is pleased to support the open source community by making
 * 蓝鲸智云PaaS平台 (BlueKing PaaS) available.
 *
 * Copyright (C) 2017-2025 Tencent.  All rights reserved.
 *
 * 蓝鲸智云PaaS平台 (BlueKing PaaS) is licensed under the MIT License.
 *
 * License for 蓝鲸智云PaaS平台 (BlueKing PaaS):
 *
 * ---------------------------------------------------
 * Permission is hereby granted, free of charge, to any person obtaining a copy of this software and associated
 * documentation files (the "Software"), to deal in the Software without restriction, including without limitation
 * the rights to use, copy, modify, merge, publish, distribute, sublicense, and/or sell copies of the Software, and
 * to permit persons to whom the Software is furnished to do so, subject to the following conditions:
 *
 * The above copyright notice and this permission notice shall be included in all copies or substantial portions of
 * the Software.
 *
 * THE SOFTWARE IS PROVIDED "AS IS", WITHOUT WARRANTY OF ANY KIND, EXPRESS OR IMPLIED, INCLUDING BUT NOT LIMITED TO
 * THE WARRANTIES OF MERCHANTABILITY, FITNESS FOR A PARTICULAR PURPOSE AND NONINFRINGEMENT. IN NO EVENT SHALL THE
 * AUTHORS OR COPYRIGHT HOLDERS BE LIABLE FOR ANY CLAIM, DAMAGES OR OTHER LIABILITY, WHETHER IN AN ACTION OF
 * CONTRACT, TORT OR OTHERWISE, ARISING FROM, OUT OF OR IN CONNECTION WITH THE SOFTWARE OR THE USE OR OTHER DEALINGS
 * IN THE SOFTWARE.
 */

// 提示 解释 相关的词条
export default {
  // 规范： 仅首字母大写
  // - Hint Text：提示文本，用于提示用户一些操作技巧或注意事项，例如“按住 Shift 键可以多选”等。
  通过左侧添加查询项: 'Add an query item through the left',
  来自配置平台主机的主维护人: 'Main maintainer of the host from the configuration platform',
  来自配置平台主机的备份维护人: 'Backup maintainer of the host from the configuration platform',
  需要查看历史导入任务详情: 'Need to view details of historical import tasks',
  新建项目将会同步创建蓝盾项目: 'A new project will synchronize the creation of a Blue Ocean project',
  '注意：ip查找索引集依赖节点管理版本>=2.1': 'Note: IP lookup Indices depends on NodeMan version >=2.1',
  '注意：单图中的数据量过多!!!': 'Attention: Too much data in single graph!!!',
  '注意：批量设置会覆盖原有的已选择的告警策略模版配置。':
    'Note: Bulk settings will overwrite the original selected alarm rule template configuration. ',
  '注意：此智能异常检测需要先学习{0}天才会生效，已经学习{1}天啦！':
    'Note: This intelligent anomaly detection needs to learn {0} before it will take effect, and it has been learned for {1} days!',
  可以从配置平台获取相应主机的字段追加到采集的数据里当成维度:
    'The field of the corresponding host can be obtained from the configuration platform and appended to the collected data as a dimension',
  指定需要注入维度的值: 'Specify the value to be injected as a dimension',
  可以从配置平台获取相应服务实例的标签追加到采集的数据里当成维度:
    'The label of the corresponding service instance can be obtained from the configuration platform and added to the collected data as a dimension',
  可以基于不同的数据维度进行告警分派: 'Alarms can be dispatched based on different data dimensions',
  可以对本订阅内容进行修改的人员: 'Personnel who can modify the subscription content',
  可以拖动拨测任务至此: 'You can drag the probe task here',
  可以按集群和模块拓扑进行数据的汇总: 'Data can be aggregated by cluster and module topology',
  可以添加告警即时的发现问题: 'Alarms can be added to detect problems immediately',
  可重复执行: 'Repeatable Execution',
  默认为本业务: 'Default is this business',
  默认展示最近20条: 'The latest 20 items',
  默认策略不允许删除: 'Default rule cannot be deleted',
  该功能暂不可用: 'This Function is Currently Unavailable',
  该操作需要以下权限: 'This operation requires the following permissions',
  '基于以下维度{0}进行判断': 'Judgment based on the following dimensions {0}',
  满足以上条件的拨测节点数: 'Number of probe nodes that meet the above conditions',
  满足以下条件时触发: 'Trigger when the following conditions are met',
  '您没有业务{0}的权限,请联系运维!': 'You do not have permission for business {0}, please contact administrator!',
  '您没有业务{name}的权限': 'You currently do not have permission for the business {name}',
  '您没有业务权限，请先申请！': 'You do not have business permissions, please apply first!',
  '您没有该业务的权限，请先申请!': 'You do not have business permissions, please apply first!',
  '您没有该资源的权限，请先申请!': 'You do not have resource permissions, please apply first!',
  '您没有业务权限，请先联系对应的业务运维同学进行添加!':
    'You do not have business permission, please contact administrator!',
  '您没有该资源的权限，请先申请或联系管理员!':
    'You do not have business permissions, please apply first or contact administrator!',
  您可以按照以下方式优化检索结果: 'You can optimize your search results as follows',
  您可以按照以下方式进行检索: 'You can search as follows',
  您当前想快速体验下平台的功能: "You currently want to quickly experience the platform's functions", // 确定中文位置
  您没有业务: 'You have no business',
  您没有权限导入官方插件: 'You do not have permission to import official plugins',
  您没有该资源的查看权限: 'You do not have permission to view this resource',
  切换将不保存当前内容: 'Switching will not save current content',
  以下为最近24小时分析: 'The following is analysis of the last 24 hours',
  '当前页面暂不支持该功能，如需使用请联系管理员':
    'The current space does not support this function. If you need to use it, please contact the administrator',
  '有关联的{0}个策略，请先删除策略。': '{0} rules are associated, please delete the rules first.',
  '检测到有新版本，点击确定刷新页面': 'A new version is detected, click OK to refresh the page',
  文件已损坏: 'File Corrupted',
  '对该配置编辑,成功{0}台主机,失败{1}台主机': 'Edit configuration, {0} hosts succeeded, {1} hosts failed',
  '对该配置编辑,成功{0}个实例,失败{1}个实例': 'Edit configuration, {0} instances succeeded, {1} instances failed',
  '对该配置增/删目标,成功{0}台主机,失败{1}台主机':
    'adding/deleting targets to this configuration, {0} hosts successfully, {1} hosts failed',
  '对该配置增/删目标,成功{0}个实例,失败{1}个实例':
    'adding/deleting targets to this configuration, {0} instances succeeded, failed{ 1} instances',
  '即将上线，敬请期待': 'Coming soon, stay tuned',
  '组合策略功能暂未开放，敬请期待！': 'The combined rule function is not yet open, please look forward to it!',
  '邮件任务已生成，请一分钟后到邮箱查看': 'The email task has been generated, please check your mailbox in one minute',
  '迁移完成，请确认迁移结果': 'Migration completed, please confirm the migration result',
  '策略迁移完成，请确认迁移结果': 'The rule migration is complete, please confirm the migration result',
  '经过努力，终于拥有了完全属于你自己的插件，加油': 'After hard work, you finally have your own plugin, keep it up',
  '当前数据还未加载完成，如数据长时间未加载出来请查看以下说明。':
    'The current data has not been loaded yet. If the data has not been loaded for a long time, please check the following instructions. ',
  已复制到剪贴板: 'Copied to clipboard',
  该主机已创建节点: 'Node Already Created on Host',
  采集任务已停用: 'Collection task has been disabled',
  '{0}/{1} 条记录中数量排名前 {2} 的数': 'The number ranked {2} in quantity among {0}/{1} records',
  '上次变更，版本号': 'Last Change, Version Number',
  '告警策略配置、处理套餐、告警组、屏蔽等各种配置管理操作':
    'alarm rule, alarm solution, alarm team, mute and other configuration management operations',
  '导入的采集配置和策略配置处于停用状态，需到列表页单独设置后才可以使用！':
    'Imported collection configuration and rule are disabled, and can only be used after setting separately on the list page! ',
  '将回滚本次的所有配置变更和目标机器的内容。回滚只能回滚上一次的状态，并且只能进行一次。':
    'will roll back all configuration changes and the content of the target machine. Rollback can only roll back the last state, and can only be done once.',
  '当前是否有数据源，如果没有请通过{0}和{1}添加': 'If there is currently a data source, if not, add it via {0} and {1}',
  '当前还没有共享集群，请联系平台管理员提供':
    'There is currently no shared cluster, please contact the platform administrator to provide.',
  '授权人的空间权限会影响被授权人，被授权人的权限范围<=授权人的权限范围，请谨慎变更。':
    "The spatial permissions of the authorizer will affect the authorized person. The authorized person's permission range is less than or equal to the authorized person's permission range. Please change it carefully.",
  '提供单点可用率、响应时长、期望响应码等指标':
    'Provides metrics such as single point availability, response time, and expected response code',
  '直接进行{0}，定位到 Trace 详情': 'Directly perform {0}, locate Trace details',
  '自定义上报指标和插件采集指标请勾选映射规则，K8S系统指标可以不勾选。':
    'Please check the mapping rules for custom reporting metrics and plugin collection metrics, and K8s system metrics can not be checked. ', // 确定位置
  '若不同时删除掉，相关联的策略配置则会成为失效策略':
    'if not deleted at the same time, the associated rule will become an invalid rule',
  '该指标需设置期望返回码/期望响应信息后才可选取':
    'This metric can only be selected after setting expected return code/expected response information',
  '该迁移工具用于协助Prometheus的grafana仪表盘、告警策略迁移，具备promql转换能力。':
    "This migration tool is used to assist Prometheus's grafana dashboard and alarm rule migration. Capable of promql conversion. ",
  '通过目标{0}，找到日志检索集可以进行检索': 'Find log search sets through target {0} for searching',
  优化查询语句: 'Optimize query statements',
  关联多个策略判断: 'Associated with multiple rule judgments',
  删除相关联的策略配置: 'Delete associated alert rules',
  双引号匹配完整字符串: 'Double quotes match full string',
  可输入SQL语句进行快速查询: 'SQL statements can be entered for quick queries',
  同时删除相关联的策略配置: 'Also delete related alert rules',
  '{0}秒后将自动跳转至{1}': 'After {0} seconds, it will automatically jump to {1}',
  在下方自定义添加或: 'Customize Adding Below or',
  基于数据源提供默认的数据可视化: 'Provides default data visualization based on data source',
  '如有其他问题,可选择:': 'If you have other questions, you can choose:',
  带字段全文检索更高效: 'Full-text search with fields is more efficient',
  '磁盘空间使用率超80%': 'Disk space utilization rate > 80%',
  '应用内存使用率超80%': 'Application memory usage > 80%',
  'CPU使用率超80%': 'CPU usage > 80%',
  当前还没有业务独享集群: 'There is currently no business exclusive cluster',
  拖拽到此处上传或点击上传: 'Drag and drop here to upload or click to upload',
  '数据格式需遵循{0},如下': 'The data format needs to follow {0}, as follows',
  本次下发覆盖: 'This Issuance Overwrites',
  监控项为策略配置: 'Monitoring items are alert rules',
  '空间数量指个人有权限的空间数量，包含业务、研发项目、容器项目、蓝鲸应用四种类型':
    'The number of spaces refers to the number of spaces that an individual has permission to use, including business, R&D projects, container projects, and Blue Whale applications',
  联系系统管理员升级至最新版本: 'Contact the system administrator to upgrade to the latest version',
  调整关键词: 'Adjusting keywords',
  配置管理业务: 'Configuration management business',
  修改或删除分类请: 'To modify or delete the classification, please',
  当前: 'Current',
  '除了通知套餐外其他都是可以设置套餐的敏感度，通知套餐基于不同的敏感度可以配置不同的通知方式。':
    'In addition to the notification solution, the sensitivity can be set, and the notification solution can be configured with different notification methods based on different sensitivities. ',
  '电话通知的拨打顺序是按通知对象顺序依次拨打。注意用户组内无法保证顺序。':
    "The telephone notification's dialing sequence is based on the order of the notification recipients. Please note that the order cannot be guaranteed within a user group.",
  编辑指标或维度存在风险: 'There are risks in editing metrics or dimensions',
  '异常分值范围从0～1，越大越异常': 'The abnormal score ranges from 0 to 1, the greater the abnormality',
  检查应用选择是否正确: 'Check that the application selection is correct',
  智能检测一切正常: 'Intelligent detection is normal',
  '当前空间暂不支持该功能，如需使用请联系管理员':
    'The current space does not support this function. If you need to use it, please contact the administrator',
  '当前空间未开启故障诊断功能, 请联系': 'The current space does not support this function. please contact',
  BK助手: 'BK Assistant',
  当前告警关联故障: 'Current alarm associated fault',
  当前告警无关联故障: 'The current alarm has no associated faults',
  当前无异常事件: 'Currently no abnormal events',
  '异常事件获取来源\n1. events.attributes.exception_stacktrace 字段\n2. status.message 字段':
    'Abnormal event acquisition source\n1. events.attributes.exception_stacktrace field\n2. status.message field',
  '已折叠 {count} 个相同"Service + Span name + status"的 Span':
    "Collapsed {count} Spans with the same 'Service+Span name+status'",
  '处理套餐中使用了电话语音通知，拨打的顺序是按通知对象顺序依次拨打，用户组内无法保证顺序':
    'Telephone voice notifications were used in the processing of the package, and the order of calls is based on the order of the notification objects. The order cannot be guaranteed within the user group',
  '不监控，就是不进行告警策略判断。可在{0}进行设置。':
    'Not monitoring means not judging the alarm strategy. Can be set in {0}.',
  '目前仅支持{0}切换PromQL': 'Currently, only {0} is supported to switch PromQL',
  '只有停用的指标不会进行采集。': 'Only deactivated indicators will not be collected.',
  '只有启用的指标才会进行采集。': 'Only enabled indicators will be collected.',
  '此项为规则匹配结果，不可移动': 'This item is a rule matching result and cannot be moved',
  安装了eBPF的采集服务就可以展示eBPF相关的数据:
    'eBPF-related data can be displayed after installing the eBPF collection service',
  '通过Span信息推断出DB、中间件、第三方等服务':
    'Infer services such as DB, middleware, and third parties through Span information',
  对比的TraceID相同: 'The compared TraceID is the same',
  '打开后，除了采集启用的指标还会采集未来新增的指标。':
    'After opening, in addition to collecting enabled indicators, future new indicators will also be collected.',
  '因为当前是旧的存储模式，开启采集新增指标后会切换成新的存储模式，旧的历史数据会丢失，请确认是否继续。':
    'Because the current storage mode is old, after enabling the collection of new indicators, it will switch to the new storage mode, and the old historical data will be lost. Please confirm whether to continue.',
  '添加新的屏蔽范围将会覆盖之前的屏蔽内容，确定覆盖？':
    'Adding a new blocking range will overwrite the previous blocked content, are you sure to proceed?',
  '批量粘贴请使用;进行分隔': 'Please use bulk pasting; Separate',
  '本空间屏蔽: 屏蔽告警中包含该空间的所有通知':
    'Local space mask: Mask all notifications that contain this space in an alarm',
  '数值越大，优先级越高，完全相同的一条数据检测到异常时以优先级高的策略为主。':
    'The larger the value, the higher the priority. When an abnormality is detected in the same piece of data, the strategy with the higher priority will be used.',
  排在前面的规则优先级高: 'The rule that comes first has a high priority',
  '时间段冲突，优先执行节假日排班': 'Time conflict, priority for the implementation of the holiday schedule',
  主机当前状态: 'Host current status',
  可对当前采集内容进行检索: 'The current collection can be retrieved',
  去检索: 'To retrieve',
  '监控数据维度未配置("目标IP"和"云区域ID")，监控目标无法命中目标':
    'The monitoring data dimensions are not configured ("target IP" and "cloud region ID"), and the monitoring target cannot hit the target',
  '监控数据维度未配置("服务实例")， 监控目标无法命中目标':
    'The monitoring data dimension is not configured ("service instance"), and the monitoring target cannot hit the target',
  存在关联的告警组: 'There is an associated alarm group',
  已选: 'selected',
  设置展示类型: 'Set display type',
  取消反馈根因: 'Cancel feedback root cause',
  反馈根因: 'Feedback root cause',
  '共 {slot0} 条边': 'There are {slot0} edges',
  '共 {slot0} 个 {type}节点': 'There are {slot0} {type} nodes in total',
  '共 {slot0} 个 {type}节点，其中 {slot1} 个异常':
    'There are {slot0} {type} nodes in total, of which {slot1} are abnormal.',
  '10分钟内无数据': 'No data within 10 minutes',
  '直接进行 精准查询，定位到 Trace 详情': 'Directly perform precise queries and locate Trace details',
  '查看关联 Trace': 'View associated Trace',
  '可以切换到 范围查询，根据条件筛选 Trace': 'You can switch to range query, filter Trace according to conditions',
  点击上传或将文件拖到此处: 'Click to upload or drag the file here',
  '文件解析可能耗费较长时间，可先选择已解析文件查看':
    'File parsing may take a long time, you can select the parsed file first to view',
  请上传文件后查看: 'Please upload the file and view it after that',
  'tips-采集状态': 'Collection Status',
  '已成功发送 {0} 个内部用户': '{0} internal users successfully sent',
  '已成功发送 {0} 个外部邮件': '{0} external messages sent successfully',
  '已成功发送 {0} 个企业微信群': '{0} enterprise WeChat groups sent successfully',
  '已成功发送 {0} 个，失败 {1} 个内部用户': '{0} successfully sent, {1} failed internal users',
  '已成功发送 {0} 个，失败 {1} 个外部邮件': '{0} successfully sent, {1} failed external messages',
  '已成功发送 {0} 个，失败 {1} 个企业微信群': '{0} successfully sent, {1} failed enterprise WeChat groups',
  '当前已存在相同索引集的订阅 {btn} ，请确认是否要创建新订阅或是直接修改已有订阅内容？':
    'There is currently a subscription {btn} for the same index set. Please confirm whether you want to create a new subscription or directly modify the existing subscription content?',
  请输入搜索条件: 'Please enter the search condition',
  确定重新发送给以下用户: 'Confirm to resend to the following users:',
  确定重新发送给以下邮件: 'Confirm to resend to the following emails:',
  确定重新发送给以下企业微信群: 'Confirm to resend to the following enterprise WeChat groups:',
  确定重新发送给以下失败用户: 'Confirm to resend to the following failed users:',
  确定重新发送给以下失败邮件: 'Confirm to resend to the following failed emails:',
  确定重新发送给以下失败企业微信群: 'Confirm to resend to the following failed enterprise WeChat groups:',
  必需为正整数: 'Must be a positive integer',
  请至少选择一种订阅方式: 'Please select at least one subscription method',
  请选择: 'please choose',
  主动订阅: 'Actively subscribe',
  他人订阅: 'Others subscribe',
  内部邮件不可为空: 'Internal email cannot be empty',
  外部邮件不可为空: 'External email cannot be empty',
  企业微信群不可为空: 'Enterprise WeChat group cannot be empty',
  '是否发送给自己?': 'Send to yourself?',
  更新人: 'Updater',
  更新时间: 'Update time',
  '输入自定义小时，按 Enter 确认': 'Enter custom hours and press Enter to confirm',
  '有效期内，订阅任务将正常发送；超出有效期，则任务失效，停止发送。':
    'Within the validity period, the subscription task will be sent normally; beyond the validity period, the task will become invalid and the sending will stop.',
  当前日志查询时间范围不支持静态区间: 'The current log query time range does not support static intervals.',
  '开启中，请耐心等待...': 'Opening, please wait patiently...',
  '该服务所在 APM 应用未开启 Profiling 功能':
    'The APM application where this service is located does not have the profiling function enabled.',
  '已开启 Profiling 功能，请参考接入指引进行数据上报':
    'The Profiling has been turned on, please refer to the access guide for data reporting.',
  显示完整信息: 'Show full information',
  '注意，该功能会调实际套餐去执行，请确认测试变量后再进行测试执行。':
    'Note that this feature will execute the actual package, please confirm the test variable before testing execution.',
  请确认是否导出: 'Please confirm whether to export',
  '导出Yaml功能用于 As Code，如需进行策略导入导出，请前往{0}进行操作':
    'The export YAML function is used for As Code. If you need to import and export policies, please go to {0} to perform operations.',
  // 故障
  节点图例: 'Node Legend',
  标签图例: 'Tag Legend',
  反馈的根因: 'Feedback Root',
  边图例: 'Edge Legend',
  从属关系: 'Subordinate',
  调用关系: 'Call',
  故障传播: 'Incident Spread',
  无故障传播: 'No Incident Spread',
  指向性: 'Directional',
  线型: 'Line Type',
  显示图例: 'Show Legend',
  显示小地图: 'Show Mini Map',
  重置比例: 'Reset Scale',
  自动聚合: 'Auto',
  按从属关系聚合: 'Aggregate by Dependency',
  按调用关系聚合: 'Aggregate by call relationship',
  '如果同时开启了 按从属关系聚合，将先进行从属边的聚合，再进行调用边的聚合':
    'If Aggregate by Dependency is enabled at the same time, subordinate edges will be aggregated first, followed by calling edges.',
  不聚合: 'No',
  聚合异常: 'Error ',
  查看资源: 'View Resource',
  查看从属: 'View Dependencies',
  查看Span: 'View Span',
  '查看 Span': 'View Span',
  反馈新根因: 'New Feedback',
  所属业务: 'Business',
  '已恢复 / 已解决 / 已失效告警': 'Recovered / Resolved / Expired Alerts',
  '已恢复...告警': 'Recovered...Alerts',
  包含告警: 'Alarm',
  '等共 {slot0} 个同类告警': 'And {slot0} Same Alerts',
  '等共 {0} 个同类告警': 'And {0} Same Alerts',
  异常信息: 'Exception Message',
  展开资源拓扑: 'Expand resource topology',
  收起资源拓扑: 'Collapse resource topology',
  '展开节点/边概览': 'Expand node/edge overview',
  '收起节点/边概览': 'Collapse node/edge overview',

  // 故障
  搜索数据为空: 'No search results',
  已展开全部: 'All items expanded',
  名称重复: 'Name duplication',
  '请输入请求 URL': 'Enter request URL',
  对象筛选: 'Space filter',
  '标题 A-Z': 'Name A-Z',
  暂无其他告警负责人: 'No other alarm responsible person',
  '当前数据还未加载完成，如数据长时间未加载出来可{0}':
    'The current data has not been loaded yet. If the data has not been loaded for a long time, {0}',
  '默认取URL中的URI进行统计，实际生产中有很多将ID应用到URI中，所以需要通过手动设置将同一类URI进行归类统计。 如： /user/{ID}/index.html':
    'By default, the URI in the URL is taken for statistics. In actual production, many IDs are applied to the URI, so it is necessary to manually set and classify the same type of URI for statistics. For example:/user/{ID}/index.com',
  选择任一图并点选所需对比时间和参照时间:
    'Select any graph and click on the desired comparison time and reference time',
  '在“故障处理”展开折叠告警拓扑，会对应展开收起时序图块；在“故障流转”点击事件，会高亮对应的时间节点。':
    'Expanding the folded alarm topology in "Incident Handling" will expand and collapse the timing diagram accordingly; clicking an event in "Incident Flow" will highlight the corresponding time node.',
  '故障内的告警：共': 'Alarm in Incident: ',
  个: ' in total',
  请选择非接口节点: 'Please select a non-interface node',
  请选择节点: 'Please select a node',
  接口概览: 'Interface Overview',
  烦躁: 'be agitated',
  可容忍: 'tolerableness',
  满意: 'satisfaction',
  日志数: 'Log count',
  可通过关联另一个应用来实现不同应用间调用问题的定位:
    'You can locate the call problem between different applications by associating another application.',
  暂无匹配: 'No match found',
  右键更多操作: 'Right-click for more actions',
  在节点右键进行更多操作: 'Right-click on the node for more actions',
  指标数据未开启: 'Metric data is not enabled',
  日志数据未开启: 'Log data is not enabled',
  调用链数据未开启: 'Trace data is not enabled',
  性能分析数据未开启: 'Profiling data is not enabled',
  '尚未接入服务{0}': 'Service {0} has not been accessed',
  '数据统计中，请耐心等待': 'Data statistics in progress, please wait patiently',
  'Grafana已经升级到10版本，来看看有哪些功能差异':
    'Grafana has been upgraded to version 10.1. What are the differences in functions?',
  '稍等几分钟后，前往 {0} 查看相关数据': 'Wait a few minutes and go to {0} to view related data',
  移除下钻: 'Remove drill down',
  添加为筛选项: 'Add as filter',
  移除该筛选项: 'Remove this filter',
  查看该对象的其他场景: 'View other scenarios of this object',
  点击加载更多: 'Click to load more',
  '当前空间未开启{0}功能': 'The current space has not enabled the {0} feature',
  '当前告警不支持{0}功能': 'The current alarm does not support the {0} feature',
  '{0}不支持{1}功能': '{0} does not support the {1} feature',
  '当前空间「{0}」 使用了 BCS 集群，已自动关联；':
    'Current space " {0} project " uses BCS cluster, has been automatically associated;',
  '如需精确，用户可 {0}': 'If you need to be accurate, users can {0}',
  移动光标: 'Move the cursor',
  选中: 'Select',
  提交查询: 'Submit query',
  '异常事件 ({0})': 'Exception event ({0})',
  '全部事件 ({0})': 'All events ({0})',
  '确定删除选中的收藏项?': 'Are you sure you want to delete the selected favorite item?',
  '删除后，无法恢复，请谨慎操作!': 'After deletion, it cannot be recovered, please operate carefully!',
  '暂无数据，请输入生成': 'No data, please enter to generate',
  '请输入1~100的数字': 'Please enter a number between 1 and 100',
  服务下其他图表一并生效: 'Other charts under the service will take effect at the same time',
  通过正则提取值作为进程名: 'Extract values through regular expressions as process names',
  如果想区分是worker还是master进程: 'If you want to distinguish between worker and master processes',
  此时应该填写正则: 'At this time, you should fill in the regular expression',
  直接填写名称: 'Directly fill in the name',
  此时默认进程名为: 'At this time, the default process name is',
  可以直接填写: 'You can directly fill in',
  作为进程名: 'as the process name',
  '则进程名为（从cmdline提取）': 'Then the process name is (extracted from cmdline)',
  则匹配结果为: 'Then the matching result is',
  默认取: 'Default to take',
  对应的二进制名称: 'The corresponding binary name.',
  暂无匹配结果: 'No matching results',
  编辑通知对象: 'Edit Notify Target',
  修改通知对象: 'Modify Notify Target',
  通知对象不能为空: 'Notify target cannot be empty',
  暂无选项: 'No options',
  PromQL助手: 'PromQL Helper',
  '指标/PromQL语句': 'Metric/PromQL',
  用户指令: 'User Instruction',
  '请输入指标/PromQL语句': 'Please enter the metric/PromQL statement',
  请输入用户指令: 'Please enter the user instruction',
  请先打开事件分析: 'Please open event analysis first',
  暂无关联的事件数据: 'No related event data',
  '应安全需求，公共拨测节点需经过审核方可使用':
    'The public testing nodes must undergo a review process before they can be used, in accordance with security requirements',
  点击申请业务权限: 'Click to apply for business privileges',
  调试数据范围取当前时间窗口前1000条数据:
    'The debugging data range takes the previous 1000 entries from the current time window',
  只有数值类型的字段可作为监控指标: 'Only fields of numeric type can be used as monitoring indicators',

  // 查询模板
  无法删除: 'Cannot delete',
  无法编辑: 'Cannot edit',
  '当前仍然有关联的消费场景，无法编辑':
    'Currently there are still associated consumption scenarios and cannot be edited',
  '当前仍然有关联的消费场景，无法删除':
    'Currently there are still associated consumption scenarios and cannot be deleted',
  全局模板无法删除: 'Global template cannot be deleted',
  全局模板无法编辑: 'Global template cannot be edited',
  '模板属于业务 {0}，无法删除': 'The template belongs to the business {0} and cannot be deleted',
  '模板属于业务 {0}，无法编辑': 'The template belongs to the business {0} and cannot be edited',
  '输入框：直接输入 {0} 即可新建变量': 'Input box: Enter {0} directly to create a new variable',
  '选择框：在选项中选择 {0} 然后输入变量名': 'Select box: Select {0} in the options and then enter the variable name',
  '新建后，右侧会出现 {0}': 'After creating, {0} will appear on the right side',
  '可以定义 {0} {1}': 'You can define {0} {1}',
  '在各消费场景，选择 {0} 后，可填入 {1}': 'In various consumption scenarios, after selecting {0}, you can fill in {1}',
  '仪表盘 Panel 级别的定位，需要一定的时间同步，如有需要请点击':
    'The positioning at the panel level of the dashboard requires a certain amount of time to synchronize. If necessary, please click',

  // APM-告警模板
  查看各服务告警情况: 'View alarm situation of each service',
  查看全部关联服务: 'View all related services',
  内置策略不可删除: 'Built-in policies cannot be deleted',
  '该模板已下发服务，不可删除': 'This template has been issued to services and cannot be deleted',
  '该模板已禁用，无法下发': 'This template has been disabled and cannot be issued',
  '可以通过 {0} 来关联更多的服务。': 'You can associate more services through {0}',
  '应用一般是拥有独立的站点，由多个 Service 共同组成，提供完整的产品功能，拥有独立的软件架构。从技术方面来说应用是 Trace 数据的存储隔离，在同一个应用内的数据将进行统计和观测。{0}':
    'An application generally has an independent site, composed of multiple services working together to provide complete product functionalities, with a standalone software architecture. From a technical perspective, an application represents the storage isolation of trace data, where data within the same application will be aggregated and observed.{0}',
  更多请: 'For more',
  查看产品文档: 'please refer to the product documentation',
  '配置修改保存后，需 5 分钟左右生效':
    'After the configuration modification is saved, it will take about 5 minutes to take effect',
  'AI 小鲸': 'AI Blueking',
  '再次勾选「已配置」的策略，可重新下发，覆盖原有的策略':
    'After checking the strategy that has been applied, you can re-issue it to override the existing strategy',
  请先选择模版: 'Please select a template first',
<<<<<<< HEAD
  '解除关联后，{0}服务下将不会配置该策略':
    'After unassociating, the strategy will not be configured on the {0} service',
=======
  模板: 'Template',
  '是否开启该功能?': 'Are you sure you want to enable this feature?',
  '是否关闭该功能?': 'Are you sure you want to disable this feature?',
  '开启后，该策略模板可以下发到需要的服务':
    'After enabling, this strategy template can be issued to the required services',
  '禁用后，该策略模板不可被下发到服务': 'After disabling, this strategy template cannot be issued to services',
  '开启「自动下发」功能后，新增服务将自动配置该策略并生效':
    'After enabling the automatic issuance feature, new services will automatically configure this strategy and take effect',
  '关闭「自动下发」功能，新增服务将不会自动配置该策略':
    'After disabling the automatic issuance feature, new services will not automatically configure this strategy',
>>>>>>> 3e642980
};<|MERGE_RESOLUTION|>--- conflicted
+++ resolved
@@ -423,10 +423,8 @@
   '再次勾选「已配置」的策略，可重新下发，覆盖原有的策略':
     'After checking the strategy that has been applied, you can re-issue it to override the existing strategy',
   请先选择模版: 'Please select a template first',
-<<<<<<< HEAD
   '解除关联后，{0}服务下将不会配置该策略':
     'After unassociating, the strategy will not be configured on the {0} service',
-=======
   模板: 'Template',
   '是否开启该功能?': 'Are you sure you want to enable this feature?',
   '是否关闭该功能?': 'Are you sure you want to disable this feature?',
@@ -437,5 +435,4 @@
     'After enabling the automatic issuance feature, new services will automatically configure this strategy and take effect',
   '关闭「自动下发」功能，新增服务将不会自动配置该策略':
     'After disabling the automatic issuance feature, new services will not automatically configure this strategy',
->>>>>>> 3e642980
 };