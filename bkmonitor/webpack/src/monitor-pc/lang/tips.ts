--- conflicted
+++ resolved
@@ -187,12 +187,9 @@
   '数值越大，优先级越高，完全相同的一条数据检测到异常时以优先级高的策略为主。':
     'The larger the value, the higher the priority. When an abnormality is detected in the same piece of data, the strategy with the higher priority will be used.',
   主机当前状态: 'Host current status',
-<<<<<<< HEAD
   可对当前采集内容进行检索: 'The current collection can be retrieved',
-  去检索: 'To retrieve'
-=======
+  去检索: 'To retrieve',
   采集状态: 'Collection status',
   '当前维度未选择目标IP与云区域ID，会导致监控目标选择无法生效':
     'The current dimension does not select the IP target and Cloud Region ID, which will cause the monitoring target selection to fail'
->>>>>>> eb11936f
 };