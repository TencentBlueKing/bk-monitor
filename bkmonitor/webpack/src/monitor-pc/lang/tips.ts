/*
 * Tencent is pleased to support the open source community by making
 * 蓝鲸智云PaaS平台 (BlueKing PaaS) available.
 *
 * Copyright (C) 2021 THL A29 Limited, a Tencent company.  All rights reserved.
 *
 * 蓝鲸智云PaaS平台 (BlueKing PaaS) is licensed under the MIT License.
 *
 * License for 蓝鲸智云PaaS平台 (BlueKing PaaS):
 *
 * ---------------------------------------------------
 * Permission is hereby granted, free of charge, to any person obtaining a copy of this software and associated
 * documentation files (the "Software"), to deal in the Software without restriction, including without limitation
 * the rights to use, copy, modify, merge, publish, distribute, sublicense, and/or sell copies of the Software, and
 * to permit persons to whom the Software is furnished to do so, subject to the following conditions:
 *
 * The above copyright notice and this permission notice shall be included in all copies or substantial portions of
 * the Software.
 *
 * THE SOFTWARE IS PROVIDED "AS IS", WITHOUT WARRANTY OF ANY KIND, EXPRESS OR IMPLIED, INCLUDING BUT NOT LIMITED TO
 * THE WARRANTIES OF MERCHANTABILITY, FITNESS FOR A PARTICULAR PURPOSE AND NONINFRINGEMENT. IN NO EVENT SHALL THE
 * AUTHORS OR COPYRIGHT HOLDERS BE LIABLE FOR ANY CLAIM, DAMAGES OR OTHER LIABILITY, WHETHER IN AN ACTION OF
 * CONTRACT, TORT OR OTHERWISE, ARISING FROM, OUT OF OR IN CONNECTION WITH THE SOFTWARE OR THE USE OR OTHER DEALINGS
 * IN THE SOFTWARE.
 */

// 提示 解释 相关的词条
export default {
  // 规范： 仅首字母大写
  // - Hint Text：提示文本，用于提示用户一些操作技巧或注意事项，例如“按住 Shift 键可以多选”等。
  通过左侧添加查询项: 'Add an query item through the left',
  来自配置平台主机的主维护人: 'Main maintainer of the host from the configuration platform',
  来自配置平台主机的备份维护人: 'Backup maintainer of the host from the configuration platform',
  需要查看历史导入任务详情: 'Need to view details of historical import tasks',
  新建项目将会同步创建蓝盾项目: 'A new project will synchronize the creation of a Blue Ocean project',
  '注意：ip查找索引集依赖节点管理版本>=2.1': 'Note: IP lookup Indices depends on NodeMan version >=2.1',
  '注意：单图中的数据量过多!!!': 'Attention: Too much data in single graph!!!',
  '注意：批量设置会覆盖原有的已选择的告警策略模版配置。':
    'Note: Bulk settings will overwrite the original selected alarm rule template configuration. ',
  '注意：此智能异常检测需要先学习{0}天才会生效，已经学习{1}天啦！':
    'Note: This intelligent anomaly detection needs to learn {0} before it will take effect, and it has been learned for {1} days!',
  可以从配置平台获取相应主机的字段追加到采集的数据里当成维度:
    'The field of the corresponding host can be obtained from the configuration platform and appended to the collected data as a dimension',
  可以从配置平台获取相应服务实例的标签追加到采集的数据里当成维度:
    'The label of the corresponding service instance can be obtained from the configuration platform and added to the collected data as a dimension',
  可以基于不同的数据维度进行告警分派: 'Alarms can be dispatched based on different data dimensions',
  可以对本订阅内容进行修改的人员: 'Personnel who can modify the subscription content',
  可以拖动拨测任务至此: 'You can drag the probe task here',
  可以按集群和模块拓扑进行数据的汇总: 'Data can be aggregated by cluster and module topology',
  可以添加告警即时的发现问题: 'Alarms can be added to detect problems immediately',
  可重复执行: 'Repeatable Execution',
  默认为本业务: 'Default is this business',
  默认展示最近20条: 'The latest 20 items',
  默认策略不允许删除: 'Default rule cannot be deleted',
  该功能暂不可用: 'This Function is Currently Unavailable',
  该操作需要以下权限: 'This operation requires the following permissions',
  '基于以下维度{0}进行判断': 'Judgment based on the following dimensions {0}',
  满足以上条件的拨测节点数: 'Number of probe nodes that meet the above conditions',
  满足以下条件时触发: 'Trigger when the following conditions are met',
  '您没有业务{0}的权限,请联系运维!': 'You do not have permission for business {0}, please contact administrator!',
  '您没有业务{name}的权限': 'You currently do not have permission for the business {name}',
  '您没有业务权限，请先申请！': 'You do not have business permissions, please apply first!',
  '您没有该业务的权限，请先申请!': 'You do not have business permissions, please apply first!',
  '您没有该资源的权限，请先申请!': 'You do not have resource permissions, please apply first!',
  '您没有业务权限，请先联系对应的业务运维同学进行添加!':
    'You do not have business permission, please contact administrator!',
  '您没有该资源的权限，请先申请或联系管理员!':
    'You do not have business permissions, please apply first or contact administrator!',
  您可以按照以下方式优化检索结果: 'You can optimize your search results as follows',
  您可以按照以下方式进行检索: 'You can search as follows',
  您当前想快速体验下平台的功能: "You currently want to quickly experience the platform's functions", // 确定中文位置
  您没有业务: 'You have no business',
  您没有权限导入官方插件: 'You do not have permission to import official plugins',
  您没有该资源的查看权限: 'You do not have permission to view this resource',
  切换将不保存当前内容: 'Switching will not save current content',
  以下为最近24小时分析: 'The following is analysis of the last 24 hours',
  '当前页面暂不支持该功能，如需使用请联系管理员':
    'The current space does not support this function. If you need to use it, please contact the administrator',
  '有关联的{0}个策略，请先删除策略。': '{0} rules are associated, please delete the rules first.',
  '检测到有新版本，点击确定刷新页面': 'A new version is detected, click OK to refresh the page',
  文件已损坏: 'File Corrupted',
  '对该配置编辑,成功{0}台主机,失败{1}台主机': 'Edit configuration, {0} hosts succeeded, {1} hosts failed',
  '对该配置编辑,成功{0}个实例,失败{1}个实例': 'Edit configuration, {0} instances succeeded, {1} instances failed',
  '对该配置增/删目标,成功{0}台主机,失败{1}台主机':
    'adding/deleting targets to this configuration, {0} hosts successfully, {1} hosts failed',
  '对该配置增/删目标,成功{0}个实例,失败{1}个实例':
    'adding/deleting targets to this configuration, {0} instances succeeded, failed{ 1} instances',
  '即将上线，敬请期待': 'Coming soon, stay tuned',
  '组合策略功能暂未开放，敬请期待！': 'The combined rule function is not yet open, please look forward to it!',
  '邮件任务已生成，请一分钟后到邮箱查看': 'The email task has been generated, please check your mailbox in one minute',
  '迁移完成，请确认迁移结果': 'Migration completed, please confirm the migration result',
  '策略迁移完成，请确认迁移结果': 'The rule migration is complete, please confirm the migration result',
  '经过努力，终于拥有了完全属于你自己的插件，加油': 'After hard work, you finally have your own plugin, keep it up',
  '当前数据还未加载完成，如数据长时间未加载出来请查看以下说明。':
    'The current data has not been loaded yet. If the data has not been loaded for a long time, please check the following instructions. ',
  已复制到剪贴板: 'Copied to clipboard',
  该主机已创建节点: 'Node Already Created on Host',
  采集任务已停用: 'Collection task has been disabled',
  '{0}/{1} 条记录中数量排名前 {2} 的数': 'The number ranked {2} in quantity among {0}/{1} records',
  '上次变更，版本号': 'Last Change, Version Number',
  '告警策略配置、处理套餐、告警组、屏蔽等各种配置管理操作':
    'alarm rule, alarm solution, alarm team, mute and other configuration management operations',
  '导入的采集配置和策略配置处于停用状态，需到列表页单独设置后才可以使用！':
    'Imported collection configuration and rule are disabled, and can only be used after setting separately on the list page! ',
  '将回滚本次的所有配置变更和目标机器的内容。回滚只能回滚上一次的状态，并且只能进行一次。':
    'will roll back all configuration changes and the content of the target machine. Rollback can only roll back the last state, and can only be done once.',
  '当前是否有数据源，如果没有请通过{0}和{1}添加': 'If there is currently a data source, if not, add it via {0} and {1}',
  '当前还没有共享集群，请联系平台管理员提供':
    'There is currently no shared cluster, please contact the platform administrator to provide.',
  '授权人的空间权限会影响被授权人，被授权人的权限范围<=授权人的权限范围，请谨慎变更。':
    "The spatial permissions of the authorizer will affect the authorized person. The authorized person's permission range is less than or equal to the authorized person's permission range. Please change it carefully.",
  '提供单点可用率、响应时长、期望响应码等指标':
    'Provides metrics such as single point availability, response time, and expected response code',
  '直接进行{0}，定位到 Trace 详情': 'Directly perform {0}, locate Trace details',
  '自定义上报指标和插件采集指标请勾选映射规则，K8S系统指标可以不勾选。':
    'Please check the mapping rules for custom reporting metrics and plug-in collection metrics, and K8s system metrics can not be checked. ', // 确定位置
  '若不同时删除掉，相关联的策略配置则会成为失效策略':
    'if not deleted at the same time, the associated rule will become an invalid rule',
  '该指标需设置期望返回码/期望响应信息后才可选取':
    'This metric can only be selected after setting expected return code/expected response information',
  '该迁移工具用于协助Prometheus的grafana仪表盘、告警策略迁移，具备promql转换能力。':
    "This migration tool is used to assist Prometheus's grafana dashboard and alarm rule migration. Capable of promql conversion. ",
  '通过目标{0}，找到日志检索集可以进行检索': 'Find log search sets through target {0} for searching',
  优化查询语句: 'Optimize query statements',
  关联多个策略判断: 'Associated with multiple rule judgments',
  删除相关联的策略配置: 'Delete associated alert rules',
  双引号匹配完整字符串: 'Double quotes match full string',
  可输入SQL语句进行快速查询: 'SQL statements can be entered for quick queries',
  同时删除相关联的策略配置: 'Also delete related alert rules',
  '{0}秒后将自动跳转至{1}': 'After {0} seconds, it will automatically jump to {1}',
  在下方自定义添加或: 'Customize Adding Below or',
  基于数据源提供默认的数据可视化: 'Provides default data visualization based on data source',
  '如有其他问题,可选择:': 'If you have other questions, you can choose:',
  带字段全文检索更高效: 'Full-text search with fields is more efficient',
  '磁盘空间使用率超80%': 'Disk space utilization rate > 80%',
  '应用内存使用率超80%': 'Application memory usage > 80%',
  'CPU使用率超80%': 'CPU usage > 80%',
  当前还没有业务独享集群: 'There is currently no business exclusive cluster',
  拖拽到此处上传或点击上传: 'Drag and drop here to upload or click to upload',
  '数据格式需遵循{0},如下': 'The data format needs to follow {0}, as follows',
  本次下发覆盖: 'This Issuance Overwrites',
  监控项为策略配置: 'Monitoring items are alert rules',
  空间数量指个人有权限的空间数量:
    'The number of spaces refers to the number of spaces that an individual has access to',
  联系系统管理员升级至最新版本: 'Contact the system administrator to upgrade to the latest version',
  调整关键词: 'Adjusting keywords',
  配置管理业务: 'Configuration management business',
  修改或删除分类请: 'To modify or delete the classification, please',
  当前: 'Current',
  '除了通知套餐外其他都是可以设置套餐的敏感度，通知套餐基于不同的敏感度可以配置不同的通知方式。':
    'In addition to the notification solution, the sensitivity can be set, and the notification solution can be configured with different notification methods based on different sensitivities. ',
  '电话通知的拨打顺序是按通知对象顺序依次拨打。注意用户组内无法保证顺序。':
    "The telephone notification's dialing sequence is based on the order of the notification recipients. Please note that the order cannot be guaranteed within a user group.",
  编辑指标或维度存在风险: 'There are risks in editing metrics or dimensions',
  '异常分值范围从0～1，越大越异常': 'The abnormal score ranges from 0 to 1, the greater the abnormality',
  检查应用选择是否正确: 'Check that the application selection is correct',
  智能检测一切正常: 'Intelligent detection is normal',
  '当前空间暂不支持该功能，如需使用请联系管理员':
    'The current space does not support this function. If you need to use it, please contact the administrator',
  当前无异常事件: 'Currently no abnormal events',
  '异常事件获取来源\n1. events.attributes.exception_stacktrace 字段\n2. status.message 字段':
    'Abnormal event acquisition source\n1. events.attributes.exception_stacktrace field\n2. status.message field',
  '已折叠 {count} 个相同"Service + Span name + status"的 Span':
    "Collapsed {count} Spans with the same 'Service+Span name+status'",
  '处理套餐中使用了电话语音通知，拨打的顺序是按通知对象顺序依次拨打，用户组内无法保证顺序':
    'Telephone voice notifications were used in the processing of the package, and the order of calls is based on the order of the notification objects. The order cannot be guaranteed within the user group',
  '不监控，就是不进行告警策略判断。可在{0}进行设置。':
    'Not monitoring means not judging the alarm strategy. Can be set in {0}.',
  '目前仅支持{0}切换PromQL': 'Currently, only {0} is supported to switch PromQL',
  '只有停用的指标不会进行采集。': 'Only deactivated indicators will not be collected.',
  '只有启用的指标才会进行采集。': 'Only enabled indicators will be collected.',
  '此项为规则匹配结果，不可移动': 'This item is a rule matching result and cannot be moved',
  安装了eBPF的采集服务就可以展示eBPF相关的数据:
    'eBPF-related data can be displayed after installing the eBPF collection service',
  '通过Span信息推断出DB、中间件、第三方等服务':
    'Infer services such as DB, middleware, and third parties through Span information',
  对比的TraceID相同: 'The compared TraceID is the same',
  '打开后，除了采集启用的指标还会采集未来新增的指标。':
    'After opening, in addition to collecting enabled indicators, future new indicators will also be collected.',
  '因为当前是旧的存储模式，开启采集新增指标后会切换成新的存储模式，旧的历史数据会丢失，请确认是否继续。':
    'Because the current storage mode is old, after enabling the collection of new indicators, it will switch to the new storage mode, and the old historical data will be lost. Please confirm whether to continue.',
  '添加新的屏蔽范围将会覆盖之前的屏蔽内容，确定覆盖？':
    'Adding a new blocking range will overwrite the previous blocked content, are you sure to proceed?',
  '批量粘贴请使用;进行分隔': 'Please use bulk pasting; Separate',
  '本空间屏蔽: 屏蔽告警中包含该空间的所有通知':
    'Local space mask: Mask all notifications that contain this space in an alarm',
  '数值越大，优先级越高，完全相同的一条数据检测到异常时以优先级高的策略为主。':
    'The larger the value, the higher the priority. When an abnormality is detected in the same piece of data, the strategy with the higher priority will be used.',
  排在前面的规则优先级高: 'The rule that comes first has a high priority',
  '时间段冲突，优先执行节假日排班': 'Time conflict, priority for the implementation of the holiday schedule',
  主机当前状态: 'Host current status',
  可对当前采集内容进行检索: 'The current collection can be retrieved',
  去检索: 'To retrieve',
  '当前维度未选择目标IP与云区域ID，会导致监控目标选择无法生效':
    'The current dimension does not select the IP target and Cloud Region ID, which will cause the monitoring target selection to fail',
  存在关联的告警组: 'There is an associated alarm group',
<<<<<<< HEAD
  '10分钟内无数据': 'No data within 10 minutes',
  '直接进行 精准查询，定位到 Trace 详情': 'Directly perform precise queries and locate Trace details',
  '可以切换到 范围查询，根据条件筛选 Trace': 'You can switch to range query, filter Trace according to conditions',
  点击上传或将文件拖到此处: 'Click to upload or drag the file here',
  '文件解析可能耗费较长时间，可先选择已解析文件查看':
    'File parsing may take a long time, you can select the parsed file first to view',
  请上传文件后查看: 'Please upload the file and view it after that'
=======
  已选: 'selected'
>>>>>>> d97214b4
};<|MERGE_RESOLUTION|>--- conflicted
+++ resolved
@@ -194,15 +194,12 @@
   '当前维度未选择目标IP与云区域ID，会导致监控目标选择无法生效':
     'The current dimension does not select the IP target and Cloud Region ID, which will cause the monitoring target selection to fail',
   存在关联的告警组: 'There is an associated alarm group',
-<<<<<<< HEAD
   '10分钟内无数据': 'No data within 10 minutes',
   '直接进行 精准查询，定位到 Trace 详情': 'Directly perform precise queries and locate Trace details',
   '可以切换到 范围查询，根据条件筛选 Trace': 'You can switch to range query, filter Trace according to conditions',
   点击上传或将文件拖到此处: 'Click to upload or drag the file here',
   '文件解析可能耗费较长时间，可先选择已解析文件查看':
     'File parsing may take a long time, you can select the parsed file first to view',
-  请上传文件后查看: 'Please upload the file and view it after that'
-=======
+  请上传文件后查看: 'Please upload the file and view it after that',
   已选: 'selected'
->>>>>>> d97214b4
 };