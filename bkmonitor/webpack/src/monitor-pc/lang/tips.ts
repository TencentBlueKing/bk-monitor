--- conflicted
+++ resolved
@@ -189,11 +189,7 @@
   排在前面的规则优先级高: 'The rule that comes first has a high priority',
   '时间段冲突，优先执行节假日排班': 'Time conflict, priority for the implementation of the holiday schedule',
   主机当前状态: 'Host current status',
-<<<<<<< HEAD
-  采集状态: 'Collection status'
-=======
   采集状态: 'Collection status',
   '当前维度未选择目标IP与云区域ID，会导致监控目标选择无法生效':
     'The current dimension does not select the IP target and Cloud Region ID, which will cause the monitoring target selection to fail'
->>>>>>> a55e6e9a
 };