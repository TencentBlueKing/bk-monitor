--- conflicted
+++ resolved
@@ -424,10 +424,8 @@
   '再次勾选「已配置」的策略，可重新下发，覆盖原有的策略':
     'After checking the strategy that has been applied, you can re-issue it to override the existing strategy',
   请先选择模版: 'Please select a template first',
-<<<<<<< HEAD
   '经过 {0} 分析，发现以下可疑维度（组合）：':
     'After {0} analysis, the following suspicious dimensions (combinations) were found:',
-=======
   '解除关联后，{0}服务下将不会配置该策略':
     'After unassociating, the strategy will not be configured on the {0} service',
   模板: 'Template',
@@ -440,5 +438,4 @@
     'After enabling the automatic issuance feature, new services will automatically configure this strategy and take effect',
   '关闭「自动下发」功能，新增服务将不会自动配置该策略':
     'After disabling the automatic issuance feature, new services will not automatically configure this strategy',
->>>>>>> 62a4de06
 };