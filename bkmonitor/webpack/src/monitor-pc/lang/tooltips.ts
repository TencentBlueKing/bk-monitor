/*
 * Tencent is pleased to support the open source community by making
 * 蓝鲸智云PaaS平台 (BlueKing PaaS) available.
 *
 * Copyright (C) 2021 THL A29 Limited, a Tencent company.  All rights reserved.
 *
 * 蓝鲸智云PaaS平台 (BlueKing PaaS) is licensed under the MIT License.
 *
 * License for 蓝鲸智云PaaS平台 (BlueKing PaaS):
 *
 * ---------------------------------------------------
 * Permission is hereby granted, free of charge, to any person obtaining a copy of this software and associated
 * documentation files (the "Software"), to deal in the Software without restriction, including without limitation
 * the rights to use, copy, modify, merge, publish, distribute, sublicense, and/or sell copies of the Software, and
 * to permit persons to whom the Software is furnished to do so, subject to the following conditions:
 *
 * The above copyright notice and this permission notice shall be included in all copies or substantial portions of
 * the Software.
 *
 * THE SOFTWARE IS PROVIDED "AS IS", WITHOUT WARRANTY OF ANY KIND, EXPRESS OR IMPLIED, INCLUDING BUT NOT LIMITED TO
 * THE WARRANTIES OF MERCHANTABILITY, FITNESS FOR A PARTICULAR PURPOSE AND NONINFRINGEMENT. IN NO EVENT SHALL THE
 * AUTHORS OR COPYRIGHT HOLDERS BE LIABLE FOR ANY CLAIM, DAMAGES OR OTHER LIABILITY, WHETHER IN AN ACTION OF
 * CONTRACT, TORT OR OTHERWISE, ARISING FROM, OUT OF OR IN CONNECTION WITH THE SOFTWARE OR THE USE OR OTHER DEALINGS
 * IN THE SOFTWARE.
 */

// tooltips 相关的词条
export default {
  // 规范： 仅首字母大写

  // Tooltip：鼠标悬停在某个元素上时显示的文本提示，例如图标、按钮等。
  'MTTA指平均应答时间 = 所有告警的总持续时间 / 总告警数量':
    'MTTA refers to the average response time = the total duration of all alarms Time/total number of alarms',
  'MTTR指平均解决时间，平均解决时间=所有告警的持续时间/总告警数量':
    'MTTR refers to the average resolution time, and the average resolution time=all Duration of the alarm/total number of alarms',
  '自愈覆盖率指致命告警有告警处理(除工单外) / 总致命告警数，致命告警建议补齐自愈能力':
    'Self-healing coverage means fatal alarms have alarm processing (Except for work orders) / Total number of fatal alarms, fatal alarms are suggested to supplement the self-healing ability',
  AIOps算法只支持单指标: 'AIOps algorithm only supports single indicator',
  往当前用户发送一封测试邮件: 'Send a test email to the current user',
  点击展开收藏: 'Click to Expand favorites',
  点击收起检索: 'Click to Collapse Search',
  切换手动查询: 'Switch to manual query',
  切换自动查询: 'Switch to auto query',
  点击重试: 'Click to Retry',
  点击展开: 'Click to Expand',
  点击查看: 'Click to View',
  点击查询: 'Click to Query',
  '原因: Agent未安装或者状态异常': 'Reason: Agent is not installed or in abnormal state',
  '原因：查看进程本身问题或者检查进程配置是否正常':
    'Reason: Check the problem of the process itself or check whether the process configuration is normal',
  '原因：bkmonitorbeat未安装或者状态异常': 'Reason: bkmonitorbeat is not installed or in an abnormal state',
  '原因：bkmonitorbeat进程采集器未安装或者状态异常':
    'Reason: The bkmonitorbeat process collector is not installed or the status is abnormal ',
  '原因:bkmonitorbeat未安装或者状态异常': 'Reason: bkmonitorbeat is not installed or in an abnormal state',
  '原因:查看进程本身问题或者检查进程配置是否正常':
    'Reason: Check the process itself for issues or check if the process configuration is normal',
  '原因:bkmonitorbeat进程采集器未安装或者状态异常':
    'Reason: The BKmonitorbeat process collector is not installed or in an abnormal state',
  服务端进程的第一个Service:
    'This is the entry serivce of entrie trace. The Serivce that generates by a server service.',
  整个Trace的第一个Span:
    'This is the entry point of the entire trace. The Service that generates this first span also creates the Trace ID.',
  每个Service的第一个Span: 'This is the first span generated by a service each time it is called.',
  入口服务的第一个接口: 'This is the entry point of the Root Service.',
  包含根span的trace: 'Trace containing root span',
  '复制 TraceID': 'Copy TraceID',
  '动态：只能选择节点，策略目标按节点动态变更。静态：只能选择主机IP，采集目标不会变更。':
    'Dynamic: Only nodes can be selected, and the rule target can be dynamically changed by node. Static: Only the host IP can be selected, and the collection target will not change. ',
  '动态：只能选择节点，采集目标按节点动态变更。静态：只能选择主机IP，采集目标不会变更。':
    'dynamic: only nodes can be selected, and the collection target can be dynamically changed according to the node. Static: Only the host IP can be selected, and the collection target will not change. ',
  '平均应答时间，从告警真实发生到用户响应的平均时间。平均应答时间=总持续时间/总告警数量':
    "Average response time, the average time from the actual occurrence of the alarm to the user's response. Average response time = total duration/total number of alarms",
  '平均解决时间，从告警真实发生到告警被处理的平均时间。':
    'Average resolution time, the average time from when an alarm actually occurs to when the alarm is processed. ',
  '平均解决时间，从告警真实发生到告警被处理的平均时间。平均解决时间=总持续时间/总告警数量':
    'average resolution time, from The average time from when an alarm actually occurs to when the alarm is processed. Average Resolution Time = Total Duration/Total Number of Alerts',
  '(当前值 - 前一时刻值){0}过去{1}天内任意一天同时刻的 (差值 ×{2}+{3}) 时触发告警':
    '(Current value - Previous value) The alarm is triggered {0} simultaneously (difference ×{2}+{3}) on any day in the past {1}',
  '(总事件数-总告警数)/总事件数 ， 降噪比越大越好':
    '(total number of events - total number of alarms)/total number of events, the larger the noise reduction ratio, the better',
  '降噪比=(总事件数-总告警数) / 总事件数 ， 降噪比越大表示告警收敛效果好':
    'noise reduction ratio=(total number of events-total number of alarms)/total number of events, the larger the noise reduction ratio, the better the alarm convergence effect',
  获取群ID方法: 'Method of Obtaining Group ID',
  "获取会话ID方法:<br/>1.群聊列表右键添加群机器人: {name}<br/>2.手动 @{name} 并输入关键字'会话ID'<br/>3.将获取到的会话ID粘贴到输入框，使用逗号分隔":
    "How to get the session ID:<br/>1. Right click on group chat list to add group robots: {name}<br/>2. Manually @{name} and enter the keyword'The session ID'<br/>3. The group that will be obtained Paste the ID into the input box, separated by commas",
  '编辑/增加/删除/启动/停用指标？': 'Edit/add/delete/start/stop metrics?',
  '编辑指标/维度有风险': 'There are risks in editing metrics/dimensions',
  '编辑指标或维度存在风险，注意在仪表盘和策略中使用了修改前的指标将失效':
    'Editing indicators or dimensions is risky. Note that indicators before modification will become invalid if used in dashboards and strategies',
  'JS散度越大，说明该维度内各维度值的异常分值越离散，越值得排查':
    'The larger the JS divergence, the greater the change in the abnormal score of each dimension value in this dimension, and the more worthy of investigation',
  '总事件数指通过策略检测产生的所有告警明细，具体查看告警事件的关联事件':
    'Total number of events refers to the number of events generated through rule detection For details of all alarms, see the associated events of the alarm event',
  '总持续时间: 所有告警的首次异常时间到告警标记为已解决或已恢复的时间。':
    'Total Duration: Time from the first exception time of all alerts to the time when the alert is marked as resolved or recovered. ',
  '总持续时间：所有告警的首次异常时间到下一个状态变更的时间点，如确认/屏蔽/恢复/关闭/已解决':
    'total duration: the first abnormal time of all alarms to the time point of the next state change, such as confirmation/blocking/recovery/close/resolved',
  '仅展示最近10条，更多详情请{0}': 'Only the latest 10 are displayed, for more details please {0}', // 中文错了 是 详情
  '仅支持导入".gz .tgz .bz2 .tbz2"gzip或bzip2压缩格式文件':
    'Only support importing ".gz .tgz .bz2 .tbz2" gzip or bzip2 compression format files',
  '按通知次数的指数递增，依次按N，2N，4N，8N,...依次类推执行，最大24小时':
    'Increase exponentially by the number of notifications , press N, 2N, 4N, 8N,... and so on, up to 24 hours ',
  '按钮即可开始。': 'Button to start.', // 中文在哪里？ 感觉缺少了词
  '（仅支持查看当前事件中最近一条的原始数据信息）':
    '(Only supports viewing the original data information of the latest event in the current event)',
  '（基于CMDB业务拓扑选择集群、模块、IP等。默认为本业务）': ' (Cluster, module, IP, The default is this business)',
  '（对数据进行筛选过滤）': '(Filter data)',
  '（新建完成后自动获取）': '(Automatically obtained after creation is completed)',
  '（未关联策略配置）': '(Unassociated rules)',
  '（点击跳转到拨测节点页面）': '(Jump to probe node page)',
  '（选择数据汇聚的维度）': '(Select dimension)',
  '(输入并回车即可创建新标签。可使用“/”创建多级分类，如：主机/系统告警)':
    '(Create a new label by enter. You can use "/" to create multi-level classification, such as: host/system alarm)',
  '(变量列表及模板说明详见右侧栏)': '(For variable list and template description, see the right column)',
  '需先停用采集任务，也可同时删除关联的策略':
    'Need to disable the collection task first , you can also delete the associated rule at the same time',
  '需遵循公司规范，禁止对外暴露用户或公司内部敏感信息（用户PII信息、账号密码、云AKSK、内部系统鉴权/Token、保密文档等），若因授权不当造成数据泄露须承担相应责任; ':
    'It is necessary to comply with company regulations and prohibit the disclosure of user or internal sensitive information (such as user PII information, account passwords, cloud AKSK, internal system authentication/Token, confidential documents, etc.). If data leakage is caused by improper authorization, corresponding responsibilities must be borne;',
  '非当前业务，不允许操作': 'Operation not allowed for current business',
  '高危代表执行此类操作影响比较大，在执行处理套餐时需要进行及时的通知。':
    'High risk means that the impact of performing such operations is relatively large, and the solution is executed Timely notification is required. ',
  '默认就是采集目标与采集程序运行在一起，在有单独的采集主机或者权限限制需要远程采集的方式。':
    'The default is that the collection target and the collection program run together, and there is a separate collection host Or permission restrictions require remote collection.',
  '默认录入到蓝鲸配置平台的主机，将会采集操作系统和进程相关的指标数据和事件数据，所以开启主机监控需要关联业务资源。':
    'By default, the host entered into the BlueKing configuration platform will collect metric data and event data related to the operating system and process, so enabling host monitoring requires associated business resources.',
  '默认是开启的，采集周期内默认相同的内容会汇聚到成一条并且计数。':
    'It is enabled by default, and the same content will be aggregated into one and counted by default in the collection cycle. ',
  '默认是所有时间都生效，日历中添加的为不生效时间段':
    'By default, all times are effective, and the ones added in the calendar are ineffective time periods.',
  '提示：通过 {0} 未找到对应的索引集。如果要采集日志可以前往日志平台。':
    'Prompt: No corresponding Indices can be found through {0}. If you want to collect logs, you can go to the log platform. ',
  注意在仪表盘和策略中使用了修改前的指标将失效:
    'Attention If the metric before modification is used in the dashboard and rule, it will be invalid',
  '时间经过校准，注意服务所在时钟是否同步':
    'The time has been calibrated, pay attention to whether the clock of the service is synchronized',
  '该操作仅删除任务组，不会影响组内拨测任务':
    'this operation only deletes the task group and will not affect the dialing within the group Test task',
  '谨慎代表执行此类操作影响比高危小，但是也不可多次反复的执行，一般在失败时需要提示。':
    'Caution means that the impact of performing such operations is less than high-risk, but it cannot be executed repeatedly. Generally, a prompt is required when it fails. ',
  '请遵守公司规范，切勿泄露敏感信息，后果自负！':
    'Please comply with company regulations and do not disclose sensitive information at your own risk!',
  '该插件未定义参数，如需升级请继续！':
    'This plugin has no defined parameters, please continue if you need to upgrade!',
  '该请求不含主体。': 'This Request Does Not Contain a Body.',
  '该请求不需要任何认证。': 'This request does not require any authentication.',
  '轮值功能，可以按不同的时段分配不同的值班成员':
    'Rotation function, you can assign different members on duty according to different time periods',
  执行后不可逆: 'Irreversible after execution',
  使用远程运行主机: 'Use remote host for execution',
  使用选择器: 'Use selector',
  仅保留最近30天的历史记录: 'Only keep the last 30 days of history records',
  '未编辑, 不需要撤销': 'Not edited, no need to undo',
  '测试进行时，请勿关闭弹窗！': 'Do not close the pop-up window during testing!',
  有采集任务时不允许修改: 'Modification is not allowed when there is a collection task',
  '专有采集主机 使用整个服务器的50%的资源,其他情况都只是使用10%的资源并且不超过单CPU资源.':
    'The dedicated acquisition host uses 50% of the resources of the entire server, and in other cases only uses 10% of the resources and does not exceed a single CPU resource .',
  '使用整个服务器的50%的资源，其他情况都只是使用10%的资源并且不超过单CPU资源。':
    'Use 50% of the resources of the entire server, and in other cases only use 10% of resources and do not exceed single CPU resources.',
  '不告警，会生成告警但不进行告警通知等处理。可在{0}进行设置':
    'no alarm, an alarm will be generated but no alarm notification will be processed. It can be set in {0}',
  '当前收藏有更新，点击保存当前修改': 'The current collection has been updated, click Save Current Modifications',
  '自定义输入格式: 如 1w 代表一周 m 分钟 h 小时 d 天 w 周 M 月 y 年':
    'custom input format: such as 1w represents a week m minute h hour d day w week M month y year',
  '若告警未恢复并且未确认，则每隔{count}分钟再进行告警':
    'If the alarm is not recovered and not confirmed, the alarm will be repeated every {count} minutes',
  '若产生相同的告警未确认或者未屏蔽,则{0}间隔{1}分钟再进行告警。':
    'If the same alarm is not confirmed or masked, then {0}interval {1} minutes Then give an alarm. ',
  执行时需谨慎: 'Execute with caution',
  支持变量过滤和数据分组: 'Variable filtering and data grouping are supported',
  支持指标分组和标签配置: 'You can configure metric groups and labels',
  系统事件只支持实时检测: 'System events only support real-time detection',
  '数值越高优先级越高,最大值为10000': 'The higher the value, the higher the priority, the maximum value is 10000',
  所有业务的事件中心列表中的告警事件的总和:
    'The total number of alarm events in the event center list for all businesses',
  所有业务的事件中心里面告警关联的事件的总和:
    'The total number of events associated with alarm events in the event center for all businesses',
  执行数指告警事件中执行记录数量的总和:
    'Execution count refers to the total number of execution records in alarm events.',
  总告警数指告警事件中告警数量的总和:
    'Total number of alarms refers to the sum of the number of alarms in alarm events',
  一个指标一行: 'One Metric Per Line',
  三类监控项可任选其一: 'Any one of the three monitoring items can be selected',
  Y轴固定最小值为0: 'Y-axis fixed minimum value is 0',
  将通过企业微信将相关人员邀请到一个群里面进行讨论:
    'Invite relevant personnel to a group discussion via enterprise WeChat',
  继续添加拨测任务: 'Continue to add probe tasks',
  '实时是基于链路中的数据点（未落地时），直接进行数据的阈值比对，所以只适用于快速的单点的数据检测场景。像系统事件类就是没有落地存储直接在链路中进行检查。':
    'Real-time is based on the data points in the link (when it is not on the ground), and directly compares the threshold of the data, so it is only suitable for fast single-point data detection scenarios. For example, system events are checked directly in the link without landing storage. ',
  '同级别的各算法之间是{0}的关系': 'The relationship between algorithms of the same severity is {0}',
  '告警确认不会影响其他告警，只是避免当前告警的周期间隔发送和处理套餐的执行':
    'alarm confirmation will not affect other alarms, but to avoid the periodic interval sending of the current alarm and the execution of the alarm solution',
  '按{0}即可关闭全屏弹窗': 'Press {n} to close the full screen popup',
  '当告警持续时长每超过{0}分种，将逐个按告警组升级通知':
    'When the duration of the alarm exceeds {0} minutes, the alarm team will be escalated one by one',
  '当告警策略配置了告警处理，可以通过如下的通知方式获取到执行处理套餐的结果':
    'When the alarm rule is configured After alarm processing, you can obtain the results of the execution alarm solution through the following notification methods',
  '当该告警确认需要处理，并且希望该告警不再通知时，可以直接进行告警确认':
    'When the alarm confirmation needs to be processed and you want the alarm to be notified no longer, you can directly confirm the alarm',
  '当没有收到任何数据可以进行告警通知。': 'When no data is received, alarm notification can be performed.',
  '当数据连续丢失{0}个周期时，触发告警通知': 'When data is lost for {0} cycles in a row, trigger an alarm notification',
  '当防御的通知汇总也产生了大量的风暴时，会进行本业务的跨策略的汇总通知。':
    'When the notification summary of the defense also generates a large number of storms, the cross-rule summary notification of this business will be carried out. ',
  '开启全业务作用范围，全部业务都可见属于自身业务的数据，有平台特定的数据格式要求，请联系平台管理员。':
    'Enable the full business scope, all businesses can see the data belonging to their own business, there is a platform For specific data format requirements, please contact the platform administrator. ',
  '其中持续时间指告警的首次异常时间到状态变更的时间段，状态变更如确认/屏蔽/恢复/关闭/已解决等':
    'The duration refers to the time period from the first abnormal time of the alarm to the status change, such as confirmation/blocking/recovery/closed/resolved',
  '关联告警在需要判断多个告警事件关联产生才生效时就可以使用。':
    'Associated alarms can be used when it is necessary to judge the occurrence of multiple alarm event associations to take effect. ',
  选择目标进行对比: 'Select targets for comparison.',
  '在左侧选择主机/节点/动态分组': 'Select host/node/dynamic',
  '当前可能是手动查询，请': 'Currently may be a manual query, please',
  '告警名称通过字段映射可以自动获取到，也可以手动新增。手动新增优先级高于自动获取。':
    'The alarm name can be obtained automatically through field mapping, or it can be added manually. The priority of manual addition is higher than that of automatic acquisition. ',
  '执行了处理套餐（除工单）的致命告警/总致命告警数，自愈率越高越好':
    'Fatal alarms/total number of fatal alarms that have executed the alarm solution (except work orders), self-healing The higher the rate, the better',
  '每个小时整点,半点发送': 'Sent every hour on the hour and at half hour',
  '每天9:00,21:00发送': 'Sent daily at 9:00 and 21:00',
  '从0点开始,每隔2小时整点发送': 'Starting from 0:00, send every 2 hours on the hour',
  '从0点开始,每隔6小时整点发送': 'Starting from 0:00, send every 6 hours on the hour',
  个人有权限查看的空间数: 'The number of spaces that individuals have permission to view',
  其中持续时间指告警的首次异常时间到告警状态变成已解决或已恢复的时间段:
    'The duration refers to the time period from the first abnormal time of the alarm to the time when the alarm status becomes resolved or recovered',
  删除该生效时段将会删除其包含的所有信息: 'Deleting the effective period will delete all the information it contains',
  '解散分组后，原分组内的收藏将移至未分组中。':
    'After the group is dissolved, the collections within the original group will be moved to the ungrouped group.',
  '添加统一设置后，所有规则会默认添加上所设置的条件':
    'After you add a unified setting, all rules add the conditions set on it by default',
  整个策略已被屏蔽: 'The entire rule has been muted',
  '删除该组及组内规则会一起删除,且不可恢复':
    'Deleting the group and the rules within the group are deleted together and are not recoverable',
  '勾选后会精准过滤，不会显示没有该维度的指标图表。':
    'After checking, it will be filtered accurately, and the metric chart without this dimension will not be displayed. ',
  '异常分值范围从0到1，分值越大，说明该维度值的指标异常程度越高。':
    'Outlier scores range from 0 to 1, with larger scores indicating greater metric anomalies for that dimension value.',
  '由匹配规则{0}生成': 'Generated by matching rule {0}',
  '系统会自动创建该告警策略，响应信息匹配失败将会产生告警。':
    'The system will automatically create the alarm rule, and an alarm will be generated if the response information fails to match. ',
  从配置平台过滤地区和运营商: 'Filter regions and operators from the configuration platform',
  依赖历史数据长度: 'Depend on the length of historical data',
  处理记录里面所有的执行记录数量: 'The number of execution records in all handling record',
  当蓝鲸监控的进程状态异常或告警队列拥塞时会通知相关人员:
    'When the process status monitored by BlueKing is abnormal or the alarm queue is congested Notify relevant personnel ',
  手动分配指标数: 'Manually allocate metric numbers',
  蓝鲸监控机器人发送图片全局设置已关闭: 'The global setting of BlueKing Monitor robot sending pictures is closed',
  近3个周期数据: 'Data from the past 3 cycles',
  非当前业务节点: 'Non-current business node',
  批量复制: 'Bulk copy',
  数据时间: 'Data Time',
  '全屏 ctrl + m': 'Full-Screen ctrl+m',
  '快捷键：Ctrl+M': 'Shortcut: Ctrl+M', // 这个是在哪里？
  排序并置顶: 'Sort and Pin',
  智能检测算法不支持实时检测: 'Intelligent detection do not support real-time detection',
  不支持查询数据的来源和类型: 'The source and type of query data are not supported',
  该功能依赖AIOps平台: 'This feature relies on the AIOps platform',
  不支持计算后的查询数据: 'Calculated query data is not supported',
  不支持实时检测: 'Real-time detection is not supported',
  离群检测和其他算法互斥: 'Outlier detection and other algorithms are mutually exclusive.',
  一个策略不能同时添加两个相同的智能检测:
    'One rule cannot have two identical intelligent detections added simultaneously.',
  只支持计算平台的单指标数据: 'Only supports single indicator data for bk base',
  常规算法不同等级只能各添加一种:
    'For regular detections of different levels, only one type can be added for each level.',
  变量示例: 'Example',
  点击复制变量: 'Click to copy variables',
  '已有相同算法,设置为{name}级别': 'Same algorithm already exists, set to {name} level',
  '支持将告警信息发送至外部，包括企业微信群机器人、QQ、Slack、钉钉、飞书、微信公众号以及外部邮箱等多种告警通知方式。':
    'It supports sending alarm information to the outside, including enterprise WeChat group robots, QQ, Slack, nail, fly book, WeChat official account, external mailbox and other alarm notification methods.',
  当前为全局的: 'Currently global',
  存在关联的用户组: 'There are associated user groups',
  起始日: 'Start date',
  设为起始日: 'Set as start date',
  AI设置: 'AI settings',
  '告警生成后，将根据指标的异常程度、发生异常的指标数，为告警自动评级':
    'After the alarm is generated, it will be automatically rated based on the degree of abnormality of the indicators and the number of abnormal indicators that have occurred',
  内置的分派规则组不允许修改: 'The built-in assignment rule group does not allow modification',
  内置策略不允许修改: 'The built-in strategy does not allow modification',
  关注人禁用此操作: 'The follower disables this action',
  暂未开启主机智能异常检测: 'Host intelligent anomaly detection has not been enabled yet',
  '主机场景检测数据源正在接入中，请稍后重试':
    'The host scene detection data source is currently being connected, please try again later',
  '存在关联的策略，不可删除': 'There are associated policies that cannot be deleted',
  '若添加进程，请前往配置平台 - 业务拓扑，在对应模块下新增':
    'If adding a process, please go to the configuration platform - business topology and add it under the corresponding module',
<<<<<<< HEAD
  请求数: 'Request count',
  对比时间: 'Comparison time',
  参照时间: 'Reference time',
=======
  告警系统事件: 'Alarm System Event',
  故障系统事件: 'Fault System Event',
>>>>>>> 8859dc7a
  '关闭 AI 小鲸会话': 'Close the AI ​​Assistant session',
  '打开 AI 小鲸会话': 'Open the AI ​​Assistant session',
  '蓝鲸监控的告警包含哪几个级别？': 'What are the alert levels included in Blue Whale monitoring?',
  '如何在仪表盘中进行指标计算？': 'How to perform metric calculations in the dashboard?',
  '主机监控场景包含哪些指标？': 'What metrics are included in the host monitoring scenario?',
  '如何接入第三方告警源？': 'How to integrate third-party alert sources?',
  '智能检测目前能支持哪些场景？': 'What scenarios are currently supported by intelligent detection?',
  '你好，我是AI小鲸，你可以向我提问蓝鲸监控产品使用相关的问题。':
    'Hello, I am AI ​​Assistant. You can ask me questions related to the use of the Blue Whale monitoring product.',
};<|MERGE_RESOLUTION|>--- conflicted
+++ resolved
@@ -281,14 +281,11 @@
   '存在关联的策略，不可删除': 'There are associated policies that cannot be deleted',
   '若添加进程，请前往配置平台 - 业务拓扑，在对应模块下新增':
     'If adding a process, please go to the configuration platform - business topology and add it under the corresponding module',
-<<<<<<< HEAD
   请求数: 'Request count',
   对比时间: 'Comparison time',
   参照时间: 'Reference time',
-=======
   告警系统事件: 'Alarm System Event',
   故障系统事件: 'Fault System Event',
->>>>>>> 8859dc7a
   '关闭 AI 小鲸会话': 'Close the AI ​​Assistant session',
   '打开 AI 小鲸会话': 'Open the AI ​​Assistant session',
   '蓝鲸监控的告警包含哪几个级别？': 'What are the alert levels included in Blue Whale monitoring?',
