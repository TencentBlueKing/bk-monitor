--- conflicted
+++ resolved
@@ -281,11 +281,8 @@
   '存在关联的策略，不可删除': 'There are associated policies that cannot be deleted',
   '若添加进程，请前往配置平台 - 业务拓扑，在对应模块下新增':
     'If adding a process, please go to the configuration platform - business topology and add it under the corresponding module',
-<<<<<<< HEAD
-
   告警系统事件: 'Alarm System Event',
   故障系统事件: 'Fault System Event',
-=======
   '关闭 AI 小鲸会话': 'Close the AI ​​Assistant session',
   '打开 AI 小鲸会话': 'Open the AI ​​Assistant session',
   '蓝鲸监控的告警包含哪几个级别？': 'What are the alert levels included in Blue Whale monitoring?',
@@ -295,5 +292,4 @@
   '智能检测目前能支持哪些场景？': 'What scenarios are currently supported by intelligent detection?',
   '你好，我是AI小鲸，你可以向我提问蓝鲸监控产品使用相关的问题。':
     'Hello, I am AI ​​Assistant. You can ask me questions related to the use of the Blue Whale monitoring product.',
->>>>>>> 56e1aecf
 };