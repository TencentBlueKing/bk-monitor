/*
 * Tencent is pleased to support the open source community by making
 * 蓝鲸智云PaaS平台 (BlueKing PaaS) available.
 *
 * Copyright (C) 2021 THL A29 Limited, a Tencent company.  All rights reserved.
 *
 * 蓝鲸智云PaaS平台 (BlueKing PaaS) is licensed under the MIT License.
 *
 * License for 蓝鲸智云PaaS平台 (BlueKing PaaS):
 *
 * ---------------------------------------------------
 * Permission is hereby granted, free of charge, to any person obtaining a copy of this software and associated
 * documentation files (the "Software"), to deal in the Software without restriction, including without limitation
 * the rights to use, copy, modify, merge, publish, distribute, sublicense, and/or sell copies of the Software, and
 * to permit persons to whom the Software is furnished to do so, subject to the following conditions:
 *
 * The above copyright notice and this permission notice shall be included in all copies or substantial portions of
 * the Software.
 *
 * THE SOFTWARE IS PROVIDED "AS IS", WITHOUT WARRANTY OF ANY KIND, EXPRESS OR IMPLIED, INCLUDING BUT NOT LIMITED TO
 * THE WARRANTIES OF MERCHANTABILITY, FITNESS FOR A PARTICULAR PURPOSE AND NONINFRINGEMENT. IN NO EVENT SHALL THE
 * AUTHORS OR COPYRIGHT HOLDERS BE LIABLE FOR ANY CLAIM, DAMAGES OR OTHER LIABILITY, WHETHER IN AN ACTION OF
 * CONTRACT, TORT OR OTHERWISE, ARISING FROM, OUT OF OR IN CONNECTION WITH THE SOFTWARE OR THE USE OR OTHER DEALINGS
 * IN THE SOFTWARE.
 */
// 标题 相关的词条 tab title, form title, 弹窗 title
export default {
  // 规范：驼峰

  '包括{0}个指标,{1}个维度': 'includes {0} metrics, {1} dimensions',
  '可选图表({num})': 'Optional charts ({num})',
  '标准化事件-字段映射': 'Standardized Event-Field Mapping',
  业务独享集群: 'Exclusive Cluster',
  关联的处理套餐: 'Associated Alarm Solution',
  关联的资源实例: 'Associated Resource Instances',
  删除当前分类: 'Delete current category',
  删除采集任务: 'Delete collection task',
  判断最终是否要产生告警: 'Determine whether to generate an alarm in the end',
  剩下的告警基于当前规则发送通知: 'The remaining alarms send notifications based on the current rules',
  场景智能异常检测: 'Intelligent Anomaly Detection in Scenarios',
  如标准输出: 'Such as Standard Output', // 查看语境
  实例名配置: 'Instance Name Configuration',
  待升级目标: 'Targets to be Upgraded',
  已停用配置: 'Configuration disabled',
  已启用配置: 'Configuration enabled',
  异常采集目标: 'Abnormal collection target',
  所含内容文件: 'Content file included',
  未分组的指标: 'Ungrouped Metrics',
  未分组视图: 'Ungrouped View',
  查询结果统计: 'Query result statistics',
  端口运行状态: 'Port Running Status',
  被选对象将会关闭页面通知: 'The selected object will close the page notification',
  该实例下的错误列表: 'List of errors under this instance',
  远程服务调用次数: 'Remote service call count',
  通过查询的数据按检测规则判断是否需要进行告警:
    'Use the queried data to determine whether an alarm is required according to the detection rules',
  配置与流程指引: 'Configuration and process guide',
  配置升级向导: 'Configuration Upgrade Wizard',
  配置项编辑器: 'Configuration item editor',
  防御的告警: 'Defended Alert',
  概览: 'Summary',
  个人收藏: 'My Favorite',
  存储信息: 'Storage Information',
  集群选择: 'Cluster selection',
  数据采样: 'Data Sampling',
  数据量趋势: 'Data Volume Trend',
  告警策略: 'Alert Rules',
  查询设置: 'Query Settings',
  分享链接: 'Copy Link',
  数据来源: 'Data Source',
  建议字段: 'Suggested Fields',
  最近搜索: 'Recent Searches',
  // 首页
  '配置 Dashboard': 'Dashboard',
  '综合拨测 - 未配置': 'Synthetic Monitoring - Not configured',
  '服务监控 - 未配置': 'Service Monitoring - Not configured',
  '进程监控 - 未配置': 'Process Monitoring - Not configured',
  '主机监控 - 未配置': 'Host Monitoring - Not configured',
  默认显示最近20条: 'The latest 20 items',
  '告警空空，一身轻松': 'No Alarms, Easy Going',
  '告警中，告警数量：{0}': 'Alarming, alarms: {0}',
  业务DEMO: 'Business Demo',
  '服务质量较差，请及时处理': 'The service quality is poor, please handle it in time',
  '未发现有异常运行的进程。': 'No abnormal running processes found.',
  '检测到你对“CPU使用率、应用内容使用量、磁盘利用率”未做全局告警策略配置':
    'It is detected that you have not configured a global alarm rule for "CPU usage, application content usage, and disk utilization"',
  '检测到当前仅配置了1个运营商节点，为了更全面的反应不同网络环境用户的访问质量，建议您接入更多其他类型的网络运营商节点，覆盖更全面。':
    'It is detected that only 1 is currently configured Operator nodes, in order to more comprehensively reflect the access quality of users in different network environments, it is recommended that you access more other types of network operator nodes for more comprehensive coverage. ',
  '创建一个私有或云拨测节点，用于探测服务的质量与可用性':
    'Create a private or cloud dial test node to detect the quality and availability of services',
  AI小鲸发现当前有: 'AI assistant found ',
  '主机智能异常检测发现最近{0}{1}台主机异常':
    'Host intelligent anomaly detection found {0} abnormal hosts in the recent {1}.',
  监控资源概览: 'Monitoring Resource Overview',
  基于告警事件进行屏蔽: 'Mute by Alarms',
  基于策略进行屏蔽: 'Mute by Rules',
  基于维度进行屏蔽: 'Mute by Dimensions',
  基于范围进行屏蔽: 'Mute by Range',
  主机智能异常检测结果: 'Host intelligent abnormal detection results',
  耗时区间: 'Time-consuming interval',
  异常事件: 'Events',
  选择算法: 'Select algorithm',
  算法说明: 'Algorithm Description',
  白名单: 'White List',
  黑名单: 'Black List',
  指标维度设置: 'Metric / Dimension Setting',
  此操作存在危险: 'This operation is dangerous',
  DB设置: 'DB settings',
  DB类型: 'DB type',
  '{0}月': '{0} month',
  轮值规则: 'Rotation Rules',
  轮值详情: 'Details of rotation',
  配置信息: 'Configuration information',
  链路状态: 'Link state',
  字段详情: 'Field details',
  当前暂无告警: 'No warning at this time',
  当前有告警: 'current warning',
  可接收告警: 'Can receive warning',
  总告警: 'General warning',
  近一小时: 'Almost an hour',
  分钟数据量: 'Minute data volume',
  日数据量: 'Daily data volume',
  小时数据量: 'Hour data volume',
  集群状态: 'Cluster status',
  索引状态: 'Index status',
  '主机智能异常检测发现{0}个主机异常': 'Host intelligent exception detection found {0} host exceptions',
  '上传 Profiling': 'Upload Profiling',
  '持续 Profiling': 'Continuous profiling',
  有数据应用: 'Has data applied',
  无数据应用: 'No data applied',
  订阅详情: 'Subscription details',
  '暂未开启 Profiling 功能': 'Profiling is not enabled yet',
  '暂无 Profiling 数据': 'No profiling data yet',
  关闭目标: 'Close target',

  // 故障
  故障拓扑: 'Incident Topology',
  聚合规则: 'Aggregation Rules',
  时间轴: 'Timeline',
  最后更新: 'Last update time',
  故障时序: 'Incident sequence',
  视图: 'View',
  明细: 'Details',
  测试执行: 'Test execution',
  配置选择: 'Configuration selection',
  流程指引: 'Process guidance',
  关联设置: 'Related settings',
  URI规则设置: 'URI rule settings',
  检测到蓝鲸监控版本更新: 'Detected Blue Whale monitoring version update',
  '请点击“确定”刷新页面，保证数据准确性。': 'Please click "OK" to refresh the page to ensure data accuracy.',
  数据关联: 'Data Association',
  Apdex信息: 'Apdex Info',
  默认继承应用的类型设置: 'Default inheritance application type settings',
  URI信息: 'URI Info',
  URI配置: 'URI Configuration',
  例如: 'For example',
  // 调用分析
  维度值分布: 'Dimension value distribution',
<<<<<<< HEAD
  K8s对象: 'K8s object',
=======
  K8S对象: 'K8S object',
>>>>>>> 2686ef6e
};<|MERGE_RESOLUTION|>--- conflicted
+++ resolved
@@ -156,9 +156,5 @@
   例如: 'For example',
   // 调用分析
   维度值分布: 'Dimension value distribution',
-<<<<<<< HEAD
-  K8s对象: 'K8s object',
-=======
   K8S对象: 'K8S object',
->>>>>>> 2686ef6e
 };