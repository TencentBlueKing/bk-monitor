--- conflicted
+++ resolved
@@ -176,7 +176,6 @@
 
   数值分布直方图: 'Numerical distribution histogram',
   'TOP 5 时序图': 'TOP 5 Time Series Chart',
-<<<<<<< HEAD
 
   版本更新: 'Version update',
   刷新页面: 'Refresh page',
@@ -184,8 +183,6 @@
   查看新特性: 'View new features',
   '建议「刷新页面」体验新的特性，「暂不刷新」可能会遇到未知异常，可手动刷新解决。':
     'It is recommended to "refresh the page" to experience the new features. If you choose "Do not refresh", you may encounter unknown exceptions. You can manually refresh to solve the problem.',
-=======
   'Trace 检索': 'Trace Search',
   'Tracing 检索': 'Tracing Search',
->>>>>>> 3fea0cb4
 };