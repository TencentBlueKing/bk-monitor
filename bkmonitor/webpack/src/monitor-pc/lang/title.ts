--- conflicted
+++ resolved
@@ -153,11 +153,7 @@
   默认继承应用的类型设置: 'Default inheritance application type settings',
   URI信息: 'URI Info',
   URI配置: 'URI Configuration',
-<<<<<<< HEAD
   例如: 'For example',
-=======
-
   // 调用分析
   维度值分布: 'Dimension value distribution',
->>>>>>> 333bd3ad
 };