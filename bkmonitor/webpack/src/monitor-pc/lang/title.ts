/*
 * Tencent is pleased to support the open source community by making
 * 蓝鲸智云PaaS平台 (BlueKing PaaS) available.
 *
 * Copyright (C) 2021 THL A29 Limited, a Tencent company.  All rights reserved.
 *
 * 蓝鲸智云PaaS平台 (BlueKing PaaS) is licensed under the MIT License.
 *
 * License for 蓝鲸智云PaaS平台 (BlueKing PaaS):
 *
 * ---------------------------------------------------
 * Permission is hereby granted, free of charge, to any person obtaining a copy of this software and associated
 * documentation files (the "Software"), to deal in the Software without restriction, including without limitation
 * the rights to use, copy, modify, merge, publish, distribute, sublicense, and/or sell copies of the Software, and
 * to permit persons to whom the Software is furnished to do so, subject to the following conditions:
 *
 * The above copyright notice and this permission notice shall be included in all copies or substantial portions of
 * the Software.
 *
 * THE SOFTWARE IS PROVIDED "AS IS", WITHOUT WARRANTY OF ANY KIND, EXPRESS OR IMPLIED, INCLUDING BUT NOT LIMITED TO
 * THE WARRANTIES OF MERCHANTABILITY, FITNESS FOR A PARTICULAR PURPOSE AND NONINFRINGEMENT. IN NO EVENT SHALL THE
 * AUTHORS OR COPYRIGHT HOLDERS BE LIABLE FOR ANY CLAIM, DAMAGES OR OTHER LIABILITY, WHETHER IN AN ACTION OF
 * CONTRACT, TORT OR OTHERWISE, ARISING FROM, OUT OF OR IN CONNECTION WITH THE SOFTWARE OR THE USE OR OTHER DEALINGS
 * IN THE SOFTWARE.
 */
// 标题 相关的词条 tab title, form title, 弹窗 title
export default {
  // 规范：驼峰

  '包括{0}个指标,{1}个维度': 'includes {0} metrics, {1} dimensions',
  '可选图表({num})': 'Optional charts ({num})',
  '标准化事件-字段映射': 'Standardized Event-Field Mapping',
  业务独享集群: 'Exclusive Cluster',
  关联的处理套餐: 'Associated Alarm Solution',
  关联的资源实例: 'Associated Resource Instances',
  删除当前分类: 'Delete current category',
  删除采集任务: 'Delete collection task',
  判断最终是否要产生告警: 'Determine whether to generate an alarm in the end',
  剩下的告警基于当前规则发送通知: 'The remaining alarms send notifications based on the current rules',
  场景智能异常检测: 'Intelligent Anomaly Detection in Scenarios',
  如标准输出: 'Such as Standard Output', // 查看语境
  实例名配置: 'Instance Name Configuration',
  待升级目标: 'Targets to be Upgraded',
  已停用配置: 'Configuration disabled',
  已启用配置: 'Configuration enabled',
  异常采集目标: 'Abnormal collection target',
  所含内容文件: 'Content file included',
  未分组的指标: 'Ungrouped Metrics',
  未分组视图: 'Ungrouped View',
  查询结果统计: 'Query result statistics',
  端口运行状态: 'Port Running Status',
  被选对象将会关闭页面通知: 'The selected object will close the page notification',
  该实例下的错误列表: 'List of errors under this instance',
  远程服务调用次数: 'Remote service call count',
  通过查询的数据按检测规则判断是否需要进行告警:
    'Use the queried data to determine whether an alarm is required according to the detection rules',
  配置与流程指引: 'Configuration and process guide',
  配置升级向导: 'Configuration Upgrade Wizard',
  配置项编辑器: 'Configuration item editor',
  防御的告警: 'Defended Alert',
  概览: 'Summary',
  个人收藏: 'My Favorite',
  存储信息: 'Storage Information',
  集群选择: 'Cluster selection',
  数据采样: 'Data Sampling',
  数据量趋势: 'Data Volume Trend',
  告警策略: 'Alert Rules',
  查询设置: 'Query Settings',
  分享链接: 'Copy Link',
  数据来源: 'Data Source',
  建议字段: 'Suggested Fields',
  最近搜索: 'Recent Searches',
  // 首页
  '配置 Dashboard': 'Dashboard',
  '综合拨测 - 未配置': 'Synthetic Monitoring - Not configured',
  '服务监控 - 未配置': 'Service Monitoring - Not configured',
  '进程监控 - 未配置': 'Process Monitoring - Not configured',
  '主机监控 - 未配置': 'Host Monitoring - Not configured',
  默认显示最近20条: 'The latest 20 items',
  '告警空空，一身轻松': 'No Alarms, Easy Going',
  '告警中，告警数量：{0}': 'Alarming, alarms: {0}',
  业务DEMO: 'Business Demo',
  '服务质量较差，请及时处理': 'The service quality is poor, please handle it in time',
  '未发现有异常运行的进程。': 'No abnormal running processes found.',
  '检测到你对“CPU使用率、应用内容使用量、磁盘利用率”未做全局告警策略配置':
    'It is detected that you have not configured a global alarm rule for "CPU usage, application content usage, and disk utilization"',
  '检测到当前仅配置了1个运营商节点，为了更全面的反应不同网络环境用户的访问质量，建议您接入更多其他类型的网络运营商节点，覆盖更全面。':
    'It is detected that only 1 is currently configured Operator nodes, in order to more comprehensively reflect the access quality of users in different network environments, it is recommended that you access more other types of network operator nodes for more comprehensive coverage. ',
  '创建一个私有或云拨测节点，用于探测服务的质量与可用性':
    'Create a private or cloud dial test node to detect the quality and availability of services',
  AI小鲸发现当前有: 'AI assistant found ',
  '主机智能异常检测发现最近{0}{1}台主机异常':
    'Host intelligent anomaly detection found {0} abnormal hosts in the recent {1}.',
  监控资源概览: 'Monitoring Resource Overview',
  基于告警事件进行屏蔽: 'Mute by Alarms',
  基于策略进行屏蔽: 'Mute by Rules',
  基于维度进行屏蔽: 'Mute by Dimensions',
  基于范围进行屏蔽: 'Mute by Range',
  主机智能异常检测结果: 'Host intelligent abnormal detection results',
  耗时区间: 'Time-consuming interval',
  异常事件: 'Events',
  选择算法: 'Select algorithm',
  算法说明: 'Algorithm Description',
  白名单: 'White List',
  黑名单: 'Black List',
  指标维度设置: 'Metric / Dimension Setting',
  此操作存在危险: 'This operation is dangerous',
  DB设置: 'DB settings',
  DB类型: 'DB type',
<<<<<<< HEAD
  '主机智能异常检测发现{0}个主机异常': 'Host intelligent exception detection found {0} host exceptions',
  订阅详情: 'Subscription details'
=======
  '{0}月': '{0} month',
  轮值规则: 'Rotation Rules',
  轮值详情: 'Details of rotation',
  配置信息: 'Configuration information',
  链路状态: 'Link state',
  字段详情: 'Field details',
  当前暂无告警: 'No warning at this time',
  当前有告警: 'current warning',
  可接收告警: 'Can receive warning',
  总告警: 'General warning',
  近一小时: 'Almost an hour',
  分钟数据量: 'Minute data volume',
  日数据量: 'Daily data volume',
  集群状态: 'Cluster status',
  索引状态: 'Index status',
  '主机智能异常检测发现{0}个主机异常': 'Host intelligent exception detection found {0} host exceptions'
>>>>>>> 1a33a5a2
};<|MERGE_RESOLUTION|>--- conflicted
+++ resolved
@@ -107,10 +107,7 @@
   此操作存在危险: 'This operation is dangerous',
   DB设置: 'DB settings',
   DB类型: 'DB type',
-<<<<<<< HEAD
-  '主机智能异常检测发现{0}个主机异常': 'Host intelligent exception detection found {0} host exceptions',
-  订阅详情: 'Subscription details'
-=======
+  订阅详情: 'Subscription details',
   '{0}月': '{0} month',
   轮值规则: 'Rotation Rules',
   轮值详情: 'Details of rotation',
@@ -127,5 +124,4 @@
   集群状态: 'Cluster status',
   索引状态: 'Index status',
   '主机智能异常检测发现{0}个主机异常': 'Host intelligent exception detection found {0} host exceptions'
->>>>>>> 1a33a5a2
 };