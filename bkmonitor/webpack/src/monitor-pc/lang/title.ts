--- conflicted
+++ resolved
@@ -194,13 +194,10 @@
     'After association, related observation data will be automatically obtained, including events, etc. Note: After the pipeline is selected, the startup parameters must be synchronized to configure.',
   新增流水线: 'Add Pipeline',
   批量编辑通知对象: 'Batch edit notification object',
-<<<<<<< HEAD
   快捷筛选: 'Quick filter',
   告警分析设置: 'Alarm Analysis Settings',
   与我相关: 'Related to me',
   事件分析: 'Event Analysis',
-=======
->>>>>>> 4be4cfab
   // 指标模版
   函数变量: 'Function Variable',
   维度变量: 'Dimension Variable',
@@ -219,7 +216,8 @@
   查询模板: 'Query template',
   变量值: 'Variable value',
   模板配置预览: 'Template configuration preview',
-  '应用一般是拥有独立的站点，由多个 Service 共同组成，提供完整的产品功能，拥有独立的软件架构。从技术方面来说应用是 Trace 数据的存储隔离，在同一个应用内的数据将进行统计和观测。': 'An application typically has an independent site, composed of multiple services, providing complete product functionality with its own software architecture. From a technical perspective, an application is a storage isolation for Trace data, where data within the same application is aggregated and monitored.',
+  '应用一般是拥有独立的站点，由多个 Service 共同组成，提供完整的产品功能，拥有独立的软件架构。从技术方面来说应用是 Trace 数据的存储隔离，在同一个应用内的数据将进行统计和观测。':
+    'An application typically has an independent site, composed of multiple services, providing complete product functionality with its own software architecture. From a technical perspective, an application is a storage isolation for Trace data, where data within the same application is aggregated and monitored.',
   返回码重定义: 'Redefine return code',
-  返回码备注说明: 'Return code remark description'
+  返回码备注说明: 'Return code remark description',
 };