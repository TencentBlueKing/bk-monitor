--- conflicted
+++ resolved
@@ -105,12 +105,9 @@
   黑名单: 'Black List',
   指标维度设置: 'Metric / Dimension Setting',
   此操作存在危险: 'This operation is dangerous',
-<<<<<<< HEAD
   DB设置: 'DB settings',
-  DB类型: 'DB type'
-=======
+  DB类型: 'DB type',
   '{0}月': '{0} month',
   轮值规则: 'Rotation rules',
   轮值详情: 'Details of rotation'
->>>>>>> 8dfff6a6
 };