--- conflicted
+++ resolved
@@ -220,10 +220,7 @@
     'An application typically has an independent site, composed of multiple services, providing complete product functionality with its own software architecture. From a technical perspective, an application is a storage isolation for Trace data, where data within the same application is aggregated and monitored.',
   返回码重定义: 'Redefine return code',
   返回码备注说明: 'Return code remark description',
-<<<<<<< HEAD
-=======
   固定IP: 'Static IP',
   'IP-静态拓扑': 'IP-Static Topo',
   问问小鲸: 'Ask AI',
->>>>>>> a66bab33
 };