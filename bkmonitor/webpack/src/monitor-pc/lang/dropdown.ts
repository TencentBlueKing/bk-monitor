--- conflicted
+++ resolved
@@ -90,12 +90,9 @@
   外网IPv4: 'Extranet IPv4',
   内网IPv6: 'Intranet IPv6',
   外网IPv6: 'Extranet IPv6',
-<<<<<<< HEAD
+
+  日期选择: 'Date selection',
+  指定时间: 'Specify time',
   我申请的: 'My Application',
   我的订阅: 'My Subscription'
-=======
-
-  日期选择: 'Date selection',
-  指定时间: 'Specify time'
->>>>>>> 0868cc4c
 };