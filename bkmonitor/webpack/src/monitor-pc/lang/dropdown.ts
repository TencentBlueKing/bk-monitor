/*
 * Tencent is pleased to support the open source community by making
 * 蓝鲸智云PaaS平台 (BlueKing PaaS) available.
 *
 * Copyright (C) 2017-2025 Tencent.  All rights reserved.
 *
 * 蓝鲸智云PaaS平台 (BlueKing PaaS) is licensed under the MIT License.
 *
 * License for 蓝鲸智云PaaS平台 (BlueKing PaaS):
 *
 * ---------------------------------------------------
 * Permission is hereby granted, free of charge, to any person obtaining a copy of this software and associated
 * documentation files (the "Software"), to deal in the Software without restriction, including without limitation
 * the rights to use, copy, modify, merge, publish, distribute, sublicense, and/or sell copies of the Software, and
 * to permit persons to whom the Software is furnished to do so, subject to the following conditions:
 *
 * The above copyright notice and this permission notice shall be included in all copies or substantial portions of
 * the Software.
 *
 * THE SOFTWARE IS PROVIDED "AS IS", WITHOUT WARRANTY OF ANY KIND, EXPRESS OR IMPLIED, INCLUDING BUT NOT LIMITED TO
 * THE WARRANTIES OF MERCHANTABILITY, FITNESS FOR A PARTICULAR PURPOSE AND NONINFRINGEMENT. IN NO EVENT SHALL THE
 * AUTHORS OR COPYRIGHT HOLDERS BE LIABLE FOR ANY CLAIM, DAMAGES OR OTHER LIABILITY, WHETHER IN AN ACTION OF
 * CONTRACT, TORT OR OTHERWISE, ARISING FROM, OUT OF OR IN CONNECTION WITH THE SOFTWARE OR THE USE OR OTHER DEALINGS
 * IN THE SOFTWARE.
 */

// Dropdown 下拉列表 相关的词条
export default {
  // 规范： 驼峰
  // 规范：批量表现在按钮上 不体现在下拉选项里
  // 规范：内置下拉项 使用 - - 如 - ALL -

  目标对比: 'Targets',
  指标对比: 'Metrics',
  时间对比: 'Time',
  不对比: '- No -',
  '- 空 -': '- NULL -',
  '- 全部 -': '- ALL -',
  '-我有权限的空间-': '-My Spaces-',
  '-我有告警的空间-': '-Alarming Spaces-',
  '-我有故障的空间-': '-Faulty Spaces-',

  // 告警
  修改告警组: 'Edit Alarm Team',
  修改告警模版: 'Edit Notification Templates',
  修改无数据告警: 'Edit No-Data Alarm',
  修改告警恢复通知: 'Edit Alarm-recovery Notification',
  修改告警风暴开关: 'Edit Alarm-storm',
  修改通知升级: 'Edit Notification Upgrade',
  修改算法: 'Modify Algorithm',
  修改检测规则: 'Modify Detection Rule',
  批量删除策略: 'Delete Rules',
  批量修改状态: 'Edit State',
  批量替换成: 'Bulk Replace',
  批量设置通知升级: 'Bulk Setup Notification Upgrade',
  批量追加标签: 'Append Labels',
  批量调整等级: 'Adjustment Severity',
  修改处理套餐: 'Modify Solution',
  修改恢复条件: 'Modify Recovery Conditions',
  修改触发条件: 'Modify Trigger Conditions',
  修改通知场景: 'Modify Notification Scenario',
  修改通知模板: 'Modify Notification Template',
  修改通知间隔: 'Modify Notification Interval',
  增删目标: 'Add / Delete Targets',
  修改流程套餐: 'Modify Flow Solution',
  批量导入: 'Bulk Import',
  '导入/导出': 'Import / Export',
  '批量启用/停用策略': 'On/Off Rules', // 中文改成 启/停策略  有重复的词条
  '同比（高级）': 'YoY (advanced)',
  '同比（简易）': 'YoY (simple)',
  '环比（简易）': 'MoM (simple)',
  '环比（高级）': 'MoM (advanced)',
  同比振幅: 'YoY Amplitude',
  环比振幅: 'Ring Amplitude',
  同比区间: 'YoY Interval',
  静态阈值: 'Static Threshold',
  简易环比: 'MoM (simple)',
  高级环比: 'MoM (advanced)',
  简易同比: 'YoY (simple)',
  高级同比: 'YoY (advanced)',
  主机重启: 'Host Restart',
  进程端口: 'Process Port',
  时序预测: 'Forecasting',
  离群检测: 'Outlier Detection',
  查看告警策略: 'View Rule',
  修改生效时间段: 'Edit Effective Time Period',
  // 管理端
  '1天': '1 day',
  '7天': '7 days',
  '30天': '30 days',
  'Span 详情': 'Span Detail',
  重置图表: 'Reset Chart',
  '高亮相似 Span': 'Highlight Similar Span',
  '高亮相似 Node': 'Highlight Similar Node',
  复制函数名称: 'Copy Function Name',
  内网IPv4: 'Intranet IPv4',
  外网IPv4: 'Extranet IPv4',
  内网IPv6: 'Intranet IPv6',
  外网IPv6: 'Extranet IPv6',

  日期选择: 'Date selection',
  指定时间: 'Specify time',
  我申请的: 'My Application',
  我的订阅: 'My Subscription',
  基本设置: 'Basic Settings',
  已通知: 'Notified',
  已流控: 'Throttled',
  字段设置: 'Field Settings',
  查看拓扑: 'View Topology',
  总请求数: 'Total Requests',
  总错误数: 'Total Errors',
  平均响应耗时: 'Average Response Time',
  主调: 'Caller',
  被调: 'Callee',

  未恢复告警数: 'Unrecovered Alarm Count',
  '名称 A-Z ': 'Name A-Z',
  节点层级: 'Node Level',
  监控数据项: 'Monitor Data Item',
  腾讯云指标采集插件: 'Tencent Cloud Metric Plugin',
  主调错误率: 'Caller Error Rate',
  被调错误率: 'Callee Error Rate',
  性能: 'Performance',
  网络: 'Network',
  存储: 'Storage',
  容量: 'Capacity',
  成本: 'Cost',
  '生成 “{0}” 选项': 'Generate "{0}" Options',
  '直接输入 "{0}"': 'Enter "{0}"',
  新开标签页: 'Open in New Tab',
  另存为新收藏: 'Save as New Favorite',
  覆盖当前收藏: 'Override Current Favorite',
  存在: 'Exists',
  大于: 'Greater than',
  小于: 'Less than',
  大于或等于: 'Greater than or equal to',
  小于或等于: 'Less than or equal to',
  两个参数都: 'Both parameters',
  一个或多个参数: 'One or more parameters',
  全文检索: 'Full-text Search',
  全部来源: 'All Sources',
  分享: 'Share',
  从分组中移除: 'Remove from Group',
<<<<<<< HEAD
  分派给我的: 'Assigned to Me',
  通知给我: 'Notify Me',
=======
  自定义时间: 'Custom time',
>>>>>>> 55b00d69
};<|MERGE_RESOLUTION|>--- conflicted
+++ resolved
@@ -141,10 +141,7 @@
   全部来源: 'All Sources',
   分享: 'Share',
   从分组中移除: 'Remove from Group',
-<<<<<<< HEAD
   分派给我的: 'Assigned to Me',
   通知给我: 'Notify Me',
-=======
   自定义时间: 'Custom time',
->>>>>>> 55b00d69
 };