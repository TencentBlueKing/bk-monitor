--- conflicted
+++ resolved
@@ -183,8 +183,9 @@
   瞬间值: 'Last',
   '来源：{0}': 'Source: {0}',
   内部通知人: 'Internal Notifier',
-<<<<<<< HEAD
+  '支持{0}等文件格式': 'File formats such as {0} are supported',
   通知人员类型: 'Notification person type',
+  到底了: 'In the end',
   多: 'Multi',
   少: 'Less',
   日志聚类: 'Log Clustering',
@@ -202,9 +203,4 @@
   '3.将获取到的会话ID粘贴到输入框,使用逗号分隔':
     '3. Paste the obtained session ID into the input box, separated by commas',
   '每{0}小时发送一次': 'Sent every {0} hours'
-=======
-  '支持{0}等文件格式': 'File formats such as {0} are supported',
-  通知人员类型: 'Notification person type',
-  到底了: 'In the end'
->>>>>>> f3a31b64
 };