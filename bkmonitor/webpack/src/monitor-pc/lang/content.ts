--- conflicted
+++ resolved
@@ -252,10 +252,7 @@
   的告警: 'alarms',
   将通过企业微信把当前故障相关人员邀请到一个群里面进行讨论:
     'The current fault related personnel will be invited to a group chat via WeChat Work for discussion',
-<<<<<<< HEAD
-=======
   编辑故障属性: 'Edit Fault Attribute',
   故障负责人: 'Fault Person in Charge',
   故障标签: 'Fault Label',
->>>>>>> 1f9d19f4
 };