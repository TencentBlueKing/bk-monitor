--- conflicted
+++ resolved
@@ -259,11 +259,8 @@
   总调用错误率: 'Total Error Rate',
   对比数据: 'Compare Data',
   资源拓扑: 'Resource Topo',
-<<<<<<< HEAD
   总数量: 'Total',
-=======
   编辑故障属性: 'Edit Incident Attribute',
   故障负责人: 'Incident Person in Charge',
   故障标签: 'Incident Label',
->>>>>>> c6f64ea4
 };