/*
 * Tencent is pleased to support the open source community by making
 * 蓝鲸智云PaaS平台 (BlueKing PaaS) available.
 *
 * Copyright (C) 2021 THL A29 Limited, a Tencent company.  All rights reserved.
 *
 * 蓝鲸智云PaaS平台 (BlueKing PaaS) is licensed under the MIT License.
 *
 * License for 蓝鲸智云PaaS平台 (BlueKing PaaS):
 *
 * ---------------------------------------------------
 * Permission is hereby granted, free of charge, to any person obtaining a copy of this software and associated
 * documentation files (the "Software"), to deal in the Software without restriction, including without limitation
 * the rights to use, copy, modify, merge, publish, distribute, sublicense, and/or sell copies of the Software, and
 * to permit persons to whom the Software is furnished to do so, subject to the following conditions:
 *
 * The above copyright notice and this permission notice shall be included in all copies or substantial portions of
 * the Software.
 *
 * THE SOFTWARE IS PROVIDED "AS IS", WITHOUT WARRANTY OF ANY KIND, EXPRESS OR IMPLIED, INCLUDING BUT NOT LIMITED TO
 * THE WARRANTIES OF MERCHANTABILITY, FITNESS FOR A PARTICULAR PURPOSE AND NONINFRINGEMENT. IN NO EVENT SHALL THE
 * AUTHORS OR COPYRIGHT HOLDERS BE LIABLE FOR ANY CLAIM, DAMAGES OR OTHER LIABILITY, WHETHER IN AN ACTION OF
 * CONTRACT, TORT OR OTHERWISE, ARISING FROM, OUT OF OR IN CONNECTION WITH THE SOFTWARE OR THE USE OR OTHER DEALINGS
 * IN THE SOFTWARE.
 */

// Validation Text：验证文本，用于提示用户输入内容是否符合规范，例如“请输入正确的邮箱地址”、“密码长度不能少于6位”等。
export default {
  // 规范：仅首字母大写

  '注意: 必填字段不能为空': 'Waring: Required field cannot be empty.',
  '字段“{key}”必填不能为空': 'The field "{key}" must not be empty', // 看语境
  '{0}的{1}脚本内容不能为空': '{1} script content of {0} cannot be empty', // 看语境

  编辑模式不能切换: 'Cannot switch editing mode',
  动态和静态不能混用: 'Dynamic and Static Cannot be Mixed',
  不能反复执行: 'Cannot execute repeatedly',
  不能进行调试: 'Cannot debug',

  当前不能跨业务批量操作: 'Cannot perform batch operations across businesses',
  '标签名字不能含有分隔符：': 'Tag names cannot contain separators:',
  指标分类不能同名且不能为: 'Metric categories cannot have the same name and cannot be',
  超时时间配置不能大于周期: 'Timeout configuration cannot be greater than cycle',
  显示名不能为空且不能相同: 'Display name cannot be empty and must be unique', // 这两个检验要分开
  '指标分类不能同名且不能为{0}': 'Metric categories cannot have the same name and cannot be {0}',
  正在执行中的配置暂不能升级: 'Configurations in progress cannot be upgraded at the moment',
  '已选群机器人，群ID不能为空': 'Selected group robot, group ID cannot be empty',
  视图标签名不能为空且不能相同: 'View label name cannot be empty and must be unique', // 这两个检验要分开
  '所有的指标/维度的英文名和别名不能重名或为空':
    'All metric/dimension English names and aliases cannot have the same name. Word conflict or empty',
  不能输入emoji表情: 'Can not enter emoji expressions',
  '新建规则不能撤回, 可以删除': 'New rules cannot be withdrawn and can be deleted',

  // 规范： 注意: 最大值为xxx  Warning: The maximum is xxx
  '注意：最大值为6个月': 'Warning: The maximum is 6 months.',
  '注意：最大值为100个字符': 'Warning: The maximum is 100 characters.',
  '注意：最大值为50个字符': 'Warning: The maximum is 50 characters.',
  '注意：最大值为30个字符': 'Warning: The maximum is 30 characters.',
  '注意：最大值为10个字符': 'Warning: The maximum is 10 characters.',
  '注意：最大值为50个字符(10个汉字)': 'Warning: The maximum is 20 characters (10 Chinese).',
  '注意：最大值为90天': 'Warning: The maximum is 90 days.',

  '最大值：{limit}ms': 'Maximum Value: {limit}ms',
  '最大自定义天数为{n}天': 'Maximum custom days is {n} days',
  '最小时间（ms）': 'Min Time (ms)',
  '事件标识名，最大长度128': 'Event identifier name, maximum length 128',
  '文件不能超过{size}MB': 'File cannot exceed {size} MB',
  '文件大小不能超过{num}M！': 'File size cannot exceed {num}M!',
  '提交文件，文件大小不能超过{num}M！': 'Submit the file, the file size cannot exceed {num}M!',
  '长度限制2-32字符': 'Length limit 2-32 characters',
  '最大时间（ms）': 'Max Time (ms)',

  最大副本数不能超过: 'Maximum number of copies cannot exceed', // 查看位置
  最大分片数不能超过: 'Maximum number of shards cannot be exceeded', // 查看位置

  // Warning: The xxx conflict.  中文  注意: xxx冲突
  '注意: 名字冲突': 'Warning: The name conflict.',

  '注意: 优先级冲突': 'Warning: The priority conflict.',
  '注意: 插件冲突': 'Warning: The plugin conflict.',
  '注意: 插件ID冲突': 'Warning: The plugin ID conflict.',
  '冲突： 点击进行转换': 'Conflict: click to convert',

  自定义重复: 'Custom repeat', // 确定词条位置
  必填项: 'Required field',

  检查是否选择数据ID: 'Check whether to select a data ID', // 确定词条位置
  检查是否选择采集ID: 'Check whether to select a collection ID', // 确定词条位置
  '有明确的 ID': 'Has clear TraceID',

  // 规范：仅支持
  '仅支持0-100的数字': 'Only Supports Numbers from 0 to 100',
  仅支持导入: 'Import Only',
  仅支持数字: 'Only supports numbers',
  仅支持整数: 'Only supports integer',
  '插件名称，仅支持以字母开头，仅支持字母、下划线和数字。':
    'plugin name, only supports Start with a letter, only letters, underscores and numbers are supported. ',

  // 规范：不支持
  不支持该协议: 'Protocol not supported',
  不支持查询语句: 'Query statement is not supported',
  '不支持“插件包不完整”的批量导入': 'Bulk import of incomplete plugin packages is not supported',
  '不支持大于、大于等于、小于和小于等于条件':
    'Does not support greater than, greater than or equal to, less than and less than or equal to conditions',
  多指标下不支持cmdb节点维度的聚合: 'Aggregation of CMDB node dimensions is not supported under multiple metrics.',
  多指标暂不支持实时检测: 'Real-time detection is not supported for multiple metrics temporarily',
  '此浏览器不支持全屏操作，请使用chrome浏览器':
    'This browser does not support full screen operations, please use Chrome browser.',
  '当前实时的查询不支持该检测算法，请删除':
    'The current real-time query does not support this detection algorithm, please delete it.',
  源码模式不支持实时检测: 'Source code mode does not support real-time detection', // 确定词条位置
  '不允许包含如下特殊字符：': 'Special characters are not allowed:',
  分片数不能小于1: 'The number of shards cannot be less than 1',
  更新轮值设置时生效时间不能小于当前时间:
    'The effective time for updating the rotation setting cannot be earlier than the current time.',

  // 规范：要求
  '要求: 周期数>=1，且为正整数': 'Requirements: number >=1 and is a positive integer',
  '要求: 周期数>=1，且>=检测数': 'Requirements: Number of cycles>=1, and>=number of tests',
  '要求: 满足次数&lt;=周期数': 'Requirement: number <= cycle number',
  '要求: 触发条件周期数为正整数': 'Requirement: The cycle number is a positive integer',
  '只支持“xlsx”格式的文件': "Only files in the 'xlsx' format are supported",

  // 规范： 至少/必须
  至少填写一条日志路径: 'Please fill in at least one log path',
  至少添加一个通知对象: 'Add at least one notification object',
  每个分组至少设置一个指标并且是启用状态: 'Each group At least one metric must be set and enabled',
  至少选择一种告警等级: 'Select at least one alarm level',
  至少选择一种时间: 'Select at least one time',
  至少选择一种通知方式: 'Select at least one notification method',
  包含至少一个服务的trace: 'Trace containing at least one service',
  每个告警级别至少选择一种通知方式: 'At least one notification method must be selected for each alarm level',
  每个执行阶段至少选择一种通知方式: 'At least one notification method must be selected for each execution stage',
  每个用户组至少需要一个用户: 'Each user group needs at least one user',
  交接时需要至少两个用户组: 'At least two user groups are required during handover',
  关联告警需至少选择2个告警进行管理: 'At least 2 alarms need to be selected for management when associating alarms',
  '创建拨测任务前先要至少有一个拨测节点,拨测节点负责拨测任务的执行.':
    'Before creating a dial test task, there must be at least one dial test node, which is responsible for the execution of the dial test task.',
  '至少填写一条关键字规则，并填写完整': 'At least one keyword rule must be filled in completely',
  '英文缩写必须由小写字母+数字+中划线组成，以小写字母开头，长度限制32字符！':
    'English abbreviations must consist of lowercase letters + numbers + dashes, start with a lowercase letter, and the length is limited to 32 characters ! ',
  必须开启一个采集脚本: 'At least one collection script must be enabled',
  每个告警级别的必须选择一种通知方式: 'One notification method must be selected for each alarm level',
  '开启降噪设置必须设置维度且比例值为1-100之间':
    'Enabling the noise reduction setting must set the dimension and the ratio value is between 1-100',
  多指标维度选择必须是相互包含关系: 'The selection of dimensions for multiple metrics must be mutually inclusive',
  每种默认值类型只能添加一个: 'Only one default value type can be added',
  '监控对象为服务，只能选择动态方式': 'For service monitoring, only dynamic methods can be selected',
  拨测相关指标只能单选: 'Probe-related metrics can only be selected individually',
  只能同时选择同一数据来源下的指标: 'Only metrics from the same data source can be selected simultaneously',
  最少选择一个算法: 'Select at least one algorithm',

  // 规范：无 不存在
  已经没有可用的维度: 'There are no available dimensions',
  指标不存在: 'No metric',
  监控指标不存在: 'Monitoring Metrics Do Not Exist',
  策略所属空间不存在: 'The space to which the rule belongs does not exist',
  'IP格式有误或不存在，检查后重试！': 'IP format is incorrect or does not exist, please check and try again!',
  '变量不存在，请前往编辑套餐': 'Variable does not exist, please go to edit solution',

  多指标的维度需要有包含关系: 'The dimensions of multiple metrics need to have a containment relationship',
  检查右上角的时间范围: 'Check the time range in the upper right corner',
  检查右上角的索时间范围: 'Check the cable time range in the upper right corner',
  检查指标的数据来源是否有数据: 'Check if the data source of the metric has data',
  检查指标的选择是否正确: 'Check if the metric is selected correctly',
  检查查询条件和目标范围是否合理: 'Check whether the query conditions and target range are reasonable',

  检测到你的多个主机监控指标未配置告警策略:
    'It has been detected that you have not configured an alarm rule for multiple host monitoring metrics',
  '当前业务下没有可使用的处理套餐，请前往{0}页面配置':
    'There is no solution available under the current business, please go to the {0} page to configure',
  '退出当前窗口可前往{0}查看结果': 'Exit the current window to view the results on {0}',
  '未选择采集目标，但并不影响本次操作': 'No collection target selected, but it does not affect this operation',
  未选择任何内容: 'No Selection Made',
  未选择监控数据: 'No monitoring data selected',
  已转化成非冲突名字: 'Converted to non-conflicting name',
  '保留名称，不可使用': 'Reserved name, not available',
  该算法已同级别已经存在: 'The algorithm already exists at the severity',
  该规则仅针对重名内容生效: 'This rule only takes effect for content with the same name',
  组合检索注意大写: 'Combined retrieval attention capitalization',
  'SNMP设置指标数量超过{n}，请删减非必要指标':
    'If the number of SNMP setting metrics exceeds {n}, please remove unnecessary metrics.',
  '设置指标数量超过{n}，请删减非必要指标':
    'If the number of metrics set exceeds {n}, please remove unnecessary metrics.',
  'bkmonitorbeat采集器异常或版本过低，请至节点管理处理':
    'The bkmonitorbeat collector is abnormal or the version is too low, please go to the NodeMan to deal with',
  '节点出现异常，请及时排查！': 'Node has an exception, please investigate in a timely manner!',
  '功能依赖1.10.x及以上版本的bkmonitorbeat': 'Function depends on bkmonitorbeat version 1.10.x or higher',
  仅可执行一次: 'Can only be executed once',
  '标签格式不正确,格式为key:value 或 key=value': 'The label format is incorrect, the format is key:value or key=value',
  '超过该时长未正常采集数据时，系统判定该任务为不可用状态！':
    'When the data is not collected normally within this time period, the system judges that the task is unavailable! ',
  '组名不规范, 包含了特殊符号.': 'The group name is irregular and contains special symbols.',
  '缺少URL协议字符，如http://': 'Lack of URL protocol characters, such as http://',
  '分组：{tableName} 别名：{fieldName}重复': 'Grouping: {tableName} Alias: {fieldName} is repeated ',
  '分组：{tableName} 指标名：{fieldName}重复': 'Grouping: {tableName} Index name: {fieldName} Duplicate',
  '分组：{tableName} 第{index}个字段未填写名称': 'Grouping: {tableName} The {index} field is not filled with a name',
  '检测算法填写不完整，请完善后添加': 'Detection algorithm incomplete, please complete before adding',
  '检测到未配置进程/端口监控策略，请尽快配置方能及时的发现风险/故障。':
    'No process/port monitoring rule is detected, please configure it as soon as possible to discover risks/faults in time. ',
  '校验失败，请检查参数': 'Verification failed, please check the parameters',
  '可能存在运行参数变动，请检查并确认运行参数！':
    'There may be changes in operating parameters, please check and confirm the operating parameters! ',
  '插件{name}最新版本{version}可能存在运行参数变动，请检查并确认运行参数！':
    'The latest version {version} of plug-in {name} may have running parameter changes, please check and confirm the running parameters!',
  '插件已变更，请先升级': 'Plugin has been changed, please upgrade first',
  '文本不符合 {type} 格式': 'Text does not conform to {type} format',
  '本次对插件的编辑不影响采集进程，可以跳过调度阶段直接进行保存。':
    'The editing of the plugin does not affect the data collection process, so the scheduling phase can be skipped and saved directly.',
  文件内容不符合规范: 'The file content does not meet the specifications',

  建议检查关键字是否准确: 'Check if the keywords are accurate',

  // 规范：不通过 不符合 不一致
  版本校验不通过: 'Version verification failed',
  监控对象不一致: 'Inconsistent monitoring objects',
  收藏名包含了特殊符号: 'The name contains special symbols.',
  插件包不完整: 'Incomplete plugin package',
  时间格式错误: 'Time format error', // 中文需要调整，正确的格式是什么 , 确定语义位置
  格式错误: 'Format error',
  '字段“{key}”正则匹配错误，正则为：{reg}':
    "The regular expression for field '{key}' is incorrect, the regular expression is: {reg}",
  '分组：{tableName} 字段：{fieldName}填写字段分类错误':
    'Grouping: {tableName} Field: {fieldName} Filled in field classification error',
  '当前有多项{0}存在格式错误，可对指标名称进行统一格式转换':
    'There are format errors in multiple {0}, you can convert the index name to a unified format',
  指标和检测算法的单位类型不一致: 'Inconsistent unit types for metrics and detection algorithms',

  监控目标全部失效: 'All Monitoring Targets are Invalid',
  关联的策略已删除: 'Associated rule has been deleted',
  关联的策略已失效: 'The associated rule has expired',
  结果不准确: 'Inaccurate Results', // 确认位置 语义不明
  问题定位不清晰: 'Unclear Problem Localization', // 确认位置，语义不明
  重名规则: 'Repeat name rules', // 确定词条位置
  未定义: 'Undefined',
  当前未关联任何资源: 'Currently not associated with any resources',
  '未添加检测算法，请添加后再保存': 'No detection algorithm added, please add before saving',
  '您好，订阅邮件模板发送失败，请稍后重试！':
    'Hello, subscription email template sending failed, please try again later!',
  当前采集器版本过低: 'Current collector version is too low',
  '最近10分钟没有获取到数据，请手动测试': 'No data obtained in the last 10 minutes, please test manually',
  '导入的配置有些已经存在监控目标，重新设置会覆盖原来的监控目标，确认覆盖请继续！':
    'Some of the imported configurations already have monitoring targets. Resetting will overwrite the original monitoring targets. Please continue after confirming the coverage! ',
  'IP格式有误或内网IP，检查后重试！': 'IP format is incorrect or intranet network IP, please check and try again!',
  关联告警需选择多个: 'Associated alarm needs to select multiple',
  时间段重叠了: 'Time period overlaps',
  '拨测节点采集器版本低于2.7.3.184时该配置不生效，默认等待响应':
    'This configuration does not take effect when the version of the dial test node collector is lower than 2.7.3.184, and the default is to wait for a response',
  '检查字段类型，不同的字段类型对应的查询语法有差异':
    'Check the field type, different field types have different query syntax',
  '检查查询条件是否完整，是否有报错提示':
    'Check whether the query conditions are complete and whether there is an error prompt',
  已添加该默认值: 'The default value has been added',
  '字段“{key}”请确保大于0': 'Please ensure that field "{key}" is greater than 0',
  '标签格式应为key:value': 'The tag format should be key:value',
  '第{index}个分组未填写字段table_name': 'Field table_name not filled in for group {index}',
  '第{index}个字段未填写名称': 'Name not filled in for the {index} field',
  数值字段范围匹配: 'Numerical field range matching',
  数据获取异常: 'Data acquisition exception',
  标签key值应该保持唯一性: 'The Key Value of Tags Should be Unique',
  模糊检索使用通配符: 'Fuzzy search using wild-card',
  规则名不能为空: 'Rule name cannot be empty',
  匹配规则重复了: 'The matching rule is duplicated',
  '优先级应为 0 - 10000 之间的整数': 'Priority should be an integer between 0 - 10000',
<<<<<<< HEAD
  生效起始时间必填: 'Effective start time is required',
  轮值规则必须添加人员: 'The rotation rule requires adding personnel',
  请选择值班规则: 'Please select the duty rule',
  请输入企业微信群ID: 'Please enter the group ID of enterprise wechat',
  暂无数据: 'No data available',
  轮值规则必须添加单班时间: 'The rotation rule must add a single shift time',
  轮值规则名称长度不能超过128个字符: 'The length of the rotation rule name cannot exceed 128 characters',
  生效结束时间不能小于生效起始时间: 'The effective end time cannot be less than the effective start time',
  请确保企业微信群ID为32个字符: 'Please ensure that the corporate wechat Group ID is 32 characters',
  生效结束时间不能小于今天: 'The effective end time cannot be less than today'
=======
  通知升级必须填写时间间隔以及用户组: 'Notification upgrade must fill in the time interval and user group',
  通知升级的用户组不能包含第一次接收告警的用户组:
    'The user group notified of the upgrade cannot include the user group that received the alarm for the first time'
>>>>>>> ad75fe69
};<|MERGE_RESOLUTION|>--- conflicted
+++ resolved
@@ -262,7 +262,6 @@
   规则名不能为空: 'Rule name cannot be empty',
   匹配规则重复了: 'The matching rule is duplicated',
   '优先级应为 0 - 10000 之间的整数': 'Priority should be an integer between 0 - 10000',
-<<<<<<< HEAD
   生效起始时间必填: 'Effective start time is required',
   轮值规则必须添加人员: 'The rotation rule requires adding personnel',
   请选择值班规则: 'Please select the duty rule',
@@ -272,10 +271,8 @@
   轮值规则名称长度不能超过128个字符: 'The length of the rotation rule name cannot exceed 128 characters',
   生效结束时间不能小于生效起始时间: 'The effective end time cannot be less than the effective start time',
   请确保企业微信群ID为32个字符: 'Please ensure that the corporate wechat Group ID is 32 characters',
-  生效结束时间不能小于今天: 'The effective end time cannot be less than today'
-=======
+  生效结束时间不能小于今天: 'The effective end time cannot be less than today',
   通知升级必须填写时间间隔以及用户组: 'Notification upgrade must fill in the time interval and user group',
   通知升级的用户组不能包含第一次接收告警的用户组:
     'The user group notified of the upgrade cannot include the user group that received the alarm for the first time'
->>>>>>> ad75fe69
 };