--- conflicted
+++ resolved
@@ -277,8 +277,5 @@
   通知升级的用户组不能包含第一次接收告警的用户组:
     'The user group notified of the upgrade cannot include the user group that received the alarm for the first time',
   暂不支持设置两个智能算法: 'Setting two intelligent algorithms is currently not supported',
-<<<<<<< HEAD
-=======
-  '标签长度不能超过 120 字符': 'The label length cannot exceed 120 characters'
->>>>>>> 264ae0a0
+  '标签长度不能超过 120 字符': 'The label length cannot exceed 120 characters',
 };