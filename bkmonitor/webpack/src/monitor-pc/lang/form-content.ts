--- conflicted
+++ resolved
@@ -98,14 +98,11 @@
   蓝鲸信息流: 'Bkchat',
   '查看{0}条数据': 'View data in {0} bar',
   查看指定数据: 'View specified data',
-<<<<<<< HEAD
   '已选择{0}个静态主机': '{0} static hosts selected',
   '已动态选择{0}个节点': '{0} nodes have been dynamically selected',
   '已选择{0}个服务模板': '{0} service templates selected',
   '已选择{0}个集群模板': '{0} cluster templates selected',
-  '日志文件为绝对路径，可使用通配符': 'The log file is an absolute path, wildcards can be used'
-=======
+  '日志文件为绝对路径，可使用通配符': 'The log file is an absolute path, wildcards can be used',
   固定值班: 'Fixed duty',
   交替轮值: 'Alternate shifts'
->>>>>>> 8dfff6a6
 };