--- conflicted
+++ resolved
@@ -101,10 +101,5 @@
   '已选择{0}个静态主机': '{0} static hosts selected',
   '已动态选择{0}个节点': '{0} nodes have been dynamically selected',
   '已选择{0}个服务模板': '{0} service templates selected',
-<<<<<<< HEAD
-  '已选择{0}个集群模板': '{0} cluster templates selected',
-  '日志文件为绝对路径，可使用通配符': 'The log file is an absolute path, wildcards can be used'
-=======
   '已选择{0}个集群模板': '{0} cluster templates selected'
->>>>>>> 8c9bafc1
 };