/*
 * Tencent is pleased to support the open source community by making
 * 蓝鲸智云PaaS平台 (BlueKing PaaS) available.
 *
 * Copyright (C) 2021 THL A29 Limited, a Tencent company.  All rights reserved.
 *
 * 蓝鲸智云PaaS平台 (BlueKing PaaS) is licensed under the MIT License.
 *
 * License for 蓝鲸智云PaaS平台 (BlueKing PaaS):
 *
 * ---------------------------------------------------
 * Permission is hereby granted, free of charge, to any person obtaining a copy of this software and associated
 * documentation files (the "Software"), to deal in the Software without restriction, including without limitation
 * the rights to use, copy, modify, merge, publish, distribute, sublicense, and/or sell copies of the Software, and
 * to permit persons to whom the Software is furnished to do so, subject to the following conditions:
 *
 * The above copyright notice and this permission notice shall be included in all copies or substantial portions of
 * the Software.
 *
 * THE SOFTWARE IS PROVIDED "AS IS", WITHOUT WARRANTY OF ANY KIND, EXPRESS OR IMPLIED, INCLUDING BUT NOT LIMITED TO
 * THE WARRANTIES OF MERCHANTABILITY, FITNESS FOR A PARTICULAR PURPOSE AND NONINFRINGEMENT. IN NO EVENT SHALL THE
 * AUTHORS OR COPYRIGHT HOLDERS BE LIABLE FOR ANY CLAIM, DAMAGES OR OTHER LIABILITY, WHETHER IN AN ACTION OF
 * CONTRACT, TORT OR OTHERWISE, ARISING FROM, OUT OF OR IN CONNECTION WITH THE SOFTWARE OR THE USE OR OTHER DEALINGS
 * IN THE SOFTWARE.
 */

// 表单内容相关的词条
export default {
  // 规范：仅首字母大写
  // 规范：占位使用整条

  数据抓取限时: 'Data capture time limit',
  '{0}满足下列条件时触发告警': 'Trigger an alarm when {0} meets the following conditions',
  '{count}次被屏蔽': '{count} muted',
  '{count}次部分失败': '{count} Partial Failures',
  '变量为“${host}”': 'The variable is "${host}"',
  '基于维度{0},当前策略异常告警达到比例{1}%才进行发送通知。':
    'Based on dimension {0}, notifications are sent only when the proportion of abnormal alarms in the current rule reaches {1}%. ',
  '当{0}分钟内执行{1}次时，防御动作{2}': 'When executed {1} times within {0} minutes, defense action {2}',
  '较前{0}个时间点的{1}{2}时触发告警': 'The alarm is triggered at {1}{2} earlier than {0} time points',
  '较前{0}天同一时刻绝对值的{1}{2}时触发告警':
    'The alarm is triggered when the absolute value is {1}{2} higher than the same time on the previous {0} day.',
  CMDB中定义的字段名: 'Field Name Defined in CMDB',
  PID文件: 'PID file',
  Ping不可达算法: 'Ping Unreachable Algorithm',
  当前工作安排较多: 'There are many current work arrangements', // 确定位置
  不在职责范围内: 'Not Within the Scope of Responsibility',
  启用后可在监控策略中配置此类告警: 'After enabling, this type of alarm can be configured in monitoring rules',
  固定N分钟间隔进行通知: 'Fixed notification interval of N minutes',
  开始指标数据采集: 'The metric data collection starts',
  此事项为不工作时间事项: 'This is a non-working time item',
  策略配置文件: 'Alert rule files',
  自动关联插件文件: 'Automatically Associate Plugin Files',
  自动关联采集配置文件: 'Automatically associate collection configuration files',
  连接字符串: 'Connection String',
  隐藏高级选项: 'Hide Advanced Options', // 查看位置，需要明确
  全部: 'All',
  置顶: 'Pin',
  修改监控目标: 'Change Scope',
  有更新: 'Updated',
  更多: 'More',
  清除所有: 'Clear all',
  复制所有: 'Copy all',
  仅本人: 'Private',
  执行成功: 'Hand successful',
  执行失败: 'Hand failed',
  执行前: 'Start hand',
  生效: 'Available',
  告警恢复中: 'Alarm recovery in progress',
  告警流控: 'Alarm flow control',
  事件忽略: 'Ignore related event',
  套餐: 'Package',

  // "[功能名称] (enable)"
  是否开启通知: 'Notify (enable)',
  是否周期回调: 'Periodic Callback (enable)',
  支持远程采集: 'Remote Collection',
  当前业务可见: 'Current service visibility',
  多业务选择: 'Multi-service selection',
  按业务属性选择: 'Select by service attribute',
  资源类别: 'Resource class',
  '{0}当数据连续丢失{1}个周期时，触发告警通知基于以下维度{2}进行判断，告警级别{3}':
    '{0} When data is lost for {1} consecutive periods, an alarm notification is triggered based on the following dimensions {2}, alarm severity {3}',
  '{0}当数据连续丢失{1}个周期时，触发告警通知，告警级别{2}':
    '{0} When data is lost for {1} consecutive periods, an alarm notification is triggered. Alarm severity {2}',

  轮值: 'Rotation',
  内部通知对象: 'notify object',
  群机器人: 'Group robots',
  同比策略: 'YoY Strategy',
  环比策略: 'MoM Strategy',
  预测下界: 'lower',
  阈值: 'threshold',
  简易: 'Simple',
  高级: 'Advanced',
  振幅: 'Amplitude',
  区间: 'Range',
  蓝鲸信息流: 'Bkchat',
  '查看{0}条数据': 'View data in {0} bar',
  查看指定数据: 'View specified data',
  '已选择{0}个静态主机': '{0} static hosts selected',
  '已动态选择{0}个节点': '{0} nodes have been dynamically selected',
  '已选择{0}个服务模板': '{0} service templates selected',
  '已选择{0}个集群模板': '{0} cluster templates selected',
  '日志文件为绝对路径，可使用通配符': 'The log file is an absolute path, wildcards can be used',
  '如何开启持续 Profiling ，请查看 {0}': 'How to enable continuous profiling, please see {0}',
  '更多功能，请前往 {0}': 'For more features, please go to {0}',
  固定值班: 'Fixed Duty',
  交替轮值: 'Alternate Shifts',
  日常值班: 'Daily Duty',
  '近{0}天的排班结果': 'The result of scheduling for nearly {0} days',
  '值班开始前{0}天收到通知': 'Received notice {0} days before shift start',
  至: 'to',
  人: 'People',
  未来: 'Next',
  已停止: 'Stop',
  已上传: 'Uploaded',
  已解析: 'Parsed',
  已存储: 'Stored',
  存储失败: 'Storage Failed',
  解析成功: 'Parsed Successfully',
<<<<<<< HEAD
  用户名: 'Username',
  密码: 'Password',
  包名称: 'Package name',
  标签: 'Tag',
  策略名: 'Policy name',
  指标ID: 'Index ID',
  业务名称: 'Business name',
  业务ID: 'Business ID',
  消息内容: 'Message content',
  目标: 'Target',
  目标云区域ID: 'Target cloud region ID',
  根因: 'Root cause',
  告警分派: 'Alarm dispatch',
  敏感信息: 'Sensitive data',
  错误信息: 'Error message',
  '生成故障，包含{alert_count}个告警，故障负责人：{assignees}': '',
  '故障观察中，剩余观察时间{last_minutes}分钟': '',
  '故障通知已发送（接收人：{receivers}）': '',
  故障已恢复: '',
  '故障{merged_incident_name}被合并入当前故障': '',
  '{operator}故障属性{incident_key_alias}: 从{from_value}被修改为{to_value}': '',
  '检测到新告警（{alert_name}）': '',
  '告警已恢复（{alert_name}）': '',
  '告警已失效（{alert_name}）': '',
  '告警通知已发送（{alert_name}；接收人：{receivers}）':
    'The notification has been sent (alert name: {alert_name}; receivers: {receivers})',
  '告警已收敛（{alert_name}，共包含{converged_count}个关联的告警事件）': '',
  '反馈根因：{feedback_incident_root}': '',
  故障已关闭: '',
  '一键拉群（{group_name}）': '',
  '告警已确认（{alert_name}）': '',
  '告警已屏蔽（{alert_name}）': '',
  '告警已被手动处理（{alert_name}）': '',
  '告警已被关闭（{alert_name}）': '',
  '告警已分派（{alert_name}；处理人：{handlers}）': '',
  '故障聚集在{0}，影响{1}': '',
=======
  字符: 'Character',
  截断: 'Truncate',
>>>>>>> 60a6e580
};<|MERGE_RESOLUTION|>--- conflicted
+++ resolved
@@ -119,7 +119,6 @@
   已存储: 'Stored',
   存储失败: 'Storage Failed',
   解析成功: 'Parsed Successfully',
-<<<<<<< HEAD
   用户名: 'Username',
   密码: 'Password',
   包名称: 'Package name',
@@ -156,8 +155,6 @@
   '告警已被关闭（{alert_name}）': '',
   '告警已分派（{alert_name}；处理人：{handlers}）': '',
   '故障聚集在{0}，影响{1}': '',
-=======
   字符: 'Character',
   截断: 'Truncate',
->>>>>>> 60a6e580
 };