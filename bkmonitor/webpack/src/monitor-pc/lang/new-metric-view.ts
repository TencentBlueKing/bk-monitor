/*
 * Tencent is pleased to support the open source community by making
 * 蓝鲸智云PaaS平台 (BlueKing PaaS) available.
 *
 * Copyright (C) 2021 THL A29 Limited, a Tencent company.  All rights reserved.
 *
 * 蓝鲸智云PaaS平台 (BlueKing PaaS) is licensed under the MIT License.
 *
 * License for 蓝鲸智云PaaS平台 (BlueKing PaaS):
 *
 * ---------------------------------------------------
 * Permission is hereby granted, free of charge, to any person obtaining a copy of this software and associated
 * documentation files (the "Software"), to deal in the Software without restriction, including without limitation
 * the rights to use, copy, modify, merge, publish, distribute, sublicense, and/or sell copies of the Software, and
 * to permit persons to whom the Software is furnished to do so, subject to the following conditions:
 *
 * The above copyright notice and this permission notice shall be included in all copies or substantial portions of
 * the Software.
 *
 * THE SOFTWARE IS PROVIDED "AS IS", WITHOUT WARRANTY OF ANY KIND, EXPRESS OR IMPLIED, INCLUDING BUT NOT LIMITED TO
 * THE WARRANTIES OF MERCHANTABILITY, FITNESS FOR A PARTICULAR PURPOSE AND NONINFRINGEMENT. IN NO EVENT SHALL THE
 * AUTHORS OR COPYRIGHT HOLDERS BE LIABLE FOR ANY CLAIM, DAMAGES OR OTHER LIABILITY, WHETHER IN AN ACTION OF
 * CONTRACT, TORT OR OTHERWISE, ARISING FROM, OUT OF OR IN CONNECTION WITH THE SOFTWARE OR THE USE OR OTHER DEALINGS
 * IN THE SOFTWARE.
 */
export default {
  运算符: '',
  筛选值: '',
  覆盖当前视图: '',
  另存为新视图: '',
  '搜索 指标组、指标': '',
  指标计算: '',
  取消选中: '',
  展示统计值: '',
  高亮峰谷值: '',
  共用维度: '',
  移动光标: '',
  选中: '',
  收起查询: '',
  提交查询: '',
  '确定 Ctrl + Enter': '',
  '1 列': '',
  其它维度: '',
  拆图: '',
  '关闭时，默认是根据聚合维度，画出多条线；': '',
  '开启后，根据聚合维度，生成多张图。': '',
  '拆图：': '',
  限制: '',
  '1小时前': '',
  '1 月前': '',
  '(暂无常用维度，请前往 {0} 设置)': '(暂无常用维度，请前往 {0} 设置)',
  '全选：': '',
  编辑指标别名: '',
  '指标名：': '',
  '指标别名：': '',
  最大值: 'MAX',
  最小值: 'MIN',
  平均值: 'AVG',
  最新值: '',
  累计值: '',
  多维分析: '',
  多选: '',
  '搜索 维度': '',
  下钻分析: '',
  '指标：': '指标：',
  '已选 {0} 个指标': '已选 {0} 个指标',
  '2 列': '',
  '3 列': '',
  '确认删除该视图？': '',
  '视图名称：': '',
  '删除后，不可恢复，请谨慎操作！': '',
  视图名称重复: '视图名称重复',
  维度管理: '',
  没有选择任务指标: '',
  勾选项: 'Check option',
  自定义指标管理: 'Custom Metric Management',
  '确认关闭？': 'Confirm closure?',
  自动发现新增指标: 'Auto-discover new metrics',
  关联维度: 'Associated dimensions',
  上报周期: 'Reporting cycle',
  指标与维度: 'Metrics and dimensions',
  '打开后，除了采集启用的指标，还会采集未来新增的指标':
    'When enabled, newly added metrics will be collected in addition to activated ones.',
  '分组 用于指标归类，建议拥有相同维度的指标归到一个组里。':
    'Grouping: Categorizes metrics. Group those with shared dimensions.',
  '搜索 自定义分组名称': 'Search custom group names',
  批量编辑维度: 'Batch edit dimensions',
  批量编辑指标: 'Batch edit metrics',
  搜索维度: 'Search dimensions',
  暂无自定义分组: 'No custom groups yet',
  常用维度: 'Frequently used dimensions',
  添加至分组: 'Add to group',
  编辑分组: 'Edit group',
  '已有规则，请先预览': 'Rules exist. Preview first.',
  '匹配规则已变更，请重新预览。': 'Rules updated. Re-preview required.',
  '仅允许包含字母、数字、下划线，且必须以字母开头 ':
    'Only letters, numbers, underscores allowed. Must start with a letter.',
  暂无匹配到的指标: 'No matching metrics found',
  名称不能为空: 'Name cannot be empty',
  请输入名称: 'Enter a name',
  名称已存在: 'Name already exists',
  '打开后，可以在 [可视化] 的 [过滤条件] 里快速展开：':
    'After opening, you can quickly expand it in [Filter Conditions] of [Visualization]:',
<<<<<<< HEAD
  '关闭后，在可视化视图里，将被隐藏': 'After closing, it will be hidden in the visual view.',
  数据标签: 'Data Label',
  '自定义指标英文名仅允许包含字母、数字、下划线，且必须以字母开头，前缀不可与插件类型重名':
    'The English name of a custom metric can only contain letters, numbers, and underscores, and must start with a letter. The prefix cannot be the same as the plugin type.',
=======
  没有可选维度: '',
  没有可聚合维度: '',
  '展示/隐藏常用条件': '',
  'UI 模式': '',
  语句模式: '',
>>>>>>> 96f7d155
};<|MERGE_RESOLUTION|>--- conflicted
+++ resolved
@@ -101,16 +101,14 @@
   名称已存在: 'Name already exists',
   '打开后，可以在 [可视化] 的 [过滤条件] 里快速展开：':
     'After opening, you can quickly expand it in [Filter Conditions] of [Visualization]:',
-<<<<<<< HEAD
+
   '关闭后，在可视化视图里，将被隐藏': 'After closing, it will be hidden in the visual view.',
   数据标签: 'Data Label',
   '自定义指标英文名仅允许包含字母、数字、下划线，且必须以字母开头，前缀不可与插件类型重名':
     'The English name of a custom metric can only contain letters, numbers, and underscores, and must start with a letter. The prefix cannot be the same as the plugin type.',
-=======
   没有可选维度: '',
   没有可聚合维度: '',
   '展示/隐藏常用条件': '',
   'UI 模式': '',
   语句模式: '',
->>>>>>> 96f7d155
 };