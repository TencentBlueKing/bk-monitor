--- conflicted
+++ resolved
@@ -118,7 +118,6 @@
   '投递到 Kafka (topic)': 'Post to Kafka (topic)',
   接口名称: 'Span name',
   'Async 数量': 'Async quantity',
-<<<<<<< HEAD
 
   单号: 'Order Number',
   当前步骤: 'Current Step',
@@ -138,13 +137,12 @@
   发送结果: 'Send Result',
   通知渠道: 'Notification Channel',
   接收人: 'Recipient',
-  变量说明: 'Variable Description'
-=======
+  变量说明: 'Variable Description',
+
   关联告警组: 'Related Alarm Group',
   设计值班时间: 'Design Duty Time',
   设置轮值规则: 'Set Rotation Rules',
   添加轮值人员: 'Add Rotation Members',
   告警: 'Alarm',
   关注人: 'Follower'
->>>>>>> 1a33a5a2
 };