/*
 * Tencent is pleased to support the open source community by making
 * 蓝鲸智云PaaS平台 (BlueKing PaaS) available.
 *
 * Copyright (C) 2021 THL A29 Limited, a Tencent company.  All rights reserved.
 *
 * 蓝鲸智云PaaS平台 (BlueKing PaaS) is licensed under the MIT License.
 *
 * License for 蓝鲸智云PaaS平台 (BlueKing PaaS):
 *
 * ---------------------------------------------------
 * Permission is hereby granted, free of charge, to any person obtaining a copy of this software and associated
 * documentation files (the "Software"), to deal in the Software without restriction, including without limitation
 * the rights to use, copy, modify, merge, publish, distribute, sublicense, and/or sell copies of the Software, and
 * to permit persons to whom the Software is furnished to do so, subject to the following conditions:
 *
 * The above copyright notice and this permission notice shall be included in all copies or substantial portions of
 * the Software.
 *
 * THE SOFTWARE IS PROVIDED "AS IS", WITHOUT WARRANTY OF ANY KIND, EXPRESS OR IMPLIED, INCLUDING BUT NOT LIMITED TO
 * THE WARRANTIES OF MERCHANTABILITY, FITNESS FOR A PARTICULAR PURPOSE AND NONINFRINGEMENT. IN NO EVENT SHALL THE
 * AUTHORS OR COPYRIGHT HOLDERS BE LIABLE FOR ANY CLAIM, DAMAGES OR OTHER LIABILITY, WHETHER IN AN ACTION OF
 * CONTRACT, TORT OR OTHERWISE, ARISING FROM, OUT OF OR IN CONNECTION WITH THE SOFTWARE OR THE USE OR OTHER DEALINGS
 * IN THE SOFTWARE.
 */

// 表格 列 相关的词条
export default {
  // 规范: 驼峰

  已启用采集项: 'Collections',
  '异常维度值个数/维度值总数': 'Abnormal values/Latitude Total',
  '当遇到相同的{0}, 在{1}分钟内触发{2}条以上,进行{3}收敛':
    'when the same {0} is encountered, within {1} minutes Trigger {2} or more items, proceed to {3} convergence',
  不工作事项: 'Non-working items',
  持续周期及时长: 'Duration and length of continuous cycle',
  数据范围类型: 'Data Range Type',
  文件描述符数量: 'Number of file descriptors',
  最后一次发送: 'Last Send',
  需要升级的主机IP: 'IP Addresses of Hosts that Need to be Upgraded',
  修改原告警内容: 'Modify alarm',
  含义: 'Meaning',
  示例: 'Example',
  开始: 'Start',
  结束: 'End',
  重复: 'Repeat',
  更新记录: 'Update Record',
  作者: 'Author',
  发送者: 'Sender',
  接收者: 'Recipient',
  分享人: 'Sharer',
  访问人: 'Visitor',
  通知人: 'Notified Person',
  负责人: 'Owner',
  操作人: 'Operator',
  最近更新人: 'Updated by',
  创建人: 'Created by',
  创建时间: 'Creation Time',
  最新事件时间: 'Latest Time ',
  首次异常时间: 'First Time',
  最近更新时间: 'Updated at',
  访问时间: 'Access Time',
  失效时间: 'Expire Time',
  开始时间: 'Start Time',
  屏蔽原因: 'Mute Reason',
  状态: 'Status',
  屏蔽内容: 'Mute Content',
  结束时间: 'End Time',
  告警ID: 'Alarm ID',
  业务名: 'Business Name',
  告警名称: 'Alarm Name',
  告警来源: 'Alarm Source',
  分类: 'Category',
  告警指标: 'Alarm Metric',
  持续时间: 'Duration',
  告警内容: 'Alarm Content',
  标签: 'Tag',
  策略名称: 'Rule Name',
  策略标签: 'Rule Label',
  处理阶段: 'Hand Stage',
  发送时间: 'Send Time',
  发送标题: 'Send Title',
  发送状态: 'Send Status',
  产生时间: 'Generation Time',
  分享历史: 'Sharing History',
  访问次数: 'Visits',
  链接有效期: 'Valid Period',
  导入时间: 'Import Time',
  执行结果: 'Execution Result',
  采样时间: 'Sampling Time',
  原始数据: 'Raw Data',
  序号: 'Serial Number',
  查看: 'View',
  是否可更改: 'Can be changed',
  变量名称: 'Variable Name',
  默认选项: 'Default Option',
  磁盘使用率: 'Disk Usage',
  CPU使用率: 'CPU Usage',
  磁盘空间使用率: 'Disk Space Usage ',
  磁盘IO使用率: 'Disk IO Usage',
  应用内存使用率: 'Application Memory Usage',
  物理内存使用率: 'Physical Memory Usage',
  CPU单核使用率: 'Single Core CPU Usage',
  单核CPU使用率: 'Single Core CPU Usage',
  数据状态: 'Data Status',
  分派给谁: 'Which teams',
  匹配哪些告警规则: 'Which alert rules',
  如何执行分派: 'How to route',
  通知间隔类型: 'Interval Type',
  检测规则类型: 'Detection Type',
  匹配规则: 'Matching Rule',
  等级调整: 'Level Adjustment',
  topic数量: 'Number of topics',
  所属链路: 'Owning pipeline',
  连接状态: 'Connection status',
  用途: 'Use',
  '投递到 influxdb': 'Post to influxdb',
  '投递到 Kafka (topic)': 'Post to Kafka (topic)',
  接口名称: 'Span name',
  'Async 数量': 'Async quantity',
  关联告警组: 'Related Alarm Group',
  设计值班时间: 'Design Duty Time',
  设置轮值规则: 'Set Rotation Rules',
  添加轮值人员: 'Add Rotation Members',
<<<<<<< HEAD
  查询项: 'Query Item',
  对比项: 'Comparative Item'
=======
  告警: 'Alarm',
  关注人: 'Follower'
>>>>>>> 4903ab00
};<|MERGE_RESOLUTION|>--- conflicted
+++ resolved
@@ -122,11 +122,8 @@
   设计值班时间: 'Design Duty Time',
   设置轮值规则: 'Set Rotation Rules',
   添加轮值人员: 'Add Rotation Members',
-<<<<<<< HEAD
   查询项: 'Query Item',
-  对比项: 'Comparative Item'
-=======
+  对比项: 'Comparative Item',
   告警: 'Alarm',
   关注人: 'Follower'
->>>>>>> 4903ab00
 };