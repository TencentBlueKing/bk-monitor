/*
 * Tencent is pleased to support the open source community by making
 * 蓝鲸智云PaaS平台 (BlueKing PaaS) available.
 *
 * Copyright (C) 2021 THL A29 Limited, a Tencent company.  All rights reserved.
 *
 * 蓝鲸智云PaaS平台 (BlueKing PaaS) is licensed under the MIT License.
 *
 * License for 蓝鲸智云PaaS平台 (BlueKing PaaS):
 *
 * ---------------------------------------------------
 * Permission is hereby granted, free of charge, to any person obtaining a copy of this software and associated
 * documentation files (the "Software"), to deal in the Software without restriction, including without limitation
 * the rights to use, copy, modify, merge, publish, distribute, sublicense, and/or sell copies of the Software, and
 * to permit persons to whom the Software is furnished to do so, subject to the following conditions:
 *
 * The above copyright notice and this permission notice shall be included in all copies or substantial portions of
 * the Software.
 *
 * THE SOFTWARE IS PROVIDED "AS IS", WITHOUT WARRANTY OF ANY KIND, EXPRESS OR IMPLIED, INCLUDING BUT NOT LIMITED TO
 * THE WARRANTIES OF MERCHANTABILITY, FITNESS FOR A PARTICULAR PURPOSE AND NONINFRINGEMENT. IN NO EVENT SHALL THE
 * AUTHORS OR COPYRIGHT HOLDERS BE LIABLE FOR ANY CLAIM, DAMAGES OR OTHER LIABILITY, WHETHER IN AN ACTION OF
 * CONTRACT, TORT OR OTHERWISE, ARISING FROM, OUT OF OR IN CONNECTION WITH THE SOFTWARE OR THE USE OR OTHER DEALINGS
 * IN THE SOFTWARE.
 */
import dayjs from 'dayjs';
import en from 'dayjs/locale/en';
import cn from 'dayjs/locale/zh-cn';
import customParseFormat from 'dayjs/plugin/customParseFormat';
import duration from 'dayjs/plugin/duration';
import isBetween from 'dayjs/plugin/isBetween';
import isSameOrBefore from 'dayjs/plugin/isSameOrBefore';
import localizedFormat from 'dayjs/plugin/localizedFormat';
import relativeTime from 'dayjs/plugin/relativeTime';
import tz from 'dayjs/plugin/timezone';
import utc from 'dayjs/plugin/utc';
import { LANGUAGE_COOKIE_KEY, TIMEZONE_STORE_KEY } from 'monitor-common/utils/constant';
import { docCookies } from 'monitor-common/utils/utils';

dayjs.extend(customParseFormat);
dayjs.extend(localizedFormat);
dayjs.extend(relativeTime);
dayjs.extend(isSameOrBefore);
dayjs.extend(isBetween);
dayjs.extend(tz);
dayjs.extend(utc);
dayjs.extend(duration);

const currentLang = docCookies.getItem(LANGUAGE_COOKIE_KEY);
dayjs.locale({
  ...(currentLang === 'en' ? en : cn),
  weekStart: 1,
});
// window.timezone = dayjs.tz.guess();
// dayjs.tz.setDefault(window.timezone);
export const updateTimezone = (tz: string) => {
  if (!tz || tz === 'undefined') return;
  window.timezone = tz || dayjs.tz.guess();
  sessionStorage.setItem(TIMEZONE_STORE_KEY, window.timezone);
  dayjs.tz.setDefault(window.timezone);
};
export const destroyTimezone = () => {
  window.timezone = dayjs.tz.guess();
  dayjs.tz.setDefault(window.timezone);
};
export const getDefaultTimezone = () => {
<<<<<<< HEAD
  const timezone = sessionStorage.getItem(TIMEZONE_STORE_KEY) || dayjs.tz.guess();
=======
  const storeVal = sessionStorage.getItem(TIMEZONE_STORE_KEY);
  const timezone = storeVal && storeVal !== 'undefined' ? storeVal : dayjs.tz.guess();
>>>>>>> a14e02ac
  window.timezone = timezone;
  dayjs.tz.setDefault(window.timezone);
  return timezone;
};<|MERGE_RESOLUTION|>--- conflicted
+++ resolved
@@ -64,12 +64,8 @@
   dayjs.tz.setDefault(window.timezone);
 };
 export const getDefaultTimezone = () => {
-<<<<<<< HEAD
-  const timezone = sessionStorage.getItem(TIMEZONE_STORE_KEY) || dayjs.tz.guess();
-=======
   const storeVal = sessionStorage.getItem(TIMEZONE_STORE_KEY);
   const timezone = storeVal && storeVal !== 'undefined' ? storeVal : dayjs.tz.guess();
->>>>>>> a14e02ac
   window.timezone = timezone;
   dayjs.tz.setDefault(window.timezone);
   return timezone;
