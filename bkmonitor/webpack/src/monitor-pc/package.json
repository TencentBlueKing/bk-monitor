--- conflicted
+++ resolved
@@ -15,12 +15,8 @@
     "@blueking/bkui-library": "0.0.0-beta.4",
     "@blueking/date-picker": "^2.0.0-beta.14",
     "@blueking/fork-resize-detector": "^0.0.2",
-<<<<<<< HEAD
     "@blueking/functional-dependency": "0.0.1-beta.10",
-    "@blueking/ip-selector": "0.2.0-beta",
-=======
     "@blueking/ip-selector": "0.3.0-beta.21",
->>>>>>> b603c7a2
     "@blueking/login-modal": "^1.0.1",
     "@blueking/notice-component-vue2": "^2.0.3",
     "@blueking/search-select-v3": "0.0.1-beta.8",
