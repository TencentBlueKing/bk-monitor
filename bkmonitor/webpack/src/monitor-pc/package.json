{
  "name": "monitor-pc",
  "version": "1.0.0",
  "description": "bk monitor pc ",
  "private": true,
  "scripts": {
    "prettier": "prettier --write . '!**/*.{css,scss,less}'",
    "lint": "npm run lint:script && npm run lint:vue",
    "lint:vue": "eslint --fix --ext .vue  ./",
    "lint:script": "eslint --fix --ext .js,.ts,tsx  ./",
    "fix": "npm run lint"
  },
  "dependencies": {
<<<<<<< HEAD
    "@blueking/bk-weweb": "0.0.22",
    "@blueking/date-picker": "^0.0.68",
    "@blueking/ip-selector": "0.0.1-beta.134",
=======
    "@blueking/bk-weweb": "0.0.24",
    "@blueking/ip-selector": "0.0.1-beta.125",
>>>>>>> 75db2606
    "@blueking/paas-login": "0.0.6",
    "@blueking/user-selector": "^1.0.5-beta.2",
    "async-validator": "^3.5.2",
    "big.js": "^6.1.1",
    "bk-magic-vue": "^2.5.8-beta.5",
    "codemirror": "^5.52.2",
    "dayjs": "^1.11.10",
    "deepmerge": "^4.2.2",
    "element-ui": "2.7.2",
    "html-to-image": "^1.9.0",
    "minimist": "^1.2.6",
    "resize-detector": "^0.3.0",
    "sortablejs": "^1.15.0",
    "vue": "2.7.14",
    "vue-class-component": "^7.2.6",
    "vue-i18n": "^8.15.0",
    "vue-json-viewer": "^2.2.19",
    "vue-property-decorator": "^9.1.2",
    "vue-router": "^3.6.5",
    "vue-tsx-support": "^3.1.0",
    "vuedraggable": "^2.24.3",
    "vuex": "^3.1.2",
    "vuex-module-decorators": "^1.2.0",
    "xlsx": "^0.16.0"
  },
  "keywords": [
    "monitor",
    "pc"
  ],
  "author": "bk fe",
  "license": "MIT",
  "devDependencies": {
    "@types/echarts": "^4.6.0",
    "@typescript-eslint/eslint-plugin": "^5.20.0",
    "@typescript-eslint/parser": "^5.20.0",
    "eslint": "^8.47.0",
    "eslint-config-prettier": "^9.0.0",
    "eslint-config-tencent": "^1.0.4",
    "eslint-plugin-codecc": "^0.3.0",
    "eslint-plugin-prettier": "^5.0.0",
    "eslint-plugin-simple-import-sort": "^10.0.0",
    "eslint-plugin-vue": "^9.17.0",
    "postcss-html": "^1.5.0",
    "postcss-scss": "^4.0.7",
    "prettier": "^3.0.2",
    "stylelint": "^15.10.3",
    "stylelint-config-recess-order": "^4.3.0",
    "stylelint-config-recommended-vue": "1.5.0",
    "stylelint-config-standard": "^34.0.0",
    "stylelint-order": "^6.0.3",
    "stylelint-scss": "^5.1.0",
    "typescript": "^4.6.3",
    "vue-eslint-parser": "^9.3.1",
    "vue-template-compiler": "^2.7.14"
  }
}<|MERGE_RESOLUTION|>--- conflicted
+++ resolved
@@ -11,14 +11,9 @@
     "fix": "npm run lint"
   },
   "dependencies": {
-<<<<<<< HEAD
-    "@blueking/bk-weweb": "0.0.22",
+    "@blueking/bk-weweb": "0.0.24",
     "@blueking/date-picker": "^0.0.68",
     "@blueking/ip-selector": "0.0.1-beta.134",
-=======
-    "@blueking/bk-weweb": "0.0.24",
-    "@blueking/ip-selector": "0.0.1-beta.125",
->>>>>>> 75db2606
     "@blueking/paas-login": "0.0.6",
     "@blueking/user-selector": "^1.0.5-beta.2",
     "async-validator": "^3.5.2",
