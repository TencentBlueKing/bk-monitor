/*
 * Tencent is pleased to support the open source community by making
 * 蓝鲸智云PaaS平台 (BlueKing PaaS) available.
 *
 * Copyright (C) 2021 THL A29 Limited, a Tencent company.  All rights reserved.
 *
 * 蓝鲸智云PaaS平台 (BlueKing PaaS) is licensed under the MIT License.
 *
 * License for 蓝鲸智云PaaS平台 (BlueKing PaaS):
 *
 * ---------------------------------------------------
 * Permission is hereby granted, free of charge, to any person obtaining a copy of this software and associated
 * documentation files (the "Software"), to deal in the Software without restriction, including without limitation
 * the rights to use, copy, modify, merge, publish, distribute, sublicense, and/or sell copies of the Software, and
 * to permit persons to whom the Software is furnished to do so, subject to the following conditions:
 *
 * The above copyright notice and this permission notice shall be included in all copies or substantial portions of
 * the Software.
 *
 * THE SOFTWARE IS PROVIDED "AS IS", WITHOUT WARRANTY OF ANY KIND, EXPRESS OR IMPLIED, INCLUDING BUT NOT LIMITED TO
 * THE WARRANTIES OF MERCHANTABILITY, FITNESS FOR A PARTICULAR PURPOSE AND NONINFRINGEMENT. IN NO EVENT SHALL THE
 * AUTHORS OR COPYRIGHT HOLDERS BE LIABLE FOR ANY CLAIM, DAMAGES OR OTHER LIABILITY, WHETHER IN AN ACTION OF
 * CONTRACT, TORT OR OTHERWISE, ARISING FROM, OUT OF OR IN CONNECTION WITH THE SOFTWARE OR THE USE OR OTHER DEALINGS
 * IN THE SOFTWARE.
 */
import { Component, Emit, Prop, Watch } from 'vue-property-decorator';
import { Component as tsc, modifiers } from 'vue-tsx-support';
import dayjs from 'dayjs';

import {
  DEFAULT_TIME_RANGE,
  handleTransformTime,
  handleTransformToTimestamp,
  intTimestampStr,
  shortcuts
} from './utils';

import './time-range-old.scss';

export type TimeRangeType = [string, string];

type TimeRangeDisplayType = 'normal' | 'simple' | 'border' | 'input';
interface IProps {
  value: TimeRangeType;
  type?: TimeRangeDisplayType;
  placement?: String;
  defaultShortcuts?: typeof shortcuts;
}
interface IEvents {
  onChange: TimeRangeType;
}

@Component
export default class TimeRange extends tsc<IProps, IEvents> {
  @Prop({ default: () => DEFAULT_TIME_RANGE, type: Array }) value: TimeRangeType; // 组件回显值
  @Prop({ default: 'normal', type: String }) type: TimeRangeDisplayType; // 组件的样式类型
  @Prop({ default: 'bottom-end', type: String }) placement: String; // 参照组件库的date-picker
  @Prop({ default: () => shortcuts, type: Array }) defaultShortcuts: IProps['defaultShortcuts']; // 默认时间快捷选项

  /** 本地值存储 */
  localValue: TimeRangeType = DEFAULT_TIME_RANGE;

  /** date-picker值 */
  timestamp: TimeRangeType = ['', ''];

  /** 选中时间展示 */
  timeDisplay = '';

  /** 是否展示面板 */
  isShow = false;

  /** 是否展示面板的时间段 */
  isPanelTimeRange = false;

  /** 时间快捷选项 */
  get shortcuts() {
    return this.defaultShortcuts;
  }

  /** 快捷选项映射表 */
  get shortcutsMap() {
    return this.shortcuts.reduce((map, cur) => {
      map.set(cur.value.join(' -- '), cur.text);
      return map;
    }, new Map());
  }

  @Watch('value', { immediate: true, deep: true })
  valueChange(val: TimeRangeType) {
    this.localValue = [...val];
    this.handleTransformTime();
    this.updateTimeDisplay();
  }

  /** 将value转换成时间区间 */
  handleTransformTime(value: TimeRangeType = this.value) {
    const dateArr = handleTransformTime(value);
    this.timestamp = [dateArr[0], dateArr[1]];
  }

  /** 面板选择时间范围 */
  dateTimeChange(date: [string, string]) {
    this.timestamp = date.map((item, index) => `${item} ${!index ? '00:00:00' : '23:59:59'}`) as TimeRangeType;
    this.localValue = [...this.timestamp];
    this.isPanelTimeRange = true;
  }

  /** 确认操作 */
  @Emit('change')
  handleTimeRangeChange() {
    this.$nextTick(() => {
      this.isShow = false;
    });
    this.handleTransformTime(this.timestamp);
    return this.isPanelTimeRange ? this.timestamp : this.formatTime(this.localValue);
  }

  /** 格式化绝对时间点 */
  formatTime(value: TimeRangeType) {
    return value.map(item => {
      const m = dayjs(intTimestampStr(item));
      return m.isValid() ? m.format('YYYY-MM-DD HH:mm:ss') : item;
    });
  }

  /** 时间面板展开收起 */
  handlePanelShowChange(val: boolean) {
    this.isShow = val;
    if (val) {
      this.isPanelTimeRange = false;
      this.valueChange(this.value);
    }
  }

  /** 更新时间展示 */
  updateTimeDisplay() {
    const timeArr = this.isPanelTimeRange ? this.timestamp : this.value;
    this.timeDisplay = timeArr.join(' -- ');
    if (this.shortcutsMap.get(this.timeDisplay)) {
      this.timeDisplay = this.shortcutsMap.get(this.timeDisplay);
    }
  }

  /** 点击快捷时间选项 */
  handleShortcutChange(data) {
    if (!!data?.value) {
      this.isPanelTimeRange = false;
      const value = [...data.value] as TimeRangeType;
      this.handleTransformTime(value);
      this.localValue = value;
      this.handleTimeRangeChange();
    }
  }

  /** 校验之间范围的合法性 */
  handleValidateTimeRange(): boolean {
    const timeRange = handleTransformToTimestamp(this.localValue);
    /** 时间格式错误 */
    if (timeRange.some(item => !item)) return false;
    /** 时间范围有误 */
    if (timeRange[0] > timeRange[1]) return false;
    return true;
  }
  /** 确认操作 */
  handleConfirm() {
    const pass = this.handleValidateTimeRange();
    if (!pass) {
      this.localValue = [...this.value];
      this.isShow = false;
    } else {
      this.handleTimeRangeChange();
    }
  }

  /**
   * 自定义输入时间范围
   * @param index 值索引
   */
  handleCustomInput(index: number) {
    this.isPanelTimeRange = false;
    if (!this.localValue[index]) {
      this.$set(this.localValue, index, dayjs().format('YYYY-MM-DD HH:mm:ss'));
    }
  }

  render() {
    /** 语法格式提示 */
    const customDescTpl = (id: string) => (
      <div style={{ display: 'none' }}>
        <div
          id={id}
          class='time-range-desc-wrap'
        >
          <div class='desc-row'>{`${this.$t('完整格式')}: ${dayjs().format('YYYY-MM-DD HH:mm:ss')}`}</div>
          <div class='desc-row'>
            {`${this.$t('快捷格式')}: m ${this.$t('分钟')}, h ${this.$t('小时')}, d ${this.$t('天')}, w ${this.$t(
              '周'
            )}, M ${this.$t('月')}`}
          </div>
        </div>
      </div>
    );
    return (
      <div class={['time-range-wrap', { 'time-range-input-wrap': this.type === 'input' }]}>
        <bk-date-picker
          class='date-picker'
          ext-popover-cls='time-range-popover'
          value={this.timestamp}
          open={this.isShow}
          type='daterange'
          transfer
          placement={this.placement}
          on-change={this.dateTimeChange}
          on-open-change={this.handlePanelShowChange}
        >
          <bk-popover
            slot='trigger'
            zIndex={4004}
            placement='bottom'
            tippy-options={{
              onShow: () => {
                /** 防止代码自动格式化 */
                this.handleTransformTime();
              }
            }}
            theme='light time-range-tips'
          >
            {!window.__BK_WEWEB_DATA__?.lockTimeRange &&
              (() => {
                if (this.type === 'input') {
                  return (
                    <div
                      class={['time-range-trigger', 'input-type', { active: this.isShow }]}
                      onClick={() => (this.isShow = true)}
                    >
                      <span class='icon-monitor icon-mc-time'></span>
                      <span class='time-range-text'>{this.timeDisplay}</span>
                    </div>
                  );
                }
                return (
                  <div
                    class={[
                      'time-range-trigger',
                      { active: this.isShow, simple: this.type === 'simple', border: this.type === 'border' }
                    ]}
                    onClick={() => (this.isShow = true)}
                  >
                    <span class='icon-monitor icon-mc-time'></span>
                    {this.type !== 'simple' && <span class='time-range-text'>{this.timeDisplay}</span>}
                    {this.type !== 'normal' && <i class='bk-icon icon-angle-down'></i>}
                  </div>
                );
              })()}
            <div
              slot='content'
              class='time-range-tips-content'
            >
              <div>{this.timestamp[0]}</div>
              <div>to</div>
              <div>{this.timestamp[1]}</div>
            </div>
          </bk-popover>
          {this.$slots.header || (
            <div
              slot='header'
              class='time-range-custom'
              onMousedown={modifiers.stop(() => {})}
            >
<<<<<<< HEAD
              {customDescTpl('time-range-desc-left')}
              {customDescTpl('time-range-desc-right')}
              <i18n
                path='从 {0} 至 {1}'
                tag={false}
              >
                <bk-input
                  class='custom-input'
                  v-model={this.localValue[0]}
                  v-bk-tooltips={{
                    allowHtml: true,
                    theme: 'light',
                    content: '#time-range-desc-left',
                    placement: 'bottom'
                  }}
                  onInput={() => this.handleCustomInput(0)}
                  clearable
                />
                <bk-input
                  class='custom-input'
                  v-model={this.localValue[1]}
                  v-bk-tooltips={{
                    allowHtml: true,
                    theme: 'light',
                    content: '#time-range-desc-right',
                    placement: 'bottom'
                  }}
                  onInput={() => this.handleCustomInput(1)}
                  clearable
                />
              </i18n>
            </div>
          )}

=======
              <bk-input
                class='custom-input'
                v-model={this.localValue[0]}
                v-bk-tooltips={{
                  allowHTML: true,
                  theme: 'light',
                  content: '#time-range-desc-left',
                  placement: 'bottom'
                }}
                onInput={() => this.handleCustomInput(0)}
                clearable
              />
              <bk-input
                class='custom-input'
                v-model={this.localValue[1]}
                v-bk-tooltips={{
                  allowHTML: true,
                  theme: 'light',
                  content: '#time-range-desc-right',
                  placement: 'bottom'
                }}
                onInput={() => this.handleCustomInput(1)}
                clearable
              />
            </i18n>
          </div>
>>>>>>> a34b5758
          <div
            slot='footer'
            class='time-range-footer'
          >
            <bk-button
              theme='primary'
              onClick={this.handleConfirm}
            >
              {this.$t('确定')}
            </bk-button>
          </div>
          <ul
            slot='shortcuts'
            class='shortcuts-list'
          >
            {this.shortcuts.map(item => (
              <li
                class='shortcuts-item'
                onClick={() => this.handleShortcutChange(item)}
              >
                {item.text}
              </li>
            ))}
          </ul>
        </bk-date-picker>
      </div>
    );
  }
}<|MERGE_RESOLUTION|>--- conflicted
+++ resolved
@@ -267,7 +267,6 @@
               class='time-range-custom'
               onMousedown={modifiers.stop(() => {})}
             >
-<<<<<<< HEAD
               {customDescTpl('time-range-desc-left')}
               {customDescTpl('time-range-desc-right')}
               <i18n
@@ -278,7 +277,7 @@
                   class='custom-input'
                   v-model={this.localValue[0]}
                   v-bk-tooltips={{
-                    allowHtml: true,
+                    allowHTML: true,
                     theme: 'light',
                     content: '#time-range-desc-left',
                     placement: 'bottom'
@@ -290,7 +289,7 @@
                   class='custom-input'
                   v-model={this.localValue[1]}
                   v-bk-tooltips={{
-                    allowHtml: true,
+                    allowHTML: true,
                     theme: 'light',
                     content: '#time-range-desc-right',
                     placement: 'bottom'
@@ -302,34 +301,6 @@
             </div>
           )}
 
-=======
-              <bk-input
-                class='custom-input'
-                v-model={this.localValue[0]}
-                v-bk-tooltips={{
-                  allowHTML: true,
-                  theme: 'light',
-                  content: '#time-range-desc-left',
-                  placement: 'bottom'
-                }}
-                onInput={() => this.handleCustomInput(0)}
-                clearable
-              />
-              <bk-input
-                class='custom-input'
-                v-model={this.localValue[1]}
-                v-bk-tooltips={{
-                  allowHTML: true,
-                  theme: 'light',
-                  content: '#time-range-desc-right',
-                  placement: 'bottom'
-                }}
-                onInput={() => this.handleCustomInput(1)}
-                clearable
-              />
-            </i18n>
-          </div>
->>>>>>> a34b5758
           <div
             slot='footer'
             class='time-range-footer'
