/*
 * Tencent is pleased to support the open source community by making
 * 蓝鲸智云PaaS平台 (BlueKing PaaS) available.
 *
 * Copyright (C) 2021 THL A29 Limited, a Tencent company.  All rights reserved.
 *
 * 蓝鲸智云PaaS平台 (BlueKing PaaS) is licensed under the MIT License.
 *
 * License for 蓝鲸智云PaaS平台 (BlueKing PaaS):
 *
 * ---------------------------------------------------
 * Permission is hereby granted, free of charge, to any person obtaining a copy of this software and associated
 * documentation files (the "Software"), to deal in the Software without restriction, including without limitation
 * the rights to use, copy, modify, merge, publish, distribute, sublicense, and/or sell copies of the Software, and
 * to permit persons to whom the Software is furnished to do so, subject to the following conditions:
 *
 * The above copyright notice and this permission notice shall be included in all copies or substantial portions of
 * the Software.
 *
 * THE SOFTWARE IS PROVIDED "AS IS", WITHOUT WARRANTY OF ANY KIND, EXPRESS OR IMPLIED, INCLUDING BUT NOT LIMITED TO
 * THE WARRANTIES OF MERCHANTABILITY, FITNESS FOR A PARTICULAR PURPOSE AND NONINFRINGEMENT. IN NO EVENT SHALL THE
 * AUTHORS OR COPYRIGHT HOLDERS BE LIABLE FOR ANY CLAIM, DAMAGES OR OTHER LIABILITY, WHETHER IN AN ACTION OF
 * CONTRACT, TORT OR OTHERWISE, ARISING FROM, OUT OF OR IN CONNECTION WITH THE SOFTWARE OR THE USE OR OTHER DEALINGS
 * IN THE SOFTWARE.
 */
import { Component, Emit, Prop, Watch } from 'vue-property-decorator';
import { Component as tsc } from 'vue-tsx-support';

import { copyText, deepClone, random } from 'monitor-common/utils';

import QsSelector from './qs-selector';
import ResidentSetting from './resident-setting';
import UiSelector from './ui-selector';
import {
  type EMethod,
  type IFavoriteListItem,
  type IFilterField,
  type IFilterItem,
  type IGetValueFnParams,
  type IWhereItem,
  type IWhereValueOptionsItem,
  ECondition,
  EMode,
  getCacheUIData,
  METHOD_MAP,
  MODE_LIST,
  setCacheUIData,
} from './utils';

import './retrieval-filter.scss';

<<<<<<< HEAD
interface ICurrentFavorite {
  commonWhere?: IWhereItem[];
  where?: IWhereItem[];
}

interface IProps {
  residentSettingOnlyId?: string;
  fields?: IFilterField[];
  where?: IWhereItem[];
  commonWhere?: IWhereItem[];
  queryString?: string;
  selectFavorite?: ICurrentFavorite;
=======
interface IEvent {
  onCommonWhereChange?: (where: IWhereItem[]) => void;
  onCopyWhere: (v: IWhereItem[]) => void;
  onFavorite: (isEdit: boolean) => void;
  onModeChange?: (v: EMode) => void;
  onQueryStringChange?: (v: string) => void;
  onQueryStringInputChange?: (v: string) => void;
  onSearch: () => void;
  onShowResidentBtnChange?: (v: boolean) => void;
  onWhereChange?: (v: IWhereItem[]) => void;
}

interface IProps {
  commonWhere?: IWhereItem[];
  dataId?: string;
  defaultShowResidentBtn?: boolean;
>>>>>>> cacd4970
  favoriteList?: IFavoriteListItem[];
  fields: IFilterField[];
  filterMode?: EMode;
<<<<<<< HEAD
  defaultShowResidentBtn?: boolean;
  isShowFavorite?: boolean;
  isDefaultResidentSetting?: boolean;
  isShowResident?: boolean;
  isShowCopy?: boolean;
=======
  // isQsOperateWrapBottom?: boolean;
  isShowFavorite?: boolean;
  queryString?: string;
  residentSettingOnlyId?: string;
  selectFavorite?: IFavList.favList;
  source?: APIType;
  where?: IWhereItem[];
>>>>>>> cacd4970
  getValueFn?: (params: IGetValueFnParams) => Promise<IWhereValueOptionsItem>;
}

@Component
export default class RetrievalFilter extends tsc<IProps, IEvent> {
  @Prop({ type: Array, default: () => [] }) fields: IFilterField[];
  // 当前选择的收藏项
  @Prop({ type: Object, default: null }) selectFavorite: ICurrentFavorite;
  @Prop({
    type: Function,
    default: () =>
      Promise.resolve({
        count: 0,
        list: [],
      }),
  })
  getValueFn: (params: IGetValueFnParams) => Promise<IWhereValueOptionsItem>;
  /* ui部分where条件 */
  @Prop({ type: Array, default: () => [] }) where: IWhereItem[];
  @Prop({ type: Array, default: () => [] }) commonWhere: IWhereItem[];
  /* 语句模式数据 */
  @Prop({ type: String, default: '' }) queryString: string;
  /** 常驻筛选唯一ID,用于保存常驻筛选配置*/
  @Prop({ type: String, default: '' }) residentSettingOnlyId: string;
  // 收藏列表 用于语句模式联想搜索
  @Prop({ type: Array, default: () => [] }) favoriteList: IFavoriteListItem[];
  @Prop({ type: String, default: EMode.ui }) filterMode: EMode;
  /* 语句模式hover显示的操作是否显示在下方 */
  // @Prop({ type: Boolean, default: false }) isQsOperateWrapBottom: boolean;
  @Prop({ type: Boolean, default: false }) isShowFavorite: boolean;
  /* 默认常驻按钮状态 */
  @Prop({ type: Boolean, default: false }) defaultShowResidentBtn: boolean;
  /* 是否使用默认常驻设置 */
  @Prop({ type: Boolean, default: true }) isDefaultResidentSetting: boolean;
  /* 是否需要常驻设置功能 */
  @Prop({ type: Boolean, default: false }) isShowResident: boolean;
  /* 是否需要复制功能 */
  @Prop({ type: Boolean, default: false }) isShowCopy: boolean;

  /* 展示常驻设置 */
  showResidentSetting = false;
  /* 当前查询模式 */
  mode = EMode.ui;
  uiValue: IFilterItem[] = [];
  cacheWhereStr = '';
  qsValue = '';

  /** 缓存的commonWhere */
  cacheCommonWhere: IWhereItem[] = [];

  /*  */
  qsSelectorOptionsWidth = 0;
  resizeObserver = null;
  cacheQueryString = '';

  clearKey = '';

  searchBtnObserver = null;
  rightBtnsWrapWidth = 146;

  get residentSettingValue() {
    if (this.isDefaultResidentSetting) return this.commonWhere;
    /** 不展示默认的常驻设置，则使用收藏的常驻设置 */
    return this.selectFavorite?.commonWhere || [];
  }

  created() {
    this.clearHideData();
  }
  beforeDestroy() {
    this.clearHideData();
  }

  mounted() {
    this.resizeObserver = new ResizeObserver(entries => {
      for (const entry of entries) {
        // 获取元素的宽度
        const contentEl = entry.target.querySelector('.retrieval-filter__component-main > .filter-content');
        const rightEl = entry.target.querySelector('.retrieval-filter__component-main > .component-right');
        this.qsSelectorOptionsWidth = contentEl.clientWidth + rightEl.clientWidth - 48;
        // const height = contentEl.clientHeight;
        // if (height < 58) {
        //   this.rightBtnsWrapWidth = 146;
        // } else if (height < 102) {
        //   this.rightBtnsWrapWidth = 74;
        // } else if (height > 146) {
        //   this.rightBtnsWrapWidth = 38;
        // }
      }
    });
    this.resizeObserver.observe(this.$el);
  }

  handleChangeMode() {
    this.mode = this.mode === EMode.ui ? EMode.queryString : EMode.ui;
    this.$emit('modeChange', this.mode);
  }

  @Emit('showResidentBtnChange')
  handleShowResidentSetting() {
    this.showResidentSetting = !this.showResidentSetting;
    if (!this.showResidentSetting && this.commonWhere.some(item => item.value.length)) {
      this.cacheCommonWhere = deepClone(this.commonWhere);
      this.uiValue = this.residentSettingToUiValue();
      this.handleCommonWhereChange([]);
      this.handleChange();
      this.$bkMessage({
        message: this.$tc('“常驻筛选”面板被折叠，过滤条件已填充到上方搜索框。'),
        theme: 'success',
      });
    }
    return this.showResidentSetting;
  }

  @Watch('where', { immediate: true })
  handleWatchValue() {
    this.handleWatchValueFn(this.where);
  }

  @Watch('queryString', { immediate: true })
  handleWatchQsString() {
    if (this.qsValue !== this.queryString) {
      this.qsValue = this.queryString;
    }
  }

  @Watch('filterMode', { immediate: true })
  handleWatchFilterMode() {
    if (this.mode !== this.filterMode) {
      this.mode = this.filterMode;
    }
  }

  @Watch('defaultShowResidentBtn', { immediate: true })
  handleWatchShowResidentSetting(val: boolean) {
    if (val !== this.showResidentSetting) {
      this.showResidentSetting = val;
    }
  }

  handleWatchValueFn(where: IWhereItem[]) {
    const whereStr = JSON.stringify(where);
    if (this.cacheWhereStr === whereStr) {
      /* 避免重复渲染 */
      return;
    }
    this.cacheWhereStr = whereStr;
    const fieldsMap: Map<string, IFilterField> = new Map();
    for (const item of this.fields) {
      fieldsMap.set(item.name, item);
    }
    const uiCacheData = getCacheUIData();
    const localValue: IFilterItem[] = [];
    const uiCacheDataMap: Map<string, IFilterItem> = new Map();
    const uiCacheDataHideList: { index: number; value: IFilterItem }[] = [];
    let index = -1;
    for (const item of uiCacheData) {
      index += 1;
      uiCacheDataMap.set(item.key.id, item);
      if (item.hide) {
        uiCacheDataHideList.push({
          value: item,
          index: index,
        });
      }
    }
    for (const w of where) {
      const cacheItem = uiCacheDataMap.get(w.key);
      if (cacheItem) {
        const methodName = cacheItem.method.id === w.method ? cacheItem.method.name : METHOD_MAP[w.method];
        const cacheValueMap = new Map();
        for (const v of cacheItem.value) {
          cacheValueMap.set(v.id, v.name);
        }
        localValue.push({
          key: cacheItem.key,
          condition: { id: ECondition.and, name: 'AND' },
          method: { id: w.method as EMethod, name: methodName || w.method },
          options: w.options || { is_wildcard: false },
          value: w.value.map(v => ({
            id: v,
            name: cacheValueMap.get(v) || v,
          })),
        });
      } else {
        const keyItem = {
          id: w.key,
          name: fieldsMap.get(w.key)?.alias || w.key,
        };
        localValue.push({
          key: keyItem,
          condition: { id: ECondition.and, name: 'AND' },
          method: { id: w.method as EMethod, name: METHOD_MAP[w.method] || w.method },
          options: w.options || { is_wildcard: false },
          value: w.value.map(v => ({
            id: v,
            name: v,
          })),
        });
      }
    }
    /* 将上一次隐藏的条件回填 */
    let hideIndex = 0;
    for (const item of uiCacheDataHideList) {
      const len = localValue.length - 1;
      if (item.index > len) {
        localValue.splice(len, 0, item.value);
      } else {
        localValue.splice(item.index + hideIndex, 0, item.value);
      }
      hideIndex += 1;
    }
    this.uiValue = localValue;
  }

  /**
   * @description ui部分值变化
   * @param value
   */
  handleUiValueChange(value: IFilterItem[]) {
    // this.uiValue = this.setResidentSettingStatus(value);
    this.uiValue = value.map(item => ({ ...item, isSetting: undefined }));
    this.handleChange();
  }

  handleChange() {
    const where = this.uiValueToWhere();
    const whereStr = JSON.stringify(where);
    this.cacheWhereStr = whereStr;
    this.$emit('whereChange', where);
  }
  uiValueToWhere() {
    const where = [];
    setCacheUIData(this.uiValue);
    for (const item of this.uiValue) {
      if (!item?.hide) {
        where.push({
          key: item.key.id,
          condition: ECondition.and,
          value: item.value.map(v => v.id),
          ...(item?.options?.is_wildcard ? { options: { is_wildcard: true } } : {}),
          method: item.method.id,
        });
      }
    }
    return where;
  }

  /**
   * @description 常驻设置值变化
   * @param value
   */
  @Emit('commonWhereChange')
  handleCommonWhereChange(value: IWhereItem[]) {
    return value;
  }

  /**
   * @description 将常驻选项添加ui模式中
   */
  residentSettingToUiValue(): IFilterItem[] {
    const uiValueAdd = [];
    const uiValueAddSet = new Set();
    // 收回常驻设置是需要把常驻设置的值带到ui模式中
    for (const item of this.cacheCommonWhere) {
      if (item.value?.length) {
        const field = this.fields.find(field => field.name === item.key);
        const methodName =
          field.supported_operations?.find(v => v.value === item.method)?.alias || METHOD_MAP[item.method];
        uiValueAdd.push({
          key: { id: item.key, name: field?.alias || item.key },
          method: { id: item.method, name: methodName || item.method },
          condition: { id: ECondition.and, name: 'AND' },
          value: item.value.map(v => ({
            id: v,
            name: v,
          })),
        });
        uiValueAddSet.add(`${item.key}____${item.method}____${item.value.join('____')}`);
      }
    }
    const uiValue = [...this.uiValue, ...uiValueAdd];
    // 去重并且配置常驻
    const result = [];
    const tempSet = new Set();
    for (const item of uiValue) {
      const str = `${item.key.id}____${item.method.id}____${item.value.map(v => v.id).join('____')}`;
      if (!tempSet.has(str)) {
        result.push({
          ...item,
          isSetting: uiValueAddSet.has(str),
        });
      }
      tempSet.add(str);
    }
    return result;
  }

  // setResidentSettingStatus(uiValue: IFilterItem[]) {
  //   const tempSet = new Set();
  //   for (const item of this.cacheCommonWhere) {
  //     tempSet.add(`${item.key}____${item.method}____${item.value.join('____')}`);
  //   }
  //   const result = [];
  //   for (const item of uiValue) {
  //     const str = `${item.key.id}____${item.method.id}____${item.value.map(v => v.id).join('____')}`;
  //     result.push({
  //       ...item,
  //       isSetting: tempSet.has(str),
  //     });
  //   }
  //   return result;
  // }

  handleFavoriteClick() {
    if (!this.selectFavorite) {
      this.handleFavorite(false);
    }
  }

  @Emit('favorite')
  handleFavorite(isEdit = false) {
    return isEdit;
  }

  handleQsValueChange(v: string) {
    this.qsValue = v;
    this.$emit('queryStringInputChange', v);
  }

  handleClickSearchBtn() {
    if (this.mode === EMode.ui) {
      this.handleChange();
    } else {
      this.handleQsValueChange(this.qsValue);
      this.$emit('queryStringChange', this.qsValue);
    }
    this.$emit('search');
  }

  handleQuery() {
    this.handleClickSearchBtn();
  }

  clearHideData() {
    const uiValue = getCacheUIData();
    setCacheUIData(uiValue.filter(item => !item?.hide));
  }

  handleClear(_event: MouseEvent) {
    if (this.mode === EMode.ui ? this.uiValue.length : this.qsValue) {
      this.clearKey = random(8);
    }
  }
  handleCopy(_event: MouseEvent) {
    let str = '';
    if (this.mode === EMode.ui && this.uiValue.length) {
      const where = this.uiValueToWhere();
      this.$emit('copyWhere', where);
    } else if (this.mode === EMode.queryString && this.qsValue) {
      str = this.qsValue;
    }
    if (str) {
      copyText(str, msg => {
        this.$bkMessage({
          message: msg,
          theme: 'error',
        });
        return;
      });
      this.$bkMessage({
        message: this.$t('复制成功'),
        theme: 'success',
      });
    }
  }

  render() {
    return (
      <div class='retrieval-filter__component'>
        <div class='retrieval-filter__component-main'>
          <div
            class='component-left'
            onClick={() => this.handleChangeMode()}
          >
            {MODE_LIST.filter(item => item.id === this.mode).map(item => [
              <span
                key={`${item.id}_0`}
                class='text'
              >
                {item.name}
              </span>,
              <div
                key={`${item.id}_1`}
                class='mode-icon'
              >
                <span class='icon-monitor icon-switch' />
              </div>,
            ])}
          </div>
          <div class='filter-content'>
            {this.mode === EMode.ui ? (
              <UiSelector
                clearKey={this.clearKey}
                fields={this.fields}
                getValueFn={this.getValueFn}
                value={this.uiValue}
                onChange={this.handleUiValueChange}
              />
            ) : (
              <QsSelector
                clearKey={this.clearKey}
                favoriteList={this.favoriteList}
                fields={this.fields}
                getValueFn={this.getValueFn}
                // isQsOperateWrapBottom={this.isQsOperateWrapBottom}
                qsSelectorOptionsWidth={this.qsSelectorOptionsWidth}
                value={this.qsValue}
                onChange={this.handleQsValueChange}
                onQuery={() => this.handleQuery()}
              />
            )}
          </div>
          <div class='component-right'>
            <div
              // style={{
              //   width: `${this.rightBtnsWrapWidth}px`,
              // }}
              class='component-right-btns'
            >
              <div
                class={['clear-btn', { disabled: this.mode === EMode.ui ? !this.uiValue.length : !this.qsValue }]}
                v-bk-tooltips={{
                  content: window.i18n.tc('清空'),
                  delay: 300,
                }}
                onClick={this.handleClear}
              >
                <span class='icon-monitor icon-a-Clearqingkong' />
              </div>
              {this.isShowCopy ? (
                <div
                  class={['copy-btn', { disabled: this.mode === EMode.ui ? !this.uiValue.length : !this.qsValue }]}
                  v-bk-tooltips={{
                    content: window.i18n.tc('复制'),
                    delay: 300,
                  }}
                  onClick={this.handleCopy}
                >
                  <span class='icon-monitor icon-mc-copy' />
                </div>
              ) : undefined}
              {this.mode === EMode.ui && this.isShowResident ? (
                <div
                  class={['setting-btn', { 'btn-active': this.showResidentSetting }]}
                  v-bk-tooltips={{
                    content: window.i18n.tc('常驻筛选'),
                    delay: 300,
                  }}
                  onClick={() => this.handleShowResidentSetting()}
                >
                  <span class='icon-monitor icon-configuration' />
                </div>
              ) : undefined}
              {this.isShowFavorite && (
                <bk-popover
                  class='favorite-btn'
                  ext-cls='favorite-btn-popover'
                  tippy-options={{
                    trigger: 'click',
                    interactive: true,
                    theme: 'light',
                  }}
                  disabled={!this.selectFavorite}
                  placement='bottom'
                >
                  <div
                    v-bk-tooltips={{
                      content: window.i18n.tc('收藏'),
                      delay: 300,
                    }}
                    onClick={this.handleFavoriteClick}
                  >
                    {this.selectFavorite ? (
                      <span class='icon-monitor icon-a-savebaocun' />
                    ) : (
                      <span class='icon-monitor icon-bookmark' />
                    )}
                  </div>
                  <div
                    class='favorite-btn-popover-content'
                    slot='content'
                  >
                    <div
                      class='favorite-btn-item'
                      onClick={() => this.handleFavorite(true)}
                    >
                      {this.$t('覆盖当前收藏')}
                    </div>
                    <div
                      class='favorite-btn-item'
                      onClick={() => this.handleFavorite(false)}
                    >
                      {this.$t('另存为新收藏')}
                    </div>
                  </div>
                </bk-popover>
              )}
            </div>
            <div
              class='search-btn'
              onClick={this.handleClickSearchBtn}
            >
              <span class='icon-monitor icon-mc-search' />
            </div>
          </div>
        </div>
        {this.showResidentSetting && this.isShowResident ? (
          <ResidentSetting
            fields={this.fields}
            getValueFn={this.getValueFn}
            isDefaultSetting={this.isDefaultResidentSetting}
            residentSettingOnlyId={this.residentSettingOnlyId}
            value={this.residentSettingValue}
            onChange={this.handleCommonWhereChange}
          />
        ) : undefined}
      </div>
    );
  }
}<|MERGE_RESOLUTION|>--- conflicted
+++ resolved
@@ -49,20 +49,11 @@
 
 import './retrieval-filter.scss';
 
-<<<<<<< HEAD
 interface ICurrentFavorite {
   commonWhere?: IWhereItem[];
   where?: IWhereItem[];
 }
 
-interface IProps {
-  residentSettingOnlyId?: string;
-  fields?: IFilterField[];
-  where?: IWhereItem[];
-  commonWhere?: IWhereItem[];
-  queryString?: string;
-  selectFavorite?: ICurrentFavorite;
-=======
 interface IEvent {
   onCommonWhereChange?: (where: IWhereItem[]) => void;
   onCopyWhere: (v: IWhereItem[]) => void;
@@ -74,30 +65,20 @@
   onShowResidentBtnChange?: (v: boolean) => void;
   onWhereChange?: (v: IWhereItem[]) => void;
 }
-
 interface IProps {
   commonWhere?: IWhereItem[];
-  dataId?: string;
   defaultShowResidentBtn?: boolean;
->>>>>>> cacd4970
   favoriteList?: IFavoriteListItem[];
-  fields: IFilterField[];
+  fields?: IFilterField[];
   filterMode?: EMode;
-<<<<<<< HEAD
-  defaultShowResidentBtn?: boolean;
+  isDefaultResidentSetting?: boolean;
+  isShowCopy?: boolean;
   isShowFavorite?: boolean;
-  isDefaultResidentSetting?: boolean;
   isShowResident?: boolean;
-  isShowCopy?: boolean;
-=======
-  // isQsOperateWrapBottom?: boolean;
-  isShowFavorite?: boolean;
   queryString?: string;
   residentSettingOnlyId?: string;
-  selectFavorite?: IFavList.favList;
-  source?: APIType;
+  selectFavorite?: ICurrentFavorite;
   where?: IWhereItem[];
->>>>>>> cacd4970
   getValueFn?: (params: IGetValueFnParams) => Promise<IWhereValueOptionsItem>;
 }
 
