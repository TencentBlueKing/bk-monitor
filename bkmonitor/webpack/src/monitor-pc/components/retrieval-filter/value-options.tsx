--- conflicted
+++ resolved
@@ -285,11 +285,7 @@
         ) : !this.renderOptions.length && !this.search ? (
           <div class={['options-drop-down-wrap', { 'is-popover': this.isPopover }]}>
             {this.noDataSimple ? (
-<<<<<<< HEAD
-              <span class='no-data-text'>{this.$t('暂无数据，可输入生成')}</span>
-=======
               <span class='no-data-text'>{this.$t('暂无数据，请输入生成')}</span>
->>>>>>> c58463af
             ) : (
               <EmptyStatus type={'empty'} />
             )}
