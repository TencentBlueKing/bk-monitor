--- conflicted
+++ resolved
@@ -130,30 +130,6 @@
   { id: EMode.queryString, name: window.i18n.t('语句模式') },
 ];
 
-<<<<<<< HEAD
-export interface IWhereValueOptionsItem {
-  count: number;
-  list: {
-    id: string;
-    name: string;
-  }[];
-}
-export interface IGetValueFnParams {
-  limit?: number;
-  where?: IWhereItem[];
-  fields?: string[];
-  queryString?: string;
-}
-export interface IFavoriteListItem {
-  id: string;
-  name: string;
-  groupName: string;
-  config: {
-    queryString?: string;
-    where?: IWhereItem[];
-    commonWhere?: IWhereItem[];
-  };
-=======
 export interface IFavoriteListItem {
   id: string;
   name: string;
@@ -167,20 +143,35 @@
     name: string;
   }[];
 }
+export interface IFavoriteListItem {
+  groupName: string;
+  id: string;
+  name: string;
+  config: {
+    commonWhere?: IWhereItem[];
+    queryString?: string;
+    where?: IWhereItem[];
+  };
+}
+
 export interface IGetValueFnParams {
   fields?: string[];
   limit?: number;
   queryString?: string;
   where?: IWhereItem[];
 }
-
+export interface IGetValueFnParams {
+  fields?: string[];
+  limit?: number;
+  queryString?: string;
+  where?: IWhereItem[];
+}
 export interface IWhereValueOptionsItem {
   count: number;
   list: {
     id: string;
     name: string;
   }[];
->>>>>>> cacd4970
 }
 
 export function defaultWhereItem(params = {}): IWhereItem {
