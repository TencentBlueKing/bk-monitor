/*
 * Tencent is pleased to support the open source community by making
 * 蓝鲸智云PaaS平台 (BlueKing PaaS) available.
 *
 * Copyright (C) 2021 THL A29 Limited, a Tencent company.  All rights reserved.
 *
 * 蓝鲸智云PaaS平台 (BlueKing PaaS) is licensed under the MIT License.
 *
 * License for 蓝鲸智云PaaS平台 (BlueKing PaaS):
 *
 * ---------------------------------------------------
 * Permission is hereby granted, free of charge, to any person obtaining a copy of this software and associated
 * documentation files (the "Software"), to deal in the Software without restriction, including without limitation
 * the rights to use, copy, modify, merge, publish, distribute, sublicense, and/or sell copies of the Software, and
 * to permit persons to whom the Software is furnished to do so, subject to the following conditions:
 *
 * The above copyright notice and this permission notice shall be included in all copies or substantial portions of
 * the Software.
 *
 * THE SOFTWARE IS PROVIDED "AS IS", WITHOUT WARRANTY OF ANY KIND, EXPRESS OR IMPLIED, INCLUDING BUT NOT LIMITED TO
 * THE WARRANTIES OF MERCHANTABILITY, FITNESS FOR A PARTICULAR PURPOSE AND NONINFRINGEMENT. IN NO EVENT SHALL THE
 * AUTHORS OR COPYRIGHT HOLDERS BE LIABLE FOR ANY CLAIM, DAMAGES OR OTHER LIABILITY, WHETHER IN AN ACTION OF
 * CONTRACT, TORT OR OTHERWISE, ARISING FROM, OUT OF OR IN CONNECTION WITH THE SOFTWARE OR THE USE OR OTHER DEALINGS
 * IN THE SOFTWARE.
 */
import { Component, Emit, Prop, Ref, Watch } from 'vue-property-decorator';
import { Component as tsc } from 'vue-tsx-support';
import { bizWithAlertStatistics } from 'monitor-api/modules/home';
import { Debounce } from 'monitor-common/utils';

<<<<<<< HEAD
import { bizWithAlertStatistics } from '../../../monitor-api/modules/home';
import { Debounce } from '../../../monitor-common/utils';
=======
import { SPACE_TYPE_MAP } from '../../common/constant';
>>>>>>> eee01f05
import { ISpaceItem } from '../../types';
import { getEventPaths } from '../../utils';
import { ETagsType } from '../biz-select/list';

import { SPACE_TYPE_MAP } from './utils';

import './space-select.scss';

interface ItagsItem {
  id: string;
  name: string;
  type: ETagsType;
}
interface IlocalSpaceList extends ISpaceItem {
  isCheck?: boolean;
  tags?: ItagsItem[];
  name?: string;
  show?: boolean;
  isSpecial?: boolean;
  noAuth?: boolean;
  hasData?: boolean;
}
interface IProps {
  value?: string[];
  spaceList?: ISpaceItem[];
  multiple?: boolean;
  needAuthorityOption?: boolean;
  needAlarmOption?: boolean;
  needDefalutOptions?: boolean;
  disabled?: boolean;
  hasAuthApply?: boolean;
  currentSpace?: number | string;
  isCommonStyle?: boolean;
  onChange?: (value: number[]) => void;
}

const componentClassNames = {
  selectInput: 'space-select-content',
  pop: 'space-select-component-popover-content'
};
const rightIconClassName = 'space-select-right-icon';
// 有权限的业务id
const authorityBizId = -1;
// 有数据的业务id
const hasDataBizId = -2;

const defaultRadioList = [
  { id: 'all', bk_biz_id: 'all', name: window.i18n.tc('有权限的业务(最大20个)') },
  { id: 'settings', bk_biz_id: 'settings', name: window.i18n.tc('配置管理业务') },
  { id: 'notify', bk_biz_id: 'notify', name: window.i18n.tc('告警接收业务') }
];

const specialIds = [authorityBizId, hasDataBizId, ...defaultRadioList.map(d => d.id)];

@Component
export default class SpaceSelect extends tsc<
  IProps,
  {
    onApplyAuth: string[];
  }
> {
  /* 当前选中的空间 */
  @Prop({ default: () => [], type: Array }) value: number[];
  /* 当前的主空间（勾选的第一个空间） */
  @Prop({ default: () => null, type: [Number, String] }) currentSpace: number;
  /* 所有空间列表 */
  @Prop({ default: () => [], type: Array }) spaceList: ISpaceItem[];
  /* 是否为多选 */
  @Prop({ default: true, type: Boolean }) multiple: boolean;
  /* 是否包含我有权限的选项 */
  @Prop({ default: true, type: Boolean }) needAuthorityOption: boolean;
  /* 是否包含我有告警的选项 */
  @Prop({ default: true, type: Boolean }) needAlarmOption: boolean;
  /* 是否包含有权限的业务（最大20个）, 配置管理业务  告警接收业务 三个选项  */
  @Prop({ default: false, type: Boolean }) needDefalutOptions: boolean;
  /* 禁用 */
  @Prop({ default: false, type: Boolean }) disabled: boolean;
  /* 是否包含申请权限功能 */
  @Prop({ default: false, type: Boolean }) hasAuthApply: boolean;
  /*  */
  @Prop({ default: true, type: Boolean }) isCommonStyle: boolean;

  @Ref('wrap') wrapRef: HTMLDivElement;
  @Ref('select') selectRef: HTMLDivElement;
  @Ref('typeList') typeListRef: HTMLDivElement;

  localValue: number[] = [];
  /* 当前的主空间 */
  localCurrentSpace: number = null;
  /* 搜索 */
  searchValue = '';
  /* 空间列表 */
  localSpaceList: IlocalSpaceList[] = [];
  /* 空间类型列表 */
  spaceTypeIdList = [];
  /* 当前选中的空间类型 */
  searchTypeId = '';
  /* 弹出实例 */
  popInstance = null;
  /* 添加可被移除的事件监听器 */
  controller: AbortController = null;
  /* 已选择部分文字 */
  valueStr = '';
  /* 已选择部分文字（包含id） */
  valueStrList = [];
  /* 是否标红 */
  isErr = false;
  /* 是否弹出弹窗 */
  isOpen = false;
  /* 当前分页数据 */
  pagination: {
    current: number;
    count: number;
    limit: number;
    data: IlocalSpaceList[];
  } = {
    current: 1,
    count: 0,
    limit: 20,
    data: []
  };
  /* type栏左右切换数据 */
  typeWrapInfo = {
    showBtn: false,
    nextDisable: false,
    preDisable: false
  };

  /* 是否需要当前空间功能 */
  get needCurSpace() {
    return this.currentSpace !== null;
  }

  @Watch('value')
  handleWatchValue(v: number[]) {
    if (JSON.stringify(v) === JSON.stringify(this.localValue)) {
      return;
    }
    const defaultRadioListIds = defaultRadioList.map(d => d.id);
    this.localValue = [...v].map(b => (defaultRadioListIds.includes(String(b)) ? b : Number(b)));
    const strs = [];
    const strList = [];
    this.localSpaceList.forEach(item => {
      const has = this.localValue.includes(item.id);
      item.isCheck = has;
      if (has) {
        strs.push(item.name);
        strList.push({
          name: item.name,
          id: item.space_type_id === ETagsType.BKCC ? `#${item.id}` : item.space_id || item.space_code
        });
      }
    });
    this.valueStr = strs.join(',');
    this.valueStrList = strList;
    this.sortSpaceList();
  }
  @Watch('currentSpace', { immediate: true })
  handleWatchCureentSpace(v: number) {
    if (v !== null) {
      this.localCurrentSpace = v;
    }
  }

  @Emit('change')
  handleChange() {
    return this.localValue;
  }

  created() {
    this.localSpaceList = this.getSpaceList(this.spaceList);
    const nullItem = {
      space_name: '',
      isSpecial: true,
      tags: [],
      isCheck: false,
      show: true,
      py_text: '',
      space_id: ''
    };
    if (this.needAlarmOption) {
      this.localSpaceList.unshift({
        ...nullItem,
        bk_biz_id: hasDataBizId,
        id: hasDataBizId,
        name: this.$t('-我有告警的空间-')
      } as any);
    }
    if (this.needAuthorityOption) {
      this.localSpaceList.unshift({
        ...nullItem,
        bk_biz_id: authorityBizId,
        id: authorityBizId,
        name: this.$t('-我有权限的空间-')
      } as any);
    }
    if (this.needDefalutOptions) {
      this.localSpaceList = [...defaultRadioList.map(d => ({ ...nullItem, ...d })), ...this.localSpaceList] as any;
    }
    if (this.hasAuthApply) {
      this.setAlllowed();
    } else {
      if (this.value.length && !this.localValue.length) {
        this.handleWatchValue(this.value);
      }
      this.setPaginationData(true);
    }
  }

  /* 获取权限信息 */
  async setAlllowed() {
    // eslint-disable-next-line @typescript-eslint/naming-convention
    const { business_list, business_with_alert, business_with_permission } = await bizWithAlertStatistics().catch(
      () => ({})
    );
    const allBizList = business_list.map(item => ({
      id: item.bk_biz_id,
      name: item.bk_biz_name
    }));
    // const businessWithPermissionSet = new Set();
    const curidsSet = new Set();
    this.localSpaceList.forEach(item => {
      if (!specialIds.includes(item.id)) {
        curidsSet.add(item.id);
      }
    });
    const nullItem = {
      space_name: '',
      isSpecial: false,
      tags: [],
      isCheck: false,
      show: true,
      py_text: '',
      space_id: '',
      space_type_id: ETagsType.BKCC
    };
    const otherSpaces = [];
    if (business_with_alert?.length) {
      business_with_alert.forEach(item => {
        if (!curidsSet.has(item.bk_biz_id)) {
          curidsSet.add(item.bk_biz_id);
          otherSpaces.push({
            ...nullItem,
            ...item,
            id: item.bk_biz_id,
            name: item.bk_biz_name,
            noAuth: true,
            hasData: true
          });
        }
      });
    }
    const data =
      business_with_permission.map(item => ({
        ...item,
        id: item.bk_biz_id,
        name: `[${item.bk_biz_id}] ${item.bk_biz_name}`
      })) || [];
    this.value.forEach(id => {
      const bizItem = allBizList.find(set => set.id === id);
      if (bizItem && !data.some(set => set.id === id)) {
        if (!curidsSet.has(bizItem.id)) {
          curidsSet.add(bizItem.id);
          otherSpaces.push({
            ...nullItem,
            ...bizItem,
            id: bizItem.id,
            name: bizItem.name,
            noAuth: true,
            hasData: false
          });
        }
      }
    });
    this.localSpaceList.push(...otherSpaces);
    this.localValue = [];
    this.handleWatchValue(this.value);
    this.setPaginationData(true);
  }

  setPaginationData(isInit = false) {
    const showData = this.localSpaceList.filter(item => item.show);
    this.pagination.count = showData.length;
    if (isInit) {
      this.pagination.current = 1;
      this.pagination.data = showData.slice(0, this.pagination.limit);
    } else {
      if (this.pagination.current * this.pagination.limit < this.pagination.count) {
        this.pagination.current += 1;
        const temp = showData.slice(
          (this.pagination.current - 1) * this.pagination.limit,
          this.pagination.current * this.pagination.limit
        );
        this.pagination.data.push(...temp);
      }
    }
  }

  destroyed() {
    this.handlePopoverHidden();
  }

  /* 整理space_list */
  getSpaceList(spaceList: ISpaceItem[]) {
    const list = [];
    const spaceTypeMap: Record<string, any> = {};
    spaceList.forEach(item => {
      const tags = [{ id: item.space_type_id, name: item.type_name, type: item.space_type_id }];
      if (item.space_type_id === 'bkci' && item.space_code) {
        tags.push({ id: 'bcs', name: this.$tc('容器项目'), type: 'bcs' });
      }
      const newItem = {
        ...item,
        name: item.space_name.replace(/\[.*?\]/, ''),
        tags,
        isCheck: false,
        show: true
      };
      list.push(newItem);
      /* 空间类型 */
      spaceTypeMap[item.space_type_id] = 1;
      if (item.space_type_id === 'bkci' && item.space_code) {
        spaceTypeMap.bcs = 1;
      }
    });
    this.spaceTypeIdList = Object.keys(spaceTypeMap).map(key => ({
      id: key,
      name: SPACE_TYPE_MAP[key]?.name || this.$t('未知'),
      styles: SPACE_TYPE_MAP[key] || SPACE_TYPE_MAP.default
    }));
    return list;
  }
  /* 显示弹出层 */
  handleMousedown() {
    if (this.popInstance || this.disabled) {
      return;
    }
    const target = this.selectRef;
    this.popInstance = this.$bkPopover(target, {
      content: this.wrapRef,
      trigger: 'manual',
      interactive: true,
      theme: 'light common-monitor',
      arrow: false,
      placement: 'bottom-start',
      boundary: 'window',
      hideOnClick: false,
      distance: 5
    });
    this.popInstance?.show?.();
    this.isOpen = true;
    this.sortSpaceList();
    this.setPaginationData(true);
    setTimeout(() => {
      this.addMousedownEvent();
    }, 50);
  }
  /* 添加清楚弹出层事件 */
  addMousedownEvent() {
    this.controller?.abort?.();
    this.controller = new AbortController();
    document.addEventListener('mousedown', this.handleMousedownRemovePop, { signal: this.controller.signal });
    this.typeListWrapNextPreShowChange();
  }
  /* 清除弹出实例 */
  handleMousedownRemovePop(event: Event) {
    const pathsClass = JSON.parse(JSON.stringify(getEventPaths(event).map(item => item.className)));
    // 关闭侧栏组件时需要关闭弹层
    if (pathsClass.some(c => ['slide-leave', 'bk-sideslider-closer'].some(s => (c?.indexOf(s) || -1) >= 0))) {
      this.handlePopoverHidden();
      return;
    }
    if (!this.localValue.length) {
      this.isErr = true;
      return;
    }
    if (pathsClass.includes(rightIconClassName)) {
      return;
    }
    if (pathsClass.includes(componentClassNames.pop)) {
      return;
    }
    this.handlePopoverHidden();
  }
  /* 清楚弹出层 */
  handlePopoverHidden() {
    this.popInstance?.hide?.(0);
    this.popInstance?.destroy?.();
    this.searchValue = '';
    this.searchTypeId = '';
    this.popInstance = null;
    this.controller?.abort?.();
    this.isOpen = false;
    this.localSpaceList.forEach(item => {
      item.show = true;
    });
    if (this.needCurSpace) {
      this.resetCurBiz();
    }
    if (!!this.localValue.length && JSON.stringify(this.value) !== JSON.stringify(this.localValue)) {
      setTimeout(() => {
        this.handleChange();
      }, 50);
    }
  }

  /* 搜索 */
  @Debounce(300)
  handleSearchChange(value: string) {
    this.localSpaceList.forEach(item => {
      const keyword = value.trim().toLocaleLowerCase();
      const typeShow = (() => {
        if (!!this.searchTypeId) {
          return this.searchTypeId === 'bcs'
            ? item.space_type_id === 'bkci' && !!item.space_code
            : item.space_type_id === this.searchTypeId;
        }
        return true;
      })();
      const searchShow =
        item.space_name.toLocaleLowerCase().indexOf(keyword) > -1 ||
        item.py_text.toLocaleLowerCase().indexOf(keyword) > -1 ||
        `${item.id}`.includes(keyword) ||
        `${item.space_id}`.toLocaleLowerCase().includes(keyword) ||
        item.tags?.some(t => !!keyword && t.name.indexOf(keyword) > -1);
      item.show = typeShow && searchShow;
    });
    this.setPaginationData(true);
  }
  selectOption(item: IlocalSpaceList, v: boolean) {
    if (this.multiple) {
      this.localSpaceList.forEach(l => {
        if (specialIds.includes(item.id)) {
          if (l.id === item.id) {
            l.isCheck = v;
          } else {
            l.isCheck = false;
          }
        } else {
          if (specialIds.includes(l.id)) {
            l.isCheck = false;
          } else if (l.id === item.id) {
            l.isCheck = v;
          }
        }
      });
    } else {
      this.localSpaceList.forEach(l => {
        l.isCheck = l.id === item.id;
      });
    }
  }
  /* check */
  handleSelectOption(item: IlocalSpaceList) {
    if (!!item.noAuth && !item.hasData) {
      return;
    }
    this.selectOption(item, !item.isCheck);
    this.getLocalValue();
    this.setPaginationData(true);
    if (!this.multiple) {
      this.handlePopoverHidden();
    }
  }
  handleCheckOption(v: boolean, item: IlocalSpaceList) {
    this.selectOption(item, v);
    this.getLocalValue();
    this.setPaginationData(true);
  }
  /**
   * @description 设为当前空间
   * @param item
   */
  handleSetCurBiz(item: IlocalSpaceList) {
    this.localCurrentSpace = item.id;
    if (!item.isCheck) {
      this.handleSelectOption(item);
    }
  }
  /**
   * @description 如当前空间切换，则刷新页面
   */
  resetCurBiz() {
    if (+this.localCurrentSpace === +this.currentSpace) {
      return;
    }
    // 切换全局业务配置
    window.cc_biz_id = +this.localCurrentSpace;
    window.bk_biz_id = +this.localCurrentSpace;
    window.space_uid = this.spaceList.find(item => item.bk_biz_id === +this.localCurrentSpace)?.space_uid;
    this.$store.commit('app/SET_BIZ_ID', +this.localCurrentSpace);
    const serachParams = new URLSearchParams({ bizId: `${+this.localCurrentSpace}` });
    const newUrl = `${window.location.pathname}?${serachParams.toString()}#${this.$route.fullPath}`;
    history.replaceState({}, '', newUrl);
  }
  /* 获取当前选中的值 */
  getLocalValue() {
    const value = [];
    const strs = [];
    const strList = [];
    this.localSpaceList.forEach(item => {
      if (item.isCheck) {
        value.push(item.id);
        strs.push(item.name);
        strList.push({
          name: item.name,
          id: item.space_type_id === ETagsType.BKCC ? `#${item.id}` : item.space_id || item.space_code
        });
      }
    });
    this.valueStr = strs.join(',');
    this.valueStrList = strList;
    this.localValue = value;
    this.isErr = !this.localValue.length;
    // if (!!this.localValue.length) {
    //   this.handleChange();
    // }
    this.sortSpaceList();
  }
  /* 清空 */
  handleClear() {
    if (!this.multiple || this.disabled) return;
    this.localValue = [];
    this.valueStr = '';
    this.valueStrList = [];
    this.localSpaceList.forEach(item => {
      item.isCheck = false;
    });
    this.setPaginationData(true);
  }

  /* 排序，已选择默认置于我有告警的下方 */
  sortSpaceList() {
    const list = this.localSpaceList.map(item => ({
      ...item,
      sort: (() => {
        if (specialIds.includes(item.id)) {
          return 4;
        }
        if (+this.localCurrentSpace === +item.id) {
          return 3;
        }
        return this.localValue.includes(item.id) ? 2 : 1;
      })()
    }));
    this.localSpaceList = list.sort((a, b) => b.sort - a.sort);
  }

  handleScroll(event) {
    const el = event.target;
    const { scrollHeight, scrollTop, clientHeight } = el;
    if (Math.ceil(scrollTop) + clientHeight >= scrollHeight) {
      this.setPaginationData(false);
    }
  }
  @Emit('applyAuth')
  async handleApplyAuth(bizId: string | number) {
    this.handlePopoverHidden();
    return [bizId];
  }
  /**
   * @description 切换当前空间类型
   * @param typeId
   */
  handleSearchType(typeId: string) {
    this.searchTypeId = typeId === this.searchTypeId ? '' : typeId;
    this.handleSearchChange(this.searchValue);
  }

  /* 是否展示type栏左右切换按钮 */
  typeListWrapNextPreShowChange() {
    this.$nextTick(() => {
      const hasScroll = this.typeListRef.scrollWidth > this.typeListRef.clientWidth;
      this.typeWrapInfo.showBtn = hasScroll;
      this.typeWrapInfo.preDisable = true;
    });
  }

  /**
   * @description 左右切换type栏
   * @param type
   */
  handleTypeWrapScrollChange(type: 'pre' | 'next') {
    const smoothScrollTo = (element: HTMLDivElement, targetPosition: number, duration: number, callback) => {
      const startPosition = element.scrollLeft;
      const distance = targetPosition - startPosition;
      const startTime = new Date().getTime();
      const easeOutCubic = t => 1 - Math.pow(1 - t, 3);
      const scroll = () => {
        const elapsed = new Date().getTime() - startTime;
        const progress = easeOutCubic(Math.min(elapsed / duration, 1));
        element.scrollLeft = startPosition + distance * progress;
        if (progress < 1) requestAnimationFrame(scroll);
        callback();
      };
      scroll();
    };
    let target = 0;
    const speed = 100;
    const duration = 300;
    const { scrollWidth, scrollLeft, clientWidth } = this.typeListRef;
    const total = scrollWidth - clientWidth;
    if (type === 'next') {
      const temp = scrollLeft + speed;
      target = temp > total ? total : temp;
    } else {
      const temp = scrollLeft - speed;
      target = temp < 0 ? 0 : temp;
    }
    smoothScrollTo(this.typeListRef, target, duration, () => {
      this.typeWrapInfo.nextDisable = this.typeListRef.scrollLeft > total - 1;
      this.typeWrapInfo.preDisable = this.typeListRef.scrollLeft === 0;
    });
  }

  render() {
    return (
      <span
        class={[
          'space-select-component',
          { 'space-select-component-common-style': this.isCommonStyle },
          { error: this.isErr },
          { active: this.isOpen }
        ]}
      >
        <div
          ref='select'
          class={[componentClassNames.selectInput, { single: !this.multiple }, { disabled: this.disabled }]}
          onMousedown={this.handleMousedown}
        >
          {this.isCommonStyle && <span class='selected-wrap-title'>{`${this.$t('空间筛选')} : `}</span>}
          <span class='selected-text'>
            {this.isCommonStyle
              ? this.valueStrList.map((item, index) => (
                  <span
                    class='selected-text-item'
                    key={index}
                  >
                    {index !== 0 ? `   , ${item.name}` : item.name}
                    {!!item.id && <span class='selected-text-id'>({item.id})</span>}
                  </span>
                ))
              : this.valueStr}
          </span>
          <span
            class={rightIconClassName}
            onClick={this.handleClear}
          >
            <span class='icon-monitor icon-arrow-down'></span>
            {this.multiple && <span class='icon-monitor icon-mc-close-fill'></span>}
          </span>
        </div>
        <div style={{ display: 'none' }}>
          <div
            class={componentClassNames.pop}
            ref='wrap'
          >
            <div class='search-input'>
              <bk-input
                placeholder={this.$t('请输入关键字或标签')}
                v-model={this.searchValue}
                left-icon='bk-icon icon-search'
                behavior={'simplicity'}
                onChange={this.handleSearchChange}
              ></bk-input>
            </div>
            <div class={['space-type-list-wrap', { 'show-btn': this.typeWrapInfo.showBtn }]}>
              <ul
                class={'space-type-list'}
                ref='typeList'
              >
                {this.spaceTypeIdList.map(item => (
                  <li
                    class={[
                      'space-type-item',
                      item.id,
                      { 'hover-active': item.id !== this.searchTypeId },
                      { selected: item.id === this.searchTypeId },
                      item.id
                    ]}
                    key={item.id}
                    onClick={() => this.handleSearchType(item.id)}
                  >
                    {item.name}
                  </li>
                ))}
              </ul>
              <div
                class={['pre-btn', { disable: this.typeWrapInfo.preDisable }]}
                onClick={() => !this.typeWrapInfo.preDisable && this.handleTypeWrapScrollChange('pre')}
              >
                <span class='icon-monitor icon-arrow-left'></span>
              </div>
              <div
                class={['next-btn', { disable: this.typeWrapInfo.nextDisable }]}
                onClick={() => !this.typeWrapInfo.nextDisable && this.handleTypeWrapScrollChange('next')}
              >
                <span class='icon-monitor icon-arrow-right'></span>
              </div>
            </div>
            <div
              class='space-list'
              onScroll={this.handleScroll}
            >
              {this.pagination.data.map(item => (
                <div
                  class={[
                    'space-list-item',
                    { active: !this.multiple && item.isCheck },
                    {
                      'no-hover-btn':
                        !this.needCurSpace ||
                        +this.localCurrentSpace === +item.id ||
                        specialIds.includes(item.id) ||
                        (!!item.noAuth && !item.hasData)
                    }
                  ]}
                  key={item.id}
                  onClick={() => this.handleSelectOption(item)}
                >
                  {this.multiple && (
                    <div onClick={(e: Event) => e.stopPropagation()}>
                      <bk-checkbox
                        disabled={!!item.noAuth && !item.hasData}
                        value={item.isCheck}
                        onChange={v => this.handleCheckOption(v, item)}
                      ></bk-checkbox>
                    </div>
                  )}
                  <span class='space-name'>
                    <span
                      class={['name', { disabled: !!item.noAuth && !item.hasData }]}
                      v-bk-overflow-tips
                    >
                      {item.name}
                    </span>
                    {!item?.isSpecial && (
                      <span
                        class='id'
                        v-bk-overflow-tips
                      >
                        ({item.space_type_id === ETagsType.BKCC ? `#${item.id}` : item.space_id || item.space_code})
                      </span>
                    )}
                    {+this.localCurrentSpace === +item.id && (
                      <span
                        class='icon-monitor icon-dingwei1 cur-position'
                        v-bk-tooltips={{
                          content: this.$t('当前空间'),
                          placements: ['top']
                        }}
                      ></span>
                    )}
                  </span>
                  <span class='space-tags'>
                    {!!item.noAuth && !item.hasData ? (
                      <bk-button
                        class='auth-button'
                        size='small'
                        text
                        theme='primary'
                        onClick={() => this.handleApplyAuth(item.id)}
                      >
                        {this.$t('申请权限')}
                      </bk-button>
                    ) : (
                      item.tags?.map?.(tag => (
                        <span
                          class='space-tags-item'
                          style={{ ...(SPACE_TYPE_MAP[tag.id] || SPACE_TYPE_MAP.default) }}
                        >
                          {SPACE_TYPE_MAP[tag.id]?.name || this.$t('未知')}
                        </span>
                      ))
                    )}
                  </span>
                  {this.needCurSpace && (
                    <span class='space-hover-btn'>
                      <bk-button
                        class='auth-button'
                        size='small'
                        text
                        theme='primary'
                        onClick={e => {
                          e.stopPropagation();
                          this.handleSetCurBiz(item);
                        }}
                      >
                        {this.$t('设为当前空间')}
                      </bk-button>
                    </span>
                  )}
                </div>
              ))}
            </div>
          </div>
        </div>
      </span>
    );
  }
}<|MERGE_RESOLUTION|>--- conflicted
+++ resolved
@@ -28,12 +28,6 @@
 import { bizWithAlertStatistics } from 'monitor-api/modules/home';
 import { Debounce } from 'monitor-common/utils';
 
-<<<<<<< HEAD
-import { bizWithAlertStatistics } from '../../../monitor-api/modules/home';
-import { Debounce } from '../../../monitor-common/utils';
-=======
-import { SPACE_TYPE_MAP } from '../../common/constant';
->>>>>>> eee01f05
 import { ISpaceItem } from '../../types';
 import { getEventPaths } from '../../utils';
 import { ETagsType } from '../biz-select/list';
