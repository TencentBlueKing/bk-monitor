--- conflicted
+++ resolved
@@ -336,7 +336,6 @@
     }
     const params = this.handleMetricParams();
     params.page = page;
-<<<<<<< HEAD
     /* 自定义指标列表 */
     if (this.isCustomMetrics) {
       this.metricList = this.customMetrics.map(item => new MetricDetail(item));
@@ -369,28 +368,6 @@
           ...item,
           count: sourceObj?.[item.data_source_label] || 0
         }));
-=======
-    getMetricListV2(params)
-      .then(({ metric_list = [], tag_list = [], scenario_list = [], data_source_list = [], count = 0 }) => {
-        const metricList = metric_list.map(item => new MetricDetail(item));
-        this.metricList = page === 1 ? metricList : [...this.metricList, ...metricList];
-        this.getSelectedMetric();
-        page > 1 && (this.pagination.page += 1);
-        this.pagination.total = count;
-        if (this.tag.value) {
-          if (tag_list.findIndex(item => item.id === this.tag.value) < 0) {
-            const activeItem = this.tag.list.find(item => item.id === this.tag.value);
-            if (activeItem) this.tag.activeItem = deepClone(activeItem);
-          } else {
-            this.tag.activeItem = null;
-          }
-        }
-        this.tag.list = tag_list;
-        this.localScenarioList = scenario_list;
-        this.dataSourceList = data_source_list;
-      })
-      .finally(() => {
->>>>>>> 934d132e
         this.loading = false;
         this.nextPageLoading = false;
       } else {
