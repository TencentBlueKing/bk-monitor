.new-home-select {
  position: fixed;
  width: 100%;
  min-height: 52px;
  z-index: 2000;
  .loading-view {
    width: 170px;
    height: 24px;
    padding: 0 8px;
    margin: 0 auto;
    line-height: 24px;
    text-align: center;
    // background: #eaebf0;
    border-radius: 12px;

    .icon-loading1 {
      margin-right: 6px;
    }
  }

  .mt-30 {
    margin-top: 30px;
  }

  .new-home-select-input {
    position: relative;
    width: 100%;
    min-height: 52px;
    padding: 0 14px 0 58px;
    background-image: linear-gradient(to right, #2b3547, #2b3547), linear-gradient(90deg, #57a8fa, #58c2be);
    background-clip: padding-box, border-box;
    background-origin: padding-box, border-box;
    border: 2px solid transparent;
    border-radius: 4px;
    margin: 0 auto;

    .clear-btn {
      position: absolute;
      top: 16px;
      right: 12px;
      z-index: 1;
      font-size: 18px;
      color: #979ba5;
      cursor: pointer;
      border-radius: 50%;
      // display: none;
    }
  }

  .ip-tag {
    height: 16px;
    padding: 0 4px;
    margin-right: 4px;
    font-size: 10px;
    line-height: 16px;
    color: #4d4f56;
    background: #f0f1f5;
    border-radius: 2px;
  }

  .ip-sub {
    color: #979ba5;
  }

  .host-show-view {
    position: absolute;
    top: 16px;
    display: flex;
    align-items: center;
    justify-content: center;
    font-size: 16px;
    color: #fff;
    background: #333c5d;

    .ip-tag {
      display: inline-block;
      height: 22px;
      padding: 0 6px;
      font-size: 14px;
      line-height: 22px;
      color: #fff;
      background: #979ba5;
    }

    .ip-sub {
      font-size: 14px;
    }
  }

  .new-home-select-icon {
    position: absolute;
    top: 10px;
    left: 15px;
    color: #dcdee5;
    font-size: 28px;
  }

  .home-select-input {
    box-sizing: border-box;
<<<<<<< HEAD
    width: 98%;
    height: 100%;
    padding: 14px 0 12px;
=======
    width: 97%;
    padding: 16px 0 12px;
>>>>>>> c155688b
    overflow: hidden;
    font-size: 14px;
    line-height: 22px;
    color: #f0f1f5;
    caret-color: #fff;
    resize: none;
    background: transparent;
    border: none;

    &::placeholder {
      font-size: 15px;
      line-height: 24px;
      color: #7a8199;
    }

    .clear-icon {
      font-size: 18px;
    }

    .bk-textarea-wrapper {
      /* stylelint-disable-next-line declaration-no-important */
      background-color: transparent !important;
    }
  }
}

.select-empty {
  z-index: 1;
  width: 100%;
  height: 250px;
  padding-top: 30px;
  border-radius: 2px;
  box-shadow: 0 4px 10px 10px rgba(0, 0, 0, 0.15);

  .bk-exception-img.part-img .exception-image {
    height: 96px;
  }

  .bk-exception-text.part-text {
    margin-top: 10px;
    font-size: 12px;
    color: #4d4f56;
  }

  .empty-clear-btn {
    display: block;
    margin-top: 10px;
    font-size: 12px;
    color: #3a84ff;
    cursor: pointer;
  }
}

.new-home-select-popover {
  position: absolute;
  left: 0;
  z-index: 500;
  width: 100%;
  max-height: 405px;
  margin-top: 8px;
  background: #fff;
  border-radius: 2px;
}

.new-home-select-popover-content {
  width: 100%;
  max-height: 405px;
  min-height: 252px;
  padding-bottom: 12px;
  overflow: auto;
  font-size: 12px;
  background: #fff;
  border-radius: 2px;
  box-shadow: 0 4px 10px 10px rgba(0, 0, 0, 0.15);

  .item-list {
    min-height: 100px;
    padding-top: 12px;
  }
  .skeleton-loading {
    padding: 5px 12px 0;
    .skeleton-element {
      margin-bottom: 13px;
      height: 24px;
      border-radius: 3px;
      background: linear-gradient(to right, #f5f7fa, #eaebf0);
      &:nth-child(3n + 1) {
        width: 65%;
      }
      &:nth-child(3n) {
        width: 80%;
      }
    }
  }
  .is-history {
    padding-top: 0;
  }

  .item-list-title {
    position: relative;
    padding: 12px 12px 8px;
    font-size: 12px;
    color: #979ba5;

    .item-list-clear {
      position: absolute;
      right: 14px;
      cursor: pointer;
      color: #4d4f56;
    }

    .history-clear-icon {
      font-size: 13px;
      margin-right: 3px;
    }
  }

  .new-home-select-divider {
    width: 98.5%;
    height: 1px;
    margin: 12px auto;
    border-bottom: 1px solid #eaebf0;
  }

  .secondary-list {
    margin-bottom: 8px;
  }

  .new-home-select-router-list {
    margin-top: 5px;
    padding: 0 24px;

    .new-home-select-router-item {
      display: inline-block;
      width: 140px;
      margin-right: 16px;
      color: #4d4f56;
      background: #ebeef5;
      border-radius: 2px;
      padding: 4px 0;

      &:hover {
        cursor: pointer;
        background: #e1ecff;
        color: #3a84ff;
        .router-item-icon {
          color: #3a84ff;
        }
      }

      .router-item-icon {
        display: inline-block;
        margin: 0 4px;
        width: 24px;
        height: 24px;
        line-height: 24px;
        text-align: center;
        background: #ffffff;
        border-radius: 1px;
        font-size: 14px;
        color: #a3b1cc;
        vertical-align: inherit;
      }

      .item-txt {
        display: inline-block;
        font-size: 12px;
        margin-left: 3px;
      }
    }
  }

  .item-icon {
    font-size: 13px;
    margin-right: 5px;
    color: #a3b1cc;
  }

  .new-home-select-history-item,
  .new-home-select-item-title,
  .new-home-select-group-item {
    width: 100%;
    height: 32px;
    padding: 0 16px 0 24px;
    line-height: 32px;
    color: #4d4f56;
    cursor: pointer;

    &.active,
    &:hover {
      background: #f5f7fa;

      .ip-tag {
        background: #dcdee5;
      }
    }

    &.disabled {
      color: #c4c6cc;
      cursor: not-allowed;
    }

    .history-item-name {
      display: inline-block;
      width: 96%;
      overflow: hidden;
      text-overflow: ellipsis;
      white-space: nowrap;
      vertical-align: top;
      cursor: pointer;
    }
  }

  .new-home-select-item-title {
    padding-left: 12px;
    color: #979ba5;
    cursor: none;

    &:hover {
      background: none;
    }
  }

  .new-home-select-group-item {
    display: flex;
    align-items: center;
    justify-content: center;
    padding: 0 8px 0 24px;

    .item-label {
      flex: 1;
      overflow: hidden;
      text-overflow: ellipsis;
      white-space: nowrap;
    }

    .highlight {
      color: #f59500;
    }

    .item-business {
      width: 130px;
      color: #a3b1cc;
      text-align: right;
      overflow: hidden;
      text-overflow: ellipsis;
      white-space: nowrap;
    }
    .list-item-tag {
      display: inline-block;
      height: 23px;
      padding: 0 10px;
      line-height: 23px;
      border-radius: 2px;
      margin-left: 8px;
    }
    .item-operator {
      margin-right: 20px;
      color: #3a84ff;

      .item-operator-item {
        margin-right: 24px;
        cursor: pointer;

        &:last-child {
          margin-right: 0;
        }
      }
    }
  }
}
/** 展示在顶部导航栏的时候的样式处理 */
.home-select-bar-tool {
  top: 10px;
  right: 262px;
  width: 720px !important;
  min-height: 32px;
  .icon-search {
    font-size: 14px;
    position: absolute;
    right: 10px;
    top: 9px;
    color: #979ba5;
  }
  .new-home-select-input {
    background: #252f43;
    border: 1px solid #394561 !important;
    min-height: 33px;
    border-radius: 2px;
    padding: 0;
    .clear-btn {
      top: 8px;
      font-size: 14px;
      right: 30px;
    }
  }
  .home-select-input {
    padding: 5px 10px 6px 16px;
    font-size: 12px;
    height: 28px;
    width: 93%;
    line-height: 22px;
    &::placeholder {
      font-size: 12px;
      line-height: 22px;
      color: #7a8199;
    }
  }
  .new-home-select-popover {
    margin-top: 2px;
    border-radius: 2px;
    .new-home-select-popover-content {
      border-radius: 2px;
    }
  }
  .select-empty {
    border-radius: 2px;
  }
}<|MERGE_RESOLUTION|>--- conflicted
+++ resolved
@@ -97,14 +97,9 @@
 
   .home-select-input {
     box-sizing: border-box;
-<<<<<<< HEAD
     width: 98%;
     height: 100%;
     padding: 14px 0 12px;
-=======
-    width: 97%;
-    padding: 16px 0 12px;
->>>>>>> c155688b
     overflow: hidden;
     font-size: 14px;
     line-height: 22px;
