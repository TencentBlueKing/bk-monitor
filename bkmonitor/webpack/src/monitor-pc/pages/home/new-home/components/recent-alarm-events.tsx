/*
 * Tencent is pleased to support the open source community by making
 * 蓝鲸智云PaaS平台 (BlueKing PaaS) available.
 *
 * Copyright (C) 2021 THL A29 Limited, a Tencent company.  All rights reserved.
 *
 * 蓝鲸智云PaaS平台 (BlueKing PaaS) is licensed under the MIT License.
 *
 * License for 蓝鲸智云PaaS平台 (BlueKing PaaS):
 *
 * ---------------------------------------------------
 * Permission is hereby granted, free of charge, to any person obtaining a copy of this software and associated
 * documentation files (the "Software"), to deal in the Software without restriction, including without limitation
 * the rights to use, copy, modify, merge, publish, distribute, sublicense, and/or sell copies of the Software, and
 * to permit persons to whom the Software is furnished to do so, subject to the following conditions:
 *
 * The above copyright notice and this permission notice shall be included in all copies or substantial portions of
 * the Software.
 *
 * THE SOFTWARE IS PROVIDED "AS IS", WITHOUT WARRANTY OF ANY KIND, EXPRESS OR IMPLIED, INCLUDING BUT NOT LIMITED TO
 * THE WARRANTIES OF MERCHANTABILITY, FITNESS FOR A PARTICULAR PURPOSE AND NONINFRINGEMENT. IN NO EVENT SHALL THE
 * AUTHORS OR COPYRIGHT HOLDERS BE LIABLE FOR ANY CLAIM, DAMAGES OR OTHER LIABILITY, WHETHER IN AN ACTION OF
 * CONTRACT, TORT OR OTHERWISE, ARISING FROM, OUT OF OR IN CONNECTION WITH THE SOFTWARE OR THE USE OR OTHER DEALINGS
 * IN THE SOFTWARE.
 */
import { Component, Ref, Watch } from 'vue-property-decorator';
import { Component as tsc } from 'vue-tsx-support';

import {
  deleteAlarmGraphConfig,
  getAlarmGraphConfig,
  saveAlarmGraphBizIndex,
  saveAlarmGraphConfig,
} from 'monitor-api/modules/overview';
import { getStrategyListV2 } from 'monitor-api/modules/strategies';
import draggable from 'vuedraggable';

import { shortcuts } from '../../../../components/time-range/utils';
import emptyImageSrc from '../../../../static/images/png/empty.png';
<<<<<<< HEAD
import HomeAlarmChart from './home-alarm-chart';
import BizSelect from './new-biz-list';
=======
import { EStatusType } from '../utils';
import HomeAlarmChart from './home-alarm-chart';
import HomeBizSelect from './home-biz-list';

import type { TimeRangeType } from '../../../../components/time-range/time-range';
import type { IAlarmGraphConfig } from '../type';
>>>>>>> 8a95d945

import './recent-alarm-events.scss';

// type IProps = {};
@Component({
  name: 'RecentAlarmEvents',
  components: {
    draggable,
  },
})
export default class RecentAlarmEvents extends tsc<object> {
  tabs = [];
  @Ref() taskForm;
  handleMuenMode: '' | 'delete' | 'detail' | 'edit' = '';

  bottomLoadingOptions = {
    isLoading: false,
    size: 'mini',
  };

  // 数据分页
  pagination = {
    currentPage: 1,
    limit: 10,
    isLastPage: false,
  };

  activeTabId = null; // 默认选中第一个标签

  alarmGraphConfig = {
    bizId: '',
    config: [],
  };

  isAppendMode = false;
  editChartIndex = null; // 编辑的图表下标

  showDelDialog = false;
  showAddTaskDialog = false; // 展示添加业务弹窗
  /** 表单规则 */
  rules = {
    name: [{ required: true, message: window.i18n.tc('必填项'), trigger: 'blur' }],
    strategy_ids: [
      {
        validator: val => val.length,
        message: window.i18n.tc('必填项'),
        trigger: 'blur',
      },
    ],
  };
  dragoverId = '';
  dragId = '';

<<<<<<< HEAD
  currentDelId = '';
  config = {
    name: '全部策略',
    tips: [
      {
        status: 'deleted',
        label: 'Monitor】componentDaemonsetRestart',
      },
      {
        status: 'stop',
        label: 'Monitor】componentDaemonsetRestart',
      },
    ],
  };
  formData = {
    dir: [],
    name: '张三',
=======
  loading = false;

  currentDelId = null;
  strategyConfig = {
    strategy_ids: [],
    name: '',
    status: [],
>>>>>>> 8a95d945
  };

  timeRange = JSON.stringify(shortcuts[5].value as TimeRangeType);

  strategyList = [];

  filterStrategyIdSet = new Set();

  content: IAlarmGraphConfig[] = [];

  isSelected(id) {
    return this.strategyConfig.strategy_ids.includes(id);
  }

  @Watch('activeTabId')
  handleSwitchTab() {
    this.getData(false);
  }

  async getData(updateTab = true) {
    try {
      updateTab && (this.loading = true);
      const data = await getAlarmGraphConfig({
        bk_biz_id: this.activeTabId,
      });
      this.loading = false;
      if (updateTab) {
        if (this.tabs.length === 0) {
          this.activeTabId = data.tags?.[0]?.bk_biz_id;
        }
        this.tabs = data.tags || [];
      }
      this.content = data.config || [];
    } catch (error) {
      console.log('get Date error', error);
    }
  }

  async created() {
    await this.getData();
    this.activeTabId = this.tabs[0]?.bk_biz_id; // 默认选中第一个标签
  }

  // 可以添加业务flag
  get canAddBusiness() {
    // 仅支持添加 10 个业务
    return this.tabs.length <= 10;
  }

  get noBusiness() {
    return this.tabs.length === 0;
  }

  // 选择标签
  selectTab(tabId: number) {
    this.activeTabId = tabId;
    this.strategyList = [];
    this.getData(false);
  }

  // 拖拽 start
  // 拖拽开始，记录当前拖拽的ID
  handleDragstart(index: number) {
    this.dragId = index.toString();
  }

  // 拖拽经过事件，设置当前拖拽ID
  handleDragover(index: number, e: DragEvent) {
    e.preventDefault();
    this.dragoverId = index.toString();
  }

  // 拖拽离开事件，清除当前拖拽的ID
  handleDragleave() {
    this.dragoverId = '';
  }

  // 拖拽完成时逻辑
  handleDrop() {
    if (this.dragId !== this.dragoverId) {
      const dragIndex = Number.parseInt(this.dragId, 10);
      const dragoverIndex = Number.parseInt(this.dragoverId, 10);

      const draggedTab = this.tabs[dragIndex];
      this.tabs.splice(dragIndex, 1);
      this.tabs.splice(dragoverIndex, 0, draggedTab);
    }

    this.dragId = '';
    this.dragoverId = '';
    // 保存排序
    saveAlarmGraphBizIndex({
      bk_biz_ids: this.tabs.map(tab => tab.bk_biz_id),
    });
  }
  // 拖拽 end

  // 新增图表
  handleAddChart(isEdit = false) {
    this.alarmGraphConfig.bizId = this.activeTabId;
    this.isAppendMode = true;
    isEdit ? this.getStrategyListById() : this.getStrategyListByPage();
    this.showAddTaskDialog = true;
  }

  // 取消新增图表
  handleCancel() {
    this.alarmGraphConfig.bizId = '';
    this.clearStrategyConfig();
    this.showAddTaskDialog = false;
  }
  // 确定新增图表
  async handleConfirm() {
    const isPass = await this.handleValidate();
    if (!isPass) return;
    let config = [];
    // 区分新增业务/新增图表
    if (this.isAppendMode) {
      config = this.content.map(({ name, strategy_ids }) => ({
        name,
        strategy_ids,
      }));
    }
    // 区分修改/新增
    if (this.editChartIndex !== null) {
      // 区分删除/修改
      if (this.handleMuenMode === 'delete') {
        config.splice(this.editChartIndex, 1);
      } else {
        config.splice(this.editChartIndex, 1, this.strategyConfig);
      }
    } else {
      config.push(this.strategyConfig);
    }
    try {
      await saveAlarmGraphConfig({
        bk_biz_id: this.alarmGraphConfig.bizId || this.activeTabId,
        config,
      });
      // 新增业务，需刷新tabs
      await this.getData(!this.isAppendMode);
    } catch (error) {
      console.log('error', error);
    }
    this.editChartIndex = null;
    this.showAddTaskDialog = false;
    this.clearStrategyConfig();
  }

  // 清除相关数据
  clearStrategyConfig() {
    this.strategyConfig.strategy_ids = [];
    this.strategyConfig.name = '';
    this.editChartIndex = null;
    this.handleMuenMode = '';
    this.showDelDialog = false;
    this.pagination = {
      currentPage: 1,
      limit: 10,
      isLastPage: false,
    };
    this.filterStrategyIdSet = new Set();
  }

  async getStrategyListByPage() {
    try {
      const { currentPage: page, limit } = this.pagination;
      const data = await getStrategyListV2({
        page,
        limit,
        bk_biz_id: this.alarmGraphConfig.bizId,
      });
      this.pagination.isLastPage = data.total <= page * limit;
      if (this.handleMuenMode === 'edit') {
        this.strategyList.push(
          ...(data.strategy_config_list.filter(item => {
            if (!this.filterStrategyIdSet.has(item.id)) {
              return true; // 保留在 filter 结果中
            }
            this.filterStrategyIdSet.delete(item.id); // 从集合中移除已处理的 ID
          }) || [])
        );
        return;
      }
      this.strategyList.push(...(data.strategy_config_list || []));
    } catch (error) {
      console.log('getStrategyListByPage error', error);
    }
  }
  // 根据策略 Id 获取数据
  async getStrategyListById() {
    try {
      this.strategyList = [];
      const data = await getStrategyListV2({
        limit: 50,
        bk_biz_id: this.alarmGraphConfig.bizId,
        conditions: [{ key: 'strategy_id', value: this.strategyConfig.strategy_ids }],
      });
      this.filterStrategyIdSet = new Set(data.strategy_config_list.map(({ id }) => id));
      this.strategyList.unshift(
        ...(this.strategyConfig.status.map(item => {
          const strategy = data.strategy_config_list.find(strategy => strategy.id === item.strategy_id);
          if (strategy) return strategy;
          return {
            is_deleted: true,
            name: item.name,
            id: item.strategy_id,
          };
        }) || [])
      );
      // 如果回显值过少，手动触发触底事件
      if (this.strategyList.length < 10) {
        this.handleScrollToBottom();
      }
    } catch (error) {
      console.log('getStrategyListByPage error', error);
    }
  }

  getStrategyStatus(isDeleted = false, isInvalid = false, isEnabled = true) {
    let status = ''; // 默认状态

    // 优先级 已删除 > 已屏蔽 > 已停用
    if (isDeleted) {
      status = 'deleted';
    } else if (isInvalid) {
      status = 'shielded';
    } else if (!isEnabled) {
      status = 'disabled';
    }
    return EStatusType[status];
  }

  /** 表单校验 */
  handleValidate(): Promise<boolean> {
    return this.taskForm
      .validate()
      .then(() => true)
      .catch(() => false);
  }
  getAddDialog() {
    return (
      <bk-dialog
        width={480}
        ext-cls='task-add-dialog'
        v-model={this.showAddTaskDialog}
        header-position='left'
        title={this.handleMuenMode === 'edit' ? this.$t('修改图表') : this.$t('新增图表')}
        show-footer
        onCancel={this.handleCancel}
      >
        <bk-form
          ref='taskForm'
          formType='vertical'
          {...{
            props: {
              model: this.strategyConfig,
              rules: this.rules,
            },
          }}
        >
          {
            <bk-form-item
              iconOffset={-18}
              label={this.$t('策略')}
              property='strategy_ids'
              required
            >
              <bk-select
                v-model={this.strategyConfig.strategy_ids}
                placeholder={this.$t('请选择策略')}
                scrollLoading={this.bottomLoadingOptions}
                enable-scroll-load
                multiple
                searchable
                on-scroll-end={this.handleScrollToBottom}
              >
                {this.strategyList.map(item => (
                  <bk-option
                    id={item.id}
                    key={item.id}
                    class={{ 'add-task-select-ext': true, 'is-deleted': item.is_deleted }}
                    name={item.name}
                  >
                    <div class={{ 'strategy-name': true, selected: this.isSelected(item.id) }}>{item.name}</div>
                    <div class='strategy-status'>
                      <span class='strategy-tag'>
                        {this.getStrategyStatus(item.is_deleted, item.is_invalid, item.is_enabled)}
                      </span>
                      {this.isSelected(item.id) && <span class='icon-monitor icon-mc-check-small' />}
                    </div>
                  </bk-option>
                ))}
              </bk-select>
            </bk-form-item>
          }
          {
            <bk-form-item
              iconOffset={-18}
              label={this.$t('图表名称')}
              property='name'
              required
            >
              <bk-input
                v-model={this.strategyConfig.name}
                placeholder={this.$t('请输入图表名称，默认为策略名称')}
              />
            </bk-form-item>
          }
        </bk-form>
        <div
          class='task-add-dialog-footer'
          slot='footer'
        >
          <bk-button
            theme='primary'
            onClick={this.handleConfirm}
          >
            {this.$t('确认')}
          </bk-button>
          <bk-button
            theme='default'
            onClick={this.handleCancel}
          >
            {this.$t('取消')}
          </bk-button>
        </div>
      </bk-dialog>
    );
  }

  async handleScrollToBottom() {
    try {
      // 判断是否为最后一页
      if (this.pagination.isLastPage) return;
      this.bottomLoadingOptions.isLoading = true;
      this.pagination.currentPage++;
      await this.getStrategyListByPage();
      this.bottomLoadingOptions.isLoading = false;
    } catch (error) {
      console.log('error', error);
    }
  }

  // 删除业务 start
  getDelDialog() {
    let detail = this.$t('业务：{0}', this.currentDelId);
    let tips = this.$t('删除后，首页将不再显示当前业务的所有告警事件视图');
    let handleDelFunction = this.delTaskByIndex;
    if (this.handleMuenMode === 'delete') {
      detail = '';
      tips = '';
      this.alarmGraphConfig.bizId = this.activeTabId;
      this.isAppendMode = true;
      handleDelFunction = this.handleConfirm;
    }
    return (
      <bk-dialog
        width={480}
        ext-cls='task-del-dialog'
        v-model={this.showDelDialog}
        header-position='left'
        show-footer={false}
        onCancel={this.handleCancelDel}
      >
        <div class='icon icon-exclamation bk-icon' />
        <div class='info'>{this.$t('确定删除该业务的告警事件视图？')}</div>
        {detail && <div class='detail'>{detail}</div>}
        {tips && <div class='tips'>{tips}</div>}
        <div class='foot'>
          <bk-button
            theme='danger'
            onClick={handleDelFunction}
          >
            {this.$t('删除')}
          </bk-button>
          <bk-button
            theme='default'
            onClick={this.handleCancelDel}
          >
            {this.$t('取消')}
          </bk-button>
        </div>
      </bk-dialog>
    );
  }

  // 处理删除业务逻辑
  handleDelTask(id) {
    this.currentDelId = id;
    this.showDelDialog = true;
  }

  /** 业务列表 */
  get bizIdList() {
    return this.$store.getters.bizList.filter(
      ({ bk_biz_id }) => !this.tabs.map(item => item.bk_biz_id).includes(bk_biz_id)
    );
  }

  // 取消删除
  handleCancelDel() {
    this.currentDelId = null;
    this.showDelDialog = false;
    this.handleMuenMode = '';
  }

  // 删除
  delTaskByIndex() {
    this.tabs = this.tabs.filter(item => item.bk_biz_id !== this.currentDelId);
    deleteAlarmGraphConfig({
      bk_biz_id: this.currentDelId,
    });
    // 当删除的是当前的业务，切换activeTab状态
    if (this.currentDelId === this.activeTabId && this.tabs.length) {
      this.activeTabId = this.tabs[0].bk_biz_id;
    }
    // 业务全部删除
    if (this.tabs.length === 0) {
      this.content = [];
    }
    this.clearStrategyConfig();
    this.showDelDialog = false;
  }
  // 删除业务 end

  // 空数组展示
  getEmptyContent() {
    return (
      <div class='empty-content'>
        <div class='empty-img'>
          <img
            alt=''
            src={emptyImageSrc}
          />
        </div>
        <div class='empty-info'>
          {this.tabs.length === 0
            ? this.$t('当前还未配置业务，快点击添加业务按钮新增图表')
            : this.$t('当前业务还未配置视图，快点击下方按钮新增图表')}
        </div>
        {this.tabs.length > 0 && (
          <div class='empty-btn'>
            <bk-button
              icon='plus'
              outline={true}
              theme='primary'
              onClick={this.handleAddChart}
            >
              {this.$t('新增图表')}
            </bk-button>
          </div>
        )}
      </div>
    );
  }

  // 列表展示
  getStrategyList(list) {
    // 列表最后一个为新增图表
    const add = () => (
      <div
        class='add-content list-item'
        onClick={this.handleAddChart}
      >
        <i class='icon-mc-add icon-monitor' />
        <span>{this.$t('新增图表')}</span>
      </div>
    );
    return (
      <div class='list-content'>
        {list.map((item, index) => (
          <div
            key={item.name}
            class='list-item'
          >
<<<<<<< HEAD
            <HomeAlarmChart config={this.config} />
=======
            <HomeAlarmChart
              config={item}
              currentActiveId={this.activeTabId}
              timeRange={JSON.parse(this.timeRange)}
              onMenuClick={({ id }) => this.handleMenuClick(id, item, index)}
            />
>>>>>>> 8a95d945
          </div>
        ))}
        {add()}
      </div>
    );
  }

  /** MenuList操作 */
  handleMenuClick(mode, item, index) {
    this.handleMuenMode = mode;
    switch (mode) {
      case 'edit':
        this.strategyConfig.name = item.name;
        this.strategyConfig.strategy_ids = item.strategy_ids;
        this.strategyConfig.status = item.status;
        this.editChartIndex = index;
        this.handleAddChart(true);
        break;
      case 'delete':
        this.editChartIndex = index;
        this.showDelDialog = true;
        break;
      case 'detail': {
        // 跳转至事件中心
        const baseUrl = window.location.href.split('#')[0];
        let queryString = '';
        for (const id of item.strategy_ids) {
          queryString += `策略ID : ${id} OR `;
        }
        queryString = queryString.slice(0, queryString.length - 3);
        const [from, to] = JSON.parse(this.timeRange);
        const url = `${baseUrl}#/event-center/?queryString=${encodeURIComponent(queryString)}&from=${from}&to=${to}&bizIds=${this.activeTabId}`;
        window.open(url, '_blank');
        break;
      }
    }
  }

  async handleSelectBiz(id) {
    this.alarmGraphConfig.bizId = id;
    this.strategyList = [];
    await this.getStrategyListByPage();
    this.isAppendMode = false;
    this.showAddTaskDialog = true;
  }

  render() {
    return (
      <div class='recent-alarm-events'>
        <div class='title'>
          <span>{this.$t('最近告警事件')}</span>
        </div>
        {/* 头部功能区 */}
        <div class='head'>
          {!this.loading ? (
            <div class='tabs'>
              {this.tabs.map(({ bk_biz_name: name, bk_biz_id: id }, index) => (
                <div
                  key={id}
                  class='tab'
                  draggable={true}
                  onDragleave={this.handleDragleave}
                  onDragover={e => this.handleDragover(index, e)}
                  onDragstart={() => this.handleDragstart(index)}
                  onDrop={this.handleDrop}
                >
                  <span class='icon-monitor icon-mc-tuozhuai item-drag' />
                  <span
                    class={['tab-title', this.activeTabId === id ? 'active' : '']}
                    onClick={() => this.selectTab(id)}
                  >
                    {name}
                  </span>
                  <div>
                    <span
                      class='icon-monitor item-close icon-mc-delete-line'
                      v-bk-tooltips={{
                        content: this.$t('删除该业务'),
                        trigger: 'mouseenter',
                        zIndex: 9999,
                        boundary: document.body,
                        allowHTML: false,
                      }}
                      onClick={() => this.handleDelTask(id)}
                    />
                  </div>
                </div>
              ))}
              {!this.canAddBusiness ? (
                <span
                  class='add-task task-disabled'
                  v-bk-tooltips={{
                    content: this.$t('仅支持添加 10 个业务'),
                    trigger: 'mouseenter',
                    zIndex: 9999,
                    boundary: document.body,
                    allowHTML: false,
                  }}
                >
                  <i class='bk-icon icon-plus-circle' />
                  {this.$t('添加业务')}
                </span>
              ) : (
                <HomeBizSelect
                  bizList={this.bizIdList}
                  canAddBusiness={this.canAddBusiness}
                  minWidth={380}
                  stickyList={[]}
                  theme='light'
                  onChange={this.handleSelectBiz}
                />
              )}
            </div>
          ) : (
            <div class='skeleton-element' />
          )}
          {/* 删除业务-模态框 */}
          {this.getDelDialog()}
          {/* 新增业务-模态框 */}
          {this.getAddDialog()}
          {/* 时间选择器 */}
          <div class='alarm-time-filter'>
            <bk-select
              ext-cls='alarm-time-select'
              v-model={this.timeRange}
              clearable={false}
              popover-width={70}
            >
              {shortcuts.map(option => (
                <bk-option
                  id={JSON.stringify(option.value)}
                  key={option.text}
                  name={option.text}
                />
              ))}
            </bk-select>
          </div>
        </div>
        {/* 主体内容 */}
        <div class='content'>{!this.content.length ? this.getEmptyContent() : this.getStrategyList(this.content)}</div>
      </div>
    );
  }
}<|MERGE_RESOLUTION|>--- conflicted
+++ resolved
@@ -37,17 +37,12 @@
 
 import { shortcuts } from '../../../../components/time-range/utils';
 import emptyImageSrc from '../../../../static/images/png/empty.png';
-<<<<<<< HEAD
-import HomeAlarmChart from './home-alarm-chart';
-import BizSelect from './new-biz-list';
-=======
 import { EStatusType } from '../utils';
 import HomeAlarmChart from './home-alarm-chart';
 import HomeBizSelect from './home-biz-list';
 
 import type { TimeRangeType } from '../../../../components/time-range/time-range';
 import type { IAlarmGraphConfig } from '../type';
->>>>>>> 8a95d945
 
 import './recent-alarm-events.scss';
 
@@ -101,25 +96,6 @@
   dragoverId = '';
   dragId = '';
 
-<<<<<<< HEAD
-  currentDelId = '';
-  config = {
-    name: '全部策略',
-    tips: [
-      {
-        status: 'deleted',
-        label: 'Monitor】componentDaemonsetRestart',
-      },
-      {
-        status: 'stop',
-        label: 'Monitor】componentDaemonsetRestart',
-      },
-    ],
-  };
-  formData = {
-    dir: [],
-    name: '张三',
-=======
   loading = false;
 
   currentDelId = null;
@@ -127,7 +103,6 @@
     strategy_ids: [],
     name: '',
     status: [],
->>>>>>> 8a95d945
   };
 
   timeRange = JSON.stringify(shortcuts[5].value as TimeRangeType);
@@ -604,16 +579,12 @@
             key={item.name}
             class='list-item'
           >
-<<<<<<< HEAD
-            <HomeAlarmChart config={this.config} />
-=======
             <HomeAlarmChart
               config={item}
               currentActiveId={this.activeTabId}
               timeRange={JSON.parse(this.timeRange)}
               onMenuClick={({ id }) => this.handleMenuClick(id, item, index)}
             />
->>>>>>> 8a95d945
           </div>
         ))}
         {add()}
