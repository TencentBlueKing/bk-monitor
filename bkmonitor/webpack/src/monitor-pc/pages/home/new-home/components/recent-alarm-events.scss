@import '../../../../theme/index.scss';

.recent-alarm-events {
  padding-bottom: 20px;
  margin: 0 auto;
  background-color: #f5f7fa;
  border-radius: 8px;

  .title {
    margin-bottom: 12px;
    font-family: MicrosoftYaHei;
    font-size: 16px;
    line-height: 24px;
    color: #313238;
  }

  .head {
    display: flex;
    align-items: center;
    justify-content: space-between;
    margin-bottom: 12px;

    .tabs {
      display: flex;
      align-items: center;

      .tab {
        position: relative;
        display: flex;
        align-items: baseline;
        justify-content: space-between;
        margin-right: 10px;
        border: 1px solid transparent;

        .tab-title {
          padding: 8px 8px 9px 8px;
          font-family: MicrosoftYaHei;
          font-size: 14px;
          line-height: 22px;
          color: #4d4f56;
          vertical-align: middle;
          cursor: pointer;

          &.active {
            font-family: MicrosoftYaHei-Bold;
            font-size: 16px;
            font-weight: 700;
            color: #4d4f56;
            border-bottom: 2px solid #3a84ff;
          }
        }

        .item-drag {
          position: absolute;
          top: 12px;
          left: -13px;
          height: 16px;
          color: #979ba5;
          visibility: hidden;

          &:hover {
            cursor: move;
            visibility: visible;
          }
        }

        .item-close {
          font-size: 13px;
          color: #4d4f56;
          visibility: hidden;

          &:hover {
            color: #ea3636;
            cursor: pointer;
          }
        }

        &:hover {
          .item-drag {
            cursor: move;
            visibility: visible;
          }

          .item-close {
            visibility: visible;
          }
        }
      }

      .add-task {
        margin-left: auto;
        font-family: MicrosoftYaHei;
        font-size: 12px;
        line-height: 20px;
        color: #3a84ff;
        letter-spacing: 0;
        cursor: pointer;

        .icon-plus-circle {
          margin-right: 5px;
          font-size: 14px;
        }
      }

      .task-disabled {
        color: #c4c6cc;
        cursor: not-allowed;
      }
    }

    .alarm-time-filter {
      color: #4d4f56;
      background: #ffffff;
<<<<<<< HEAD
=======

      .alarm-time-select {
        padding-right: 24px;
      }
>>>>>>> 8a95d945

      .icon-angle-down {
        color: #979ba5;
      }
    }

    .skeleton-element {
      width: 600px;
      height: 36px;
    }
  }

  .content {
    .list-content {
      display: flex;
      flex-wrap: wrap;
      gap: 24px 2%;
      align-items: center;

      .list-item {
        width: 32%;
        height: 210px;
        background: #ffffff;
        border-radius: 2px;
        box-shadow: 0 2px 4px 0 #1919290d;

        &:hover {
          cursor: pointer;
        }
      }

      .add-content {
        display: flex;
        flex-direction: column;
        align-items: center;
        justify-content: center;
        font-family: MicrosoftYaHei;
        font-size: 14px;
        line-height: 22px;
        color: #3a84ff;
        text-align: center;
        background: #f0f5ff;
        border: 1px dashed #a3c5fd;
        border-radius: 2px;

        .icon-mc-add {
          font-size: 22px;
        }

        &:hover {
          background: #e1ecff;
        }
      }
    }

    .empty-content {
      .empty-img {
        width: 220px;
        height: 100px;
        margin: 70px auto 0;

        img {
          width: 100%;
          height: 100%;
        }
      }
    }

    .empty-info {
      margin-bottom: 24px;
      font-family: MicrosoftYaHei;
      font-size: 14px;
      line-height: 22px;
      color: #4d4f56;
      text-align: center;
    }

    .empty-btn {
      margin-bottom: 100px;
      text-align: center;
    }
  }
}

.task-del-dialog {
  .bk-dialog-body {
    display: flex;
    flex-direction: column;
    align-items: center;
    justify-content: center;
    padding: 10px 32px 24px;

    .icon {
      width: 42px;
      height: 42px;
      margin-bottom: 19px;
      font-size: 30px;
      line-height: 42px;
      color: #ff9c01;
      text-align: center;
      background: #ffe8c3;
      border-radius: 50%;
    }

    .info {
      height: 32px;
      margin-bottom: 16px;
      font-family: MicrosoftYaHei;
      font-size: 20px;
      line-height: 32px;
      color: #313238;
      text-align: center;
    }

    .detail {
      width: 100%;
      height: 22px;
      margin-bottom: 16px;
      font-family: MicrosoftYaHei;
      font-size: 14px;
      line-height: 22px;
      color: #4d4f56;
    }

    .tips {
      width: 100%;
      height: 46px;
      padding: 12px 16px;
      margin: 0 auto;
      margin-bottom: 24px;
      font-family: MicrosoftYaHei;
      font-size: 14px;
      line-height: 22px;
      color: #4d4f56;
      background: #f5f6fa;
      border-radius: 2px;
    }

    .foot {
      &:first-child,
      button {
        margin-right: 9px;
      }
    }
  }
}

.add-task-select-ext {
  padding: 3px 0;
  background: #fff!important;
  .bk-option-content {
    display: flex;
    align-items: center;
    justify-content: space-between;

    .strategy-name {
      width: 75%;
      font-family: MicrosoftYaHei;
<<<<<<< HEAD
      font-size: 12px;
      line-height: 20px;
      color: #4d4f56;
=======
      font-size: 13px;
      line-height: 22px;
      color: #4d4f56;
      @include ellipsis();

      &.selected {
        color: #3A84FF;
      }
>>>>>>> 8a95d945
    }

    .strategy-status {
      // display: flex;display
      // align-items: center;align-items
      .strategy-tag {
        display: inline-block;
        padding: 0 12px;
        font-size: 12px;
        line-height: 22px;
        color: #4d4f56;
        text-align: center;
        background: #f0f1f5;
        border-radius: 2px;
      }

<<<<<<< HEAD
      .strategy-selected {
        color: #3a84ff;
=======
      .icon-monitor {
        font-size: 20px;
        color: #3a84ff;
        vertical-align: middle;
      }
    }
    &:hover {
      background: #F5F7FA;
    }
  }
  &.is-deleted {
    .bk-option-content {
      .strategy-tag {
        color: #E71818;
        background-color: #FFEBEB;
      }
      .strategy-name {
        color: #C4C6CC;
        text-decoration: line-through;
      }
      .icon-monitor {
        color: #C4C6CC;
>>>>>>> 8a95d945
      }
    }
  }
}

.task-add-dialog-footer {
  button {
    margin-left: 8px;
  }
}<|MERGE_RESOLUTION|>--- conflicted
+++ resolved
@@ -111,13 +111,10 @@
     .alarm-time-filter {
       color: #4d4f56;
       background: #ffffff;
-<<<<<<< HEAD
-=======
 
       .alarm-time-select {
         padding-right: 24px;
       }
->>>>>>> 8a95d945
 
       .icon-angle-down {
         color: #979ba5;
@@ -267,7 +264,7 @@
 
 .add-task-select-ext {
   padding: 3px 0;
-  background: #fff!important;
+  background: #fff !important;
   .bk-option-content {
     display: flex;
     align-items: center;
@@ -276,20 +273,14 @@
     .strategy-name {
       width: 75%;
       font-family: MicrosoftYaHei;
-<<<<<<< HEAD
-      font-size: 12px;
-      line-height: 20px;
-      color: #4d4f56;
-=======
       font-size: 13px;
       line-height: 22px;
       color: #4d4f56;
       @include ellipsis();
 
       &.selected {
-        color: #3A84FF;
-      }
->>>>>>> 8a95d945
+        color: #3a84ff;
+      }
     }
 
     .strategy-status {
@@ -306,10 +297,6 @@
         border-radius: 2px;
       }
 
-<<<<<<< HEAD
-      .strategy-selected {
-        color: #3a84ff;
-=======
       .icon-monitor {
         font-size: 20px;
         color: #3a84ff;
@@ -317,22 +304,21 @@
       }
     }
     &:hover {
-      background: #F5F7FA;
+      background: #f5f7fa;
     }
   }
   &.is-deleted {
     .bk-option-content {
       .strategy-tag {
-        color: #E71818;
-        background-color: #FFEBEB;
+        color: #e71818;
+        background-color: #ffebeb;
       }
       .strategy-name {
-        color: #C4C6CC;
+        color: #c4c6cc;
         text-decoration: line-through;
       }
       .icon-monitor {
-        color: #C4C6CC;
->>>>>>> 8a95d945
+        color: #c4c6cc;
       }
     }
   }
