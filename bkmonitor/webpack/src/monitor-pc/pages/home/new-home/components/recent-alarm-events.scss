@import '../../../../theme/index.scss';

.recent-alarm-events {
  padding-bottom: 20px;
  margin: 0 auto;
  background-color: #f5f7fa;
  border-radius: 8px;

  .title {
    margin-bottom: 12px;
    font-family: MicrosoftYaHei;
    font-size: 16px;
    line-height: 24px;
    color: #313238;
  }

  .head {
    display: flex;
    align-items: center;
    justify-content: space-between;
    margin-bottom: 12px;

    .tabs {
      display: flex;
      align-items: center;

      .tab {
        position: relative;
        display: flex;
        align-items: baseline;
        justify-content: space-between;
        margin-right: 10px;
        border: 1px solid transparent;

        .tab-title {
          padding: 8px 8px 9px 8px;
          font-family: MicrosoftYaHei;
          font-size: 14px;
          line-height: 22px;
          color: #4d4f56;
          vertical-align: middle;
          cursor: pointer;

          &.active {
            font-family: MicrosoftYaHei-Bold;
            font-size: 16px;
            font-weight: 700;
            color: #4d4f56;
            border-bottom: 2px solid #3a84ff;
          }
        }

        .item-drag {
          position: absolute;
          top: 12px;
          left: -13px;
          height: 16px;
          color: #979ba5;
          visibility: hidden;

          &:hover {
            cursor: move;
            visibility: visible;
          }
        }

        .item-close {
          font-size: 13px;
          color: #4d4f56;
          visibility: hidden;

          &:hover {
            color: #ea3636;
            cursor: pointer;
          }
        }

        &:hover {
          .item-drag {
            cursor: move;
            visibility: visible;
          }

          .item-close {
            visibility: visible;
          }
        }
      }

      .add-task {
        margin-left: auto;
        font-family: MicrosoftYaHei;
        font-size: 12px;
        line-height: 20px;
        color: #3a84ff;
        letter-spacing: 0;
        cursor: pointer;

        .icon-plus-circle {
          margin-right: 5px;
          font-size: 14px;
        }
      }

      .task-disabled {
        color: #c4c6cc;
        cursor: not-allowed;
      }
    }

    .alarm-time-filter {
      color: #4d4f56;
      background: #ffffff;

      .alarm-time-select {
        padding-right: 24px;
      }

      .icon-angle-down {
        color: #979ba5;
      }
    }

    .skeleton-element {
      width: 600px;
      height: 36px;
    }
  }

  .content {
    .list-content {
      display: flex;
      flex-wrap: wrap;
      gap: 24px 2%;
      align-items: center;

      .list-item {
        width: 32%;
        height: 210px;
        background: #ffffff;
        border-radius: 2px;
        box-shadow: 0 2px 4px 0 #1919290d;

        &:hover {
          cursor: pointer;
        }
      }

      .add-content {
        display: flex;
        flex-direction: column;
        align-items: center;
        justify-content: center;
        font-family: MicrosoftYaHei;
        font-size: 14px;
        line-height: 22px;
        color: #3a84ff;
        text-align: center;
        background: #f0f5ff;
        border: 1px dashed #a3c5fd;
        border-radius: 2px;

        .icon-mc-add {
          font-size: 22px;
        }

        &:hover {
          background: #e1ecff;
        }
      }
    }

    .empty-content {
      .empty-img {
        width: 220px;
        height: 100px;
        margin: 70px auto 0;

        img {
          width: 100%;
          height: 100%;
        }
      }
    }

    .empty-info {
      margin-bottom: 24px;
      font-family: MicrosoftYaHei;
      font-size: 14px;
      line-height: 22px;
      color: #4d4f56;
      text-align: center;
    }

    .empty-btn {
      margin-bottom: 100px;
      text-align: center;
    }
  }
}

.task-del-dialog {
  .bk-dialog-body {
    display: flex;
    flex-direction: column;
    align-items: center;
    justify-content: center;
    padding: 10px 32px 24px;

    .icon {
      width: 42px;
      height: 42px;
      margin-bottom: 19px;
      font-size: 30px;
      line-height: 42px;
      color: #ff9c01;
      text-align: center;
      background: #ffe8c3;
      border-radius: 50%;
    }

    .info {
      height: 32px;
      margin-bottom: 16px;
      font-family: MicrosoftYaHei;
      font-size: 20px;
      line-height: 32px;
      color: #313238;
      text-align: center;
    }

    .detail {
      width: 100%;
      height: 22px;
      margin-bottom: 16px;
      font-family: MicrosoftYaHei;
      font-size: 14px;
      line-height: 22px;
      color: #4d4f56;
    }

    .tips {
      width: 100%;
      height: 46px;
      padding: 12px 16px;
      margin: 0 auto;
      margin-bottom: 24px;
      font-family: MicrosoftYaHei;
      font-size: 14px;
      line-height: 22px;
      color: #4d4f56;
      background: #f5f6fa;
      border-radius: 2px;
    }

    .foot {
      &:first-child,
      button {
        margin-right: 9px;
      }
    }
  }
}

.add-task-select-ext {
  padding: 3px 0;
<<<<<<< HEAD
  background: #fff!important;
=======

>>>>>>> 9620d4d3
  .bk-option-content {
    display: flex;
    align-items: center;
    justify-content: space-between;

    .strategy-name {
      width: 75%;
      font-family: MicrosoftYaHei;
      font-size: 13px;
      line-height: 22px;
      color: #4d4f56;
      @include ellipsis();

      &.selected {
        color: #3A84FF;
      }
    }

    .strategy-status {
      // display: flex;display
      // align-items: center;align-items
      .strategy-tag {
        display: inline-block;
        padding: 0 12px;
        font-size: 12px;
        line-height: 22px;
        color: #4d4f56;
        text-align: center;
        background: #f0f1f5;
        border-radius: 2px;
      }

      .icon-monitor {
        font-size: 20px;
        color: #3a84ff;
        vertical-align: middle;
<<<<<<< HEAD
      }
    }
    &:hover {
      background: #F5F7FA;
    }
  }
  &.is-deleted {
    .bk-option-content {
      .strategy-tag {
        color: #E71818;
        background-color: #FFEBEB;
      }
      .strategy-name {
        color: #C4C6CC;
        text-decoration: line-through;
      }
      .icon-monitor {
        color: #C4C6CC;
=======
>>>>>>> 9620d4d3
      }
    }
  }
}

.task-add-dialog-footer {
  button {
    margin-left: 8px;
  }
}<|MERGE_RESOLUTION|>--- conflicted
+++ resolved
@@ -264,11 +264,7 @@
 
 .add-task-select-ext {
   padding: 3px 0;
-<<<<<<< HEAD
   background: #fff!important;
-=======
-
->>>>>>> 9620d4d3
   .bk-option-content {
     display: flex;
     align-items: center;
@@ -305,7 +301,6 @@
         font-size: 20px;
         color: #3a84ff;
         vertical-align: middle;
-<<<<<<< HEAD
       }
     }
     &:hover {
@@ -324,8 +319,6 @@
       }
       .icon-monitor {
         color: #C4C6CC;
-=======
->>>>>>> 9620d4d3
       }
     }
   }
