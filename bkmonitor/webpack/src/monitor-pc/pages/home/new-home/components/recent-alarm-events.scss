--- conflicted
+++ resolved
@@ -264,11 +264,7 @@
 
 .add-task-select-ext {
   padding: 3px 0;
-<<<<<<< HEAD
-  background: #fff!important;
-=======
   background: #fff !important;
->>>>>>> 53f863fc
   .bk-option-content {
     display: flex;
     align-items: center;
@@ -285,11 +281,17 @@
       &.selected {
         color: #3a84ff;
       }
+      &.has-tag {
+        color: #c4c6cc;
+        .icon-monitor {
+          color: #c4c6cc;
+        }
+      }
     }
 
     .strategy-status {
-      // display: flex;display
-      // align-items: center;align-items
+      // display: flex;
+      // align-items: center;
       .strategy-tag {
         display: inline-block;
         padding: 0 12px;
@@ -302,33 +304,18 @@
       }
 
       .icon-monitor {
-        font-size: 20px;
+        font-size: 24px;
         color: #3a84ff;
         vertical-align: middle;
       }
     }
     &:hover {
-<<<<<<< HEAD
-      background: #F5F7FA;
-=======
       background: #f5f7fa;
->>>>>>> 53f863fc
     }
   }
   &.is-deleted {
     .bk-option-content {
       .strategy-tag {
-<<<<<<< HEAD
-        color: #E71818;
-        background-color: #FFEBEB;
-      }
-      .strategy-name {
-        color: #C4C6CC;
-        text-decoration: line-through;
-      }
-      .icon-monitor {
-        color: #C4C6CC;
-=======
         color: #e71818;
         background-color: #ffebeb;
       }
@@ -338,7 +325,6 @@
       }
       .icon-monitor {
         color: #c4c6cc;
->>>>>>> 53f863fc
       }
     }
   }
