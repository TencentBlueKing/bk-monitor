.recent-alarm-events {
  padding-bottom: 20px;
  margin: 0 auto;
  background-color: #f5f7fa;
  border-radius: 8px;

  .title {
    margin-bottom: 12px;
    font-family: MicrosoftYaHei;
    font-size: 16px;
    line-height: 24px;
    color: #313238;
  }

  .head {
    display: flex;
    align-items: center;
    justify-content: space-between;
    margin-bottom: 12px;

    .tabs {
      display: flex;
      align-items: center;

      .tab {
        position: relative;
        display: flex;
        align-items: baseline;
        justify-content: space-between;
        margin-right: 10px;
        border: 1px solid transparent;

        .tab-title {
          padding: 8px 8px 9px 8px;
          font-family: MicrosoftYaHei;
          font-size: 14px;
          line-height: 22px;
          color: #4d4f56;
          vertical-align: middle;
          cursor: pointer;

          &.active {
            font-family: MicrosoftYaHei-Bold;
            font-size: 16px;
            font-weight: 700;
            color: #4d4f56;
            border-bottom: 2px solid #3a84ff;
          }
        }

        .item-drag {
          position: absolute;
          top: 12px;
          left: -13px;
          height: 16px;
          color: #979ba5;
          visibility: hidden;

          &:hover {
            cursor: move;
            visibility: visible;
          }
        }

        .item-close {
          font-size: 13px;
          color: #4d4f56;
          visibility: hidden;

          &:hover {
            color: #ea3636;
            cursor: pointer;
          }
        }

        &:hover {
          .item-drag {
            cursor: move;
            visibility: visible;
          }

          .item-close {
            visibility: visible;
          }
        }
      }

      .add-task {
        margin-left: auto;
        font-family: MicrosoftYaHei;
        font-size: 12px;
        line-height: 20px;
        color: #3a84ff;
        letter-spacing: 0;
        cursor: pointer;

        .icon-plus-circle {
          margin-right: 5px;
          font-size: 14px;
        }
      }

      .task-disabled {
        color: #c4c6cc;
        cursor: not-allowed;
      }
    }

    .alarm-time-filter {
      color: #4D4F56;
      background: #FFFFFF;

      .icon-angle-down {
        color: #979BA5;
      }
    }
  }

  .content {
    .list-content {
      display: flex;
      flex-wrap: wrap;
      gap: 24px 2%;
      align-items: center;

      .list-item {
        width: 32%;
<<<<<<< HEAD
        height: 210px;
        background: #ffffff;
=======
        min-height: 200px;
        background: #FFFFFF;
>>>>>>> ff060b03
        border-radius: 2px;
        box-shadow: 0 2px 4px 0 #1919290d;

        &:hover {
          cursor: pointer;
        }
      }

      .add-content {
        display: flex;
        flex-direction: column;
        align-items: center;
        justify-content: center;
        font-family: MicrosoftYaHei;
        font-size: 14px;
        line-height: 22px;
        color: #3a84ff;
        text-align: center;
        background: #f0f5ff;
        border: 1px dashed #a3c5fd;
        border-radius: 2px;

        .icon-mc-add {
          font-size: 22px;
        }

        &:hover {
          background: #e1ecff;
        }
      }
    }

    .empty-content {
      .empty-img {
        width: 220px;
        height: 100px;
        margin: 70px auto 0;
        border: 1px dashed #afb0b2;

        img {
          width: 100%;
          height: 100%;
        }
      }
    }

    .empty-info {
      margin-bottom: 24px;
      font-family: MicrosoftYaHei;
      font-size: 14px;
      line-height: 22px;
      color: #4d4f56;
      text-align: center;
    }

    .empty-btn {
      margin-bottom: 100px;
      text-align: center;
    }
  }
}

.task-del-dialog {
  .bk-dialog-body {
    display: flex;
    flex-direction: column;
    align-items: center;
    justify-content: center;
    padding: 10px 32px 24px;

    .icon {
      width: 42px;
      height: 42px;
      margin-bottom: 19px;
      font-size: 30px;
      line-height: 42px;
      color: #ff9c01;
      text-align: center;
      background: #ffe8c3;
      border-radius: 50%;
    }

    .info {
      height: 32px;
      margin-bottom: 16px;
      font-family: MicrosoftYaHei;
      font-size: 20px;
      line-height: 32px;
      color: #313238;
      text-align: center;
    }

    .detail {
      width: 100%;
      height: 22px;
      margin-bottom: 16px;
      font-family: MicrosoftYaHei;
      font-size: 14px;
      line-height: 22px;
      color: #4d4f56;
    }

    .tips {
      width: 100%;
      height: 46px;
      padding: 12px 16px;
      margin: 0 auto;
      margin-bottom: 24px;
      font-family: MicrosoftYaHei;
      font-size: 14px;
      line-height: 22px;
      color: #4d4f56;
      background: #f5f6fa;
      border-radius: 2px;
    }

    .foot {
      &:first-child,
      button {
        margin-right: 9px;
      }
    }
  }
}

.add-task-select-ext {
  .bk-option-content {
    display: flex;
    align-items: center;
    justify-content: space-between;

    .strategy-name {
      font-family: MicrosoftYaHei;
      font-size: 12px;
      line-height: 20px;
      color: #4d4f56;
    }

    .strategy-status {
      .strategy-tag {
        display: inline-block;
        width: 52px;
        height: 22px;
        font-size: 12px;
        line-height: 22px;
        color: #4d4f56;
        text-align: center;
        background: #f0f1f5;
        border-radius: 2px;
      }

      .strategy-selected {
        color: #3a84ff;
      }
    }
  }
}

.task-add-dialog-footer {
  button {
    margin-left: 8px;
  }
}<|MERGE_RESOLUTION|>--- conflicted
+++ resolved
@@ -107,11 +107,11 @@
     }
 
     .alarm-time-filter {
-      color: #4D4F56;
-      background: #FFFFFF;
+      color: #4d4f56;
+      background: #ffffff;
 
       .icon-angle-down {
-        color: #979BA5;
+        color: #979ba5;
       }
     }
   }
@@ -125,13 +125,8 @@
 
       .list-item {
         width: 32%;
-<<<<<<< HEAD
         height: 210px;
         background: #ffffff;
-=======
-        min-height: 200px;
-        background: #FFFFFF;
->>>>>>> ff060b03
         border-radius: 2px;
         box-shadow: 0 2px 4px 0 #1919290d;
 
