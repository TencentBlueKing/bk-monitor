--- conflicted
+++ resolved
@@ -107,19 +107,12 @@
     }
 
     .alarm-time-filter {
-<<<<<<< HEAD
-      color: #4D4F56;
-      background: #FFFFFF;
-
-      .icon-angle-down {
-        color: #979BA5;
-=======
       color: #4d4f56;
       background: #ffffff;
+      padding-right: 24px;
 
       .icon-angle-down {
         color: #979ba5;
->>>>>>> afefa2fa
       }
     }
   }
@@ -133,13 +126,8 @@
 
       .list-item {
         width: 32%;
-<<<<<<< HEAD
-        min-height: 200px;
-        background: #FFFFFF;
-=======
         height: 210px;
         background: #ffffff;
->>>>>>> afefa2fa
         border-radius: 2px;
         box-shadow: 0 2px 4px 0 #1919290d;
 
@@ -177,7 +165,6 @@
         width: 220px;
         height: 100px;
         margin: 70px auto 0;
-        border: 1px dashed #afb0b2;
 
         img {
           width: 100%;
