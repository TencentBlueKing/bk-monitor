--- conflicted
+++ resolved
@@ -41,12 +41,8 @@
 } from 'monitor-ui/chart-plugins/mixins';
 import BaseEchart from 'monitor-ui/chart-plugins/plugins/monitor-base-echart';
 
-<<<<<<< HEAD
 import { handleTransformToTimestamp } from '../../../../components/time-range/utils';
 import { handleYAxisLabelFormatter, EStatusType, EAlertLevel } from '../utils';
-=======
-import { handleYAxisLabelFormatter, EStatusType } from '../utils';
->>>>>>> 9620d4d3
 
 import type { TimeRangeType } from '../../../../components/time-range/time-range';
 import type { IAlarmGraphConfig } from '../type';
@@ -205,7 +201,6 @@
     this.emptyText = window.i18n.tc('加载中...');
     try {
       // const seriesData = chartData.series;
-<<<<<<< HEAD
       const [start, end] = handleTransformToTimestamp(this.timeRange);
       const conditions = [{ key: 'strategy_id', value: this.config.strategy_ids || [] }];
       // 下拉切换告警级别筛选
@@ -217,16 +212,6 @@
         conditions,
         start_time: start,
         end_time: end,
-=======
-      const { series } = await alertDateHistogram({
-        bk_biz_ids: [2],
-        conditions: [{ key: 'strategy_id', value: this.config.strategy_ids || [] }],
-        query_string: '',
-        start_time: 1734683156,
-        end_time: 1735287956,
-        interval: 'auto',
-        bk_biz_id: 2,
->>>>>>> 9620d4d3
       });
       // const res = await aipHandle;
       this.updateChartData(series);
