/*
 * Tencent is pleased to support the open source community by making
 * 蓝鲸智云PaaS平台 (BlueKing PaaS) available.
 *
 * Copyright (C) 2021 THL A29 Limited, a Tencent company.  All rights reserved.
 *
 * 蓝鲸智云PaaS平台 (BlueKing PaaS) is licensed under the MIT License.
 *
 * License for 蓝鲸智云PaaS平台 (BlueKing PaaS):
 *
 * ---------------------------------------------------
 * Permission is hereby granted, free of charge, to any person obtaining a copy of this software and associated
 * documentation files (the "Software"), to deal in the Software without restriction, including without limitation
 * the rights to use, copy, modify, merge, publish, distribute, sublicense, and/or sell copies of the Software, and
 * to permit persons to whom the Software is furnished to do so, subject to the following conditions:
 *
 * The above copyright notice and this permission notice shall be included in all copies or substantial portions of
 * the Software.
 *
 * THE SOFTWARE IS PROVIDED "AS IS", WITHOUT WARRANTY OF ANY KIND, EXPRESS OR IMPLIED, INCLUDING BUT NOT LIMITED TO
 * THE WARRANTIES OF MERCHANTABILITY, FITNESS FOR A PARTICULAR PURPOSE AND NONINFRINGEMENT. IN NO EVENT SHALL THE
 * AUTHORS OR COPYRIGHT HOLDERS BE LIABLE FOR ANY CLAIM, DAMAGES OR OTHER LIABILITY, WHETHER IN AN ACTION OF
 * CONTRACT, TORT OR OTHERWISE, ARISING FROM, OUT OF OR IN CONNECTION WITH THE SOFTWARE OR THE USE OR OTHER DEALINGS
 * IN THE SOFTWARE.
 */
import { Component, Ref, Prop } from 'vue-property-decorator';
import { Component as tsc } from 'vue-tsx-support';

import debounceDecorator from 'monitor-common/utils/debounce-decorator';
import { random } from 'monitor-common/utils/utils';
import { SPACE_TYPE_MAP } from 'monitor-pc/common/constant';

import { COMMON_ROUTE_LIST } from '../../../../router/router-config';
import { highLightContent, ESearchType, ESearchPopoverType, flattenRoute } from '../utils';

import type { ISearchListItem, ISearchItem, IRouteItem, IDataItem } from '../type';

import './home-select.scss';

interface IHomeSelectProps {
  isBarToolShow?: boolean;
  show?: boolean;
}

interface IHomeSelectEvent {
  onChange: (v: boolean, searchKey: string) => void;
}
const storageKey = 'bk_monitor_new_home_history';

@Component({
  name: 'HomeSelect',
})
export default class HomeSelect extends tsc<IHomeSelectProps, IHomeSelectEvent> {
  /** 是否为展示在顶部导航栏的状态 */
  @Prop({ default: false, type: Boolean }) isBarToolShow: boolean;
  /** 是否需要展示，配合着外部组件的交互 */
  @Prop({ default: false, type: Boolean }) show: boolean;
  @Ref('select') selectRef: HTMLDivElement;
  @Ref('textareaInput') textareaInputRef: HTMLDivElement;
  searchValue = '';
  searchType = '';
  showPopover = false;
  routeList: IRouteItem[] = [];
  /** 策略/集群可跳转列表 */
  operatorList = {
    strategy: [
      { name: this.$t('关联的告警'), key: 'strategy-alarm' },
      { name: this.$t('关联的屏蔽配置'), key: 'alarm-shield' },
    ],
    // bcs_cluster: [{ name: this.$t('集群管理'), key: 'bsc-detail' }],
    // host: [{ name: this.$t('主机管理'), key: 'host-detail' }],
  };
  isLoading = false;
  /** 高亮选中的index, 第一个表示组的下标，第二个表示items的下标 */
  highlightedIndex: number[] = [-1, -1];
  /** 高亮选中的Item */
  highlightedItem: ISearchItem = {};
  /** 历史搜索数据  */
  localHistoryList: ISearchListItem[] = [];
  /** 接口搜索结果列表 */
  searchList: ISearchListItem[] = [];
  /** 是否为input输入内容 */
  isInput = false;
  isEmpty = false;
  searchLenArr: number[] = [];
  isComposing = false;
  currentAbortController: IDataItem = null;
  /** 窗口宽度 */
  windowWidth = 0;

  /** 符合搜索内容的路由列表 */
  get searchRouteList() {
    return (this.routeList || []).filter(item => item.name.indexOf(this.searchValue) !== -1);
  }
  /** 是否展示搜索结果 */
  get isSearchResult() {
    return !!this.searchValue && this.isInput;
  }

  get currentListKey() {
    return this.isSearchResult ? ESearchPopoverType.searchList : ESearchPopoverType.localHistoryList;
  }
  get computedWidth() {
    return this.isBarToolShow ? 720 : this.windowWidth < 2560 ? 920 : 1080;
  }
  /** 获取业务类型列表 */
  get spaceTypeIdList() {
    const spaceTypeMap: Record<string, any> = {};
    for (const item of this.$store.getters.bizList) {
      spaceTypeMap[item.space_type_id] = 1;
      if (item.space_type_id === 'bkci' && item.space_code) {
        spaceTypeMap.bcs = 1;
      }
    }
    return Object.keys(spaceTypeMap).map(key => ({
      id: key,
      name: SPACE_TYPE_MAP[key]?.name || this.$t('未知'),
      styles: SPACE_TYPE_MAP[key]?.light || {},
      list: this.$store.getters.bizList.filter(item => item.space_type_id === key).map(item => item.bk_biz_id),
    }));
  }

  mounted() {
    this.autoResize();
    this.updateWidth();
    this.routeList = flattenRoute(COMMON_ROUTE_LIST).filter(item => item.icon);
    document.addEventListener('click', this.handleClickOutside);
    window.addEventListener('resize', this.updateWidth);
  }
  beforeDestroy() {
    document.removeEventListener('click', this.handleClickOutside);
    window.removeEventListener('resize', this.updateWidth);
  }
  /** 隐藏/展示发生变化的时候的changeHandle */
  handleShowChange(v) {
    this.$emit('change', v, this.searchValue);
  }
  /** 窗口变化时更新宽度值 */
  updateWidth() {
    this.windowWidth = window.innerWidth;
  }
  /** 点击收起下拉框 */
  handleClickOutside(event: Event) {
    if (this.showPopover && this.selectRef && !this.selectRef.contains(event.target)) {
      this.showPopover = false;
      this.handleShowChange(false);
    }
  }
  handleHiddenPopover() {
    this.handleShowChange(false);
  }
  /** 后台eventStream数据处理 Start */
  /** 解析后台返回的eventStream */
  @debounceDecorator(500)
  async fetchEventStream(url: string) {
    // 如果已经存在一个请求，取消请求
    if (this.currentAbortController) {
      this.currentAbortController.abort();
    }
    this.currentAbortController = new AbortController();
    const { signal } = this.currentAbortController;

    this.searchList = [];
    this.highlightedIndex = [-1, -1];
    this.highlightedItem = null;
    this.isLoading = true;
    try {
      const traceparent = `00-${random(32, 'abcdef0123456789')}-${random(16, 'abcdef0123456789')}-01`;
      const response = await fetch(url, {
        method: 'GET',
        signal,
        headers: {
          traceparent,
        },
      });
      const reader = response.body.getReader();
      const decoder = new TextDecoder('utf-8');
      let buffer = '';

      while (true) {
        const { done, value } = await reader.read();
        if (done) break;

        buffer += decoder.decode(value, { stream: true });

        let boundary = buffer.indexOf('\n\n');
        while (boundary !== -1) {
          const eventString = buffer.substring(0, boundary);
          buffer = buffer.substring(boundary + 2);
          this.processEvent(eventString);
          boundary = buffer.indexOf('\n\n');
        }
      }
    } catch (error) {
      this.isLoading = false;
      this.searchList = [];
      console.error('Error fetching event stream:', error);
    } finally {
      this.isLoading = false;
    }
  }
  /** 特殊处理alert_id */
  extractAlertId(str: string) {
    const regex = /"alert_id":(.*?),/;
    const match = str.match(regex);
    if (match?.[1]) {
      return match[1].trim();
    }
    return null;
  }
  // 从给定的事件字符串中提取数据，如果事件字符串以"data:"开头，则截取并解析其中的JSON数据，否则返回null
  extractDataFromEventString(eventString: string) {
    if (eventString.startsWith('data:')) {
      const eventData = eventString.slice(5).trim();
      const pattern = /"alert_id":\s*[^,]+,/;
      const outputString = eventData.replace(pattern, `"alert_id": "${this.extractAlertId(eventData)}",`);
      return JSON.parse(outputString);
    }
    return null;
  }

  // 根据传入的已解析数据（parsedData）来更新搜索列表（searchList）
  // 如果已解析数据的类型在搜索列表中已存在，则过滤掉原列表中同类型的数据，然后将新数据加入列表
  // 如果不存在，则直接将新数据添加到搜索列表末尾，并返回更新后的搜索列表
  updateSearchList(searchList: ISearchListItem[], parsedData: ISearchListItem) {
    const index = searchList.findIndex(item => item.type === parsedData.type);
    if (index !== -1) {
      const data = searchList.filter(item => item.type !== parsedData.type);
      return [...data, parsedData];
    }
    return [...searchList, parsedData];
  }
  /** 处理后台返回的数据 */
  processEvent(eventString: string) {
    try {
      // 事件字符串中是否包含'end'来设置this.isLoading的值，若不包含'end'则设为true，表示正在加载，反之设为false
      this.isLoading = eventString.indexOf('end') < 0;
      // 提取事件字符串中的数据
      const parsedData = this.extractDataFromEventString(eventString);
      if (parsedData) {
        this.searchLenArr = [];
        // 如果提取到了有效数据，更新搜索列表
        this.searchList = this.updateSearchList(this.searchList, parsedData);
        this.searchList.map(item => this.searchLenArr.push(item.items.length));
        /** 默认选中第一个，直接回车的话就按照第一个跳转 */
        this.highlightedIndex = [0, 0];
        this.getSearchHightItem();
      }
    } catch (error) {
      this.isLoading = false;
      this.searchList = [];
      console.error('Error parsing event string:', error);
    }
  }
  /** 后台eventStream数据处理 End */

  /** 获取搜索结果 */
  getSearchList() {
    this.fetchEventStream(`${location.origin}/rest/v2/overview/search/?query=${this.searchValue}`);
  }
  /* 显示弹出层 */
  handleMousedown() {
    this.showPopover = true;
    this.localHistoryList = JSON.parse(localStorage.getItem(storageKey)).slice(0, 10) || [];
  }
  /** 关联的屏蔽策略/关联的告警  */
  handleOperator(e: Event, item: ISearchItem, key: string) {
    e.stopPropagation();
    this.handleSearchJumpPage(item, key);
  }

  /**
   * 渲染查询结果Item
   * @param item - 当前渲染的查询结果Item。
   * @param type - 当前渲染的查询结果Item的类型，类型包含可见 ESearchType
   * @param parentInd - 当前渲染的查询结果Item的父级下标。
   * @param ind - 当前渲染的查询结果Item的下标。
   */
  renderGroupItem(item: ISearchItem, type: string, parentInd: number, ind: number) {
    const hasOperatorKeys = [ESearchType.strategy, ESearchType.bcs_cluster, ESearchType.host];
    const isHost = type === ESearchType.host;
    const isBcsCluster = type === ESearchType.bcs_cluster;
    return (
      <div
        class={[
          'new-home-select-group-item',
          {
            active: this.highlightedIndex[0] === parentInd && this.highlightedIndex[1] === ind,
          },
        ]}
        onClick={() => this.handleItemClick(item, type)}
      >
        {isHost && <span class='ip-tag'>{item.bk_cloud_id}:</span>}
        <span class='item-label'>
          <span domPropsInnerHTML={item.nameSearch}></span>
          {isHost && <span class='ip-sub'>（{item.bk_host_name}）</span>}
          {isBcsCluster && <span class='ip-sub'>（{item.bcs_cluster_id}）</span>}
        </span>
        {hasOperatorKeys.includes(type) && (
          <span class='item-operator'>
            {this.operatorList[type].map(operator => (
              <span
                key={operator.key}
                class='item-operator-item'
                onClick={e => this.handleOperator(e, item, operator.key)}
              >
                {operator.name}
              </span>
            ))}
          </span>
        )}
        <span class='item-business'>{item.bk_biz_name}</span>
        {this.spaceTypeIdList.length > 0 &&
          this.spaceTypeIdList?.map?.(
            tag =>
              tag.list.includes(item.bk_biz_id) && (
                <span
                  key={tag.id}
                  style={tag.styles}
                  class='list-item-tag'
                >
                  {tag.name}
                </span>
              )
          )}
      </div>
    );
  }
  /** 渲染历史搜索Item */
  renderHistoryItem(item: ISearchItem, ind: number) {
    return (
      <div
        class={[
          'new-home-select-history-item',
          {
            active: this.highlightedIndex[1] === ind,
          },
        ]}
        onClick={e => this.handleClickHistoryItem(e, item)}
      >
        <i class='icon-monitor icon-History item-icon'></i>
        <span class='history-item-name'>{item.name}</span>
      </div>
    );
  }
  /** 点击选中历史搜索Item */
  handleClickHistoryItem(e: Event, item: ISearchItem) {
    e.stopPropagation();
    this.isInput = true;
    this.searchValue = item.name;
    this.handleGetSearchData();
    this.handleInputFocus();
  }
  /** 初始化输入框是否要自动聚焦 */
  handleInputFocus() {
    this.textareaInputRef.focus();
  }
  /** 获取搜索结果 */
  handleGetSearchData() {
    this.isLoading = true;
    this.searchValue && this.getSearchList();
  }
  /** 跳转到具体的功能 */
  handleGoRoute(item: IRouteItem) {
    this.showPopover = false;
    this.searchValue && this.setLocalHistory(this.searchValue);
    window.open(location.href.replace(location.hash, item.href));
    this.handleShowChange(false);
  }
  /** 相关功能Render */
  renderRouterList() {
    /** 根据当前bizId区分是要展示新版的k8s还是旧版的k8s, 当isEnableK8sV2为true时，不展示旧版 */
    const filterKey = this.$store.getters.isEnableK8sV2 ? 'k8s' : 'k8s-new';
    return (
      <div class='secondary-list'>
        <span class='new-home-select-item-title'>
          {this.$t('相关功能')}（{this.searchRouteList.length}）
        </span>
        <div class='new-home-select-router-list'>
          {(this.searchRouteList || [])
            .filter(item => item.id !== filterKey)
            .map(item => (
              <span
                key={item.id}
                class='new-home-select-router-item'
                onClick={() => this.handleGoRoute(item)}
              >
                <i class={`${item?.icon} router-item-icon`} />
                <span class='item-txt'>{item?.name}</span>
              </span>
            ))}
        </div>
      </div>
    );
  }
  /** 设置历史搜索 */
  setLocalHistory(value: string) {
    try {
      const listStr = localStorage.getItem(storageKey);
      const obj = { name: value };
      const list = listStr ? JSON.parse(listStr) : [];
      const resultList = list.filter(item => item.name !== value);

      if (resultList.length >= 50) {
        resultList.splice(resultList.length - 1, resultList.length - 50);
      }

      resultList.unshift(obj);
      localStorage.setItem(storageKey, JSON.stringify(resultList));
    } catch (err) {
      console.log(err);
    }
  }
  /** 选中搜索结果 */
  handleItemClick(item: ISearchItem, type: string) {
    this.searchType = type;
    this.showPopover = false;
    this.highlightedItem = item;
    this.handleSearchJumpPage(item, type);
  }
  /** 渲染历史搜索列表 */
  renderHistoryList() {
    return this.localHistoryList.map((item, ind) => this.renderHistoryItem(item, ind));
  }
  /** 相关功能/文档渲染 */
  renderRouteAndWord() {
    if (this.searchValue && this.searchRouteList.length > 0) {
      return (
        <div>
          <div class='new-home-select-divider' />
          {this.renderRouterList()}
        </div>
      );
    }
  }
  /** 渲染搜索列表 */
  renderGroupList() {
    return this.searchList.map((item, ind) => {
      const data = highLightContent(this.searchValue, item.items, ['name']);
      return (
        <div key={item.name}>
          <span class='new-home-select-item-title'>
            {item.name}（{item.items.length}）
          </span>
          {data.map((child, key) => this.renderGroupItem(child, item.type, ind, key))}
        </div>
      );
    });
  }

  /** 清空输入 */
  clearInput(e: Event) {
    e.stopPropagation();
    this.searchList = [];
    this.handleResetData();
<<<<<<< HEAD
    this.textareaInputRef.style.height = '48px';
=======
    const height = this.isBarToolShow ? '32px' : '50px';
    this.textareaInputRef.style.height = height;
    /** 展示在顶部导航栏的时候的特殊处理 */
    if (this.isBarToolShow) {
      this.selectRef.style.height = height;
    }
    this.handleInputFocus();
>>>>>>> c155688b
  }
  /** 重置相关的数据 */
  handleResetData() {
    this.isInput = false;
    this.searchValue = '';
    this.highlightedIndex = [-1, -1];
    this.highlightedItem = null;
  }
  /** 溢出动态展示输入框高度 */
  autoResize(event?: Event) {
    !this.isComposing && setTimeout(this.handleGetSearchData, 500);
    this.isInput = !!event?.target?.value;
    this.textareaInputRef.style.height = 'auto';
    const height = `${this.textareaInputRef.scrollHeight}px`;
    this.textareaInputRef.style.height = height;
    /** 展示在顶部导航栏的时候的特殊处理 */
    if (this.isBarToolShow) {
      this.selectRef.style.height = height;
    }
  }
  /** 清空历史 */
  clearHistory() {
    localStorage.setItem(storageKey, JSON.stringify([]));
    this.localHistoryList = [];
    this.handleResetData();
  }
  /** 获取选中当前高亮的搜索项 */
  getSearchHightItem(key: string = ESearchPopoverType.searchList) {
    if (this[key].length === 0) {
      this.highlightedItem = null;
      return;
    }
    if (key === ESearchPopoverType.searchList) {
      this.highlightedItem = this[key][this.highlightedIndex[0]].items[this.highlightedIndex[1]];
      this.highlightedItem.type = this[key][this.highlightedIndex[0]].type;
      return;
    }
    this.highlightedItem = this[key][this.highlightedIndex[1]];
    this.searchValue = this[key][this.highlightedIndex[1]].name;
  }

  /** 键盘向上切换选中设置当前的index */
  setHighlightIndexUp(key: string = ESearchPopoverType.searchList) {
    if (this[key].length === 0) {
      return;
    }
    if (key === ESearchPopoverType.searchList) {
      this.keyWordUpOrDown('up');
      return;
    }
    this.highlightedIndex[1] = (this.highlightedIndex[1] - 1 + this[key].length) % this[key].length;
  }
  /** 键盘上下键操作 */
  keyWordUpOrDown(type: string) {
    const len = this.searchLenArr.length;
    let parentId = this.highlightedIndex[0];
    let ind = this.highlightedIndex[1];
    /** 向上 */
    if (type === 'up') {
      ind -= 1;
      if (ind < 0) {
        parentId -= 1;
        ind = this.searchLenArr[parentId] - 1;
      }
      if (parentId < 0) {
        parentId = len - 1;
        ind = this.searchLenArr[parentId] - 1;
      }
    }
    /** 向下 */
    if (type === 'down') {
      ind += 1;
      if (ind > this.searchLenArr[parentId] - 1) {
        parentId += 1;
        ind = 0;
      }
      if (parentId > len - 1) {
        parentId = 0;
        ind = 0;
      }
    }
    this.highlightedIndex = [parentId, ind];
  }
  /** 键盘向上切换选中设置当前的index */
  setHighlightIndexDown(key: string = ESearchPopoverType.searchList) {
    if (this[key].length === 0) {
      return;
    }
    if (key === ESearchPopoverType.searchList) {
      this.keyWordUpOrDown('down');
      return;
    }
    this.highlightedIndex[1] = (this.highlightedIndex[1] + 1) % this[key].length;
  }
  /** 键盘向上切换选中 */
  handleHighlightUp() {
    this.setHighlightIndexUp(this.currentListKey);
    this.getSearchHightItem(this.currentListKey);
  }
  /** 键盘向下切换选中 */
  handleHighlightDown() {
    this.setHighlightIndexDown(this.currentListKey);
    this.getSearchHightItem(this.currentListKey);
  }

  /** 键盘操作 */
  handleKeydown(event: KeyboardEvent) {
    switch (event.key) {
      case 'ArrowUp':
        this.handleHighlightUp();
        break;
      case 'ArrowDown':
        this.handleHighlightDown();
        break;
      /** 回车跳转 */
      case 'Enter':
        event.preventDefault();
        /** 如果是搜索结果，回车则是跳转 */
        if (this.isSearchResult) {
          this.highlightedItem && this.handleSearchJumpPage(this.highlightedItem, this.highlightedItem.type);
          return;
        }
        this.isInput = true;
        /** 如果是历史搜索页面回车则搜索 */
        this.handleGetSearchData();
        break;
      default:
        return;
    }
  }
  /** 跳转到具体的页面 */
  handleSearchJumpPage(item: ISearchItem, type: string) {
    /** 回车跳转了则存入到历史搜索中 */
    if (this.searchValue) {
      this.setLocalHistory(this.searchValue);
    }
    const baseParams = { bizId: item.bk_biz_id };
    const k8sV2EnableList = this.$store.getters.k8sV2EnableList;
    /** 是否需要跳转到新版的k8s */
    const isNewK8sV2List = k8sV2EnableList.some(id => (id === 0 ? true : +id === +item.bk_biz_id));
    const routeOptions = {
      /** 告警 */
      alert: {
        name: 'event-center',
        query: { alertId: String(item.alert_id) },
        extraParams: { specEvent: 1 },
      },
      /** 告警策略 */
      strategy: {
        name: 'strategy-config',
        query: { filters: JSON.stringify([{ key: 'strategy_id', value: [item.strategy_id] }]) },
      },
      /** Trace */
      trace: {
        name: 'trace-retrieval',
        query: {
          app_name: item.app_name,
          search_type: 'accurate',
          search_id: 'traceID',
          trace_id: item.trace_id,
        },
      },
      /** APM应用 */
      apm_application: {
        name: 'apm-home',
        query: { app_name: item.app_name },
      },
      /** 主机 */
      host: {
        name: 'performance-detail',
        params: { id: item.bk_host_id },
      },
      /** 关联的告警 */
      'strategy-alarm': {
        name: 'event-center',
        query: { queryString: `策略ID : ${item.strategy_id}` },
      },
      /** 关联的屏蔽策略 */
      'alarm-shield': {
        name: 'alarm-shield',
        query: { queryString: JSON.stringify([{ key: 'strategy_id', value: [item.strategy_id] }]) },
      },
      /** bcs */
      bcs_cluster: {
        name: isNewK8sV2List ? 'k8s-new' : 'k8s',
        query: isNewK8sV2List
          ? {
              sceneId: 'kubernetes',
              cluster: item.bcs_cluster_id,
              scene: 'performance',
              activeTab: 'list',
            }
          : {
              'filter-bcs_cluster_id': item.bcs_cluster_id,
              sceneId: 'kubernetes',
              sceneType: 'detail',
              dashboardId: 'cluster',
            },
      },
    };

    const option = routeOptions[type];
    if (!option) return;
    this.handleShowChange(false);
    const routeData = this.$router.resolve(option);
    const extraParams = option.extraParams ? `&${new URLSearchParams(option.extraParams).toString()}` : '';
    const baseUrl = `${location.origin}/?${new URLSearchParams(baseParams).toString()}${extraParams}`;
    window.open(`${baseUrl}${routeData.href}`, '_blank');
  }
  handleCompositionend() {
    this.isComposing = false;
  }
  handleCompositionstart() {
    this.isComposing = true;
  }
  handleBlur() {
    this.showPopover = false;
  }
  /** 渲染历史搜索View */
  renderHistoryView() {
    if (this.localHistoryList.length > 0) {
      return (
        <div class='new-home-select-popover-content'>
          <div class='item-list-title'>
            <span>
              {this.$t('搜索历史')}（{this.localHistoryList.length}）
            </span>
            <span
              class='item-list-clear'
              onClick={this.clearHistory}
            >
              <i class='icon-monitor icon-a-Clearqingkong history-clear-icon'></i>
              {this.$t('清空历史')}
            </span>
          </div>
          <div class='item-list is-history'>{this.renderHistoryList()}</div>
        </div>
      );
    }
    return (
      <bk-exception
        class='select-empty'
        scene='part'
        type='search-empty'
      >
        <span>{this.$t('请输入关键词进行搜索')}</span>
      </bk-exception>
    );
  }
  /** 渲染搜索结果View */
  renderSearchView() {
    if (!this.isLoading && this.searchList.length === 0) {
      return (
        <bk-exception
          class='select-empty'
          scene='part'
          type='search-empty'
        >
          <span>
<<<<<<< HEAD
            {this.$t('检索结果为空，请重新输入关键词')}
            <label
              class='empty-clear-btn'
              onClick={this.clearInput}
            >
              {this.$t('清空检索')}
            </label>
=======
            {this.$t('当前输入条件无匹配结果，请清空后重新输入')}
            <span
              class='empty-clear-btn'
              onClick={this.clearInput}
            >
              {this.$t('清空搜索')}
            </span>
>>>>>>> c155688b
          </span>
        </bk-exception>
      );
    }
    return (
      <div class='new-home-select-popover-content'>
        <div class='item-list'>
          {this.isLoading ? (
            <div class='skeleton-loading'>
              {Array(6)
                .fill(null)
                .map((_, index) => (
                  <div
                    key={index}
                    class='skeleton-element'
                  />
                ))}
            </div>
          ) : (
            this.renderGroupList()
          )}
          {this.renderRouteAndWord()}
        </div>
      </div>
    );
  }

  render() {
    return (
      <div class={['new-home-select', { 'home-select-bar-tool': this.isBarToolShow }]}>
        <div
          ref='select'
          style={{ width: `${this.computedWidth}px` }}
          class='new-home-select-input'
        >
<<<<<<< HEAD
          <span class='icon-monitor new-home-select-icon icon-mc-search'></span>
=======
          {!this.isBarToolShow && <span class='new-home-select-icon'></span>}
>>>>>>> c155688b
          <textarea
            ref='textareaInput'
            class='home-select-input'
            v-model={this.searchValue}
            placeholder={this.$tc('请输入 IP / Trace ID / 容器集群 / 告警ID / 策略名 进行搜索')}
            rows={1}
            spellcheck={false}
            onCompositionend={this.handleCompositionend}
            onCompositionstart={this.handleCompositionstart}
            onFocus={this.handleMousedown}
            onInput={this.autoResize}
            onKeydown={this.handleKeydown}
          ></textarea>
          {this.isBarToolShow && <span class='bk-icon icon-search'></span>}
          {this.searchValue && (
            <span
              class='icon-monitor clear-btn icon-mc-close-fill'
              onClick={this.clearInput}
            />
          )}
          {(this.isBarToolShow || this.showPopover) && (
            <div class='new-home-select-popover'>
              {this.isSearchResult ? this.renderSearchView() : this.renderHistoryView()}
            </div>
          )}
        </div>
      </div>
    );
  }
}<|MERGE_RESOLUTION|>--- conflicted
+++ resolved
@@ -453,17 +453,13 @@
     e.stopPropagation();
     this.searchList = [];
     this.handleResetData();
-<<<<<<< HEAD
-    this.textareaInputRef.style.height = '48px';
-=======
-    const height = this.isBarToolShow ? '32px' : '50px';
+    const height = this.isBarToolShow ? '32px' : '48px';
     this.textareaInputRef.style.height = height;
     /** 展示在顶部导航栏的时候的特殊处理 */
     if (this.isBarToolShow) {
       this.selectRef.style.height = height;
     }
     this.handleInputFocus();
->>>>>>> c155688b
   }
   /** 重置相关的数据 */
   handleResetData() {
@@ -723,7 +719,6 @@
           type='search-empty'
         >
           <span>
-<<<<<<< HEAD
             {this.$t('检索结果为空，请重新输入关键词')}
             <label
               class='empty-clear-btn'
@@ -731,15 +726,6 @@
             >
               {this.$t('清空检索')}
             </label>
-=======
-            {this.$t('当前输入条件无匹配结果，请清空后重新输入')}
-            <span
-              class='empty-clear-btn'
-              onClick={this.clearInput}
-            >
-              {this.$t('清空搜索')}
-            </span>
->>>>>>> c155688b
           </span>
         </bk-exception>
       );
@@ -775,11 +761,7 @@
           style={{ width: `${this.computedWidth}px` }}
           class='new-home-select-input'
         >
-<<<<<<< HEAD
-          <span class='icon-monitor new-home-select-icon icon-mc-search'></span>
-=======
-          {!this.isBarToolShow && <span class='new-home-select-icon'></span>}
->>>>>>> c155688b
+          {!this.isBarToolShow && <span class='icon-monitor new-home-select-icon icon-mc-search'></span>}
           <textarea
             ref='textareaInput'
             class='home-select-input'
