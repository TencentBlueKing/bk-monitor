/*
 * Tencent is pleased to support the open source community by making
 * 蓝鲸智云PaaS平台 (BlueKing PaaS) available.
 *
 * Copyright (C) 2021 THL A29 Limited, a Tencent company.  All rights reserved.
 *
 * 蓝鲸智云PaaS平台 (BlueKing PaaS) is licensed under the MIT License.
 *
 * License for 蓝鲸智云PaaS平台 (BlueKing PaaS):
 *
 * ---------------------------------------------------
 * Permission is hereby granted, free of charge, to any person obtaining a copy of this software and associated
 * documentation files (the "Software"), to deal in the Software without restriction, including without limitation
 * the rights to use, copy, modify, merge, publish, distribute, sublicense, and/or sell copies of the Software, and
 * to permit persons to whom the Software is furnished to do so, subject to the following conditions:
 *
 * The above copyright notice and this permission notice shall be included in all copies or substantial portions of
 * the Software.
 *
 * THE SOFTWARE IS PROVIDED "AS IS", WITHOUT WARRANTY OF ANY KIND, EXPRESS OR IMPLIED, INCLUDING BUT NOT LIMITED TO
 * THE WARRANTIES OF MERCHANTABILITY, FITNESS FOR A PARTICULAR PURPOSE AND NONINFRINGEMENT. IN NO EVENT SHALL THE
 * AUTHORS OR COPYRIGHT HOLDERS BE LIABLE FOR ANY CLAIM, DAMAGES OR OTHER LIABILITY, WHETHER IN AN ACTION OF
 * CONTRACT, TORT OR OTHERWISE, ARISING FROM, OUT OF OR IN CONNECTION WITH THE SOFTWARE OR THE USE OR OTHER DEALINGS
 * IN THE SOFTWARE.
 */
import { Component, Ref, Prop } from 'vue-property-decorator';
import { Component as tsc } from 'vue-tsx-support';

import debounceDecorator from 'monitor-common/utils/debounce-decorator';
import bus from 'monitor-common/utils/event-bus';
import { getCmdShortcutKey } from 'monitor-common/utils/navigator';
import { random } from 'monitor-common/utils/utils';
import { SPACE_TYPE_MAP } from 'monitor-pc/common/constant';

import { COMMON_ROUTE_LIST } from '../../../../router/router-config';
import reportLogStore from '../../../../store/modules/report-log';
import { highLightContent, ESearchType, ESearchPopoverType, flattenRoute } from '../utils';

import type { ISearchListItem, ISearchItem, IRouteItem, IDataItem } from '../type';

import './home-select.scss';

interface IHomeSelectProps {
  isBarToolShow?: boolean;
  show?: boolean;
}

interface IHomeSelectEvent {
  onChange: (v: boolean, searchKey: string) => void;
}
const storageKey = 'bk_monitor_new_home_history';
/** 输入框展示的最小列数 */
const MIN_ROW = 1;
/** 输入框展示的最大列数 */
const MAX_ROW = 8;

@Component({
  name: 'HomeSelect',
})
export default class HomeSelect extends tsc<IHomeSelectProps, IHomeSelectEvent> {
  /** 是否为展示在顶部导航栏的状态 */
  @Prop({ default: false, type: Boolean }) isBarToolShow: boolean;
  /** 是否需要展示，配合着外部组件的交互 */
  @Prop({ default: false, type: Boolean }) show: boolean;
  @Ref('select') selectRef: HTMLDivElement;
  @Ref('textareaInput') textareaInputRef: HTMLDivElement;
  searchValue = '';
  searchType = '';
  showPopover = false;
  routeList: IRouteItem[] = [];
  /** 策略/集群可跳转列表 */
  operatorList = {
    strategy: [
      { name: this.$t('关联的告警'), key: 'strategy-alarm' },
      { name: this.$t('关联的屏蔽配置'), key: 'alarm-shield' },
    ],
    bcs_cluster: [{ name: this.$t('集群管理'), key: 'bsc-detail' }],
    host: [{ name: this.$t('主机管理'), key: 'host-detail' }],
  };
  isLoading = false;
  /** 高亮选中的index, 第一个表示组的下标，第二个表示items的下标 */
  highlightedIndex: number[] = [-1, -1];
  /** 高亮选中的Item */
  highlightedItem: ISearchItem = {};
  /** 历史搜索数据  */
  localHistoryList: ISearchListItem[] = [];
  /** 接口搜索结果列表 */
  searchList: ISearchListItem[] = [];
  /** 是否为input输入内容 */
  isInput = false;
  isEmpty = false;
  searchLenArr: number[] = [];
  isComposing = false;
  currentAbortController: IDataItem = null;
  /** 窗口宽度 */
  windowWidth = 0;
  textareaRow = MIN_ROW;
  showKeywordEle = false;

  /** 符合搜索内容的路由列表 */
  get searchRouteList() {
    return (this.routeList || []).filter(item => item.name.indexOf(this.searchValue) !== -1);
  }
  /** 是否展示搜索结果 */
  get isSearchResult() {
    return !!this.searchValue && this.isInput;
  }

  get currentListKey() {
    return this.isSearchResult ? ESearchPopoverType.searchList : ESearchPopoverType.localHistoryList;
  }
  get computedWidth() {
    return this.isBarToolShow ? 720 : this.windowWidth < 2560 ? 920 : 1080;
  }
  /** 获取业务类型列表 */
  get spaceTypeIdList() {
    const spaceTypeMap: Record<string, any> = {};
    for (const item of this.$store.getters.bizList) {
      spaceTypeMap[item.space_type_id] = 1;
      if (item.space_type_id === 'bkci' && item.space_code) {
        spaceTypeMap.bcs = 1;
      }
    }
    return Object.keys(spaceTypeMap).map(key => ({
      id: key,
      name: SPACE_TYPE_MAP[key]?.name || this.$t('未知'),
      styles: SPACE_TYPE_MAP[key]?.light || {},
      list: this.$store.getters.bizList.filter(item => item.space_type_id === key).map(item => item.bk_biz_id),
    }));
  }

  mounted() {
    this.autoResize();
    this.updateWidth();
    this.routeList = flattenRoute(COMMON_ROUTE_LIST).filter(item => item.icon);
    document.addEventListener('click', this.handleClickOutside);
    window.addEventListener('resize', this.updateWidth);
    // bus.$on('handle-keyup-nav', this.handleKeyupNav);
  }
  beforeDestroy() {
    document.removeEventListener('click', this.handleClickOutside);
    window.removeEventListener('resize', this.updateWidth);
    // bus.$off('handle-keyup-nav', this.handleKeyupNav);
  }
  /** 按下'/'，搜索框自动聚焦 */
  handleKeyupNav(e: KeyboardEvent) {
    e.preventDefault();
    this.showKeywordEle = false;
    this.showPopover = true;
    this.handleInputFocus();
  }
  /** 隐藏/展示发生变化的时候的changeHandle */
  handleShowChange(v) {
    this.$emit('change', v, this.searchValue);
  }
  /** 窗口变化时更新宽度值 */
  updateWidth() {
    this.windowWidth = window.innerWidth;
  }
  /** 点击收起下拉框 */
  handleClickOutside(event: Event) {
    if (this.showPopover && this.selectRef && !this.selectRef.contains(event.target)) {
      this.showPopover = false;
      this.textareaRow = MIN_ROW;
      this.handleShowChange(false);
    }
    this.showKeywordEle = !this.showPopover && !this.searchValue;
  }
  handleHiddenPopover() {
    this.handleShowChange(false);
  }
  /** 后台eventStream数据处理 Start */
  /** 解析后台返回的eventStream */
  @debounceDecorator(500)
  async fetchEventStream(url: string) {
    // 如果已经存在一个请求，取消请求
    if (this.currentAbortController) {
      this.currentAbortController.abort();
    }
    this.currentAbortController = new AbortController();
    const { signal } = this.currentAbortController;

    this.searchList = [];
    this.highlightedIndex = [-1, -1];
    this.highlightedItem = null;
    this.isLoading = true;
    try {
      const traceparent = `00-${random(32, 'abcdef0123456789')}-${random(16, 'abcdef0123456789')}-01`;
      const response = await fetch(url, {
        method: 'GET',
        signal,
        headers: {
          traceparent,
        },
      });
      const reader = response.body.getReader();
      const decoder = new TextDecoder('utf-8');
      let buffer = '';

      while (true) {
        const { done, value } = await reader.read();
        if (done) break;

        buffer += decoder.decode(value, { stream: true });

        let boundary = buffer.indexOf('\n\n');
        while (boundary !== -1) {
          const eventString = buffer.substring(0, boundary);
          buffer = buffer.substring(boundary + 2);
          this.processEvent(eventString);
          boundary = buffer.indexOf('\n\n');
        }
      }
    } catch (error) {
      this.isLoading = false;
      this.searchList = [];
      console.error('Error fetching event stream:', error);
    } finally {
      this.isLoading = false;
    }
  }
  /** 特殊处理alert_id */
  extractAlertId(str: string) {
    const regex = /"alert_id":(.*?),/;
    const match = str.match(regex);
    if (match?.[1]) {
      return match[1].trim();
    }
    return null;
  }
  // 从给定的事件字符串中提取数据，如果事件字符串以"data:"开头，则截取并解析其中的JSON数据，否则返回null
  extractDataFromEventString(eventString: string) {
    if (eventString.startsWith('data:')) {
      const eventData = eventString.slice(5).trim();
      const pattern = /"alert_id":\s*[^,]+,/;
      const outputString = eventData.replace(pattern, `"alert_id": "${this.extractAlertId(eventData)}",`);
      return JSON.parse(outputString);
    }
    return null;
  }

  // 根据传入的已解析数据（parsedData）来更新搜索列表（searchList）
  // 如果已解析数据的类型在搜索列表中已存在，则过滤掉原列表中同类型的数据，然后将新数据加入列表
  // 如果不存在，则直接将新数据添加到搜索列表末尾，并返回更新后的搜索列表
  updateSearchList(searchList: ISearchListItem[], parsedData: ISearchListItem) {
    const index = searchList.findIndex(item => item.type === parsedData.type);
    if (index !== -1) {
      const data = searchList.filter(item => item.type !== parsedData.type);
      return [...data, parsedData];
    }
    return [...searchList, parsedData];
  }
  /** 处理后台返回的数据 */
  processEvent(eventString: string) {
    try {
      // 事件字符串中是否包含'end'来设置this.isLoading的值，若不包含'end'则设为true，表示正在加载，反之设为false
      this.isLoading = eventString.indexOf('end') < 0;
      // 提取事件字符串中的数据
      const parsedData = this.extractDataFromEventString(eventString);
      if (parsedData) {
        this.searchLenArr = [];
        // 如果提取到了有效数据，更新搜索列表
        this.searchList = this.updateSearchList(this.searchList, parsedData);
        this.searchList.map(item => this.searchLenArr.push(item.items.length));
        /** 默认选中第一个，直接回车的话就按照第一个跳转 */
        this.highlightedIndex = [0, 0];
        this.getSearchHightItem();
      }
    } catch (error) {
      this.isLoading = false;
      this.searchList = [];
      console.error('Error parsing event string:', error);
    }
  }
  /** 后台eventStream数据处理 End */

  /** 获取搜索结果 */
  getSearchList() {
    this.fetchEventStream(`${location.origin}/rest/v2/overview/search/?query=${encodeURIComponent(this.searchValue)}`);
  }
  /* 显示弹出层 */
  handleMousedown() {
    if (this.textareaInputRef.autofocus) {
      // 初始化自动聚焦时，不打开搜索历史
      this.textareaInputRef.attributes.removeNamedItem('autofocus');
    } else {
      this.showPopover = true;
    }
    this.textareaRow = this.limitRows();
    this.localHistoryList = JSON.parse(localStorage.getItem(storageKey))?.slice(0, 10) || [];
  }
  /** 关联的屏蔽策略/关联的告警  */
  handleOperator(e: Event, item: ISearchItem, key: string, parentIndex: number) {
    e.stopPropagation();
    this.handleSearchJumpPage(item, key, parentIndex);
  }

  /**
   * 渲染查询结果Item
   * @param item - 当前渲染的查询结果Item。
   * @param type - 当前渲染的查询结果Item的类型，类型包含可见 ESearchType
   * @param parentInd - 当前渲染的查询结果Item的父级下标。
   * @param ind - 当前渲染的查询结果Item的下标。
   */
  renderGroupItem(item: ISearchItem, type: string, parentInd: number, ind: number) {
    const hasOperatorKeys = [ESearchType.strategy, ESearchType.bcs_cluster, ESearchType.host];
    const isHost = type === ESearchType.host;
    const isBcsCluster = type === ESearchType.bcs_cluster;
    return (
      <div
        class={[
          'new-home-select-group-item',
          {
            active: this.highlightedIndex[0] === parentInd && this.highlightedIndex[1] === ind,
          },
        ]}
        onClick={() => this.handleItemClick(item, type, parentInd)}
      >
        {isHost && <span class='ip-tag'>{item.bk_cloud_id}:</span>}
        <span class='item-label'>
          <span domPropsInnerHTML={item.nameSearch} />
          {isHost && <span class='ip-sub'>（{item.bk_host_name}）</span>}
          {isBcsCluster && <span class='ip-sub'>（{item.bcs_cluster_id}）</span>}
          {isHost && item.compare_hosts.length > 0 && (
            <span class='host-compare'>
              <span class='host-compare-num'>
                +<b>{item.compare_hosts.length}</b> {this.$t('台')}
              </span>
              {this.$t('主机对比')}
            </span>
          )}
        </span>
        {(item.compare_hosts || []).length === 0 && hasOperatorKeys.includes(type) && (
          <span class='item-operator'>
            {this.operatorList[type].map(operator => (
              <span
                key={operator.key}
                class='item-operator-item'
                onClick={e => this.handleOperator(e, item, operator.key, parentInd)}
              >
                {operator.name}
              </span>
            ))}
          </span>
        )}
        <span class='item-business'>{item.bk_biz_name}</span>
        {this.spaceTypeIdList.length > 0 &&
          this.spaceTypeIdList?.map?.(
            tag =>
              tag.list.includes(item.bk_biz_id) && (
                <span
                  key={tag.id}
                  class='list-item-tag'
                >
                  {tag.name}
                </span>
              )
          )}
      </div>
    );
  }
  /** 渲染历史搜索Item */
  renderHistoryItem(item: ISearchItem, ind: number) {
    return (
      <div
        class={[
          'new-home-select-history-item',
          {
            active: this.highlightedIndex[1] === ind,
          },
        ]}
        onClick={e => this.handleClickHistoryItem(e, item)}
      >
        <i class='icon-monitor icon-History item-icon' />
        <span class='history-item-name'>{item.name}</span>
        <div
          class='icon-delete-wrap'
          onClick={e => this.handleDeleteHistoryItem(e, item)}
        >
          <i class='icon-monitor icon-mc-delete-line' />
        </div>
      </div>
    );
  }
  /** 点击选中历史搜索Item */
  handleClickHistoryItem(e: Event, item: ISearchItem) {
    e.stopPropagation();
    this.isInput = true;
    this.searchValue = item.name;
    this.textareaRow = this.limitRows();
    this.handleGetSearchData();
    this.handleInputFocus();
  }
  /** 删除历史搜索Item */
  handleDeleteHistoryItem(e: Event, item: ISearchItem) {
    e.stopPropagation();
    if (item.name === this.searchValue) {
      this.searchValue = '';
    }
    this.highlightedItem = null;
    this.highlightedIndex = [-1, -1];
    this.localHistoryList = this.localHistoryList.filter(history => history.name !== item.name);
    localStorage.setItem(storageKey, JSON.stringify(this.localHistoryList));
    if (!this.localHistoryList.length) {
      this.isInput = false;
      this.handleInputFocus();
    }
  }
  /** 初始化输入框是否要自动聚焦 */
  handleInputFocus() {
    this.textareaInputRef.focus();
  }
  /** 获取搜索结果 */
  handleGetSearchData() {
    this.isLoading = true;
    this.searchValue && this.getSearchList();
  }
  /** 跳转到具体的功能 */
  handleGoRoute(item: IRouteItem) {
    this.showPopover = false;
    this.searchValue && this.setLocalHistory(this.searchValue);
    window.open(location.href.replace(location.hash, item.href));
    this.handleShowChange(false);
  }
  /** 相关功能Render */
  renderRouterList() {
    /** 根据当前bizId区分是要展示新版的k8s还是旧版的k8s, 当isEnableK8sV2为true时，不展示旧版 */
    const filterKey = this.$store.getters.isEnableK8sV2 ? 'k8s' : 'k8s-new';
    return (
      <div class='secondary-list'>
        <span class='new-home-select-item-title'>
          {this.$t('相关功能')}（{this.searchRouteList.length}）
        </span>
        <div class='new-home-select-router-list'>
          {(this.searchRouteList || [])
            .filter(item => item.id !== filterKey)
            .map(item => (
              <span
                key={item.id}
                class='new-home-select-router-item'
                onClick={() => this.handleGoRoute(item)}
              >
                <i class={`${item?.icon} router-item-icon`} />
                <span class='item-txt'>{item?.name}</span>
              </span>
            ))}
        </div>
      </div>
    );
  }
  /** 设置历史搜索 */
  setLocalHistory(value: string) {
    try {
      const listStr = localStorage.getItem(storageKey);
      const obj = { name: value };
      const list = listStr ? JSON.parse(listStr) : [];
      const resultList = list.filter(item => item.name !== value);

      if (resultList.length >= 50) {
        resultList.splice(resultList.length - 1, resultList.length - 50);
      }

      resultList.unshift(obj);
      localStorage.setItem(storageKey, JSON.stringify(resultList));
    } catch (err) {
      console.log(err);
    }
  }
  /** 选中搜索结果 */
  handleItemClick(item: ISearchItem, type: string, parentIndex: number) {
    this.searchType = type;
    this.showPopover = false;
    this.highlightedItem = item;
    this.handleSearchJumpPage(item, type, parentIndex);
  }
  /** 渲染历史搜索列表 */
  renderHistoryList() {
    return this.localHistoryList.map((item, ind) => this.renderHistoryItem(item, ind));
  }
  /** 相关功能/文档渲染 */
  renderRouteAndWord() {
    if (this.searchValue && this.searchRouteList.length > 0) {
      return (
        <div>
          <div class='new-home-select-divider' />
          {this.renderRouterList()}
        </div>
      );
    }
  }
  /** 渲染搜索列表 */
  renderGroupList() {
    return this.searchList.map((item, ind) => {
      const data = highLightContent(this.searchValue, item.items, ['name']);
      return (
        <div key={item.name}>
          <span class='new-home-select-item-title'>
            {item.name}（{item.items.length}）
          </span>
          {data.map((child, key) => this.renderGroupItem(child, item.type, ind, key))}
        </div>
      );
    });
  }

  /** 清空输入 */
  clearInput(e: Event) {
    e.stopPropagation();
    this.searchList = [];
    this.handleResetData();
    this.textareaRow = this.limitRows();
    this.handleInputFocus();
  }
  /** 重置相关的数据 */
  handleResetData() {
    this.isInput = false;
    this.searchValue = '';
    this.highlightedIndex = [-1, -1];
    this.highlightedItem = null;
  }
  /** 弹性布局适应输入长度变化的实现 --- start */

  /** 溢出动态展示输入框高度 */
  calculateRows() {
    const styles = window.getComputedStyle(this.textareaInputRef);
    const width = Number.parseInt(styles.width, 10);
    const fontSize = Number.parseInt(styles.fontSize, 10);
    // 计算每行能容纳的字符数
    const charsPerLine = Math.floor(width / fontSize);
    // 获取文本内容
    const text = this.searchValue || '';
    if (text.includes('\n')) {
      // 有换行符的情况
      const lines = text.split('\n');
      let totalLines = 0;
      lines.map(line => {
        /** 连续有多个换行符的话，则默认每一个为一行 */
        totalLines += Math.ceil((line.length === 0 ? charsPerLine : line.length) / charsPerLine);
      });
      return totalLines;
    }
    // 无换行符的情况
    return Math.ceil(text.length / charsPerLine);
  }
  /** 根据设置的最大最小值，计算出最终要展示的row值 */
  limitRows() {
    const calculatedRows = this.calculateRows();
    return Math.min(Math.max(calculatedRows, MIN_ROW), MAX_ROW);
  }
  autoResize(event?: Event) {
    !this.isComposing && setTimeout(this.handleGetSearchData, 500);
    this.isInput = !!event?.target?.value;
    this.textareaRow = this.limitRows();
    // 初始化搜索框自动聚焦后，输入搜索内容后打开下拉框
    if (!this.isBarToolShow && !this.showPopover && this.searchValue.trim()) {
      this.showPopover = true;
    }
    // 输入内容后未选择，手动删空了输入内容需要取消history高亮
    if (!this.isInput && this.highlightedItem?.name) {
      this.highlightedIndex = [-1, -1];
      this.highlightedItem = null;
    }
  }
  /** 弹性布局适应输入长度变化的实现 --- end */
  /** 清空历史 */
  clearHistory() {
    localStorage.setItem(storageKey, JSON.stringify([]));
    this.localHistoryList = [];
    this.handleResetData();
  }
  /** 获取选中当前高亮的搜索项 */
  getSearchHightItem(key: string = ESearchPopoverType.searchList) {
    if (this[key].length === 0) {
      this.highlightedItem = null;
      return;
    }
    if (key === ESearchPopoverType.searchList) {
      this.highlightedItem = this[key][this.highlightedIndex[0]].items[this.highlightedIndex[1]];
      this.highlightedItem.type = this[key][this.highlightedIndex[0]].type;
      return;
    }
    this.highlightedItem = this[key][this.highlightedIndex[1]];
    this.searchValue = this[key][this.highlightedIndex[1]].name;
  }

  /** 键盘向上切换选中设置当前的index */
  setHighlightIndexUp(key: string = ESearchPopoverType.searchList) {
    if (this[key].length === 0) {
      return;
    }
    if (key === ESearchPopoverType.searchList) {
      this.keyWordUpOrDown('up');
      return;
    }
    this.highlightedIndex[1] = (this.highlightedIndex[1] - 1 + this[key].length) % this[key].length;
  }
  /** 键盘上下键操作 */
  keyWordUpOrDown(type: string) {
    const len = this.searchLenArr.length;
    let parentId = this.highlightedIndex[0];
    let ind = this.highlightedIndex[1];
    /** 向上 */
    if (type === 'up') {
      ind -= 1;
      if (ind < 0) {
        parentId -= 1;
        ind = this.searchLenArr[parentId] - 1;
      }
      if (parentId < 0) {
        parentId = len - 1;
        ind = this.searchLenArr[parentId] - 1;
      }
    }
    /** 向下 */
    if (type === 'down') {
      ind += 1;
      if (ind > this.searchLenArr[parentId] - 1) {
        parentId += 1;
        ind = 0;
      }
      if (parentId > len - 1) {
        parentId = 0;
        ind = 0;
      }
    }
    this.highlightedIndex = [parentId, ind];
  }
  /** 键盘向上切换选中设置当前的index */
  setHighlightIndexDown(key: string = ESearchPopoverType.searchList) {
    if (this[key].length === 0) {
      return;
    }
    if (key === ESearchPopoverType.searchList) {
      this.keyWordUpOrDown('down');
      return;
    }
    this.highlightedIndex[1] = (this.highlightedIndex[1] + 1) % this[key].length;
  }
  /** 键盘向上切换选中 */
  handleHighlightUp() {
    this.setHighlightIndexUp(this.currentListKey);
    this.getSearchHightItem(this.currentListKey);
  }
  /** 键盘向下切换选中 */
  handleHighlightDown() {
    this.setHighlightIndexDown(this.currentListKey);
    this.getSearchHightItem(this.currentListKey);
  }

  /** 键盘操作 */
  handleKeydown(event: KeyboardEvent) {
    event.stopPropagation(); // window会监听'/'按键 自动聚焦输入框
    switch (event.key) {
      case 'ArrowUp':
        this.handleHighlightUp();
        break;
      case 'ArrowDown':
        this.handleHighlightDown();
        break;
      /** 回车跳转 */
      case 'Enter':
        event.preventDefault();
        /** 如果是搜索结果，回车则是跳转 */
        if (this.isSearchResult) {
          this.highlightedItem && this.handleSearchJumpPage(this.highlightedItem, this.highlightedItem.type);
          return;
        }
        this.isInput = true;
        /** 如果是历史搜索页面回车则搜索 */
        this.handleGetSearchData();
        break;
      default:
        return;
    }
  }
  /** 跳转到具体的页面 */
  handleSearchJumpPage(item: ISearchItem, type: string, parentIndex: number) {
    /** 回车跳转了则存入到历史搜索中 */
    if (this.searchValue) {
      this.setLocalHistory(this.searchValue);
    }
    const baseParams = { bizId: item.bk_biz_id };
    const k8sV2EnableList = this.$store.getters.k8sV2EnableList;
    /** 是否需要跳转到新版的k8s */
    const isNewK8sV2List = k8sV2EnableList.some(id => (id === 0 ? true : +id === +item.bk_biz_id));
    const routeOptions = {
      /** 告警 */
      alert: {
        name: 'event-center',
        query: { alertId: String(item.alert_id) },
        extraParams: { specEvent: 1 },
      },
      /** 告警策略 */
      strategy: {
        name: 'strategy-config',
        query: { filters: JSON.stringify([{ key: 'strategy_id', value: [item.strategy_id] }]) },
      },
      /** Trace */
      trace: {
        name: 'trace-retrieval',
        query: {
          app_name: item.app_name,
          search_type: 'accurate',
          search_id: 'traceID',
          trace_id: item.trace_id,
        },
      },
      /** APM应用 */
      apm_application: {
        name: 'apm-home',
        query: { app_name: item.app_name },
      },
      /** 主机 */
      host: {
        name: 'performance-detail',
        params: { id: item.bk_host_id },
        query: item.compare_hosts?.length > 0 ? { compares: JSON.stringify({ targets: item.compare_hosts }) } : {},
      },
      /** 关联的告警 */
      'strategy-alarm': {
        name: 'event-center',
        query: { queryString: `策略ID : ${item.strategy_id}` },
      },
      /** 关联的屏蔽策略 */
      'alarm-shield': {
        name: 'alarm-shield',
        query: { queryString: JSON.stringify([{ key: 'strategy_id', value: [item.strategy_id] }]) },
      },
      /** bcs */
      bcs_cluster: {
        name: isNewK8sV2List ? 'k8s-new' : 'k8s',
        query: isNewK8sV2List
          ? {
              sceneId: 'kubernetes',
              cluster: item.bcs_cluster_id,
              scene: 'performance',
              activeTab: 'list',
            }
          : {
              'filter-bcs_cluster_id': item.bcs_cluster_id,
              sceneId: 'kubernetes',
              sceneType: 'detail',
              dashboardId: 'cluster',
            },
      },
      /** 跳转到其他系统的话，则配置isOtherWeb为true */
      /** 集群管理跳转到bcs */
      'bsc-detail': {
        isOtherWeb: true,
        url: `${window.bk_bcs_url}bcs/projects/${item.project_name}/clusters?clusterId=${item.bcs_cluster_id}&active=info`,
      },
      /** 主机管理跳转到cmdb */
      'host-detail': {
        isOtherWeb: true,
        url: `${window.bk_cc_url}#/business/${item.bk_biz_id}/index/host/${item.bk_host_id}`,
      },
    };

    this.handleShowChange(false);
    const option = routeOptions[type];
    const groupName = this.searchList[parentIndex]?.name || this.searchList[this.highlightedIndex[0]]?.name || '其他';
    /** 如果不在指定的url跳转对象里，item中存在url字段的话，则默认使用该字段的url链接打开新页面 */
    if (!option) {
      item.url && window.open(item.url, '_blank');
      reportLogStore.reportHomeSearchLog({
        type: 'others',
        name: groupName,
      });
      return;
    }
    /** 是否调整到其他系统 */
    if (option.isOtherWeb) {
      window.open(option.url, '_blank');
      reportLogStore.reportHomeSearchLog({
        type: 'others',
        name: groupName,
      });
      return;
    }
    console.info(item, this.searchList[parentIndex], this.highlightedIndex, '+++++++');
    reportLogStore.reportHomeSearchLog({
      type,
      name: groupName,
    });
    const routeData = this.$router.resolve(option);
    const extraParams = option.extraParams ? `&${new URLSearchParams(option.extraParams).toString()}` : '';
    const baseUrl = `${location.origin}/?${new URLSearchParams(baseParams).toString()}${extraParams}`;
    window.open(`${baseUrl}${routeData.href}`, '_blank');
  }
  handleCompositionend() {
    this.isComposing = false;
  }
  handleCompositionstart() {
    this.isComposing = true;
  }
  handleBlur() {
    this.showPopover = false;
  }
  handleClick() {
    // 初始化搜索框自动聚焦后，再次点击了搜索框，打开下拉框
    if (!this.isBarToolShow && !this.showPopover && !this.searchValue.trim()) {
      this.showPopover = true;
    }
  }
  /** 渲染历史搜索View */
  renderHistoryView() {
    if (this.localHistoryList.length > 0) {
      return (
        <div class='new-home-select-popover-content'>
          <div class='item-list-title'>
            <span>
              {this.$t('搜索历史')}（{this.localHistoryList.length}）
            </span>
            <span
              class='item-list-clear'
              onClick={this.clearHistory}
            >
              <i class='icon-monitor icon-a-Clearqingkong history-clear-icon' />
              {this.$t('清空历史')}
            </span>
          </div>
          <div class='item-list is-history'>{this.renderHistoryList()}</div>
        </div>
      );
    }
    return (
      <bk-exception
        class='select-empty'
        scene='part'
        type='search-empty'
      >
        <span>{this.$t('请输入关键词进行搜索')}</span>
      </bk-exception>
    );
  }
  /** 渲染搜索结果View */
  renderSearchView() {
    if (!this.isLoading && this.searchList.length === 0) {
      return (
        <bk-exception
          class='select-empty'
          scene='part'
          type='search-empty'
        >
          <span>
            {this.$t('检索结果为空，请重新输入关键词')}
            <label
              class='empty-clear-btn'
              onClick={this.clearInput}
            >
              {this.$t('清空检索')}
            </label>
          </span>
        </bk-exception>
      );
    }
    return (
      <div class='new-home-select-popover-content'>
        <div class='item-list'>
          {this.isLoading ? (
            <div class='skeleton-loading'>
              {Array(6)
                .fill(null)
                .map((_, index) => (
                  <div
                    key={index}
                    class='skeleton-element'
                  />
                ))}
            </div>
          ) : (
            this.renderGroupList()
          )}
          {this.renderRouteAndWord()}
        </div>
      </div>
    );
  }

  render() {
    return (
      <div class={['new-home-select', { 'home-select-bar-tool': this.isBarToolShow }]}>
        <div
          ref='select'
          style={{ width: `${this.computedWidth}px` }}
          class='new-home-select-input'
        >
          {!this.isBarToolShow && <span class='icon-monitor new-home-select-icon icon-mc-search' />}
          <textarea
            ref='textareaInput'
            class={['home-select-input', { 'is-hidden': this.textareaRow === 1 }]}
            v-model={this.searchValue}
            autofocus={!this.isBarToolShow}
            placeholder={this.$tc('请输入 IP / Trace ID / 容器集群 / 告警ID / 策略名 进行搜索')}
            rows={this.textareaRow}
            spellcheck={false}
            onClick={this.handleClick}
            onCompositionend={this.handleCompositionend}
            onCompositionstart={this.handleCompositionstart}
            onFocus={this.handleMousedown}
            onInput={this.autoResize}
            onKeydown={this.handleKeydown}
          />
          {this.isBarToolShow && <span class='bk-icon icon-search' />}
          {this.searchValue && (
            <span
              class='icon-monitor clear-btn icon-mc-close-fill'
              onClick={this.clearInput}
            />
          )}
<<<<<<< HEAD
          {/* {!this.isBarToolShow && this.showKeywordEle && <div class='search-keyboard'>{this.$tc('快捷键')} /</div>} */}
=======
          {!this.isBarToolShow && this.showKeywordEle && (
            <div class='search-keyboard'>
              {this.$tc('快捷键')} {getCmdShortcutKey()} + /
            </div>
          )}
>>>>>>> 637aa979
          {(this.isBarToolShow || this.showPopover) && (
            <div class='new-home-select-popover'>
              {this.isSearchResult ? this.renderSearchView() : this.renderHistoryView()}
            </div>
          )}
        </div>
      </div>
    );
  }
}<|MERGE_RESOLUTION|>--- conflicted
+++ resolved
@@ -908,15 +908,11 @@
               onClick={this.clearInput}
             />
           )}
-<<<<<<< HEAD
-          {/* {!this.isBarToolShow && this.showKeywordEle && <div class='search-keyboard'>{this.$tc('快捷键')} /</div>} */}
-=======
           {!this.isBarToolShow && this.showKeywordEle && (
             <div class='search-keyboard'>
               {this.$tc('快捷键')} {getCmdShortcutKey()} + /
             </div>
           )}
->>>>>>> 637aa979
           {(this.isBarToolShow || this.showPopover) && (
             <div class='new-home-select-popover'>
               {this.isSearchResult ? this.renderSearchView() : this.renderHistoryView()}
