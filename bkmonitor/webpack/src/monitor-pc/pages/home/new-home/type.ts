--- conflicted
+++ resolved
@@ -46,7 +46,6 @@
   name: string;
   items: ISearchItem[];
 }
-<<<<<<< HEAD
 export interface IRouteItem {
   name?: string;
   icon?: string;
@@ -54,8 +53,7 @@
   path?: string;
   href?: string;
   canStore?: boolean;
-=======
-
+}
 export interface IAlarmGraphConfig {
   name: string;
   strategy_ids: number[];
@@ -67,5 +65,4 @@
   name: string;
   status: string;
   strategy_id: number;
->>>>>>> 8a95d945
 }