--- conflicted
+++ resolved
@@ -46,9 +46,6 @@
   name: string;
   items: ISearchItem[];
 }
-<<<<<<< HEAD
-
-=======
 export interface IRouteItem {
   name?: string;
   icon?: string;
@@ -57,7 +54,6 @@
   href?: string;
   canStore?: boolean;
 }
->>>>>>> 53f863fc
 export interface IAlarmGraphConfig {
   name: string;
   strategy_ids: number[];
