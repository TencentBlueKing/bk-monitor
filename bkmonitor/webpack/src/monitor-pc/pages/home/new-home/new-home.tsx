--- conflicted
+++ resolved
@@ -26,14 +26,11 @@
 import { Component } from 'vue-property-decorator';
 import { Component as tsc } from 'vue-tsx-support';
 
-<<<<<<< HEAD
-import MyFavorites from './my-favorites';
-import RecentAlarmEvents from './recent-alarm-events';
-=======
+import MyFavorites from './components/my-favorites';
+import RecentAlarmEvents from './components/recent-alarm-events';
 // import HomeAlarmChart from './components/home-alarm-chart';
 import HomeSelect from './components/home-select';
 import { testData } from './testData';
->>>>>>> f939188e
 
 import './new-home.scss';
 
@@ -86,21 +83,19 @@
   render() {
     return (
       <div class='monitor-new-home'>
-<<<<<<< HEAD
         <div class='new-home-bg' />
-        <MyFavorites />
-        <RecentAlarmEvents />
-=======
-        <div class='new-home-bg'></div>
         <div class='new-home-content'>
           <HomeSelect
             historyList={this.data}
             searchList={testData}
           />
-          <div class='new-home-tool'></div>
-          <div class='new-home-alarm-list'>{/* <HomeAlarmChart config={this.config} /> */}</div>
+          <div class='new-home-tool'>
+            <MyFavorites />
+          </div>
+          <div class='new-home-alarm-list'>
+            <RecentAlarmEvents />
+          </div>
         </div>
->>>>>>> f939188e
       </div>
     );
   }
