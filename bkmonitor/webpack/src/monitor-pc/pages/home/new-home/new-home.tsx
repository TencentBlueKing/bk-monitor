/*
 * Tencent is pleased to support the open source community by making
 * 蓝鲸智云PaaS平台 (BlueKing PaaS) available.
 *
 * Copyright (C) 2021 THL A29 Limited, a Tencent company.  All rights reserved.
 *
 * 蓝鲸智云PaaS平台 (BlueKing PaaS) is licensed under the MIT License.
 *
 * License for 蓝鲸智云PaaS平台 (BlueKing PaaS):
 *
 * ---------------------------------------------------
 * Permission is hereby granted, free of charge, to any person obtaining a copy of this software and associated
 * documentation files (the "Software"), to deal in the Software without restriction, including without limitation
 * the rights to use, copy, modify, merge, publish, distribute, sublicense, and/or sell copies of the Software, and
 * to permit persons to whom the Software is furnished to do so, subject to the following conditions:
 *
 * The above copyright notice and this permission notice shall be included in all copies or substantial portions of
 * the Software.
 *
 * THE SOFTWARE IS PROVIDED "AS IS", WITHOUT WARRANTY OF ANY KIND, EXPRESS OR IMPLIED, INCLUDING BUT NOT LIMITED TO
 * THE WARRANTIES OF MERCHANTABILITY, FITNESS FOR A PARTICULAR PURPOSE AND NONINFRINGEMENT. IN NO EVENT SHALL THE
 * AUTHORS OR COPYRIGHT HOLDERS BE LIABLE FOR ANY CLAIM, DAMAGES OR OTHER LIABILITY, WHETHER IN AN ACTION OF
 * CONTRACT, TORT OR OTHERWISE, ARISING FROM, OUT OF OR IN CONNECTION WITH THE SOFTWARE OR THE USE OR OTHER DEALINGS
 * IN THE SOFTWARE.
 */
import { Component } from 'vue-property-decorator';
import { Component as tsc } from 'vue-tsx-support';

<<<<<<< HEAD
=======
import MyFavorites from './components/my-favorites';
import RecentAlarmEvents from './components/recent-alarm-events';
>>>>>>> 3f94f49d
// import HomeAlarmChart from './components/home-alarm-chart';
import HomeSelect from './components/home-select';
import { testData } from './testData';

import './new-home.scss';

@Component({
  name: 'NewHome',
})
export default class NewHome extends tsc<object> {
  data = [
    {
      name: 'Monitor】componentNodeExporterRestart ',
      bk_biz_name: '蓝鲸',
    },
    {
      name: '容器实战(BCS-K8S-25973)',
      bk_biz_name: '王者荣耀',
    },
    {
      name: '1732613611426664637',
      bk_biz_name: '蓝鲸',
      type: 'strategy',
    },
    {
      name: '99b658b5392b3fbc9fd1a588dc965711',
      bk_biz_name: '王者荣耀',
      type: 'strategy',
    },
    {
      name: '1.1.2.1.44',
      bk_biz_name: '王者荣耀',
      type: 'host',
      sub: '（demo/demo_k8s/k8s)',
    },
  ];
  config = {
    name: '全部策略',
    tips: [
      {
        status: 'deleted',
        label: 'Monitor】componentDaemonsetRestart',
      },
      {
        status: 'stop',
        label: 'Monitor】componentDaemonsetRestart',
      },
    ],
  };
  handleGetAlertDateHistogram() {
    return testData;
  }
  render() {
    return (
      <div class='monitor-new-home'>
<<<<<<< HEAD
        <div class='new-home-bg'></div>
=======
        <div class='new-home-bg' />
>>>>>>> 3f94f49d
        <div class='new-home-content'>
          <HomeSelect
            historyList={this.data}
            searchList={testData}
          />
<<<<<<< HEAD
          <div class='new-home-tool'></div>
          <div class='new-home-alarm-list'>{/* <HomeAlarmChart config={this.config} /> */}</div>
=======
          <div class='new-home-tool'>
            <MyFavorites />
          </div>
          <div class='new-home-alarm-list'>
            <RecentAlarmEvents />
          </div>
>>>>>>> 3f94f49d
        </div>
      </div>
    );
  }
}<|MERGE_RESOLUTION|>--- conflicted
+++ resolved
@@ -26,11 +26,8 @@
 import { Component } from 'vue-property-decorator';
 import { Component as tsc } from 'vue-tsx-support';
 
-<<<<<<< HEAD
-=======
 import MyFavorites from './components/my-favorites';
 import RecentAlarmEvents from './components/recent-alarm-events';
->>>>>>> 3f94f49d
 // import HomeAlarmChart from './components/home-alarm-chart';
 import HomeSelect from './components/home-select';
 import { testData } from './testData';
@@ -86,27 +83,18 @@
   render() {
     return (
       <div class='monitor-new-home'>
-<<<<<<< HEAD
-        <div class='new-home-bg'></div>
-=======
         <div class='new-home-bg' />
->>>>>>> 3f94f49d
         <div class='new-home-content'>
           <HomeSelect
             historyList={this.data}
             searchList={testData}
           />
-<<<<<<< HEAD
-          <div class='new-home-tool'></div>
-          <div class='new-home-alarm-list'>{/* <HomeAlarmChart config={this.config} /> */}</div>
-=======
           <div class='new-home-tool'>
             <MyFavorites />
           </div>
           <div class='new-home-alarm-list'>
             <RecentAlarmEvents />
           </div>
->>>>>>> 3f94f49d
         </div>
       </div>
     );
