/*
 * Tencent is pleased to support the open source community by making
 * 蓝鲸智云PaaS平台 (BlueKing PaaS) available.
 *
 * Copyright (C) 2021 THL A29 Limited, a Tencent company.  All rights reserved.
 *
 * 蓝鲸智云PaaS平台 (BlueKing PaaS) is licensed under the MIT License.
 *
 * License for 蓝鲸智云PaaS平台 (BlueKing PaaS):
 *
 * ---------------------------------------------------
 * Permission is hereby granted, free of charge, to any person obtaining a copy of this software and associated
 * documentation files (the "Software"), to deal in the Software without restriction, including without limitation
 * the rights to use, copy, modify, merge, publish, distribute, sublicense, and/or sell copies of the Software, and
 * to permit persons to whom the Software is furnished to do so, subject to the following conditions:
 *
 * The above copyright notice and this permission notice shall be included in all copies or substantial portions of
 * the Software.
 *
 * THE SOFTWARE IS PROVIDED "AS IS", WITHOUT WARRANTY OF ANY KIND, EXPRESS OR IMPLIED, INCLUDING BUT NOT LIMITED TO
 * THE WARRANTIES OF MERCHANTABILITY, FITNESS FOR A PARTICULAR PURPOSE AND NONINFRINGEMENT. IN NO EVENT SHALL THE
 * AUTHORS OR COPYRIGHT HOLDERS BE LIABLE FOR ANY CLAIM, DAMAGES OR OTHER LIABILITY, WHETHER IN AN ACTION OF
 * CONTRACT, TORT OR OTHERWISE, ARISING FROM, OUT OF OR IN CONNECTION WITH THE SOFTWARE OR THE USE OR OTHER DEALINGS
 * IN THE SOFTWARE.
 */
import { Component } from 'vue-property-decorator';
import { Component as tsc } from 'vue-tsx-support';

<<<<<<< HEAD
import HomeSelect from './components/home-select';
import MyFavorites from './components/my-favorites';
import RecentAlarmEvents from './components/recent-alarm-events';
=======
import RecentAlarmEvents from './components/recent-alarm-events';
import RecentFavoritesTab from './components/recent-favorites-tab';
// import HomeAlarmChart from './components/home-alarm-chart';
import HomeSelect from './components/home-select';
import { testData } from './testData';
>>>>>>> 8a95d945

import './new-home.scss';

@Component({
  name: 'NewHome',
})
export default class NewHome extends tsc<object> {
<<<<<<< HEAD
=======
  data = [
    {
      name: 'Monitor】componentNodeExporterRestart ',
      bk_biz_name: '蓝鲸',
    },
    {
      name: '容器实战(BCS-K8S-25973)',
      bk_biz_name: '王者荣耀',
    },
    {
      name: '1732613611426664637',
      bk_biz_name: '蓝鲸',
      type: 'strategy',
    },
    {
      name: '99b658b5392b3fbc9fd1a588dc965711',
      bk_biz_name: '王者荣耀',
      type: 'strategy',
    },
    {
      name: '1.1.2.1.44',
      bk_biz_name: '王者荣耀',
      type: 'host',
      sub: '（demo/demo_k8s/k8s)',
    },
  ];
  handleGetAlertDateHistogram() {
    return testData;
  }
>>>>>>> 8a95d945
  render() {
    return (
      <div class='monitor-new-home'>
        <div class='new-home-bg' />
        <div class='new-home-content'>
          <HomeSelect />
          <div class='new-home-tool'>
            <RecentFavoritesTab />
          </div>
          <div class='new-home-alarm-list'>
            <RecentAlarmEvents />
          </div>
        </div>
      </div>
    );
  }
}<|MERGE_RESOLUTION|>--- conflicted
+++ resolved
@@ -26,17 +26,9 @@
 import { Component } from 'vue-property-decorator';
 import { Component as tsc } from 'vue-tsx-support';
 
-<<<<<<< HEAD
 import HomeSelect from './components/home-select';
-import MyFavorites from './components/my-favorites';
-import RecentAlarmEvents from './components/recent-alarm-events';
-=======
 import RecentAlarmEvents from './components/recent-alarm-events';
 import RecentFavoritesTab from './components/recent-favorites-tab';
-// import HomeAlarmChart from './components/home-alarm-chart';
-import HomeSelect from './components/home-select';
-import { testData } from './testData';
->>>>>>> 8a95d945
 
 import './new-home.scss';
 
@@ -44,38 +36,6 @@
   name: 'NewHome',
 })
 export default class NewHome extends tsc<object> {
-<<<<<<< HEAD
-=======
-  data = [
-    {
-      name: 'Monitor】componentNodeExporterRestart ',
-      bk_biz_name: '蓝鲸',
-    },
-    {
-      name: '容器实战(BCS-K8S-25973)',
-      bk_biz_name: '王者荣耀',
-    },
-    {
-      name: '1732613611426664637',
-      bk_biz_name: '蓝鲸',
-      type: 'strategy',
-    },
-    {
-      name: '99b658b5392b3fbc9fd1a588dc965711',
-      bk_biz_name: '王者荣耀',
-      type: 'strategy',
-    },
-    {
-      name: '1.1.2.1.44',
-      bk_biz_name: '王者荣耀',
-      type: 'host',
-      sub: '（demo/demo_k8s/k8s)',
-    },
-  ];
-  handleGetAlertDateHistogram() {
-    return testData;
-  }
->>>>>>> 8a95d945
   render() {
     return (
       <div class='monitor-new-home'>
