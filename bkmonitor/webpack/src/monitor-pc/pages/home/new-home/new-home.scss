--- conflicted
+++ resolved
@@ -13,15 +13,11 @@
   }
 
   .new-home-content {
-<<<<<<< HEAD
     width: 78%;
     min-width: 840px;
-=======
->>>>>>> 14f9f972
     position: absolute;
     top: 32px;
     left: 50%;
-    width: 78%;
     padding-bottom: 40px;
     transform: translateX(-50%);
 
