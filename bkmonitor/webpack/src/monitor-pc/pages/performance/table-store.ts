--- conflicted
+++ resolved
@@ -36,18 +36,7 @@
 import { isFullIpv6, padIPv6 } from 'monitor-common/utils/ip-utils';
 import { typeTools } from 'monitor-common/utils/utils.js';
 
-<<<<<<< HEAD
-import {
-  type CheckType,
-  type IConditionValue,
-  type IFieldConfig,
-  type IOption,
-  type ITableOptions,
-  type ITableRow,
-} from './performance-type';
-=======
 import type { CheckType, IConditionValue, IFieldConfig, IOption, ITableOptions, ITableRow } from './performance-type';
->>>>>>> 5c9096d1
 
 const IP_LIST_MATCH = new RegExp(/((25[0-5]|2[0-4]\d|[01]?\d\d?)\.){3}(25[0-5]|2[0-4]\d|[01]?\d\d?)/, 'g');
 const IPV6_LIST_MATCH = new RegExp(/([\da-fA-F]{4}:){7}[\da-fA-F]{4}/, 'g');
@@ -66,11 +55,7 @@
   };
   cacheModuleMap = new Map();
   checkType: CheckType = 'current';
-<<<<<<< HEAD
-  //  selections: ITableRow[] = []
-=======
   // selections: ITableRow[] = []
->>>>>>> 5c9096d1
   conditionsList: IOption[] = [
     {
       name: '>',
@@ -393,29 +378,17 @@
   keyWord = '';
   loading = false;
   menmoryData = [];
-<<<<<<< HEAD
 
   order = 'descending';
   page = 1;
   pageList: Array<number> = [10, 20, 50, 100];
   pageSize: number = commonPageSizeGet();
-=======
-  order = 'descending';
-
-  page = 1;
-  pageList: Array<number> = [10, 20, 50, 100];
-  pageSize: number = +localStorage.getItem('__common_page_size__') || 10;
->>>>>>> 5c9096d1
   panelKey = '';
   sortKey = 'totalAlarmCount';
   stickyValue = {};
   topoNameMap = {};
   total = 0;
   unresolveData = [];
-<<<<<<< HEAD
-
-=======
->>>>>>> 5c9096d1
   constructor(data: Array<any>, options: ITableOptions, bizList: any[]) {
     this.bizList = bizList;
     this.updateData(data, options);
