--- conflicted
+++ resolved
@@ -251,15 +251,9 @@
 </template>
 <script lang="ts">
 import { Component, Inject, InjectReactive, Prop, Vue, Watch } from 'vue-property-decorator';
+import dayjs from 'dayjs';
 // import { handleTimeRange } from '../../../utils/index';
-import dayjs from 'dayjs';
-<<<<<<< HEAD
-<<<<<<< HEAD
 import deepMerge from 'deepmerge';
-=======
->>>>>>> 7b326fb (feat: 新版监控日期选择及时区支持 --story=114879880  (#131))
-=======
->>>>>>> fe03734d
 
 import { graphUnifyQuery, logQuery } from '../../../../monitor-api/modules/grafana';
 import { fetchItemStatus } from '../../../../monitor-api/modules/strategies';
@@ -410,7 +404,6 @@
   // 获取图表数据
   getSeriesData(config) {
     return async (startTime?, endTime?) => {
-<<<<<<< HEAD
       const dataList = await Promise.all((config.targets || []).map(async (item) => {
         let params = item.data;
         let timerange = this.getTimerange();
@@ -466,64 +459,6 @@
               datapoints,
               ...setData,
               target:
-=======
-      const dataList = await Promise.all(
-        (config.targets || []).map(async item => {
-          let params = item.data;
-          let timerange = this.getTimerange();
-          if (this.variableData) {
-            params = this.compileVariableData(params);
-          }
-          if (startTime && endTime) {
-            timerange = {
-              start_time: dayjs(startTime).unix(),
-              end_time: dayjs(endTime).unix()
-            };
-          }
-          if (item.datasourceId === 'log') {
-            return await logQuery({
-              ...params,
-              ...timerange
-            }).catch(() => ({
-              columns: [],
-              rows: []
-            }));
-          }
-          return await graphUnifyQuery(
-            {
-              ...params,
-              ...timerange,
-              slimit: window.slimit || 500,
-              // interval: reviewInterval(params.interval, ),
-              down_sample_range: this.downSampleRangeComputed(this.downSampleRange, Object.values(timerange))
-            },
-            { needRes: true, needMessage: false }
-          )
-            .then(({ data, tips }) => {
-              if (data?.length >= window.slimit) {
-                this.$bkNotify({
-                  theme: 'warning',
-                  title: this.$t('注意：单图中的数据量过多!!!'),
-                  limitLine: 0,
-                  message: `${this.$t('[{title}] 单图中的数据条数过多，为了避免查询和使用问题只显示了{slimit}条。', {
-                    title: config.title,
-                    slimit: window.slimit || 500
-                  })}${this.$route.name === 'data-retrieval' ? this.$t('可以改变查询方式避免单图数量过大。') : ''}`
-                });
-              }
-              if (tips?.length) {
-                this.$bkMessage({
-                  theme: 'warning',
-                  message: tips
-                });
-              }
-              this.errorMsg = '';
-              const series = data?.series || [];
-              return series.map(({ target, datapoints, ...setData }) => ({
-                datapoints,
-                ...setData,
-                target:
->>>>>>> 7b326fb (feat: 新版监控日期选择及时区支持 --story=114879880  (#131))
                   this.handleBuildLegend(item.alias, {
                     ...setData,
                     tag: {
@@ -602,17 +537,9 @@
           alias = alias.replace(
             /\$time_offset/g,
             hasMatch
-<<<<<<< HEAD
-<<<<<<< HEAD
               ? dayjs.tz().add(-timeMatch[1], timeMatch[2])
                 .fromNow()
                 .replace(/\s*/g, '')
-=======
-              ? dayjs.tz().add(-timeMatch[1], timeMatch[2]).fromNow().replace(/\s*/g, '')
->>>>>>> 7b326fb (feat: 新版监控日期选择及时区支持 --story=114879880  (#131))
-=======
-              ? dayjs.tz().add(-timeMatch[1], timeMatch[2]).fromNow().replace(/\s*/g, '')
->>>>>>> fe03734d
               : val.replace('current', this.$t('当前'))
           );
         }
@@ -932,13 +859,6 @@
         }
 
         @else {
-<<<<<<< HEAD
-<<<<<<< HEAD
-=======
-=======
->>>>>>> fe03734d
-          width: calc($w - 10px);
->>>>>>> 7b326fb (feat: 新版监控日期选择及时区支持 --story=114879880  (#131))
           flex: 0 0 calc($w - 10px);
           width: calc($w - 10px);
         }
