--- conflicted
+++ resolved
@@ -109,8 +109,6 @@
     destroyTimezone();
     next();
   }
-<<<<<<< HEAD
-=======
 
   handleBack() {
     if (window.history.length <= 1) {
@@ -122,7 +120,6 @@
     }
   }
 
->>>>>>> 9e705529
   render() {
     if (this.showGuidePage) return <GuidePage guideData={introduce.data.performance.introduce} />;
     return (
