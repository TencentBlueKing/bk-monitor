--- conflicted
+++ resolved
@@ -25,11 +25,8 @@
  */
 import { Component, Emit, Inject, InjectReactive, Prop, Ref, Watch } from 'vue-property-decorator';
 import { Component as tsc, modifiers } from 'vue-tsx-support';
-<<<<<<< HEAD
-import SearchSelect from '@blueking/search-select';
-=======
-
->>>>>>> d422c480
+
+import SearchSelect from '@blueking/search-select-v3/vue2';
 import { Debounce, deepClone, typeTools } from 'monitor-common/utils/utils';
 import StatusTab from 'monitor-ui/chart-plugins/plugins/table-chart/status-tab';
 import { IViewOptions, PanelModel } from 'monitor-ui/chart-plugins/typings';
@@ -46,8 +43,8 @@
 } from '../../../monitor-k8s/utils';
 import { StatusClassNameType } from '../host-tree/host-tree';
 
-import '@blueking/search-select/dist/vue2-full.css';
 import './host-list.scss';
+import '@blueking/search-select-v3/vue2/vue2.css';
 
 export const DEFAULT_TAB_LIST = [
   {
@@ -472,21 +469,11 @@
         <div class='host-list-main'>
           <div class='host-list-tool'>
             {this.conditionList.length ? (
-<<<<<<< HEAD
               <SearchSelect
-                placeholder={this.$t('搜索')}
-                value={this.searchCondition}
-                show-condition={false}
                 clearable={false}
                 data={this.currentConditionList}
-=======
-              <bk-search-select
-                vModel={this.searchCondition}
-                data={this.currentConditionList}
+                modelValue={this.searchCondition}
                 placeholder={this.$t('搜索')}
-                show-condition={false}
-                show-popover-tag-change={false}
->>>>>>> d422c480
                 onChange={this.handleSearch}
               />
             ) : (
