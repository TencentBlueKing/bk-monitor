/*
 * Tencent is pleased to support the open source community by making
 * 蓝鲸智云PaaS平台 (BlueKing PaaS) available.
 *
 * Copyright (C) 2021 THL A29 Limited, a Tencent company.  All rights reserved.
 *
 * 蓝鲸智云PaaS平台 (BlueKing PaaS) is licensed under the MIT License.
 *
 * License for 蓝鲸智云PaaS平台 (BlueKing PaaS):
 *
 * ---------------------------------------------------
 * Permission is hereby granted, free of charge, to any person obtaining a copy of this software and associated
 * documentation files (the "Software"), to deal in the Software without restriction, including without limitation
 * the rights to use, copy, modify, merge, publish, distribute, sublicense, and/or sell copies of the Software, and
 * to permit persons to whom the Software is furnished to do so, subject to the following conditions:
 *
 * The above copyright notice and this permission notice shall be included in all copies or substantial portions of
 * the Software.
 *
 * THE SOFTWARE IS PROVIDED "AS IS", WITHOUT WARRANTY OF ANY KIND, EXPRESS OR IMPLIED, INCLUDING BUT NOT LIMITED TO
 * THE WARRANTIES OF MERCHANTABILITY, FITNESS FOR A PARTICULAR PURPOSE AND NONINFRINGEMENT. IN NO EVENT SHALL THE
 * AUTHORS OR COPYRIGHT HOLDERS BE LIABLE FOR ANY CLAIM, DAMAGES OR OTHER LIABILITY, WHETHER IN AN ACTION OF
 * CONTRACT, TORT OR OTHERWISE, ARISING FROM, OUT OF OR IN CONNECTION WITH THE SOFTWARE OR THE USE OR OTHER DEALINGS
 * IN THE SOFTWARE.
 */
import { Component, Emit, Inject, InjectReactive, Prop, Ref, Watch } from 'vue-property-decorator';
import { modifiers, Component as tsc } from 'vue-tsx-support';

import SearchSelect from '@blueking/search-select-v3/vue2';
import { Debounce, deepClone, typeTools } from 'monitor-common/utils/utils';
import StatusTab from 'monitor-ui/chart-plugins/plugins/table-chart/status-tab';
import { VariablesService } from 'monitor-ui/chart-plugins/utils/variable';

import { handleTransformToTimestamp } from '../../../../components/time-range/utils';
import {
  filterSelectorPanelSearchList,
  transformConditionSearchList,
  transformConditionValueParams,
  transformQueryDataSearch,
  updateBkSearchSelectName,
} from '../../../monitor-k8s/utils';

import type { TimeRangeType } from '../../../../components/time-range/time-range';
import type { IStatusData } from '../../../collector-config/collector-view-detail/status-tab-list';
import type { IQueryData, IQueryDataSearch } from '../../../monitor-k8s/typings';
import type { StatusClassNameType } from '../host-tree/host-tree';
import type { IViewOptions, PanelModel } from 'monitor-ui/chart-plugins/typings';

import './host-list.scss';
import '@blueking/search-select-v3/vue2/vue2.css';

export const DEFAULT_TAB_LIST = [
  {
    name: window.i18n.tc('全部'),
    type: 'all',
  },
  {
    type: 'success',
    status: 'success',
    tips: `${window.i18n.t('正常')}  (${window.i18n.t('近3个周期数据')})`,
    color: 'success',
  },
  {
    type: 'failed',
    status: 'failed',
    tips: `${window.i18n.t('异常')}  (${window.i18n.t('下发采集失败')})`,
    color: 'failed',
  },
  {
    type: 'nodata',
    status: 'disabled',
    tips: `${window.i18n.t('无数据')}  (${window.i18n.t('近3个周期数据')})`,
    color: 'nodata',
  },
];
export interface IProps {
  panel: PanelModel;
  onChange: IViewOptions;
  height: number;
  width: number;
  viewOptions: IViewOptions;
  isTargetCompare?: boolean;
}
export interface IEvents {
  onChange: IViewOptions;
  onListChange: {
    id: string;
    name: string;
  };
  onCompareChange: string[];
  onTitleChange: any;
  onOverviewChange: () => void;
  onCheckedChange: (a: boolean) => void;
  onSearchChange: any[];
}

@Component
export default class HostList extends tsc<IProps, IEvents> {
  @Prop({ type: Object }) panel: PanelModel;
  @Prop({ type: Object }) viewOptions: IViewOptions;
  @Prop({ default: 500, type: Number }) height: number;
  @Prop({ default: 200, type: Number }) width: number;
  /** 是否存在目标对比 */
  @Prop({ default: false, type: Boolean }) isTargetCompare: boolean;

  @Ref() hostListRef: any;

  @InjectReactive('queryData') readonly queryData!: IQueryData;
  @InjectReactive('timeRange') readonly timeRange!: TimeRangeType;

  /** 侧栏搜索条件更新url方法 */
  @Inject('handleUpdateQueryData') handleUpdateQueryData: (queryData: IQueryData) => void;

  /** 数据加载状态 */
  loading = false;

  /** 主机状态数据 */
  hostStatusData: IStatusData = {};
  /** 主机的状态筛选 */
  currentStatus = 'all';

  /** 搜索关键字 */
  searchKeyword = '';

  /** 主机列表 */
  hostListData = [];
  /** 缓存全部数据 */
  hoastListDataCache = [];

  /** 目标对比选中的数据 */
  localCompareTargets: Array<Record<string, any>> = [];

  /** 主机状态status字段映射 */
  hostStatusMap = {
    SUCCESS: 'success',
    FAILED: 'failed',
    NODATA: 'nodata',
  };

  /** 选中值 默认数据总览*/
  selectId: 'overview' | string = 'overview';

  conditionList = [];
  searchCondition = [];

  /** 过滤已选得搜索条件 */
  get currentConditionList() {
    return filterSelectorPanelSearchList(this.conditionList, this.searchCondition);
  }

  get statusMapping() {
    const defaultStatus = [
      {
        id: 'SUCCESS',
        name: '正常',
        color: 'success',
      },
      {
        id: 'FAILED',
        name: '失败',
        color: 'warning',
      },
      {
        id: 'NODATA',
        name: '无数据',
        color: 'nodata',
      },
    ];
    return this.panel.options?.[this.panel?.type]?.status_mapping || defaultStatus;
  }
  /** 状态筛选数据 */
  get statusList() {
    const statusList = this.panel.options?.target_list?.status_tab_list || [];
    return (statusList?.length ? statusList : DEFAULT_TAB_LIST).map(item => {
      const id = item?.id || item.type;
      return {
        id,
        name: item.name || (this.hostStatusData[id]?.count ?? 0),
        tips: item.tips,
        status: item.status,
      };
    });
  }

  /** 接口数据 */
  get targets() {
    return this.panel.targets;
  }

  /** 用于前端目标对比时拼接id */
  get fieldsSort() {
    return this.targets[0].fieldsSort;
  }

  /** 是否开启了主机状态栏 */
  get enableStatusFilter() {
    return !!this.panel.options?.target_list?.show_status_bar;
  }
  /** 是否开启数据总览 */
  get enableOverview() {
    return !!this.panel.options?.target_list?.show_overview;
  }

  /** 搜索框占位提示 */
  get placeholder() {
    return this.panel.options?.target_list?.placeholder || this.$t('搜索IP / 主机名');
  }

  /** 列表高度 */
  get listHeight() {
    let { height } = this;
    const MARGIN_BOTTOM = 8;
    /** 搜索框高度 */
    height = height - 32 - MARGIN_BOTTOM;
    if (this.enableStatusFilter) height -= 32 + MARGIN_BOTTOM;
    if (this.isTargetCompare) height -= 34 + MARGIN_BOTTOM;
    if (this.enableOverview) height -= 32 + MARGIN_BOTTOM;
    return height;
  }

  /** 目标对比选中的主机id */
  get compareTargets() {
    return (
      this.viewOptions?.compares?.targets?.map(item => this.panel.targets?.[0]?.handleCreateItemId(item, true)) || []
    );
  }

  get timeRangeChangeRefresh() {
    return !!this.panel.options?.target_list?.time_range_change_refresh;
  }

  async created() {
    this.selectId = this.panel.targets?.[0]?.handleCreateItemId?.(this.viewOptions.filters, true) || 'overview';
    await this.handleGetDataList();
    this.initDisplayBack();
  }

  @Watch('queryData.selectorSearch', { immediate: true })
  conditionChange(search: IQueryDataSearch) {
    this.searchCondition = updateBkSearchSelectName(this.conditionList, transformQueryDataSearch(search || []));
  }

  @Watch('width')
  @Debounce(300)
  widthChange() {
    this.hostListRef?.resize();
  }

  @Watch('compareTargets', { immediate: true })
  compareTargetsChange() {
    this.localCompareTargets = deepClone(this.viewOptions?.compares?.targets || []);
  }

  @Watch('timeRange')
  handleWatchTimeRange() {
    if (this.timeRangeChangeRefresh) {
      this.handleGetDataList();
    }
  }

  /** 处理选中回显 */
  initDisplayBack() {
    const item = this.hostListData.find(item => this.panel.targets?.[0]?.handleCreateItemId?.(item) === this.selectId);
    this.$emit('titleChange', item ? item.name : this.$tc('概览'));
  }

  /** 请求接口 */
  async handleGetDataList() {
    const [startTime, endTime] = handleTransformToTimestamp(this.timeRange);
    const variablesService = new VariablesService({
      ...this.viewOptions,
      ...this.viewOptions.filters,
      start_time: startTime,
      end_time: endTime,
    });
    const promiseList = this.targets.map(item =>
      this.$api[item.apiModule]
        [item.apiFunc]({
          ...variablesService.transformVariables(item.data),
          condition_list: transformConditionValueParams(this.searchCondition),
          start_time: startTime,
          end_time: endTime,
        })
        .then(data => {
          const list = typeTools.isObject(data) ? data.data : data;
          this.conditionList = transformConditionSearchList(data.condition_list || []);
          this.searchCondition = updateBkSearchSelectName(this.conditionList, this.searchCondition);
          return list;
        })
        .catch(err => {
          console.error(err);
          return [];
        })
    );
    this.loading = true;
    const res = await Promise.all(promiseList).catch(err => {
      console.error(err);
      return [];
    });
    this.loading = false;
<<<<<<< HEAD
    this.hostListData = res.reduce((total, cur) => total.concat(cur), []);
    // 如果没有配置overview 而且没有初始回填的数据 则默认选中第一条
    this.hostListData = this.handleListChange(this.hostListData);
    if (!this.enableOverview && this.selectId === 'overview') {
      const firstItem = this.hostListData[0];
      firstItem?.id && this.handleClickItem(firstItem.id, firstItem);
=======
    const hostListData = res.reduce((total, cur) => total.concat(cur), []);
    // 如果没有配置overview 而且没有初始回填的数据 则默认选中第一条
    this.hostListData = this.handleListChange(hostListData);
    if (!this.enableOverview && this.selectId === 'overview') {
      const firstItem = this.hostListData[0];
      firstItem?.id && this.handleClickItem(firstItem.id, firstItem);
    } else if (this.selectId !== 'overview') {
      /* 如果已选中了某条数据则判断列表是否存在这个条数据 */
      const listHasSelectId = this.hostListData.some(item => item.id === this.selectId);
      if (!listHasSelectId) {
        if (this.enableOverview) {
          this.selectId = 'overview';
          this.handleClickOverview();
        } else {
          const firstItem = this.hostListData[0];
          firstItem?.id && this.handleClickItem(firstItem.id, firstItem);
        }
      }
>>>>>>> 56b0dea6
    }
    this.hoastListDataCache = deepClone(this.hostListData);
    this.updataHostStatus();
    this.updateHostList();
  }
  /** 更新主机状态数据 */
  updataHostStatus() {
    if (this.enableStatusFilter) {
      this.hostStatusData = this.hostListData.reduce((total, cur) => {
        const key = this.hostStatusMap[cur.status];
        const value = total[key];
        if (!value) {
          total[key] = {
            count: 1,
          };
        } else {
          value.count += 1;
        }
        return total;
      }, {});
    }
  }
  /** 更新主机列表的数据 */
  updateHostList() {
    this.$nextTick(() => {
      this.hostListRef?.setListData(this.hostListData);
    });
  }
  /** 生成唯一的id */
  getItemId(item: object) {
    const itemIds = [];
    for (const set of this.fieldsSort) {
      const [key] = set;
      itemIds.push(item[key]);
    }
    return itemIds.join('-');
  }

  /** 获取输出外部的filterDict数据 */
  getFilterDictData(item?) {
    return this.fieldsSort.reduce((total, cur) => {
      const [valueKey, key] = cur;
      total[key] = this.selectId === 'overview' ? undefined : item[valueKey];
      return total;
    }, {});
  }

  /** 点击选中 */
  handleClickItem(id, item) {
    this.selectId = id;
    this.localCompareTargets = [];
    const filters = this.getFilterDictData(item);
    this.$emit('titleChange', id === 'overview' ? this.$tc('概览') : item?.name, item);
    const viewOptions: IViewOptions = {
      ...this.viewOptions,
      filters,
      compares: {
        targets: [],
      },
    };
    this.$emit('checkedChange');
    return this.handleViewOptionsChange(viewOptions);
  }

  @Emit('change')
  handleViewOptionsChange(viewOptions: IViewOptions): IViewOptions {
    return viewOptions;
  }

  @Emit('overviewChange')
  handleClickOverview() {
    this.handleClickItem('overview', {});
  }

  /** 选择主机状态 */
  handleStatusFilter(status: string) {
    this.currentStatus = status;
    this.handleFilterHostList();
  }

  /** 控制列表item的显隐 */
  isShowItem(item) {
    const status = this.hostStatusMap[item.status || ''];
    let matchStatus = true;
    let matchName = true;
    if (status) {
      matchStatus = this.currentStatus === 'all' ? true : this.currentStatus === status;
    }
    if (this.searchKeyword) {
      const matchNameTarget = [item.name, item.bk_host_name];
      matchName = matchNameTarget.some(item => `${item}`.indexOf(this.searchKeyword) > -1);
    }
    return matchStatus && matchName;
  }

  handleSearch(v) {
    this.searchCondition = v;
    this.handleGetDataList();
    const selectorSearch = transformConditionValueParams(this.searchCondition);
    this.handleUpdateQueryData({
      ...this.queryData,
      selectorSearch,
    });
  }

  @Debounce(300)
  handleLocalSearch(val) {
    this.searchKeyword = val;
    this.handleFilterHostList();
  }

  /** 过滤数据操作 */
  handleFilterHostList() {
    this.hostListData = this.hoastListDataCache.filter(item => this.isShowItem(item));
    this.updateHostList();
  }

  @Emit('listChange')
  handleListChange(list) {
    return list.map(item => ({
      ...item,
      id: this.panel.targets[0].handleCreateItemId(item),
    }));
  }

  /** 对比操作 */
  handleAddCompare(item) {
    const value = this.panel.targets?.[0]?.handleCreateCompares(item);
    this.localCompareTargets.push(value);
    const viewOptions: IViewOptions = {
      ...this.viewOptions,
      compares: {
        targets: this.localCompareTargets,
      },
    };
    this.handleViewOptionsChange(viewOptions);
  }

  /** 生成主机主机的状态类名 */
  getItemStatusClassName(status: number | string): StatusClassNameType {
    const target = this.statusMapping.find(item => item.id === status);
    return (target.color as StatusClassNameType) || 'none';
  }

  render() {
    const scopedSlots = {
      default: data => {
        const item = data.data;
        const itemId = this.getItemId(item);
        return (
          <div
            class={[
              'host-item-wrap',
              {
                active: itemId === this.selectId,
                'checked-target': this.isTargetCompare && this.compareTargets.includes(itemId),
              },
            ]}
            v-bk-overflow-tips={{ content: item.ip || item.name }}
            onClick={() => this.handleClickItem(itemId, item)}
          >
            {this.hostStatusMap[item.status] ? (
              <span
                class={[
                  'host-status',
                  this.hostStatusMap[item.status],
                  `status-${this.getItemStatusClassName(item.status)}`,
                ]}
              />
            ) : undefined}
            <span class={['host-item-ip']}>{item.ip || item.name}</span>
            {item.bk_host_name ? <span class='host-item-host-name'>({item.bk_host_name})</span> : undefined}
            {this.isTargetCompare ? (
              <span class='compare-btn-wrap'>
                {this.compareTargets.includes(itemId) ? (
                  <i class='icon-monitor icon-mc-check-small' />
                ) : (
                  <span
                    class='compare-btn-text'
                    onClick={modifiers.stop(() => this.handleAddCompare(item))}
                  >
                    {this.$t('对比')}
                  </span>
                )}
              </span>
            ) : undefined}
          </div>
        );
      },
    };
    return (
      <div
        class='host-list-wrap'
        v-bkloading={{ isLoading: this.loading }}
      >
        <div class='host-list-main'>
          <div class='host-list-tool'>
            {this.conditionList.length ? (
              <SearchSelect
                clearable={false}
                data={this.currentConditionList}
                modelValue={this.searchCondition}
                placeholder={this.$t('搜索')}
                onChange={this.handleSearch}
              />
            ) : (
              <bk-input
                class='host-search'
                placeholder={this.placeholder}
                right-icon='bk-icon icon-search'
                value={this.searchKeyword}
                onInput={this.handleLocalSearch}
              />
            )}
            {this.enableStatusFilter && (
              <StatusTab
                v-model={this.currentStatus}
                needAll={false}
                statusList={this.statusList}
                disabledClickZero
                onChange={this.handleStatusFilter}
              />
            )}
            {this.enableOverview && (
              <div
                class={['overview-btn', { active: this.selectId === 'overview' }]}
                onClick={this.handleClickOverview}
              >
                <i class='icon-monitor icon-mc-overview' />
                {this.$t('概览')}
              </div>
            )}
            {this.isTargetCompare ? (
              <bk-alert
                class='target-compare-tips'
                title={this.$t('选择目标进行对比')}
                type='info'
              />
            ) : undefined}
          </div>

          {this.hostListData.length ? (
            [
              // this.enableOverview
              //   ? <div
              //     class={['overview-btn', { active: this.selectId === 'overview' }]}
              //     onClick={this.handleClickOverview}>
              //     <i class="icon-monitor icon-mc-overview"></i>
              //     {this.$t('概览')}</div>
              //   : undefined,
              this.hostListData.length ? (
                <bk-virtual-scroll
                  key={'bk-virtual-scroll'}
                  ref='hostListRef'
                  style={{ height: `${this.listHeight}px` }}
                  item-height={32}
                  scopedSlots={scopedSlots}
                />
              ) : undefined,
            ]
          ) : (
            <bk-exception
              scene='part'
              type='empty'
            />
          )}
        </div>
      </div>
    );
  }
}<|MERGE_RESOLUTION|>--- conflicted
+++ resolved
@@ -298,14 +298,6 @@
       return [];
     });
     this.loading = false;
-<<<<<<< HEAD
-    this.hostListData = res.reduce((total, cur) => total.concat(cur), []);
-    // 如果没有配置overview 而且没有初始回填的数据 则默认选中第一条
-    this.hostListData = this.handleListChange(this.hostListData);
-    if (!this.enableOverview && this.selectId === 'overview') {
-      const firstItem = this.hostListData[0];
-      firstItem?.id && this.handleClickItem(firstItem.id, firstItem);
-=======
     const hostListData = res.reduce((total, cur) => total.concat(cur), []);
     // 如果没有配置overview 而且没有初始回填的数据 则默认选中第一条
     this.hostListData = this.handleListChange(hostListData);
@@ -324,7 +316,6 @@
           firstItem?.id && this.handleClickItem(firstItem.id, firstItem);
         }
       }
->>>>>>> 56b0dea6
     }
     this.hoastListDataCache = deepClone(this.hostListData);
     this.updataHostStatus();
