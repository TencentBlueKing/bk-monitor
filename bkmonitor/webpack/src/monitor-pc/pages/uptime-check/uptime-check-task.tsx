--- conflicted
+++ resolved
@@ -40,10 +40,7 @@
 import { Debounce } from 'monitor-common/utils/utils';
 
 import EmptyStatus from '../../components/empty-status/empty-status';
-<<<<<<< HEAD
 import TableSkeleton from '../../components/skeleton/table-skeleton';
-=======
->>>>>>> 8a88e7fa
 import { UPTIME_CHECK_LIST } from '../monitor-k8s//typings/tools';
 import CommonTable from '../monitor-k8s/components/common-table';
 import DeleteSubtitle from '../strategy-config/strategy-config-common/delete-subtitle';
@@ -53,10 +50,7 @@
 import OperateOptions from './components/operate-options';
 import TaskCard, { type IData as ItaskItem, type IOptionTypes as ITaskCardOperate } from './components/task-card';
 import UploadContent from './components/upload-content';
-<<<<<<< HEAD
 import TaskCardSkeleton from './skeleton/task-card-skeleton';
-=======
->>>>>>> 8a88e7fa
 import {
   type IDragStatus,
   type IGroupDataTask,
@@ -688,9 +682,8 @@
           onCreate={this.handleHeaderCreate}
           onSearch={(v: string) => this.handleSearch(v)}
         />
-<<<<<<< HEAD
         {this.loading ? (
-          <TableSkeleton class='mt-16'></TableSkeleton>
+          <TableSkeleton class='mt-16' />
         ) : (
           <CommonTable
             style={{ marginTop: '16px' }}
@@ -770,85 +763,6 @@
             />
           </CommonTable>
         )}
-=======
-        <CommonTable
-          style={{ marginTop: '16px' }}
-          {...{ props: taskCommonTableProps }}
-          scopedSlots={{
-            operate: (row: ItaskItem) => (
-              <OperateOptions
-                options={{
-                  outside: [
-                    {
-                      id: 'edit',
-                      name: window.i18n.tc('button-编辑'),
-                      authority: this.authority.MANAGE_AUTH,
-                      authorityDetail: this.authorityMap.MANAGE_AUTH,
-                    },
-                    {
-                      id: 'delete',
-                      name: window.i18n.tc('删除'),
-                      authority: this.authority.MANAGE_AUTH,
-                      authorityDetail: this.authorityMap.MANAGE_AUTH,
-                    },
-                  ],
-                  popover: [
-                    {
-                      id: 'clone',
-                      name: window.i18n.tc('克隆'),
-                      authority: this.authority.MANAGE_AUTH,
-                      authorityDetail: this.authorityMap.MANAGE_AUTH,
-                    },
-                  ],
-                }}
-                onOptionClick={(v: ITaskCardOperate) => this.handleTaskCardOperate(v, row.id)}
-              />
-            ),
-            name: (row: ItaskItem) => (
-              <span
-                class='task-name'
-                onClick={() => this.handleTaskNameClick(row.id)}
-              >
-                {row.name}
-              </span>
-            ),
-            enable: (row: ItaskItem) => (
-              <bk-switcher
-                disabled={taskSwitchDisabled(row.status)}
-                preCheck={() => this.taskSwitchChangePreCheck(row.id, row.status)}
-                size={'small'}
-                theme={'primary'}
-                value={taskSwitch(row.status)}
-                on-change={this.handleTaskSwitchChange}
-              />
-            ),
-            statusText: (row: ItaskItem) => (
-              <span style={{ color: taskStatusTextColor(row.status) }}>{taskStatusMap[row.status]}</span>
-            ),
-            progress: (row: ItaskItem) => (
-              <div>
-                {<div>{row.available !== null ? `${row.available}%` : '--'}</div>}
-                <bk-progress
-                  color={tableAvailableProcessColor(row.available, row.status)}
-                  percent={Number((row.available * 0.01).toFixed(2)) || 0}
-                  showText={false}
-                />
-              </div>
-            ),
-          }}
-          data={this.taskTableData.data}
-          pagination={this.taskTableData.pagination}
-          onLimitChange={this.handleTaskTableLimitChange}
-          onPageChange={this.handleTaskTablePageChange}
-          onSortChange={this.handleSortChange}
-        >
-          <EmptyStatus
-            slot='empty'
-            type={this.emptyStatusType}
-            onOperation={this.handleOperation}
-          />
-        </CommonTable>
->>>>>>> 8a88e7fa
       </div>
     );
   }
@@ -878,6 +792,7 @@
             </span>
             {this.searchGroupToTaskData?.map(item => (
               <TaskCard
+                key={item.id}
                 data={item}
                 onCardClick={(id: number) => this.handleTaskCardClick(id)}
                 onOperate={(v: ITaskCardOperate) => this.handleTaskCardOperate(v, item.id)}
@@ -886,16 +801,17 @@
           </CardsContainer>
         ) : (
           [
-<<<<<<< HEAD
             <CardsContainer
+              key='task'
               style={{ marginTop: '20px' }}
               title={this.$tc('拨测任务组')}
               showSeeAll
             >
               {this.loading
-                ? new Array(2).fill(null).map((_item, index) => <TaskCardSkeleton key={index}></TaskCardSkeleton>)
+                ? new Array(2).fill(null).map((_item, index) => <TaskCardSkeleton key={index} />)
                 : this.searchGroupData.map(item => (
                     <GroupCard
+                      key={item.id}
                       data={item}
                       dragStatus={this.dragStatus}
                       onCardClick={(id: number) => this.handleGroupCardClick(id)}
@@ -904,56 +820,28 @@
                     />
                   ))}
             </CardsContainer>,
-=======
-            this.searchGroupData.length ? (
-              <CardsContainer
-                style={{ marginTop: '20px' }}
-                title={this.$tc('拨测任务组')}
-                showSeeAll
-              >
-                {this.searchGroupData.map(item => (
-                  <GroupCard
-                    data={item}
-                    dragStatus={this.dragStatus}
-                    onCardClick={(id: number) => this.handleGroupCardClick(id)}
-                    onDropItem={v => this.handleDropItem(v)}
-                    onOperate={(v: IGroupCardOperate) => this.handleGroupCardOperate(v, item.id)}
-                  />
-                ))}
-              </CardsContainer>
-            ) : undefined,
->>>>>>> 8a88e7fa
             this.searchTaskData.length ? (
               <CardsContainer
+                key='task'
                 style={{ marginTop: '12px' }}
                 title={this.$tc('拨测任务')}
               >
-<<<<<<< HEAD
                 {this.loading
                   ? new Array(6).fill(null).map((_item, index) => (
                       <TaskCardSkeleton
                         key={index}
                         type={2}
-                      ></TaskCardSkeleton>
+                      />
                     ))
                   : this.searchTaskData.map(item => (
                       <TaskCard
+                        key={item.id}
                         data={item}
                         onCardClick={(id: number) => this.handleTaskCardClick(id)}
                         onDragStatus={(v: IDragStatus) => this.handleDragStatus(v)}
                         onOperate={(v: ITaskCardOperate) => this.handleTaskCardOperate(v, item.id)}
                       />
                     ))}
-=======
-                {this.searchTaskData.map(item => (
-                  <TaskCard
-                    data={item}
-                    onCardClick={(id: number) => this.handleTaskCardClick(id)}
-                    onDragStatus={(v: IDragStatus) => this.handleDragStatus(v)}
-                    onOperate={(v: ITaskCardOperate) => this.handleTaskCardOperate(v, item.id)}
-                  />
-                ))}
->>>>>>> 8a88e7fa
               </CardsContainer>
             ) : undefined,
           ]
