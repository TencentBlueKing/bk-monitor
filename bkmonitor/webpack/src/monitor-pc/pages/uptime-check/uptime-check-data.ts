/*
 * Tencent is pleased to support the open source community by making
 * 蓝鲸智云PaaS平台 (BlueKing PaaS) available.
 *
 * Copyright (C) 2021 THL A29 Limited, a Tencent company.  All rights reserved.
 *
 * 蓝鲸智云PaaS平台 (BlueKing PaaS) is licensed under the MIT License.
 *
 * License for 蓝鲸智云PaaS平台 (BlueKing PaaS):
 *
 * ---------------------------------------------------
 * Permission is hereby granted, free of charge, to any person obtaining a copy of this software and associated
 * documentation files (the "Software"), to deal in the Software without restriction, including without limitation
 * the rights to use, copy, modify, merge, publish, distribute, sublicense, and/or sell copies of the Software, and
 * to permit persons to whom the Software is furnished to do so, subject to the following conditions:
 *
 * The above copyright notice and this permission notice shall be included in all copies or substantial portions of
 * the Software.
 *
 * THE SOFTWARE IS PROVIDED "AS IS", WITHOUT WARRANTY OF ANY KIND, EXPRESS OR IMPLIED, INCLUDING BUT NOT LIMITED TO
 * THE WARRANTIES OF MERCHANTABILITY, FITNESS FOR A PARTICULAR PURPOSE AND NONINFRINGEMENT. IN NO EVENT SHALL THE
 * AUTHORS OR COPYRIGHT HOLDERS BE LIABLE FOR ANY CLAIM, DAMAGES OR OTHER LIABILITY, WHETHER IN AN ACTION OF
 * CONTRACT, TORT OR OTHERWISE, ARISING FROM, OUT OF OR IN CONNECTION WITH THE SOFTWARE OR THE USE OR OTHER DEALINGS
 * IN THE SOFTWARE.
 */
import { commonPageSizeGet } from 'monitor-common/utils';
import { padIPv6 } from 'monitor-common/utils/ip-utils';
import { deepClone } from 'monitor-common/utils/utils';

import { allSpaceRegex, emojiRegex } from '../../utils/index';
<<<<<<< HEAD
import { type ICommonTableProps } from '../monitor-k8s/components/common-table';
import { type IData as IGroupData, type ITaskItem as IGroupDataTaskItem } from './components/group-card';
import { type IData as ITaskCardData } from './components/task-card';
=======

import type { ICommonTableProps } from '../monitor-k8s/components/common-table';
import type { IData as IGroupData, ITaskItem as IGroupDataTaskItem } from './components/group-card';
import type { IData as ITaskCardData } from './components/task-card';
>>>>>>> 5c9096d1

export interface ITaskData {
  group_data: IGroupData[]; // 任务组数据
  has_node: boolean;
  task_data: ITaskCardData[]; // 任务数据
}
// 初始化数据
export const taskDataInit = (): ITaskData => ({
  group_data: [],
  has_node: false,
  task_data: [],
});

// 拖拽时的状态
export interface IDragStatus {
  taskId: number;
  dragging: boolean;
}

// 任务组命名校验
export const groupNameValidate = (
  targetStr: string,
  allName: string[]
): {
  validate: boolean;
  message: string;
} => {
  const validateStatus = {
    validate: false,
    message: '',
  };
  // 字符长度校验
  if (!targetStr.length || allSpaceRegex(targetStr)) {
    validateStatus.validate = true;
    validateStatus.message = window.i18n.tc('输入拨测任务组名称');
  }
  // 特殊字符校验
  if (/["/[\]':;|=,+*?<>{}.\\]+/g.test(targetStr)) {
    validateStatus.validate = true;
    validateStatus.message = `${window.i18n.t(
      '不允许包含如下特殊字符：'
    )} " / \\ [ ]' : ; | = , + * ? < > { } ${window.i18n.t('空格')}`;
    return validateStatus;
  }
  // 不能重名
  if (allName.map(item => item.toLowerCase()).indexOf(targetStr.toLowerCase(), 0) > -1) {
    validateStatus.validate = true;
    validateStatus.message = window.i18n.tc('注意: 名字冲突');
    return validateStatus;
  }
  if (emojiRegex(targetStr)) {
    validateStatus.validate = true;
    validateStatus.message = window.i18n.tc('不能输入emoji表情');
    return validateStatus;
  }
  return validateStatus;
};

export interface IGroupDialogData {
  show: boolean; // 是否展示弹窗
  data: { name: string; tasks: number[]; img: string; groupId?: string }; // 表单数据
  errMsg: { [propName: string]: string }; // 校验提示
  validate: boolean; // 校验是否通过
  isEdit?: boolean; // 是否为编辑
}
// 新建任务组弹窗数据初始化
export const groupDialogDataInit = (): IGroupDialogData => ({
  show: false,
  data: { name: '', tasks: [], img: '', groupId: '' },
  errMsg: {
    name: '',
  },
  validate: true,
  isEdit: false,
});

// 点击任务组拿出任务详细数据组
export const getGroupToTaskData = (groupTasks: IGroupDataTaskItem[], taskData: ITaskCardData[]) => {
  const resultTasks = [];
  const taskDataObj = {};
  taskData.forEach(item => {
    taskDataObj[item.id] = item;
  });
  groupTasks.forEach(item => {
    resultTasks.push(deepClone(taskDataObj[item.task_id]));
  });
  return resultTasks;
};

// 单个任务组下所有任务数据
export interface IGroupDataTask {
  show: boolean;
  tasks: ITaskCardData[];
  groupName: string;
  groupId: number;
}
export const groupDataTaskInit = (): IGroupDataTask => ({
  show: false,
  tasks: [],
  groupName: '',
  groupId: 0,
});

// 搜索task
export const searchTaskData = (searchValue: string, tasks: ITaskCardData[]): ITaskCardData[] => {
  if (searchValue.includes('节点:')) {
    const searchData = [];
    const [, keyword] = searchValue.trim().split('节点:');
    tasks.forEach(item => {
      const node = item.nodes.find(node => node.name === keyword);
      node && searchData.push(item);
    });
    return searchData;
  }
  const searchData = searchValue === '' ? tasks : tasks.filter(item => ~item.name.indexOf(searchValue));
  return searchData;
};
// 搜索group
export const searchGroupData = (searchValue: string, groups: IGroupData[]): IGroupData[] => {
  if (searchValue.includes('节点:')) return [];
  const searchData = searchValue === '' ? groups : groups.filter(item => ~item.name.indexOf(searchValue));
  return searchData;
};

// 拨测任务组卡片进度条颜色
export const processColor = (num: number) => {
  if (num >= 99) {
    return 'rgb(45, 203, 86)'; // 绿色
  }
  if (num >= 95 && num < 99) {
    return 'rgb(255, 235, 0)'; // 黄色
  }
  if (num >= 80 && num < 95) {
    return 'rgb(255, 156, 1)'; // 橙色
  }
  return 'rgb(234, 54, 54)'; // 红色
};

// 任务表格可用率进度条颜色
export const tableAvailableProcessColor = (available: number, status: string) => {
  if (available === null && status === 'stoped') {
    return '#C4C6CC';
  }
  if (available <= 100 && available >= 99) {
    return '#2dcb56';
  }
  if (available < 99 && available >= 95) {
    return '#ffeb00';
  }
  if (available < 95 && available >= 90) {
    return '#ff9c01';
  }
  return '#ea3436';
};

// 任务卡片平均响应时长及可用率数字颜色
export const filterTaskAlarmColor = (num: null | number, isAlarm: boolean) => {
  if (isAlarm) {
    return '#ea3436';
  }
  if (num === null) {
    return '#C4C6CC';
  }
  return '#313238';
};

// 任务状态对应颜色及文案
export const taskStatusMap = {
  running: window.i18n.tc('运行中'),
  stoped: window.i18n.tc('未启用'),
  start_failed: window.i18n.tc('启动失败'),
  stop_failed: window.i18n.tc('停止失败'),
  starting: window.i18n.tc('启动中'),
  stoping: window.i18n.tc('停止中'),
  new_draft: window.i18n.tc('未保存'),
};
export const taskStatusTextColor = (taskStatus: string) => {
  if (taskStatus === 'stoped') {
    return '#c7c7c7';
  }
  if (['start_failed', 'stop_failed'].includes(taskStatus)) {
    return '#EA3636';
  }
  return '#63656E';
};

// 判断拨测任务是否为停用状态
export const isTaskDisable = (status: string) => !['running', 'stop_failed'].includes(status);

// 拨测任务启停状态
export const taskSwitch = (status: string) => ['running', 'stop_failed'].includes(status);
// 是否可点击启停开关
export const taskSwitchDisabled = (status: string) => ['starting', 'new_draft', 'stoping'].includes(status);

export interface ITaskTableData extends ICommonTableProps {
  pagination: {
    count: number;
    current: number;
    limit: number;
  };
}

export const taskCommonTableProps: ICommonTableProps = {
  checkable: false,
  defaultSize: 'small',
  hasColnumSetting: true,
  paginationType: 'normal',
  columns: [
    { id: 'name_button', name: window.i18n.tc('任务名称'), type: 'scoped_slots', props: { minWidth: 150 } },
    { id: 'protocol', name: window.i18n.tc('协议'), type: 'string' },
    { id: 'url', name: window.i18n.tc('目标地址'), type: 'string', props: { minWidth: 314 } },
    {
      id: 'task_duration_text',
      name: window.i18n.tc('响应时长'),
      type: 'string',
      props: { minWidth: 113 },
      sortable: 'custom',
    },
    { id: 'available_progress', name: window.i18n.tc('可用率'), type: 'scoped_slots', header_pre_icon: 'icon-avg' },
    { id: 'groups_str', name: window.i18n.tc('所属分组'), type: 'string' },
    { id: 'create_user', name: window.i18n.tc('创建人'), type: 'string' },
    { id: 'status_text', name: window.i18n.tc('状态'), type: 'scoped_slots' },
    { id: 'enable', name: window.i18n.tc('启/停'), type: 'scoped_slots' },
    { id: 'operate', name: window.i18n.tc('操作'), type: 'scoped_slots', props: { maxWidth: 80 } },
  ],
};
// 任务表格数据初始化
export const taskTableDataInit = (
  tasks: ITaskCardData[] = [],
  pagination = {
    count: tasks.length,
    current: 1,
    limit: commonPageSizeGet(),
  }
): ITaskTableData => ({
  ...taskCommonTableProps,
  data: taskDataToTableData(
    tasks.slice((pagination.current - 1) * pagination.limit, pagination.current * pagination.limit)
  ),
  pagination,
});
// 任务列表数据转为通用表格数据
export const taskDataToTableData = (tasks: ITaskCardData[]): ICommonTableProps['data'] => {
  const data = [];
  tasks.forEach(item => {
    data.push({
      ...item,
      name_button: {
        slotId: 'name',
      },
      task_duration_text: `${item.task_duration}ms`,
      available_progress: {
        slotId: 'progress',
      },
      groups_str: item.groups?.length ? item.groups.map(group => group.name).join(',') : '--',
      status_text: {
        slotId: 'statusText',
      },
      enable: {
        slotId: 'enable',
      },
      operate: {
        slotId: 'operate',
      },
    });
  });
  return data as ICommonTableProps['data'];
};

// 以下为节点数据转换
export interface INodesTableData extends ICommonTableProps {
  pagination: {
    count: number;
    current: number;
    limit: number;
  };
}
export interface INodeData {
  bk_biz_id?: number;
  carrieroperator?: string;
  country?: string;
  gse_status?: string;
  id?: number;
  ip?: string;
  ip_type?: number;
  is_common?: boolean;
  name: string;
  plat_id: number;
  province: string;
  status: string;
  task_num: number;
  version: string;
  bk_host_id: string;
}
export const nodesCommonTableProps: ICommonTableProps = {
  checkable: false,
  defaultSize: 'small',
  hasColnumSetting: true,
  paginationType: 'normal',
  columns: [
    { id: 'name', name: window.i18n.tc('节点名称'), type: 'string' },
    { id: 'ip', name: window.i18n.tc('拨测节点'), type: 'link' },
    { id: 'ip_type', name: window.i18n.tc('IP类型'), type: 'string' },
    { id: 'type', name: window.i18n.tc('类型'), type: 'string' },
    { id: 'country', name: window.i18n.tc('国家/地区'), type: 'string' },
    { id: 'province', name: window.i18n.tc('省份'), type: 'string' },
    { id: 'task_num_text', name: window.i18n.tc('关联任务数'), type: 'scoped_slots', sortable: 'custom' },
    { id: 'carrieroperator', name: window.i18n.tc('运营商'), type: 'string' },
    { id: 'status_text', name: window.i18n.tc('状态'), type: 'scoped_slots' },
    { id: 'version', name: window.i18n.tc('版本'), type: 'string' },
    { id: 'opreate', name: window.i18n.tc('操作'), type: 'scoped_slots' },
  ],
};
export const nodesToTableDataInit = (
  nodes: INodeData[] = [],
  pagination = {
    count: nodes.length,
    current: 1,
    limit: commonPageSizeGet(),
  }
): INodesTableData => ({
  ...nodesCommonTableProps,
  data: nodesToTableData(
    nodes.slice((pagination.current - 1) * pagination.limit, pagination.current * pagination.limit)
  ),
  pagination,
});
export const transformIpTypeToText = (ipType: number) => {
  if (ipType === 0) return ['IPv4', 'IPv6'];
  if (ipType === 6) return ['IPv6'];
  return ['IPv4'];
};
// 节点数据转为通用表格数据
export const nodesToTableData = (nodes: INodeData[]): ICommonTableProps['data'] => {
  const data = [];
  nodes.forEach(item => {
    data.push({
      ...item,
      ip_type: transformIpTypeToText(item.ip_type),
      ip: {
        value: item.ip,
        url: `${location.origin}${location.pathname}?bizId=${item.bk_biz_id}#/performance/detail/${item.bk_host_id}`,
      },
      type: item.is_common ? window.i18n.tc('自建节点(公共)') : window.i18n.tc('自建节点(私有)'),
      task_num_text: {
        slotId: 'taskNum',
      },
      status_text: {
        slotId: 'statusText',
      },
      opreate: {
        slotId: 'opreate',
      },
    });
  });
  return data as ICommonTableProps['data'];
};

// 搜索nodes
export const searchNodesData = (searchValue: string, nodes: INodeData[]): INodeData[] => {
  const searchData =
    searchValue === ''
      ? nodes
      : nodes.filter(item => {
          if (~item.name.indexOf(searchValue)) return true;
          if (~item.ip.indexOf(searchValue)) return true;
          return item.ip === padIPv6(searchValue);
        });
  return searchData;
};

export const nodeStatusMap = {
  0: {
    color: '#2dcb56',
    text: window.i18n.tc('正常'),
  },
  1: {
    color: '#63656e',
    text: window.i18n.tc('初始化中...'),
  },
  '-1': {
    color: '#ea3636',
    text: window.i18n.tc('异常'),
  },
  2: {
    color: '#ffeb00',
    text: window.i18n.tc('升级'),
  },
  '-2': {
    color: '#ea3636',
    text: window.i18n.tc('失效'),
  },
};

export const paginationUtil = (pagination, arr) =>
  arr.slice((pagination.current - 1) * pagination.limit, pagination.current * pagination.limit);<|MERGE_RESOLUTION|>--- conflicted
+++ resolved
@@ -28,16 +28,10 @@
 import { deepClone } from 'monitor-common/utils/utils';
 
 import { allSpaceRegex, emojiRegex } from '../../utils/index';
-<<<<<<< HEAD
-import { type ICommonTableProps } from '../monitor-k8s/components/common-table';
-import { type IData as IGroupData, type ITaskItem as IGroupDataTaskItem } from './components/group-card';
-import { type IData as ITaskCardData } from './components/task-card';
-=======
 
 import type { ICommonTableProps } from '../monitor-k8s/components/common-table';
 import type { IData as IGroupData, ITaskItem as IGroupDataTaskItem } from './components/group-card';
 import type { IData as ITaskCardData } from './components/task-card';
->>>>>>> 5c9096d1
 
 export interface ITaskData {
   group_data: IGroupData[]; // 任务组数据
