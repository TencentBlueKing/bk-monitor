/* eslint-disable @typescript-eslint/naming-convention */
/*
 * Tencent is pleased to support the open source community by making
 * 蓝鲸智云PaaS平台 (BlueKing PaaS) available.
 *
 * Copyright (C) 2021 THL A29 Limited, a Tencent company.  All rights reserved.
 *
 * 蓝鲸智云PaaS平台 (BlueKing PaaS) is licensed under the MIT License.
 *
 * License for 蓝鲸智云PaaS平台 (BlueKing PaaS):
 *
 * ---------------------------------------------------
 * Permission is hereby granted, free of charge, to any person obtaining a copy of this software and associated
 * documentation files (the "Software"), to deal in the Software without restriction, including without limitation
 * the rights to use, copy, modify, merge, publish, distribute, sublicense, and/or sell copies of the Software, and
 * to permit persons to whom the Software is furnished to do so, subject to the following conditions:
 *
 * The above copyright notice and this permission notice shall be included in all copies or substantial portions of
 * the Software.
 *
 * THE SOFTWARE IS PROVIDED "AS IS", WITHOUT WARRANTY OF ANY KIND, EXPRESS OR IMPLIED, INCLUDING BUT NOT LIMITED TO
 * THE WARRANTIES OF MERCHANTABILITY, FITNESS FOR A PARTICULAR PURPOSE AND NONINFRINGEMENT. IN NO EVENT SHALL THE
 * AUTHORS OR COPYRIGHT HOLDERS BE LIABLE FOR ANY CLAIM, DAMAGES OR OTHER LIABILITY, WHETHER IN AN ACTION OF
 * CONTRACT, TORT OR OTHERWISE, ARISING FROM, OUT OF OR IN CONNECTION WITH THE SOFTWARE OR THE USE OR OTHER DEALINGS
 * IN THE SOFTWARE.
 */

// import { Component as tsc } from 'vue-tsx-support'
import { Component, Provide, ProvideReactive, Ref, Watch } from 'vue-property-decorator';
import { Component as tsc } from 'vue-tsx-support';

import { CancelToken } from 'monitor-api/index';
import { getMainlineObjectTopo } from 'monitor-api/modules/commons';
import { getGraphQueryConfig } from 'monitor-api/modules/data_explorer';
import { getFunctions } from 'monitor-api/modules/grafana';
import {
  createFavorite,
  createFavoriteGroup,
  destroyFavorite,
  destroyFavoriteGroup,
  listByGroupFavorite,
  updateFavorite,
  updateFavoriteGroup,
} from 'monitor-api/modules/model';
import {
  getMetricListV2,
  getScenarioList,
  promqlToQueryConfig,
  queryConfigToPromql,
} from 'monitor-api/modules/strategies';
import { monitorDrag } from 'monitor-common/utils/drag-directive';
import { copyText, Debounce, deepClone, getUrlParam, random } from 'monitor-common/utils/utils';

// import PromqlEditor from 'monitor-ui/promql-editor/promql-editor';
import { EmptyStatusType } from '../../components/empty-status/types';
import MetricSelector from '../../components/metric-selector/metric-selector';
import { IIpV6Value, INodeType } from '../../components/monitor-ip-selector/typing';
import { transformValueToMonitor } from '../../components/monitor-ip-selector/utils';
import NotifyBox from '../../components/notify-box/notify-box';
// import PromqlEditor from 'monitor-ui/promql-editor/promql-editor';
import PromqlEditor from '../../components/promql-editor/promql-editor';
import {
  DEFAULT_TIME_RANGE,
  handleTransformToTimestamp,
  timestampTransformStr,
} from '../../components/time-range/utils';
import { getDefaultTimezone, updateTimezone } from '../../i18n/dayjs';
import { MetricDetail, MetricType } from '../../pages/strategy-config/strategy-config-set-new/typings';
import LogRetrieval from '../log-retrieval/log-retrieval.vue';
import PanelHeader from '../monitor-k8s/components/panel-header/panel-header';
import { PanelToolsType } from '../monitor-k8s/typings';
import StrategyIpv6 from '../strategy-config/strategy-ipv6/strategy-ipv6';
import DataRetrievalItem from './data-retrieval-item/data-retrieval-item';
import DataRetrievalView from './data-retrieval-view/data-retrieval-view';
import EventRetrieval from './event-retrieval/event-retrieval';
import ExpressionItem from './expression-item/expression-item';
import AddCollectDialog from './favorite-container/add-collect-dialog';
import FavoriteIndex from './favorite-container/collect-index';
import HandleBtn from './handle-btn/handle-btn';
import { IIndexListItem } from './index-list/index-list';
import {
  DataRetrievalPromqlItem,
  DataRetrievalQueryItem,
  EventRetrievalViewType,
  IDataRetrieval,
  IDataRetrievalItem,
  IDataRetrievalView,
  IFavList,
  IFilterCondition,
  TEditMode,
} from './typings';

import type { TimeRangeType } from '../../components/time-range/time-range';
import type { RawLocation, Route } from 'vue-router';

import './data-retrieval.scss';

const { i18n } = window;
const NAME_CHAR = 'abcdefghijklmnopqrstuvwxyz';

Component.registerHooks(['beforeRouteEnter']);
@Component({
  directives: {
    monitorDrag,
  },
})
export default class DataRetrieval extends tsc<object> {
  /** 指标方法数据 */
  @ProvideReactive('metricFunctions') metricFunctions = [];
  // 控制是否显示 收藏 和 展开检索栏 仅展示视图图表
  @ProvideReactive('onlyShowView') onlyShowView = false;
  // 是否展示复位
  @ProvideReactive('showRestore') showRestore = false;
  @Ref('favPopover') favPopoverRef: any;
  @Ref() eventRetrievalRef: EventRetrieval;
  @Ref('favoriteIndex') favoriteIndexRef: FavoriteIndex;

  /** 页面loading */
  loading = false;

  /** 自动查询开关 */
  autoQuery = true;
  /** 首次进入提示 */
  isShowTips = true;

  /** 本地查询项/表达式数据 */
  localValue: IDataRetrieval.ILocalValue[] = [];
  curLocalValueIndex = 0;

  /** 查询结果 */
  queryResult: any[] = [];
  /** 查询结果 - 用作图表渲染 */
  filterQueryResult: any[] = [];

  /** 查询项操作数据 去除了'source'  */
  allOptions: IDataRetrieval.IOption[] = ['enable', 'copy', 'delete'];
  expandedData: Array<string> = [];
  optionIconName: { [key in IDataRetrieval.IOption] } = {
    source: 'icon-mc-sorce',
    enable: 'icon-mc-visual',
    copy: 'icon-mc-copy',
    delete: 'icon-mc-delete-line',
  };

  /** 控制指标选择器 */
  isShowMetricSelector = false;
  metricSelectorTargetId = null;
  metricSelectorMetricId = null;

  /** 指标回显数据 */
  metricData: any[] = [];
  /** 监控对象 */
  curMonitorType = 'os';

  /** 日志检索页面展示控制 */
  logShow = false;

  /** 侧栏展示控制 */
  toggleSet = true;

  /** 左侧栏宽度 */
  leftDefaultWidth = 420;
  isShowLeft = true;
  leftWidth = 420;

  /** 收藏列表宽度 */
  favoriteDefaultWidth = 240;
  isShowFavorite = false;
  favoriteWidth = 240;

  /** tab数据 */
  tabList: IDataRetrieval.ITabList[] = [
    { id: 'monitor', name: i18n.t('route-指标检索') },
    { id: 'log', name: i18n.t('route-日志检索') },
    { id: 'event', name: i18n.t('route-事件检索') },
  ];
  /** 默认选中的数据检索 */
  tabActive: IDataRetrieval.tabId = 'monitor';
  /** 页面初始化数据是否准备完成 */
  initDataIsReady: { [key in IDataRetrieval.tabId]: boolean } = {
    monitor: false,
    log: false,
    event: false,
  };
  /** 收藏列表数据 */
  favList: { [key in IDataRetrieval.tabId]: any[] } = {
    monitor: [],
    log: [],
    event: [],
  };
  // 所有收藏的收藏名
  favStrList: string[];

  /** 监控对象数据 */
  scenarioList = [];

  /** 收藏列表 */
  favoritesList: IFavList.favGroupList[] = [];
  favCheckedValue: IFavList.favList = null;

  /** 对比配置数据 */
  compareValue: IDataRetrievalView.ICompareValue = {
    compare: {
      type: 'none',
      value: true,
    },
    tools: {
      refleshInterval: -1,
      timeRange: DEFAULT_TIME_RANGE,
      timezone: getDefaultTimezone(),
    },
  };

  /** 监控目标选择器数据 */
  target: IDataRetrieval.ITarget = {
    show: false,
    objectType: 'HOST',
    targetType: 'INSTANCE',
    value: [],
    desc: '',
    mainlineObjectTopoList: [],
  };

  /** 收藏描述 */
  favDescInput = '';

  /** 查询时间 */
  queryTimeRange = 0;

  /** 页面loading delay 避免自动查询开启时频繁出现闪现的loading */
  delayLoading = false;

  /** 拖拽数据 */
  dragData: { from: number; to: number } = {
    from: null,
    to: null,
  };

  /** 表达式输入缓存 用作输入diff */
  expCache = '';

  /** 标记主动触发查询 */
  isHandleQuery = false;

  /** 强制刷新监听 */
  refleshNumber = 0;

  /** 总控制开关是否是PromQL模式 */
  isPromQLType = false;

  /** 是否展示新增收藏弹窗 */
  isShowAddFavoriteDialog = false;

  /** 收藏弹窗打开时的查询语句参数 */
  favoriteKeywordsData = null;

  /** 编辑收藏弹窗时展示的收藏数据 */
  editFavoriteData: IFavList.favList = null;

  /** 是否是替换收藏的config参数 */
  isUpdateFavoriteConfig = true;

  /** 收藏查询中*/
  favoriteLoading = false;

  /** 是否是带有收藏id的初始化*/
  isHaveFavoriteInit = false;

  /** 事件检索 */

  /** 事件检索字段列表 */
  // eventFieldList: FieldValue[] = []
  /** 事件检索查询图表的指标数据 */
  eventMetricParams: IFilterCondition.VarParams = null;
  /** 事件检索过滤条件 */
  eventWhere: IFilterCondition.localValue[] = [];
  /** 事件检索汇聚周期 */
  eventInterval: EventRetrievalViewType.intervalType = 'auto';
  /** 收藏回显数据 */
  eventQueryConfig: IFilterCondition.VarParams = null;
  /** 事件记录条数 */
  eventCount = 0;
  /** 图表选择的时间范围 */
  eventChartTimeRange: EventRetrievalViewType.IEvent['onTimeRangeChange'] = null;
  /** 图表标题 */
  eventChartTitle = '';
  // 重新计算的数据周期
  reviewInterval = 0;
  // 左侧是否出现滚动
  isExpandAll = true;
  /* 当前模式(PromQL/UI) */
  editMode: TEditMode = 'UI';
  /* promql模式下展开收起状态 */
  promqlExpandedData = [];
  promqlData: DataRetrievalPromqlItem[] = [];
  /* 缓存上一次查询的参数 防止自动查询过于频繁 */
  promqlDataCache: DataRetrievalPromqlItem[] = [];
  metricSelectorShow = false;
  /** 检索收藏功能指引 */
  needUseCollectGuide = false;
  emptyStatus: EmptyStatusType = 'empty';
  /** 事件检索下钻的值 */
  drillKeywords = '';
  // 事件检索图表框选范围需更新到此组件
  eventSelectTimeRange: TimeRangeType = DEFAULT_TIME_RANGE;
  // 时间范围缓存用于复位功能
  cacheTimeRange = [];
  cancelFn = null; // 取消查询接口

  // 是否开启（框选/复位）全部操作
  @Provide('enableSelectionRestoreAll') enableSelectionRestoreAll = true;
  // 框选图表事件范围触发（触发后缓存之前的时间，且展示复位按钮）
  @Debounce(200)
  @Provide('handleChartDataZoom')
  handleChartDataZoom(value: TimeRangeType) {
    if (JSON.stringify(this.compareValue.tools.timeRange) !== JSON.stringify(value)) {
      this.cacheTimeRange = JSON.parse(JSON.stringify(this.compareValue.tools.timeRange));
      this.compareValue.tools.timeRange = value;
      this.showRestore = true;
      this.handleQueryProxy();
    }
  }
  @Provide('handleRestoreEvent')
  handleRestoreEvent() {
    this.compareValue.tools.timeRange = JSON.parse(JSON.stringify(this.cacheTimeRange));
    this.showRestore = false;
    this.handleQueryProxy();
  }

  @Watch('canQuery')
  canQueryChange(val: boolean) {
    if (val) this.emptyStatus = 'search-empty';
    else this.emptyStatus = 'empty';
  }

  @Watch('loading')
  loadingChange(val: boolean) {
    setTimeout(() => (this.delayLoading = val ? this.loading : false), 200);
  }

  @Watch('queryResult')
  queryResultChange() {
    this.handleFilterQueryResult();
  }

  @Watch('$route.name', { immediate: true })
  routeChange(routeName) {
    switch (routeName) {
      case 'data-retrieval':
        this.tabActive = 'monitor';
        break;
      case 'log-retrieval':
        this.logShow = true;
        this.tabActive = 'log';
        break;
      case 'event-retrieval':
        this.tabActive = 'event';
        this.emptyStatus = 'search-empty';
        break;
    }
  }

  get bizId(): string {
    return this.$store.getters.bizId;
  }

  /** 查询按钮点击状态 */
  get canQuery(): boolean {
    return this.editMode === 'UI'
      ? this.localValue.some((item: DataRetrievalQueryItem) => item.isMetric && !item.isNullMetric)
      : this.promqlData.some(item => !!item.code);
  }

  // 是否可以添加多指标
  get canAddStrategy(): boolean {
    const metricList = this.localValue.filter(item => item.isMetric) as DataRetrievalQueryItem[];
    const leng = metricList.length;
    if (!leng) return false;
    if (leng === 1) return true;
    return metricList.every(item => item.canSetMulitpeMetric);
  }

  /** 收藏列表 */
  get curFavList() {
    return this.favList[this.tabActive];
  }

  /** 左侧总宽度 */
  get allLeftWidth() {
    return this.leftWidth + this.favoriteWidth;
  }

  /** 收藏索引 */
  get favoriteSearchType() {
    return this.tabActive === 'event' ? 'event' : 'metric';
  }

  /**
   * 索引列表数据
   */
  get indexLists(): IIndexListItem[] {
    const indexList: IIndexListItem[] = [];
    if (this.filterQueryResult.length < 2) return [];
    this.filterQueryResult.forEach(item => {
      const leng = item.targets.length;
      if (leng && item.group && item.index) {
        // 存在分组
        const group = indexList.find(group => group.id === item.group);
        const child = {
          id: `${item.group}-${item.index}`,
          name: item.index,
        };
        if (group) {
          group.children.push(child);
        } else {
          indexList.push({
            id: item.group,
            name: item.group,
            children: [child],
          });
        }
      } else if (leng && item.group && !item.index) {
        indexList.push({
          id: item.group,
          name: item.group,
        });
      } else if (leng && !item.group && item.index) {
        indexList.push({
          id: item.index,
          name: item.index,
        });
      }
    });
    /** 只有一个组情况下 平铺数据 */
    if (indexList.length === 1 && indexList[0].children) return indexList[0].children;
    return indexList;
  }
  /** 指标监控对象数据 */
  get scenarioAllList() {
    const list = deepClone(this.scenarioList);
    const res = list.reduce((total, cur) => {
      const child = cur.children || [];
      total = total.concat(child);
      return total;
    }, []);
    return res;
  }

  get isFavoriteNewSearch() {
    return this.favCheckedValue === null;
  }

  get selectFavoriteName() {
    return this.favCheckedValue?.name || '--';
  }

  /** 判断事件检索和指标检索收藏参数是否有修改 */
  get isFavoriteUpdate() {
    if (this.favCheckedValue === null || this.loading) return false;
    const favConfig = this.favCheckedValue.config;
    if (this.favoriteSearchType === 'event') {
      const curQueryConfig = this.eventRetrievalRef.currentGroupByVarPramas;
      const { queryConfig: favQueryConfig } = favConfig;
      return JSON.stringify(curQueryConfig) !== JSON.stringify(favQueryConfig);
    }
    if (this.editMode === 'UI') {
      const favParams = this.getComparedLocalParams(favConfig.localValue);
      const localParams = this.getComparedLocalParams(this.localValue);
      return JSON.stringify(favParams) !== JSON.stringify(localParams);
    }
    const favParams = this.getComparedPromQLParams(favConfig.promqlData);
    const localParams = this.getComparedPromQLParams(this.promqlData);
    return JSON.stringify(favParams) !== JSON.stringify(localParams);
  }

  /* 当前是否允许转为promql */
  get canToPromql() {
    if (this.editMode === 'UI') {
      return this.localValue
        .filter(item => !!item.metric_id)
        .every(item => ['custom', 'bk_monitor', 'bk_data'].includes(item.data_source_label));
    }
    return true;
  }

  beforeRouteEnter(to: Route, from: Route, next: (to?: ((vm: any) => any) | RawLocation | false | void) => void) {
    next((vm: DataRetrieval) => {
      const { targets, type } = vm.$route.query.targets ? vm.$route.query : vm.$route.params;
      let targetsList = [];
      if (targets) {
        try {
          targetsList = JSON.parse(decodeURIComponent(targets as string));
        } catch (error) {
          console.log('route query:', error);
        }
        if (type === 'event') {
          // 跳转事件检索路由参数会多带一个type=event
          vm.handleRouteQueryDataOfEvent(targetsList, type);
        } else if (targets && from.name !== 'view-detail') {
          // 跳转数据检索
          const fromRouteName: IDataRetrieval.fromRouteNameType = targetsList?.find?.(item =>
            item?.data?.query_configs?.find?.(set => !!set.metrics)
          )
            ? 'performance-detail'
            : 'grafana';
          vm.handleRouteQueryData(targetsList, fromRouteName);
        }
      } else {
        const metricId = vm.$route.query.metric_id || vm.$route.params.metric_id;
        metricId?.length && this.handleRouterOfMetricId(metricId.toString());
      }
    });
  }

  created() {
    this.handleSetNeedRetrievalMenu();
    this.autoQuery = (localStorage.getItem('bk_monitor_auto_query_enable') || 'true') === 'true';
    this.isShowTips = (localStorage.getItem('bk_monitor_data_retrieval_show_tips') || 'true') === 'true';
    this.isHaveFavoriteInit = !!this.$route.query?.favorite_id;
    const isShowFavorite =
      (localStorage.getItem('bk_monitor_data_favorite_show') || 'false') === 'true' || this.isHaveFavoriteInit;
    this.isShowLeft = (localStorage.getItem('bk_monitor_search_left_show') || 'true') === 'true';
    this.editMode = localStorage.getItem('bk_monitor_edit_mode_str') === 'PromQL' ? 'PromQL' : 'UI';
    this.handleFavoriteHiddenAndShow(isShowFavorite);
    this.getApiData();
    this.handleAddQuery();
    this.handleAddCode();
  }

  mounted() {
    // this.isShowTips && this.autoQueryPopoverRef?.showHandler();
    window.addEventListener('message', this.handleMessage, false);
  }

  beforeDestroy() {
    window.removeEventListener('message', this.handleMessage, false);
  }
  /** 非路由组件无法触发 BeforeRouteEnter 钩子 在其父组件触发后跳用此方法 */
  handleBeforeRouteEnter(to: Route, from: Route) {
    const {
      targets,
      type,
      from: fromTime,
      to: toTime,
      timezone,
    } = this.$route.query.targets ? this.$route.query : this.$route.params;
    let targetsList = [];
    if (fromTime && toTime) this.compareValue.tools.timeRange = [fromTime as string, toTime as string];
    this.compareValue.tools.timezone = getDefaultTimezone();
<<<<<<< HEAD
    if (timezone) {
=======
    if (timezone && timezone !== 'undefined') {
>>>>>>> a14e02ac
      this.compareValue.tools.timezone = timezone as string;
      updateTimezone(timezone as string);
    }
    if (targets) {
      try {
        targetsList = JSON.parse(decodeURIComponent(targets as string));
      } catch (error) {
        console.log('route query:', error);
      }
      if (type === 'event') {
        // 跳转事件检索路由参数会多带一个type=event
        this.handleRouteQueryDataOfEvent(targetsList, type);
      } else if (targets && from.name !== 'view-detail') {
        // 跳转数据检索
        const fromRouteName: IDataRetrieval.fromRouteNameType = targetsList?.find?.(item =>
          item?.data?.query_configs?.find?.(set => !!set.metrics)
        )
          ? 'performance-detail'
          : 'grafana';
        this.handleRouteQueryData(targetsList, fromRouteName, fromTime as string, toTime as string);
      }
    } else {
      const metricId = this.$route.query.metric_id || this.$route.params.metric_id;
      metricId?.length && this.handleRouterOfMetricId(metricId.toString());
    }
  }

  /* 通过metric_id跳转过来 */
  async handleRouterOfMetricId(metricId: string) {
    this.loading = true;
    const metricList = await getMetricListV2({
      conditions: [{ key: 'metric_id', value: metricId }],
    })
      .then(data => data.metric_list || [])
      .catch(() => []);
    if (metricList.length) {
      const metricData = new MetricDetail(metricList[0]);
      this.handleAddMetricData(metricData as DataRetrievalQueryItem);
    }
    this.loading = true;
  }

  /**
   * @description: 日志检索点击指标检索派发message
   * @param {MessageEvent} evt
   * @return {*}
   */
  handleMessage(evt: MessageEvent) {
    const eventKey = evt.data;
    const tapActiveMap = {
      'datarieval-click': 'monitor',
      'event-click': 'event',
    };
    if (tapActiveMap[eventKey]) {
      this.logShow = false;
      this.tabActive = tapActiveMap[eventKey] ?? 'monitor';
    }
  }

  /** 获取刷新功能应该调用的请求数据接口 */
  @Provide('refreshQueryFn')
  refreshQueryFn() {
    // 事件检索返回eventRetrievalRef组件内部的handleEventQuery查询函数
    if (this.tabActive === 'event') this.eventRetrievalRef.handleEventQuery();
    // 指标检索返回handleQuery查询函数
    if (this.tabActive === 'monitor') this.handleQuery();
  }

  /**
   * @description: 基础功能的数据请求
   */
  getApiData() {
    if (this.initDataIsReady[this.tabActive]) return;
    this.loading = true;
    let promiseList: Promise<void>[] = []; // 收藏列表
    // 数据检索初始化所需数据接口
    if (this.tabActive === 'monitor') {
      promiseList = [
        this.getScenarioList(), // 监控对象数据
        this.handleGetMetricFunctions(), //  函数列表
        this.getMainlineObjectTopo(), // 获取监控目标名字数据
      ];
    } else if (this.tabActive === 'event') {
      // 事件检索初始化所需数据接口
      promiseList = [];
    }
    return Promise.all(promiseList)
      .then(res => {
        this.initDataIsReady[this.tabActive] = true;
        return res;
      })
      .catch(err => {
        console.error(err);
        this.initDataIsReady[this.tabActive] = false;
      })
      .finally(() => (this.loading = false));
  }

  /**
   * @description: 获取收藏列表
   */
  async getListByGroupFavorite() {
    this.favoriteLoading = true;
    const order_type = localStorage.getItem('bk_monitor_favorite_sort_type') || 'asc'; // 获取收藏排序
    const param = { type: this.favoriteSearchType, order_type };
    return await listByGroupFavorite(param)
      .then(res => {
        this.favoriteIndexRef && (this.favoriteIndexRef.emptyStatusType = 'empty');
        const provideFavorite = res[0];
        const publicFavorite = res[res.length - 1];
        const sortFavoriteList = res.slice(1, res.length - 1).sort((a, b) => a.name.localeCompare(b.name));
        const sortAfterList = [provideFavorite, ...sortFavoriteList, publicFavorite];
        this.favList[this.tabActive] = sortAfterList;
        this.favStrList = res.reduce((pre, cur) => {
          // 获取所有收藏的名字新增时判断是否重命名
          pre = pre.concat(cur.favorites.map(item => item.name));
          return pre;
        }, []);
        if (this.isHaveFavoriteInit) {
          // 判断是否是分享初始化
          const urlFavoriteID = this.$route.query.favorite_id;
          for (const gItem of res) {
            const favorite = gItem.favorites.find(item => String(item.id) === urlFavoriteID);
            if (!!favorite) {
              this.handleSelectFavProxy(favorite);
              break;
            }
          }
        }
      })
      .catch(err => {
        console.warn(err);
        this.favoriteIndexRef && (this.favoriteIndexRef.emptyStatusType = '500');
        this.favList[this.tabActive] = [];
      })
      .finally(() => {
        // 获取收藏列表后 若当前不是新检索 则判断当前收藏是否已删除 若删除则变为新检索
        if (this.favCheckedValue !== null) {
          let isFindCheckValue = false; // 是否从列表中找到匹配当前收藏的id
          for (const gItem of this.favList[this.tabActive]) {
            const findFavorites = gItem.favorites.find(item => item.id === this.favCheckedValue.id);
            if (!!findFavorites) {
              isFindCheckValue = true; // 找到 中断循环
              break;
            }
          }
          if (!isFindCheckValue) {
            // 未找到 清空当前收藏 变为新检索
            this.favCheckedValue = null;
            this.favoriteSearchType === 'event' ? this.eventRetrievalRef?.handleClearQuery() : this.handleClearAll();
          }
        }
        // 如果是分享收藏初始化 则清空url的query参数
        if (this.isHaveFavoriteInit) this.$router.push({ name: this.$route.name });
        this.favoriteLoading = false;
        this.isHaveFavoriteInit = false;
      });
  }

  /**
   * @description: 获取监控目标名字数据
   */
  async getMainlineObjectTopo() {
    const list = await getMainlineObjectTopo().catch(() => []);
    this.target.mainlineObjectTopoList = list;
    this.target.desc = this.gettargetDes();
  }

  /**
   * @description: 获取指标函数列表
   */
  async handleGetMetricFunctions() {
    this.metricFunctions = await getFunctions().catch(() => []);
  }

  /** 图表查询结果 过滤隐藏的查询 */
  handleFilterQueryResult() {
    const hiddenAliasList = [];
    this.localValue.forEach(item => {
      !item.enable && hiddenAliasList.push(item.alias);
    });
    let isExist = false;
    const result = this.queryResult.map(item => {
      const targets = item.targets.filter(set => !hiddenAliasList.includes(set.source));
      !!targets?.length && (isExist = !!targets?.length);
      return {
        ...item,
        targets,
      };
    });
    this.filterQueryResult = isExist ? result : [];
  }

  /**
   * @description: 操作配置
   * @param {IDataRetrieval} type 类型
   */
  itemOptions(localValItem: IDataRetrieval.ILocalValue): IDataRetrieval.IOption[] {
    // 数据检索prom转换开启
    return this.allOptions.filter(item => (localValItem.isMetric ? true : item !== 'source'));
    // return this.allOptions.filter(item => item !== 'source')
  }

  /**
   * @description: 获取监控对象数据
   */
  getScenarioList() {
    return getScenarioList().then(data => {
      this.scenarioList = data;
    });
  }

  /**
   * @description: 左侧隐藏
   */
  handleLeftHiddenAndShow(val: boolean) {
    this.isShowLeft = val;
    localStorage.setItem('bk_monitor_search_left_show', `${val}`);
  }

  /**
   * @description: tab切换方法
   * @param {IDataRetrieval} id
   */
  handleTabChange(id: IDataRetrieval.tabId) {
    if (id === 'log') {
      this.logShow = true;
      return;
    }
    this.tabActive = id;
    this.getApiData();
  }

  /**
   * @description: 查询项/表达式 操作方法
   * @param {Event} evt 点击事件
   * @param {IDataRetrieval} opt 操作key
   * @param {IDataRetrieval} item localValue item
   * @param {number} index localValue 索引
   */
  handleOptionProxy(evt: Event, opt: IDataRetrieval.IOption, item: IDataRetrieval.ILocalValue, index: number) {
    evt.stopPropagation();
    const fnMap: { [key in IDataRetrieval.IOption]: () => void } = {
      source: () => this.handleSwitchSource(item as DataRetrievalQueryItem, index),
      enable: () => this.handleSwitchEnable(item),
      copy: () => this.handleCopyItem(item),
      delete: () => this.handleDeleteItem(index),
    };
    fnMap[opt]?.();
  }
  /* promql 模式下 */
  handleSourceCodeOptionProxy(evt: Event, opt: IDataRetrieval.IOption, item: DataRetrievalPromqlItem, index: number) {
    evt.stopPropagation();
    if (opt === 'copy') {
      const tempItem = deepClone(item) as DataRetrievalPromqlItem;
      tempItem.key = random(8);
      tempItem.alias = this.getCurItemAlias(this.promqlData as any);
      this.promqlData.push(new DataRetrievalPromqlItem(tempItem));
      this.promqlExpandedData.push(tempItem.key);
    } else if (opt === 'delete') {
      if (this.promqlData.length > 1) {
        this.promqlData.splice(index, 1);
        const promqlExpandedData = [];
        this.promqlData.forEach(item => {
          const key = random(8);
          if (this.promqlExpandedData.includes(item.key)) {
            promqlExpandedData.push(key);
          }
          item.key = key;
        });
        this.promqlExpandedData = promqlExpandedData;
      } else if (this.promqlData.length === 1) {
        this.promqlData[0].code = '';
      }
    } else if (opt === 'enable') {
      item.enable = !item.enable;
    }
    this.handleQueryProxy();
  }

  /**
   * @description: 源码切换操作
   * @param {IDataRetrieval} item
   * @param {number} index
   */
  async handleSwitchSource(item: DataRetrievalQueryItem, index: number) {
    const newVal = !item.showSource;
    item.switchToUI = !newVal;
    if (newVal) {
      const res = await this.handleQeueryConfigsToPromsql(item);
      if (res) {
        item.showSource = newVal;
      }
    } else {
      const promqlEditorRef = this.$refs[`promql-editor-${index}`] as any;
      const error = promqlEditorRef.getLinterStatus();
      if (!error) {
        if (item.sourceCode === item.sourceCodeCache || !item.sourceCode) {
          item.showSource = false;
          return;
        }
        item.loading = true;
        await this.handlePromqlQuery(item, index);
        item.loading = false;
      }
    }
  }
  /**
   * @description: 切换查询项/表达式是否生效
   * @param {IDataRetrieval} item
   * @param {number} index
   */
  handleSwitchEnable(item: IDataRetrieval.ILocalValue) {
    item.enable = !item.enable;
    // 不存在则请求接口查询
    const isExist = this.handleCheckExit(item.alias);
    if (isExist) {
      this.handleFilterQueryResult();
    } else {
      this.handleQueryProxy();
    }
  }

  /** 检查该查询项的结果是否存在 */
  handleCheckExit(alias) {
    let isExist = false;
    this.queryResult.forEach(item => {
      const targets = item.targets.filter(set => set.source === alias);
      !!targets?.length && (isExist = !!targets?.length);
    });
    return isExist;
  }
  /**
   * @description: 克隆操作
   * @param {IDataRetrieval} item
   * @param {number} index
   */
  handleCopyItem(item: IDataRetrieval.ILocalValue) {
    const tempItem = deepClone(item) as IDataRetrieval.ILocalValue;
    tempItem.key = random(8);
    tempItem.alias = this.getCurItemAlias();
    this.localValue.push(tempItem);
    this.expandedData.push(tempItem.key);
    this.handleQueryProxy();
  }
  /**
   * @description: 删除操作
   * @param {number} index
   */
  handleDeleteItem(index: number) {
    const item = this.localValue[index];
    if (item.isMetric) {
      const child = item as DataRetrievalQueryItem;
      if (this.localValue.length === 1 && child.isNullMetric) return;
    }
    this.localValue.splice(index, 1);
    if (!this.localValue.length) {
      this.handleAddQuery();
    }
    this.handleQueryProxy();
  }

  /**
   * @description: 生成查询项/表达式名称
   * @param {number} index
   * @return {string}
   */
  createItemName(index: number): string {
    const len = NAME_CHAR.length;
    if (index < len) {
      return NAME_CHAR[index];
    }
    const n = Math.floor(index / len);
    const i = index % len;
    return NAME_CHAR.slice(0, n) + NAME_CHAR[i];
  }
  /**
   * @description: 计算当前alias
   */
  getCurItemAlias(list = this.localValue): string {
    const aliasList = list.map(item => item.alias);
    const allList = NAME_CHAR.split('');
    let index = 0;
    while (aliasList.includes(allList[index])) {
      index += 1;
    }
    return this.createItemName(index < allList.length ? index : this.localValue.length);
  }

  /**
   * @description: 查询项/表达式 值更新
   * @param {IDataRetrievalItem} data 新值
   * @param {number} index localValue 索引
   * @param {IDataRetrieval} item localValue item
   */
  handleQueryItemValueChange(data: IDataRetrievalItem.onChange, index: number) {
    this.localValue[index].errMsg = '';
    const tempKey = data.value.key;
    const val = new DataRetrievalQueryItem(data.value);
    val.key = tempKey;
    this.$set(this.localValue, index, val as DataRetrievalQueryItem);
    this.handleQueryProxy();
  }

  /**
   * 表达式值变更
   * @param data 表达式数据
   * @param index 索引
   */
  handleExpressionValueChange(data: IDataRetrieval.IExpressionItem, index: number) {
    this.$set(this.localValue, index, data as IDataRetrieval.IExpressionItem);
    this.handleQueryProxy();
  }

  /**
   * @description: 清除指标信息
   * @param {number} index 索引
   */
  handleClearMetric(index: number) {
    const item = new DataRetrievalQueryItem();
    const oldItem = this.localValue[index];
    item.alias = oldItem.alias;
    item.key = oldItem.key;
    this.$set(this.localValue, index, item);
    this.expandedData.push(item.key);
    this.handleQueryProxy();
  }

  /**
   * @description: 控制指标选择器显隐
   * @param {boolean} val
   */
  handleShowMetricSelector(val: boolean, index?: number) {
    if (val) {
      const curItem = this.localValue[index] as DataRetrievalQueryItem;
      this.metricData = !!curItem.metric_id ? [curItem] : [];
      this.curLocalValueIndex = index;
      this.metricSelectorMetricId = curItem.metric_id;
    }
    this.metricSelectorTargetId = `#_metric_item_index_${index}`;
    this.isShowMetricSelector = val;
  }
  /**
   * @description: 指标选择器返回值
   * @param {*} data 指标数据
   */
  handleAddMetricData(data: DataRetrievalQueryItem) {
    const item = new DataRetrievalQueryItem(data);
    const oldItem = this.localValue[this.curLocalValueIndex] as DataRetrievalQueryItem;
    item.alias = oldItem.alias;
    item.enable = true;
    /** 当切换指标时保留原有查询条件（非空指标） */
    if (!oldItem.isNullMetric) {
      item.agg_condition = oldItem.agg_condition; // 条件
      item.agg_dimension = oldItem.agg_dimension.filter(dim => item.agg_dimension.includes(dim)); // 维度
      item.agg_interval = oldItem.agg_interval; // 汇聚周期
      item.agg_method = oldItem.agg_method; // 汇聚方法
      oldItem.canSetFunction && item.canSetFunction && (item.functions = oldItem.functions); // 函数
    } else {
      item.agg_dimension = []; // 添加指标不带默认维度值
    }
    this.$set(this.localValue, this.curLocalValueIndex, item);
    this.expandedData.push(item.key);
    this.handleQueryProxy();
  }

  /**
   * @description: 新增一条空的查询条件
   */
  handleAddQuery() {
    const item = new DataRetrievalQueryItem();
    item.alias = this.getCurItemAlias();
    this.localValue.push(item);
    this.expandedData.push(item.key);
  }
  /* promql模式下新建一条空的查询项 */
  handleAddCode() {
    const item = new DataRetrievalPromqlItem();
    item.alias = this.getCurItemAlias(this.promqlData as any);
    this.promqlData.push(item);
    this.promqlExpandedData.push(item.key);
  }
  /**
   * @description: 添加一条表达式
   */
  handleAddExpression() {
    const key = random(8);
    this.expandedData.push(key);
    this.localValue.push({
      key,
      alias: this.getCurItemAlias(),
      isMetric: false,
      enable: true,
      value: '',
      functions: [],
    });
  }

  /**
   * @description: 清空查询
   */
  handleClearAll() {
    this.localValue = [];
    this.target.value = [];
    this.target.desc = '';
    this.filterQueryResult = [];
    this.promqlData = [];
    this.promqlExpandedData = [];
    this.routeParamsReset();
    this.handleAddQuery();
    this.handleAddCode();
  }

  /**
   * @description: 对比操作栏值更新
   * @param {IDataRetrievalView} data
   */
  handleCompareChange(data: IDataRetrievalView.ICompareComChange) {
    this.compareValue = data;
    if (!['interval'].includes(data.type)) {
      this.handleQueryProxy();
    }
  }

  handleCompareValueChange(data: PanelToolsType.Compare) {
    this.compareValue.compare = data;
    this.handleQuery();
  }

  /**
   * @description: 变更时间范围
   * @param {PanelHeaderType} timeRange
   */
  handleToolsTimeRangeChange(timeRange: TimeRangeType) {
    this.compareValue.tools.timeRange = timeRange;
    this.handleQuery();
  }
  /**
   * @description: 变更时区
   * @param {string} timezone
   */
  handleTimezoneChange(timezone: string) {
    this.compareValue.tools.timezone = timezone;
    this.handleQuery();
  }
  /**
   * @description: 合并视图
   * @param {boolean} val
   */
  handleSplitChange(val: boolean) {
    this.compareValue.compare.value = val;
    this.handleQuery();
  }

  /**
   * @description: 打开目标选择器
   */
  handleShowTargetSelector() {
    this.target.show = true;
  }
  /**
   * @description: 目标类型值更新
   * @param {string} type 目标类型
   */
  handleTargetTypeChange(type: IDataRetrieval.TargetType) {
    this.target.targetType = type;
  }

  /**
   * @description: 保存选中目标
   * @param {*} data 目标数据
   */
  handleTargetChange(data: { value: IIpV6Value; nodeType: INodeType }) {
    const value = transformValueToMonitor(data.value, data.nodeType);
    this.target.value = value;
    this.target.targetType = data.nodeType;
    this.target.desc = this.gettargetDes();
    this.handleQueryProxy();
  }

  /**
   * @description: 获取监控目标描述
   */
  gettargetDes(): string {
    const cloneTarget = JSON.parse(JSON.stringify(this.target.value || []));
    const nameList = this.target.mainlineObjectTopoList;
    let targetDes = '';
    if (!cloneTarget.length) return targetDes;
    // 动态选择目标
    if ('bk_obj_id' in cloneTarget[0]) {
      let list = cloneTarget.map(item => {
        item.name = nameList.find(set => set.bk_obj_id === item.bk_obj_id).bk_obj_name;
        return item;
      });
      // 统计数量
      list = list.map(item => {
        const count = list.reduce((pre, set) => {
          if (item.bk_obj_id === set.bk_obj_id) pre += 1;
          return pre;
        }, 0);
        item.count = count;
        return item;
      });
      // 去重
      const temp = [];
      list = list
        .map(item => {
          if (!temp.includes(item.name)) {
            temp.push(item.name);
            return {
              name: item.name,
              count: item.count,
            };
          }
          return null;
        })
        .filter(item => item);
      const str = list.map(item => `${item.count} ${item.name}`).join('、');
      targetDes = this.$t('已选择 {n}', { n: str }) as string;
    } else {
      // 静态目标
      targetDes = this.$t('已选择 {n} 个主机', { n: cloneTarget.length }) as string;
    }
    return targetDes;
  }

  /**
   * @description: 处理兼容老的收藏数据格式
   * @param {any} data
   */
  async handleSelectFavProxy(data: any) {
    const { config } = data;
    this.updateFavCheckValue(data, undefined);
    // 事件检索收藏处理
    if (this.tabActive === 'event') return this.handleSelectEventFav(data);
    /* promql 模式 */
    if (config.promqlData) return this.handleSelectPromqlFav(config);
    if (config.localValue) return this.handleSelectFav(config, data);
    // 老数据结构兼容处理
    if (!config.queryConfigs) return console.error('Data format error');
    const promiseList = config.queryConfigs.map((item, index) => {
      const metricFieldsMap = {
        metricField: 'metric_field',
        resultTableId: 'result_table_id',
        dataSourceLabel: 'data_source_label',
        dataTypeLabel: 'dataTypeLabel',
      };
      const params = {
        page: 1,
        page_size: 1,
        conditions: Object.keys(metricFieldsMap).map(field => ({
          key: metricFieldsMap[field],
          value: item[field],
        })),
        search_value: '',
        tag: '',
      };
      return getMetricListV2(params)
        .then(res => {
          const metricData = res?.metric_list?.[0] || {};
          const alias = this.createItemName(index);
          return new DataRetrievalQueryItem({
            ...metricData,
            alias,
            enable: !item.hidden,
            agg_condition: item.where || [],
            agg_dimension: item.groupBy || [],
            agg_interval: item.interval,
            agg_method: item.method,
            functions: item.functions || [],
          });
        })
        .catch(err => {
          console.log(err);
          return [];
        });
    });
    // 指标数据
    this.localValue = await Promise.all(promiseList);
    this.expandedData = this.localValue.map(item => item.key);
    // 操作栏对比数据
    const { tools } = data;
    if (tools?.timeRange && !Array.isArray(tools?.timeRange)) {
      tools.TimeRange = DEFAULT_TIME_RANGE;
    }
    data.tools && (this.compareValue.tools = data.tools);
    const compareMap: { [key in IDataRetrievalView.compareType]: (params: any) => any } = {
      none: ({ type, split }: { type: IDataRetrievalView.compareType; split: boolean }) => ({ type, value: split }),
      target: ({ type }: { type: IDataRetrievalView.compareType }) => ({ type }),
      time: ({ type, timeOffset }: { type: IDataRetrievalView.compareType; timeOffset: string[] }) => ({
        type,
        value: timeOffset,
      }),
      metric: ({ type }: { type: IDataRetrievalView.compareType }) => ({ type }),
    };
    this.compareValue.compare = compareMap[data.compareConfig?.type]?.(data.compareConfig) || {
      type: 'none',
      value: true,
    };
    // 监控目标
    this.target.value = config.target;
    this.target.targetType = config.targetType;
    this.target.desc = this.gettargetDes();
    // 刷新查询结果
    this.queryResult = [];
    this.handleQuery();
  }

  /**
   * @description: 选中收藏数据
   * @param {IDataRetrieval} data
   * @return {*}
   */
  async handleSelectFav(data: any, favData: any) {
    this.editMode = 'UI';
    this.loading = true;
    localStorage.setItem('bk_monitor_edit_mode_str', this.editMode);
    this.updateFavCheckValue(favData, undefined);
    const metricDataList = data.localValue.filter(item => item.isMetric);
    const { metric_list: metricList = [] } = await getMetricListV2({
      page: 1,
      page_size: data.localValue.length,
      conditions: [{ key: 'metric_id', value: metricDataList.map(item => item.metric_id) }],
    }).catch(err => {
      console.log(err);
      return { metric_list: [] };
    });
    const result = data.localValue.map((item, index) => {
      const alias = this.createItemName(index);
      if (item.isMetric) {
        const metricData = metricList.find(metric => metric.metric_id === item.metric_id);
        return new DataRetrievalQueryItem({
          ...(metricData || {}),
          alias,
          enable: item.enable,
          agg_condition: item.agg_condition || item._agg_condition || [],
          agg_dimension: item.agg_dimension || [],
          agg_interval: item.agg_interval,
          agg_method: item.agg_method,
          functions: item.functions,
          dimensions: item.dimensions,
        });
      }
      item.alias = alias;
      return item;
    });
    this.localValue = deepClone(result as IDataRetrieval.ILocalValue[]);
    this.target = deepClone(data.target);
    const compareValue = deepClone(data.compareValue);
    if (compareValue) {
      if (!Array.isArray(compareValue.tools.timeRange)) compareValue.tools.timeRange = DEFAULT_TIME_RANGE;
    }
    this.compareValue = compareValue;

    const keys = this.localValue.map(item => item.key);
    this.expandedData.push(...keys);
    this.queryResult = [];
    this.handleQuery();
  }

  /* 选中Prmql的收藏数据 */
  handleSelectPromqlFav(data) {
    this.editMode = 'PromQL';
    localStorage.setItem('bk_monitor_edit_mode_str', this.editMode);
    this.promqlData = data.promqlData.map(item => new DataRetrievalPromqlItem(item));
    const keys = this.promqlData.map(item => item.key);
    this.promqlExpandedData = keys;
    this.handleQuery();
  }

  /**
   * @description: 点击收藏按钮 显示收藏弹窗
   * @param {Boolean} isDirectUpdate: 是否直接替换当前收藏
   */
  handleClickAddOrUpdateFav(isDirectUpdate = false) {
    this.isUpdateFavoriteConfig = true;
    if (isDirectUpdate) {
      const submitValue = {
        value: this.favCheckedValue,
        hideCallback: () => {},
        isEdit: true,
      };
      this.handleSubmitFavorite(submitValue);
      return;
    }
    this.handleClickEditFav();
  }

  handleClickEditFav() {
    this.isUpdateFavoriteConfig = true;
    this.editFavoriteData = deepClone(this.favCheckedValue);
    this.getFavoriteDialogKeywords();
    this.isShowAddFavoriteDialog = true;
  }

  /** 收藏列表操作 */
  handleFavoriteOperate(operate: string, value?: any) {
    switch (operate) {
      case 'click-favorite': // 点击收藏
        this.handleSelectFavProxy(value);
        break;
      case 'add-group': // 新建分組
        createFavoriteGroup({
          bk_biz_id: this.bizId,
          type: this.favoriteSearchType,
          name: value,
        }).then(() => this.getListByGroupFavorite());
        break;
      case 'reset-group-name': // 重命名
        updateFavoriteGroup(value.group_id, {
          bk_biz_id: this.bizId,
          type: this.favoriteSearchType,
          name: value.group_new_name,
        }).then(() => this.getListByGroupFavorite());
        break;
      case 'move-favorite': // 移动收藏
      case 'remove-group': // 从组中移除收藏（移动至未分组）
        updateFavorite(value.id, {
          ...value,
          type: this.favoriteSearchType,
        }).then(() => this.getListByGroupFavorite());
        break;
      case 'edit-favorite': // 编辑收藏
        this.editFavoriteData = value;
        this.getFavoriteDialogKeywords(value.config);
        this.isShowAddFavoriteDialog = true;
        break;
      case 'delete-favorite': // 删除收藏
        this.$bkInfo({
          subTitle: this.$t('当前收藏名为{name}是否删除?', { name: value.name }),
          type: 'warning',
          confirmFn: async () => {
            destroyFavorite(value.id, { type: this.favoriteSearchType }).then(() => this.getListByGroupFavorite());
          },
        });
        break;
      case 'dismiss-group': // 解散分组
        this.$bkInfo({
          title: this.$t('当前分组为{name}是否解散?', { name: value.name }),
          subTitle: `${this.$t('解散分组后，原分组内的收藏将移至未分组中。')}`,
          type: 'warning',
          confirmFn: async () => {
            destroyFavoriteGroup(value.id, { type: this.favoriteSearchType }).then(() => this.getListByGroupFavorite());
          },
        });
        break;
      case 'share': {
        // 分享
        const href = `${location.origin}${location.pathname}?bizId=${this.bizId}#${this.$route.path}`;
        copyText(`${href}?favorite_id=${value.id}`, msg => {
          this.$bkMessage({
            message: msg,
            theme: 'error',
          });
          return;
        });
        this.$bkMessage({
          message: this.$t('复制成功'),
          theme: 'success',
        });
        break;
      }
      case 'drag-move-end': // 移动组
        // updateGroupOrderFavoriteGroup({
        //   bk_biz_id: this.bizId,
        //   type: this.favoriteSearchType,
        //   order: value
        // }).catch(err => console.warn(err));
        break;
      case 'create-copy':
        {
          const { group_id, name, id } = value;
          const copyName = `${name} ${this.$t('副本')}`;
          if (this.favStrList.includes(copyName)) {
            this.$bkMessage({
              message: this.$t('已存在该副本'),
              theme: 'warning',
            });
            return;
          }
          this.isUpdateFavoriteConfig = false;
          this.editFavoriteData = value;
          const copyBaseParams = { group_id, name: copyName, id };
          const submitValue = {
            value: copyBaseParams,
            hideCallback: () => {},
            isEdit: false,
          };
          this.handleSubmitFavorite(submitValue);
        }
        break;
      case 'request-query-history':
        this.getListByGroupFavorite();
        break;
      case 'new-search':
        this.favCheckedValue = null;
        this.favoriteSearchType === 'event' ? this.eventRetrievalRef?.handleClearQuery() : this.handleClearAll();
        break;
    }
  }

  /** 获取对比的UI模式的参数 */
  getComparedLocalParams(comparedUIParams = []) {
    return comparedUIParams.map(item =>
      item.isMetric
        ? {
            metric_id: item?.metric_id,
            agg_method: item?.agg_method,
            agg_interval: item?.agg_interval,
            agg_dimension: item?.agg_dimension,
            agg_condition: item?.agg_condition,
            functions: item?.functions,
          }
        : {
            value: item?.value,
            functions: item?.functions,
          }
    );
  }

  /** 获取对比的PromQL模式的参数 */
  getComparedPromQLParams(comparedQLParams = []) {
    return comparedQLParams.map(item => ({
      step: item?.step,
      code: item?.code,
    }));
  }

  /** 弹窗dialog新增或编辑收藏 */
  async handleSubmitFavorite({ value, hideCallback, isEdit }) {
    const type = this.tabActive === 'event' ? 'event' : 'metric';
    const { group_id, name, id } = value;
    let config;
    // 若是当前是编辑收藏, 且非更新收藏config的情况下 不改变config
    if (this.isUpdateFavoriteConfig) {
      if (this.tabActive === 'event') {
        config = {
          queryConfig: deepClone(this.eventRetrievalRef.currentGroupByVarPramas),
          compareValue: deepClone(this.compareValue),
        };
      } else {
        if (this.editMode === 'PromQL') {
          config = {
            promqlData: this.promqlData,
          };
        } else {
          config = {
            localValue: this.localValue,
            target: this.target,
            compareValue: this.compareValue,
          };
        }
      }
    } else {
      config = this.editFavoriteData.config;
    }
    const data = {
      bk_biz_id: this.bizId,
      group_id,
      name,
      type,
      config,
    };
    if (!isEdit) {
      // 新增收藏
      const res = await createFavorite(data);
      hideCallback();
      this.handleFavoriteHiddenAndShow(true);
      this.editFavoriteData = null;
      this.isUpdateFavoriteConfig = true;
      await this.getListByGroupFavorite();
      this.handleSelectFavProxy(res); // 更新点击的收藏
    } else {
      // 编辑或替换收藏
      updateFavorite(id, data)
        .then(res => {
          hideCallback();
          this.handleSelectFavProxy(res); // 更新点击的收藏
        })
        .finally(() => {
          this.editFavoriteData = null;
          this.isUpdateFavoriteConfig = true;
          this.getListByGroupFavorite();
        });
    }
  }

  /**
   * @desc: 当点击收藏弹窗时显示的查询语句数据
   * @param {Any} replaceData 点击非当前收藏编辑时缓存的替换config数据（不改变config）
   */
  getFavoriteDialogKeywords(replaceData?: any) {
    let currentFavoriteKeywordsData: any;
    if (!!replaceData) {
      currentFavoriteKeywordsData = replaceData;
    } else {
      if (this.tabActive === 'event') {
        currentFavoriteKeywordsData = {
          queryConfig: deepClone(this.eventRetrievalRef.currentGroupByVarPramas),
          compareValue: deepClone(this.compareValue),
        };
      } else {
        if (this.editMode === 'PromQL') {
          currentFavoriteKeywordsData = {
            promqlData: this.promqlData,
          };
        } else {
          currentFavoriteKeywordsData = {
            localValue: this.localValue,
            target: this.target,
            compareValue: this.compareValue,
          };
        }
      }
    }
    this.favoriteKeywordsData = currentFavoriteKeywordsData;
  }

  // 收藏 检索 展示或隐藏
  handleClickResultIcon(str: string) {
    if (str === 'favorite') this.handleFavoriteHiddenAndShow(!this.isShowFavorite);
    if (str === 'search') this.handleLeftHiddenAndShow(!this.isShowLeft);
  }

  /**
   * @description: 收藏列表隐藏
   */
  handleFavoriteHiddenAndShow(val: boolean) {
    this.isShowFavorite = val;
    if (!val) this.favCheckedValue = null;
    localStorage.setItem('bk_monitor_data_favorite_show', `${val}`);
  }

  /**
   * @description: 将promql源码转换保证与ui保持一致
   * @param {*}
   * @return {*}
   */
  async handlePromqlToQueryConfig() {
    const promiseList = this.localValue.map((item, index) => {
      if (!item.isMetric) {
        return undefined;
      }
      const metricItem = item as DataRetrievalQueryItem;
      if (metricItem.consistency || metricItem.sourceCodeError) return undefined;
      const params = {
        promql: metricItem.sourceCode,
        step: 1,
      };
      // 转换promsql语法
      return promqlToQueryConfig(params)
        .then(async res => {
          const newData = await this.updateMetricDataFromPromqlRes(metricItem, res.query_configs[0]);
          this.$set(this.localValue, index, newData);
          return newData;
        })
        .catch(err => {
          console.error(err);
        });
    });
    return Promise.all(promiseList);
  }

  /**
   * @description: 控制是否自动查询
   */
  handleQueryProxy() {
    // this.updateFavCheckValue();
    if (this.autoQuery) this.handleQuery();
  }

  /**
   * @description: 查询操作
   */
  async handleQuery() {
    this.isHandleQuery = true;
    this.loading = true;
    // await this.handlePromqlToQueryConfig().catch((err) => {
    //   this.loading = false
    //   console.error(err)
    // })
    if (this.tabActive === 'event') {
      this.$router.replace({
        name: this.$route.name,
        query: {
          ...(this.$route.query || {}),
          from: this.compareValue.tools.timeRange[0],
          to: this.compareValue.tools.timeRange[1],
          timezone: this.compareValue.tools.timezone,
          type: 'event',
          key: random(10),
        },
      });
    }
    let params = this.getQueryParams();
    // 过滤无效查询
    if (!params) {
      this.loading = false;
      this.queryResult = [];
      this.isHandleQuery = false;
      return;
    }
    const queryStartTime = +new Date();
    // 如果是只展示视图，需要将 compare_config.split 设置为 true
    if (this.onlyShowView) {
      params = {
        ...params,
        compare_config: {
          ...params.compare_config,
          split: false,
        },
      };
    }
    this.cancelFn?.();
    getGraphQueryConfig(params, { cancelToken: new CancelToken(c => (this.cancelFn = c)) })
      .then(data => {
        this.queryTimeRange = +new Date() - queryStartTime;
        this.queryResult = data.panels;
        this.emptyStatus = 'search-empty';
      })
      .catch(() => {
        this.queryResult = [];
        this.emptyStatus = '500';
      })
      .finally(() => {
        this.loading = false;
        this.routerParamsUpdate();
      });
    this.isHandleQuery = false;
  }

  /**
   * @description 更新路由参数（检索的任何更改都需要记录到路由上）
   * @param panels
   */
  routerParamsUpdate() {
    const targets = [];
    if (this.editMode === 'UI') {
      this.localValue.forEach((item: DataRetrievalQueryItem) => {
        // 指标
        if (item.isMetric && !item.isNullMetric && !item.sourceCodeError) {
          const queryConfigItem: IDataRetrieval.queryConfigsParams | any = {
            metric: item.metric_field,
            method: item.agg_method,
            alias: item.alias,
            interval: item.agg_interval,
            table: item.result_table_id,
            data_source_label: item.data_source_label,
            data_type_label: item.data_type_label,
            group_by: item.agg_dimension,
            where: item.agg_condition.filter(item => item.value.length).filter(item => item.key),
            functions: item.functions,
            metrics: [{ alias: item.alias, field: item.metric_field, method: item.agg_method }],
          };
          item.index_set_id && (queryConfigItem.index_set_id = item.index_set_id);
          item.data_label && (queryConfigItem.data_label = item.data_label);
          const temp = {
            alias: item.alias,
            data: {
              query_configs: [queryConfigItem],
              expression: item.alias,
              alias: item.alias,
            },
          };
          targets.push(temp);
        } else if (!!item?.value || item?.functions?.length) {
          const temp = {
            alias: item.alias,
            data: {
              query_configs: [],
              expression: item.value,
              functions: item?.functions,
              alias: item.alias,
            },
          };
          targets.push(temp);
        }
      });
    } else if (this.editMode === 'PromQL') {
      this.promqlData.forEach(promqlItem => {
        if (!!promqlItem.code && promqlItem.enable) {
          const temp = {
            data: {
              query_configs: [
                {
                  data_source_label: 'prometheus',
                  data_type_label: 'time_series',
                  promql: promqlItem.code,
                  interval: promqlItem.step || 'auto',
                  alias: promqlItem.alias,
                },
              ],
            },
          };
          targets.push(temp);
        }
      });
    }

    const routeParams = {
      name: this.$route.name,
      query: {
        ...(this.$route.query || {}),
        targets: targets.length ? JSON.stringify(targets) : undefined,
        from: this.compareValue.tools.timeRange[0],
        to: this.compareValue.tools.timeRange[1],
        timezone: this.compareValue.tools.timezone,
        key: random(10),
      },
    };
    this.$router.replace(routeParams);
  }

  /**
   * @description 重置路由参数
   */
  routeParamsReset() {
    const routeParams = {
      name: this.$route.name,
      query: {
        ...(this.$route.query || {}),
        targets: undefined,
        from: this.compareValue.tools.timeRange[0],
        to: this.compareValue.tools.timeRange[1],
        timezone: this.compareValue.tools.timezone,
        key: random(10),
      },
    };
    this.$router.replace(routeParams);
  }

  /**
   * @description: 处理查询所需参数
   */
  getQueryParams() {
    let queryConfigs = this.getQueryConfgs();
    // PromQL 模式下是没有 queryConfigs 。
    // 如果 localStorage 中的 bk_monitor_edit_mode_str 已经缓存的是 PromQL 就该手动的切换为 UI 模式。
    if (!queryConfigs.length) {
      // 原先是通过简单的判断 queryConfigs 数组是否存在来控制是否继续执行下面代码。现通过多加一层判断以适配上述问题。
      if (this.editMode === 'PromQL') {
        // 由于切换了 editMode 还需要重新 getQueryConfgs 一次。保证以通过 PromQL 模式进入页面的流程一致。
        queryConfigs = this.getQueryConfgs();
        if (!queryConfigs.length) return null;
      } else {
        return null;
      }
    }
    // const timeRange = handleTimeRange(this.compareValue.tools.timeRange);
    const [startTime, endTime] = handleTransformToTimestamp(this.compareValue.tools.timeRange);
    const expressions: Record<string, string> = this.getExpressions();
    const params = {
      query_configs: queryConfigs, // 查询项
      expressions, // 表达式
      functions: this.getFunctions(expressions), // 表达式的函数
      compare_config: this.getCompare(), // 操作栏对比配置
      target: this.getTargets(), // 监控目标
      start_time: startTime, // 起始时间
      end_time: endTime, // 终止时间
    };
    return params;
  }

  /**
   * @description: 获取查询项参数
   * @param {*} allowNullWhere 允许返回空值的where
   * @param {DataRetrievalQueryItem} item 返回单条query_configs
   * @return {*}
   */
  getQueryConfgs(allowNullWhere = false, item: DataRetrievalQueryItem = null): IDataRetrieval.queryConfigsParams[] {
    /** 隐藏指标不影响表达式的查询 */
    if (this.editMode === 'UI') {
      const expressionList = this.localValue.reduce((total, cur) => {
        if (!cur.isMetric && cur.enable) total.push((cur as IDataRetrieval.IExpressionItem).value);
        return total;
      }, []);
      const tempList = item
        ? [item]
        : (this.localValue.filter(
            (item: DataRetrievalQueryItem) => item.isMetric && !item.isNullMetric && !item.sourceCodeError
          ) as DataRetrievalQueryItem[]);
      const queryList = tempList.map(item => {
        if (item.enable || expressionList.some(set => set.indexOf(item.alias) > -1)) {
          const {
            alias,
            agg_method: method,
            metric_field: metric,
            agg_interval: interval,
            result_table_id: table,
            data_type_label: dataTypeLabel,
            data_source_label: dataSourceLabel,
            agg_condition: where,
            agg_dimension: groupBy,
            functions,
            index_set_id: indexSetId,
            data_label,
          } = item;
          const queryConfigItem: IDataRetrieval.queryConfigsParams = {
            metric,
            method,
            alias,
            interval,
            table,
            data_source_label: dataSourceLabel,
            data_type_label: dataTypeLabel,
            group_by: groupBy,
            where: (allowNullWhere ? where : where.filter(item => item.value.length)).filter(item => item.key),
            functions,
          };
          indexSetId && (queryConfigItem.index_set_id = indexSetId);
          data_label && (queryConfigItem.data_label = data_label);
          return queryConfigItem;
        }
        return null;
      });
      return queryList.filter(item => !!item);
    }
    if (this.editMode === 'PromQL') {
      const promqlQuery = [];
      this.promqlData.forEach(promqlItem => {
        if (!!promqlItem.code && promqlItem.enable) {
          promqlQuery.push({
            data_source_label: 'prometheus',
            data_type_label: 'time_series',
            promql: promqlItem.code,
            interval: promqlItem.step || 'auto',
            alias: promqlItem.alias,
          });
        }
      });
      return promqlQuery;
    }
  }

  /**
   * @description: 更新查询项表达式的别名数据
   */
  handleUpdateAlias() {
    this.localValue.forEach((item, index) => {
      item.alias = this.createItemName(index);
    });
  }

  /**
   * @description: 处理表达式参数
   */
  getExpressions(): Record<string, string> {
    const tempList = this.localValue.filter(item => !item.isMetric) as IDataRetrieval.IExpressionItem[];
    const resObj: Record<string, string> = {};
    tempList.forEach(item => {
      if (item.enable && item.value.trim()) resObj[item.alias] = item.value?.toLocaleLowerCase?.();
    });
    return resObj;
  }

  /**
   * 处理表达式的函数选项
   * @param expressions 表达式
   */
  getFunctions(expressions: Record<string, string>) {
    const tempList = this.localValue.filter(item => !item.isMetric) as IDataRetrieval.IExpressionItem[];
    return tempList.reduce((total, item) => {
      if (item.enable && item.value.trim() && expressions[item.alias]) {
        total[item.alias] = item.functions;
      }
      return total;
    }, {});
  }

  /**
   * @description: 获取监控目标参数
   */
  getTargets() {
    const targetFieldMap: { [key in IDataRetrieval.TargetType]: string } = {
      INSTANCE: 'ip',
      TOPO: 'host_topo_node',
      SERVICE_TEMPLATE: 'host_template_node',
      SET_TEMPLATE: 'host_template_node',
    };
    const value =
      this.target.targetType === 'INSTANCE'
        ? this.target.value.map((item: any) => ({
            ip: item.ip,
            bk_cloud_id: item.bk_cloud_id,
            bk_host_id: item.bk_host_id,
            bk_supplier_id: item.bk_supplier_id,
          }))
        : this.target.value.map((item: any) => ({
            bk_inst_id: item.bk_inst_id,
            bk_obj_id: item.bk_obj_id,
          }));
    // 监控目标格式转换
    const targets = [
      [
        {
          field: targetFieldMap[this.target.targetType],
          method: 'eq',
          value,
        },
      ],
    ];
    if (this.editMode === 'PromQL') {
      return [];
    }
    return targets;
  }

  /**
   * @description: 获取对比参数
   */
  getCompare() {
    type type = IDataRetrievalView.compareType;
    type CompareFunction = (compare: { type: type; value?: boolean | string[] }) => {
      type: type;
      split?: boolean;
      time_offset?: string[];
    };
    const compareMap: { [key in type]: CompareFunction } = {
      none: ({ type, value }: { type: type; value: boolean }) => ({ type, split: value }),
      target: ({ type }: { type: type }) => ({ type }),
      time: ({ type, value }: { type: type; value: string[] }) => ({ type, time_offset: value }),
      metric: ({ type }: { type: type }) => ({ type }),
    };
    const { compare } = this.compareValue;
    compareMap[compare.type]?.(compare);
    if (this.editMode === 'PromQL') {
      const { type, value } = this.compareValue.compare;
      return { type: 'none', split: type === 'none' ? value : true };
    }
    return compareMap[compare.type]?.(compare) || { type: 'none', split: true };
  }

  /**
   * @description: 切换自动查询开关
   * @param {boolean} val
   */
  handleAutoQueryChange(val?: boolean) {
    this.autoQuery = !!val;
    this.handleIseeCache();
    localStorage.setItem('bk_monitor_auto_query_enable', `${this.autoQuery}`);
  }
  handleAutoQueryOfEventChange(val?: boolean) {
    this.autoQuery = !!val;
    localStorage.setItem('bk_monitor_auto_query_enable', `${this.autoQuery}`);
  }

  /**
   * @description: 处理跳转到事件检索的路由数据
   * @param {*} targetsList 事件检索的数据
   * @param {*} type tab的选中状态
   */
  handleRouteQueryDataOfEvent(targetsList, type) {
    this.tabActive = type;
    const [
      {
        data: {
          query_configs: [
            {
              data_type_label,
              data_source_label,
              result_table_id,
              where,
              query_string: queryString,
              group_by: groupBy,
              method,
              metric_field,
              filter_dict: filterDict,
            },
          ],
        },
      },
    ] = targetsList;
    this.eventQueryConfig = {
      data_type_label,
      data_source_label,
      result_table_id,
      where: where || [],
      query_string: queryString || '',
      group_by: groupBy || [],
      filter_dict: filterDict || {},
      method,
      metric_field,
    };
  }

  /**
   * @description: 处理grafana跳转参数
   * @param {any} targets 路由targets参数
   * @return {*}
   */
  async handleRouteQueryData(
    targets: any,
    fromRouteName: IDataRetrieval.fromRouteNameType = 'grafana',
    from?: string,
    to?: string
  ) {
    const promqlData = this.getRoutePromqlData(targets);
    if (promqlData.length) {
      this.handleRoutePromqlData(promqlData, from, to);
      this.handleQuery();
      return;
    }
    // 如果 URL 中 targets 含有 mode 且为 ui ，或不含 mode 时默认为 ui 模式
    if (['ui'].includes(targets?.[0]?.data?.mode || 'ui')) {
      this.editMode = 'UI';
      localStorage.setItem('bk_monitor_edit_mode_str', this.editMode);
      this.localValue = [];
      const localValue = [];
      this.compareValue.tools.timeRange = from && to ? [from, to] : DEFAULT_TIME_RANGE;
      const promiseListAll = targets.map(item => {
        const promiseList = item.data.query_configs.map(
          query =>
            new Promise(resolve => {
              let metricFields = [
                'metric_field',
                'result_table_id',
                'data_source_label',
                'data_type_label',
                'data_label',
              ];
              /** 是否带有原始指标 */
              const hasOriginMetricData = !!query.originMetricData?.metricField;
              if (fromRouteName === 'performance-detail' && !hasOriginMetricData) {
                metricFields = ['metrics[0].field', 'table', 'data_source_label', 'data_type_label', 'data_label'];
              }
              /** 带有原指标信息的数据 */
              const metricFieldsValIds = ['metricField', 'resultTableId', 'dataSourceLabel', 'dataTypeLabel'];
              getMetricListV2({
                bk_biz_id: this.bizId,
                page: 1,
                page_size: 1,
                conditions: metricFields
                  .map((field, index) => {
                    const res = {
                      key: field,
                      value: hasOriginMetricData ? query.originMetricData[metricFieldsValIds[index]] : query[field],
                    };
                    if (field === 'data_label' && !res.value) {
                      return undefined;
                    }
                    if (field === 'metrics[0].field') {
                      res.key = 'metric_field';
                      res.value = query.metrics[0].field;
                    }
                    if (field === 'table') {
                      res.key = 'result_table_id';
                    }
                    return res;
                  })
                  .filter(Boolean),
                search_value: '',
                tag: '',
              })
                .then(res => resolve(res))
                .catch(err => {
                  console.log(err);
                  resolve(null);
                });
            })
        );
        return Promise.all(promiseList);
      });
      const queryResultList = (await Promise.all(promiseListAll)) as any;
      /** 是否为多指标 */
      const isMultipleMetric = queryResultList.flat(1).length > 1;
      queryResultList.forEach((item, index) => {
        let { expression = '' } = targets[index].data;
        const { expressionList = [], functions = [] } = targets[index].data;
        item.forEach((metricRes, i) => {
          const metricData = metricRes?.metric_list?.[0] || {};
          const aliasIndex = localValue.length;
          const curQuery = targets[index].data.query_configs[i];
          let totalWhere = curQuery.where;
          const filterKeys = Object.keys(curQuery.filter_dict || {});
          if (filterKeys.length) {
            const where = [];
            filterKeys.forEach(key => {
              const filterVal = curQuery.filter_dict[key];
              if (key === 'variables' && !!filterVal) {
                where.push(
                  ...Object.entries(filterVal).map(item => {
                    const [key, value] = item;
                    return {
                      key,
                      condition: 'and',
                      method: 'eq',
                      value: Array.isArray(value) ? value : [value],
                    };
                  })
                );
              } else if (key === 'targets' && !!filterVal) {
                /** 目标主机、主机对比数据将添加到where */
                const firstItem = filterVal?.[0];
                if (!!firstItem) {
                  const res = Object.entries(firstItem).map(item => {
                    const [key] = item;
                    return {
                      key,
                      condition: 'and',
                      method: 'eq',
                      value: filterVal.reduce((total, obj) => {
                        const val = `${obj[key]}`;
                        !total.includes(val) && total.push(val);
                        return total;
                      }, []),
                    };
                  });
                  where.push(...res);
                }
              } else if (key !== 'bk_biz_id') {
                where.push({
                  key,
                  condition: 'and',
                  method: 'eq',
                  value: Array.isArray(filterVal) ? filterVal : [filterVal],
                });
              }
            });
            totalWhere = totalWhere.concat(where);
          }
          let { method } = curQuery;
          method = curQuery?.metrics?.find(set => set.method)?.method || method || 'AVG';
          // 添加查询项
          localValue.push(
            new DataRetrievalQueryItem({
              ...metricData,
              agg_condition: (totalWhere?.filter(item => item.key !== 'bk_biz_id') || []).map(set => ({
                ...set,
                dimensionName: (() => {
                  const temp = set?.dimensionName || set?.dimension_name;
                  if (temp) {
                    return temp;
                  }
                  const dimensions = JSON.parse(JSON.stringify(metricData?.dimensions || []));
                  const dimensionName = dimensions.find(d => d.id === set.key)?.name;
                  return dimensionName || set.key;
                })(),
              })),
              agg_dimension: curQuery.group_by || [],
              agg_interval: this.handleInterval(curQuery.interval, curQuery.interval_unit?.toLocaleLowerCase?.()),
              agg_method: method,
              functions: curQuery.functions,
              enable: curQuery.display,
              filter_dict: curQuery.filter_dict,
            })
          );
          // 更新表达值的别名信息
          !!curQuery.refId && (expression = expression.replace(curQuery.refId, this.createItemName(aliasIndex)));
        });
        /** 去除单指标时重复的表达式a查询 */
        if (expression) {
          // display为grafana的隐藏展示参数 如果为单指标跳转不展示表达式的图
          const enable = isMultipleMetric ? targets[index].data.display ?? true : expression !== 'a';
          const expItem: IDataRetrieval.IExpressionItem = {
            alias: '',
            enable,
            isMetric: false,
            key: random(8),
            value: expression.toLocaleLowerCase?.(),
            functions,
          };
          // 添加表达式
          localValue.push(expItem);
        }
        /** 多表达式带有functions */
        if (!!expressionList.length) {
          expressionList.forEach(exp => {
            const expItem: IDataRetrieval.IExpressionItem = {
              alias: '',
              enable: exp.active,
              isMetric: false,
              key: random(8),
              value: exp.expression,
              functions: exp.functions,
            };
            // 添加表达式
            localValue.push(expItem);
          });
        }
      });
      this.localValue = this.handleFilterExpression(localValue);
      this.handleDefaultCompareValue();
      this.handleUpdateAlias();
      this.target.value = [];
      this.handleQuery();
      this.expandedData.push(...this.localValue.map(item => item.key));
    }
  }

  getRoutePromqlData(targets: any) {
    const promqlData = [];
    if (['code', 'source'].includes(targets?.[0]?.data?.mode)) {
      targets.forEach(t => {
        const temp = {
          code: t.data.source,
          alias: t.data.promqlAlias,
          step: t.data.step,
        };
        promqlData.push(new DataRetrievalPromqlItem(temp as any));
      });
      return promqlData;
    }
    targets.forEach(target => {
      if (target?.data?.query_configs?.[0]?.data_source_label === 'prometheus') {
        const q = target.data.query_configs[0];
        const temp = {
          code: q.promql,
          step: q.interval || q.agg_interval || 'auto',
        };
        promqlData.push(new DataRetrievalPromqlItem(temp as any));
      }
    });
    return promqlData;
  }
  handleRoutePromqlData(promqlData: any[], from?: string, to?: string) {
    const result = [];
    const resultKey = [];
    promqlData.forEach(item => {
      const tempItem = deepClone(item);
      tempItem.key = random(8);
      tempItem.alias = item.alias || this.getCurItemAlias(result as any);
      result.push(tempItem);
      resultKey.push(tempItem.key);
    });
    this.editMode = 'PromQL';
    localStorage.setItem('bk_monitor_edit_mode_str', this.editMode);
    this.compareValue.tools.timeRange = from && to ? [from, to] : DEFAULT_TIME_RANGE;
    this.promqlData = result;
    this.promqlExpandedData = resultKey;
  }

  /**
   * 过滤表达式
   * @param localValue
   */
  handleFilterExpression(localValue: IDataRetrieval.ILocalValue[]): IDataRetrieval.ILocalValue[] {
    return localValue.filter(item => {
      if (!item.isMetric) {
        const val = (item as IDataRetrieval.IExpressionItem).value;
        /** 清除一个字母的无效表达式 */
        return val.length > 1;
      }
      return true;
    });
  }

  /**
   * 转换周期为秒
   * @param interval 周期
   * @param unit 单位
   * @returns number 单位：秒 | auto
   */
  handleInterval(interval: number | string, unit: 'h' | 'm' | 's' = 's'): 'auto' | number {
    if (interval === 'auto') return interval;
    const intervalUnitMap: IDataRetrieval.IntervalUnitMap = {
      s: 1,
      m: 30,
      h: 3600,
      d: 86400,
      M: 2592000,
      y: 31104000,
    };
    if (typeof interval === 'number') {
      return interval * intervalUnitMap[unit];
    }
    if (typeof interval === 'string') {
      const [, v, unit] = interval.toString().match(/(\d+)([s|h|w|m|d|M|y])$/);
      return +v * intervalUnitMap[unit];
    }
    return interval;
  }

  /**
   * @description: 对比数据恢复默认
   */
  handleDefaultCompareValue() {
    this.compareValue = {
      compare: {
        type: 'none',
        value: true,
      },
      tools: {
        ...this.compareValue.tools,
        refleshInterval: -1,
      },
    };
  }

  /**
   * @description: 操作按钮提示
   * @param {IDataRetrieval} opt
   * @param {IDataRetrieval} item
   * @return {string}
   */
  handleTitleTips(opt: IDataRetrieval.IOption, item: IDataRetrieval.ILocalValue): string {
    const metricItem = item as DataRetrievalQueryItem;
    const tipsMap: { [key in IDataRetrieval.IOption]: string } = {
      copy: `${this.$t('拷贝')}`,
      delete: `${this.$t('删除')}`,
      enable: `${this.$t(item.enable ? '隐藏' : '展示')}`,
      source: `${metricItem.showSource ? 'UI' : this.$t('源码')}`,
    };
    return tipsMap[opt] || '';
  }

  /**
   * @description: 设置隐藏提示标记
   */
  handleIseeCache(val = false) {
    val && (this.isShowTips = false);
    localStorage.setItem('bk_monitor_data_retrieval_show_tips', 'false');
    // this.autoQueryPopoverRef?.hideHandler();
  }

  /**
   * @description: 更新收藏高亮提示数据
   */
  updateFavCheckValue(data?: any, type: 'event' | 'time_series' = 'time_series') {
    let config: any = {
      localValue: this.localValue,
      target: this.target,
      compareValue: this.compareValue,
    };
    if (this.editMode === 'PromQL') {
      config = {
        promqlData: this.promqlData,
      };
    }
    if (type === 'event') {
      config = {
        queryConfig: deepClone(this.eventRetrievalRef.currentGroupByVarPramas),
        compareValue: this.compareValue,
      };
    }
    this.favCheckedValue = data || config;
  }

  /**
   * @description: 拖拽开始
   * @param {DragEvent} evt
   * @param {number} index
   */
  handleDragStart(evt: DragEvent, index: number) {
    this.dragData.from = index;
    evt.dataTransfer.effectAllowed = 'move';
  }
  /**
   * @description: 拖拽结束
   */
  handleDragend() {
    // 动画结束后关闭拖拽动画效果
    setTimeout(() => {
      this.dragData.from = null;
      this.dragData.to = null;
    }, 500);
  }
  /**
   * @description: 拖拽放入
   */
  handleDrop() {
    const { from, to } = this.dragData;
    if (from === to) return;
    const temp = this.localValue[from];
    this.localValue.splice(from, 1);
    this.localValue.splice(to, 0, temp);
  }
  /**
   * @description: 拖拽进入
   * @param {number} index
   */
  handleDragEnter(index: number) {
    this.dragData.to = index;
  }
  /**
   * @description: 拖拽经过
   * @param {DragEvent} evt
   */
  handleDragOver(evt: DragEvent) {
    evt.preventDefault();
  }

  /**
   * @description: 添加策略
   */
  handleAddStrategy() {
    let queryData = null;
    if (this.editMode === 'PromQL') {
      queryData = {
        mode: 'code',
        data: this.promqlData.map(item => ({
          promql: item.code,
          step: item.step,
        })),
      };
    } else {
      const metricList = this.localValue.filter(item => item.isMetric) as DataRetrievalQueryItem[];
      const epxList = this.localValue.filter(item => !item.isMetric) as IDataRetrieval.IExpressionItem[];
      const queryConfigs = metricList.map(item => ({
        data_source_label: item.data_source_label,
        data_type_label: item.data_type_label,
        filter_dict: {},
        functions: item.functions,
        group_by: item.agg_dimension,
        index_set_id: item.index_set_id,
        interval: item.agg_interval,
        table: item.result_table_id,
        item: item.time_field,
        where: item.agg_condition,
        metrics: [{ alias: item.alias, field: item.metric_field, method: item.agg_method }],
      }));
      queryData = {
        expression: epxList?.[0]?.value?.toLocaleLowerCase?.(),
        query_configs: queryConfigs,
      };
    }
    window.open(
      `${location.href.replace(location.hash, '#/strategy-config/add')}?data=${encodeURIComponent(
        JSON.stringify(queryData)
      )}`
    );
  }

  /**
   * @description: 源码值更新
   * @param {DataRetrievalQueryItem} item
   * @param {string} value
   * @return {*}
   */
  handlePromsqlChange(item: DataRetrievalQueryItem, value: string) {
    item.sourceCode = value;
    item.consistency = false;
  }
  /**
   * @description: promsql语法转query_configs配置
   * @param {DataRetrievalQueryItem} item
   * @param {number} index
   * @return {*}
   */
  async handlePromqlQuery(item: DataRetrievalQueryItem, index: number): Promise<boolean | undefined> {
    const params = {
      promql: item.sourceCode,
      step: 1,
    };
    // 转换promsql语法
    const res = await promqlToQueryConfig(params).catch(err => {
      item.sourceCodeError = true;
      console.error(err);
    });
    res && (item.consistency = true);
    const isMutiple = res?.query_configs?.length > 1;
    if (isMutiple || !res) {
      isMutiple &&
        this.$bkMessage({
          theme: 'warning',
          message: this.$t('输入单个指标'),
        });
      return;
    }
    const newData = await this.updateMetricDataFromPromqlRes(item, res.query_configs[0]);
    if (item.switchToUI) {
      newData.showSource = false;
      item.switchToUI = false;
    }
    this.$set(this.localValue, index, newData);
    this.handleQueryProxy();
    return true;
  }

  /**
   * @description: promql接口数据更新一条ui的配置数据
   * @param {DataRetrievalQueryItem} item
   * @param {any} result
   */
  async updateMetricDataFromPromqlRes(item: DataRetrievalQueryItem, result: any) {
    // 获取指标信息
    const { metric_list: metricList = [] } = await getMetricListV2({
      page: 1,
      page_size: 1,
      conditions: [{ key: 'metric_id', value: [result.metric_id] }],
    }).catch(err => {
      console.error(err);
    });
    const {
      agg_method,
      agg_condition,
      agg_dimension,
      agg_interval,
      functions,
      data_source_label,
      result_table_id,
      metric_field,
    } = result;
    const resultTableIdList = result_table_id.split('.');
    const metircData = metricList[0] || {
      result_table_label_name: data_source_label,
      related_name: resultTableIdList[0],
      result_table_name: resultTableIdList[1],
      metric_field_name: metric_field,
    };
    // 实例化一条指标
    const newData = new DataRetrievalQueryItem({
      ...metircData,
      sourceCodeIsNullMetric: !metricList[0],
      sourceCodeCache: item.sourceCode || '',
      key: item.key || random(8),
      enable: item.enable === undefined ? true : !!item.enable,
      sourceCode: item.sourceCode || '',
      showSource: item.showSource === undefined ? false : !!item.showSource,
      agg_method,
      agg_condition,
      agg_dimension,
      agg_interval,
      alias: item.alias || 'a',
      functions: functions || [],
    });
    return newData;
  }

  /**
   * @description: promsql语法转query_configs配置
   * @param {DataRetrievalQueryItem} item
   * @param {number} index
   * @param {*} type
   */
  handlePromqlQueryProxy(
    item: DataRetrievalQueryItem,
    index: number,
    type: IDataRetrieval.promEventType
  ): Promise<boolean | undefined> {
    if (
      (item.sourceCodeCache === item.sourceCode && type === 'blur') ||
      !item.sourceCode ||
      this.isHandleQuery ||
      item.switchToUI
    )
      return;
    item.loading = true;
    return this.handlePromqlQuery(item, index).finally(() => {
      this.$nextTick(() => (item.loading = false));
    });
  }

  /**
   * @description: 处理promql的报错信息
   * @param {boolean} hasError
   * @param {IDataRetrieval} type
   * @param {DataRetrievalQueryItem} item
   * @param {number} index
   */
  handlePromqlError(
    hasError: boolean,
    type: IDataRetrieval.promEventType,
    item: DataRetrievalQueryItem,
    index: number
  ) {
    item.sourceCodeError = hasError;
    if (!this.autoQuery && type === 'blur') return;
    !hasError && this.handlePromqlQueryProxy(item, index, type);
  }

  /**
   * @description: query_configs语法转promsql语法
   * @param {DataRetrievalQueryItem} item
   */
  async handleQeueryConfigsToPromsql(item: DataRetrievalQueryItem): Promise<boolean | undefined> {
    if (item.sourceCodeIsNullMetric) return true;
    const queryConfigs = this.getQueryConfgs(undefined, item);
    if (!queryConfigs[0].metric) return true;
    item.loading = true;
    const params = {
      query_config_format: 'graph',
      expression: queryConfigs[0].alias || 'a',
      query_configs: queryConfigs,
    };
    const res = await queryConfigToPromql(params)
      .catch(err => {
        console.error(err);
      })
      .finally(() => {
        setTimeout(() => {
          item.loading = false;
        }, 0);
      });
    if (!res) return;
    item.consistency = true;
    item.sourceCode = res.promql;
    item.sourceCodeCache = res.promql;
    return true;
  }

  /**
   * @description: promql编辑器聚焦
   * @param {DataRetrievalQueryItem} item
   */
  handlePromqlFocus(item: DataRetrievalQueryItem) {
    item.sourceCodeError = false;
  }

  /** 事件检索 */

  /**
   * @description: 事件检索查询 图表和表格
   * eventMetricParams 变更触发图表和table的数据刷新
   */
  handleEventQuery(params?: IFilterCondition.VarParams) {
    // 事件检索初始化时会检索一次 判断当前是否有数据ID 有则检索次数+1
    this.eventMetricParams = {
      method: 'SUM',
      ...(params || deepClone(this.eventRetrievalRef.currentGroupByVarPramas)),
    };
  }

  /**
   * @description 事件检索路由参数
   * @param data
   */
  handleEventDataChange(data) {
    const targets = [
      {
        data: {
          query_configs: [
            {
              ...(() => {
                const obj = {
                  data_type_label: '',
                  data_source_label: '',
                };
                if (data.eventType === 'custom_event') {
                  obj.data_type_label = 'event';
                  obj.data_source_label = 'custom';
                } else if (data.eventType === 'bk_monitor_log') {
                  obj.data_type_label = 'log';
                  obj.data_source_label = 'bk_monitor';
                }
                return obj;
              })(),
              result_table_id: data.result_table_id || '',
              where: data.where || [],
              query_string: data.query_string || '',
              group_by: [],
              filter_dict: {},
            },
          ],
        },
      },
    ];
    const routeParams = {
      name: this.$route.name,
      query: {
        ...(this.$route.query || {}),
        targets: JSON.stringify(targets),
        from: this.compareValue.tools.timeRange[0],
        to: this.compareValue.tools.timeRange[1],
        timezone: this.compareValue.tools.timezone,
        type: 'event',
        key: random(10),
      },
    };
    this.$router.replace(routeParams);
  }

  /**
   * @description: 事件检索的过滤条件更新
   */
  eventWhereChange(list: IFilterCondition.localValue[]) {
    this.eventWhere = list;
  }

  /**
   * @description: 事件检索选中收藏
   * @param {any} data 收藏的配置
   */
  handleSelectEventFav(data: any) {
    this.updateFavCheckValue(data, 'event');
    this.eventQueryConfig = deepClone(data.config.queryConfig) as IFilterCondition.VarParams;
    // data.config.compareValue && (this.compareValue = deepClone(data.config.compareValue));
    if (data.config.compareValue) {
      const compareValue = deepClone(data.config.compareValue);
      if (!Array.isArray(compareValue.tools.timeRange)) compareValue.tools.timeRange = DEFAULT_TIME_RANGE;
      this.compareValue = compareValue;
    }
  }

  /**
   * @description: 事件检索汇聚周期
   * @param {*} interval
   */
  handleEventIntervalChange(interval: EventRetrievalViewType.intervalType) {
    this.eventInterval = interval;
  }

  /**
   * @description: 时间范围变更
   * @param {EventRetrievalViewType} timeRange
   */
  handleTimeRangeChange(timeRange: EventRetrievalViewType.IEvent['onTimeRangeChange']) {
    timeRange && (this.eventChartTimeRange = timeRange);
    if (!!timeRange) {
      const targetTime = timestampTransformStr(timeRange);
      this.eventSelectTimeRange = targetTime;
    }
  }
  /**
   * @description: 更新图表标题
   * @param {string} title
   */
  eventChartTitleChange(title: string) {
    this.eventChartTitle = title;
  }

  /**
   * @description: 事件查询添加策略
   * @param {IFilterCondition} queryConfig
   */
  handleAddEventStrategy(queryConfig: IFilterCondition.VarParams) {
    const { data_source_label, data_type_label, result_table_id, where, metric_field_cache } = queryConfig;
    const queryConfigs = [
      {
        data_source_label,
        data_type_label,
        filter_dict: {},
        functions: [],
        group_by: [],
        index_set_id: '',
        interval: this.eventInterval === 'auto' ? 60 : this.eventInterval,
        table: result_table_id,
        item: '',
        where,
        metrics: [{ alias: 'a', field: metric_field_cache, method: 'COUNT' }],
      },
    ];
    const queryData = {
      expression: 'a',
      query_configs: queryConfigs,
    };
    window.open(
      `${location.href.replace(location.hash, '#/strategy-config/add')}?data=${encodeURIComponent(
        JSON.stringify(queryData)
      )}`
    );
  }
  // 切换业务
  handleChangeBizId(v: number) {
    this.$store.commit('app/SET_BIZ_ID', v);
    const { navId } = this.$route.meta;
    // 所有页面的子路由在切换业务的时候都统一返回到父级页面
    if (navId !== this.$route.name) {
      const parentRoute = this.$router.options.routes.find(item => item.name === navId);
      if (parentRoute) {
        location.href = `${location.origin}${location.pathname}?bizId=${window.cc_biz_id}#${parentRoute.path}`;
      } else {
        this.handleReload();
      }
    } else {
      this.handleReload();
    }
  }
  // 刷新页面
  handleReload() {
    const { needClearQuery } = this.$route.meta;
    // 清空query查询条件
    if (needClearQuery) {
      location.href = `${location.origin}${location.pathname}?bizId=${window.cc_biz_id}#${this.$route.path}`;
    } else {
      location.search = `?bizId=${window.cc_biz_id}`;
    }
  }
  handleExpandAll() {
    this.isExpandAll = !this.isExpandAll;
    if (this.editMode === 'UI') {
      this.expandedData = !this.isExpandAll ? [] : this.localValue.map(item => item.key);
    }
    if (this.editMode === 'PromQL') {
      this.promqlExpandedData = !this.isExpandAll ? [] : this.promqlData.map(item => item.key);
    }
  }

  // 点击 PromQL 和 UI 模式的切换按钮。
  async handleEditModeChange() {
    if (!this.canToPromql) {
      return;
    }
    /* ui 模式 与 promql 模式转换 */
    if (this.editMode === 'UI') {
      let isErr = false;
      let errMsg = '';
      const promqlData = [];
      const promiseList = [];
      const localValueFilter = this.localValue.filter((item: DataRetrievalQueryItem) => !!item.metric_id);
      localValueFilter.forEach((item: DataRetrievalQueryItem) => {
        const promiseItem = new Promise((resolve, reject) => {
          const queryConfigs = this.getQueryConfgs(undefined, item);
          const params = {
            query_config_format: 'graph',
            expression: queryConfigs[0].alias || 'a',
            query_configs: queryConfigs,
          };
          queryConfigToPromql('', params, { needMessage: false })
            .then(res => {
              resolve(res.promql);
            })
            .catch(err => {
              isErr = true;
              errMsg = err.data.message || '';
              const localValueItem = this.localValue.find(l => l.key === item.key);
              localValueItem.errMsg = errMsg;
              reject(null);
            });
        });
        promiseList.push(promiseItem);
      });
      const dataList = await Promise.all(promiseList);
      /* 报错不提供转换 */
      if (isErr) return;
      dataList.forEach((sql, index) => {
        promqlData.push(
          new DataRetrievalPromqlItem({
            alias: this.createItemName(index),
            code: sql,
          } as any)
        );
      });
      if (promqlData.length) {
        this.promqlData = promqlData;
        this.promqlExpandedData = promqlData.map(item => item.key);
      }
    } else if (this.editMode === 'PromQL') {
      let isErr = false;
      let errMsg = '';
      const metricQueryData = [];
      const promiseList = [];
      const promqlDataFilter = this.promqlData.filter(item => !!item.code);
      promqlDataFilter.forEach((item: DataRetrievalPromqlItem) => {
        const promiseItem = new Promise((resolve, reject) => {
          const params = {
            promql: item.code,
            step: item.step,
          };
          promqlToQueryConfig('', params, { needMessage: false })
            .then(async res => {
              const newData = await this.updateMetricDataFromPromqlRes({} as any, res.query_configs[0]);
              const queryItem = new DataRetrievalQueryItem(newData);
              queryItem.alias = this.getCurItemAlias(metricQueryData);
              queryItem.enable = true;
              metricQueryData.push(queryItem);
              resolve(queryItem);
            })
            .catch(err => {
              isErr = true;
              errMsg = err.data.message || '';
              const promqlItem = this.promqlData.find(p => p.key === item.key);
              promqlItem.errMsg = errMsg;
              reject(err);
            });
        });
        promiseList.push(promiseItem);
      });
      await Promise.all(promiseList);
      if (isErr) return;
      if (metricQueryData.length) {
        this.localValue = metricQueryData;
        this.expandedData = this.localValue.map(item => item.key);
      }
    }
    this.editMode = this.editMode === 'PromQL' ? 'UI' : 'PromQL';
    localStorage.setItem('bk_monitor_edit_mode_str', this.editMode);
    this.handleQueryProxy();
  }

  handleSourceStepChange(value: number | string, index: number) {
    this.promqlData[index].step = value as any;
  }

  /* 输入promql code */
  handlePromqlDataCodeChange(value: string, index: number) {
    this.promqlData[index].code = value;
  }
  /* promql code 失焦 */
  handlePromqlDataBlur(isErr: boolean) {
    if (isErr) {
      return;
    }
    if (this.isNeedQueryOfAuto()) this.handleQueryProxy();
  }
  handlePromqlDataFocus(index: number) {
    this.promqlData[index].errMsg = '';
  }
  // /* todo */
  // handlePromqDataItemlError(hasError: boolean, index: number) {
  //   this.promqlData[index].sourceCodeError = hasError;
  // }
  /* step 失焦 */
  handleSourceStepBlur() {
    if (this.isNeedQueryOfAuto()) this.handleQueryProxy();
  }
  /* promql 模式下自动查询 判断 */
  isNeedQueryOfAuto() {
    const oldData = JSON.stringify(this.promqlDataCache.map(item => ({ ...item, key: '' })));
    const curData = JSON.stringify(this.promqlData.map(item => ({ ...item, key: '' })));
    this.promqlDataCache = deepClone(this.promqlData);
    return oldData !== curData;
  }
  handleMetricSelectShow(v: boolean) {
    this.metricSelectorShow = v;
  }
  handleSelectMetric(value) {
    const copyStr = value.promql_metric;
    copyText(copyStr, msg => {
      this.$bkMessage({
        message: msg,
        theme: 'error',
      });
      return;
    });
    this.$bkMessage({
      message: this.$t('复制成功'),
      theme: 'success',
    });
  }

  handlePromqlDataEnter(hasError: boolean) {
    if (hasError) {
      return;
    }
    if (this.isNeedQueryOfAuto()) this.handleQueryProxy();
  }

  handleGuideDone() {
    this.needUseCollectGuide = false;
  }

  handleEmptyStatusChange(val: EmptyStatusType) {
    this.emptyStatus = val;
  }

  // 检查 URL 查询语句中 控制是否显示 收藏 和 检索 侧边栏的按钮
  handleSetNeedRetrievalMenu() {
    this.onlyShowView = !!getUrlParam('onlyShowView');
    // 如果不显示 收藏 和 检索的侧边栏 按钮，都不显示它们对应的侧边栏。
    if (this.onlyShowView) {
      this.handleLeftHiddenAndShow(false);
      this.handleFavoriteHiddenAndShow(false);
    }
  }

  render() {
    // 查询项/表达式头部区域
    const titleSlot = (item: IDataRetrieval.ILocalValue, index: number) => (
      <div class='collapse-item-title'>
        <span class='title-left'>
          <i class={['bk-icon', 'icon-play-shape', { acitve: this.expandedData.includes(item.key) }]}></i>
          <span class='title-name'>{item.alias}</span>
          <span class='title-desc'>{item.isMetric ? this.$t('（查询项）') : this.$t('（表达式）')}</span>
        </span>
        <span class='title-center' />
        <span class='title-right'>
          {this.itemOptions(item).map(opt => {
            const metricItem = item as DataRetrievalQueryItem;
            const iconName =
              opt !== 'enable'
                ? this.optionIconName[opt]
                : item.enable
                  ? this.optionIconName[opt]
                  : 'icon-mc-invisible';
            const sourceAcitve = opt === 'source' && metricItem.showSource ? 'is-source' : '';
            /** 不支持多指标的不支持源码编辑 */
            const display =
              opt === 'source' && !metricItem.canSetMulitpeMetric && !metricItem.isNullMetric ? 'none' : 'initial';
            return (
              <i
                key={opt}
                class={['icon-monitor', iconName, sourceAcitve, display]}
                v-bk-tooltips_top={this.handleTitleTips(opt, item)}
                onClick={evt => evt.stopPropagation()}
                onMousedown={evt => this.handleOptionProxy(evt, opt, item, index)}
              />
            );
          })}
        </span>
      </div>
    );
    // 查询项/表达式内容区域
    const contentSlot = (item: IDataRetrieval.ILocalValue, index: number) => {
      const metricItem = item as DataRetrievalQueryItem;
      const expItem = item as IDataRetrieval.IExpressionItem;
      return (
        <div class={['collapse-item-content', { 'is-metric': item.isMetric }]}>
          {item.isMetric ? (
            // 查询项配置
            metricItem.showSource ? (
              // 源码模式编辑
              <div class='source-mode-wrap'>
                {metricItem.loading ? undefined : (
                  <PromqlEditor
                    ref={`promql-editor-${index}`}
                    executeQuery={(hasError: boolean) => this.handlePromqlError(hasError, 'enter', metricItem, index)}
                    isError={metricItem.sourceCodeError}
                    value={metricItem.sourceCode}
                    onBlur={(val, hasError: boolean) => this.handlePromqlError(hasError, 'blur', metricItem, index)}
                    onChange={val => this.handlePromsqlChange(metricItem, val)}
                    onFocus={() => this.handlePromqlFocus(metricItem)}
                  />
                )}
              </div>
            ) : (
              <DataRetrievalItem
                key={metricItem.key}
                compareValue={this.compareValue}
                index={index}
                scenarioList={this.scenarioList}
                value={metricItem}
                onChange={data => this.handleQueryItemValueChange(data, index)}
                onClearMetric={() => this.handleClearMetric(index)}
                onLoadingChange={loading => (metricItem.loading = loading)}
                onShowMetricSelector={() => this.handleShowMetricSelector(true, index)}
              />
            )
          ) : (
            // 表达式输入
            <ExpressionItem
              value={expItem}
              onChange={data => this.handleExpressionValueChange(data, index)}
            />
          )}
          {!!item.errMsg ? <div class='err-msg'>{item.errMsg}</div> : undefined}
        </div>
      );
    };
    const titleTpl = () => (
      /* 标题 */
      <div class={['title-wrap']}>
        {/* <BizSelect
          class="biz-select"
          value={+this.bizId}
          bizList={this.bizList}
          minWidth={270}
          onChange={this.handleChangeBizId} /> */}
        <div class='title-main'>
          <div class='title-edit'>
            <span class='title-text'>{this.isFavoriteNewSearch ? this.$t('新检索') : this.selectFavoriteName}</span>
            {!this.isFavoriteNewSearch ? (
              <span
                class='edit icon-monitor icon-bianji'
                onClick={() => this.handleClickEditFav()}
              ></span>
            ) : undefined}
          </div>
          <div class='title-operate'>
            {this.tabActive === 'monitor' && (
              <span
                class={['edit-mode-btn', { 'mode-disable': !this.canToPromql }]}
                v-bk-tooltips={{
                  content: this.$t('目前仅支持{0}切换PromQL', [
                    `${this.$t('监控采集指标')}、${this.$t('自定义指标')}、${this.$t('计算平台指标')}`,
                  ]),
                  disabled: this.canToPromql,
                }}
                onClick={this.handleEditModeChange}
              >
                <span class='icon-monitor icon-switch'></span>
                <span>{this.editMode === 'PromQL' ? 'UI' : 'PromQL'}</span>
              </span>
            )}
            {this.tabActive === 'monitor' && (
              <i
                style={{ transform: this.isExpandAll ? 'rotate(0deg)' : 'rotate(-180deg)' }}
                class='icon-monitor icon-mc-expand expand-icon'
                onClick={this.handleExpandAll}
              ></i>
            )}
            {/* <bk-popover
              ref="autoQueryPopover"
              theme="light"
              trigger="click"
              placement="bottom">
              <i class="icon-monitor icon-menu-setting" onClick={() => this.handleIseeCache()}></i>
              <div slot="content" class="setting-pop-centent">
                <span class="text">{this.$t('是否开启自动查询')}</span>
                <bk-switcher
                  vModel={this.autoQuery}
                  class="switcher" size="small" theme="primary" onChange={this.handleAutoQueryChange}></bk-switcher>
                { this.isShowTips
                  ? <span class="i-see-btn" onClick={() => this.handleIseeCache(true)}>{this.$t('知道了!')}</span>
                  : undefined }
              </div>
            </bk-popover> */}
            {/* <span class="icon-monitor icon-double-down"
                  onClick={() => this.handleLeftHiddenAndShow(false)}></span> */}
          </div>
        </div>
        {this.editMode !== 'PromQL' && this.tabActive === 'monitor' && (
          <div class='target-add-btn'>
            <span
              class='target-add-btn-content'
              onClick={this.handleShowTargetSelector}
            >
              {this.target.desc ? this.target.desc : [<i class='icon-monitor icon-plus-line' />, this.$t('IP目标')]}
            </span>
          </div>
        )}
      </div>
    );
    const metricRetrieval = () => [
      <bk-collapse
        class='collapse-wrap collapse-wrap-data'
        vModel={this.expandedData}
      >
        <transition-group
          name={this.dragData.from !== null ? 'flip-list' : 'filp-list-none'}
          tag='ul'
        >
          {this.localValue.map((item, index) => (
            <li
              key={item.key}
              class='drag-item'
              draggable={true}
              onDragend={this.handleDragend}
              onDragenter={() => this.handleDragEnter(index)}
              onDragover={evt => this.handleDragOver(evt)}
              onDragstart={evt => this.handleDragStart(evt, index)}
              onDrop={this.handleDrop}
            >
              <bk-collapse-item
                class='collapse-item'
                v-bkloading={{ isLoading: (item as DataRetrievalQueryItem).loading }}
                scopedSlots={{
                  default: () => titleSlot(item, index),
                  content: () => contentSlot(item, index),
                }}
                name={item.key}
              ></bk-collapse-item>
            </li>
          ))}
        </transition-group>
      </bk-collapse>,
      <div class='query-add-btn-wrap'>
        <span
          class='query-add-btn'
          onClick={this.handleAddQuery}
        >
          <i class='icon-monitor icon-mc-add' />
          {this.$t('查询项')}
        </span>
        <span
          class='query-add-btn'
          onClick={this.handleAddExpression}
        >
          <i class='icon-monitor icon-mc-add' />
          {this.$t('表达式')}
        </span>
      </div>,
      <HandleBtn
        class='search-group'
        autoQuery={this.autoQuery}
        canQuery={this.canQuery && !this.loading}
        favCheckedValue={this.favCheckedValue}
        isFavoriteUpdate={this.isFavoriteUpdate}
        queryLoading={this.loading}
        onAddFav={this.handleClickAddOrUpdateFav}
        onClear={this.handleClearAll}
        onQuery={this.handleQuery}
        onQueryTypeChange={this.handleAutoQueryChange}
      />,
    ];
    const promQLContent = () => (
      <div class='promql-data-content'>
        <div
          id='data-retrieval-metric-copy-btn-select-id'
          class='metric-copy-btn'
          onClick={() => this.handleMetricSelectShow(true)}
        >
          <span>{this.$t('指标选择')}</span>
          <span class='icon-monitor icon-arrow-down'></span>
        </div>
        <MetricSelector
          isPromql={true}
          show={this.metricSelectorShow}
          targetId={'#data-retrieval-metric-copy-btn-select-id'}
          type={MetricType.TimeSeries}
          onSelected={this.handleSelectMetric}
          onShowChange={(v: boolean) => this.handleMetricSelectShow(v)}
        ></MetricSelector>
        <bk-collapse
          class='collapse-wrap collapse-wrap-data'
          v-model={this.promqlExpandedData}
        >
          {this.promqlData.map((item, index) => (
            <li
              key={item.key}
              class='drag-item'
            >
              <bk-collapse-item
                class='collapse-item'
                scopedSlots={{
                  default: () => (
                    <div class='collapse-item-title'>
                      <span class='title-left'>
                        <i
                          class={['bk-icon', 'icon-play-shape', { acitve: this.promqlExpandedData.includes(item.key) }]}
                        ></i>
                        <span class='title-name'>{item.alias}</span>
                        <span class='title-desc'>{this.$t('（查询项）')}</span>
                      </span>
                      <span class='title-center' />
                      <span class='title-right'>
                        {this.allOptions.map(opt => {
                          const iconName =
                            opt !== 'enable'
                              ? this.optionIconName[opt]
                              : item.enable
                                ? this.optionIconName[opt]
                                : 'icon-mc-invisible';
                          return (
                            <i
                              key={opt}
                              class={['icon-monitor', iconName]}
                              v-bk-tooltips_top={this.handleTitleTips(opt, item as any)}
                              onClick={evt => evt.stopPropagation()}
                              onMousedown={evt => this.handleSourceCodeOptionProxy(evt, opt, item, index)}
                            />
                          );
                        })}
                      </span>
                    </div>
                  ),
                  content: () => (
                    <div class='collapse-item-content promql'>
                      <div class='source-mode-wrap'>
                        <PromqlEditor
                          ref={'promql-mode-editor'}
                          executeQuery={this.handlePromqlDataEnter}
                          minHeight={80}
                          value={item.code}
                          onBlur={(val, hasError: boolean) => this.handlePromqlDataBlur(hasError, index)}
                          onChange={val => this.handlePromqlDataCodeChange(val, index)}
                          onFocus={() => this.handlePromqlDataFocus(index)}
                        />
                      </div>
                      <span class='step-content'>
                        <bk-input
                          class='step-input'
                          value={item.step}
                          onBlur={this.handleSourceStepBlur}
                          onChange={value => this.handleSourceStepChange(value, index)}
                          onFocus={() => this.handlePromqlDataFocus(index)}
                        >
                          <div
                            class='step-input-prepend'
                            slot='prepend'
                          >
                            <span>{'Step'}</span>
                            <span
                              class='icon-monitor icon-hint'
                              v-bk-tooltips={{
                                content: this.$t('数据步长'),
                                placements: ['top'],
                              }}
                            ></span>
                          </div>
                        </bk-input>
                      </span>
                      {!!item.errMsg ? <div class='err-msg'>{item.errMsg}</div> : undefined}
                    </div>
                  ),
                }}
                name={item.key}
              ></bk-collapse-item>
            </li>
          ))}
        </bk-collapse>
        <div class='query-add-btn-wrap'>
          <span
            class='query-add-btn'
            onClick={this.handleAddCode}
          >
            <i class='icon-monitor icon-mc-add' />
            {this.$t('查询项')}
          </span>
        </div>
        <HandleBtn
          class='search-group'
          autoQuery={this.autoQuery}
          canQuery={this.canQuery && !this.loading}
          favCheckedValue={this.favCheckedValue}
          isFavoriteUpdate={this.isFavoriteUpdate}
          queryLoading={this.loading}
          onAddFav={this.handleClickAddOrUpdateFav}
          onClear={this.handleClearAll}
          onQuery={this.handleQuery}
          onQueryTypeChange={this.handleAutoQueryChange}
        />
      </div>
    );
    return (
      <div class='data-retrieval-wrap'>
        {
          // 日志检索
          this.logShow ? (
            <LogRetrieval></LogRetrieval>
          ) : (
            <div class='data-retrieval-container'>
              {!this.onlyShowView && (
                <PanelHeader
                  eventSelectTimeRange={this.eventSelectTimeRange}
                  refleshInterval={this.compareValue.tools.refleshInterval}
                  showDownSample={false}
                  timeRange={this.compareValue.tools?.timeRange}
                  timezone={this.compareValue.tools?.timezone}
                  onImmediateReflesh={() => (this.refleshNumber += 1)}
                  onTimeRangeChange={this.handleToolsTimeRangeChange}
                  onTimezoneChange={this.handleTimezoneChange}
                >
                  {
                    // url 带有 onlyShowView=false 的时候，不显示该按钮
                    <div
                      class='left-show-icon-container'
                      slot='pre'
                    >
                      <div class='icon-container'>
                        <div
                          class={[
                            'result-icon-box',
                            {
                              'light-icon': !this.isShowFavorite,
                              'disable-icon': this.needUseCollectGuide,
                            },
                          ]}
                          v-bk-tooltips={{
                            content: this.isShowFavorite ? this.$t('点击收起收藏') : this.$t('点击展开收藏'),
                            placements: ['bottom'],
                            delay: 200,
                            disabled: this.needUseCollectGuide,
                          }}
                          onClick={() => this.handleClickResultIcon('favorite')}
                        >
                          <span class='bk-icon icon-star'></span>
                        </div>
                        <div
                          class={['result-icon-box', { 'light-icon': !this.isShowLeft }]}
                          v-bk-tooltips={{
                            content: this.isShowLeft ? this.$t('点击收起检索') : this.$t('点击展开检索'),
                            placements: ['bottom'],
                            delay: 200,
                          }}
                          onClick={() => this.handleClickResultIcon('search')}
                        >
                          <span class='bk-icon icon-monitor icon-mc-search-favorites'></span>
                        </div>
                      </div>
                    </div>
                  }
                </PanelHeader>
              )}
              <div class='data-retrieval-main'>
                {/* 收藏列表 */}
                <div
                  class='favorite-list'
                  v-monitor-drag={{
                    minWidth: 200,
                    maxWidth: 500,
                    defaultWidth: this.favoriteDefaultWidth,
                    autoHidden: true,
                    theme: 'line',
                    isShow: this.isShowFavorite,
                    onHidden: () => this.handleFavoriteHiddenAndShow(false),
                    onWidthChange: width => (this.favoriteWidth = width),
                  }}
                >
                  <FavoriteIndex
                    ref='favoriteIndex'
                    favCheckedValue={this.favCheckedValue}
                    favoriteLoading={this.favoriteLoading}
                    favoriteSearchType={this.favoriteSearchType}
                    favoritesList={this.curFavList}
                    isShowFavorite={this.isShowFavorite}
                    onGetFavoritesList={this.getListByGroupFavorite}
                    onOperateChange={({ operate, value }) => this.handleFavoriteOperate(operate, value)}
                  ></FavoriteIndex>
                </div>
                {/* 监控数据检索 */}
                <div
                  class={['data-retrieval-left', { 'is-loading': this.loading }]}
                  v-monitor-drag={{
                    minWidth: 200,
                    maxWidth: 800,
                    defaultWidth: this.leftDefaultWidth,
                    autoHidden: true,
                    theme: 'dotted',
                    isShow: this.isShowLeft,
                    onHidden: () => this.handleLeftHiddenAndShow(false),
                    onWidthChange: width => (this.leftWidth = width),
                  }}
                >
                  {/* 检索切换按钮 */}
                  {/* <div class="left-tab-wrap">
                  {this.tabList.map(item => (
                    <div
                      key={item.id}
                      class={['left-tab-item', { active: item.id === this.tabActive }]}
                      onClick={() => this.handleTabChange(item.id)}
                    >
                      {item.name}
                    </div>
                  ))}
                </div> */}
                  <div class={['left-content-wrap', { 'is-event': this.tabActive === 'event' }]}>
                    {titleTpl()}
                    {
                      // 数据检索
                      this.tabActive === 'monitor'
                        ? (() => (this.editMode === 'PromQL' ? promQLContent() : metricRetrieval()))()
                        : undefined
                    }
                    {
                      // 事件检索
                      this.tabActive === 'event' ? (
                        <EventRetrieval
                          ref='eventRetrievalRef'
                          autoQuery={this.autoQuery}
                          chartTimeRange={this.eventChartTimeRange}
                          compareValue={this.compareValue}
                          drillKeywords={this.drillKeywords}
                          eventInterval={this.eventInterval}
                          favCheckedValue={this.favCheckedValue}
                          isFavoriteUpdate={this.isFavoriteUpdate}
                          queryConfig={this.eventQueryConfig}
                          where={this.eventWhere}
                          onAddFav={this.handleClickAddOrUpdateFav}
                          onAutoQueryChange={this.handleAutoQueryOfEventChange}
                          onChange={this.handleEventDataChange}
                          onChartTitleChange={this.eventChartTitleChange}
                          onCountChange={count => (this.eventCount = count)}
                          onEmptyStatusChange={this.handleEmptyStatusChange}
                          onQuery={this.handleEventQuery}
                          onWhereChange={this.eventWhereChange}
                        />
                      ) : undefined
                    }
                    {/* 按钮操作区 */}
                  </div>
                </div>
                {/* 右侧视图部分 */}
                <div
                  style={{ flex: 1, width: `calc(100% - ${this.allLeftWidth}px)` }}
                  class='data-retrieval-right'
                >
                  <DataRetrievalView
                    v-bkloading={{ isLoading: this.delayLoading, zIndex: 500 }}
                    canAddStrategy={this.canAddStrategy}
                    compareValue={this.compareValue}
                    emptyStatus={this.emptyStatus}
                    eventChartInterval={this.eventInterval}
                    eventChartTitle={this.eventChartTitle}
                    eventCount={this.eventCount}
                    eventMetricParams={this.eventMetricParams}
                    indexList={this.indexLists}
                    leftShow={this.isShowLeft}
                    needCompare={this.editMode !== 'PromQL'}
                    queryLoading={this.loading}
                    queryResult={this.filterQueryResult}
                    queryTimeRange={this.queryTimeRange}
                    refleshNumber={this.refleshNumber}
                    retrievalType={this.tabActive}
                    onAddEventStrategy={this.handleAddEventStrategy}
                    onAddStrategy={this.handleAddStrategy}
                    onCompareChange={this.handleCompareChange}
                    onCompareValueChange={this.handleCompareValueChange}
                    onDrillKeywordsSearch={val => (this.drillKeywords = val)}
                    onEventIntervalChange={this.handleEventIntervalChange}
                    onShowLeft={this.handleLeftHiddenAndShow}
                    onSplitChange={this.handleSplitChange}
                    onTimeRangeChange={this.handleToolsTimeRangeChange}
                    onTimeRangeChangeEvent={this.handleTimeRangeChange}
                  />
                </div>
                {/* 指标选择器 */}
                <MetricSelector
                  metricId={this.metricSelectorMetricId}
                  scenarioList={this.scenarioAllList}
                  show={this.isShowMetricSelector}
                  targetId={this.metricSelectorTargetId}
                  type={MetricType.TimeSeries}
                  onSelected={this.handleAddMetricData}
                  onShowChange={val => (this.isShowMetricSelector = val)}
                />
                {/* <MetricSelector
                show={this.metricSelector.show}
                targetId={this.metricSelectorTargetId}
                scenarioList={this.scenarioAllList}
                type={this.metricSelector.type as MetricType}
                onShowChange={val => this.metricSelector.show = val}
                onSelected={this.handleAddMetric}></MetricSelector> */}
                {/* <StrategyMetricCommon
                isShow={this.isShowMetricSelector}
                on-show-change={this.handleShowMetricSelector}
                scenarioList={this.scenarioList}
                monitorType={this.curMonitorType}
                metricData={this.metricData}
                on-add={this.handleAddMetricData}
                multiple={false}
              /> */}
                {/* 监控目标选择器 */}
                <StrategyIpv6
                  checkedNodes={this.target.value}
                  nodeType={this.target.targetType}
                  objectType={this.target.objectType}
                  showDialog={this.target.show}
                  onChange={this.handleTargetChange}
                  onCloseDialog={() => (this.target.show = false)}
                />
              </div>
              <AddCollectDialog
                v-model={this.isShowAddFavoriteDialog}
                editFavoriteData={this.editFavoriteData}
                favStrList={this.favStrList}
                favoriteSearchType={this.favoriteSearchType}
                keyword={this.favoriteKeywordsData}
                onCancel={() => (this.editFavoriteData = null)}
                onSubmit={value => this.handleSubmitFavorite(value)}
              />
            </div>
          )
        }
        {this.needUseCollectGuide && (
          <NotifyBox
            tipStyles={{
              top: '50px',
              left: '14px',
            }}
            placement={'bottom'}
            hasBorder
          >
            <div slot='title'>{this.$t('检索收藏功能支持分组和管理')}</div>
            <div slot='action'>
              <div
                class='action-text'
                onClick={this.handleGuideDone}
              >
                {this.$t('知道了!')}
              </div>
            </div>
          </NotifyBox>
        )}
      </div>
    );
  }
}<|MERGE_RESOLUTION|>--- conflicted
+++ resolved
@@ -547,11 +547,7 @@
     let targetsList = [];
     if (fromTime && toTime) this.compareValue.tools.timeRange = [fromTime as string, toTime as string];
     this.compareValue.tools.timezone = getDefaultTimezone();
-<<<<<<< HEAD
-    if (timezone) {
-=======
     if (timezone && timezone !== 'undefined') {
->>>>>>> a14e02ac
       this.compareValue.tools.timezone = timezone as string;
       updateTimezone(timezone as string);
     }
