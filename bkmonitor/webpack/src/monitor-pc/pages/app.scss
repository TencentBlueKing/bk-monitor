/* stylelint-disable order/order */

/* stylelint-disable declaration-no-important */
@import '../theme/index.scss';
@import './header-setting-modal.scss';

.bk-monitor {
  width: 100vw;
  height: 100vh;
  font-size: $font-size-base;
  color: $font-color-base;

  .bk-navigation {
    height: calc(100vh - var(--notice-alert-height)) !important;

    .container-content {
      max-height: calc(100vh - 52px - var(--notice-alert-height)) !important;
    }

    .nav-slider-list {
      height: calc(100vh - 108px - var(--notice-alert-height)) !important;
    }
  }

  @include flex-column;

  &-header {
    flex: 1;
    height: 100%;

    @include flex-align(center);

    .header-list {
      height: 100%;
      font-size: 14px;
      color: #acb5c6;

      @include flex-align(center);

      .bk-dropdown-content {
        padding: 0;
        color: #63656e;
      }

      &-item {
        height: 100%;
        padding: 0 22px;
        margin-right: 10px;
        font-size: 14px;
        color: #acb5c6;
        border-bottom: 3px solid transparent;

        @include flex-center;

        &:hover {
          color: white;
          cursor: pointer;
          border-bottom-color: $primary-color;
        }

        &.no-border {
          &:hover {
            border-bottom-color: transparent;
          }

          .bk-icon {
            margin-left: 4px;
          }
        }

        &.item-active {
          color: white;
          border-bottom-color: $primary-color;
        }
      }

      .common-list {
        @include common-list;

        .list-item-icon {
          @include common-route-icon;
          margin-left: 0px;
        }
      }

      .list-append {
        display: flex;
        flex: 0 0 40px;
        align-items: center;
        justify-content: center;
        height: 40px;
        font-size: 12px;
        cursor: pointer;
        background-color: #fafbfd;
        border-top: 1px solid #dcdee5;

        .bk-icon {
          margin-right: 4px;
        }
      }
    }

    .header-more {
      display: flex;
      align-items: center;
      justify-content: center;
      width: 60px;
      height: 52px;
      font-size: 14px;
      color: white;
      color: #acb5c6;

      &:hover {
        color: white;
        cursor: pointer;
      }
    }

    .header-more-list {
      display: flex;
      flex-direction: column;

      .list-item {
        display: flex;
        align-items: center;
        min-width: 60px;
        height: 32px;
        padding: 0 12px;
        font-size: 12px;
        color: #63656e;

        &.item-active,
        &:hover {
          color: #3a84ff;
          background-color: #e1ecff;
        }
      }
    }
  }

  .fta-menu {
    flex: 1;

    @include flex-column;

    .biz-select {
      &::after {
        position: absolute;
        top: 52px;
        right: 0px;
        left: 0px;
        z-index: 0;
        height: 1px;
        content: ' ';
        background: rgba(44, 53, 77, 0);
        border-radius: 2px;
        box-shadow: 0 1px 0 0 rgba(255, 255, 255, 0.1);
      }
    }

    &-select {
      padding: 0 16px;

      @include flex-justify(center);

      .menu-select {
        position: relative;
        display: flex;
        flex: 1;
        height: 32px;
        background-color: rgba(255, 255, 255, 0.05);
        border: 1px solid #2c354d;
        border-radius: 2px;

        &-name {
          position: relative;
          flex: 1;
          min-width: 227px;
          padding: 0 36px 0 10px;
          color: #acb2c6;

          @include flex-align(center);

          .select-icon {
            position: absolute;
            right: 10px;
            font-size: 18px;
            transition:
              transform 0.3s cubic-bezier(0.4, 0, 0.2, 1),
              -webkit-transform 0.3s cubic-bezier(0.4, 0, 0.2, 1);
          }
        }

        &-list {
          position: fixed;
          top: 102px;
          left: 16px;
          z-index: 99;
          display: flex;
          flex-direction: column;
          overflow: auto;
          background-color: #363f56;
          border-radius: 2px;
          box-shadow: 0px 2px 6px 0px rgba(0, 0, 0, 0.2);

          .biz-list {
            display: flex;
            flex-direction: column;
            min-width: 270px;
            max-height: 240px;
            padding: 6px 0;
            overflow: auto;

            .list-empty,
            %list-empty {
              flex: 0 0 32px;
              height: 32px;
              padding: 0 16px;
              color: #acb5c6;

              @include flex-center;
            }

            .list-item {
              justify-content: flex-start;
              width: 270px;

              @extend %list-empty;
              @include ellipsis;

              &.is-select,
              &%is-select {
                color: #fff;
                background-color: #2c354d;
              }

              &:hover {
                cursor: pointer;

                @extend %is-select;
              }
            }

            &::-webkit-scrollbar-thumb {
              background: #363f56;
              border-radius: 20px;
              box-shadow: inset 0 0 6px rgba(204, 204, 204, 0.3);
            }
          }
        }

        &-search {
          flex: 1;
          width: inherit;
          margin: 0 5px;

          .bk-form-input {
            color: #acb5c6;
            background-color: #363f56;
            border: 0;
            border-bottom: 1px solid rgba(240, 241, 245, 0.16);
            border-radius: 0;

            &:focus {
              background-color: #363f56 !important;
              border-color: rgba(240, 241, 245, 0.16) !important;
            }
          }
        }
      }

      .menu-title {
        flex: 1;
        width: 32px;
        min-width: 32px;
        max-width: 32px;
        height: 32px;
        font-weight: bold;
        color: #f4f7fa;
        background: #a09e21;
        border-radius: 4px;

        @include flex-center;
      }
    }

    .nav-icon {
      display: inline-flex;
      margin-left: 5px;
      color: #63656e;

      @include icon-size(24px);

      &.icon-plus {
        display: inline-flex;
        margin-left: 2px;

        @include icon-size(24px, 18px);
      }
    }

    .disabled-event {
      display: flex;
      align-items: center;
      justify-content: center;
      padding: 0;
      pointer-events: none;
      cursor: initial;

      .navigation-menu-item-default {
        display: none;
      }

      .navigation-menu-item-name {
        font-size: 14px;
        color: #666d8e !important;
      }
    }

    .icon-monitor {
      font-family: 'icon-monitor' !important;
    }

    .navigation-sbmenu-title-icon {
      &.icon-shoucang {
        font-size: 14px;
      }
    }

    .nav-menu-item {
      .nav-menu-item-beta {
        margin-left: 10px;
        font-size: 12px;
        color: #ff9c01;
      }
    }
  }

  .navigation-nav {
    z-index: 999 !important;

    .nav-slider {
      border-right: initial !important;
    }
  }

  .navigation-bar {
    width: 100%;
    // flex: 0 0 48px;
    height: 52px;
    font-size: 16px;
    color: #313238;
    background-color: white;
    box-shadow: 0px 3px 4px 0px rgba(64, 112, 203, 0.06);

    @include flex-align(center);

    &-back {
      width: 32px;
      height: 32px;
      margin: 0 2px;
      font-size: 32px;
      color: #3a84ff;
      cursor: pointer;

      @include flex-center;
    }

    &-list {
      flex: 1;

      @include flex-align(center);

      .bar-item {
        &:hover {
          cursor: pointer;
        }

        .item-split {
          margin: 0 12px;
        }
      }
    }
  }

  .common-nav-bar-single {
    padding-left: 24px;
  }

  .container-content {
    padding: 0 !important;
    overflow: inherit !important;

    &:has(.page-ai-settings-set) {
      transform: scale(1);
    }

    .page-container {
      flex: 1;
      width: 100%;
      height: 100%;
      overflow: auto;
      overflow-x: hidden;

      &.no-overflow {
        overflow-x: visible;
        overflow-y: hidden;
      }

      &.grafana-page {
        position: relative;
      }
      // &.page-ai-settings-set {
      //   transform: scale(1);
      // }
    }
  }

  .navigation-nav {
    z-index: 3000;

    .navigation-menu-item {
      .menu-icon.bk-icon {
        font-family: icon-monitor !important;
      }
    }
  }

  .group-name-wrap {
    color: rgba(172, 178, 198, 0.6);
  }

  .footer-icon {
    &:hover {
      color: white !important;
      background: #3a4561 !important;
    }
  }

  .monitor-logo {
    width: 32px;
    height: 32px;
<<<<<<< HEAD
    background-image: url('../static/images/svg/monitor-logo.svg');
=======
>>>>>>> a14e02ac
  }

  .monitor-footer {
    display: flex;
    flex-direction: column;
    align-items: center;
    justify-content: center;
    width: 100%;
    height: 52px;
    font-size: 12px;
    color: #63656e;

    .footer-link {
      margin-bottom: 6px;
      color: #3480fe;

      a {
        margin: 0 2px;
        color: #3480fe;
        cursor: pointer;
      }
    }
  }

  .monitor-footer {
    position: fixed;
    right: 0;
    bottom: 0;
    left: 0;
    z-index: 999;
    background-color: #f5f7fa;
  }

  .no-need-menu {
    .bk-navigation-header {
      display: none !important;
    }

    .container-header {
      display: none !important;
    }

    .navigation-container {
      max-width: 100vw !important;
    }

    .container-content {
      max-height: 100vh !important;
    }
  }

  .monitor-loading-wrap {
    display: flex;
    align-items: center;
    justify-content: center;
    width: 100%;
    height: 100%;
  }

  .nav-slider {
    position: relative;
  }

  @media screen and (max-width: 1500px) {
    .bk-navigation-title {
      flex: 0 0 144px !important;
    }
  }
}<|MERGE_RESOLUTION|>--- conflicted
+++ resolved
@@ -440,10 +440,6 @@
   .monitor-logo {
     width: 32px;
     height: 32px;
-<<<<<<< HEAD
-    background-image: url('../static/images/svg/monitor-logo.svg');
-=======
->>>>>>> a14e02ac
   }
 
   .monitor-footer {
