/*
 * Tencent is pleased to support the open source community by making
 * 蓝鲸智云PaaS平台社区版 (BlueKing PaaS Community Edition) available.
 *
 * Copyright (C) 2021 THL A29 Limited, a Tencent company.  All rights reserved.
 *
 * 蓝鲸智云PaaS平台社区版 (BlueKing PaaS Community Edition) is licensed under the MIT License.
 *
 * License for 蓝鲸智云PaaS平台社区版 (BlueKing PaaS Community Edition):
 *
 * ---------------------------------------------------
 * Permission is hereby granted, free of charge, to any person obtaining a copy of this software and associated
 * documentation files (the "Software"), to deal in the Software without restriction, including without limitation
 * the rights to use, copy, modify, merge, publish, distribute, sublicense, and/or sell copies of the Software, and
 * to permit persons to whom the Software is furnished to do so, subject to the following conditions:
 *
 * The above copyright notice and this permission notice shall be included in all copies or substantial portions of
 * the Software.
 *
 * THE SOFTWARE IS PROVIDED "AS IS", WITHOUT WARRANTY OF ANY KIND, EXPRESS OR IMPLIED, INCLUDING BUT NOT LIMITED TO
 * THE WARRANTIES OF MERCHANTABILITY, FITNESS FOR A PARTICULAR PURPOSE AND NONINFRINGEMENT. IN NO EVENT SHALL THE
 * AUTHORS OR COPYRIGHT HOLDERS BE LIABLE FOR ANY CLAIM, DAMAGES OR OTHER LIABILITY, WHETHER IN AN ACTION OF
 * CONTRACT, TORT OR OTHERWISE, ARISING FROM, OUT OF OR IN CONNECTION WITH THE SOFTWARE OR THE USE OR OTHER DEALINGS
 * IN THE SOFTWARE.
 */
import { Component, Emit, InjectReactive, Prop, ProvideReactive, Ref, Watch } from 'vue-property-decorator';
import { Component as tsc } from 'vue-tsx-support';

// import { getDataSourceConfig } from 'monitor-api/modules/grafana';
import { eventGenerateQueryString } from 'monitor-api/modules/data_explorer';
import { copyText, Debounce, deepClone } from 'monitor-common/utils';

import RetrievalFilter from '../../components/retrieval-filter/retrieval-filter';
import {
  type IGetValueFnParams,
  ECondition,
  EFieldType,
  EMethod,
  EMode,
  mergeWhereList,
} from '../../components/retrieval-filter/utils';
import { handleTransformToTimestamp } from '../../components/time-range/utils';
import { APIType, getEventViewConfig, RetrievalFilterCandidateValue } from './api-utils';
import DimensionFilterPanel from './components/dimension-filter-panel';
import EventExploreView from './components/event-explore-view';
import EventRetrievalLayout, { type EventRetrievalLayoutProps } from './components/event-retrieval-layout';
import EventSourceSelect from './components/event-source-select';
import {
  type ConditionChangeEvent,
  type ExploreEntitiesMap,
  type ExploreFieldMap,
  type HideFeatures,
  type IFormData,
  ExploreSourceTypeEnum,
} from './typing';

import type { IWhereItem } from '../../components/retrieval-filter/utils';
import type { TimeRangeType } from '../../components/time-range/time-range';
import type { IFavList } from '../data-retrieval/typings';
import type { IViewOptions } from '../monitor-k8s/typings/book-mark';

import './event-explore.scss';
Component.registerHooks(['beforeRouteEnter', 'beforeRouteLeave']);

interface IEvent {
  onCommonWhereChange: (where: IWhereItem[]) => void;
  onEventSourceTypeChange: (v: ExploreSourceTypeEnum[]) => void;
  onFavorite: (isEdit: boolean) => void;
  onFilterModeChange: (filterMode: EMode) => void;
  onQueryStringChange: (queryString: string) => void;
  onQueryStringInputChange: (val: string) => void;
  onSetRouteParams: (otherQuery: Record<string, any>) => void;
  onShowResidentBtnChange?: (v: boolean) => void;
  onWhereChange: (where: IWhereItem[]) => void;
}

interface IProps {
  commonWhere?: IWhereItem[];
  currentFavorite?: IFavList.favList;
  dataId?: string;
  dataSourceLabel?: string;
  dataTypeLabel?: string;
  defaultShowResidentBtn?: boolean;
  eventSourceType?: ExploreSourceTypeEnum[];
  favoriteList?: IFavList.favGroupList[];
  filter_dict?: IFormData['filter_dict'];
  filterMode?: EMode;
  group_by?: IFormData['group_by'];
  hideFeatures?: HideFeatures;
<<<<<<< HEAD
  defaultLayoutConfig?: EventRetrievalLayoutProps;
  isK8sEvent?: boolean;
}

interface IEvent {
  onWhereChange: (where: IWhereItem[]) => void;
  onQueryStringChange: (queryString: string) => void;
  onFavorite: (isEdit: boolean) => void;
  onFilterModeChange: (filterMode: EMode) => void;
  onQueryStringInputChange: (val: string) => void;
  onCommonWhereChange: (where: IWhereItem[]) => void;
  onShowResidentBtnChange?: (v: boolean) => void;
  onEventSourceTypeChange: (v: ExploreSourceTypeEnum[]) => void;
  onSetRouteParams: (otherQuery: Record<string, any>) => void;
=======
  queryString?: string;
  source: APIType;
  where?: IWhereItem[];
>>>>>>> cacd4970
}
@Component
export default class EventExplore extends tsc<
  IProps,
  IEvent,
  {
    favorite?: string;
    header?: string;
    filterPrepend?: string;
  }
> {
  // /** 来源 */
  // @ProvideReactive('source')
  @Prop({ default: APIType.MONITOR }) source: APIType;

  /** 数据Id */
  @Prop({ default: '' }) dataId;
  @Prop({ default: EMode.ui }) filterMode: EMode;
  /** 查询语句 */
  @Prop({ default: '' }) queryString;
  @Prop({ default: 'event' }) dataTypeLabel: string;
  @Prop({ default: 'custom' }) dataSourceLabel: string;
  @Prop({ default: () => [ExploreSourceTypeEnum.ALL], type: Array }) eventSourceType: ExploreSourceTypeEnum[];
  /** UI查询 */
  @Prop({ default: () => [], type: Array }) where: IFormData['where'];
  /** 不显示的功能列表  */
  @Prop({ default: () => [], type: Array }) hideFeatures: HideFeatures;
  /** 常驻筛选 */
  @Prop({ default: () => [], type: Array }) commonWhere: IWhereItem[];
  /** 维度列表 */
  @Prop({ default: () => [], type: Array }) group_by: IFormData['group_by'];
  /** 过滤条件 */
  @Prop({ default: () => ({}), type: Object }) filter_dict: IFormData['filter_dict'];
  @Prop({ default: () => [], type: Array }) favoriteList: IFavList.favGroupList[];
  @Prop({ default: null, type: Object }) currentFavorite: IFavList.favList;
  @Prop({ default: false, type: Boolean }) defaultShowResidentBtn: boolean;
  /** 拖拽布局默认配置 */
  @Prop({ default: () => ({}) }) defaultLayoutConfig: EventRetrievalLayoutProps;
  /* 是否为容器监控事件场景 */
  @Prop({ default: false, type: Boolean }) isK8sEvent: boolean;

  // 数据时间间隔
  @InjectReactive('timeRange') timeRange: TimeRangeType;
  // 时区
  @InjectReactive('timezone') timezone: string;
  // 刷新间隔
  @InjectReactive('refreshInterval') refreshInterval;
  // 是否立即刷新
  @InjectReactive('refreshImmediate') refreshImmediate: string;
  // 视图变量
  @InjectReactive('viewOptions') viewOptions: IViewOptions;

  @Ref('eventRetrievalLayout') eventRetrievalLayoutRef: EventRetrievalLayout;
  @Ref('eventSourceList') eventSourceListRef: EventSourceSelect;

  loading = false;

  /** 维度列表 */
  fieldList = [];

  /** 标识 KV 模式下，需要跳转到其他页面的字段。 */
  sourceEntities = [];

  queryStringInput = '';

  /** 事件来源列表 */
  eventSourceList = [];

  cacheQueryConfig = null;

  queryConfig = {
    data_source_label: 'custom',
    data_type_label: 'event',
    table: '',
    query_string: '',
    where: [],
    group_by: [],
    filter_dict: {},
  };

  /** 事件源popover实例 */
  eventSourcePopoverInstance = null;
  localEventSourceType = [];
  retrievalFilterCandidateValue: RetrievalFilterCandidateValue = null;

  /** 常驻筛选唯一ID */
  get residentSettingOnlyId() {
    const RESIDENT_SETTING = 'RESIDENT_SETTING';
    if (this.source === APIType.MONITOR) {
      return `${this.source}_${this.dataId}_${RESIDENT_SETTING}`;
    }
    return `${this.source}_${this.commonParams.app_name}_${this.commonParams.service_name}_${RESIDENT_SETTING}`;
  }

  formatTimeRange = [];

  /** 公共参数 */
  @ProvideReactive('commonParams')
  get commonParams() {
    return {
      query_configs: [this.queryConfig],
      app_name: this.viewOptions?.filters?.app_name,
      service_name: this.viewOptions?.filters?.service_name,
      start_time: this.formatTimeRange[0],
      end_time: this.formatTimeRange[1],
    };
  }

  /**
   * @description 将 fieldList 数组 结构转换为 kv 结构，并将 is_dimensions 为 true 拼接 dimensions. 操作前置
   * @description 用于在 KV 模式下，获取 字段类型 Icon，及语句模式查询时使用
   */
  get fieldMapByField(): ExploreFieldMap {
    if (!this.fieldList?.length) {
      return { source: {}, target: {} };
    }
    return this.fieldList.reduce(
      (prev, curr) => {
        let finalName = curr.name;
        if (curr.is_dimensions) {
          finalName = `dimensions.${curr.name}`;
        }
        const item = { ...curr, finalName };
        prev.source[curr.name] = item;
        prev.target[finalName] = item;
        return prev;
      },
      {
        source: {},
        target: {},
      }
    );
  }

  /**
   * @description 将 sourceEntities 数组 结构转换为 kv 结构，并将 is_dimensions 为 true 拼接 dimensions.后的值作为 key
   * @description 用于在 KV 模式下，判断字段是否开启 跳转到其他页面 入口
   */
  get entitiesMapByField(): ExploreEntitiesMap[] {
    if (!this.sourceEntities?.length) {
      return [];
    }
    return this.sourceEntities.reduce((prev, curr) => {
      const { fields, dependent_fields = [] } = curr || {};
      if (!fields?.length) return prev;
      const finalDependentFields = dependent_fields.map(field => this.fieldMapByField?.source?.[field]?.finalName);
      const map = {};
      for (const field of fields) {
        const finalName = this.fieldMapByField?.source?.[field]?.finalName || field;
        map[finalName] = {
          ...curr,
          dependent_fields: finalDependentFields,
        };
      }
      prev.push(map);
      return prev;
    }, []);
  }

  // 检索栏是否使用默认常驻设置 如果选择了收藏则使用收藏的常驻设置
  get isDefaultResidentSetting() {
    if (this.currentFavorite?.config?.queryConfig?.result_table_id === this.dataId) {
      return false;
    }
    return true;
  }

  // 当前选中的收藏项（检索栏使用）
  get selectFavoriteWhere() {
    if (!this.currentFavorite) {
      return null;
    }
    return {
      where: this.currentFavorite?.config?.queryConfig?.where || [],
      commonWhere: this.currentFavorite?.config?.queryConfig?.commonWhere || [],
    };
  }

  // 收藏列表数据（检索栏使用）
  get retrievalFilterFavoriteList() {
    return this.favoriteList.reduce((pre, cur) => {
      pre.push(
        ...(cur?.favorites?.map(f => ({
          id: f.id,
          name: f.name,
          groupName: cur.name,
          config: {
            queryString: f.config?.queryConfig?.query_string || '',
            where: f.config?.queryConfig?.where || [],
            commonWhere: f.config?.queryConfig?.commonWhere || [],
          },
        })) || [])
      );
      return pre;
    }, []);
  }

  @Watch('refreshImmediate')
  handleRefreshImmediateChange() {
    this.formatTimeRange = handleTransformToTimestamp(this.timeRange);
    this.getViewConfig();
  }

  @Watch('dataId')
  handleDataIdChange() {
    this.getViewConfig();
    this.updateQueryConfig();
  }

  @Watch('dataSourceLabel')
  handleDataSourceLabelChange() {
    this.getViewConfig();
    this.updateQueryConfig();
  }

  @Watch('dataTypeLabel')
  handleDataTypeLabelChange() {
    this.getViewConfig();
    this.updateQueryConfig();
  }

  @Watch('where')
  handleWatchWhereChange() {
    this.updateQueryConfig();
  }

  @Watch('commonWhere')
  handleWatchCommonWhereChange() {
    this.updateQueryConfig();
  }

  @Watch('queryString')
  handleWatchQueryStringChange() {
    this.updateQueryConfig();
  }

  @Watch('timeRange')
  handleTimeRangeChange() {
    this.formatTimeRange = handleTransformToTimestamp(this.timeRange);
    this.getViewConfig();
  }

  @Watch('eventSourceType')
  handleWatchEventSourceTypeChange() {
    this.getViewConfig();
    this.updateQueryConfig();
  }

  @Emit('whereChange')
  handleWhereChange(where: IFormData['where']) {
    return where;
  }

  @Emit('queryStringChange')
  handleQueryStringChange(val: string) {
    return val;
  }

  @Emit('queryStringInputChange')
  handleQueryStringInputChange(val) {
    this.queryStringInput = val;
    return val;
  }

  @Emit('favorite')
  handleFavorite(isEdit: boolean) {
    return isEdit;
  }

  @Emit('setRouteParams')
  setRouteParams(otherQuery = {}) {
    return otherQuery;
  }

  handleModeChange(mode: EMode) {
    this.$emit('filterModeChange', mode);
    if (JSON.stringify(this.cacheQueryConfig) !== JSON.stringify(this.queryConfig)) {
      this.cacheQueryConfig = deepClone(this.queryConfig);
      this.updateQueryConfig();
    }
  }

  mounted() {
    this.retrievalFilterCandidateValue = new RetrievalFilterCandidateValue();
    this.formatTimeRange = handleTransformToTimestamp(this.timeRange);
    this.getViewConfig();
    this.updateQueryConfig();
  }
  @Debounce(100)
  async getViewConfig() {
    if (!this.dataId) {
      this.fieldList = [];
      this.sourceEntities = [];
      return;
    }
    this.loading = true;

    const data = await getEventViewConfig(
      {
        data_sources: [
          {
            data_source_label: this.dataSourceLabel,
            data_type_label: this.dataTypeLabel,
            table: this.dataId,
          },
        ],
        app_name: this.viewOptions?.filters?.app_name,
        service_name: this.viewOptions?.filters?.service_name,
        start_time: this.formatTimeRange[0],
        end_time: this.formatTimeRange[1],
        ...(this.eventSourceType.length && !this.eventSourceType.includes(ExploreSourceTypeEnum.ALL)
          ? { sources: this.eventSourceType }
          : {}),
      },
      this.source
    ).catch(() => ({ display_fields: [], entities: [], field: [] }));
    this.loading = false;
    this.fieldList = data.field.map(item => {
      const pinyinStr = this.$bkToPinyin(item.alias, true, '') || '';
      return {
        ...item,
        pinyinStr,
      };
    });
    this.eventSourceList =
      data.sources?.map(item => ({
        id: item.value,
        name: item.alias,
      })) || [];
    this.sourceEntities = data.entities || [];
  }

  /** 关闭维度过滤面板 */
  handleCloseDimensionPanel() {
    this.eventRetrievalLayoutRef.handleClickShrink(false);
  }

  async getRetrievalFilterValueData(params: IGetValueFnParams = {}) {
    return this.retrievalFilterCandidateValue.getFieldsOptionValuesProxy(
      {
        limit: params?.limit || 5,
        query_configs: [
          {
            data_source_label: this.dataSourceLabel,
            data_type_label: this.dataTypeLabel,
            table: this.dataId,
            filter_dict: {},
            where: params?.where || [],
            group_by: this.group_by,
            query_string: params?.queryString || '',
          },
        ],
        app_name: this.viewOptions?.filters?.app_name,
        service_name: this.viewOptions?.filters?.service_name,
        fields: params?.fields || [],
        start_time: this.formatTimeRange[0],
        end_time: this.formatTimeRange[1],
        isInit__: params?.isInit__,
      },
      this.source
    );
  }

  /** 条件变化触发 */
  handleConditionChange(item: ConditionChangeEvent) {
    const { key, method, value } = item;
    if (this.filterMode === EMode.ui) {
      this.handleWhereChange(
        mergeWhereList(this.where, [{ condition: ECondition.and, key, method, value: [value || ''] }])
      );
      return;
    }
    const finalKey = this.fieldMapByField.source?.[key].finalName;
    let endStr = `NOT ${finalKey} : "${value || ''}"`;
    if (method === EMethod.eq) {
      endStr = `${finalKey} : "${value || ''}"`;
    }
    this.handleQueryStringChange(this.queryString ? `${this.queryString} AND ${endStr}` : `${endStr}`);
  }

  @Emit('commonWhereChange')
  handleCommonWhereChange(where: IWhereItem[]) {
    return where;
  }

  @Emit('showResidentBtnChange')
  handleShowResidentBtnChange(isShow: boolean) {
    return isShow;
  }

  /** 展示事件源选择弹窗 */
  handleShowEventSourcePopover(e: Event) {
    if (this.eventSourcePopoverInstance) {
      this.eventSourcePopoverInstance.destroy();
      this.eventSourcePopoverInstance = null;
    }
    this.localEventSourceType = this.eventSourceType;
    this.eventSourcePopoverInstance = this.$bkPopover(e.currentTarget, {
      content: this.eventSourceListRef.$el,
      placement: 'bottom',
      boundary: 'viewport',
      trigger: 'click',
      arrow: false,
      interactive: true,
      distance: -2,
      theme: 'light event-source-select-popover',
      onHidden: this.handleEventSourceConfirm,
    });
    this.eventSourcePopoverInstance?.show(200);
  }

  handleEventSourceChange(source: ExploreSourceTypeEnum[]) {
    this.localEventSourceType = source;
  }

  handleEventSourceConfirm() {
    if (!this.localEventSourceType.length && this.eventSourceType.includes(ExploreSourceTypeEnum.ALL)) return;
    if (
      this.localEventSourceType.includes(ExploreSourceTypeEnum.ALL) &&
      this.eventSourceType.includes(ExploreSourceTypeEnum.ALL)
    )
      return;
    this.$emit(
      'eventSourceTypeChange',
      !this.localEventSourceType.length ? [ExploreSourceTypeEnum.ALL] : this.localEventSourceType
    );
  }

  handleEventSourceClose() {
    this.eventSourcePopoverInstance?.hide();
  }

  /**
   * @description 清空筛选条件
   *
   **/
  handleClearSearch() {
    this.handleQueryStringChange('');
    this.handleWhereChange([]);
  }

  /** 更新queryConfig */
  @Debounce(100)
  updateQueryConfig() {
    this.formatTimeRange = handleTransformToTimestamp(this.timeRange);
    let queryString = '';
    let where = mergeWhereList(this.where || [], this.commonWhere || []);
    if (this.filterMode === EMode.ui) {
      // 全文检索补充到query_string里
      const fullText = where.find(item => item.key === '*');
      queryString = fullText?.value[0] ? `"${fullText?.value[0]}"` : '';
      where = where.filter(item => item.key !== '*');
    } else {
      queryString = this.queryString;
      where = [];
    }
    if (
      this.source === APIType.APM &&
      this.eventSourceType &&
      !this.eventSourceType.includes(ExploreSourceTypeEnum.ALL)
    ) {
      where.push({ key: 'source', method: 'eq', condition: ECondition.and, value: this.eventSourceType });
    }
    this.queryConfig = {
      data_source_label: this.dataSourceLabel || 'custom',
      data_type_label: this.dataTypeLabel || 'event',
      table: this.dataId,
      query_string: queryString,
      where: where.filter(item => item.value.length),
      group_by: this.group_by || [],
      filter_dict: this.filter_dict || {},
    };
  }

  async handleCopyWhere(where) {
    const whereParams = where.map(w => {
      const type = this.fieldList.find(item => item.name === w.key)?.type;
      return {
        ...w,
        value:
          EFieldType.integer === type
            ? w.value.map(v => {
                const numberV = Number(v);
                return numberV === 0 ? 0 : numberV || v;
              })
            : w.value,
      };
    });
    const copyStr = await eventGenerateQueryString({
      where: whereParams,
    }).catch(() => {
      return '';
    });
    if (copyStr) {
      copyText(copyStr, msg => {
        this.$bkMessage({
          message: msg,
          theme: 'error',
        });
        return;
      });
      this.$bkMessage({
        message: this.$t('复制成功'),
        theme: 'success',
      });
    }
  }

  render() {
    return (
      <div class='event-explore'>
        {this.$scopedSlots.favorite?.('')}
        <div class='right-main-panel'>
          {this.$scopedSlots.header?.('')}
          <div
            style={{
              height: this.hideFeatures.includes('header') ? 'calc(100% - 0px)' : 'calc(100% - 52px)',
            }}
            class='event-retrieval-content'
          >
            {this.loading ? (
              <div class='skeleton-element filter-skeleton' />
            ) : (
              <div class='retrieval-filter-container'>
                {this.$scopedSlots.filterPrepend?.('')}
                <RetrievalFilter
                  isShowFavorite={
                    !this.hideFeatures.includes('favorite') && this.source === APIType.MONITOR && !this.isK8sEvent
                  }
                  commonWhere={this.commonWhere}
                  defaultShowResidentBtn={this.defaultShowResidentBtn}
                  favoriteList={this.retrievalFilterFavoriteList}
                  fields={this.fieldList}
                  filterMode={this.filterMode}
                  getValueFn={this.getRetrievalFilterValueData}
                  isDefaultResidentSetting={this.isDefaultResidentSetting}
                  isShowCopy={!this.isK8sEvent}
                  isShowResident={!this.isK8sEvent}
                  queryString={this.queryString}
                  residentSettingOnlyId={this.residentSettingOnlyId}
                  selectFavorite={this.selectFavoriteWhere}
                  where={this.where}
                  onCommonWhereChange={this.handleCommonWhereChange}
                  onCopyWhere={this.handleCopyWhere}
                  onFavorite={this.handleFavorite}
                  onModeChange={this.handleModeChange}
                  onQueryStringChange={this.handleQueryStringChange}
                  onQueryStringInputChange={this.handleQueryStringInputChange}
                  onSearch={this.updateQueryConfig}
                  onShowResidentBtnChange={this.handleShowResidentBtnChange}
                  onWhereChange={this.handleWhereChange}
                />
              </div>
            )}

            <EventRetrievalLayout
              ref='eventRetrievalLayout'
              class='content-container'
              {...{ props: this.defaultLayoutConfig }}
            >
              <div
                class='dimension-filter-panel'
                slot='aside'
              >
                <DimensionFilterPanel
                  condition={this.queryConfig.where}
                  eventSourceType={this.eventSourceType}
                  hasSourceSelect={this.source === APIType.APM}
                  list={this.fieldList}
                  listLoading={this.loading}
                  queryString={this.queryConfig.query_string}
                  source={this.source}
                  onClose={this.handleCloseDimensionPanel}
                  onConditionChange={this.handleConditionChange}
                  onShowEventSourcePopover={this.handleShowEventSourcePopover}
                />
              </div>
              <div class='result-content-panel'>
                <EventExploreView
                  entitiesMapList={this.entitiesMapByField}
                  eventSourceType={this.eventSourceType}
                  fieldMap={this.fieldMapByField}
                  queryConfig={this.queryConfig}
                  refreshImmediate={this.refreshImmediate}
                  source={this.source}
                  timeRange={this.timeRange}
                  onClearSearch={this.handleClearSearch}
                  onConditionChange={this.handleConditionChange}
                  onSearch={this.updateQueryConfig}
                  onSetRouteParams={this.setRouteParams}
                  onShowEventSourcePopover={this.handleShowEventSourcePopover}
                />
              </div>
            </EventRetrievalLayout>
          </div>
        </div>

        <div style='display: none;'>
          <EventSourceSelect
            ref='eventSourceList'
            list={this.eventSourceList}
            value={this.localEventSourceType}
            onSelect={this.handleEventSourceChange}
          />
        </div>
      </div>
    );
  }
}<|MERGE_RESOLUTION|>--- conflicted
+++ resolved
@@ -87,26 +87,9 @@
   filterMode?: EMode;
   group_by?: IFormData['group_by'];
   hideFeatures?: HideFeatures;
-<<<<<<< HEAD
-  defaultLayoutConfig?: EventRetrievalLayoutProps;
-  isK8sEvent?: boolean;
-}
-
-interface IEvent {
-  onWhereChange: (where: IWhereItem[]) => void;
-  onQueryStringChange: (queryString: string) => void;
-  onFavorite: (isEdit: boolean) => void;
-  onFilterModeChange: (filterMode: EMode) => void;
-  onQueryStringInputChange: (val: string) => void;
-  onCommonWhereChange: (where: IWhereItem[]) => void;
-  onShowResidentBtnChange?: (v: boolean) => void;
-  onEventSourceTypeChange: (v: ExploreSourceTypeEnum[]) => void;
-  onSetRouteParams: (otherQuery: Record<string, any>) => void;
-=======
   queryString?: string;
   source: APIType;
   where?: IWhereItem[];
->>>>>>> cacd4970
 }
 @Component
 export default class EventExplore extends tsc<
@@ -114,8 +97,8 @@
   IEvent,
   {
     favorite?: string;
+    filterPrepend?: string;
     header?: string;
-    filterPrepend?: string;
   }
 > {
   // /** 来源 */
