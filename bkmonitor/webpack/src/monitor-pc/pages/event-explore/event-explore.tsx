/*
 * Tencent is pleased to support the open source community by making
 * 蓝鲸智云PaaS平台社区版 (BlueKing PaaS Community Edition) available.
 *
 * Copyright (C) 2021 THL A29 Limited, a Tencent company.  All rights reserved.
 *
 * 蓝鲸智云PaaS平台社区版 (BlueKing PaaS Community Edition) is licensed under the MIT License.
 *
 * License for 蓝鲸智云PaaS平台社区版 (BlueKing PaaS Community Edition):
 *
 * ---------------------------------------------------
 * Permission is hereby granted, free of charge, to any person obtaining a copy of this software and associated
 * documentation files (the "Software"), to deal in the Software without restriction, including without limitation
 * the rights to use, copy, modify, merge, publish, distribute, sublicense, and/or sell copies of the Software, and
 * to permit persons to whom the Software is furnished to do so, subject to the following conditions:
 *
 * The above copyright notice and this permission notice shall be included in all copies or substantial portions of
 * the Software.
 *
 * THE SOFTWARE IS PROVIDED "AS IS", WITHOUT WARRANTY OF ANY KIND, EXPRESS OR IMPLIED, INCLUDING BUT NOT LIMITED TO
 * THE WARRANTIES OF MERCHANTABILITY, FITNESS FOR A PARTICULAR PURPOSE AND NONINFRINGEMENT. IN NO EVENT SHALL THE
 * AUTHORS OR COPYRIGHT HOLDERS BE LIABLE FOR ANY CLAIM, DAMAGES OR OTHER LIABILITY, WHETHER IN AN ACTION OF
 * CONTRACT, TORT OR OTHERWISE, ARISING FROM, OUT OF OR IN CONNECTION WITH THE SOFTWARE OR THE USE OR OTHER DEALINGS
 * IN THE SOFTWARE.
 */
import { Component, Emit, InjectReactive, Prop, ProvideReactive, Ref, Watch } from 'vue-property-decorator';
import { Component as tsc } from 'vue-tsx-support';

// import { getDataSourceConfig } from 'monitor-api/modules/grafana';
import { eventGenerateQueryString } from 'monitor-api/modules/data_explorer';
import { copyText, Debounce, deepClone } from 'monitor-common/utils';

import RetrievalFilter from '../../components/retrieval-filter/retrieval-filter';
import {
  type IGetValueFnParams,
  ECondition,
  EFieldType,
  EMethod,
  EMode,
  mergeWhereList,
} from '../../components/retrieval-filter/utils';
import { handleTransformToTimestamp } from '../../components/time-range/utils';
import { APIType, getEventViewConfig, RetrievalFilterCandidateValue } from './api-utils';
import DimensionFilterPanel from './components/dimension-filter-panel';
import EventExploreView from './components/event-explore-view';
import EventRetrievalLayout, { type EventRetrievalLayoutProps } from './components/event-retrieval-layout';
import EventSourceSelect from './components/event-source-select';
import {
  type ConditionChangeEvent,
  type ExploreEntitiesMap,
  type ExploreFieldMap,
  type HideFeatures,
  type IFormData,
<<<<<<< HEAD
  type IDataIdItem,
=======
  ExploreSourceTypeEnum,
>>>>>>> 6ee522bd
} from './typing';

import type { IWhereItem } from '../../components/retrieval-filter/utils';
import type { TimeRangeType } from '../../components/time-range/time-range';
import type { IFavList } from '../data-retrieval/typings';
import type { IViewOptions } from '../monitor-k8s/typings/book-mark';

import './event-explore.scss';
Component.registerHooks(['beforeRouteEnter', 'beforeRouteLeave']);

interface IEvent {
  onCommonWhereChange: (where: IWhereItem[]) => void;
  onEventSourceTypeChange: (v: ExploreSourceTypeEnum[]) => void;
  onFavorite: (isEdit: boolean) => void;
  onFilterModeChange: (filterMode: EMode) => void;
  onQueryStringChange: (queryString: string) => void;
  onQueryStringInputChange: (val: string) => void;
  onSetRouteParams: (otherQuery: Record<string, any>) => void;
  onShowResidentBtnChange?: (v: boolean) => void;
  onWhereChange: (where: IWhereItem[]) => void;
}

interface IProps {
<<<<<<< HEAD
  source: APIType;
  dataId?: string;
  dataIdList?: IDataIdItem[];
  dataTypeLabel?: string;
  dataSourceLabel?: string;
  queryString?: string;
  where?: IWhereItem[];
=======
>>>>>>> 6ee522bd
  commonWhere?: IWhereItem[];
  currentFavorite?: IFavList.favList;
  dataId?: string;
  dataSourceLabel?: string;
  dataTypeLabel?: string;
  defaultShowResidentBtn?: boolean;
  eventSourceType?: ExploreSourceTypeEnum[];
  favoriteList?: IFavList.favGroupList[];
  filter_dict?: IFormData['filter_dict'];
  filterMode?: EMode;
  group_by?: IFormData['group_by'];
  hideFeatures?: HideFeatures;
  queryString?: string;
  source: APIType;
  where?: IWhereItem[];
}
@Component
export default class EventExplore extends tsc<
  IProps,
  IEvent,
  {
    favorite?: string;
    filterPrepend?: string;
    header?: string;
  }
> {
  // /** 来源 */
  // @ProvideReactive('source')
  @Prop({ default: APIType.MONITOR }) source: APIType;

  /** 数据Id */
  @Prop({ default: '' }) dataId;
  @Prop({ default: () => [] }) dataIdList: IDataIdItem[];
  @Prop({ default: EMode.ui }) filterMode: EMode;
  /** 查询语句 */
  @Prop({ default: '' }) queryString;
  @Prop({ default: 'event' }) dataTypeLabel: string;
  @Prop({ default: 'custom' }) dataSourceLabel: string;
  @Prop({ default: () => [ExploreSourceTypeEnum.ALL], type: Array }) eventSourceType: ExploreSourceTypeEnum[];
  /** UI查询 */
  @Prop({ default: () => [], type: Array }) where: IFormData['where'];
  /** 不显示的功能列表  */
  @Prop({ default: () => [], type: Array }) hideFeatures: HideFeatures;
  /** 常驻筛选 */
  @Prop({ default: () => [], type: Array }) commonWhere: IWhereItem[];
  /** 维度列表 */
  @Prop({ default: () => [], type: Array }) group_by: IFormData['group_by'];
  /** 过滤条件 */
  @Prop({ default: () => ({}), type: Object }) filter_dict: IFormData['filter_dict'];
  @Prop({ default: () => [], type: Array }) favoriteList: IFavList.favGroupList[];
  @Prop({ default: null, type: Object }) currentFavorite: IFavList.favList;
  @Prop({ default: false, type: Boolean }) defaultShowResidentBtn: boolean;
  /** 拖拽布局默认配置 */
  @Prop({ default: () => ({}) }) defaultLayoutConfig: EventRetrievalLayoutProps;
  /* 是否为容器监控事件场景 */
  @Prop({ default: false, type: Boolean }) isK8sEvent: boolean;

  // 数据时间间隔
  @InjectReactive('timeRange') timeRange: TimeRangeType;
  // 时区
  @InjectReactive('timezone') timezone: string;
  // 刷新间隔
  @InjectReactive('refreshInterval') refreshInterval;
  // 是否立即刷新
  @InjectReactive('refreshImmediate') refreshImmediate: string;
  // 视图变量
  @InjectReactive('viewOptions') viewOptions: IViewOptions;

  @Ref('eventRetrievalLayout') eventRetrievalLayoutRef: EventRetrievalLayout;
  @Ref('eventExploreView') eventExploreViewRef: EventExploreView;
  @Ref('eventSourceList') eventSourceListRef: EventSourceSelect;

  loading = false;

  /** 维度列表 */
  fieldList = [];

  /** 标识 KV 模式下，需要跳转到其他页面的字段。 */
  sourceEntities = [];

  queryStringInput = '';

  /** 事件来源列表 */
  eventSourceList = [];

  cacheQueryConfig = null;

  queryConfig = {
    data_source_label: 'custom',
    data_type_label: 'event',
    table: '',
    query_string: '',
    where: [],
    group_by: [],
    filter_dict: {},
  };

  /** 事件源popover实例 */
  eventSourcePopoverInstance = null;
  localEventSourceType = [];
  retrievalFilterCandidateValue: RetrievalFilterCandidateValue = null;

  /** 常驻筛选唯一ID */
  get residentSettingOnlyId() {
    const RESIDENT_SETTING = 'RESIDENT_SETTING';
    if (this.source === APIType.MONITOR) {
      return `${this.source}_${this.dataId}_${RESIDENT_SETTING}`;
    }
    return `${this.source}_${this.commonParams.app_name}_${this.commonParams.service_name}_${RESIDENT_SETTING}`;
  }

  formatTimeRange = [];

  /** 公共参数 */
  @ProvideReactive('commonParams')
  get commonParams() {
    return {
      query_configs: [this.queryConfig],
      app_name: this.viewOptions?.filters?.app_name,
      service_name: this.viewOptions?.filters?.service_name,
      start_time: this.formatTimeRange[0],
      end_time: this.formatTimeRange[1],
    };
  }

  /**
   * @description 将 fieldList 数组 结构转换为 kv 结构，并将 is_dimensions 为 true 拼接 dimensions. 操作前置
   * @description 用于在 KV 模式下，获取 字段类型 Icon，及语句模式查询时使用
   */
  get fieldMapByField(): ExploreFieldMap {
    if (!this.fieldList?.length) {
      return { source: {}, target: {} };
    }
    return this.fieldList.reduce(
      (prev, curr) => {
        let finalName = curr.name;
        if (curr.is_dimensions) {
          finalName = `dimensions.${curr.name}`;
        }
        const item = { ...curr, finalName };
        prev.source[curr.name] = item;
        prev.target[finalName] = item;
        return prev;
      },
      {
        source: {},
        target: {},
      }
    );
  }

  /**
   * @description 将 sourceEntities 数组 结构转换为 kv 结构，并将 is_dimensions 为 true 拼接 dimensions.后的值作为 key
   * @description 用于在 KV 模式下，判断字段是否开启 跳转到其他页面 入口
   */
  get entitiesMapByField(): ExploreEntitiesMap[] {
    if (!this.sourceEntities?.length) {
      return [];
    }
    return this.sourceEntities.reduce((prev, curr) => {
      const { fields, dependent_fields = [] } = curr || {};
      if (!fields?.length) return prev;
      const finalDependentFields = dependent_fields.map(field => this.fieldMapByField?.source?.[field]?.finalName);
      const map = {};
      for (const field of fields) {
        const finalName = this.fieldMapByField?.source?.[field]?.finalName || field;
        map[finalName] = {
          ...curr,
          dependent_fields: finalDependentFields,
        };
      }
      prev.push(map);
      return prev;
    }, []);
  }

  // 检索栏是否使用默认常驻设置 如果选择了收藏则使用收藏的常驻设置
  get isDefaultResidentSetting() {
    if (this.currentFavorite?.config?.queryConfig?.result_table_id === this.dataId) {
      return false;
    }
    return true;
  }

  // 当前选中的收藏项（检索栏使用）
  get selectFavoriteWhere() {
    if (!this.currentFavorite) {
      return null;
    }
    return {
      where: this.currentFavorite?.config?.queryConfig?.where || [],
      commonWhere: this.currentFavorite?.config?.queryConfig?.commonWhere || [],
    };
  }

  // 收藏列表数据（检索栏使用）
  get retrievalFilterFavoriteList() {
    return this.favoriteList.reduce((pre, cur) => {
      pre.push(
        ...(cur?.favorites?.map(f => ({
          id: f.id,
          name: f.name,
          groupName: cur.name,
          config: {
            queryString: f.config?.queryConfig?.query_string || '',
            where: f.config?.queryConfig?.where || [],
            commonWhere: f.config?.queryConfig?.commonWhere || [],
          },
        })) || [])
      );
      return pre;
    }, []);
  }

  @Watch('refreshImmediate')
  handleRefreshImmediateChange() {
    this.formatTimeRange = handleTransformToTimestamp(this.timeRange);
    this.getViewConfig();
  }

  @Watch('dataId')
  handleDataIdChange() {
    this.getViewConfig();
    this.updateQueryConfig();
  }

  @Watch('dataSourceLabel')
  handleDataSourceLabelChange() {
    this.getViewConfig();
    this.updateQueryConfig();
  }

  @Watch('dataTypeLabel')
  handleDataTypeLabelChange() {
    this.getViewConfig();
    this.updateQueryConfig();
  }

  @Watch('where')
  handleWatchWhereChange() {
    this.updateQueryConfig();
  }

  @Watch('commonWhere')
  handleWatchCommonWhereChange() {
    this.updateQueryConfig();
  }

  @Watch('queryString')
  handleWatchQueryStringChange() {
    this.updateQueryConfig();
  }

  @Watch('timeRange')
  handleTimeRangeChange() {
    this.formatTimeRange = handleTransformToTimestamp(this.timeRange);
    this.getViewConfig();
  }

  @Watch('eventSourceType')
  handleWatchEventSourceTypeChange() {
    this.getViewConfig();
    this.updateQueryConfig();
  }

  @Emit('whereChange')
  handleWhereChange(where: IFormData['where']) {
    return where;
  }

  @Emit('queryStringChange')
  handleQueryStringChange(val: string) {
    return val;
  }

  @Emit('queryStringInputChange')
  handleQueryStringInputChange(val) {
    this.queryStringInput = val;
    return val;
  }

  @Emit('favorite')
  handleFavorite(isEdit: boolean) {
    return isEdit;
  }

  @Emit('setRouteParams')
  setRouteParams(otherQuery = {}) {
    return otherQuery;
  }

  handleModeChange(mode: EMode) {
    this.$emit('filterModeChange', mode);
    if (JSON.stringify(this.cacheQueryConfig) !== JSON.stringify(this.queryConfig)) {
      this.cacheQueryConfig = deepClone(this.queryConfig);
      this.updateQueryConfig();
    }
  }

  mounted() {
    this.retrievalFilterCandidateValue = new RetrievalFilterCandidateValue();
    this.formatTimeRange = handleTransformToTimestamp(this.timeRange);
    this.getViewConfig();
    this.updateQueryConfig();
  }
  @Debounce(100)
  async getViewConfig() {
    if (!this.dataId) {
      this.fieldList = [];
      this.sourceEntities = [];
      return;
    }
    this.loading = true;

    const data = await getEventViewConfig(
      {
        data_sources: [
          {
            data_source_label: this.dataSourceLabel,
            data_type_label: this.dataTypeLabel,
            table: this.dataId,
          },
        ],
        app_name: this.viewOptions?.filters?.app_name,
        service_name: this.viewOptions?.filters?.service_name,
        start_time: this.formatTimeRange[0],
        end_time: this.formatTimeRange[1],
        ...(this.eventSourceType.length && !this.eventSourceType.includes(ExploreSourceTypeEnum.ALL)
          ? { sources: this.eventSourceType }
          : {}),
      },
      this.source
    ).catch(() => ({ display_fields: [], entities: [], field: [] }));
    this.loading = false;
    this.fieldList = data.field.map(item => {
      const pinyinStr = this.$bkToPinyin(item.alias, true, '') || '';
      return {
        ...item,
        pinyinStr,
      };
    });
    this.eventSourceList =
      data.sources?.map(item => ({
        id: item.value,
        name: item.alias,
      })) || [];
    this.sourceEntities = data.entities || [];
  }

  /** 关闭维度过滤面板 */
  handleCloseDimensionPanel() {
    this.eventRetrievalLayoutRef.handleClickShrink(false);
  }

  async getRetrievalFilterValueData(params: IGetValueFnParams = {}) {
    return this.retrievalFilterCandidateValue.getFieldsOptionValuesProxy(
      {
        limit: params?.limit || 5,
        query_configs: [
          {
            data_source_label: this.dataSourceLabel,
            data_type_label: this.dataTypeLabel,
            table: this.dataId,
            filter_dict: {},
            where: params?.where || [],
            group_by: this.group_by,
            query_string: params?.queryString || '',
          },
        ],
        app_name: this.viewOptions?.filters?.app_name,
        service_name: this.viewOptions?.filters?.service_name,
        fields: params?.fields || [],
        start_time: this.formatTimeRange[0],
        end_time: this.formatTimeRange[1],
        isInit__: params?.isInit__,
      },
      this.source
    );
  }

  /** 条件变化触发 */
  handleConditionChange(item: ConditionChangeEvent) {
    const { key, method, value } = item;
    if (this.filterMode === EMode.ui) {
      this.handleWhereChange(
        mergeWhereList(this.where, [{ condition: ECondition.and, key, method, value: [value || ''] }])
      );
      return;
    }
    const finalKey = this.fieldMapByField.source?.[key].finalName;
    let endStr = `NOT ${finalKey} : "${value || ''}"`;
    if (method === EMethod.eq) {
      endStr = `${finalKey} : "${value || ''}"`;
    }
    this.handleQueryStringChange(this.queryString ? `${this.queryString} AND ${endStr}` : `${endStr}`);
  }

  @Emit('commonWhereChange')
  handleCommonWhereChange(where: IWhereItem[]) {
    return where;
  }

  @Emit('showResidentBtnChange')
  handleShowResidentBtnChange(isShow: boolean) {
    return isShow;
  }

  /** 展示事件源选择弹窗 */
  handleShowEventSourcePopover(e: Event) {
    if (this.eventSourcePopoverInstance) {
      this.eventSourcePopoverInstance.destroy();
      this.eventSourcePopoverInstance = null;
    }
    this.localEventSourceType = this.eventSourceType;
    this.eventSourcePopoverInstance = this.$bkPopover(e.currentTarget, {
      content: this.eventSourceListRef.$el,
      placement: 'bottom',
      boundary: 'viewport',
      trigger: 'click',
      arrow: false,
      interactive: true,
      distance: -2,
      theme: 'light event-source-select-popover',
      onHidden: this.handleEventSourceConfirm,
    });
    this.eventSourcePopoverInstance?.show(200);
  }

  handleEventSourceChange(source: ExploreSourceTypeEnum[]) {
    this.localEventSourceType = source;
  }

  handleEventSourceConfirm() {
    if (!this.localEventSourceType.length && this.eventSourceType.includes(ExploreSourceTypeEnum.ALL)) return;
    if (
      this.localEventSourceType.includes(ExploreSourceTypeEnum.ALL) &&
      this.eventSourceType.includes(ExploreSourceTypeEnum.ALL)
    )
      return;
    this.$emit(
      'eventSourceTypeChange',
      !this.localEventSourceType.length ? [ExploreSourceTypeEnum.ALL] : this.localEventSourceType
    );
  }

  handleEventSourceClose() {
    this.eventSourcePopoverInstance?.hide();
  }

  /**
   * @description 清空筛选条件
   *
   **/
  handleClearSearch() {
    this.handleQueryStringChange('');
    this.handleWhereChange([]);
  }

  /** 跳转添加告警策略 */
  handleAddAlertPolicy() {
    const { data_source_label, data_type_label, table, where, query_string } = this.queryConfig;
    const field = this.dataIdList.find(item => item.id === this.dataId)?.metrics[0]?.id || '';
    const queryConfigs = [
      {
        data_source_label,
        data_type_label,
        filter_dict: {},
        functions: [],
        group_by: [],
        index_set_id: '',
        interval: this.eventExploreViewRef.chartInterval === 'auto' ? 60 : this.eventExploreViewRef.chartInterval,
        table,
        item: '',
        where, // 产品确认将普通筛选和常驻筛选一并带入告警策略
        query_string,
        metrics: [{ alias: 'a', field, method: 'COUNT' }],
      },
    ];
    const queryData = {
      expression: 'a',
      query_configs: queryConfigs,
    };
    let { href } = this.$router.resolve({
      name: 'strategy-config-add',
      query: {
        data: JSON.stringify(queryData),
      }
    });
    if (this.source === APIType.APM) {
      href = href.replace('#/?', '#/strategy-config/add/?');
    }
    window.open(href, '_blank');
  }

  /** 更新queryConfig */
  @Debounce(100)
  updateQueryConfig() {
    this.formatTimeRange = handleTransformToTimestamp(this.timeRange);
    let queryString = '';
    let where = mergeWhereList(this.where || [], this.commonWhere || []);
    if (this.filterMode === EMode.ui) {
      // 全文检索补充到query_string里
      const fullText = where.find(item => item.key === '*');
      queryString = fullText?.value[0] ? `"${fullText?.value[0]}"` : '';
      where = where.filter(item => item.key !== '*');
    } else {
      queryString = this.queryString;
      where = [];
    }
    if (
      this.source === APIType.APM &&
      this.eventSourceType &&
      !this.eventSourceType.includes(ExploreSourceTypeEnum.ALL)
    ) {
      where.push({ key: 'source', method: 'eq', condition: ECondition.and, value: this.eventSourceType });
    }
    this.queryConfig = {
      data_source_label: this.dataSourceLabel || 'custom',
      data_type_label: this.dataTypeLabel || 'event',
      table: this.dataId,
      query_string: queryString,
      where: where.filter(item => item.value.length),
      group_by: this.group_by || [],
      filter_dict: this.filter_dict || {},
    };
  }

  async handleCopyWhere(where) {
    const whereParams = where.map(w => {
      const type = this.fieldList.find(item => item.name === w.key)?.type;
      return {
        ...w,
        value:
          EFieldType.integer === type
            ? w.value.map(v => {
                const numberV = Number(v);
                return numberV === 0 ? 0 : numberV || v;
              })
            : w.value,
      };
    });
    const copyStr = await eventGenerateQueryString({
      where: whereParams,
    }).catch(() => {
      return '';
    });
    if (copyStr) {
      copyText(copyStr, msg => {
        this.$bkMessage({
          message: msg,
          theme: 'error',
        });
        return;
      });
      this.$bkMessage({
        message: this.$t('复制成功'),
        theme: 'success',
      });
    }
  }

  render() {
    return (
      <div class='event-explore'>
        {this.$scopedSlots.favorite?.('')}
        <div class='right-main-panel'>
          {this.$scopedSlots.header?.('')}
          <div
            style={{
              height: this.hideFeatures.includes('header') ? 'calc(100% - 0px)' : 'calc(100% - 52px)',
            }}
            class='event-retrieval-content'
          >
            {this.loading ? (
              <div class='skeleton-element filter-skeleton' />
            ) : (
              <div class='retrieval-filter-container'>
                {this.$scopedSlots.filterPrepend?.('')}
                <RetrievalFilter
                  isShowFavorite={
                    !this.hideFeatures.includes('favorite') && this.source === APIType.MONITOR && !this.isK8sEvent
                  }
                  commonWhere={this.commonWhere}
                  defaultShowResidentBtn={this.defaultShowResidentBtn}
                  favoriteList={this.retrievalFilterFavoriteList}
                  fields={this.fieldList}
                  filterMode={this.filterMode}
                  getValueFn={this.getRetrievalFilterValueData}
                  isDefaultResidentSetting={this.isDefaultResidentSetting}
                  isShowCopy={!this.isK8sEvent}
                  isShowResident={!this.isK8sEvent}
                  queryString={this.queryString}
                  residentSettingOnlyId={this.residentSettingOnlyId}
                  selectFavorite={this.selectFavoriteWhere}
                  where={this.where}
                  onCommonWhereChange={this.handleCommonWhereChange}
                  onCopyWhere={this.handleCopyWhere}
                  onFavorite={this.handleFavorite}
                  onModeChange={this.handleModeChange}
                  onQueryStringChange={this.handleQueryStringChange}
                  onQueryStringInputChange={this.handleQueryStringInputChange}
                  onSearch={this.updateQueryConfig}
                  onShowResidentBtnChange={this.handleShowResidentBtnChange}
                  onWhereChange={this.handleWhereChange}
                />
              </div>
            )}

            <div class='btn-alert-policy__wrap'>
              <div class='btn-alert-policy' onClick={this.handleAddAlertPolicy}>
                <i class='icon-monitor icon-a-celve' />
                <span class='btn-alert-policy-text'>添加告警策略</span>
              </div>
            </div>

            <EventRetrievalLayout
              ref='eventRetrievalLayout'
              class='content-container'
              {...{ props: this.defaultLayoutConfig }}
            >
              <div
                class='dimension-filter-panel'
                slot='aside'
              >
                <DimensionFilterPanel
                  condition={this.queryConfig.where}
                  eventSourceType={this.eventSourceType}
                  hasSourceSelect={this.source === APIType.APM}
                  list={this.fieldList}
                  listLoading={this.loading}
                  queryString={this.queryConfig.query_string}
                  source={this.source}
                  onClose={this.handleCloseDimensionPanel}
                  onConditionChange={this.handleConditionChange}
                  onShowEventSourcePopover={this.handleShowEventSourcePopover}
                />
              </div>
              <div class='result-content-panel'>
                <EventExploreView
                  ref='eventExploreView'
                  entitiesMapList={this.entitiesMapByField}
                  eventSourceType={this.eventSourceType}
                  fieldMap={this.fieldMapByField}
                  queryConfig={this.queryConfig}
                  refreshImmediate={this.refreshImmediate}
                  source={this.source}
                  timeRange={this.timeRange}
                  onClearSearch={this.handleClearSearch}
                  onConditionChange={this.handleConditionChange}
                  onSearch={this.updateQueryConfig}
                  onSetRouteParams={this.setRouteParams}
                  onShowEventSourcePopover={this.handleShowEventSourcePopover}
                />
              </div>
            </EventRetrievalLayout>
          </div>
        </div>

        <div style='display: none;'>
          <EventSourceSelect
            ref='eventSourceList'
            list={this.eventSourceList}
            value={this.localEventSourceType}
            onSelect={this.handleEventSourceChange}
          />
        </div>
      </div>
    );
  }
}<|MERGE_RESOLUTION|>--- conflicted
+++ resolved
@@ -51,11 +51,8 @@
   type ExploreFieldMap,
   type HideFeatures,
   type IFormData,
-<<<<<<< HEAD
   type IDataIdItem,
-=======
   ExploreSourceTypeEnum,
->>>>>>> 6ee522bd
 } from './typing';
 
 import type { IWhereItem } from '../../components/retrieval-filter/utils';
@@ -79,19 +76,10 @@
 }
 
 interface IProps {
-<<<<<<< HEAD
-  source: APIType;
-  dataId?: string;
-  dataIdList?: IDataIdItem[];
-  dataTypeLabel?: string;
-  dataSourceLabel?: string;
-  queryString?: string;
-  where?: IWhereItem[];
-=======
->>>>>>> 6ee522bd
   commonWhere?: IWhereItem[];
   currentFavorite?: IFavList.favList;
   dataId?: string;
+  dataIdList?: IDataIdItem[];
   dataSourceLabel?: string;
   dataTypeLabel?: string;
   defaultShowResidentBtn?: boolean;
