/*
 * Tencent is pleased to support the open source community by making
 * 蓝鲸智云PaaS平台 (BlueKing PaaS) available.
 *
 * Copyright (C) 2021 THL A29 Limited, a Tencent company.  All rights reserved.
 *
 * 蓝鲸智云PaaS平台 (BlueKing PaaS) is licensed under the MIT License.
 *
 * License for 蓝鲸智云PaaS平台 (BlueKing PaaS):
 *
 * ---------------------------------------------------
 * Permission is hereby granted, free of charge, to any person obtaining a copy of this software and associated
 * documentation files (the "Software"), to deal in the Software without restriction, including without limitation
 * the rights to use, copy, modify, merge, publish, distribute, sublicense, and/or sell copies of the Software, and
 * to permit persons to whom the Software is furnished to do so, subject to the following conditions:
 *
 * The above copyright notice and this permission notice shall be included in all copies or substantial portions of
 * the Software.
 *
 * THE SOFTWARE IS PROVIDED "AS IS", WITHOUT WARRANTY OF ANY KIND, EXPRESS OR IMPLIED, INCLUDING BUT NOT LIMITED TO
 * THE WARRANTIES OF MERCHANTABILITY, FITNESS FOR A PARTICULAR PURPOSE AND NONINFRINGEMENT. IN NO EVENT SHALL THE
 * AUTHORS OR COPYRIGHT HOLDERS BE LIABLE FOR ANY CLAIM, DAMAGES OR OTHER LIABILITY, WHETHER IN AN ACTION OF
 * CONTRACT, TORT OR OTHERWISE, ARISING FROM, OUT OF OR IN CONNECTION WITH THE SOFTWARE OR THE USE OR OTHER DEALINGS
 * IN THE SOFTWARE.
 */
import { Component, Prop, Watch } from 'vue-property-decorator';
import { Component as tsc } from 'vue-tsx-support';
import { Popover } from 'bk-magic-vue';

import { alertStatus, updateAlertUserGroups } from '../../../../../monitor-api/modules/datalink';
import { Debounce } from '../../../../../monitor-common/utils';
import { isEnFn } from '../../../../utils/index';
import { TCollectorAlertStage } from '../typings/detail';

import AlarmGroup, { IAlarmGroupList } from './alarm-group';
import AlertHistogram from './alert-histogram';

import './alert-topic.scss';

interface IProps {
  alarmGroupList?: IAlarmGroupList[];
  stage: TCollectorAlertStage;
  updateKey?: string;
}

@Component
export default class AlertTopic extends tsc<IProps> {
  @Prop({ type: Array, default: () => [] }) alarmGroupList: IAlarmGroupList[];
  @Prop({ type: String, default: '' }) stage: TCollectorAlertStage;
  @Prop({ type: [String, Number], default: '' }) id: number | string;
  @Prop({ type: String, default: '' }) updateKey: string;

  strategies = [];
  userGroupList = [];
  alertHistogram = [];
  hasAlert = 0;

  show = false;

<<<<<<< HEAD
  @Watch('updateKey')
  handleWatchKey() {
=======
  @Watch('id', { immediate: true })
  handleWatch() {
>>>>>>> 0b469039
    if (!!this.stage && !!this.id) {
      alertStatus({
        collect_config_id: this.id,
        stage: this.stage
      }).then(data => {
        if (data?.has_strategies === false) {
          return;
        }
        this.show = true;
        this.strategies = data.alert_config?.strategies || [];
        this.userGroupList = data.alert_config?.user_group_list?.map(item => item.id) || [];
        this.alertHistogram = data?.alert_histogram || [];
        this.hasAlert = data.has_alert;
      });
    }
  }

  // @Watch('id', { immediate: true })
  // handleWatch() {
  //   if (!!this.stage && !!this.id) {
  //     alertStatus({
  //       collect_config_id: this.id,
  //       stage: this.stage
  //     }).then(data => {
  //       if (data?.has_strategies === false) {
  //         return;
  //       }
  //       this.show = true;
  //       this.strategies = data.alert_config?.strategies || [];
  //       this.userGroupList = data.alert_config?.user_group_list?.map(item => item.id) || [];
  //       this.alertHistogram = data?.alert_histogram || [];
  //       this.hasAlert = data.has_alert;
  //     });
  //   }
  // }

  handleToEvent() {
    const strategyIds = this.strategies.map(item => item.id);
    const isEn = isEnFn();
    const strategyKey = isEn ? 'strategy_id' : this.$t('策略ID');
    const query = `queryString=${strategyIds.map(id => `${strategyKey} : ${id}`).join(' OR ')}`;
    const timeRange = 'from=now-30d&to=now';
    window.open(`${location.origin}${location.pathname}${location.search}#/event-center?${query}&${timeRange}`);
  }

  @Debounce(1000)
  handleAlarmGroupChange(value) {
    updateAlertUserGroups({
      collect_config_id: this.id,
      stage: this.stage,
      notice_group_list: value
    });
  }

  render() {
    return (
      this.show && (
        <div class='alert-topic-component'>
          <span class='left-wrap'>
            <span class='cur-alert'>
              {this.hasAlert
                ? [<span class='icon-monitor icon-danger'></span>, <span class='ml-8'>{this.$t('当前有告警')}</span>]
                : [
                    <span class='icon-monitor icon-mc-check-fill'></span>,
                    <span class='ml-8'>{this.$t('当前暂无告警')}</span>
                  ]}
            </span>
            <span class='split-line'></span>
            <span class='alert-histogram'>
              <span class='alert-msg mr-8'>
                <span>{this.$t('总告警')}</span>
                <span class='sub-msg'>({this.$t('近1小时')})</span>
              </span>
              <span
                class='alert-link'
                onClick={() => this.handleToEvent()}
              >
                <AlertHistogram value={this.alertHistogram}></AlertHistogram>
              </span>
            </span>
          </span>
          <span class='right-wrap'>
            <span class='receive-msg'>
              <span class='icon-monitor icon-mc-alarm-create mr-6'></span>
              <Popover
                theme='light'
                ext-cls='alert-topic-component-pop-alert'
              >
                <span class='dash-text'>{this.$t('可接收告警')}</span>
                <div
                  slot='content'
                  class='alert-topic-component-alert-name'
                >
                  {this.strategies.map(item => (
                    <div class='alert-name-item'>
                      <div class='item-name'>{item.name}</div>
<<<<<<< HEAD
                      <pre class='item-description'>{item.description}</pre>
=======
                      <div class='item-description'>{item.description}</div>
>>>>>>> 0b469039
                    </div>
                  ))}
                </div>
              </Popover>
            </span>
            <span class='split-line'></span>
            <span class='group-wrap'>
              <span class='group-title mr-8'>
                <span class='icon-monitor icon-mc-add-strategy mr-6'></span>
                <span>{this.$t('告警组')}: </span>
              </span>
              <AlarmGroup
                value={this.userGroupList}
                list={this.alarmGroupList}
<<<<<<< HEAD
                onChange={this.handleAlarmGroupChange}
=======
                readonly
>>>>>>> 0b469039
              ></AlarmGroup>
            </span>
          </span>
        </div>
      )
    );
  }
}<|MERGE_RESOLUTION|>--- conflicted
+++ resolved
@@ -57,13 +57,8 @@
 
   show = false;
 
-<<<<<<< HEAD
   @Watch('updateKey')
   handleWatchKey() {
-=======
-  @Watch('id', { immediate: true })
-  handleWatch() {
->>>>>>> 0b469039
     if (!!this.stage && !!this.id) {
       alertStatus({
         collect_config_id: this.id,
@@ -160,11 +155,7 @@
                   {this.strategies.map(item => (
                     <div class='alert-name-item'>
                       <div class='item-name'>{item.name}</div>
-<<<<<<< HEAD
-                      <pre class='item-description'>{item.description}</pre>
-=======
                       <div class='item-description'>{item.description}</div>
->>>>>>> 0b469039
                     </div>
                   ))}
                 </div>
@@ -179,11 +170,7 @@
               <AlarmGroup
                 value={this.userGroupList}
                 list={this.alarmGroupList}
-<<<<<<< HEAD
                 onChange={this.handleAlarmGroupChange}
-=======
-                readonly
->>>>>>> 0b469039
               ></AlarmGroup>
             </span>
           </span>
