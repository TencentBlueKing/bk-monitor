/*
 * Tencent is pleased to support the open source community by making
 * 蓝鲸智云PaaS平台 (BlueKing PaaS) available.
 *
 * Copyright (C) 2021 THL A29 Limited, a Tencent company.  All rights reserved.
 *
 * 蓝鲸智云PaaS平台 (BlueKing PaaS) is licensed under the MIT License.
 *
 * License for 蓝鲸智云PaaS平台 (BlueKing PaaS):
 *
 * ---------------------------------------------------
 * Permission is hereby granted, free of charge, to any person obtaining a copy of this software and associated
 * documentation files (the "Software"), to deal in the Software without restriction, including without limitation
 * the rights to use, copy, modify, merge, publish, distribute, sublicense, and/or sell copies of the Software, and
 * to permit persons to whom the Software is furnished to do so, subject to the following conditions:
 *
 * The above copyright notice and this permission notice shall be included in all copies or substantial portions of
 * the Software.
 *
 * THE SOFTWARE IS PROVIDED "AS IS", WITHOUT WARRANTY OF ANY KIND, EXPRESS OR IMPLIED, INCLUDING BUT NOT LIMITED TO
 * THE WARRANTIES OF MERCHANTABILITY, FITNESS FOR A PARTICULAR PURPOSE AND NONINFRINGEMENT. IN NO EVENT SHALL THE
 * AUTHORS OR COPYRIGHT HOLDERS BE LIABLE FOR ANY CLAIM, DAMAGES OR OTHER LIABILITY, WHETHER IN AN ACTION OF
 * CONTRACT, TORT OR OTHERWISE, ARISING FROM, OUT OF OR IN CONNECTION WITH THE SOFTWARE OR THE USE OR OTHER DEALINGS
 * IN THE SOFTWARE.
 */
import { Component } from 'vue-property-decorator';
import { Route } from 'vue-router';
import { Component as tsc } from 'vue-tsx-support';
import { random } from '@common/utils';
import { TabPanel } from 'bk-magic-vue';

import { collectInstanceStatus } from '../../../../monitor-api/modules/collecting';
import MonitorTab from '../../../components/monitor-tab/monitor-tab';

import LinkStatus from './components/link-status';
import StorageState from './components/storage-state';
import { TabEnum } from './typings/detail';
import CollectorStatusDetails from './collector-status-details';

import './collector-detail.scss';

Component.registerHooks(['beforeRouteEnter']);
@Component
export default class CollectorDetail extends tsc<{}> {
  active = TabEnum.StorageState;
  collectId = 0;

<<<<<<< HEAD
  beforeRouteEnter(to: Route, from: Route, next: Function) {
=======
  collectId: number;
  active = TabEnum.DataLink;

  allData = {
    [TabEnum.targetDetail]: {
      data: null,
      updateKey: random(8)
    }
  };

  public beforeRouteEnter(to: Route, from: Route, next: Function) {
>>>>>>> 63be8bc9
    const { params } = to;
    next((vm: CollectorDetail) => {
      vm.collectId = Number(params.id);
    });
  }

  handleTabChange(v: TabEnum) {
    this.active = v;
    if (this.active === TabEnum.targetDetail) {
      this.getStatusDetails();
    }
  }

  /**
   * @description 获取采集详情tab数据
   */
  getStatusDetails() {
    collectInstanceStatus({
      // collect_config_id: this.id
      id: this.collectId
    })
      .then(data => {
        this.allData[TabEnum.targetDetail].data = data;
        this.allData[TabEnum.targetDetail].updateKey = random(8);
      })
      .catch(() => {
        // this.data = mockData;
        // this.updateKey = random(8);
      });
  }

  render() {
    return (
      <div class='collector-detail-page'>
        <MonitorTab
          active={this.active}
<<<<<<< HEAD
          {...{ on: { 'update:active': v => (this.active = v) } }}
        >
=======
          on-tab-change={this.handleTabChange}
        >
          <TabPanel
            label={this.$t('采集详情')}
            name={TabEnum.targetDetail}
          >
            <CollectorStatusDetails
              data={this.allData[TabEnum.targetDetail].data}
              updateKey={this.allData[TabEnum.targetDetail].updateKey}
            ></CollectorStatusDetails>
          </TabPanel>
>>>>>>> 63be8bc9
          <TabPanel
            label={this.$t('链路状态')}
            name={TabEnum.DataLink}
          >
            <LinkStatus
              show={this.active === TabEnum.DataLink}
              collectId={this.collectId}
            />
          </TabPanel>
          <TabPanel
            label={this.$t('存储状态')}
            name={TabEnum.StorageState}
          >
            <StorageState collectId={this.collectId} />
          </TabPanel>
        </MonitorTab>
      </div>
    );
  }
}<|MERGE_RESOLUTION|>--- conflicted
+++ resolved
@@ -45,12 +45,6 @@
   active = TabEnum.StorageState;
   collectId = 0;
 
-<<<<<<< HEAD
-  beforeRouteEnter(to: Route, from: Route, next: Function) {
-=======
-  collectId: number;
-  active = TabEnum.DataLink;
-
   allData = {
     [TabEnum.targetDetail]: {
       data: null,
@@ -59,7 +53,6 @@
   };
 
   public beforeRouteEnter(to: Route, from: Route, next: Function) {
->>>>>>> 63be8bc9
     const { params } = to;
     next((vm: CollectorDetail) => {
       vm.collectId = Number(params.id);
@@ -96,10 +89,6 @@
       <div class='collector-detail-page'>
         <MonitorTab
           active={this.active}
-<<<<<<< HEAD
-          {...{ on: { 'update:active': v => (this.active = v) } }}
-        >
-=======
           on-tab-change={this.handleTabChange}
         >
           <TabPanel
@@ -111,7 +100,6 @@
               updateKey={this.allData[TabEnum.targetDetail].updateKey}
             ></CollectorStatusDetails>
           </TabPanel>
->>>>>>> 63be8bc9
           <TabPanel
             label={this.$t('链路状态')}
             name={TabEnum.DataLink}
