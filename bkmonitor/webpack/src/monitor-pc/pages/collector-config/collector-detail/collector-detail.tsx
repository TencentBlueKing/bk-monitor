/*
 * Tencent is pleased to support the open source community by making
 * 蓝鲸智云PaaS平台 (BlueKing PaaS) available.
 *
 * Copyright (C) 2021 THL A29 Limited, a Tencent company.  All rights reserved.
 *
 * 蓝鲸智云PaaS平台 (BlueKing PaaS) is licensed under the MIT License.
 *
 * License for 蓝鲸智云PaaS平台 (BlueKing PaaS):
 *
 * ---------------------------------------------------
 * Permission is hereby granted, free of charge, to any person obtaining a copy of this software and associated
 * documentation files (the "Software"), to deal in the Software without restriction, including without limitation
 * the rights to use, copy, modify, merge, publish, distribute, sublicense, and/or sell copies of the Software, and
 * to permit persons to whom the Software is furnished to do so, subject to the following conditions:
 *
 * The above copyright notice and this permission notice shall be included in all copies or substantial portions of
 * the Software.
 *
 * THE SOFTWARE IS PROVIDED "AS IS", WITHOUT WARRANTY OF ANY KIND, EXPRESS OR IMPLIED, INCLUDING BUT NOT LIMITED TO
 * THE WARRANTIES OF MERCHANTABILITY, FITNESS FOR A PARTICULAR PURPOSE AND NONINFRINGEMENT. IN NO EVENT SHALL THE
 * AUTHORS OR COPYRIGHT HOLDERS BE LIABLE FOR ANY CLAIM, DAMAGES OR OTHER LIABILITY, WHETHER IN AN ACTION OF
 * CONTRACT, TORT OR OTHERWISE, ARISING FROM, OUT OF OR IN CONNECTION WITH THE SOFTWARE OR THE USE OR OTHER DEALINGS
 * IN THE SOFTWARE.
 */
import { Component, Mixins, Provide } from 'vue-property-decorator';
import { Route } from 'vue-router';
import { random } from '@common/utils';
import { TabPanel } from 'bk-magic-vue';

<<<<<<< HEAD
import { collectInstanceStatus, frontendCollectConfigDetail } from '../../../../monitor-api/modules/collecting';
=======
import { collectInstanceStatus } from '../../../../monitor-api/modules/collecting';
import { listUserGroup } from '../../../../monitor-api/modules/model';
>>>>>>> fe0070fd
import MonitorTab from '../../../components/monitor-tab/monitor-tab';
import authorityMixinCreate from '../../../mixins/authorityMixin';
import * as collectAuth from '../authority-map';

import { IAlarmGroupList } from './components/alarm-group';
import AlertTopic from './components/alert-topic';
import FieldDetails from './components/field-details';
import LinkStatus from './components/link-status';
import StorageState from './components/storage-state';
import { DetailData, TabEnum } from './typings/detail';
import CollectorConfiguration from './collector-configuration';
import CollectorStatusDetails from './collector-status-details';

import './collector-detail.scss';

Component.registerHooks(['beforeRouteEnter']);
@Component
export default class CollectorDetail extends Mixins(authorityMixinCreate(collectAuth)) {
  @Provide('authority') authority: Record<string, boolean> = {};
  @Provide('handleShowAuthorityDetail') handleShowAuthorityDetail;
  @Provide('authorityMap') authorityMap;

  active = TabEnum.StorageState;
  collectId = 0;

  detailData: DetailData = {
    basic_info: {},
    extend_info: {},
    metric_list: [],
    runtime_params: [],
    subscription_id: undefined,
    target_info: {}
  };

  allData = {
    [TabEnum.TargetDetail]: {
      data: null,
      updateKey: random(8)
    }
  };

  // 告警组
  alarmGroupList: IAlarmGroupList[] = [];

  public beforeRouteEnter(to: Route, from: Route, next: Function) {
    const { params } = to;
    next((vm: CollectorDetail) => {
      vm.collectId = Number(params.id);
    });
  }

  created() {
    this.getAlarmGroupList();
  }

  handleTabChange(v: TabEnum) {
    this.active = v;
    if (this.active === TabEnum.TargetDetail) {
      this.getStatusDetails();
    }
  }

  /**
   * @description 获取采集详情tab数据
   */
  getStatusDetails() {
    collectInstanceStatus({
      // collect_config_id: this.id
      id: this.collectId
    })
      .then(data => {
        this.allData[TabEnum.TargetDetail].data = data;
        this.allData[TabEnum.TargetDetail].updateKey = random(8);
      })
      .catch(() => {
        // this.data = mockData;
        // this.updateKey = random(8);
      });
  }

<<<<<<< HEAD
  getDetails() {
    frontendCollectConfigDetail({ id: this.collectId }).then(res => {
      this.detailData = res;
    });
  }

  mounted() {
    this.getDetails();
  }

=======
  getAlarmGroupList() {
    return listUserGroup({ exclude_detail_info: 1 }).then(data => {
      this.alarmGroupList = data.map(item => ({
        id: item.id,
        name: item.name,
        needDuty: item.need_duty,
        receiver:
          item?.users?.map(rec => rec.display_name).filter((item, index, arr) => arr.indexOf(item) === index) || []
      }));
    });
  }

>>>>>>> fe0070fd
  render() {
    return (
      <div class='collector-detail-page'>
        <MonitorTab
          active={this.active}
          on-tab-change={this.handleTabChange}
        >
          <TabPanel
            label={this.$t('配置信息')}
            name={TabEnum.Configuration}
          >
            <CollectorConfiguration
              id={this.collectId}
              show={this.active === TabEnum.Configuration}
            ></CollectorConfiguration>
          </TabPanel>
          <TabPanel
            label={this.$t('采集详情')}
            name={TabEnum.TargetDetail}
          >
            <AlertTopic alarmGroupList={this.alarmGroupList}></AlertTopic>
            <CollectorStatusDetails
              class='mt-24'
              data={this.allData[TabEnum.TargetDetail].data}
              updateKey={this.allData[TabEnum.TargetDetail].updateKey}
            ></CollectorStatusDetails>
          </TabPanel>
          <TabPanel
            label={this.$t('链路状态')}
            name={TabEnum.DataLink}
          >
            <AlertTopic alarmGroupList={this.alarmGroupList}></AlertTopic>
            <LinkStatus
              class='mt-24'
              show={this.active === TabEnum.DataLink}
              collectId={this.collectId}
            />
          </TabPanel>
          <TabPanel
            label={this.$t('存储状态')}
            name={TabEnum.StorageState}
          >
            <AlertTopic alarmGroupList={this.alarmGroupList}></AlertTopic>
            <StorageState
              class='mt-24'
              collectId={this.collectId}
            />
          </TabPanel>
          <TabPanel
            label={this.$t('字段详情')}
            name={TabEnum.FieldDetails}
          >
            <FieldDetails detailData={this.detailData} />
          </TabPanel>
        </MonitorTab>
      </div>
    );
  }
}<|MERGE_RESOLUTION|>--- conflicted
+++ resolved
@@ -28,12 +28,8 @@
 import { random } from '@common/utils';
 import { TabPanel } from 'bk-magic-vue';
 
-<<<<<<< HEAD
 import { collectInstanceStatus, frontendCollectConfigDetail } from '../../../../monitor-api/modules/collecting';
-=======
-import { collectInstanceStatus } from '../../../../monitor-api/modules/collecting';
 import { listUserGroup } from '../../../../monitor-api/modules/model';
->>>>>>> fe0070fd
 import MonitorTab from '../../../components/monitor-tab/monitor-tab';
 import authorityMixinCreate from '../../../mixins/authorityMixin';
 import * as collectAuth from '../authority-map';
@@ -114,7 +110,6 @@
       });
   }
 
-<<<<<<< HEAD
   getDetails() {
     frontendCollectConfigDetail({ id: this.collectId }).then(res => {
       this.detailData = res;
@@ -125,7 +120,6 @@
     this.getDetails();
   }
 
-=======
   getAlarmGroupList() {
     return listUserGroup({ exclude_detail_info: 1 }).then(data => {
       this.alarmGroupList = data.map(item => ({
@@ -138,7 +132,6 @@
     });
   }
 
->>>>>>> fe0070fd
   render() {
     return (
       <div class='collector-detail-page'>
