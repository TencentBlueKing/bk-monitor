--- conflicted
+++ resolved
@@ -67,12 +67,9 @@
             :open-detail="openDetail"
             :diff-data.sync="diffData"
             :upgrade-params="upgradeParams"
-<<<<<<< HEAD
-            @isRefreshConfigListChange="val => isRefreshConfigList = val"
-            @loadingChange="val => pageLoading = val"
-=======
+            @isRefreshConfigListChange="val => (isRefreshConfigList = val)"
+            @loadingChange="val => (pageLoading = val)"
             @refresh="handleRefresh"
->>>>>>> de4d1830
           />
         </keep-alive>
       </div>
@@ -190,44 +187,8 @@
       if (this.$refs.pluginContaner) {
         this.$refs.pluginContaner.scrollTop = 0;
       }
-<<<<<<< HEAD
-    }
-  }
-=======
-    },
-    // getUpOperation(id) {
-    //   return configOperationInfo({ id })
-    // },
-    // addProp(obj) {
-    //   const status = {
-    //     START: 'STOPPED',
-    //     STOP: 'STARTED'
-    //   }
-    //   this.data.id = obj.id
-    //   this.data.name = obj.name
-    //   this.data.updateParams = {}
-    //   this.data.updateParams.configVersion = obj.config_version
-    //   this.data.updateParams.infoVersion = obj.info_version
-    //   this.data.objectTypeEn = obj.target_object_type
-    //   this.data.status = obj.status
-    //   this.data.nodeType = obj.target_node_type
-    //   this.data.allowRollback = obj.allow_rollback
-    //   this.type = status[obj.last_operation] || obj.last_operation
-    //   this.operationType = obj.last_operation
-    // }
-    // getDiffData() {
-    //   return deploymentConfigDiff({ id: this.data.id })
-    // },
-    // getAutoDeploy() {
-    //   autoCollectStatus({ id: this.data.id }).then((data) => {
-    //     this.diffData = data.diff_node
-    //   })
-    // }
-    // handleUpgrade () {
-    //     this.$parent.handleCloseUpdate(true)
-    // }
-  },
->>>>>>> de4d1830
+    },
+  },
 };
 </script>
 
