--- conflicted
+++ resolved
@@ -1024,11 +1024,7 @@
     return (
       <bk-dialog
         width={this.curItem.width}
-<<<<<<< HEAD
-        class={{ 'strategy-list-dialog': true, 'detection-rules-dialog': this.setType === 21 }}
-=======
         class='strategy-list-dialog'
->>>>>>> 56fb41f3
         escClose={false}
         headerPosition={'left'}
         maskClose={false}
