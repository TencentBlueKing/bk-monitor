--- conflicted
+++ resolved
@@ -78,10 +78,7 @@
   errorsMsg = {
     name: '',
     priority: '',
-<<<<<<< HEAD
-=======
-    labels: ''
->>>>>>> 264ae0a0
+    labels: '',
   };
 
   created() {
@@ -155,23 +152,17 @@
                   resolve();
                 }
               });
-<<<<<<< HEAD
             },
           },
-        ],
-=======
-            }
-          }
         ],
         labels: [
           {
             validator: (rule, value) => {
               return !value.some(item => item.length > 120);
             },
-            message: this.$tc('标签长度不能超过 120 字符')
-          }
-        ]
->>>>>>> 264ae0a0
+            message: this.$tc('标签长度不能超过 120 字符'),
+          },
+        ],
       };
       const validator = new Schema(descriptor);
       const { name, priority, labels } = this.baseConfig;
@@ -185,15 +176,12 @@
             this.errorsMsg[item.field] = item.message;
           });
 
-          for (const field in fields as Object) {
+          for (const field in fields) {
             // 按顺序给依次给表单 input 聚焦。（仅执行一次）
             const methodMap = {
               name: () => this.handleFocusStrategyName(),
               priority: () => this.handleFocusStrategyPriority(),
-<<<<<<< HEAD
-=======
-              labels: () => this.handleStrategyLabels()
->>>>>>> 264ae0a0
+              labels: () => this.handleStrategyLabels(),
             };
             methodMap[field]();
             break;
@@ -208,10 +196,7 @@
     this.errorsMsg = {
       name: '',
       priority: '',
-<<<<<<< HEAD
-=======
-      labels: ''
->>>>>>> 264ae0a0
+      labels: '',
     };
   }
 
