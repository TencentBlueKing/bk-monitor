/* eslint-disable @typescript-eslint/naming-convention */
/*
 * Tencent is pleased to support the open source community by making
 * 蓝鲸智云PaaS平台 (BlueKing PaaS) available.
 *
 * Copyright (C) 2021 THL A29 Limited, a Tencent company.  All rights reserved.
 *
 * 蓝鲸智云PaaS平台 (BlueKing PaaS) is licensed under the MIT License.
 *
 * License for 蓝鲸智云PaaS平台 (BlueKing PaaS):
 *
 * ---------------------------------------------------
 * Permission is hereby granted, free of charge, to any person obtaining a copy of this software and associated
 * documentation files (the "Software"), to deal in the Software without restriction, including without limitation
 * the rights to use, copy, modify, merge, publish, distribute, sublicense, and/or sell copies of the Software, and
 * to permit persons to whom the Software is furnished to do so, subject to the following conditions:
 *
 * The above copyright notice and this permission notice shall be included in all copies or substantial portions of
 * the Software.
 *
 * THE SOFTWARE IS PROVIDED "AS IS", WITHOUT WARRANTY OF ANY KIND, EXPRESS OR IMPLIED, INCLUDING BUT NOT LIMITED TO
 * THE WARRANTIES OF MERCHANTABILITY, FITNESS FOR A PARTICULAR PURPOSE AND NONINFRINGEMENT. IN NO EVENT SHALL THE
 * AUTHORS OR COPYRIGHT HOLDERS BE LIABLE FOR ANY CLAIM, DAMAGES OR OTHER LIABILITY, WHETHER IN AN ACTION OF
 * CONTRACT, TORT OR OTHERWISE, ARISING FROM, OUT OF OR IN CONNECTION WITH THE SOFTWARE OR THE USE OR OTHER DEALINGS
 * IN THE SOFTWARE.
 */

import { TranslateResult } from 'vue-i18n';

import { random } from 'monitor-common/utils/utils';

import { CP_METHOD_LIST, INTERVAL_LIST, METHOD_LIST } from '../../../../constant/constant';
import { IModelData } from '../detection-rules/components/time-series-forecast/time-series-forecast';

export type unitType = 'm' | 's';
export interface ICommonItem {
  id: number | string;
  name: TranslateResult | string;
  type?: string;
  is_dimension?: boolean;
}
export interface IMetricDetail {
  alias?: string;
  bk_biz_id: number | string;
  category_display: string;
  collect_config: string;
  collect_config_ids: string;
  collect_interval: number;
  data_source_label: string;
  data_target: string;
  data_type_label: string;
  default_condition: unknown[];
  default_dimensions: string[];
  default_trigger_config: { check_window: number; count: number };
  description: string;
  dimensions: ICommonItem[];
  extend_fields: object;
  id: number | string;
  metric_id: number | string;
  name?: string;
  index_set_id?: number | string;
  metric_description: string;
  metric_field: string;
  metric_field_name: string;
  plugin_type: string;
  related_id: string;
  related_name: string;
  result_table_id: string;
  data_label?: string;
  result_table_label: string;
  result_table_label_name: string;
  result_table_name: string;
  unit: string;
  unit_conversion: number;
  unit_suffix_id: string;
  unit_suffix_list: ICommonItem[];
  use_frequency: number;
  keywords_query_string?: string;
  query_string?: string;
  agg_method: string;
  method_list: string[];
  agg_interval: number;
  agg_interval_list: { id: number; name: string }[];
  level?: number;
  remarks?: string[];
  agg_dimension: string[];
  agg_condition: ICommonItem[];
  functions: unknown[];
  objectType?: string;
  targetType?: string;
  localQueryString?: string;
  time_field?: string;
  intelligent_detect?: Record<string, any>;
  custom_event_name?: string;
  bkmonitor_strategy_id?: number;
  key?: string;
  index_set_name?: string;
  metric_type?: MetricType;
  logMetricList?: IMetricDetail[];
  sceneConfig?: ISceneConfig;
}
export enum MetricType {
  ALERT = 'alert',
  EVENT = 'event',
  LOG = 'log',
  MultivariateAnomalyDetection = 'MultivariateAnomalyDetection',
<<<<<<< HEAD
  TimeSeries = 'time_series',
=======
  /* 场景智能检测type传参用此字段 */
  HostAnomalyDetection = 'HostAnomalyDetection'
>>>>>>> e6280d5b
}
export class MetricDetail {
  _agg_condition = [];
  agg_dimension: string[] = [];
  agg_interval: any = 60;
  agg_interval_list = INTERVAL_LIST;
  agg_method = 'AVG';
  alias?: string = '';
  bk_biz_id: number | string = '';
  bkmonitor_strategy_id = 0;
  category_display = '';
  collect_config = '';
  collect_config_ids = '';
  collect_interval = 0;
  custom_event_name = '';
  data_label = '';
  data_source_label = '';
  data_target = '';
  data_type_label = '';
  default_condition: unknown[] = [];
  default_dimensions: string[] = [];
  default_trigger_config: { check_window: number; count: number } = null;
  description = '';
  dimensions: ICommonItem[] = [];
  extend_fields: any = '';
  functions = [];
  id: number | string = '';
  index_set_id?: number | string = '';
  index_set_name = '';
  intelligent_detect?: Record<string, any>;
  key = '';
  keywords_query_string?: string = '*';
  level = 1;
  localQueryString?: string = '*';
  logMetricList: IMetricDetail[] = null;
  method_list = [];
  metric_description = '';
  metric_field: string;
  metric_field_name: string;
  metric_id: number | string = '';
  metric_type = null;
  name?: string = '';
  objectType = '';
  plugin_type = '';
  promql_metric?: string;
  rawDimensions: ICommonItem[] = [];
  readable_name = '';
  related_id = '';
  related_name = '';
  remarks = [];
  result_table_id = '';
  result_table_label = '';
  result_table_label_name = '';
  result_table_name = '';
  sceneConfig?: ISceneConfig = null;
  targetType = '';
  time_field = '';
  unit = '';
  unit_conversion = 0;
  unit_suffix_id = 'NONE';
  unit_suffix_list: ICommonItem[] = [];
  use_frequency = 0;
<<<<<<< HEAD
=======
  keywords_query_string?: string = '*';
  localQueryString?: string = '*';
  agg_method = 'AVG';
  method_list = [];
  agg_interval: any = 60;
  agg_interval_list = INTERVAL_LIST;
  level = 1;
  agg_dimension: string[] = [];
  _agg_condition = [];
  functions = [];
  objectType = '';
  targetType = '';
  remarks = [];
  time_field = '';
  intelligent_detect?: Record<string, any>;
  custom_event_name = '';
  bkmonitor_strategy_id = 0;
  key = '';
  index_set_name = '';
  readable_name = '';
  metric_type = null;
  logMetricList: IMetricDetail[] = null;
  sceneConfig?: ISceneConfig = null;
  promql_metric?: string;
  checked: boolean;
>>>>>>> e6280d5b
  constructor(public metricDetail?: IMetricDetail) {
    if (!metricDetail) return;
    Object.keys(metricDetail).forEach(key => {
      if (key === 'unit_suffix_list') {
        this[key] = (metricDetail[key] || []).map(set => ({ ...set, id: set.id || 'NONE' }));
      } else {
        this[key] = metricDetail[key];
      }
    });
    this.keywords_query_string = metricDetail.keywords_query_string || metricDetail.query_string || '*';
    this.localQueryString = this.keywords_query_string;
    // 自定义事件
    if (['custom|event', 'bk_fta|event'].includes(this.metricMetaId)) {
      this.level = null;
    }
    const objectType = metricDetail.data_target
      ? metricDetail.data_target.replace('_target', '').toLocaleUpperCase()
      : 'HOST';
    this.objectType = metricDetail.objectType || objectType || '';
    this.targetType = metricDetail.targetType || (objectType === 'HOST' ? 'INSTANCE' : 'TOPO');

    this.id =
      metricDetail.data_type_label === 'log' && metricDetail.data_source_label !== 'bk_monitor'
        ? metricDetail.index_set_id
        : metricDetail.id;
    this.name = metricDetail.name || metricDetail.metric_field_name;
    if (this.agg_interval === 'auto' || !this.agg_interval) {
      this.agg_interval = 60;
    } else if (typeof this.agg_interval === 'string') {
      this.agg_interval = this.agg_interval.includes('m')
        ? +this.agg_interval.replace(/m/gi, '')
        : +this.agg_interval.replace(/s/gi, '');
    }
    this.agg_method =
      metricDetail.agg_method ||
      (this.onlyCountMethod ? 'COUNT' : metricDetail?.method_list?.length ? metricDetail.method_list[0] : 'AVG');
    if (this.agg_method.match(/_TIME$/)) {
      // 兼容老版本数据
      this.agg_method = this.agg_method.toLocaleLowerCase();
    }
    if (this.canSetDimension) {
      this.agg_dimension = metricDetail.agg_dimension || metricDetail.default_dimensions || [];
    }
    this.agg_condition =
      metricDetail.agg_condition ||
      (metricDetail.result_table_label === 'uptimecheck'
        ? metricDetail.related_id
          ? metricDetail.default_condition || []
          : []
        : metricDetail.default_condition || []);
    // 可选维度不包含业务id(默认为当前业务)
    // 如果agg_dimensions包含业务id则不筛选出业务id
    if (metricDetail?.dimensions) {
      /** 自定义时序指标的都可以配业务维度 */
      const needBizId = this.data_source_label === 'custom' && this.data_type_label === 'time_series';
      const hasbizId = this.agg_dimension.includes('bk_biz_id');
      this.dimensions = metricDetail.dimensions.filter(
        item =>
          (needBizId || hasbizId || item.id !== 'bk_biz_id') && (item.is_dimension || item.is_dimension === undefined)
      );
      this.rawDimensions = metricDetail.dimensions.filter(item => needBizId || hasbizId || item.id !== 'bk_biz_id');
    }
    if (
      this.metric_type === MetricType.LOG &&
      this.agg_method !== 'COUNT' &&
      this.metricMetaId === 'bk_log_search|time_series'
    ) {
      this.logMetricList = metricDetail.logMetricList;
      this.data_type_label = 'log';
      this.metric_field = '_index';
      this.metric_field_name = metricDetail.index_set_name || metricDetail.metric_field;
    } else {
      this.logMetricList = null;
    }
    // 处理日志关键字指标ID脏数据
    if (this.metricMetaId === 'bk_log_search|log' && this.agg_method === 'COUNT') {
      const list = this.metric_id.toString().split('.');
      if (list.length > 3) {
        this.metric_id = list.slice(0, 3).join('.');
      }
    }
    /* 随机key, 无实际含义 */
    this.key = random(8);
  }
  get agg_condition() {
    return this._agg_condition;
  }
  set agg_condition(v) {
    if (
      v?.length &&
      this.rawDimensions?.some(item => item?.type === 'number' && v?.some(set => set?.key === item?.id))
    ) {
      const conditions =
        v?.map(condition => {
          const dimension = this.rawDimensions?.find(dim => dim.id === condition.key);
          if (dimension?.type === 'number' && Array.isArray(condition.value)) {
            return {
              ...condition,
              value: condition.value.map(num => {
                return isNaN(num) || num === '' ? num : Number(num);
              }),
            };
          }
          return condition;
        }) ||
        v ||
        [];
      this._agg_condition = conditions;
      return;
    }
    this._agg_condition = v;
  }
  get aggMethodList() {
    if (this.metric_type === MetricType.LOG && this.metricMetaId === 'bk_log_search|log') {
      return METHOD_LIST;
    }
    if (this.onlyCountMethod) {
      return [{ id: 'COUNT', name: 'COUNT' }];
    }
    if (this.method_list?.length) return this.method_list.map(set => ({ id: set, name: set }));
    return this.canSetMulitpeMetric ? [...METHOD_LIST, ...CP_METHOD_LIST] : METHOD_LIST;
  }
  /** 是否支持源码编辑 */
  get allowSource() {
    return ['bk_monitor', 'custom'].includes(this.data_source_label) && this.data_type_label === 'time_series';
  }
  // 是否可设置汇聚周期
  get canSetAggInterval() {
    return this.metricMetaId !== 'bk_monitor|event' && this.data_type_label !== 'alert';
  }
  // 是否可设置汇聚方法
  get canSetAggMethod() {
    return this.metricMetaId !== 'bk_monitor|event' && this.data_type_label !== 'alert';
  }
  // 是否可设置汇聚查询
  get canSetConvergeSearch() {
    return this.metricMetaId !== 'bk_monitor|event' && this.data_type_label !== 'alert';
  }
  // 是否需要检测算法
  get canSetDetEctionRules() {
    return this.metricMetaId !== 'bk_monitor|event' && this.data_type_label !== 'alert';
  }
  // 是否可设置维度
  get canSetDimension() {
    return this.metricMetaId !== 'bk_monitor|event';
  }
  // 是否可设置函数
  get canSetFunction() {
    if (this.metricMetaId === 'bk_data|time_series') return true; // 数据平台指标支持function
    return this.canSetMulitpeMetric && this.data_type_label !== 'alert';
  }
  // 是否可设置多指标计算
  get canSetMetricCalc() {
    return (
      ['bk_monitor|time_series', 'custom|time_series'].includes(this.metricMetaId) &&
      !this.result_table_id.match(/^uptimecheck/i) &&
      !this.isSpecialCMDBDimension
    );
  }
  // 是否可以设置多指标
  get canSetMulitpeMetric() {
    return (
      (['bk_monitor|time_series', 'custom|time_series'].includes(this.metricMetaId) &&
        !this.result_table_id.match(/^uptimecheck/i) &&
        !this.isSpecialCMDBDimension) ||
      this.data_type_label === 'alert'
    );
  }
  // 是否可设置检索语句
  get canSetQueryString() {
    return this.data_source_label !== 'bk_monitor' && this.data_type_label === 'log';
  }
  // 是否可以设置实时查询
  get canSetRealTimeSearch() {
    return ['bk_monitor|time_series', 'custom|time_series', 'bk_monitor|event'].includes(this.metricMetaId);
  }
  // 是否可设置汇聚查询
  get canSetSourceCode() {
    return this.data_type_label === 'time_series' && this.data_source_label !== 'bk_log_search';
  }
  // 是否可以选择监控目标
  get canSetTarget() {
    return !(
      (
        this.data_target === 'none_target' ||
        (this.data_type_label === 'log' && this.data_source_label === 'bk_log_search') ||
        this.data_type_label === 'alert' ||
        ['host_device', 'hardware_device'].includes(this.result_table_label)
      ) // 主机设备 和 硬件设备 不可选择监控目标
    );
  }
  /** 日志关键字当前真实指标 */
  get curRealMetric() {
    if (this.metricMetaId === 'bk_log_search|log' && this.agg_method !== 'COUNT') {
      return this.logMetricList?.find(item => item.metric_id === this.metric_id);
    }
    return null;
  }
  // 是否为icmp类型拨测指标
  get isICMP() {
    return this?.result_table_id === 'uptimecheck.icmp';
  }
  /** 是否为空指标 */
  get isNullMetric(): boolean {
    return !this.metric_id;
  }
  // 关联告警
  get isRelatedAlert() {
    return this.data_type_label === 'alert';
  }
  get isSpecialCMDBDimension() {
    return (
      this.metricMetaId === 'bk_monitor|time_series' &&
      (this.agg_dimension.some(dim => ['bk_inst_id', 'bk_obj_id'].includes(dim)) ||
        this.agg_condition.some(condition => ['bk_inst_id', 'bk_obj_id'].includes(condition.key)))
    );
  }
  get metricMetaId() {
    return `${this.data_source_label}|${this.data_type_label}`;
  }
  get onlyCountMethod() {
    return (
      ['bk_log_search|log', 'custom|event', 'bk_fta|event'].includes(this.metricMetaId) ||
      (this.metricMetaId === 'bk_monitor|time_series' &&
        this.result_table_id === 'uptimecheck.http' &&
        ['message', 'response_code'].includes(this.metric_field))
    );
  }
  /** 日志关键字对应指标列表 */
  setLogMetricList(list: IMetricDetail[]) {
    this.logMetricList = list;
    if (list?.length && !list.find(item => item.metric_id === this.metric_id) && this.agg_method !== 'COUNT') {
      this.metric_id = list[0].metric_id;
    }
  }
  setMetricType(type: MetricType) {
    this.metric_type = type;
  }
  setChecked(v: boolean) {
    this.checked = v;
  }
}

export interface IMetricMetaData {
  dataSourceLabel: string;
  dataTypeLabel: string;
  objectType: string;
}

export interface IScenarioItem {
  id: string;
  name: string;
  children?: IScenarioItem[];
}
export type dataModeType = 'converge' | 'realtime';

export interface IDetectionConfig {
  unit: string;
  unitType: string;
  unitList: ICommonItem[];
  connector: 'and' | 'or';
  data: any[];
  query_configs?: any;
}

// 检测规则算法类型枚举
export enum DetectionRuleTypeEnum {
  /** 离群检测 */
  AbnormalCluster = 'AbnormalCluster',
  /** 环比高级 */
  AdvancedRingRatio = 'AdvancedRingRatio',
  /** 同比高级 */
  AdvancedYearRound = 'AdvancedYearRound',
  /** 单指标异常检测 */
  IntelligentDetect = 'IntelligentDetect',
  /** 部分节点数 */
  PartialNodes = 'PartialNodes',
  /** 环比策略(大类) */
  RingRatio = 'RingRatio',
  /** 环比振幅 */
  RingRatioAmplitude = 'RingRatioAmplitude',
  /** 环比简易 */
  SimpleRingRatio = 'SimpleRingRatio',
  /** 同比简易 */
  SimpleYearRound = 'SimpleYearRound',
  /** 静态阈值 */
  Threshold = 'Threshold',
  /** 时序预测 */
  TimeSeriesForecasting = 'TimeSeriesForecasting',
  /** 同比策略(大类) */
  YearRound = 'YearRound',
  /** 同比振幅 */
  YearRoundAmplitude = 'YearRoundAmplitude',
  /** 同比区间 */
  YearRoundRange = 'YearRoundRange',
}

export interface IDetectionType {
  id: string;
  name: TranslateResult | string;
  show: boolean;
  disabled?: boolean;
  default?: any;
}

// 检测规则算法类型结构
export interface IDetectionTypeItem {
  /** 算法类型 */
  id: DetectionRuleTypeEnum;
  /** 算法类型中包含的子类型如: 简易,高级，振幅 */
  child?: DetectionRuleTypeEnum[];
  /** 算法所属大类 ai 智能算法 convention 常规算法 */
  type: 'ai' | 'convention';
  /** 前端生成的唯一key，没有特殊含义 */
  key?: string;
  /** 算法名称 */
  name: string;
  /** 算法icon */
  icon: any;
  /** 算法类型所填写数据 */
  data?: IDetectionTypeRuleData;
  /** 算法类型提示 */
  tip: string;
  /** 算法是否禁用 */
  disabled: boolean;
  /** 算法禁用提示 */
  disabledTip: string;
  /** 模型说明 */
  modelData?: IModelData;
}

export interface IDetectionTypeRuleData<T = any> {
  type: DetectionRuleTypeEnum;
  level: number;
  config: T;
}

export interface IBaseInfoRouteParams {
  scenario: string; // 监控对象
  name: string; // 策略名
}

// 策略类型
export type strategyType = 'fta' | 'monitor';
export type EditModeType = 'Edit' | 'Source';

/** 条件类型 */
export interface IWhereItem {
  condition?: 'and' | 'or';
  key: string;
  method: string;
  value: number[] | string[];
}

/* source模式下 sourceData */
export interface ISourceData {
  sourceCode: string;
  step: number | string;
  sourceCodeCache?: string;
  promqlError?: boolean;
  errorMsg?: string;
}

/* 场景异常检测类型 此类型数据结构与其他几项数据结构不同 */
export interface ISceneConfig {
  query_configs: any[];
  algorithms: any[];
  scene_name?: string;
}<|MERGE_RESOLUTION|>--- conflicted
+++ resolved
@@ -102,14 +102,11 @@
 export enum MetricType {
   ALERT = 'alert',
   EVENT = 'event',
+  /* 场景智能检测type传参用此字段 */
+  HostAnomalyDetection = 'HostAnomalyDetection',
   LOG = 'log',
   MultivariateAnomalyDetection = 'MultivariateAnomalyDetection',
-<<<<<<< HEAD
   TimeSeries = 'time_series',
-=======
-  /* 场景智能检测type传参用此字段 */
-  HostAnomalyDetection = 'HostAnomalyDetection'
->>>>>>> e6280d5b
 }
 export class MetricDetail {
   _agg_condition = [];
@@ -121,6 +118,7 @@
   bk_biz_id: number | string = '';
   bkmonitor_strategy_id = 0;
   category_display = '';
+  checked: boolean;
   collect_config = '';
   collect_config_ids = '';
   collect_interval = 0;
@@ -172,34 +170,6 @@
   unit_suffix_id = 'NONE';
   unit_suffix_list: ICommonItem[] = [];
   use_frequency = 0;
-<<<<<<< HEAD
-=======
-  keywords_query_string?: string = '*';
-  localQueryString?: string = '*';
-  agg_method = 'AVG';
-  method_list = [];
-  agg_interval: any = 60;
-  agg_interval_list = INTERVAL_LIST;
-  level = 1;
-  agg_dimension: string[] = [];
-  _agg_condition = [];
-  functions = [];
-  objectType = '';
-  targetType = '';
-  remarks = [];
-  time_field = '';
-  intelligent_detect?: Record<string, any>;
-  custom_event_name = '';
-  bkmonitor_strategy_id = 0;
-  key = '';
-  index_set_name = '';
-  readable_name = '';
-  metric_type = null;
-  logMetricList: IMetricDetail[] = null;
-  sceneConfig?: ISceneConfig = null;
-  promql_metric?: string;
-  checked: boolean;
->>>>>>> e6280d5b
   constructor(public metricDetail?: IMetricDetail) {
     if (!metricDetail) return;
     Object.keys(metricDetail).forEach(key => {
@@ -428,6 +398,9 @@
         ['message', 'response_code'].includes(this.metric_field))
     );
   }
+  setChecked(v: boolean) {
+    this.checked = v;
+  }
   /** 日志关键字对应指标列表 */
   setLogMetricList(list: IMetricDetail[]) {
     this.logMetricList = list;
@@ -437,9 +410,6 @@
   }
   setMetricType(type: MetricType) {
     this.metric_type = type;
-  }
-  setChecked(v: boolean) {
-    this.checked = v;
   }
 }
 
