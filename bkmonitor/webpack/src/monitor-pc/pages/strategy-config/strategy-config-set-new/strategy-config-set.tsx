/* eslint-disable @typescript-eslint/naming-convention */
/*
 * Tencent is pleased to support the open source community by making
 * 蓝鲸智云PaaS平台 (BlueKing PaaS) available.
 *
 * Copyright (C) 2021 THL A29 Limited, a Tencent company.  All rights reserved.
 *
 * 蓝鲸智云PaaS平台 (BlueKing PaaS) is licensed under the MIT License.
 *
 * License for 蓝鲸智云PaaS平台 (BlueKing PaaS):
 *
 * ---------------------------------------------------
 * Permission is hereby granted, free of charge, to any person obtaining a copy of this software and associated
 * documentation files (the "Software"), to deal in the Software without restriction, including without limitation
 * the rights to use, copy, modify, merge, publish, distribute, sublicense, and/or sell copies of the Software, and
 * to permit persons to whom the Software is furnished to do so, subject to the following conditions:
 *
 * The above copyright notice and this permission notice shall be included in all copies or substantial portions of
 * the Software.
 *
 * THE SOFTWARE IS PROVIDED "AS IS", WITHOUT WARRANTY OF ANY KIND, EXPRESS OR IMPLIED, INCLUDING BUT NOT LIMITED TO
 * THE WARRANTIES OF MERCHANTABILITY, FITNESS FOR A PARTICULAR PURPOSE AND NONINFRINGEMENT. IN NO EVENT SHALL THE
 * AUTHORS OR COPYRIGHT HOLDERS BE LIABLE FOR ANY CLAIM, DAMAGES OR OTHER LIABILITY, WHETHER IN AN ACTION OF
 * CONTRACT, TORT OR OTHERWISE, ARISING FROM, OUT OF OR IN CONNECTION WITH THE SOFTWARE OR THE USE OR OTHER DEALINGS
 * IN THE SOFTWARE.
 */

import { Component, Emit, Inject, Prop, ProvideReactive, Ref, Watch } from 'vue-property-decorator';
import { Component as tsc } from 'vue-tsx-support';

import {
  DEFAULT_MESSAGE_TMPL,
  DEFAULT_TITLE_TMPL,
} from 'fta-solutions/pages/setting/set-meal/set-meal-add/meal-content/meal-content-data';
import SetMealAddStore from 'fta-solutions/store/modules/set-meal-add';
import { getConvergeFunction } from 'monitor-api/modules/action';
import { strategySnapshot } from 'monitor-api/modules/alert';
import { listCalendar } from 'monitor-api/modules/calendar';
import { getFunctions } from 'monitor-api/modules/grafana';
import { listActionConfig, listUserGroup } from 'monitor-api/modules/model';
import {
  getMetricListV2,
  getScenarioList,
  getStrategyV2,
  getTargetDetail,
  noticeVariableList,
  promqlToQueryConfig,
  queryConfigToPromql,
  saveStrategyV2,
} from 'monitor-api/modules/strategies';
import debouceDecorator from 'monitor-common/utils/debounce-decorator';
import bus from 'monitor-common/utils/event-bus';
// import StrategyMetricSelector from './components/strategy-metric-selector';
import { deepClone, getUrlParam, transformDataKey, typeTools } from 'monitor-common/utils/utils';

import { LETTERS } from '../../../common/constant';
import ChangeRcord from '../../../components/change-record/change-record';
import MetricSelector from '../../../components/metric-selector/metric-selector';
import { IProps as ITimeRangeMultipleProps } from '../../../components/time-picker-multiple/time-picker-multiple';
import { getDefautTimezone, updateTimezone } from '../../../i18n/dayjs';
import { ISpaceItem } from '../../../types';
import { IOptionsItem } from '../../calendar/types';
import { IDataRetrieval } from '../../data-retrieval/typings';
import CommonNavBar from '../../monitor-k8s/components/common-nav-bar';
import { HANDLE_HIDDEN_SETTING } from '../../nav-tools';
import { transformLogMetricId } from '../strategy-config-detail/utils';
import StrategyView from '../strategy-config-set/strategy-view/strategy-view';
import { actionConfigGroupList, IAllDefense, IValue as IAlarmItem } from './alarm-handling/alarm-handling';
import AlarmHandlingList from './alarm-handling/alarm-handling-list';
import BaseConfig, { IBaseConfig } from './base-config/base-config';
import GroupPanel from './components/group-panel';
import { ChartType } from './detection-rules/components/intelligent-detect/intelligent-detect';
import { IModelData } from './detection-rules/components/time-series-forecast/time-series-forecast';
import DetectionRules from './detection-rules/detection-rules';
import JudgingCondition, { DEFAULT_TIME_RANGES, IJudgingData } from './judging-condition/judging-condition';
import AiopsMonitorData from './monitor-data/aiops-monitor-data';
import { IFunctionsValue } from './monitor-data/function-select';
import MonitorData from './monitor-data/monitor-data';
import MonitorDataEmpty from './monitor-data/monitor-data-empty';
import NoticeConfigNew, { INoticeValue } from './notice-config/notice-config';
import { IActionConfig } from './type';
import {
  dataModeType,
  EditModeType,
  IBaseInfoRouteParams,
  IDetectionConfig,
  IMetricDetail,
  IScenarioItem,
  ISourceData,
  MetricDetail,
  MetricType,
  strategyType,
} from './typings';

import './strategy-config-set.scss';

const { i18n } = window;

const hostTargetFieldType = {
  TOPO: 'host_topo_node',
  INSTANCE: 'ip',
  SERVICE_TEMPLATE: 'host_service_template',
  SET_TEMPLATE: 'host_set_template',
};
const serviceTargetFieldType = {
  TOPO: 'service_topo_node',
  SERVICE_TEMPLATE: 'service_service_template',
  SET_TEMPLATE: 'service_set_template',
};
interface IStrategyConfigSetProps {
  fromRouteName: string;
  id: number | string;
}

interface IStrategyConfigSetEvent {
  onCancel: boolean;
  onSave: void;
}

export interface IAlarmGroupList {
  id: number | string;
  name: string;
  receiver: string[];
}

/* data_source_label 为 prometheus 监控数据模式显示为source模式 */
const PROMETHEUS = 'prometheus';

const DEFAULT_INTERVAL = 60; // 指标默认的周期单位：秒
const DEFAULT_TIME_RANGE: ITimeRangeMultipleProps['value'] = DEFAULT_TIME_RANGES.map(timeRange => [
  `${timeRange[0]}:00`,
  `${timeRange[1]}:59`,
]);

Component.registerHooks(['beforeRouteLeave', 'beforeRouteEnter']);
@Component
export default class StrategyConfigSet extends tsc<IStrategyConfigSetProps, IStrategyConfigSetEvent> {
  // 策略Id
  @Prop({ type: [String, Number] }) readonly id: number | string;
  // 来自route id
  @Prop({ type: String }) readonly fromRouteName: string;

  @Inject('authority') authority;
  @Inject('handleShowAuthorityDetail') handleShowAuthorityDetail;
  @Inject('authorityMap') authorityMap;
  @Inject('strategyType') strategyType: strategyType;
  @ProvideReactive('metricFunctions') metricFunctions = [];
  @ProvideReactive('strategyId') strategyId = 0;
  /** 当前编辑的策略是否存在智能异常检测算法 */
  @ProvideReactive('editStrategyIntelligentDetectList') editStrategyIntelligentDetectList: string[] = [];

  @Ref('judgingCondition') readonly judgingConditionEl: JudgingCondition;
  @Ref('base-config') readonly baseConfigEl: BaseConfig;
  @Ref('detection-rules') readonly detectionRulesEl: DetectionRules;
  // @Ref('alarmHandling') readonly alarmHandlingRef: AlarmHandling;
  @Ref('noticeConfigNew') noticeConfigRef: NoticeConfigNew;
  @Ref('alarmHandlingList') alarmHandlingListRef: AlarmHandlingList;
  @Ref('noticeConfigPanel') noticeConfigPanelRef: GroupPanel;
  @Ref() contentRef: HTMLElement;
  @Ref('aiopsMonitorData') aiopsMonitorDataRef: AiopsMonitorData;

  /** 导航面包屑 */
  routeList = [
    {
      id: 'strategy-config',
      name: window.i18n.tc('策略配置'),
    },
    {
      id: '',
      name: 'loading...',
    },
  ];
  /* 面包屑 */
  navName = 'loading...';
  // 监控对象
  scenarioList: IScenarioItem[] = [];
  // 告警组
  alarmGroupList: IAlarmGroupList[] = [];
  alarmGroupLoading = false;

  strategyView: { rightWidth: number | string; range: number[]; show: boolean; isActive: boolean } = {
    rightWidth: '33%',
    range: [300, 1200],
    show: true,
    isActive: false,
  };
  // 基本信息数据
  baseConfig: IBaseConfig = {
    bk_biz_id: this.bizId,
    scenario: 'os',
    name: '',
    labels: [],
    isEnabled: true,
    priority: null,
  };
  // 检测规则数据
  detectionConfig: IDetectionConfig = {
    unit: '',
    unitType: '', // 单位类型
    unitList: [],
    connector: 'and',
    data: [],
  };

  /** 检测规则编辑时需要回填的数据 */
  detectionDataBackfill = [];

  // 告警处理数据(旧)
  // actionList: IAlarmHandleValue[] = [];
  curActionIndex = 0;

  // 判断条件数据
  analyzingConditions: IJudgingData = {
    triggerConfig: {
      // 触发条件
      count: 2,
      checkWindow: 5,
      checkType: 'total',
      timeRanges: DEFAULT_TIME_RANGE,
      calendars: [],
    },
    recoveryConfig: {
      // 恢复条件
      checkWindow: 5,
    },
    noDataConfig: {
      // 无数据告警
      continuous: 10,
      isEnabled: true,
      dimensions: [],
      level: 2,
    },
    noticeTemplate: {
      anomalyTemplate: `{{content.level}}
{{content.begin_time}}
{{content.time}}
{{content.duration}}
{{content.target_type}}
{{content.data_source}}
{{content.content}}
{{content.current_value}}
{{content.biz}}
{{content.target}}
{{content.dimension}}
{{content.detail}}
{{content.related_info}}`,
      triggerList: [],
      variateList: [],
      previewTemplate: false,
      variateListShow: false,
    },
  };

  // 防御动作列表
  defenseList: IAllDefense[] = [];
  // 通知设置(新)
  noticeData: INoticeValue = {
    config_id: 0, // 套餐id
    user_groups: [], // 告警组
    signal: ['abnormal'], // 触发信号
    options: {
      converge_config: {
        need_biz_converge: true, // 告警风暴开关
      },
      exclude_notice_ways: {
        recovered: [],
        closed: [],
        ack: [],
      },
      noise_reduce_config: {
        is_enabled: false,
        count: 10,
        dimensions: [],
      },
      chart_image_enabled: true, // 告警通知模板是否附带图片的选项
    },
    config: {
      // 高级配置
      interval_notify_mode: 'standard',
      notify_interval: 120,
      template: [
        { signal: 'abnormal', message_tmpl: DEFAULT_MESSAGE_TMPL, title_tmpl: DEFAULT_TITLE_TMPL },
        { signal: 'recovered', message_tmpl: DEFAULT_MESSAGE_TMPL, title_tmpl: DEFAULT_TITLE_TMPL },
        { signal: 'closed', message_tmpl: DEFAULT_MESSAGE_TMPL, title_tmpl: DEFAULT_TITLE_TMPL },
      ],
    },
  };
  // 告警处理(新)
  actionsData: IAlarmItem[] = [];
  actionIndex = -1;

  // 判断条件生效时间段（当isNeedJudgingCondition为false显示）
  // judgeTimeRange: ITimeRangeMultipleProps['value'] = [['00:00', '23:59']];
  // 是否开启告警处理
  isActionEnabled = false;

  // 指标数据
  metricData: MetricDetail[] = [];
  /* source数据 此数据与指标数据隔离 */
  sourceData: ISourceData = {
    /* promql */
    sourceCode: '',
    /* agg_interval */
    step: 60,
    sourceCodeCache: '',
    /* 语法报错 */
    promqlError: false,
    /* 报错信息 */
    errorMsg: '',
  };
  /* ui 转 promql 的报错信息 */
  metricDataErrorMsg = '';
  monitorDataEditMode: EditModeType = 'Edit';
  // 将切换至ui模式
  switchToUI = false;
  expression = '';
  localExpress = '';
  /** 表达式的展示状态 */
  isShowExpress = false;
  /** 表达式函数 */
  localExpFunctions: IFunctionsValue[] = [];
  target: any[] = [];
  defaultCheckedTarget: any = { target_detail: [] };
  targetType = '';
  loading = false;
  metricSelector: {
    type: MetricType;
    id: string;
    monitorType: string;
    show: boolean;
    key?: string;
    dataTypeLabel?: string;
    isEdit?: boolean;
  } = {
    type: MetricType.TimeSeries,
    id: null,
    monitorType: '',
    show: false,
    key: '',
    dataTypeLabel: '',
  };
  record: {
    data: Record<string, string>;
    show: boolean;
  } = { show: false, data: {} };
  // 监控数据模式 converge: 汇聚 realtime: 实时
  dataMode: dataModeType = 'converge';
  strategyStatusMap = {
    UPDATED: i18n.t('（已修改）'),
    DELETED: i18n.t('（已删除）'),
    UNCHANGED: '',
  };
  strategyStatus = '';

  // 套餐列表
  actionConfigList: IActionConfig[] = [];

  monitorDataLoading = false;

  /** 智能检测算法图表类型 */
  localAiopsChartType: ChartType = 'none';

  aiopsModelMdList: IModelData[] = [];

  activeModelIndex = -1;

  /** 日历列表 */
  calendarList: IOptionsItem[] = [];

  /** 指标选择器触发目标id */
  metricSelectorTargetId = null;

  /* 当前说明类型 */
  descriptionType = '';
  /* 是否为场景智能检测 */
  isMultivariateAnomalyDetection = false;

  /* 是否展示实时查询（只有实时能力的不能隐藏 如系统事件， 如果已经配置了的不能隐藏） */
  showRealtimeStrategy = !!window?.show_realtime_strategy;
  /* 时区 */
  timezone = getDefautTimezone();
  /* 是否可编辑 */
  editAllowed = true;

  get isEdit(): boolean {
    return !!this.$route.params.id;
  }

  get bizList(): ISpaceItem[] {
    return this.$store.getters.bizList;
  }
  get bizId(): number | string {
    return this.$store.getters.bizId;
  }
  get rightWidth() {
    return typeof this.strategyView.rightWidth === 'string'
      ? this.strategyView.rightWidth
      : `${this.strategyView.rightWidth}px`;
  }
  // 是否为详情页面
  get isDetailMode() {
    return this.$route.name === 'strategy-config-detail';
  }
  // 已选中的维度合法列表
  get legalDimensionList() {
    return this.metricData.reduce(
      (pre, cur) =>
        cur.agg_dimension?.length > pre.length
          ? cur.dimensions?.filter(set => cur.agg_dimension.includes(set.id as any))
          : pre,
      []
    );
  }
  // 已选择了一个智能检测算法
  get hasAIntelligentDetect() {
    return !!this.detectionConfig.data.find(item => item.type === 'IntelligentDetect');
  }
  // 是否选择Aiops算法
  get hasAiOpsDetect() {
    return !!this.detectionConfig.data.find(item =>
      ['IntelligentDetect', 'TimeSeriesForecasting', 'AbnormalCluster'].includes(item.type)
    );
  }
  // 是否显示判断条件
  get isNeedJudgingCondition() {
    return this.metricData?.[0]?.data_type_label !== 'alert';
  }
  // 自愈关联告警
  get isFtaAlert() {
    return this.metricData?.[0]?.isRelatedAlert || false;
  }

  /** 是否为克隆策略 */
  get isClone() {
    return this.$route.name === 'strategy-config-clone';
  }
  /** 指标监控对象数据 */
  get scenarioAllList() {
    const list = deepClone(this.scenarioList);
    const res = list.reduce((total, cur) => {
      const child = cur.children || [];
      total = total.concat(child);
      return total;
    }, []);
    return res;
  }
  /* ui 与 promql 转换之间的报错信息 */
  get errMsg() {
    return this.monitorDataEditMode === 'Edit' ? this.metricDataErrorMsg : this.sourceData.errorMsg;
  }

  get selectMetricData() {
    return this.metricData.filter(item => !!item.metric_id);
  }

  /* 提交按钮禁用状态 */
  get submitBtnDisabled() {
    if (this.isMultivariateAnomalyDetection) {
      return false;
    }
    if (!this.editAllowed) {
      return true;
    }
    return this.monitorDataEditMode === 'Edit'
      ? this.metricData?.filter(item => item.metric_id).length < 1 || this.monitorDataLoading
      : !this.sourceData.sourceCode;
  }
  /* 提交按钮禁用提示状态 */
  get submitBtnTipDisabled() {
    if (this.isMultivariateAnomalyDetection) {
      return false;
    }
    if (!this.editAllowed) {
      return false;
    }
    return this.monitorDataEditMode === 'Edit'
      ? !(this.metricData?.filter(item => item.metric_id).length < 1 || this.monitorDataLoading)
      : this.sourceData.sourceCode;
  }

  /** 策略监控目标 */
  get strategyTarget() {
    return this.handleGetTargetParams();
  }
  /**
   * 是否需要展示单位
   * 选择了表达式隐藏检测规则以及预览图的单位的展示
   * 预览图展示原始数据
   * 保存策略也不需要带单位
   */
  @ProvideReactive('yAxisNeedUnit')
  get needShowUnit() {
    return this.isShowExpress ? !this.localExpress || this.localExpress.toLocaleLowerCase() === 'a' : true;
  }

  @Watch('id', { immediate: true })
  handleIdChange(v, old) {
    // 编辑初始化数据
    if (`${v}` !== `${old}` && ['strategy-config-edit', 'strategy-config-clone'].includes(this.$route.name)) {
      this.initData();
    }
  }
  created() {
    !this.loading && this.initData();
  }

  mounted() {
    /** 设置预览图宽度 */
    const { width } = this.contentRef.getBoundingClientRect();
    this.strategyView.rightWidth = Math.ceil(width / 3);
    bus.$on(HANDLE_HIDDEN_SETTING, this.handleUpdateCalendarList);
  }
  beforeDestroy() {
    bus.$off(HANDLE_HIDDEN_SETTING, this.handleUpdateCalendarList);
  }
  @Watch('fromRouteName', { immediate: true })
  async handleRouteChange(v: string) {
    if (!v) return;
    const allowJumpMap = ['alarm-group-add', 'alarm-group-edit', 'set-meal-edit', 'set-meal-add'];
    if (!allowJumpMap.some(item => v.includes(item))) {
      this.handleSetDefaultData();
      if (!this.loading && `${this.id}` === `${this.$route.params.id}`) {
        this.loading = true;
        this.initData().finally(() => {
          this.loading = false;
        });
      }
    } else {
      // 更新从套餐页或者告警组页返回的数据
      if (v.indexOf('set-meal-edit') > -1) {
        this.handleAddMeal(true);
      } else if (v.indexOf('set-meal-add') > -1) {
        this.$route.params.mealId && this.handleAddMeal();
      } else if (v.indexOf('alarm-group-edit') > -1) {
        this.handleAddNoticeGroup(true);
      } else if (v.indexOf('alarm-group-add') > -1) {
        this.$route.params.alarmGroupId && this.handleAddNoticeGroup();
      }
    }
    // this.addDefaultAlarmHandling();
  }
  deactivated() {
    this.clearErrorMsg();
    (this.$refs.noticeConfigNew as NoticeConfigNew)?.excludePopInit();
  }
  handleUpdateCalendarList(settings: string) {
    if (settings === 'calendar') {
      this.getCalendarList();
    }
  }
  /** 更新面包屑数据 */
  updateRouteNavName(name: string) {
    switch (this.$route.name) {
      case 'strategy-config-add':
        this.navName = this.$tc('新建策略');
        break;
      case 'strategy-config-edit':
        this.navName = `${this.$tc('编辑')} ${name}`;
        break;
      case 'strategy-config-detail':
        this.navName = `${this.$tc('查看')} ${name}`;
        break;
      case 'strategy-config-clone':
        this.navName = this.$tc('新建策略');
        break;
      default:
        break;
    }
    const leng = this.routeList.length;
    const theLastOne = this.routeList[leng - 1];
    theLastOne.name = name;
  }
  async handleTransformUrlParam() {
    let metric: any = {};
    // 兼容老版本日志平台传递方式
    if (getUrlParam('indexSetId')) {
      let condition: any = getUrlParam('condition');
      let dimension: any = getUrlParam('dimension');
      try {
        dimension && (dimension = JSON.parse(dimension));
        condition && (condition = JSON.parse(condition));
      } catch (e) {
        dimension = [];
        condition = [];
      }
      metric = {
        indexSetId: getUrlParam('indexSetId'),
        scenarioId: getUrlParam('scenarioId'),
        indexStatement: getUrlParam('indexStatement'),
        condition,
        dimension,
      };
    } else {
      try {
        const metricData = this.$route.query.data ? this.$route.query.data : this.$route.params.data;
        metric = typeof metricData === 'string' ? JSON.parse(decodeURIComponent(metricData)) : metricData;
        // promql
        if (metric.mode === 'code' || metric.data?.[0]?.promql) {
          await this.$nextTick();
          this.monitorDataEditMode = 'Source';
          this.sourceData.sourceCode = metric.data[0]?.promql || '';
          this.sourceData.sourceCodeCache = metric.data[0]?.promql || '';
          this.sourceData.step = metric.data[0]?.step === 'auto' ? 60 : metric.data[0]?.step || 60;
          return;
        }
      } catch (e) {
        console.error(e);
        return;
      }
    }
    const metricFields = ['metric_field', 'data_label', 'result_table_id', 'data_source_label', 'data_type_label'];
    if (metric.query_configs?.length) {
      this.metricData = (
        await Promise.all(
          metric.query_configs.map((item, index) => {
            if (item.metrics) {
              item.metric_field = item.metrics[0].field;
              item.refId = item.metrics[0].alias;
            }
            if (item.table) {
              item.result_table_id = item.table || '';
            }
            if (item.interval_unit === 'm') {
              item.interval_unit = 's';
              item.interval *= 60;
            }
            return getMetricListV2({
              bk_biz_id: this.bizId,
              // page: 1,
              // page_size: 1,
              conditions: metricFields
                .map(field => {
                  if (field === 'data_source_label') {
                    return {
                      key: field,
                      value: Array.isArray(item[field]) ? item[field] : [item[field]],
                    };
                  }
                  return {
                    key: field,
                    value: item[field] ?? '',
                  };
                })
                .filter(set => set.key !== 'data_label' || set.value),
              search_value: '',
              tag: '',
            })
              .then(({ metric_list: metricList }) => {
                const curMetric = metricList.find(set => set.metric_field === item.metric_field);
                if (!curMetric) return;
                this.baseConfig.scenario = curMetric.result_table_label;
                return new MetricDetail({
                  ...curMetric,
                  alias: (item.refId || item.alias || LETTERS[index])?.toLocaleLowerCase?.(),
                  agg_condition: this.getAggConditionOfHasDimensionName(item.where, curMetric),
                  agg_dimension: item.group_by || [],
                  agg_interval: !item.interval || item.interval === 'auto' ? DEFAULT_INTERVAL : item.interval,
                  agg_method: item.method,
                  query_string: item.query_string || '',
                  functions: item.functions,
                });
              })
              .catch(() => ({}));
          })
        )
      ).filter(item => !!item) as MetricDetail[];
      if (!this.metricData.length) return;
      const expList = metric.expressionList || [];
      if (expList.length) {
        const item = expList.find(item => item.active);
        if (!!item) {
          this.expression = item.expression?.toLocaleLowerCase?.() || this.metricData[0]?.alias;
          this.localExpress = this.expression;
          this.localExpFunctions = item.functions;
        }
      }
      this.baseConfig.name = metric?.strategy_name || '';
      this.handleDetectionRulesUnit();
      this.handleSetOtherData();
      this.handleResetMetricDimension();
      return;
    }
    const isOldLogSearch = !!metric?.indexSetId;
    const isLogSearch =
      isOldLogSearch || (metric.data_type_label === 'log' && metric.data_source_label === 'bk_log_search');
    const data = {
      agg_condition: metric.where || metric.condition || [],
      agg_dimension: metric.group_by || metric.dimension || [],
      agg_interval: metric.interval === 'auto' ? DEFAULT_INTERVAL : metric.interval,
      agg_method: metric.method,
      data_source_label: isOldLogSearch ? 'bk_log_search' : metric.data_source_label,
      data_type_label: isOldLogSearch ? 'log' : metric.data_type_label,
      metric_field: metric.metric_field,
      result_table_id: metric.result_table_id || '',
      data_label: metric.data_label || '',
      result_table_label: isOldLogSearch ? metric.scenarioId : metric.result_table_label,
      query_string: isOldLogSearch ? metric.indexStatement : metric.query_string,
      index_set_id: isOldLogSearch ? metric.indexSetId : metric.index_set_id,
      targets: (metric.target || []).map(item => ({ ip: item.bk_target_ip, bk_cloud_id: item.bk_target_cloud_id })),
    };
    const { metric_list: metricList } = await getMetricListV2({
      bk_biz_id: this.bizId,
      data_source_label: Array.isArray(data.data_source_label) ? data.data_source_label : [data.data_source_label],
      data_type_label: data.data_type_label,
      // page: 1,
      // page_size: 1,
      conditions: isLogSearch
        ? [{ key: 'index_set_id', value: data.index_set_id }]
        : metricFields.map(field => ({
            key: field,
            value: data[field],
          })),
      search_value: '',
      tag: '',
    }).catch(() => ({}));
    if (metricList?.length) {
      const curMetric =
        metricList.find(set =>
          !isLogSearch
            ? set.metric_field === data.metric_field
            : +set.extend_fields?.index_set_id === +data.index_set_id
        ) || {};
      this.baseConfig.scenario = curMetric.result_table_label;
      this.metricData = [
        new MetricDetail({
          ...curMetric,
          alias: 'a',
          agg_condition: (data.agg_condition || []).map(item => ({
            ...item,
            value: typeof item.value === 'string' ? item.value.split(',') : item.value,
          })),
          agg_dimension: data.agg_dimension || [],
          agg_interval: data.agg_interval || DEFAULT_INTERVAL,
          agg_method: data.agg_method,
          query_string: data.query_string || '',
        }),
      ];
      this.handleDetectionRulesUnit();
    }
  }

  /**
   * @description: 回填基本信息
   */
  handleDisplayBaseInfo() {
    return Promise.resolve().then(() => {
      let baseInfo: IBaseInfoRouteParams = null;
      try {
        const data = this.$route.query.baseInfo ? this.$route.query.baseInfo : this.$route.params.baseInfo;
        baseInfo = typeof data === 'string' ? JSON.parse(decodeURIComponent(data)) : data;
      } catch (e) {
        console.error(e);
        return;
      }
      Object.keys(baseInfo || {}).forEach(key => {
        if (key in this.baseConfig) this.baseConfig[key] = baseInfo[key];
      });
    });
  }
  // 重置数据
  handleSetDefaultData() {
    this.baseConfig = {
      bk_biz_id: this.bizId,
      scenario: 'os',
      name: '',
      labels: [],
      isEnabled: true,
      priority: null,
    };

    this.monitorDataEditMode = 'Edit';
    // 检测规则数据
    this.detectionConfig = {
      unit: '',
      unitType: '',
      unitList: [],
      connector: 'and',
      data: [],
    };
    // 检测回填数据
    this.detectionDataBackfill = [];

    // 自愈告警处理数据
    // this.actionList = [];
    // 告警处理(新)
    this.actionsData = [];
    // 通知设置(新)
    this.noticeData = {
      config_id: 0, // 套餐id
      user_groups: [], // 告警组
      signal: ['abnormal'], // 触发信号
      options: {
        converge_config: {
          need_biz_converge: true, // 告警风暴开关
        },
        exclude_notice_ways: {
          recovered: [],
          closed: [],
          ack: [],
        },
        noise_reduce_config: {
          is_enabled: false,
          count: 10,
          dimensions: [],
        },
        upgrade_config: {
          is_enabled: false,
          user_groups: [],
          upgrade_interval: undefined,
        },
        assign_mode: ['by_rule', 'only_notice'],
        chart_image_enabled: true,
      },
      config: {
        interval_notify_mode: 'standard',
        notify_interval: 120,
        template: [
          { signal: 'abnormal', message_tmpl: DEFAULT_MESSAGE_TMPL, title_tmpl: DEFAULT_TITLE_TMPL },
          { signal: 'recovered', message_tmpl: DEFAULT_MESSAGE_TMPL, title_tmpl: DEFAULT_TITLE_TMPL },
          { signal: 'closed', message_tmpl: DEFAULT_MESSAGE_TMPL, title_tmpl: DEFAULT_TITLE_TMPL },
        ],
      },
    };
    this.noticeConfigRef?.templateDataInit();

    // this.judgeTimeRange = [['00:00', '23:59']];

    this.isActionEnabled = false;

    // 判断条件数据
    this.analyzingConditions = {
      triggerConfig: {
        // 触发条件
        count: 2,
        checkWindow: 5,
        checkType: 'total',
        timeRanges: DEFAULT_TIME_RANGE,
        calendars: [],
      },
      recoveryConfig: {
        // 恢复条件
        checkWindow: 5,
      },
      noDataConfig: {
        // 无数据告警
        continuous: 10,
        isEnabled: false,
        dimensions: [],
        level: 2,
      },
      noticeTemplate: {
        anomalyTemplate: `{{content.level}}
{{content.begin_time}}
{{content.time}}
{{content.duration}}
{{content.target_type}}
{{content.data_source}}
{{content.content}}
{{content.current_value}}
{{content.biz}}
{{content.target}}
{{content.dimension}}
{{content.detail}}
{{content.related_info}}`,
        triggerList: [],
        variateList: [],
        previewTemplate: false,
        variateListShow: false,
      },
    };

    // 指标数据
    this.metricData = [];
    this.sourceData.sourceCode = '';
    this.expression = '';
    this.localExpress = '';
    this.target = [];
    this.defaultCheckedTarget = {};
    this.metricSelector = {
      type: MetricType.TimeSeries,
      id: null,
      monitorType: '',
      show: false,
      isEdit: false,
    };
    // 监控数据模式 converge: 汇聚 realtime: 实时
    this.dataMode = 'converge';
  }
  /**
   * @description: 获取指标函数列表
   * @param {*}
   * @return {*}
   */
  async handleGetMetricFunctions() {
    this.metricFunctions = await getFunctions().catch(() => []);
  }
  // 点击取消
  @Emit('cancel')
  handleCancel(needBack = true) {
    return needBack;
  }
  // 清空校验信息
  clearErrorMsg() {
    this.baseConfigEl?.clearErrorMsg();
    this.detectionRulesEl?.clearErrorMsg();
    this.alarmHandlingListRef?.clearError();
    this.noticeConfigRef?.clearError();
    // this.alarmHandlingRef?.clearErrorMsg();
    // this?.alarmHandlingRef?.clearErrorMsg();
  }
  // 初始化数据
  async initData() {
    this.showRealtimeStrategy = !!window?.show_realtime_strategy;
    if (this.$route.query?.timezone) {
      this.timezone = this.$route.query.timezone as string;
      updateTimezone(this.timezone);
    }
    if (this.isClone || !this.id) {
      this.updateRouteNavName(this.$tc('新建策略'));
    }
    this.loading = true;
    this.strategyId = 0;
    this.editAllowed = true;
    this.isMultivariateAnomalyDetection = false;
    /** 获取告警组接口太慢，不和其他接口一起请求 */
    this.getAlarmGroupList();
    const promiseList = [];
    if (!this.scenarioList?.length) {
      promiseList.push(this.getScenarioList());
    }
    promiseList.push(this.getDefenseList());
    promiseList.push(this.getActionConfigList());
    promiseList.push(this.getCalendarList());
    if (!SetMealAddStore.getMessageTemplateList.length) {
      promiseList.push(SetMealAddStore.getVariableDataList());
    }
    if (!SetMealAddStore.getNoticeWayList.length) {
      promiseList.push(SetMealAddStore.getNoticeWay());
    }
    if (this.id !== '' && this.id !== undefined && this.id !== 'undefined') {
      promiseList.push(this.getStrategyConfigDetail(this.id));
    } else if (this.$route.query?.data || this.$route.params?.data || getUrlParam('indexSetId')) {
      promiseList.push(this.handleTransformUrlParam());
    } else if (this.$route.params.baseInfo || this.$route.query.baseInfo) {
      promiseList.push(this.handleDisplayBaseInfo());
    }
    // const { noticeTemplate } = this.analyzingConditions;
    // if (!noticeTemplate?.variateList.length) {
    //   promiseList.push(this.handleGetVariateList());
    // }
    if (!this?.metricFunctions?.length) {
      promiseList.push(this.handleGetMetricFunctions());
    }
    // 请求标签数据
    this.baseConfigEl && promiseList.push(this.baseConfigEl.getLabelListApi());
    await Promise.all(promiseList).catch(err => {
      console.log(err);
    });
    /* 是否包含场景id 如果包含则自动填充场景智能检测数据 */
    if (this.$route.query?.scene_id) {
      this.handleShowMetric({ type: MetricType.MultivariateAnomalyDetection });
    }
    this.loading = false;
  }
  /**
   * 获取日历列表
   */
  async getCalendarList() {
    const params = {
      page: 1,
      page_size: 1000,
    };
    const data = await listCalendar(params).catch(() => null);
    if (data) {
      this.calendarList = data.data.map(item => ({
        id: item.id,
        name: item.name,
      }));
    }
    return data;
  }

  // 获取防御动作列表
  async getDefenseList() {
    const data = await getConvergeFunction().catch(() => []);
    this.defenseList = data;
  }

  // 获取套餐数据
  async getActionConfigList() {
    const data = await listActionConfig({
      with_advance_fields: 'no',
    }).catch(() => []);
    this.actionConfigList = data;
  }

  // 获取告警组数据
  getAlarmGroupList() {
    this.alarmGroupLoading = true;
    return listUserGroup({ exclude_detail_info: 1 })
      .then(data => {
        this.alarmGroupList = data.map(item => ({
          id: item.id,
          name: item.name,
          needDuty: item.need_duty,
          receiver:
            item?.users?.map(rec => rec.display_name).filter((item, index, arr) => arr.indexOf(item) === index) || [],
        }));
      })
      .finally(() => {
        this.alarmGroupLoading = false;
      });
  }

  // 获取监控对象数据
  getScenarioList() {
    return getScenarioList().then(data => {
      this.scenarioList = data;
    });
  }

  // 获取告警变量
  getNoticeVariableList() {
    return noticeVariableList().catch(() => []);
  }
  // 策略详情数据获取
  async getStrategyConfigDetail(id) {
    // 策略快照start
    this.strategyId = 0;
    const { fromEvent } = this.$route.query;
    let snapshotRes: { strategy_status?: string; name?: string; id?: number } = {};
    if (fromEvent) {
      snapshotRes = await strategySnapshot({ id });
      this.strategyStatus = snapshotRes.strategy_status;
      this.$store.commit(
        'app/SET_NAV_TITLE',
        `${`${this.$t('route-' + '策略详情')}`.replace('route-', '')} - #${snapshotRes.id} ${snapshotRes.name}${
          this.strategyStatusMap[snapshotRes.strategy_status]
        }`
      );
    }
    this.strategyId = snapshotRes?.id || id;
    // 策略快照end
    const targetDetail = await getTargetDetail({ strategy_ids: [this.strategyId] }).catch(() => ({}));
    const strategyDetail = snapshotRes.name
      ? snapshotRes
      : await getStrategyV2({ id: this.strategyId }).catch(() => ({}));
    this.updateRouteNavName(strategyDetail.name);
    const strategyTarget = targetDetail?.[this.strategyId];
    const filed = strategyDetail?.items?.[0]?.target?.[0]?.[0]?.field || '';
    const targetType = strategyTarget?.node_type || '';
    this.targetType = targetType;
    let targetList = strategyDetail?.items?.[0]?.target?.[0]?.[0]?.value || [];
    // 对旧版的策略target进行特殊处理
    if (targetType === 'INSTANCE' && filed === 'bk_target_ip') {
      targetList = targetList.map(item => ({ ...item, ip: item.bk_target_ip, bk_cloud_id: item.bk_target_cloud_id }));
    }
    targetList.length && (targetList[0].instances_count = strategyTarget?.instance_count || 0);
    if (this.strategyId) {
      const algorithms = strategyDetail?.items?.[0]?.algorithms || [];
      this.editStrategyIntelligentDetectList = algorithms
        .filter(algorithm => ['IntelligentDetect', 'TimeSeriesForecasting', 'AbnormalCluster'].includes(algorithm.type))
        .map(item => item.type);
    } else {
      this.editStrategyIntelligentDetectList = [];
    }
    if (!snapshotRes.name) {
      this.editAllowed = !!strategyDetail?.edit_allowed;
    }
    await this.handleProcessData({
      ...strategyDetail,
      targetDetail: { ...strategyTarget, detail: strategyTarget?.target_detail, target_detail: targetList },
    });
  }

  /* 返回包含DimensionName 的 AggCondition */
  getAggConditionOfHasDimensionName(aggCondition = [], curMetric = null) {
    return (aggCondition || [])
      .filter(setCondition => setCondition.key)
      .map(setCondition => ({
        ...setCondition,
        dimensionName: (() => {
          const dimensions = JSON.parse(JSON.stringify(curMetric?.dimensions || []));
          const dimensionName = dimensions.find(d => d.id === setCondition.key)?.name;
          const temp = dimensionName || setCondition?.dimensionName || setCondition?.dimension_name;
          return temp || setCondition.key;
        })(),
        value: typeof setCondition.value === 'string' ? setCondition.value.split(',') : setCondition.value,
      }));
  }
  async handleProcessData(data) {
    this.baseConfig = {
      bk_biz_id: data.bk_biz_id,
      scenario: data.scenario,
      name: this.isClone ? `${data.name}_copy` : data.name,
      labels: data.labels || [],
      isEnabled: data.is_enabled,
      priority: data.priority || null,
    };
    const { triggerConfig, recoveryConfig, noDataConfig } = this.analyzingConditions;
    const {
      create_user: createUser,
      create_time: createTime,
      update_time: updateTime,
      update_user: updateUser,
      bk_biz_id: bizId,
      targetDetail = [],
      detects: [
        {
          level = 1,
          connector = 'and',
          trigger_config: detectsTriggerConfig = triggerConfig,
          recovery_config: detectsRecoveryConfig = recoveryConfig,
        } = { connector: 'and', level: 1 },
      ] = [],
      items: [
        {
          no_data_config: dataConfig = noDataConfig,
          expression,
          origin_sql: sourceCode,
          query_configs: queryConfigs,
          algorithms,
          functions,
        },
      ],
      metric_type,
      // actions: [{ notice_template: template = noticeTemplate }]
    } = data;
    this.expression = (expression || '').toLocaleLowerCase();
    this.localExpress = this.expression;
    this.localExpFunctions = functions || [];
    this.sourceData.sourceCode = sourceCode || '';
    this.record.data = {
      createUser,
      createTime,
      updateTime,
      updateUser,
    };
    this.defaultCheckedTarget = targetDetail || { target_detail: [] };
    this.target = targetDetail?.target_detail || [];
    /* 是否为场景智能检测 */
    if (algorithms?.[0]?.type === MetricType.MultivariateAnomalyDetection) {
      const curMetricData = new MetricDetail({
        targetType: targetDetail?.node_type,
        objectType: targetDetail?.instance_type,
        sceneConfig: {
          algorithms,
          query_configs: queryConfigs,
        },
      } as any);
      this.metricData.push(curMetricData);
      this.isMultivariateAnomalyDetection = true;
    } else if (queryConfigs?.length) {
      const isPrometheus = queryConfigs[0]?.data_source_label === PROMETHEUS;
      this.monitorDataEditMode = 'Edit';
      if (isPrometheus) {
        const promqlItem = queryConfigs[0];
        this.monitorDataEditMode = 'Source';
        this.sourceData.sourceCode = promqlItem.promql;
        this.sourceData.step = promqlItem.agg_interval;
      }
      const { metric_list: metricList = [] } = await getMetricListV2({
        bk_biz_id: bizId,
        // page: 1,
        // page_size: queryConfigs.length,
        // result_table_label: scenario, // 不传result_table_label，避免关联告警出现不同监控对象时报错
        conditions: [{ key: 'metric_id', value: queryConfigs.map(item => transformLogMetricId(item)) }],
      }).catch(() => ({}));
      this.metricData = queryConfigs.map(
        ({
          data_source_label,
          data_type_label,
          result_table_id,
          data_label,
          unit,
          index_set_id,
          functions,
          intelligent_detect,

          metric_field,
          metric_id,
          agg_method,
          agg_condition = [],
          agg_dimension = [],
          agg_interval,
          alias,
          query_string,
          custom_event_name,
          bkmonitor_strategy_id,
        }) => {
          const curMetric = metricList?.find(set => set.metric_id === metric_id) || {
            data_source_label,
            data_type_label,
            metric_field,
            metric_field_name: metric_field,
            metric_id,
            result_table_id,
            data_label,
            unit,
            index_set_id,
            query_string,
            custom_event_name,
            bkmonitor_strategy_id,
            dimensions: [],
          };

          this.dataMode =
            agg_method === 'REAL_TIME' || (data_type_label === 'event' && data_source_label === 'bk_monitor')
              ? 'realtime'
              : 'converge';

          if (this.dataMode === 'realtime') {
            this.showRealtimeStrategy = true;
          }
          return new MetricDetail({
            ...curMetric,
            agg_method,
            agg_condition: this.getAggConditionOfHasDimensionName(agg_condition, curMetric),
            agg_dimension,
            agg_interval,
            alias: (alias || '').toLocaleLowerCase(),
            level,
            targetType: targetDetail?.node_type,
            objectType: targetDetail?.instance_type,
            query_string,
            functions: functions || [],
            intelligent_detect,
            metric_type,
            logMetricList: metricList,
          });
        }
      );
      /* 当前选择器类型 */
      this.metricSelector.dataTypeLabel = this.metricData[0].data_type_label;
    }

    const triggerConfigData = detectsTriggerConfig;
    const recoveryConfigData = detectsRecoveryConfig;
    const noDataConfigData = dataConfig;
    // const noticeTemplateData = template;
    triggerConfig.count = triggerConfigData.count || 0;
    triggerConfig.checkWindow = triggerConfigData.check_window || 0;
    triggerConfig.calendars = triggerConfigData.uptime?.calendars || [];

    triggerConfig.timeRanges =
      triggerConfigData.uptime?.time_ranges?.map?.(timeRange => [`${timeRange.start}:00`, `${timeRange.end}:59`]) ||
      DEFAULT_TIME_RANGE;
    recoveryConfig.checkWindow = recoveryConfigData.check_window || 0;
    noDataConfig.continuous = noDataConfigData.continuous || 0;
    noDataConfig.isEnabled = noDataConfigData.is_enabled || false;
    if (this.monitorDataEditMode === 'Edit') {
      noDataConfig.dimensions = noDataConfigData.agg_dimension || [];
    } else {
      this.judgingConditionEl.promqlDimensions = noDataConfigData.agg_dimension || [];
    }
    noDataConfig.level = noDataConfigData.level || 2;
    // noticeTemplate.anomalyTemplate = noticeTemplateData.anomaly_template || '';
    // 告警处理数据回显
    // this.actionList = (data.actions || []).map((item) => {
    //   this.$set(item, 'show', true);
    //   return item;
    // });
    // 告警处理回显(新)
    const action = data.actions;
    if (action) {
      this.actionsData = action.map(item => ({
        ...item,
        options: {
          converge_config: {
            ...item.options.converge_config,
            timedelta: item.options.converge_config.timedelta / 60,
          },
        },
      }));
    } else {
      this.isActionEnabled = false;
    }
    // 通知设置回显(新)
    const { notice } = data;
    const legalDimensionList = this.metricData.reduce(
      (pre, cur) =>
        cur.agg_dimension?.length > pre.length
          ? cur.dimensions?.filter(set => cur.agg_dimension.includes(set.id as any))
          : pre,
      []
    );

    const isDimensionsAll = legalDimensionList.every(item =>
      (notice.options?.noise_reduce_config?.dimensions || []).includes(item.id)
    );
    this.noticeData = {
      ...notice,
      config: {
        ...notice.config,
        notify_interval: notice.config.notify_interval / 60,
      },
      options: {
        converge_config: {
          need_biz_converge: notice.options.converge_config.need_biz_converge,
        },
        exclude_notice_ways: {
          recovered: notice.options?.exclude_notice_ways?.recovered || [],
          closed: notice.options?.exclude_notice_ways?.closed || [],
          ack: notice.options?.exclude_notice_ways?.ack || [],
        },
        noise_reduce_config: {
          dimensions: isDimensionsAll ? ['all'] : notice.options?.noise_reduce_config?.dimensions || [],
          is_enabled: notice.options?.noise_reduce_config?.is_enabled || false,
          count: notice.options?.noise_reduce_config?.count || 10,
        },
        upgrade_config: {
          is_enabled: notice.options?.upgrade_config?.is_enabled || false,
          user_groups: notice.options?.upgrade_config?.user_groups || [],
          upgrade_interval: notice.options?.upgrade_config?.upgrade_interval || undefined,
        },
        assign_mode: notice.options?.assign_mode || [],
        chart_image_enabled: !!notice.options?.chart_image_enabled,
      },
      user_groups: notice.user_groups.filter(u => ['string', 'number'].includes(typeof u)),
    };
    // 检测算法数据回显
    this.handleDetectionRulesUnit();

    this.detectionConfig.data = algorithms.map(({ unit_prefix, ...item }) => this.displayDetectionRulesConfig(item));
    this.detectionDataBackfill = deepClone(this.detectionConfig.data);
    this.detectionConfig.connector = connector;
    this.detectionConfig.unit = algorithms?.[0]?.unit_prefix || '';
    this.metricSelector.type = metric_type || MetricType.TimeSeries;
  }
  // 检测算法回显空数据转换
  displayDetectionRulesConfig(item) {
    const { config } = item;
    if (item.type === 'IntelligentDetect' && !config.anomaly_detect_direct) config.anomaly_detect_direct = 'all';
    // 如果服务端没有返回 fetch_type 数据，这里将提供一个默认的数值。（向前兼容）

    if (['AdvancedRingRatio', 'AdvancedYearRound'].includes(item.type) && !config.fetch_type) config.fetch_type = 'avg';
    const isArray = typeTools.isArray(config);
    if (isArray) return item;
    Object.keys(config).forEach(key => {
      const value = config[key];
      if (value === null) config[key] = '';
    });
    return item;
  }

  // 弹出指标选择器
  handleShowMetric(item) {
    this.monitorDataEditMode = 'Edit';
    /* 关联告警 */
    if (item.type === 'alert' && !this.metricData.length) {
      this.handleAddNullMetric(item);
      this.expression = LETTERS[0];
    } else if (item.type === MetricType.MultivariateAnomalyDetection) {
      this.isMultivariateAnomalyDetection = true;
      // const nullMetric = new MetricDetail();
      // this.metricData.push(nullMetric);
    }
    this.handleAddNullMetric(item);
    this.handleResetMetricAlias();
    this.showRealtimeStrategy = !!window?.show_realtime_strategy;
  }

  // 继续添加指标
  handleShowMetricContinue(data: { type: MetricType; key: string; metric_id: string }) {
    this.metricSelectorTargetId = `#set-panel-item-${data.type}${data.key || ''}`;
    // if (!data.metric_id) {
    //   this.metricSelector.key = data.key;
    // }
    this.metricSelector.key = data.key;
    if (!this.metricData.length) {
      this.metricSelector.dataTypeLabel = data.type;
    }
    this.metricSelector.id = data.metric_id;
    this.metricSelector.type = data.type;
    this.metricSelector.show = true;
  }
  // 添加空指标
  handleAddNullMetric(data: { type: MetricType }) {
    this.metricSelector.dataTypeLabel = data.type;
    const nullMetric = new MetricDetail({
      metric_id: '',
      alias: LETTERS[this.metricData.length],
      data_type_label: this.metricSelector.dataTypeLabel,
    } as any);
    this.metricData.push(nullMetric);
  }

  // 处理检测算法单位
  handleDetectionRulesUnit() {
    let notNeededDetectionUnit = false; //  handleResetMetricAlias不需要算法单位 汇聚方法为COUNT || 函数有ignore_unit: true的不需要算法单位
    const leng = this.metricData.length;
    if (leng === 1) {
      const firstMetric = this.metricData[0];
      const allFuncList = this.metricFunctions.reduce((total, cur) => total.concat(cur.children), []);
      const ignoreUnit = firstMetric.functions.some(
        item => !!allFuncList.find(set => item.id === set.id && set.ignore_unit)
      );
      notNeededDetectionUnit = firstMetric.agg_method === 'COUNT' || ignoreUnit;
    }
    if (!leng || leng > 1 || notNeededDetectionUnit) {
      this.detectionConfig.unit = '';
      this.detectionConfig.unitType = '';
    } else {
      this.detectionConfig.unitType = this.metricData[0].unit;
      !this.detectionConfig.unitType && (this.detectionConfig.unit = '');
    }
  }

  // 添加指标
  async handleAddMetric(metric: IMetricDetail) {
    await this.$nextTick();
    const list: IMetricDetail[] = !Array.isArray(metric) ? [metric] : metric;
    if (!this.metricData?.length) {
      this.metricData = list.map((item, index) => {
        const instance = new MetricDetail({ ...item, alias: LETTERS[index] });
        instance.setMetricType(this.metricSelector.type);
        return instance;
      });
      this.handleDetectionRulesUnit();
      this.expression = LETTERS.slice(0, list.length)
        .split('')
        .join(`${this.metricData[0].data_type_label === 'alert' ? ' && ' : ' + '}`);
      this.localExpress = this.expression;
      this.handleSetOtherData();
      this.handleResetMetricDimension();
      return;
    }

    // 切换不同的metricMetaId指标清空检测算法和检测算法回填数据
    if (`${list[0].data_source_label}|${list[0].data_type_label}` !== this.metricData[0].metricMetaId) {
      this.detectionConfig.data = [];
      this.detectionDataBackfill = [];
    }

    // const metricList = [...this.metricData];
    // for (let i = 0; i < metricList.length; i++) {
    //   const item = metricList[i];
    //   if (!list.some(set => set.metric_id === item.metric_id)) {
    //     metricList.splice(i, 1);
    //     if (i >= 0 && metricList.length > 0) {
    //       i -= 1;
    //     }
    //   }
    // }
    // if (this.metricData.length !== metricList.length) {
    //   this.metricData = [...metricList.map(item => new MetricDetail(item))];
    // }
    /* 点击空指标项增加 */
    // list = list.filter(item => this.metricData.every(set => set.metric_id !== item.metric_id));
    // this.metricData.push(...list.map(item => new MetricDetail(item)));
    let targetMetricIndex = 0;
    targetMetricIndex = this.metricData.findIndex(item => item.key === this.metricSelector.key);
    if (targetMetricIndex < 0) {
      targetMetricIndex = this.metricData.findIndex(item => item.metric_id === this.metricSelector.id);
    }
    const targetMetricItem = new MetricDetail(list[0]);
    targetMetricItem.setMetricType(this.metricSelector.type);
    this.$set(this.metricData, targetMetricIndex, targetMetricItem);
    if (this.metricData.length >= 1 && !!this.metricData[0].metric_id) {
      this.baseConfig.scenario = this.metricData[0].result_table_label;
    }
    this.handleDetectionRulesUnit();
    this.handleSetOtherData();
    this.handleResetMetricDimension();
    this.handleResetMetricAlias();
  }
  handleSetOtherData() {
    const hasRealtime = !!this.metricData?.some(item => item.metricMetaId === 'bk_monitor|event');
    if (!(this.metricSelector.type === MetricType.TimeSeries && this.metricData.length === 1 && !hasRealtime)) {
      this.dataMode = hasRealtime ? 'realtime' : 'converge';
    }
    if (this.dataMode === 'realtime') {
      this.showRealtimeStrategy = true;
    } else {
      this.showRealtimeStrategy = !!window?.show_realtime_strategy;
    }
  }
  handleResetMetricDimension() {
    const longDimension = this.metricData.reduce(
      (pre, cur) => (cur?.agg_dimension?.length > pre?.length ? cur.agg_dimension : pre),
      []
    );
    this.metricData.forEach(item => {
      item.agg_dimension = longDimension.filter(id => item.agg_dimension.includes(id));
    });
    // 设置无数据告警默认维度
    this.$nextTick(() => {
      this.setDefaultDimension();
    });
  }
  handleResetMetricAlias() {
    const metricData = this.metricData.filter(item => !!item.metric_id);
    this.metricData.forEach((item, index) => {
      item.alias = LETTERS[index];
      if (!this.expression.includes(item.alias)) {
        this.expression += ` ${item.data_type_label === 'alert' ? '&&' : '+'} ${item.alias}`;
        this.localExpress = this.expression;
      }
    });
    if (metricData.length < 2) {
      this.expression = metricData.length ? metricData[0].alias : '';
      this.localExpress = this.expression;
    }
  }
  handleDeleteMetric(index) {
    const deleteItem = this.metricData[index];
    if (deleteItem) {
      this.metricData.splice(index, 1);
      this.handleDetectionRulesUnit();
      this.handleResetMetricDimension();
      this.handleResetMetricAlias();
    }
    if (!this.metricData.length) {
      this.target = [];
      this.defaultCheckedTarget.target_detail = [];
      this.detectionConfig.data = [];
      this.dataMode = 'converge';
    }
  }

  // 指标选择器关闭事件
  handleHideMetricDialog(show) {
    this.metricSelector.show = show;
  }

  // 检测算法值更新
  handleDetectionRulesChange(v) {
    this.detectionConfig.data = v;
  }

  // 基本信息值更新
  handleBaseConfigChange() {}

  // 判断条件值更新
  handleJudgingChange() {}

  handleNoticeGroupChange() {}

  handleTargetChange(target) {
    this.target = target;
    this.defaultCheckedTarget.target_detail = target;
  }

  handleMouseDown(e) {
    const node = e.target;
    const { parentNode } = node;

    if (!parentNode) return;

    const nodeRect = node.getBoundingClientRect();
    const rect = parentNode.getBoundingClientRect();
    document.onselectstart = () => false;
    document.ondragstart = () => false;
    this.strategyView.isActive = true;
    const handleMouseMove = event => {
      const [min, max] = this.strategyView.range;
      const newWidth = rect.right - event.clientX + nodeRect.width;
      if (newWidth < min) {
        this.strategyView.rightWidth = min;
        this.strategyView.show = false;
      } else {
        this.strategyView.rightWidth = Math.min(newWidth, max);
      }
    };
    const handleMouseUp = () => {
      this.strategyView.isActive = false;
      document.body.style.cursor = '';
      document.removeEventListener('mousemove', handleMouseMove);
      document.removeEventListener('mouseup', handleMouseUp);
      document.onselectstart = null;
      document.ondragstart = null;
    };
    document.addEventListener('mousemove', handleMouseMove);
    document.addEventListener('mouseup', handleMouseUp);
  }

  async handleValidateStrategyConfig() {
    let validate = true;
    if (this.monitorDataEditMode === 'Source') {
      if (!this.sourceData.sourceCode) {
        this.$bkMessage({
          message: this.$t('promql不能为空'),
          theme: 'error',
          delay: 3000,
        });
        validate = false;
      }
      if ((Number(this.sourceData.step) || 0) <= 0) {
        this.$bkMessage({
          message: this.$t('Step需填写合法的整数值'),
          theme: 'error',
          delay: 3000,
        });
        validate = false;
      }
    }
    if (
      this.monitorDataEditMode === 'Edit' &&
      this.metricData.length > 1 &&
      this.metricData.some(item => item.agg_dimension.length > 0)
    ) {
      // 验证多指标的维度合法关系
      const longDimension = this.metricData.reduce(
        (pre, cur) => (cur.agg_dimension.length > pre.agg_dimension.length ? cur : pre),
        this.metricData[0]
      ).agg_dimension;
      if (this.metricData.some(item => item.agg_dimension.some(set => !longDimension.includes(set)))) {
        validate = false;
        this.$bkMessage({
          message: this.$t('多指标维度选择必须是相互包含关系'),
          theme: 'error',
          delay: 3000,
        });
      }
    }
    const firstMetric = this.metricData?.[0];
    if (firstMetric?.data_type_label === 'alert' && this.metricData.length < 2) {
      validate = false;
      this.$bkMessage({
        message: this.$t('关联告警需至少选择2个告警进行管理'),
        theme: 'error',
        delay: 3000,
      });
    }
    if (
      firstMetric?.metricMetaId === 'bk_log_search|log' &&
      firstMetric.agg_method !== 'COUNT' &&
      !firstMetric.curRealMetric
    ) {
      validate = false;
      this.$bkMessage({
        message: this.$t('索引集非COUNT汇聚方法需要选择一个指标'),
        theme: 'error',
        delay: 3000,
      });
    }
    const promiseList = [];
    promiseList.push(this.baseConfigEl.validate()); // 校验基本信息
    this.detectionRulesEl && promiseList.push(this.detectionRulesEl.validate()); // 校验检测规则
    this.alarmHandlingListRef && promiseList.push(this.alarmHandlingListRef.validate());
    this.noticeConfigRef &&
      promiseList.push(
        this.noticeConfigRef.validator().catch(() => {
          this.noticeConfigPanelRef.handleExpandChange(true);
          return Promise.reject();
        })
      ); // 通知设置校验
    if (this.isMultivariateAnomalyDetection) {
      this.aiopsMonitorDataRef && promiseList.push(this.aiopsMonitorDataRef.validate());
    }
    const otherValidate = await Promise.all(promiseList)
      .then(() => true)
      .catch(() => false);
    const judgingValidate = this.isNeedJudgingCondition ? this.judgingConditionEl.validator() : true;

    return validate && judgingValidate && !this.sourceData.promqlError && otherValidate;
  }

  async handleSubmitStrategyConfig() {
    // 验证
    const validate = await this.handleValidateStrategyConfig();
    if (validate) {
      const { noDataConfig } = this.analyzingConditions;
      const itemsParams = [];
      /* 无数据配置 */
      const noDataConfigParams = {
        // 监控项名称
        continuous: noDataConfig.continuous, // 无数据判断周期
        is_enabled: noDataConfig.isEnabled, // 是否启用无数据告警
        agg_dimension:
          this.monitorDataEditMode === 'Source' ? this.judgingConditionEl.promqlDimensions : noDataConfig.dimensions, // 无数据检测维度
        level: noDataConfig.level, // 无数据告警级别
      };
      if (this.isMultivariateAnomalyDetection) {
        const curMetricData = this.metricData[0] as IMetricDetail;
        itemsParams.push({
          name: curMetricData.sceneConfig.scene_name,
          no_data_config: noDataConfigParams,
          target: this.handleGetTargetParams(), // 监控目标
          expression: 'a',
          functions: [],
          origin_sql: '',
          query_configs: curMetricData.sceneConfig.query_configs,
          algorithms: curMetricData.sceneConfig.algorithms,
        });
      } else {
        itemsParams.push({
          name: this.handleMetricName(), // 监控项名称
          no_data_config: {
            // 监控项名称
            continuous: noDataConfig.continuous, // 无数据判断周期
            is_enabled: noDataConfig.isEnabled, // 是否启用无数据告警
            agg_dimension:
              this.monitorDataEditMode === 'Source'
                ? this.judgingConditionEl.promqlDimensions
                : noDataConfig.dimensions, // 无数据检测维度
            level: noDataConfig.level, // 无数据告警级别
          },
          target: this.handleGetTargetParams(), // 监控目标
          expression: this.expression?.toLocaleLowerCase?.() || LETTERS.at(0), // 表达式
          functions: this.localExpFunctions, // 表达式函数
          origin_sql: this.sourceData.sourceCode, // source
          // 指标信息
          query_configs:
            this.monitorDataEditMode === 'Source' ? this.handlePromsqlQueryConfig() : this.handleQueryConfig(),
          // 检测算法
          algorithms: this.getAlgorithmList(this.metricData[0]),
        });
      }
      // 当 input 手动清空时 priority 为 空串，不符合后端的类型，这里做一次调整或转换。
      if (this.baseConfig.priority === '') this.baseConfig.priority = null;
      if (this.baseConfig.priority) {
        this.baseConfig.priority = Number(this.baseConfig.priority);
      }
      const params = {
        type: this.strategyType,
        ...this.baseConfig,
        items: itemsParams,
        // 检测配置列表
        detects: this.getLevelDetects(),
        // 告警处理数据
        // actions: this.actionList.filter(item => item.show)
        // 告警处理数据(新)
        actions: this.actionsData.map(item => ({
          ...item,
          options: {
            converge_config:
              'converge_func' in item.options.converge_config
                ? {
                    ...item.options.converge_config,
                    timedelta: item.options.converge_config.timedelta * 60,
                  }
                : { is_enabled: false },
          },
        })),
        // 通知设置
        notice: {
          ...this.noticeData,
          config: {
            ...this.noticeData.config,
            notify_interval: this.noticeData.config.notify_interval * 60,
          },
          options: {
            ...this.noticeData.options,
            noise_reduce_config: {
              ...this.noticeData.options.noise_reduce_config,
              is_enabled:
                this.metricData?.[0]?.data_type_label === 'time_series'
                  ? this.noticeData.options.noise_reduce_config.is_enabled
                  : false,
              dimensions: this.noticeData.options.noise_reduce_config.dimensions.includes('all')
                ? this.legalDimensionList.map(l => l.id)
                : this.noticeData.options.noise_reduce_config.dimensions,
            },
          },
          user_groups: this.noticeData.user_groups.filter(u => ['string', 'number'].includes(typeof u)),
        },
        metric_type: this.metricSelector.type || this.selectMetricData?.[0]?.metric_type || MetricType.TimeSeries,
      };
      this.loading = true;

      await saveStrategyV2(
        transformDataKey(Object.assign(params, this.id && !this.isClone ? { id: this.id } : {}), true)
      )
        .then(() => {
          this.$bkMessage({
            theme: 'success',
            message: this.id && !this.isClone ? this.$t('编辑策略成功') : this.$t('创建策略成功'),
          });
          this.$emit('save');
        })
        .catch(err => {
          console.log(err);
        })
        .finally(() => {
          this.loading = false;
        });
    }
  }

  /**
   * @description: 处理query_config提交参数
   */
  handleQueryConfig(type: 'promsql' | 'sumbit' = 'sumbit') {
    const hasIntelligentDetect = this.detectionConfig?.data?.some(item => item.type === 'IntelligentDetect');
    return this.selectMetricData.map(item => {
      const common = {
        data_label: item.curRealMetric?.data_label || item.data_label,
        data_source_label: item.curRealMetric?.data_source_label || item.data_source_label,
        data_type_label: item.curRealMetric?.data_type_label || item.data_type_label,
        alias: item.alias?.toLocaleLowerCase?.() || LETTERS.at(0), // 表达式上对应的别名
        result_table_id: item.curRealMetric?.result_table_id || item.result_table_id || '',
        agg_method: this.dataMode === 'realtime' ? 'REAL_TIME' : item.agg_method,
        agg_interval: item.agg_interval,
        agg_dimension: item.agg_dimension,
        agg_condition: item.agg_condition.filter(item => item.key && item.value?.length),
        metric_field: item.curRealMetric?.metric_field || item.metric_field,
        unit: this.detectionConfig.unit ? item.unit : '',
        metric_id: item.metric_id,
      };

      !common.data_label && delete common.data_label;

      // 提交所需参数
      const submit = {
        index_set_id: item.index_set_id,
        query_string: item.keywords_query_string,
        custom_event_name: item.metric_field || item.custom_event_name,
        functions: hasIntelligentDetect ? [] : item.functions,
        intelligent_detect: this.id && hasIntelligentDetect ? item.intelligent_detect : undefined,
        time_field: (hasIntelligentDetect ? 'dtEventTimeStamp' : item.time_field) || 'time',
        bkmonitor_strategy_id: item.metric_field || item.bkmonitor_strategy_id,
        alert_name: item.metric_field,
      };
      // promsql所需参数
      const promsql = {
        functions: item.functions,
      };

      const result = Object.assign(common, type === 'sumbit' ? submit : promsql);
      return result;
    });
  }

  /* promsql模式下query_config提交参数 */
  handlePromsqlQueryConfig() {
    return [
      {
        data_source_label: PROMETHEUS,
        data_type_label: 'time_series',
        promql: this.sourceData.sourceCode,
        agg_interval: this.sourceData.step,
        alias: 'a',
      },
    ];
  }

  /**
   * @description: 处理保存时监控项名字
   */
  handleMetricName() {
    if (this.monitorDataEditMode === 'Source') {
      return this.baseConfig.name;
    }
    const exp = this.expression || LETTERS.at(0);
    const name = exp.replace(/[a-zA-z]/g, (subStr: string) => {
      const { agg_method = '', metric_field_name = '' } =
        this.metricData.find(item => subStr?.toLocaleLowerCase() === item.alias?.toLocaleLowerCase()) || {};
      return metric_field_name ? `${agg_method}(${metric_field_name})` : subStr;
    });
    return name;
  }

  /**
   * @description: 处理新建参数-检测算法
   * @param {MetricDetail} item 第一条指标数据
   * @return {*}
   */
  getAlgorithmList(item: MetricDetail) {
    let algorithmList = [];
    // 系统事件
    if (item?.metricMetaId === 'bk_monitor|event') {
      algorithmList.push({
        level: item.level,
        type: '',
        config: [],
        unit_prefix: '',
      });
    } else {
      algorithmList = this.detectionConfig.data.map(({ level, type, config }) => ({
        level,
        type,
        config: this.handleDetectionRulesConfig(config),
        unit_prefix: (() => {
          if (this.monitorDataEditMode === 'Source') {
            return '';
          }
          return this.needShowUnit ? this.detectionConfig.unit : '';
        })(),
      }));
    }
    return algorithmList;
  }

  // 提交数据检测算法转换空数据
  handleDetectionRulesConfig(config) {
    const isArray = typeTools.isArray(config);
    if (isArray) {
      return config;
    }
    Object.keys(config).forEach(key => {
      const value = config[key];
      if (value === '') config[key] = null;
    });
    return config;
  }

  // 处理提交参数detects
  getLevelDetects() {
    const levelMap = [];
    const { data, connector } = this.detectionConfig;
    // 场景智能异常检测
    if (this.isMultivariateAnomalyDetection) {
      const level = this.metricData?.[0]?.sceneConfig?.algorithms?.[0]?.level;
      level && levelMap.push(level);
    } else if (
      // 系统事件
      this.selectMetricData.length &&
      this.selectMetricData.every(item => item.metricMetaId === 'bk_monitor|event' || item.data_type_label === 'alert')
    ) {
      levelMap.push(this.metricData[0].level);
    } else {
      data.forEach(item => {
        if (!levelMap.includes(item.level)) levelMap.push(item.level);
      });
    }
    const { triggerConfig, recoveryConfig } = this.analyzingConditions;
    const detects = levelMap.map(level => ({
      level, // 检测算法对应告警级别
      expression: this.isFtaAlert ? this.expression : '', // 计算表达式 为空
      // 触发配置
      trigger_config: {
        // 触发次数
        count: triggerConfig.count,
        // 触发周期
        check_window: triggerConfig.checkWindow,
        uptime: {
          // 关联日历
          calendars: triggerConfig.calendars,
          // 生效时间段
          time_ranges: triggerConfig.timeRanges.map(item => ({
            start: item[0].replace(/:\d{2}$/, ''),
            end: item[1].replace(/:\d{2}$/, ''),
          })),
        },
      },
      // 恢复配置
      recovery_config: {
        // 恢复周期
        check_window: recoveryConfig.checkWindow,
      },
      // 算法连接符
      connector,
    }));
    return detects;
  }
  // 获取监控目标报错参数值
  handleGetTargetParams() {
    const [metricItem] = this.metricData;
    if (!metricItem) return [];
    if (metricItem.canSetTarget && this.target?.length) {
      let field = '';
      if (metricItem.objectType === 'HOST') {
        field = hostTargetFieldType[metricItem.targetType];
      } else {
        field = serviceTargetFieldType[metricItem.targetType];
      }
      return this.target?.length
        ? [
            [
              {
                field,
                method: 'eq',
                value: this.handleCheckedData(metricItem.targetType, this.target),
              },
            ],
          ]
        : [];
    }
    return [];
  }
  // 简化参数给后端，不然会报错
  handleCheckedData(type: string, data: any[]) {
    const checkedData = [];
    if (type === 'INSTANCE') {
      data.forEach(item => {
        checkedData.push({
          ip: item.ip,
          bk_cloud_id: item.bk_cloud_id,
          bk_host_id: item.bk_host_id,
          bk_supplier_id: item.bk_supplier_id,
        });
      });
    } else {
      data.forEach(item => {
        checkedData.push({
          bk_inst_id: item.bk_inst_id,
          bk_obj_id: item.bk_obj_id,
        });
      });
    }
    return checkedData;
  }
  handleUnitChange(v: string) {
    this.detectionConfig.unit = v;
  }
  connectorChange(v: 'and' | 'or') {
    this.detectionConfig.connector = v;
  }
  @debouceDecorator(300)
  handleExpressionChange(v: string) {
    this.expression = v;
  }
  async handleExpressionBlur() {
    await this.$nextTick();
    this.localExpress = this.expression;
  }
  handleExpFunctionsChange(functions: IFunctionsValue[]) {
    this.localExpFunctions = functions;
  }
  handleSourceChange(v: string) {
    this.sourceData.sourceCode = v;
  }
  handleSourceStepChange(v: number | string) {
    this.sourceData.step = v;
  }
  // 清空指标
  handleClearMetric() {
    this.metricData = [];
    this.target = [];
    this.detectionConfig.data = [];
    this.detectionDataBackfill = [];
    this.defaultCheckedTarget.target_detail = [];
    this.dataMode = 'converge';
    this.sourceData = {
      ...this.sourceData,
      step: 60,
      sourceCode: '',
      errorMsg: '',
      promqlError: false,
      sourceCodeCache: '',
    };
    this.monitorDataEditMode = 'Edit';
    this.isMultivariateAnomalyDetection = false;
  }
  // 切换监控数据模式
  handleModeChange(v: dataModeType) {
    this.dataMode = v;
    this.metricData.forEach(item => {
      item.agg_method =
        v === 'realtime' ? 'REAL_TIME' : item.method_list?.[0]?.id || (item.onlyCountMethod ? 'COUNT' : 'AVG');
    });
  }
  // 跳转到编辑策略
  handleGoEdit() {
    this.$router.push({
      name: 'strategy-config-edit',
      params: {
        id: String(this.strategyId || this.id),
      },
    });
  }
  // 获取策略模板变量列表
  async handleGetVariateList() {
    const data = await this.getNoticeVariableList();
    const { noticeTemplate } = this.analyzingConditions;
    noticeTemplate.variateList = data;
    noticeTemplate.triggerList = data.reduce((pre, cur) => {
      pre.push(...cur.items);
      return pre;
    }, []);
  }
  // 选择监控目标时需切换target_type
  handleTargetTypeChange(v: string) {
    this.targetType = v;
    this.metricData.forEach(item => (item.targetType = v));
  }
  // 切换监控对象
  changeScenario(v) {
    this.baseConfig.scenario = v;
  }
  /**
   * @description: 记录当前操作的告警处理
   * @param {number} index 告警处理索引
   * @return {*}
   */
  getActionIndex(index: number) {
    this.curActionIndex = index;
  }
  /**
   * @description: 处理新增告警组返回
   * @param {*}
   * @return {*}
   */
  async handleAddNoticeGroup(isEdit = false) {
    if (isEdit) {
      await this.getAlarmGroupList();
      return;
    }
    this.loading = true;
    await this.getAlarmGroupList();
    const id = +this.$route.params.alarmGroupId;
    this.noticeData.user_groups.push(id);
    this.loading = false;
  }

  /**
   * @description: 新增处理套餐
   * @param {*} isEdit // 是否从处理套餐编辑页面回来
   * @return {*}
   */
  async handleAddMeal(isEdit = false) {
    if (isEdit) {
      await this.getActionConfigList();
      return;
    }
    const id = +this.$route.params.mealId;
    this.loading = true;
    await this.getActionConfigList();
    const pluginType = this.actionConfigList.find(item => item.id === id).plugin_type;
    if (pluginType === 'notice') {
      // 告警通知
      this.noticeData.config_id = id;
    } else {
      // 告警处理
      if (this.actionIndex > -1) {
        this.actionsData[this.actionIndex].config_id = id;
      }
    }
    this.loading = false;
  }

  /**
   * @description: 处理无数据告警联动
   * @param {boolean} val
   * @return {*}
   */
  // handleNoDataChange(val: boolean) {
  // this.alarmHandlingRef.handleNoDataHandling(val);
  // }

  /**
   * @description: 新增添加一条默认的告警时处理
   * @param {*}
   * @return {*}
   */
  // addDefaultAlarmHandling() {
  //   // 新建默认选中告警异常处理
  //   !this.id
  //     && !this.actionList.length
  //     && this.actionList.push({
  //       signal: 'abnormal',
  //       config_id: 1,
  //       user_groups: [],
  //       show: true
  //     });
  // }
  /**
   * @description: promql语法报错处理
   * @param {boolean} hasError
   * @param {IDataRetrieval} type
   */
  handlePromqlError(hasError: boolean, type: IDataRetrieval.promEventType) {
    this.sourceData.promqlError = hasError;
    !hasError && this.handlePromsqlToQueryConfig(type);
  }
  /**
   * @description: promsql语法转query_config配置
   * @param {string} sql
   */
  async handlePromsqlToQueryConfig(type?: IDataRetrieval.promEventType) {
    if (
      !this.sourceData.sourceCode ||
      (this.sourceData.sourceCodeCache === this.sourceData.sourceCode && type === 'blur')
    )
      return;
    this.monitorDataLoading = true;
    const params = {
      promql: this.sourceData.sourceCode,
      step: this.sourceData.step,
    };
    const res = await promqlToQueryConfig('', params, { needMessage: false })
      .then(res => {
        this.sourceData.promqlError = false;
        this.sourceData.errorMsg = '';
        return res;
      })
      .catch(err => {
        this.sourceData.promqlError = true;
        this.monitorDataLoading = false;
        this.sourceData.errorMsg = err.data.message || '';
      });
    if (this.sourceData.promqlError || ['blur', 'enter'].includes(type)) {
      this.monitorDataLoading = false;
      return;
    }
    const targetRes = res || {
      expression: 'a',
      query_configs: this.metricData,
    };
    this.expression = targetRes.expression || LETTERS.at(0);
    this.sourceData.sourceCodeCache = this.sourceData.sourceCode;
    const { metric_list: metricList = [] } = await getMetricListV2({
      // page: 1,
      // page_size: res.query_configs.length,
      conditions: [{ key: 'metric_id', value: targetRes.query_configs.map(item => item.metric_id) }],
    }).catch(() => {
      this.monitorDataLoading = false;
      return {};
    });
    if (metricList.length) {
      this.metricData = targetRes.query_configs.map(item => {
        const metricItem = metricList?.find(set => set.metric_id === item.metric_id);
        const resultTableIdList = (item.result_table_id || metricItem.result_table_id).split('.');
        const curMetric = metricItem || {
          data_source_label: metricList?.data_source_label || item.data_source_label,
          metric_field_name: item.metric_field,
          metric_field: item.metric_field,
          result_table_label_name: item.data_source_label,
          related_name: resultTableIdList[0],
          result_table_name: resultTableIdList[1],
          data_label: item.data_label,
        };
        if (!!this.targetType) {
          curMetric.targetType = this.targetType;
        }
        return new MetricDetail({
          ...curMetric,
          agg_method: item.agg_method,
          agg_condition: this.getAggConditionOfHasDimensionName(item.agg_condition, curMetric),
          agg_dimension: item.agg_dimension,
          agg_interval: item.agg_interval,
          alias: item.alias?.toLocaleLowerCase?.(),
          functions: item.functions || [],
        });
      });
    } else {
      // const { metric_list: metricList = [] } = await getMetricListV2({
      //   // page: 1,
      //   // page_size: res.query_configs.length,
      //   conditions: [],
      //   data_type_label: this.metricData?.[0]?.data_type_label || 'time_series',
      //   page: 1,
      //   page_size: 1
      // }).catch(() => {
      //   this.monitorDataLoading = false;
      //   return {};
      // });
      // if (metricList.length) {
      //   this.metricData = metricList.map(item => new MetricDetail({
      //     ...item,
      //     agg_method: item.agg_method,
      //     agg_condition: item.agg_condition,
      //     agg_dimension: item.agg_dimension,
      //     agg_interval: item.agg_interval,
      //     alias: item.alias?.toLocaleLowerCase?.() || LETTERS.at(0),
      //     functions: item.functions || []
      //   }));
      // }
      const metricIds = targetRes.query_configs.map(item => item.metric_id);
      this.sourceData.errorMsg = `${metricIds.join('、')}${this.$t('指标不存在')}`;
      this.monitorDataLoading = false;
      return;
    }
    this.monitorDataEditMode = 'Edit';
    this.monitorDataLoading = false;
  }

  /**
   * @description: query_config配置转promsql语法
   */
  async handleQueryConfigToPromsql() {
    if (this.metricData.some(item => item.isNullMetric)) return false;
    this.monitorDataLoading = true;
    const param = {
      query_config_format: 'strategy',
      expression: this.expression?.toLocaleLowerCase?.(),
      query_configs: this.handleQueryConfig('promsql'),
    };
    const res = await queryConfigToPromql('', param, { needMessage: false })
      .catch(err => {
        this.metricDataErrorMsg = err.data.message || err.msg || '';
        return false;
      })
      .finally(() => {
        setTimeout(() => (this.monitorDataLoading = false), 0);
      });
    if (!res) return false;
    this.sourceData.sourceCode = res.promql;
    this.sourceData.sourceCodeCache = res.promql;
    return res;
  }
  /**
   * @description: 切换指标的编辑模式
   * @param {EditModeType} mode
   */
  async handleEditModeChange({ mode }: { mode: EditModeType; hasError: boolean }) {
    if (mode === 'Source') {
      if (this.metricData.every(item => item.isNullMetric)) {
        this.sourceData.sourceCode = '';
        this.sourceData.promqlError = false;
        this.monitorDataEditMode = mode;
        return;
      }
      const success = await this.handleQueryConfigToPromsql();
      if (!!success) this.monitorDataEditMode = mode;
    } else {
      if (!this.sourceData.sourceCode) {
        this.sourceData.promqlError = false;
        this.metricData = [];
        this.handleAddNullMetric({ type: MetricType.TimeSeries });
        this.monitorDataEditMode = mode;
        return;
      }
      this.handlePromsqlToQueryConfig();
    }
  }

  // 无数据告警默认维度
  getDefaultDimension(scenario: string) {
    const hostScenario = ['os', 'host_process', 'host_device'];
    const serviceScenario = ['service_module', 'component', 'service_process'];
    const uptimeScenario = ['uptimecheck'];
    const metricData = deepClone(this.metricData).sort(
      (a, b) =>
        b.dimensions.filter(dim => dim.is_dimension || dim.is_dimension === undefined).length -
        a.dimensions.filter(dim => dim.is_dimension || dim.is_dimension === undefined).length
    )[0];
    const aggDimension = metricData.agg_dimension;
    if (uptimeScenario.includes(scenario)) {
      return ['task_id'];
    }
    if (serviceScenario.includes(scenario)) {
      if (aggDimension.includes('bk_target_service_instance_id')) {
        return ['bk_target_service_instance_id'];
      }
      if (this.target.length) {
        return ['bk_obj_id', 'bk_inst_id'];
      }
    }
    if (hostScenario.includes(scenario)) {
      if (aggDimension.includes('bk_target_ip')) {
        return ['bk_target_ip', 'bk_target_cloud_id'];
      }
      if (aggDimension.includes('ip')) {
        return ['ip', 'bk_cloud_id'];
      }
      return ['bk_target_ip', 'bk_target_cloud_id'];
    }
  }

  // 设置默认维度
  setDefaultDimension() {
    if (this.metricData.length) {
      const aggDimension = this.metricData.reduce((acc, cur) => {
        cur.agg_dimension.forEach(dim => {
          if (!acc.includes(dim)) {
            acc.push(dim);
          }
        });
        return acc;
      }, []);
      const allDimension =
        this.metricData
          .map(item => item.dimensions.filter(dim => dim.is_dimension || dim.is_dimension === undefined))
          .sort((a, b) => b.length - a.length)[0]
          ?.filter(dim => aggDimension.includes(dim.id))
          .map(item => item.id) || [];
      const defalutDimension =
        this.getDefaultDimension(this.baseConfig.scenario)?.filter(item => allDimension.includes(item)) || [];
      this.analyzingConditions.noDataConfig.dimensions = defalutDimension;
    }
  }

  /** 智能检测算法图表类型 */
  handleAiopsChartType(type: ChartType) {
    this.localAiopsChartType = type;
  }

  /** 智能检测算法模型数据变更 */
  handleModelChange(data: IModelData[]) {
    this.aiopsModelMdList = data;
  }

  /* 当前hover的类型 */
  handleEmptyHoverType(type: string) {
    this.descriptionType = type;
  }

  /* 判断条件校验未通过调用 */
  judgingValidatorErr() {
    (this.$refs.judgingConditionGroupPanel as any).expand = true;
    setTimeout(() => {
      (this.$refs.judgingConditionGroupPanel as any).$el.scrollIntoView();
    }, 50);
  }

  /**
   * @param val 是否展示了表达式
   */
  handleShowExpress(val: boolean) {
    this.isShowExpress = val;
  }

  // 点击智能算法展开对应的算法说明
  handleRuleClick(index: number) {
    if (index !== -1) this.activeModelIndex = index;
  }

  /* 场景智能检测数据 */
  handleSceneConfigChange(sceneConfig) {
    if (this.metricData.length) {
      this.metricData = [
        new MetricDetail({
          ...this.metricData[0],
          sceneConfig,
        }),
      ];
    } else {
      this.metricData = [
        new MetricDetail({
          sceneConfig,
        } as any),
      ];
    }
  }

  metricDataContent() {
    /* 是否为场景智能检测 */
    if (this.isMultivariateAnomalyDetection) {
      return (
        <AiopsMonitorData
          ref='aiopsMonitorData'
          defaultCheckedTarget={this.defaultCheckedTarget}
          metricData={this.metricData as any}
          onChange={this.handleSceneConfigChange}
          onTargetChange={this.handleTargetChange}
          onTargetTypeChange={this.handleTargetTypeChange}
        ></AiopsMonitorData>
      );
    }
    return (
      <MonitorData
        dataMode={this.dataMode}
        dataTypeLabel={this.metricSelector.dataTypeLabel}
        defaultCheckedTarget={this.defaultCheckedTarget}
        editMode={this.monitorDataEditMode}
        errMsg={this.errMsg}
        expFunctions={this.localExpFunctions}
        expression={this.expression}
        hasAIntelligentDetect={this.hasAIntelligentDetect}
        hasAiOpsDetect={this.hasAiOpsDetect}
        loading={this.monitorDataLoading}
        metricData={this.metricData}
        promqlError={this.sourceData.promqlError}
        readonly={this.isDetailMode}
        source={this.sourceData.sourceCode}
        sourceStep={this.sourceData.step}
        onAddMetric={this.handleShowMetricContinue}
        onAddNullMetric={this.handleAddNullMetric}
        onDelete={this.handleDeleteMetric}
        onEditModeChange={this.handleEditModeChange}
        onExpFunctionsChange={this.handleExpFunctionsChange}
        onExpressionBlur={this.handleExpressionBlur}
        onExpressionChange={this.handleExpressionChange}
        onFunctionChange={this.handleDetectionRulesUnit}
        onMethodChange={this.handleDetectionRulesUnit}
        onModeChange={this.handleModeChange}
        onPromqlBlur={hasError => this.handlePromqlError(hasError, 'blur')}
        onPromqlEnter={hasError => this.handlePromqlError(hasError, 'enter')}
        onPromqlFocus={() => {
          this.sourceData.promqlError = false;
          this.sourceData.errorMsg = '';
        }}
        onShowExpress={this.handleShowExpress}
        onSouceStepChange={this.handleSourceStepChange}
        onSourceChange={this.handleSourceChange}
        onTargetChange={this.handleTargetChange}
        onTargetTypeChange={this.handleTargetTypeChange}
        onclearErr={() => (this.metricDataErrorMsg = '')}
      />
    );
  }

  render() {
    return (
      <div class='strategy-config-set'>
        {this.isDetailMode && (
          <div class='config-header'>
            {this.strategyStatus !== 'DELETED' ? (
              <bk-button
                style='margin-right: 8px'
                v-authority={{ active: !this.authority.MANAGE_AUTH }}
                text
                onClick={() => (this.authority.MANAGE_AUTH ? this.handleGoEdit() : this.handleShowAuthorityDetail())}
              >
                {this.$t('编辑策略')}
              </bk-button>
            ) : undefined}{' '}
            |
            <bk-button
              style='margin-left: 8px'
              text
              onClick={() => (this.record.show = true)}
            >
              {this.$t('查看变更记录')}
            </bk-button>
          </div>
        )}
        <CommonNavBar
          class='strategy-config-nav'
          navMode={'copy'}
          needBack={true}
          needCopyLink={false}
          routeList={this.routeList}
        >
          <div slot='custom'>{this.navName}</div>
          <span
            class={['icon-monitor icon-audit', { active: this.strategyView.show }]}
            slot='append'
            v-bk-tooltips={{
              content: this.$t(this.strategyView.show ? '收起' : '展开'),
              delay: 200,
              appendTo: () => document.body,
            }}
            onClick={() => (this.strategyView.show = !this.strategyView.show)}
          />
        </CommonNavBar>
        <div
          ref='contentRef'
          class='set-content'
          v-bkloading={{ isLoading: this.loading }}
        >
          {/* <!-- 策略编辑和新建 --> */}
          <div class='set-content-left'>
            <GroupPanel
              class='mb10'
              title={this.$t('基本信息')}
            >
              <BaseConfig
                ref='base-config'
                scenarioReadonly={
                  this.monitorDataEditMode === 'Source' ? false : !!this.metricData.some(item => !!item.metric_id)
                }
                bizId={this.bizId}
                bizList={this.bizList}
                data={this.baseConfig}
                readonly={this.isDetailMode}
                scenarioList={this.scenarioList}
                on-change={this.handleBaseConfigChange}
              />
            </GroupPanel>

            <GroupPanel
              class='mb10'
              title={this.$t('监控数据')}
            >
              {!this.isDetailMode && (
                <bk-button
                  style={{ paddingRight: 0, display: this.metricData.length ? 'inline-block' : 'none' }}
                  slot='tools'
                  size='small'
                  theme='primary'
                  text
                  on-click={this.handleClearMetric}
                >
                  {this.$t('清除')}
                </bk-button>
              )}
              {!this.metricData.length && !this.sourceData.sourceCode
                ? !this.loading && (
                    <MonitorDataEmpty
                      on-add-metric={this.handleShowMetric}
                      onHoverType={this.handleEmptyHoverType}
                    />
                  )
                : this.metricDataContent()}
            </GroupPanel>
            {this?.metricData?.filter(item => !!item.metric_id)?.[0]?.canSetDetEctionRules ||
            this.monitorDataEditMode === 'Source' ? (
              <GroupPanel
                key='detectionRulesGroupPanel' // 增加唯一key避免与其他grouppanel混淆出错
                class='mb10'
                default-expand={true}
                show-expand={!this.isDetailMode}
                subtitle={this.$t('通过查询的数据按检测规则判断是否需要进行告警')}
                title={this.$t('检测规则')}
              >
                <DetectionRules
                  ref='detection-rules'
                  backfillData={this.detectionDataBackfill}
                  connector={this.detectionConfig.connector}
                  dataMode={this.dataMode}
                  isEdit={this.isEdit}
                  metricData={this.selectMetricData}
                  needShowUnit={this.needShowUnit}
                  readonly={this.isDetailMode}
                  unit={this.detectionConfig.unit}
                  unitType={this.detectionConfig.unitType}
                  value={this.detectionConfig.data}
                  onAiopsTypeChange={this.handleAiopsChartType}
                  onChange={this.handleDetectionRulesChange}
                  onConnectorChange={this.connectorChange}
                  onModelChange={this.handleModelChange}
                  onRuleClick={this.handleRuleClick}
                  onUnitChange={this.handleUnitChange}
                ></DetectionRules>
              </GroupPanel>
            ) : undefined}
            {
              <GroupPanel
                key='judgingConditionGroupPanel'
                ref='judgingConditionGroupPanel'
                class='mb10'
                default-expand={this.isDetailMode}
                readonly={this.isDetailMode}
                show-expand={!this.isDetailMode}
                subtitle={this.$t('判断最终是否要产生告警')}
                title={this.$t('判断条件')}
              >
                <JudgingCondition
                  ref='judgingCondition'
                  calendarList={this.calendarList}
                  data={this.analyzingConditions}
                  editMode={this.monitorDataEditMode}
                  isAlert={!this.isNeedJudgingCondition}
                  isDetailMode={this.isDetailMode}
                  // judgeTimeRange={this.judgeTimeRange}
                  legalDimensionList={this.legalDimensionList}
                  // onNoDataChange={this.handleNoDataChange}
                  metricData={this.metricData}
                  scenario={this.baseConfig.scenario}
                  onChange={this.handleJudgingChange}
                  // onTimeChange={(v: string[]) => this.judgeTimeRange = v}
                  onValidatorErr={this.judgingValidatorErr}
                ></JudgingCondition>
              </GroupPanel>
            }
            <GroupPanel
              class='mb10'
              show-expand={!this.isDetailMode}
              subtitle={this.$t('告警产生后是否要触发动作')}
              title={this.$t('告警处理')}
            >
              <AlarmHandlingList
                ref='alarmHandlingList'
                allAction={actionConfigGroupList(this.actionConfigList)}
                allDefense={this.defenseList}
                readonly={this.isDetailMode}
                strategyId={this.id ? +this.id : ''}
                value={this.actionsData}
                onAddMeal={(v: number) => (this.actionIndex = v)}
                onChange={v => (this.actionsData = v)}
              ></AlarmHandlingList>
            </GroupPanel>
            <GroupPanel
              ref='noticeConfigPanel'
              class='mb10'
              defaultExpand={false}
              expand={!!this.detectionConfig.data.length}
              show-expand={!this.isDetailMode}
              subtitle={this.$t('告警产生后是否要触发通知')}
              title={this.$t('通知设置')}
              onExpand={() => (this.$refs.noticeConfigNew as NoticeConfigNew)?.excludePopInit()}
            >
              {!this.loading && (
                <NoticeConfigNew
                  ref='noticeConfigNew'
                  allAction={actionConfigGroupList(this.actionConfigList)}
<<<<<<< HEAD
                  dataTypeLabel={this.metricData?.[0]?.data_type_label || ''}
=======
                  alarmGroupLoading={this.alarmGroupLoading}
                  userList={this.alarmGroupList}
                  value={this.noticeData}
                  readonly={this.isDetailMode}
                  strategyId={this.id ? +this.id : ''}
>>>>>>> 18e0aff7
                  isExecuteDisable={!this.isActionEnabled}
                  legalDimensionList={this.legalDimensionList}
                  readonly={this.isDetailMode}
                  strategyId={this.id ? +this.id : ''}
                  userList={this.alarmGroupList}
                  value={this.noticeData}
                  onChange={(data: INoticeValue) => (this.noticeData = data)}
                ></NoticeConfigNew>
              )}
            </GroupPanel>
            {!this.isDetailMode && (
              <div class='set-footer mt20 mb20'>
                <div
                  v-bk-tooltips={{
                    disabled: this.submitBtnTipDisabled,
                    content: !this.editAllowed ? this.$t('内置策略不允许修改') : this.$t('未选择监控数据'),
                    allowHTML: false,
                  }}
                >
                  <bk-button
                    class='save-btn'
                    disabled={this.submitBtnDisabled}
                    theme='primary'
                    on-click={this.handleSubmitStrategyConfig}
                  >
                    {this.$t('提交')}
                  </bk-button>
                </div>
                <bk-button
                  class='btn cancel'
                  on-click={this.handleCancel}
                >
                  {this.$t('取消')}
                </bk-button>
              </div>
            )}
            <div style='padding-top: 16px;'></div>
          </div>
          {/* <!-- 策略辅助视图 --> */}
          <div
            style={{ width: this.strategyView.show ? this.rightWidth : 0 }}
            class='set-content-right'
          >
            <div
              style={{ width: this.rightWidth }}
              class='right-wrapper'
            >
              <div
                class={['drag', { active: this.strategyView.isActive }]}
                on-mousedown={this.handleMouseDown}
              ></div>
              <StrategyView
                activeModelMd={this.activeModelIndex}
                aiopsChartType={this.localAiopsChartType}
                aiopsModelMdList={this.aiopsModelMdList}
                dataMode={this.dataMode}
                descriptionType={this.descriptionType}
                detectionConfig={this.detectionConfig}
                editMode={this.monitorDataEditMode}
                expFunctions={this.localExpFunctions}
                expression={this.localExpress}
                isMultivariateAnomalyDetection={this.isMultivariateAnomalyDetection}
                legalDimensionList={this.legalDimensionList}
                metricData={this.selectMetricData}
                sourceData={this.sourceData}
                strategyTarget={this.strategyTarget}
              />
            </div>
          </div>
        </div>
        <MetricSelector
          defaultScenario={this.baseConfig.scenario}
          metricId={this.metricSelector.id}
          metricKey={this.metricSelector.key}
          scenarioList={this.scenarioAllList}
          show={this.metricSelector.show}
          targetId={this.metricSelectorTargetId}
          type={this.metricSelector.type}
<<<<<<< HEAD
          onSelected={this.handleAddMetric}
          // defaultScenario={this.baseConfig.scenario}
=======
          // defaultScenario={this.baseConfig.scenario}
          onSelected={this.handleAddMetric}
          metricKey={this.metricSelector.key}
>>>>>>> 18e0aff7
          onShowChange={val => (this.metricSelector.show = val)}
        ></MetricSelector>
        {/* <StrategyMetricSelector
          type={this.metricSelector.type}
          show={this.metricSelector.show}
          isEdit={this.metricSelector.isEdit}
          monitorType={this.baseConfig.scenario}
          metricData={this.metricData}
          scenarioList={this.scenarioList}
          multiple={this.dataMode !== 'realtime'}
          strategyType={this.strategyType}
          on-change={this.handleAddMetric}
          on-on-hide={this.handleHideMetricDialog}
          on-scenario={this.changeScenario}
        ></StrategyMetricSelector> */}
        <ChangeRcord
          recordData={this.record.data}
          show={this.record.show}
          onUpdateShow={v => (this.record.show = v)}
        />
      </div>
    );
  }
}<|MERGE_RESOLUTION|>--- conflicted
+++ resolved
@@ -2656,16 +2656,8 @@
               {!this.loading && (
                 <NoticeConfigNew
                   ref='noticeConfigNew'
+                  alarmGroupLoading={this.alarmGroupLoading}
                   allAction={actionConfigGroupList(this.actionConfigList)}
-<<<<<<< HEAD
-                  dataTypeLabel={this.metricData?.[0]?.data_type_label || ''}
-=======
-                  alarmGroupLoading={this.alarmGroupLoading}
-                  userList={this.alarmGroupList}
-                  value={this.noticeData}
-                  readonly={this.isDetailMode}
-                  strategyId={this.id ? +this.id : ''}
->>>>>>> 18e0aff7
                   isExecuteDisable={!this.isActionEnabled}
                   legalDimensionList={this.legalDimensionList}
                   readonly={this.isDetailMode}
@@ -2744,14 +2736,8 @@
           show={this.metricSelector.show}
           targetId={this.metricSelectorTargetId}
           type={this.metricSelector.type}
-<<<<<<< HEAD
-          onSelected={this.handleAddMetric}
-          // defaultScenario={this.baseConfig.scenario}
-=======
           // defaultScenario={this.baseConfig.scenario}
           onSelected={this.handleAddMetric}
-          metricKey={this.metricSelector.key}
->>>>>>> 18e0aff7
           onShowChange={val => (this.metricSelector.show = val)}
         ></MetricSelector>
         {/* <StrategyMetricSelector
