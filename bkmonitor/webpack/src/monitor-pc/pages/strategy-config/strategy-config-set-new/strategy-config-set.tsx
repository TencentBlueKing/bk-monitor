/* eslint-disable @typescript-eslint/naming-convention */
/*
 * Tencent is pleased to support the open source community by making
 * 蓝鲸智云PaaS平台 (BlueKing PaaS) available.
 *
 * Copyright (C) 2021 THL A29 Limited, a Tencent company.  All rights reserved.
 *
 * 蓝鲸智云PaaS平台 (BlueKing PaaS) is licensed under the MIT License.
 *
 * License for 蓝鲸智云PaaS平台 (BlueKing PaaS):
 *
 * ---------------------------------------------------
 * Permission is hereby granted, free of charge, to any person obtaining a copy of this software and associated
 * documentation files (the "Software"), to deal in the Software without restriction, including without limitation
 * the rights to use, copy, modify, merge, publish, distribute, sublicense, and/or sell copies of the Software, and
 * to permit persons to whom the Software is furnished to do so, subject to the following conditions:
 *
 * The above copyright notice and this permission notice shall be included in all copies or substantial portions of
 * the Software.
 *
 * THE SOFTWARE IS PROVIDED "AS IS", WITHOUT WARRANTY OF ANY KIND, EXPRESS OR IMPLIED, INCLUDING BUT NOT LIMITED TO
 * THE WARRANTIES OF MERCHANTABILITY, FITNESS FOR A PARTICULAR PURPOSE AND NONINFRINGEMENT. IN NO EVENT SHALL THE
 * AUTHORS OR COPYRIGHT HOLDERS BE LIABLE FOR ANY CLAIM, DAMAGES OR OTHER LIABILITY, WHETHER IN AN ACTION OF
 * CONTRACT, TORT OR OTHERWISE, ARISING FROM, OUT OF OR IN CONNECTION WITH THE SOFTWARE OR THE USE OR OTHER DEALINGS
 * IN THE SOFTWARE.
 */

import { Component, Emit, Inject, Prop, ProvideReactive, Ref, Watch } from 'vue-property-decorator';
import { Component as tsc } from 'vue-tsx-support';

import {
  DEFAULT_MESSAGE_TMPL,
  DEFAULT_TITLE_TMPL,
} from 'fta-solutions/pages/setting/set-meal/set-meal-add/meal-content/meal-content-data';
import SetMealAddStore from 'fta-solutions/store/modules/set-meal-add';
import { getConvergeFunction } from 'monitor-api/modules/action';
import { strategySnapshot } from 'monitor-api/modules/alert';
import { listCalendar } from 'monitor-api/modules/calendar';
import { getFunctions } from 'monitor-api/modules/grafana';
import { listActionConfig, listUserGroup } from 'monitor-api/modules/model';
import {
  getMetricListV2,
  getScenarioList,
  getStrategyV2,
  getTargetDetail,
  noticeVariableList,
  promqlToQueryConfig,
  queryConfigToPromql,
  saveStrategyV2,
} from 'monitor-api/modules/strategies';
import debouceDecorator from 'monitor-common/utils/debounce-decorator';
import bus from 'monitor-common/utils/event-bus';
// import StrategyMetricSelector from './components/strategy-metric-selector';
import { deepClone, getUrlParam, transformDataKey, typeTools } from 'monitor-common/utils/utils';

import { LETTERS } from '../../../common/constant';
import ChangeRcord from '../../../components/change-record/change-record';
import MetricSelector from '../../../components/metric-selector/metric-selector';
import { IProps as ITimeRangeMultipleProps } from '../../../components/time-picker-multiple/time-picker-multiple';
import { getDefautTimezone, updateTimezone } from '../../../i18n/dayjs';
import { ISpaceItem } from '../../../types';
import { IOptionsItem } from '../../calendar/types';
import { IDataRetrieval } from '../../data-retrieval/typings';
import CommonNavBar from '../../monitor-k8s/components/common-nav-bar';
import { HANDLE_HIDDEN_SETTING } from '../../nav-tools';
import { transformLogMetricId } from '../strategy-config-detail/utils';
import StrategyView from '../strategy-config-set/strategy-view/strategy-view';
import { actionConfigGroupList, IAllDefense, IValue as IAlarmItem } from './alarm-handling/alarm-handling';
import AlarmHandlingList from './alarm-handling/alarm-handling-list';
import BaseConfig, { IBaseConfig } from './base-config/base-config';
import GroupPanel from './components/group-panel';
import { ChartType } from './detection-rules/components/intelligent-detect/intelligent-detect';
import { IModelData } from './detection-rules/components/time-series-forecast/time-series-forecast';
import DetectionRules from './detection-rules/detection-rules';
import JudgingCondition, { DEFAULT_TIME_RANGES, IJudgingData } from './judging-condition/judging-condition';
import AiopsMonitorData from './monitor-data/aiops-monitor-data';
import { IFunctionsValue } from './monitor-data/function-select';
import MonitorData from './monitor-data/monitor-data';
import MonitorDataEmpty from './monitor-data/monitor-data-empty';
import NoticeConfigNew, { INoticeValue } from './notice-config/notice-config';
import { IActionConfig } from './type';
import {
  dataModeType,
  EditModeType,
  IBaseInfoRouteParams,
  IDetectionConfig,
  IMetricDetail,
  IScenarioItem,
  ISourceData,
  MetricDetail,
  MetricType,
  strategyType,
} from './typings';

import './strategy-config-set.scss';

const { i18n } = window;

const hostTargetFieldType = {
  TOPO: 'host_topo_node',
  INSTANCE: 'ip',
  SERVICE_TEMPLATE: 'host_service_template',
  SET_TEMPLATE: 'host_set_template',
};
const serviceTargetFieldType = {
  TOPO: 'service_topo_node',
  SERVICE_TEMPLATE: 'service_service_template',
  SET_TEMPLATE: 'service_set_template',
};
interface IStrategyConfigSetProps {
  fromRouteName: string;
  id: number | string;
}

interface IStrategyConfigSetEvent {
  onCancel: boolean;
  onSave: void;
}

export interface IAlarmGroupList {
  id: number | string;
  name: string;
  receiver: string[];
}

/* data_source_label 为 prometheus 监控数据模式显示为source模式 */
const PROMETHEUS = 'prometheus';

const DEFAULT_INTERVAL = 60; // 指标默认的周期单位：秒
const DEFAULT_TIME_RANGE: ITimeRangeMultipleProps['value'] = DEFAULT_TIME_RANGES.map(timeRange => [
  `${timeRange[0]}:00`,
  `${timeRange[1]}:59`,
]);

Component.registerHooks(['beforeRouteLeave', 'beforeRouteEnter']);
@Component
export default class StrategyConfigSet extends tsc<IStrategyConfigSetProps, IStrategyConfigSetEvent> {
  // 策略Id
  @Prop({ type: [String, Number] }) readonly id: number | string;
  // 来自route id
  @Prop({ type: String }) readonly fromRouteName: string;

  @Inject('authority') authority;
  @Inject('handleShowAuthorityDetail') handleShowAuthorityDetail;
  @Inject('authorityMap') authorityMap;
  @Inject('strategyType') strategyType: strategyType;
  @ProvideReactive('metricFunctions') metricFunctions = [];
  @ProvideReactive('strategyId') strategyId = 0;
  /** 当前编辑的策略是否存在智能异常检测算法 */
  @ProvideReactive('editStrategyIntelligentDetectList') editStrategyIntelligentDetectList: string[] = [];

  @Ref('judgingCondition') readonly judgingConditionEl: JudgingCondition;
  @Ref('base-config') readonly baseConfigEl: BaseConfig;
  @Ref('detection-rules') readonly detectionRulesEl: DetectionRules;
  // @Ref('alarmHandling') readonly alarmHandlingRef: AlarmHandling;
  @Ref('noticeConfigNew') noticeConfigRef: NoticeConfigNew;
  @Ref('alarmHandlingList') alarmHandlingListRef: AlarmHandlingList;
  @Ref('noticeConfigPanel') noticeConfigPanelRef: GroupPanel;
  @Ref() contentRef: HTMLElement;
  @Ref('aiopsMonitorData') aiopsMonitorDataRef: AiopsMonitorData;

  /** 导航面包屑 */
  routeList = [
    {
      id: 'strategy-config',
      name: window.i18n.tc('策略配置'),
    },
    {
      id: '',
      name: 'loading...',
    },
  ];
  /* 面包屑 */
  navName = 'loading...';
  // 监控对象
  scenarioList: IScenarioItem[] = [];
  // 告警组
  alarmGroupList: IAlarmGroupList[] = [];

  strategyView: { rightWidth: number | string; range: number[]; show: boolean; isActive: boolean } = {
    rightWidth: '33%',
    range: [300, 1200],
    show: true,
    isActive: false,
  };
  // 基本信息数据
  baseConfig: IBaseConfig = {
    bk_biz_id: this.bizId,
    scenario: 'os',
    name: '',
    labels: [],
    isEnabled: true,
    priority: null,
  };
  // 检测规则数据
  detectionConfig: IDetectionConfig = {
    unit: '',
    unitType: '', // 单位类型
    unitList: [],
    connector: 'and',
    data: [],
  };

  /** 检测规则编辑时需要回填的数据 */
  detectionDataBackfill = [];

  // 告警处理数据(旧)
  // actionList: IAlarmHandleValue[] = [];
  curActionIndex = 0;

  // 判断条件数据
  analyzingConditions: IJudgingData = {
    triggerConfig: {
      // 触发条件
      count: 2,
      checkWindow: 5,
      checkType: 'total',
      timeRanges: DEFAULT_TIME_RANGE,
      calendars: [],
    },
    recoveryConfig: {
      // 恢复条件
      checkWindow: 5,
    },
    noDataConfig: {
      // 无数据告警
      continuous: 10,
      isEnabled: true,
      dimensions: [],
      level: 2,
    },
    noticeTemplate: {
      anomalyTemplate: `{{content.level}}
{{content.begin_time}}
{{content.time}}
{{content.duration}}
{{content.target_type}}
{{content.data_source}}
{{content.content}}
{{content.current_value}}
{{content.biz}}
{{content.target}}
{{content.dimension}}
{{content.detail}}
{{content.related_info}}`,
      triggerList: [],
      variateList: [],
      previewTemplate: false,
      variateListShow: false,
    },
  };

  // 防御动作列表
  defenseList: IAllDefense[] = [];
  // 通知设置(新)
  noticeData: INoticeValue = {
    config_id: 0, // 套餐id
    user_groups: [], // 告警组
    signal: ['abnormal'], // 触发信号
    options: {
      converge_config: {
        need_biz_converge: true, // 告警风暴开关
      },
      exclude_notice_ways: {
        recovered: [],
        closed: [],
        ack: [],
      },
      noise_reduce_config: {
        is_enabled: false,
        count: 10,
        dimensions: [],
      },
      chart_image_enabled: true, // 告警通知模板是否附带图片的选项
    },
    config: {
      // 高级配置
      interval_notify_mode: 'standard',
      notify_interval: 120,
      template: [
        { signal: 'abnormal', message_tmpl: DEFAULT_MESSAGE_TMPL, title_tmpl: DEFAULT_TITLE_TMPL },
        { signal: 'recovered', message_tmpl: DEFAULT_MESSAGE_TMPL, title_tmpl: DEFAULT_TITLE_TMPL },
        { signal: 'closed', message_tmpl: DEFAULT_MESSAGE_TMPL, title_tmpl: DEFAULT_TITLE_TMPL },
      ],
    },
  };
  // 告警处理(新)
  actionsData: IAlarmItem[] = [];
  actionIndex = -1;

  // 判断条件生效时间段（当isNeedJudgingCondition为false显示）
  // judgeTimeRange: ITimeRangeMultipleProps['value'] = [['00:00', '23:59']];
  // 是否开启告警处理
  isActionEnabled = false;

  // 指标数据
  metricData: MetricDetail[] = [];
  /* source数据 此数据与指标数据隔离 */
  sourceData: ISourceData = {
    /* promql */
    sourceCode: '',
    /* agg_interval */
    step: 60,
    sourceCodeCache: '',
    /* 语法报错 */
    promqlError: false,
    /* 报错信息 */
    errorMsg: '',
  };
  /* ui 转 promql 的报错信息 */
  metricDataErrorMsg = '';
  monitorDataEditMode: EditModeType = 'Edit';
  // 将切换至ui模式
  switchToUI = false;
  expression = '';
  localExpress = '';
  /** 表达式的展示状态 */
  isShowExpress = false;
  /** 表达式函数 */
  localExpFunctions: IFunctionsValue[] = [];
  target: any[] = [];
  defaultCheckedTarget: any = { target_detail: [] };
  targetType = '';
  loading = false;
  metricSelector: {
    type: MetricType;
    id: string;
    monitorType: string;
    show: boolean;
    key?: string;
    dataTypeLabel?: string;
    isEdit?: boolean;
  } = {
    type: MetricType.TimeSeries,
    id: null,
    monitorType: '',
    show: false,
    key: '',
    dataTypeLabel: '',
  };
  record: {
    data: Record<string, string>;
    show: boolean;
  } = { show: false, data: {} };
  // 监控数据模式 converge: 汇聚 realtime: 实时
  dataMode: dataModeType = 'converge';
  strategyStatusMap = {
    UPDATED: i18n.t('（已修改）'),
    DELETED: i18n.t('（已删除）'),
    UNCHANGED: '',
  };
  strategyStatus = '';

  // 套餐列表
  actionConfigList: IActionConfig[] = [];

  monitorDataLoading = false;

  /** 智能检测算法图表类型 */
  localAiopsChartType: ChartType = 'none';

  aiopsModelMdList: IModelData[] = [];

  activeModelIndex = -1;

  /** 日历列表 */
  calendarList: IOptionsItem[] = [];

  /** 指标选择器触发目标id */
  metricSelectorTargetId = null;

  /* 当前说明类型 */
  descriptionType = '';
  /* 是否为场景智能检测 */
  isMultivariateAnomalyDetection = false;

  /* 是否展示实时查询（只有实时能力的不能隐藏 如系统事件， 如果已经配置了的不能隐藏） */
  showRealtimeStrategy = !!window?.show_realtime_strategy;
  /* 时区 */
  timezone = getDefautTimezone();
  /* 是否可编辑 */
  editAllowed = true;

  get isEdit(): boolean {
    return !!this.$route.params.id;
  }

  get bizList(): ISpaceItem[] {
    return this.$store.getters.bizList;
  }
  get bizId(): number | string {
    return this.$store.getters.bizId;
  }
  get rightWidth() {
    return typeof this.strategyView.rightWidth === 'string'
      ? this.strategyView.rightWidth
      : `${this.strategyView.rightWidth}px`;
  }
  // 是否为详情页面
  get isDetailMode() {
    return this.$route.name === 'strategy-config-detail';
  }
  // 已选中的维度合法列表
  get legalDimensionList() {
    return this.metricData.reduce(
      (pre, cur) =>
        cur.agg_dimension?.length > pre.length
          ? cur.dimensions?.filter(set => cur.agg_dimension.includes(set.id as any))
          : pre,
      []
    );
  }
  // 已选择了一个智能检测算法
  get hasAIntelligentDetect() {
    return !!this.detectionConfig.data.find(item => item.type === 'IntelligentDetect');
  }
  // 是否选择Aiops算法
  get hasAiOpsDetect() {
    return !!this.detectionConfig.data.find(item =>
      ['IntelligentDetect', 'TimeSeriesForecasting', 'AbnormalCluster'].includes(item.type)
    );
  }
  // 是否显示判断条件
  get isNeedJudgingCondition() {
    return this.metricData?.[0]?.data_type_label !== 'alert';
  }
  // 自愈关联告警
  get isFtaAlert() {
    return this.metricData?.[0]?.isRelatedAlert || false;
  }

  /** 是否为克隆策略 */
  get isClone() {
    return this.$route.name === 'strategy-config-clone';
  }
  /** 指标监控对象数据 */
  get scenarioAllList() {
    const list = deepClone(this.scenarioList);
    const res = list.reduce((total, cur) => {
      const child = cur.children || [];
      total = total.concat(child);
      return total;
    }, []);
    return res;
  }
  /* ui 与 promql 转换之间的报错信息 */
  get errMsg() {
    return this.monitorDataEditMode === 'Edit' ? this.metricDataErrorMsg : this.sourceData.errorMsg;
  }

  get selectMetricData() {
    return this.metricData.filter(item => !!item.metric_id);
  }

  /* 提交按钮禁用状态 */
  get submitBtnDisabled() {
    if (this.isMultivariateAnomalyDetection) {
      return false;
    }
    if (!this.editAllowed) {
      return true;
    }
    return this.monitorDataEditMode === 'Edit'
      ? this.metricData?.filter(item => item.metric_id).length < 1 || this.monitorDataLoading
      : !this.sourceData.sourceCode;
  }
  /* 提交按钮禁用提示状态 */
  get submitBtnTipDisabled() {
    if (this.isMultivariateAnomalyDetection) {
      return false;
    }
    if (!this.editAllowed) {
      return false;
    }
    return this.monitorDataEditMode === 'Edit'
      ? !(this.metricData?.filter(item => item.metric_id).length < 1 || this.monitorDataLoading)
      : this.sourceData.sourceCode;
  }

  /** 策略监控目标 */
  get strategyTarget() {
    return this.handleGetTargetParams();
  }
  /**
   * 是否需要展示单位
   * 选择了表达式隐藏检测规则以及预览图的单位的展示
   * 预览图展示原始数据
   * 保存策略也不需要带单位
   */
  @ProvideReactive('yAxisNeedUnit')
  get needShowUnit() {
    return this.isShowExpress ? !this.localExpress || this.localExpress.toLocaleLowerCase() === 'a' : true;
  }

  @Watch('id', { immediate: true })
  handleIdChange(v, old) {
    // 编辑初始化数据
    if (`${v}` !== `${old}` && ['strategy-config-edit', 'strategy-config-clone'].includes(this.$route.name)) {
      this.initData();
    }
  }
  created() {
    !this.loading && this.initData();
  }

  mounted() {
    /** 设置预览图宽度 */
    const { width } = this.contentRef.getBoundingClientRect();
    this.strategyView.rightWidth = Math.ceil(width / 3);
    bus.$on(HANDLE_HIDDEN_SETTING, this.handleUpdateCalendarList);
  }
  beforeDestroy() {
    bus.$off(HANDLE_HIDDEN_SETTING, this.handleUpdateCalendarList);
  }
  @Watch('fromRouteName', { immediate: true })
  async handleRouteChange(v: string) {
    if (!v) return;
    const allowJumpMap = ['alarm-group-add', 'alarm-group-edit', 'set-meal-edit', 'set-meal-add'];
    if (!allowJumpMap.some(item => v.includes(item))) {
      this.handleSetDefaultData();
      if (!this.loading && `${this.id}` === `${this.$route.params.id}`) {
        this.loading = true;
        this.initData().finally(() => {
          this.loading = false;
        });
      }
    } else {
      // 更新从套餐页或者告警组页返回的数据
      if (v.indexOf('set-meal-edit') > -1) {
        this.handleAddMeal(true);
      } else if (v.indexOf('set-meal-add') > -1) {
        this.$route.params.mealId && this.handleAddMeal();
      } else if (v.indexOf('alarm-group-edit') > -1) {
        this.handleAddNoticeGroup(true);
      } else if (v.indexOf('alarm-group-add') > -1) {
        this.$route.params.alarmGroupId && this.handleAddNoticeGroup();
      }
    }
    // this.addDefaultAlarmHandling();
  }
  deactivated() {
    this.clearErrorMsg();
    (this.$refs.noticeConfigNew as NoticeConfigNew)?.excludePopInit();
  }
  handleUpdateCalendarList(settings: string) {
    if (settings === 'calendar') {
      this.getCalendarList();
    }
  }
  /** 更新面包屑数据 */
  updateRouteNavName(name: string) {
    switch (this.$route.name) {
      case 'strategy-config-add':
        this.navName = this.$tc('新建策略');
        break;
      case 'strategy-config-edit':
        this.navName = `${this.$tc('编辑')} ${name}`;
        break;
      case 'strategy-config-detail':
        this.navName = `${this.$tc('查看')} ${name}`;
        break;
      case 'strategy-config-clone':
        this.navName = this.$tc('新建策略');
        break;
      default:
        break;
    }
    const leng = this.routeList.length;
    const theLastOne = this.routeList[leng - 1];
    theLastOne.name = name;
  }
  async handleTransformUrlParam() {
    let metric: any = {};
    // 兼容老版本日志平台传递方式
    if (getUrlParam('indexSetId')) {
      let condition: any = getUrlParam('condition');
      let dimension: any = getUrlParam('dimension');
      try {
        dimension && (dimension = JSON.parse(dimension));
        condition && (condition = JSON.parse(condition));
      } catch (e) {
        dimension = [];
        condition = [];
      }
      metric = {
        indexSetId: getUrlParam('indexSetId'),
        scenarioId: getUrlParam('scenarioId'),
        indexStatement: getUrlParam('indexStatement'),
        condition,
        dimension,
      };
    } else {
      try {
        const metricData = this.$route.query.data ? this.$route.query.data : this.$route.params.data;
        metric = typeof metricData === 'string' ? JSON.parse(decodeURIComponent(metricData)) : metricData;
        // promql
        if (metric.mode === 'code' || metric.data?.[0]?.promql) {
          await this.$nextTick();
          this.monitorDataEditMode = 'Source';
          this.sourceData.sourceCode = metric.data[0]?.promql || '';
          this.sourceData.sourceCodeCache = metric.data[0]?.promql || '';
          this.sourceData.step = metric.data[0]?.step === 'auto' ? 60 : metric.data[0]?.step || 60;
          return;
        }
      } catch (e) {
        console.error(e);
        return;
      }
    }
    const metricFields = ['metric_field', 'data_label', 'result_table_id', 'data_source_label', 'data_type_label'];
    if (metric.query_configs?.length) {
      this.metricData = (
        await Promise.all(
          metric.query_configs.map((item, index) => {
            if (item.metrics) {
              item.metric_field = item.metrics[0].field;
              item.refId = item.metrics[0].alias;
            }
            if (item.table) {
              item.result_table_id = item.table || '';
            }
            if (item.interval_unit === 'm') {
              item.interval_unit = 's';
              item.interval *= 60;
            }
            return getMetricListV2({
              bk_biz_id: this.bizId,
              // page: 1,
              // page_size: 1,
              conditions: metricFields
                .map(field => {
                  if (field === 'data_source_label') {
                    return {
                      key: field,
                      value: Array.isArray(item[field]) ? item[field] : [item[field]],
                    };
                  }
                  return {
                    key: field,
                    value: item[field] ?? '',
                  };
                })
                .filter(set => set.key !== 'data_label' || set.value),
              search_value: '',
              tag: '',
            })
              .then(({ metric_list: metricList }) => {
                const curMetric = metricList.find(set => set.metric_field === item.metric_field);
                if (!curMetric) return;
                this.baseConfig.scenario = curMetric.result_table_label;
                return new MetricDetail({
                  ...curMetric,
                  alias: (item.refId || item.alias || LETTERS[index])?.toLocaleLowerCase?.(),
                  agg_condition: this.getAggConditionOfHasDimensionName(item.where, curMetric),
                  agg_dimension: item.group_by || [],
                  agg_interval: !item.interval || item.interval === 'auto' ? DEFAULT_INTERVAL : item.interval,
                  agg_method: item.method,
                  query_string: item.query_string || '',
                  functions: item.functions,
                });
              })
              .catch(() => ({}));
          })
        )
      ).filter(item => !!item) as MetricDetail[];
      if (!this.metricData.length) return;
      const expList = metric.expressionList || [];
      if (expList.length) {
        const item = expList.find(item => item.active);
        if (!!item) {
          this.expression = item.expression?.toLocaleLowerCase?.() || this.metricData[0]?.alias;
          this.localExpress = this.expression;
          this.localExpFunctions = item.functions;
        }
      }
      this.baseConfig.name = metric?.strategy_name || '';
      this.handleDetectionRulesUnit();
      this.handleSetOtherData();
      this.handleResetMetricDimension();
      return;
    }
    const isOldLogSearch = !!metric?.indexSetId;
    const isLogSearch =
      isOldLogSearch || (metric.data_type_label === 'log' && metric.data_source_label === 'bk_log_search');
    const data = {
      agg_condition: metric.where || metric.condition || [],
      agg_dimension: metric.group_by || metric.dimension || [],
      agg_interval: metric.interval === 'auto' ? DEFAULT_INTERVAL : metric.interval,
      agg_method: metric.method,
      data_source_label: isOldLogSearch ? 'bk_log_search' : metric.data_source_label,
      data_type_label: isOldLogSearch ? 'log' : metric.data_type_label,
      metric_field: metric.metric_field,
      result_table_id: metric.result_table_id || '',
      data_label: metric.data_label || '',
      result_table_label: isOldLogSearch ? metric.scenarioId : metric.result_table_label,
      query_string: isOldLogSearch ? metric.indexStatement : metric.query_string,
      index_set_id: isOldLogSearch ? metric.indexSetId : metric.index_set_id,
      targets: (metric.target || []).map(item => ({ ip: item.bk_target_ip, bk_cloud_id: item.bk_target_cloud_id })),
    };
    const { metric_list: metricList } = await getMetricListV2({
      bk_biz_id: this.bizId,
      data_source_label: Array.isArray(data.data_source_label) ? data.data_source_label : [data.data_source_label],
      data_type_label: data.data_type_label,
      // page: 1,
      // page_size: 1,
      conditions: isLogSearch
        ? [{ key: 'index_set_id', value: data.index_set_id }]
        : metricFields.map(field => ({
            key: field,
            value: data[field],
          })),
      search_value: '',
      tag: '',
    }).catch(() => ({}));
    if (metricList?.length) {
      const curMetric =
        metricList.find(set =>
          !isLogSearch
            ? set.metric_field === data.metric_field
            : +set.extend_fields?.index_set_id === +data.index_set_id
        ) || {};
      this.baseConfig.scenario = curMetric.result_table_label;
      this.metricData = [
        new MetricDetail({
          ...curMetric,
          alias: 'a',
          agg_condition: (data.agg_condition || []).map(item => ({
            ...item,
            value: typeof item.value === 'string' ? item.value.split(',') : item.value,
          })),
          agg_dimension: data.agg_dimension || [],
          agg_interval: data.agg_interval || DEFAULT_INTERVAL,
          agg_method: data.agg_method,
          query_string: data.query_string || '',
        }),
      ];
      this.handleDetectionRulesUnit();
    }
  }

  /**
   * @description: 回填基本信息
   */
  handleDisplayBaseInfo() {
    return Promise.resolve().then(() => {
      let baseInfo: IBaseInfoRouteParams = null;
      try {
        const data = this.$route.query.baseInfo ? this.$route.query.baseInfo : this.$route.params.baseInfo;
        baseInfo = typeof data === 'string' ? JSON.parse(decodeURIComponent(data)) : data;
      } catch (e) {
        console.error(e);
        return;
      }
      Object.keys(baseInfo || {}).forEach(key => {
        if (key in this.baseConfig) this.baseConfig[key] = baseInfo[key];
      });
    });
  }
  // 重置数据
  handleSetDefaultData() {
    this.baseConfig = {
      bk_biz_id: this.bizId,
      scenario: 'os',
      name: '',
      labels: [],
      isEnabled: true,
      priority: null,
    };

    this.monitorDataEditMode = 'Edit';
    // 检测规则数据
    this.detectionConfig = {
      unit: '',
      unitType: '',
      unitList: [],
      connector: 'and',
      data: [],
    };
    // 检测回填数据
    this.detectionDataBackfill = [];

    // 自愈告警处理数据
    // this.actionList = [];
    // 告警处理(新)
    this.actionsData = [];
    // 通知设置(新)
    this.noticeData = {
      config_id: 0, // 套餐id
      user_groups: [], // 告警组
      signal: ['abnormal'], // 触发信号
      options: {
        converge_config: {
          need_biz_converge: true, // 告警风暴开关
        },
        exclude_notice_ways: {
          recovered: [],
          closed: [],
          ack: [],
        },
        noise_reduce_config: {
          is_enabled: false,
          count: 10,
          dimensions: [],
        },
        upgrade_config: {
          is_enabled: false,
          user_groups: [],
          upgrade_interval: undefined,
        },
        assign_mode: ['by_rule', 'only_notice'],
        chart_image_enabled: true,
      },
      config: {
        interval_notify_mode: 'standard',
        notify_interval: 120,
        template: [
          { signal: 'abnormal', message_tmpl: DEFAULT_MESSAGE_TMPL, title_tmpl: DEFAULT_TITLE_TMPL },
          { signal: 'recovered', message_tmpl: DEFAULT_MESSAGE_TMPL, title_tmpl: DEFAULT_TITLE_TMPL },
          { signal: 'closed', message_tmpl: DEFAULT_MESSAGE_TMPL, title_tmpl: DEFAULT_TITLE_TMPL },
        ],
      },
    };
    this.noticeConfigRef?.templateDataInit();

    // this.judgeTimeRange = [['00:00', '23:59']];

    this.isActionEnabled = false;

    // 判断条件数据
    this.analyzingConditions = {
      triggerConfig: {
        // 触发条件
        count: 2,
        checkWindow: 5,
        checkType: 'total',
        timeRanges: DEFAULT_TIME_RANGE,
        calendars: [],
      },
      recoveryConfig: {
        // 恢复条件
        checkWindow: 5,
      },
      noDataConfig: {
        // 无数据告警
        continuous: 10,
        isEnabled: false,
        dimensions: [],
        level: 2,
      },
      noticeTemplate: {
        anomalyTemplate: `{{content.level}}
{{content.begin_time}}
{{content.time}}
{{content.duration}}
{{content.target_type}}
{{content.data_source}}
{{content.content}}
{{content.current_value}}
{{content.biz}}
{{content.target}}
{{content.dimension}}
{{content.detail}}
{{content.related_info}}`,
        triggerList: [],
        variateList: [],
        previewTemplate: false,
        variateListShow: false,
      },
    };

    // 指标数据
    this.metricData = [];
    this.sourceData.sourceCode = '';
    this.expression = '';
    this.localExpress = '';
    this.target = [];
    this.defaultCheckedTarget = {};
    this.metricSelector = {
      type: MetricType.TimeSeries,
      id: null,
      monitorType: '',
      show: false,
      isEdit: false,
    };
    // 监控数据模式 converge: 汇聚 realtime: 实时
    this.dataMode = 'converge';
  }
  /**
   * @description: 获取指标函数列表
   * @param {*}
   * @return {*}
   */
  async handleGetMetricFunctions() {
    this.metricFunctions = await getFunctions().catch(() => []);
  }
  // 点击取消
  @Emit('cancel')
  handleCancel(needBack = true) {
    return needBack;
  }
  // 清空校验信息
  clearErrorMsg() {
    this.baseConfigEl?.clearErrorMsg();
    this.detectionRulesEl?.clearErrorMsg();
    this.alarmHandlingListRef?.clearError();
    this.noticeConfigRef?.clearError();
    // this.alarmHandlingRef?.clearErrorMsg();
    // this?.alarmHandlingRef?.clearErrorMsg();
  }
  // 初始化数据
  async initData() {
    this.showRealtimeStrategy = !!window?.show_realtime_strategy;
    if (this.$route.query?.timezone) {
      this.timezone = this.$route.query.timezone as string;
      updateTimezone(this.timezone);
    }
    if (this.isClone || !this.id) {
      this.updateRouteNavName(this.$tc('新建策略'));
    }
    this.loading = true;
    this.strategyId = 0;
    this.editAllowed = true;
    this.isMultivariateAnomalyDetection = false;
    const promiseList = [];
    if (!this.scenarioList?.length) {
      promiseList.push(this.getScenarioList());
    }
    promiseList.push(this.getDefenseList());
    promiseList.push(this.getAlarmGroupList());
    promiseList.push(this.getActionConfigList());
    promiseList.push(this.getCalendarList());
    if (!SetMealAddStore.getMessageTemplateList.length) {
      promiseList.push(SetMealAddStore.getVariableDataList());
    }
    if (!SetMealAddStore.getNoticeWayList.length) {
      promiseList.push(SetMealAddStore.getNoticeWay());
    }
    if (this.id !== '' && this.id !== undefined && this.id !== 'undefined') {
      promiseList.push(this.getStrategyConfigDetail(this.id));
    } else if (this.$route.query?.data || this.$route.params?.data || getUrlParam('indexSetId')) {
      promiseList.push(this.handleTransformUrlParam());
    } else if (this.$route.params.baseInfo || this.$route.query.baseInfo) {
      promiseList.push(this.handleDisplayBaseInfo());
    }
    // const { noticeTemplate } = this.analyzingConditions;
    // if (!noticeTemplate?.variateList.length) {
    //   promiseList.push(this.handleGetVariateList());
    // }
    if (!this?.metricFunctions?.length) {
      promiseList.push(this.handleGetMetricFunctions());
    }
    // 请求标签数据
    this.baseConfigEl && promiseList.push(this.baseConfigEl.getLabelListApi());
    await Promise.all(promiseList).catch(err => {
      console.log(err);
    });
    /* 是否包含场景id 如果包含则自动填充场景智能检测数据 */
    if (this.$route.query?.scene_id) {
      this.handleShowMetric({ type: MetricType.MultivariateAnomalyDetection });
    }
    this.loading = false;
  }
  /**
   * 获取日历列表
   */
  async getCalendarList() {
    const params = {
      page: 1,
      page_size: 1000,
    };
    const data = await listCalendar(params).catch(() => null);
    if (data) {
      this.calendarList = data.data.map(item => ({
        id: item.id,
        name: item.name,
      }));
    }
    return data;
  }

  // 获取防御动作列表
  async getDefenseList() {
    const data = await getConvergeFunction().catch(() => []);
    this.defenseList = data;
  }

  // 获取套餐数据
  async getActionConfigList() {
    const data = await listActionConfig({
      with_advance_fields: 'no',
    }).catch(() => []);
    this.actionConfigList = data;
  }

  // 获取告警组数据
  getAlarmGroupList() {
    return listUserGroup({ exclude_detail_info: 1 }).then(data => {
      this.alarmGroupList = data.map(item => ({
        id: item.id,
        name: item.name,
        needDuty: item.need_duty,
        receiver:
          item?.users?.map(rec => rec.display_name).filter((item, index, arr) => arr.indexOf(item) === index) || [],
      }));
    });
  }

  // 获取监控对象数据
  getScenarioList() {
    return getScenarioList().then(data => {
      this.scenarioList = data;
    });
  }

  // 获取告警变量
  getNoticeVariableList() {
    return noticeVariableList().catch(() => []);
  }
  // 策略详情数据获取
  async getStrategyConfigDetail(id) {
    // 策略快照start
    this.strategyId = 0;
    const { fromEvent } = this.$route.query;
    let snapshotRes: { strategy_status?: string; name?: string; id?: number } = {};
    if (fromEvent) {
      snapshotRes = await strategySnapshot({ id });
      this.strategyStatus = snapshotRes.strategy_status;
      this.$store.commit(
        'app/SET_NAV_TITLE',
        `${`${this.$t('route-' + '策略详情')}`.replace('route-', '')} - #${snapshotRes.id} ${snapshotRes.name}${
          this.strategyStatusMap[snapshotRes.strategy_status]
        }`
      );
    }
    this.strategyId = snapshotRes?.id || id;
    // 策略快照end
    const targetDetail = await getTargetDetail({ strategy_ids: [this.strategyId] }).catch(() => ({}));
    const strategyDetail = snapshotRes.name
      ? snapshotRes
      : await getStrategyV2({ id: this.strategyId }).catch(() => ({}));
    this.updateRouteNavName(strategyDetail.name);
    const strategyTarget = targetDetail?.[this.strategyId];
    const filed = strategyDetail?.items?.[0]?.target?.[0]?.[0]?.field || '';
    const targetType = strategyTarget?.node_type || '';
    this.targetType = targetType;
    let targetList = strategyDetail?.items?.[0]?.target?.[0]?.[0]?.value || [];
    // 对旧版的策略target进行特殊处理
    if (targetType === 'INSTANCE' && filed === 'bk_target_ip') {
      targetList = targetList.map(item => ({ ...item, ip: item.bk_target_ip, bk_cloud_id: item.bk_target_cloud_id }));
    }
    targetList.length && (targetList[0].instances_count = strategyTarget?.instance_count || 0);
    if (this.strategyId) {
      const algorithms = strategyDetail?.items?.[0]?.algorithms || [];
      this.editStrategyIntelligentDetectList = algorithms
        .filter(algorithm => ['IntelligentDetect', 'TimeSeriesForecasting', 'AbnormalCluster'].includes(algorithm.type))
        .map(item => item.type);
    } else {
      this.editStrategyIntelligentDetectList = [];
    }
    if (!snapshotRes.name) {
      this.editAllowed = !!strategyDetail?.edit_allowed;
    }
    await this.handleProcessData({
      ...strategyDetail,
      targetDetail: { ...strategyTarget, detail: strategyTarget?.target_detail, target_detail: targetList },
    });
  }

  /* 返回包含DimensionName 的 AggCondition */
  getAggConditionOfHasDimensionName(aggCondition = [], curMetric = null) {
    return (aggCondition || [])
      .filter(setCondition => setCondition.key)
      .map(setCondition => ({
        ...setCondition,
        dimensionName: (() => {
          const dimensions = JSON.parse(JSON.stringify(curMetric?.dimensions || []));
          const dimensionName = dimensions.find(d => d.id === setCondition.key)?.name;
          const temp = dimensionName || setCondition?.dimensionName || setCondition?.dimension_name;
          return temp || setCondition.key;
        })(),
        value: typeof setCondition.value === 'string' ? setCondition.value.split(',') : setCondition.value,
      }));
  }
  async handleProcessData(data) {
    this.baseConfig = {
      bk_biz_id: data.bk_biz_id,
      scenario: data.scenario,
      name: this.isClone ? `${data.name}_copy` : data.name,
      labels: data.labels || [],
      isEnabled: data.is_enabled,
      priority: data.priority || null,
    };
    const { triggerConfig, recoveryConfig, noDataConfig } = this.analyzingConditions;
    const {
      create_user: createUser,
      create_time: createTime,
      update_time: updateTime,
      update_user: updateUser,
      bk_biz_id: bizId,
      targetDetail = [],
      detects: [
        {
          level = 1,
          connector = 'and',
          trigger_config: detectsTriggerConfig = triggerConfig,
          recovery_config: detectsRecoveryConfig = recoveryConfig,
        } = { connector: 'and', level: 1 },
      ] = [],
      items: [
        {
          no_data_config: dataConfig = noDataConfig,
          expression,
          origin_sql: sourceCode,
          query_configs: queryConfigs,
          algorithms,
          functions,
        },
      ],
      metric_type,
      // actions: [{ notice_template: template = noticeTemplate }]
    } = data;
    this.expression = (expression || '').toLocaleLowerCase();
    this.localExpress = this.expression;
    this.localExpFunctions = functions || [];
    this.sourceData.sourceCode = sourceCode || '';
    this.record.data = {
      createUser,
      createTime,
      updateTime,
      updateUser,
    };
    this.defaultCheckedTarget = targetDetail || { target_detail: [] };
    this.target = targetDetail?.target_detail || [];
    /* 是否为场景智能检测 */
    if (algorithms?.[0]?.type === MetricType.MultivariateAnomalyDetection) {
      const curMetricData = new MetricDetail({
        targetType: targetDetail?.node_type,
        objectType: targetDetail?.instance_type,
        sceneConfig: {
          algorithms,
          query_configs: queryConfigs,
        },
      } as any);
      this.metricData.push(curMetricData);
      this.isMultivariateAnomalyDetection = true;
    } else if (queryConfigs?.length) {
      const isPrometheus = queryConfigs[0]?.data_source_label === PROMETHEUS;
      this.monitorDataEditMode = 'Edit';
      if (isPrometheus) {
        const promqlItem = queryConfigs[0];
        this.monitorDataEditMode = 'Source';
        this.sourceData.sourceCode = promqlItem.promql;
        this.sourceData.step = promqlItem.agg_interval;
      }
      const { metric_list: metricList = [] } = await getMetricListV2({
        bk_biz_id: bizId,
        // page: 1,
        // page_size: queryConfigs.length,
        // result_table_label: scenario, // 不传result_table_label，避免关联告警出现不同监控对象时报错
        conditions: [{ key: 'metric_id', value: queryConfigs.map(item => transformLogMetricId(item)) }],
      }).catch(() => ({}));
      this.metricData = queryConfigs.map(
        ({
          data_source_label,
          data_type_label,
          result_table_id,
          data_label,
          unit,
          index_set_id,
          functions,
          intelligent_detect,

          metric_field,
          metric_id,
          agg_method,
          agg_condition = [],
          agg_dimension = [],
          agg_interval,
          alias,
          query_string,
          custom_event_name,
          bkmonitor_strategy_id,
        }) => {
          const curMetric = metricList?.find(set => set.metric_id === metric_id) || {
            data_source_label,
            data_type_label,
            metric_field,
            metric_field_name: metric_field,
            metric_id,
            result_table_id,
            data_label,
            unit,
            index_set_id,
            query_string,
            custom_event_name,
            bkmonitor_strategy_id,
            dimensions: [],
          };

          this.dataMode =
            agg_method === 'REAL_TIME' || (data_type_label === 'event' && data_source_label === 'bk_monitor')
              ? 'realtime'
              : 'converge';

          if (this.dataMode === 'realtime') {
            this.showRealtimeStrategy = true;
          }
          return new MetricDetail({
            ...curMetric,
            agg_method,
            agg_condition: this.getAggConditionOfHasDimensionName(agg_condition, curMetric),
            agg_dimension,
            agg_interval,
            alias: (alias || '').toLocaleLowerCase(),
            level,
            targetType: targetDetail?.node_type,
            objectType: targetDetail?.instance_type,
            query_string,
            functions: functions || [],
            intelligent_detect,
            metric_type,
            logMetricList: metricList,
          });
        }
      );
      /* 当前选择器类型 */
      this.metricSelector.dataTypeLabel = this.metricData[0].data_type_label;
    }

    const triggerConfigData = detectsTriggerConfig;
    const recoveryConfigData = detectsRecoveryConfig;
    const noDataConfigData = dataConfig;
    // const noticeTemplateData = template;
    triggerConfig.count = triggerConfigData.count || 0;
    triggerConfig.checkWindow = triggerConfigData.check_window || 0;
    triggerConfig.calendars = triggerConfigData.uptime?.calendars || [];

    triggerConfig.timeRanges =
      triggerConfigData.uptime?.time_ranges?.map?.(timeRange => [`${timeRange.start}:00`, `${timeRange.end}:59`]) ||
      DEFAULT_TIME_RANGE;
    recoveryConfig.checkWindow = recoveryConfigData.check_window || 0;
    noDataConfig.continuous = noDataConfigData.continuous || 0;
    noDataConfig.isEnabled = noDataConfigData.is_enabled || false;
    if (this.monitorDataEditMode === 'Edit') {
      noDataConfig.dimensions = noDataConfigData.agg_dimension || [];
    } else {
      this.judgingConditionEl.promqlDimensions = noDataConfigData.agg_dimension || [];
    }
    noDataConfig.level = noDataConfigData.level || 2;
    // noticeTemplate.anomalyTemplate = noticeTemplateData.anomaly_template || '';
    // 告警处理数据回显
    // this.actionList = (data.actions || []).map((item) => {
    //   this.$set(item, 'show', true);
    //   return item;
    // });
    // 告警处理回显(新)
    const action = data.actions;
    if (action) {
      this.actionsData = action.map(item => ({
        ...item,
        options: {
          converge_config: {
            ...item.options.converge_config,
            timedelta: item.options.converge_config.timedelta / 60,
          },
        },
      }));
    } else {
      this.isActionEnabled = false;
    }
    // 通知设置回显(新)
    const { notice } = data;
    const legalDimensionList = this.metricData.reduce(
      (pre, cur) =>
        cur.agg_dimension?.length > pre.length
          ? cur.dimensions?.filter(set => cur.agg_dimension.includes(set.id as any))
          : pre,
      []
    );

    const isDimensionsAll = legalDimensionList.every(item =>
      (notice.options?.noise_reduce_config?.dimensions || []).includes(item.id)
    );
    this.noticeData = {
      ...notice,
      config: {
        ...notice.config,
        notify_interval: notice.config.notify_interval / 60,
      },
      options: {
        converge_config: {
          need_biz_converge: notice.options.converge_config.need_biz_converge,
        },
        exclude_notice_ways: {
          recovered: notice.options?.exclude_notice_ways?.recovered || [],
          closed: notice.options?.exclude_notice_ways?.closed || [],
          ack: notice.options?.exclude_notice_ways?.ack || [],
        },
        noise_reduce_config: {
          dimensions: isDimensionsAll ? ['all'] : notice.options?.noise_reduce_config?.dimensions || [],
          is_enabled: notice.options?.noise_reduce_config?.is_enabled || false,
          count: notice.options?.noise_reduce_config?.count || 10,
        },
        upgrade_config: {
          is_enabled: notice.options?.upgrade_config?.is_enabled || false,
          user_groups: notice.options?.upgrade_config?.user_groups || [],
          upgrade_interval: notice.options?.upgrade_config?.upgrade_interval || undefined,
        },
        assign_mode: notice.options?.assign_mode || [],
        chart_image_enabled: !!notice.options?.chart_image_enabled,
      },
      user_groups: notice.user_groups.filter(u => ['string', 'number'].includes(typeof u)),
    };
    // 检测算法数据回显
    this.handleDetectionRulesUnit();

    this.detectionConfig.data = algorithms.map(({ unit_prefix, ...item }) => this.displayDetectionRulesConfig(item));
    this.detectionDataBackfill = deepClone(this.detectionConfig.data);
    this.detectionConfig.connector = connector;
    this.detectionConfig.unit = algorithms?.[0]?.unit_prefix || '';
    this.metricSelector.type = metric_type || MetricType.TimeSeries;
  }
  // 检测算法回显空数据转换
  displayDetectionRulesConfig(item) {
    const { config } = item;
    if (item.type === 'IntelligentDetect' && !config.anomaly_detect_direct) config.anomaly_detect_direct = 'all';
    // 如果服务端没有返回 fetch_type 数据，这里将提供一个默认的数值。（向前兼容）

    if (['AdvancedRingRatio', 'AdvancedYearRound'].includes(item.type) && !config.fetch_type) config.fetch_type = 'avg';
    const isArray = typeTools.isArray(config);
    if (isArray) return item;
    Object.keys(config).forEach(key => {
      const value = config[key];
      if (value === null) config[key] = '';
    });
    return item;
  }

  // 弹出指标选择器
  handleShowMetric(item) {
    this.monitorDataEditMode = 'Edit';
    /* 关联告警 */
    if (item.type === 'alert' && !this.metricData.length) {
      this.handleAddNullMetric(item);
      this.expression = LETTERS[0];
    } else if (item.type === MetricType.MultivariateAnomalyDetection) {
      this.isMultivariateAnomalyDetection = true;
      // const nullMetric = new MetricDetail();
      // this.metricData.push(nullMetric);
    }
    this.handleAddNullMetric(item);
    this.handleResetMetricAlias();
    this.showRealtimeStrategy = !!window?.show_realtime_strategy;
  }

  // 继续添加指标
  handleShowMetricContinue(data: { type: MetricType; key: string; metric_id: string }) {
    this.metricSelectorTargetId = `#set-panel-item-${data.type}${data.key || ''}`;
    // if (!data.metric_id) {
    //   this.metricSelector.key = data.key;
    // }
    this.metricSelector.key = data.key;
    if (!this.metricData.length) {
      this.metricSelector.dataTypeLabel = data.type;
    }
    this.metricSelector.id = data.metric_id;
    this.metricSelector.type = data.type;
    this.metricSelector.show = true;
  }
  // 添加空指标
  handleAddNullMetric(data: { type: MetricType }) {
    this.metricSelector.dataTypeLabel = data.type;
    const nullMetric = new MetricDetail({
      metric_id: '',
      alias: LETTERS[this.metricData.length],
      data_type_label: this.metricSelector.dataTypeLabel,
    } as any);
    this.metricData.push(nullMetric);
  }

  // 处理检测算法单位
  handleDetectionRulesUnit() {
    let notNeededDetectionUnit = false; //  handleResetMetricAlias不需要算法单位 汇聚方法为COUNT || 函数有ignore_unit: true的不需要算法单位
    const leng = this.metricData.length;
    if (leng === 1) {
      const firstMetric = this.metricData[0];
      const allFuncList = this.metricFunctions.reduce((total, cur) => total.concat(cur.children), []);
      const ignoreUnit = firstMetric.functions.some(
        item => !!allFuncList.find(set => item.id === set.id && set.ignore_unit)
      );
      notNeededDetectionUnit = firstMetric.agg_method === 'COUNT' || ignoreUnit;
    }
    if (!leng || leng > 1 || notNeededDetectionUnit) {
      this.detectionConfig.unit = '';
      this.detectionConfig.unitType = '';
    } else {
      this.detectionConfig.unitType = this.metricData[0].unit;
      !this.detectionConfig.unitType && (this.detectionConfig.unit = '');
    }
  }

  // 添加指标
  async handleAddMetric(metric: IMetricDetail) {
    await this.$nextTick();
    const list: IMetricDetail[] = !Array.isArray(metric) ? [metric] : metric;
    if (!this.metricData?.length) {
      this.metricData = list.map((item, index) => {
        const instance = new MetricDetail({ ...item, alias: LETTERS[index] });
        instance.setMetricType(this.metricSelector.type);
        return instance;
      });
      this.handleDetectionRulesUnit();
      this.expression = LETTERS.slice(0, list.length)
        .split('')
        .join(`${this.metricData[0].data_type_label === 'alert' ? ' && ' : ' + '}`);
      this.localExpress = this.expression;
      this.handleSetOtherData();
      this.handleResetMetricDimension();
      return;
    }

    // 切换不同的metricMetaId指标清空检测算法和检测算法回填数据
    if (`${list[0].data_source_label}|${list[0].data_type_label}` !== this.metricData[0].metricMetaId) {
      this.detectionConfig.data = [];
      this.detectionDataBackfill = [];
    }

    // const metricList = [...this.metricData];
    // for (let i = 0; i < metricList.length; i++) {
    //   const item = metricList[i];
    //   if (!list.some(set => set.metric_id === item.metric_id)) {
    //     metricList.splice(i, 1);
    //     if (i >= 0 && metricList.length > 0) {
    //       i -= 1;
    //     }
    //   }
    // }
    // if (this.metricData.length !== metricList.length) {
    //   this.metricData = [...metricList.map(item => new MetricDetail(item))];
    // }
    /* 点击空指标项增加 */
    // list = list.filter(item => this.metricData.every(set => set.metric_id !== item.metric_id));
    // this.metricData.push(...list.map(item => new MetricDetail(item)));
    let targetMetricIndex = 0;
    targetMetricIndex = this.metricData.findIndex(item => item.key === this.metricSelector.key);
    if (targetMetricIndex < 0) {
      targetMetricIndex = this.metricData.findIndex(item => item.metric_id === this.metricSelector.id);
    }
    const targetMetricItem = new MetricDetail(list[0]);
    targetMetricItem.setMetricType(this.metricSelector.type);
    this.$set(this.metricData, targetMetricIndex, targetMetricItem);
    if (this.metricData.length >= 1 && !!this.metricData[0].metric_id) {
      this.baseConfig.scenario = this.metricData[0].result_table_label;
    }
    this.handleDetectionRulesUnit();
    this.handleSetOtherData();
    this.handleResetMetricDimension();
    this.handleResetMetricAlias();
  }
  handleSetOtherData() {
    const hasRealtime = !!this.metricData?.some(item => item.metricMetaId === 'bk_monitor|event');
    if (!(this.metricSelector.type === MetricType.TimeSeries && this.metricData.length === 1 && !hasRealtime)) {
      this.dataMode = hasRealtime ? 'realtime' : 'converge';
    }
    if (this.dataMode === 'realtime') {
      this.showRealtimeStrategy = true;
    } else {
      this.showRealtimeStrategy = !!window?.show_realtime_strategy;
    }
  }
  handleResetMetricDimension() {
    const longDimension = this.metricData.reduce(
      (pre, cur) => (cur?.agg_dimension?.length > pre?.length ? cur.agg_dimension : pre),
      []
    );
    this.metricData.forEach(item => {
      item.agg_dimension = longDimension.filter(id => item.agg_dimension.includes(id));
    });
    // 设置无数据告警默认维度
    this.$nextTick(() => {
      this.setDefaultDimension();
    });
  }
  handleResetMetricAlias() {
    const metricData = this.metricData.filter(item => !!item.metric_id);
    this.metricData.forEach((item, index) => {
      item.alias = LETTERS[index];
      if (!this.expression.includes(item.alias)) {
        this.expression += ` ${item.data_type_label === 'alert' ? '&&' : '+'} ${item.alias}`;
        this.localExpress = this.expression;
      }
    });
    if (metricData.length < 2) {
      this.expression = metricData.length ? metricData[0].alias : '';
      this.localExpress = this.expression;
    }
  }
  handleDeleteMetric(index) {
    const deleteItem = this.metricData[index];
    if (deleteItem) {
      this.metricData.splice(index, 1);
      this.handleDetectionRulesUnit();
      this.handleResetMetricDimension();
      this.handleResetMetricAlias();
    }
    if (!this.metricData.length) {
      this.target = [];
      this.defaultCheckedTarget.target_detail = [];
      this.detectionConfig.data = [];
      this.dataMode = 'converge';
    }
  }

  // 指标选择器关闭事件
  handleHideMetricDialog(show) {
    this.metricSelector.show = show;
  }

  // 检测算法值更新
  handleDetectionRulesChange(v) {
    this.detectionConfig.data = v;
  }

  // 基本信息值更新
  handleBaseConfigChange() {}

  // 判断条件值更新
  handleJudgingChange() {}

  handleNoticeGroupChange() {}

  handleTargetChange(target) {
    this.target = target;
    this.defaultCheckedTarget.target_detail = target;
  }

  handleMouseDown(e) {
    const node = e.target;
    const { parentNode } = node;

    if (!parentNode) return;

    const nodeRect = node.getBoundingClientRect();
    const rect = parentNode.getBoundingClientRect();
    document.onselectstart = () => false;
    document.ondragstart = () => false;
    this.strategyView.isActive = true;
    const handleMouseMove = event => {
      const [min, max] = this.strategyView.range;
      const newWidth = rect.right - event.clientX + nodeRect.width;
      if (newWidth < min) {
        this.strategyView.rightWidth = min;
        this.strategyView.show = false;
      } else {
        this.strategyView.rightWidth = Math.min(newWidth, max);
      }
    };
    const handleMouseUp = () => {
      this.strategyView.isActive = false;
      document.body.style.cursor = '';
      document.removeEventListener('mousemove', handleMouseMove);
      document.removeEventListener('mouseup', handleMouseUp);
      document.onselectstart = null;
      document.ondragstart = null;
    };
    document.addEventListener('mousemove', handleMouseMove);
    document.addEventListener('mouseup', handleMouseUp);
  }

  async handleValidateStrategyConfig() {
    let validate = true;
    if (this.monitorDataEditMode === 'Source') {
      if (!this.sourceData.sourceCode) {
        this.$bkMessage({
          message: this.$t('promql不能为空'),
          theme: 'error',
          delay: 3000,
        });
        validate = false;
      }
      if ((Number(this.sourceData.step) || 0) <= 0) {
        this.$bkMessage({
          message: this.$t('Step需填写合法的整数值'),
          theme: 'error',
          delay: 3000,
        });
        validate = false;
      }
    }
    if (
      this.monitorDataEditMode === 'Edit' &&
      this.metricData.length > 1 &&
      this.metricData.some(item => item.agg_dimension.length > 0)
    ) {
      // 验证多指标的维度合法关系
      const longDimension = this.metricData.reduce(
        (pre, cur) => (cur.agg_dimension.length > pre.agg_dimension.length ? cur : pre),
        this.metricData[0]
      ).agg_dimension;
      if (this.metricData.some(item => item.agg_dimension.some(set => !longDimension.includes(set)))) {
        validate = false;
        this.$bkMessage({
          message: this.$t('多指标维度选择必须是相互包含关系'),
          theme: 'error',
          delay: 3000,
        });
      }
    }
    const firstMetric = this.metricData?.[0];
    if (firstMetric?.data_type_label === 'alert' && this.metricData.length < 2) {
      validate = false;
      this.$bkMessage({
        message: this.$t('关联告警需至少选择2个告警进行管理'),
        theme: 'error',
        delay: 3000,
      });
    }
    if (
      firstMetric?.metricMetaId === 'bk_log_search|log' &&
      firstMetric.agg_method !== 'COUNT' &&
      !firstMetric.curRealMetric
    ) {
      validate = false;
      this.$bkMessage({
        message: this.$t('索引集非COUNT汇聚方法需要选择一个指标'),
        theme: 'error',
        delay: 3000,
      });
    }
    const promiseList = [];
    promiseList.push(this.baseConfigEl.validate()); // 校验基本信息
    this.detectionRulesEl && promiseList.push(this.detectionRulesEl.validate()); // 校验检测规则
    this.alarmHandlingListRef && promiseList.push(this.alarmHandlingListRef.validate());
    this.noticeConfigRef &&
      promiseList.push(
        this.noticeConfigRef.validator().catch(() => {
          this.noticeConfigPanelRef.handleExpandChange(true);
          return Promise.reject();
        })
      ); // 通知设置校验
    if (this.isMultivariateAnomalyDetection) {
      this.aiopsMonitorDataRef && promiseList.push(this.aiopsMonitorDataRef.validate());
    }
    const otherValidate = await Promise.all(promiseList)
      .then(() => true)
      .catch(() => false);
    const judgingValidate = this.isNeedJudgingCondition ? this.judgingConditionEl.validator() : true;

    return validate && judgingValidate && !this.sourceData.promqlError && otherValidate;
  }

  async handleSubmitStrategyConfig() {
    // 验证
    const validate = await this.handleValidateStrategyConfig();
    if (validate) {
      const { noDataConfig } = this.analyzingConditions;
      const itemsParams = [];
      /* 无数据配置 */
      const noDataConfigParams = {
        // 监控项名称
        continuous: noDataConfig.continuous, // 无数据判断周期
        is_enabled: noDataConfig.isEnabled, // 是否启用无数据告警
        agg_dimension:
          this.monitorDataEditMode === 'Source' ? this.judgingConditionEl.promqlDimensions : noDataConfig.dimensions, // 无数据检测维度
        level: noDataConfig.level, // 无数据告警级别
      };
      if (this.isMultivariateAnomalyDetection) {
        const curMetricData = this.metricData[0] as IMetricDetail;
        itemsParams.push({
          name: curMetricData.sceneConfig.scene_name,
          no_data_config: noDataConfigParams,
          target: this.handleGetTargetParams(), // 监控目标
          expression: 'a',
          functions: [],
          origin_sql: '',
          query_configs: curMetricData.sceneConfig.query_configs,
          algorithms: curMetricData.sceneConfig.algorithms,
        });
      } else {
        itemsParams.push({
          name: this.handleMetricName(), // 监控项名称
          no_data_config: {
            // 监控项名称
            continuous: noDataConfig.continuous, // 无数据判断周期
            is_enabled: noDataConfig.isEnabled, // 是否启用无数据告警
            agg_dimension:
              this.monitorDataEditMode === 'Source'
                ? this.judgingConditionEl.promqlDimensions
                : noDataConfig.dimensions, // 无数据检测维度
            level: noDataConfig.level, // 无数据告警级别
          },
          target: this.handleGetTargetParams(), // 监控目标
          expression: this.expression?.toLocaleLowerCase?.() || LETTERS.at(0), // 表达式
          functions: this.localExpFunctions, // 表达式函数
          origin_sql: this.sourceData.sourceCode, // source
          // 指标信息
          query_configs:
            this.monitorDataEditMode === 'Source' ? this.handlePromsqlQueryConfig() : this.handleQueryConfig(),
          // 检测算法
          algorithms: this.getAlgorithmList(this.metricData[0]),
        });
      }
      // 当 input 手动清空时 priority 为 空串，不符合后端的类型，这里做一次调整或转换。
      if (this.baseConfig.priority === '') this.baseConfig.priority = null;
      if (this.baseConfig.priority) {
        this.baseConfig.priority = Number(this.baseConfig.priority);
      }
      const params = {
        type: this.strategyType,
        ...this.baseConfig,
        items: itemsParams,
        // 检测配置列表
        detects: this.getLevelDetects(),
        // 告警处理数据
        // actions: this.actionList.filter(item => item.show)
        // 告警处理数据(新)
        actions: this.actionsData.map(item => ({
          ...item,
          options: {
            converge_config:
              'converge_func' in item.options.converge_config
                ? {
                    ...item.options.converge_config,
                    timedelta: item.options.converge_config.timedelta * 60,
                  }
                : { is_enabled: false },
          },
        })),
        // 通知设置
        notice: {
          ...this.noticeData,
          config: {
            ...this.noticeData.config,
            notify_interval: this.noticeData.config.notify_interval * 60,
          },
          options: {
            ...this.noticeData.options,
            noise_reduce_config: {
              ...this.noticeData.options.noise_reduce_config,
              is_enabled:
                this.metricData?.[0]?.data_type_label === 'time_series'
                  ? this.noticeData.options.noise_reduce_config.is_enabled
                  : false,
              dimensions: this.noticeData.options.noise_reduce_config.dimensions.includes('all')
                ? this.legalDimensionList.map(l => l.id)
                : this.noticeData.options.noise_reduce_config.dimensions,
            },
          },
          user_groups: this.noticeData.user_groups.filter(u => ['string', 'number'].includes(typeof u)),
        },
        metric_type: this.metricSelector.type || this.selectMetricData?.[0]?.metric_type || MetricType.TimeSeries,
      };
      this.loading = true;

      await saveStrategyV2(
        transformDataKey(Object.assign(params, this.id && !this.isClone ? { id: this.id } : {}), true)
      )
        .then(() => {
          this.$bkMessage({
            theme: 'success',
            message: this.id && !this.isClone ? this.$t('编辑策略成功') : this.$t('创建策略成功'),
          });
          this.$emit('save');
        })
        .catch(err => {
          console.log(err);
        })
        .finally(() => {
          this.loading = false;
        });
    }
  }

  /**
   * @description: 处理query_config提交参数
   */
  handleQueryConfig(type: 'promsql' | 'sumbit' = 'sumbit') {
    const hasIntelligentDetect = this.detectionConfig?.data?.some(item => item.type === 'IntelligentDetect');
    return this.selectMetricData.map(item => {
      const common = {
        data_label: item.curRealMetric?.data_label || item.data_label,
        data_source_label: item.curRealMetric?.data_source_label || item.data_source_label,
        data_type_label: item.curRealMetric?.data_type_label || item.data_type_label,
        alias: item.alias?.toLocaleLowerCase?.() || LETTERS.at(0), // 表达式上对应的别名
        result_table_id: item.curRealMetric?.result_table_id || item.result_table_id || '',
        agg_method: this.dataMode === 'realtime' ? 'REAL_TIME' : item.agg_method,
        agg_interval: item.agg_interval,
        agg_dimension: item.agg_dimension,
        agg_condition: item.agg_condition.filter(item => item.key && item.value?.length),
        metric_field: item.curRealMetric?.metric_field || item.metric_field,
        unit: this.detectionConfig.unit ? item.unit : '',
        metric_id: item.metric_id,
      };

      !common.data_label && delete common.data_label;

      // 提交所需参数
      const submit = {
        index_set_id: item.index_set_id,
        query_string: item.keywords_query_string,
        custom_event_name: item.metric_field || item.custom_event_name,
        functions: hasIntelligentDetect ? [] : item.functions,
        intelligent_detect: this.id && hasIntelligentDetect ? item.intelligent_detect : undefined,
        time_field: (hasIntelligentDetect ? 'dtEventTimeStamp' : item.time_field) || 'time',
        bkmonitor_strategy_id: item.metric_field || item.bkmonitor_strategy_id,
        alert_name: item.metric_field,
      };
      // promsql所需参数
      const promsql = {
        functions: item.functions,
      };

      const result = Object.assign(common, type === 'sumbit' ? submit : promsql);
      return result;
    });
  }

  /* promsql模式下query_config提交参数 */
  handlePromsqlQueryConfig() {
    return [
      {
        data_source_label: PROMETHEUS,
        data_type_label: 'time_series',
        promql: this.sourceData.sourceCode,
        agg_interval: this.sourceData.step,
        alias: 'a',
      },
    ];
  }

  /**
   * @description: 处理保存时监控项名字
   */
  handleMetricName() {
    if (this.monitorDataEditMode === 'Source') {
      return this.baseConfig.name;
    }
    const exp = this.expression || LETTERS.at(0);
    const name = exp.replace(/[a-zA-z]/g, (subStr: string) => {
      const { agg_method = '', metric_field_name = '' } =
        this.metricData.find(item => subStr?.toLocaleLowerCase() === item.alias?.toLocaleLowerCase()) || {};
      return metric_field_name ? `${agg_method}(${metric_field_name})` : subStr;
    });
    return name;
  }

  /**
   * @description: 处理新建参数-检测算法
   * @param {MetricDetail} item 第一条指标数据
   * @return {*}
   */
  getAlgorithmList(item: MetricDetail) {
    let algorithmList = [];
    // 系统事件
    if (item?.metricMetaId === 'bk_monitor|event') {
      algorithmList.push({
        level: item.level,
        type: '',
        config: [],
        unit_prefix: '',
      });
    } else {
      algorithmList = this.detectionConfig.data.map(({ level, type, config }) => ({
        level,
        type,
        config: this.handleDetectionRulesConfig(config),
        unit_prefix: (() => {
          if (this.monitorDataEditMode === 'Source') {
            return '';
          }
          return this.needShowUnit ? this.detectionConfig.unit : '';
        })(),
      }));
    }
    return algorithmList;
  }

  // 提交数据检测算法转换空数据
  handleDetectionRulesConfig(config) {
    const isArray = typeTools.isArray(config);
    if (isArray) {
      return config;
    }
    Object.keys(config).forEach(key => {
      const value = config[key];
      if (value === '') config[key] = null;
    });
    return config;
  }

  // 处理提交参数detects
  getLevelDetects() {
    const levelMap = [];
    const { data, connector } = this.detectionConfig;
    // 场景智能异常检测
    if (this.isMultivariateAnomalyDetection) {
      const level = this.metricData?.[0]?.sceneConfig?.algorithms?.[0]?.level;
      level && levelMap.push(level);
    } else if (
      // 系统事件
      this.selectMetricData.length &&
      this.selectMetricData.every(item => item.metricMetaId === 'bk_monitor|event' || item.data_type_label === 'alert')
    ) {
      levelMap.push(this.metricData[0].level);
    } else {
      data.forEach(item => {
        if (!levelMap.includes(item.level)) levelMap.push(item.level);
      });
    }
    const { triggerConfig, recoveryConfig } = this.analyzingConditions;
    const detects = levelMap.map(level => ({
      level, // 检测算法对应告警级别
      expression: this.isFtaAlert ? this.expression : '', // 计算表达式 为空
      // 触发配置
      trigger_config: {
        // 触发次数
        count: triggerConfig.count,
        // 触发周期
        check_window: triggerConfig.checkWindow,
        uptime: {
          // 关联日历
          calendars: triggerConfig.calendars,
          // 生效时间段
          time_ranges: triggerConfig.timeRanges.map(item => ({
            start: item[0].replace(/:\d{2}$/, ''),
            end: item[1].replace(/:\d{2}$/, ''),
          })),
        },
      },
      // 恢复配置
      recovery_config: {
        // 恢复周期
        check_window: recoveryConfig.checkWindow,
      },
      // 算法连接符
      connector,
    }));
    return detects;
  }
  // 获取监控目标报错参数值
  handleGetTargetParams() {
    const [metricItem] = this.metricData;
    if (!metricItem) return [];
    if (metricItem.canSetTarget && this.target?.length) {
      let field = '';
      if (metricItem.objectType === 'HOST') {
        field = hostTargetFieldType[metricItem.targetType];
      } else {
        field = serviceTargetFieldType[metricItem.targetType];
      }
      return this.target?.length
        ? [
            [
              {
                field,
                method: 'eq',
                value: this.handleCheckedData(metricItem.targetType, this.target),
              },
            ],
          ]
        : [];
    }
    return [];
  }
  // 简化参数给后端，不然会报错
  handleCheckedData(type: string, data: any[]) {
    const checkedData = [];
    if (type === 'INSTANCE') {
      data.forEach(item => {
        checkedData.push({
          ip: item.ip,
          bk_cloud_id: item.bk_cloud_id,
          bk_host_id: item.bk_host_id,
          bk_supplier_id: item.bk_supplier_id,
        });
      });
    } else {
      data.forEach(item => {
        checkedData.push({
          bk_inst_id: item.bk_inst_id,
          bk_obj_id: item.bk_obj_id,
        });
      });
    }
    return checkedData;
  }
  handleUnitChange(v: string) {
    this.detectionConfig.unit = v;
  }
  connectorChange(v: 'and' | 'or') {
    this.detectionConfig.connector = v;
  }
  @debouceDecorator(300)
  handleExpressionChange(v: string) {
    this.expression = v;
  }
  async handleExpressionBlur() {
    await this.$nextTick();
    this.localExpress = this.expression;
  }
  handleExpFunctionsChange(functions: IFunctionsValue[]) {
    this.localExpFunctions = functions;
  }
  handleSourceChange(v: string) {
    this.sourceData.sourceCode = v;
  }
  handleSourceStepChange(v: number | string) {
    this.sourceData.step = v;
  }
  // 清空指标
  handleClearMetric() {
    this.metricData = [];
    this.target = [];
    this.detectionConfig.data = [];
    this.detectionDataBackfill = [];
    this.defaultCheckedTarget.target_detail = [];
    this.dataMode = 'converge';
    this.sourceData = {
      ...this.sourceData,
      step: 60,
      sourceCode: '',
      errorMsg: '',
      promqlError: false,
      sourceCodeCache: '',
    };
    this.monitorDataEditMode = 'Edit';
    this.isMultivariateAnomalyDetection = false;
  }
  // 切换监控数据模式
  handleModeChange(v: dataModeType) {
    this.dataMode = v;
    this.metricData.forEach(item => {
      item.agg_method =
        v === 'realtime' ? 'REAL_TIME' : item.method_list?.[0]?.id || (item.onlyCountMethod ? 'COUNT' : 'AVG');
    });
  }
  // 跳转到编辑策略
  handleGoEdit() {
    this.$router.push({
      name: 'strategy-config-edit',
      params: {
        id: String(this.strategyId || this.id),
      },
    });
  }
  // 获取策略模板变量列表
  async handleGetVariateList() {
    const data = await this.getNoticeVariableList();
    const { noticeTemplate } = this.analyzingConditions;
    noticeTemplate.variateList = data;
    noticeTemplate.triggerList = data.reduce((pre, cur) => {
      pre.push(...cur.items);
      return pre;
    }, []);
  }
  // 选择监控目标时需切换target_type
  handleTargetTypeChange(v: string) {
    this.targetType = v;
    this.metricData.forEach(item => (item.targetType = v));
  }
  // 切换监控对象
  changeScenario(v) {
    this.baseConfig.scenario = v;
  }
  /**
   * @description: 记录当前操作的告警处理
   * @param {number} index 告警处理索引
   * @return {*}
   */
  getActionIndex(index: number) {
    this.curActionIndex = index;
  }
  /**
   * @description: 处理新增告警组返回
   * @param {*}
   * @return {*}
   */
  async handleAddNoticeGroup(isEdit = false) {
    if (isEdit) {
      await this.getAlarmGroupList();
      return;
    }
    this.loading = true;
    await this.getAlarmGroupList();
    const id = +this.$route.params.alarmGroupId;
    this.noticeData.user_groups.push(id);
    this.loading = false;
  }

  /**
   * @description: 新增处理套餐
   * @param {*} isEdit // 是否从处理套餐编辑页面回来
   * @return {*}
   */
  async handleAddMeal(isEdit = false) {
    if (isEdit) {
      await this.getActionConfigList();
      return;
    }
    const id = +this.$route.params.mealId;
    this.loading = true;
    await this.getActionConfigList();
    const pluginType = this.actionConfigList.find(item => item.id === id).plugin_type;
    if (pluginType === 'notice') {
      // 告警通知
      this.noticeData.config_id = id;
    } else {
      // 告警处理
      if (this.actionIndex > -1) {
        this.actionsData[this.actionIndex].config_id = id;
      }
    }
    this.loading = false;
  }

  /**
   * @description: 处理无数据告警联动
   * @param {boolean} val
   * @return {*}
   */
  // handleNoDataChange(val: boolean) {
  // this.alarmHandlingRef.handleNoDataHandling(val);
  // }

  /**
   * @description: 新增添加一条默认的告警时处理
   * @param {*}
   * @return {*}
   */
  // addDefaultAlarmHandling() {
  //   // 新建默认选中告警异常处理
  //   !this.id
  //     && !this.actionList.length
  //     && this.actionList.push({
  //       signal: 'abnormal',
  //       config_id: 1,
  //       user_groups: [],
  //       show: true
  //     });
  // }
  /**
   * @description: promql语法报错处理
   * @param {boolean} hasError
   * @param {IDataRetrieval} type
   */
  handlePromqlError(hasError: boolean, type: IDataRetrieval.promEventType) {
    this.sourceData.promqlError = hasError;
    !hasError && this.handlePromsqlToQueryConfig(type);
  }
  /**
   * @description: promsql语法转query_config配置
   * @param {string} sql
   */
  async handlePromsqlToQueryConfig(type?: IDataRetrieval.promEventType) {
    if (
      !this.sourceData.sourceCode ||
      (this.sourceData.sourceCodeCache === this.sourceData.sourceCode && type === 'blur')
    )
      return;
    this.monitorDataLoading = true;
    const params = {
      promql: this.sourceData.sourceCode,
      step: this.sourceData.step,
    };
    const res = await promqlToQueryConfig('', params, { needMessage: false })
      .then(res => {
        this.sourceData.promqlError = false;
        this.sourceData.errorMsg = '';
        return res;
      })
      .catch(err => {
        this.sourceData.promqlError = true;
        this.monitorDataLoading = false;
        this.sourceData.errorMsg = err.data.message || '';
      });
    if (this.sourceData.promqlError || ['blur', 'enter'].includes(type)) {
      this.monitorDataLoading = false;
      return;
    }
    const targetRes = res || {
      expression: 'a',
      query_configs: this.metricData,
    };
    this.expression = targetRes.expression || LETTERS.at(0);
    this.sourceData.sourceCodeCache = this.sourceData.sourceCode;
    const { metric_list: metricList = [] } = await getMetricListV2({
      // page: 1,
      // page_size: res.query_configs.length,
      conditions: [{ key: 'metric_id', value: targetRes.query_configs.map(item => item.metric_id) }],
    }).catch(() => {
      this.monitorDataLoading = false;
      return {};
    });
    if (metricList.length) {
      this.metricData = targetRes.query_configs.map(item => {
        const metricItem = metricList?.find(set => set.metric_id === item.metric_id);
        const resultTableIdList = (item.result_table_id || metricItem.result_table_id).split('.');
        const curMetric = metricItem || {
          data_source_label: metricList?.data_source_label || item.data_source_label,
          metric_field_name: item.metric_field,
          metric_field: item.metric_field,
          result_table_label_name: item.data_source_label,
          related_name: resultTableIdList[0],
          result_table_name: resultTableIdList[1],
          data_label: item.data_label,
        };
        if (!!this.targetType) {
          curMetric.targetType = this.targetType;
        }
        return new MetricDetail({
          ...curMetric,
          agg_method: item.agg_method,
          agg_condition: this.getAggConditionOfHasDimensionName(item.agg_condition, curMetric),
          agg_dimension: item.agg_dimension,
          agg_interval: item.agg_interval,
          alias: item.alias?.toLocaleLowerCase?.(),
          functions: item.functions || [],
        });
      });
    } else {
      // const { metric_list: metricList = [] } = await getMetricListV2({
      //   // page: 1,
      //   // page_size: res.query_configs.length,
      //   conditions: [],
      //   data_type_label: this.metricData?.[0]?.data_type_label || 'time_series',
      //   page: 1,
      //   page_size: 1
      // }).catch(() => {
      //   this.monitorDataLoading = false;
      //   return {};
      // });
      // if (metricList.length) {
      //   this.metricData = metricList.map(item => new MetricDetail({
      //     ...item,
      //     agg_method: item.agg_method,
      //     agg_condition: item.agg_condition,
      //     agg_dimension: item.agg_dimension,
      //     agg_interval: item.agg_interval,
      //     alias: item.alias?.toLocaleLowerCase?.() || LETTERS.at(0),
      //     functions: item.functions || []
      //   }));
      // }
      const metricIds = targetRes.query_configs.map(item => item.metric_id);
      this.sourceData.errorMsg = `${metricIds.join('、')}${this.$t('指标不存在')}`;
      this.monitorDataLoading = false;
      return;
    }
    this.monitorDataEditMode = 'Edit';
    this.monitorDataLoading = false;
  }

  /**
   * @description: query_config配置转promsql语法
   */
  async handleQueryConfigToPromsql() {
    if (this.metricData.some(item => item.isNullMetric)) return false;
    this.monitorDataLoading = true;
    const param = {
      query_config_format: 'strategy',
      expression: this.expression?.toLocaleLowerCase?.(),
      query_configs: this.handleQueryConfig('promsql'),
    };
    const res = await queryConfigToPromql('', param, { needMessage: false })
      .catch(err => {
        this.metricDataErrorMsg = err.data.message || err.msg || '';
        return false;
      })
      .finally(() => {
        setTimeout(() => (this.monitorDataLoading = false), 0);
      });
    if (!res) return false;
    this.sourceData.sourceCode = res.promql;
    this.sourceData.sourceCodeCache = res.promql;
    return res;
  }
  /**
   * @description: 切换指标的编辑模式
   * @param {EditModeType} mode
   */
  async handleEditModeChange({ mode }: { mode: EditModeType; hasError: boolean }) {
    if (mode === 'Source') {
      if (this.metricData.every(item => item.isNullMetric)) {
        this.sourceData.sourceCode = '';
        this.sourceData.promqlError = false;
        this.monitorDataEditMode = mode;
        return;
      }
      const success = await this.handleQueryConfigToPromsql();
      if (!!success) this.monitorDataEditMode = mode;
    } else {
      if (!this.sourceData.sourceCode) {
        this.sourceData.promqlError = false;
        this.metricData = [];
        this.handleAddNullMetric({ type: MetricType.TimeSeries });
        this.monitorDataEditMode = mode;
        return;
      }
      this.handlePromsqlToQueryConfig();
    }
  }

  // 无数据告警默认维度
  getDefaultDimension(scenario: string) {
    const hostScenario = ['os', 'host_process', 'host_device'];
    const serviceScenario = ['service_module', 'component', 'service_process'];
    const uptimeScenario = ['uptimecheck'];
    const metricData = deepClone(this.metricData).sort(
      (a, b) =>
        b.dimensions.filter(dim => dim.is_dimension || dim.is_dimension === undefined).length -
        a.dimensions.filter(dim => dim.is_dimension || dim.is_dimension === undefined).length
    )[0];
    const aggDimension = metricData.agg_dimension;
    if (uptimeScenario.includes(scenario)) {
      return ['task_id'];
    }
    if (serviceScenario.includes(scenario)) {
      if (aggDimension.includes('bk_target_service_instance_id')) {
        return ['bk_target_service_instance_id'];
      }
      if (this.target.length) {
        return ['bk_obj_id', 'bk_inst_id'];
      }
    }
    if (hostScenario.includes(scenario)) {
      if (aggDimension.includes('bk_target_ip')) {
        return ['bk_target_ip', 'bk_target_cloud_id'];
      }
      if (aggDimension.includes('ip')) {
        return ['ip', 'bk_cloud_id'];
      }
      return ['bk_target_ip', 'bk_target_cloud_id'];
    }
  }

  // 设置默认维度
  setDefaultDimension() {
    if (this.metricData.length) {
      const aggDimension = this.metricData.reduce((acc, cur) => {
        cur.agg_dimension.forEach(dim => {
          if (!acc.includes(dim)) {
            acc.push(dim);
          }
        });
        return acc;
      }, []);
      const allDimension =
        this.metricData
          .map(item => item.dimensions.filter(dim => dim.is_dimension || dim.is_dimension === undefined))
          .sort((a, b) => b.length - a.length)[0]
          ?.filter(dim => aggDimension.includes(dim.id))
          .map(item => item.id) || [];
      const defalutDimension =
        this.getDefaultDimension(this.baseConfig.scenario)?.filter(item => allDimension.includes(item)) || [];
      this.analyzingConditions.noDataConfig.dimensions = defalutDimension;
    }
  }

  /** 智能检测算法图表类型 */
  handleAiopsChartType(type: ChartType) {
    this.localAiopsChartType = type;
  }

  /** 智能检测算法模型数据变更 */
  handleModelChange(data: IModelData[]) {
    this.aiopsModelMdList = data;
  }

  /* 当前hover的类型 */
  handleEmptyHoverType(type: string) {
    this.descriptionType = type;
  }

  /* 判断条件校验未通过调用 */
  judgingValidatorErr() {
    (this.$refs.judgingConditionGroupPanel as any).expand = true;
    setTimeout(() => {
      (this.$refs.judgingConditionGroupPanel as any).$el.scrollIntoView();
    }, 50);
  }

  /**
   * @param val 是否展示了表达式
   */
  handleShowExpress(val: boolean) {
    this.isShowExpress = val;
  }

  // 点击智能算法展开对应的算法说明
  handleRuleClick(index: number) {
    if (index !== -1) this.activeModelIndex = index;
  }

  /* 场景智能检测数据 */
  handleSceneConfigChange(sceneConfig) {
    if (this.metricData.length) {
      this.metricData = [
        new MetricDetail({
          ...this.metricData[0],
          sceneConfig,
        }),
      ];
    } else {
      this.metricData = [
        new MetricDetail({
          sceneConfig,
        } as any),
      ];
    }
  }

  metricDataContent() {
    /* 是否为场景智能检测 */
    if (this.isMultivariateAnomalyDetection) {
      return (
        <AiopsMonitorData
          ref='aiopsMonitorData'
          defaultCheckedTarget={this.defaultCheckedTarget}
          metricData={this.metricData as any}
          onChange={this.handleSceneConfigChange}
          onTargetChange={this.handleTargetChange}
          onTargetTypeChange={this.handleTargetTypeChange}
        ></AiopsMonitorData>
      );
    }
    return (
      <MonitorData
        dataMode={this.dataMode}
        dataTypeLabel={this.metricSelector.dataTypeLabel}
        defaultCheckedTarget={this.defaultCheckedTarget}
        editMode={this.monitorDataEditMode}
        errMsg={this.errMsg}
        expFunctions={this.localExpFunctions}
        expression={this.expression}
        hasAIntelligentDetect={this.hasAIntelligentDetect}
        hasAiOpsDetect={this.hasAiOpsDetect}
        loading={this.monitorDataLoading}
        metricData={this.metricData}
        promqlError={this.sourceData.promqlError}
        readonly={this.isDetailMode}
        source={this.sourceData.sourceCode}
        sourceStep={this.sourceData.step}
        onAddMetric={this.handleShowMetricContinue}
        onAddNullMetric={this.handleAddNullMetric}
        onDelete={this.handleDeleteMetric}
        onEditModeChange={this.handleEditModeChange}
        onExpFunctionsChange={this.handleExpFunctionsChange}
        onExpressionBlur={this.handleExpressionBlur}
        onExpressionChange={this.handleExpressionChange}
        onFunctionChange={this.handleDetectionRulesUnit}
        onMethodChange={this.handleDetectionRulesUnit}
        onModeChange={this.handleModeChange}
        onPromqlBlur={hasError => this.handlePromqlError(hasError, 'blur')}
        onPromqlEnter={hasError => this.handlePromqlError(hasError, 'enter')}
        onPromqlFocus={() => {
          this.sourceData.promqlError = false;
          this.sourceData.errorMsg = '';
        }}
        onShowExpress={this.handleShowExpress}
        onSouceStepChange={this.handleSourceStepChange}
        onSourceChange={this.handleSourceChange}
        onTargetChange={this.handleTargetChange}
        onTargetTypeChange={this.handleTargetTypeChange}
        onclearErr={() => (this.metricDataErrorMsg = '')}
      />
    );
  }

  render() {
    return (
      <div class='strategy-config-set'>
        {this.isDetailMode && (
          <div class='config-header'>
            {this.strategyStatus !== 'DELETED' ? (
              <bk-button
                style='margin-right: 8px'
                v-authority={{ active: !this.authority.MANAGE_AUTH }}
                text
                onClick={() => (this.authority.MANAGE_AUTH ? this.handleGoEdit() : this.handleShowAuthorityDetail())}
              >
                {this.$t('编辑策略')}
              </bk-button>
            ) : undefined}{' '}
            |
            <bk-button
              style='margin-left: 8px'
              text
              onClick={() => (this.record.show = true)}
            >
              {this.$t('查看变更记录')}
            </bk-button>
          </div>
        )}
        <CommonNavBar
          class='strategy-config-nav'
          navMode={'copy'}
          needBack={true}
          needCopyLink={false}
          routeList={this.routeList}
        >
          <div slot='custom'>{this.navName}</div>
          <span
            class={['icon-monitor icon-audit', { active: this.strategyView.show }]}
            slot='append'
            v-bk-tooltips={{
              content: this.$t(this.strategyView.show ? '收起' : '展开'),
              delay: 200,
              appendTo: () => document.body,
            }}
            onClick={() => (this.strategyView.show = !this.strategyView.show)}
          />
        </CommonNavBar>
        <div
          ref='contentRef'
          class='set-content'
          v-bkloading={{ isLoading: this.loading }}
        >
          {/* <!-- 策略编辑和新建 --> */}
          <div class='set-content-left'>
            <GroupPanel
              class='mb10'
              title={this.$t('基本信息')}
            >
              <BaseConfig
                ref='base-config'
                scenarioReadonly={
                  this.monitorDataEditMode === 'Source' ? false : !!this.metricData.some(item => !!item.metric_id)
                }
                bizId={this.bizId}
                bizList={this.bizList}
                data={this.baseConfig}
                readonly={this.isDetailMode}
                scenarioList={this.scenarioList}
                on-change={this.handleBaseConfigChange}
              />
            </GroupPanel>

            <GroupPanel
              class='mb10'
              title={this.$t('监控数据')}
            >
              {!this.isDetailMode && (
                <bk-button
                  style={{ paddingRight: 0, display: this.metricData.length ? 'inline-block' : 'none' }}
                  slot='tools'
                  size='small'
                  theme='primary'
                  text
                  on-click={this.handleClearMetric}
                >
                  {this.$t('清除')}
                </bk-button>
              )}
              {!this.metricData.length && !this.sourceData.sourceCode
                ? !this.loading && (
                    <MonitorDataEmpty
                      on-add-metric={this.handleShowMetric}
                      onHoverType={this.handleEmptyHoverType}
                    />
                  )
                : this.metricDataContent()}
            </GroupPanel>
            {this?.metricData?.filter(item => !!item.metric_id)?.[0]?.canSetDetEctionRules ||
            this.monitorDataEditMode === 'Source' ? (
              <GroupPanel
                key='detectionRulesGroupPanel' // 增加唯一key避免与其他grouppanel混淆出错
                class='mb10'
                default-expand={true}
                show-expand={!this.isDetailMode}
                subtitle={this.$t('通过查询的数据按检测规则判断是否需要进行告警')}
                title={this.$t('检测规则')}
              >
                <DetectionRules
                  ref='detection-rules'
                  backfillData={this.detectionDataBackfill}
                  connector={this.detectionConfig.connector}
                  dataMode={this.dataMode}
                  isEdit={this.isEdit}
                  metricData={this.selectMetricData}
                  needShowUnit={this.needShowUnit}
                  readonly={this.isDetailMode}
                  unit={this.detectionConfig.unit}
                  unitType={this.detectionConfig.unitType}
                  value={this.detectionConfig.data}
                  onAiopsTypeChange={this.handleAiopsChartType}
                  onChange={this.handleDetectionRulesChange}
                  onConnectorChange={this.connectorChange}
                  onModelChange={this.handleModelChange}
                  onRuleClick={this.handleRuleClick}
                  onUnitChange={this.handleUnitChange}
                ></DetectionRules>
              </GroupPanel>
            ) : undefined}
            {
              <GroupPanel
                key='judgingConditionGroupPanel'
                ref='judgingConditionGroupPanel'
                class='mb10'
                default-expand={this.isDetailMode}
                readonly={this.isDetailMode}
                show-expand={!this.isDetailMode}
                subtitle={this.$t('判断最终是否要产生告警')}
                title={this.$t('判断条件')}
              >
                <JudgingCondition
                  ref='judgingCondition'
                  calendarList={this.calendarList}
                  data={this.analyzingConditions}
                  editMode={this.monitorDataEditMode}
                  isAlert={!this.isNeedJudgingCondition}
                  isDetailMode={this.isDetailMode}
                  // judgeTimeRange={this.judgeTimeRange}
                  legalDimensionList={this.legalDimensionList}
                  // onNoDataChange={this.handleNoDataChange}
                  metricData={this.metricData}
                  scenario={this.baseConfig.scenario}
                  onChange={this.handleJudgingChange}
                  // onTimeChange={(v: string[]) => this.judgeTimeRange = v}
                  onValidatorErr={this.judgingValidatorErr}
                ></JudgingCondition>
              </GroupPanel>
            }
            <GroupPanel
              class='mb10'
              show-expand={!this.isDetailMode}
              subtitle={this.$t('告警产生后是否要触发动作')}
              title={this.$t('告警处理')}
            >
              <AlarmHandlingList
                ref='alarmHandlingList'
                allAction={actionConfigGroupList(this.actionConfigList)}
                allDefense={this.defenseList}
                readonly={this.isDetailMode}
                strategyId={this.id ? +this.id : ''}
                value={this.actionsData}
                onAddMeal={(v: number) => (this.actionIndex = v)}
                onChange={v => (this.actionsData = v)}
              ></AlarmHandlingList>
            </GroupPanel>
            <GroupPanel
              ref='noticeConfigPanel'
              class='mb10'
              defaultExpand={false}
              expand={!!this.detectionConfig.data.length}
              show-expand={!this.isDetailMode}
              subtitle={this.$t('告警产生后是否要触发通知')}
              title={this.$t('通知设置')}
              onExpand={() => (this.$refs.noticeConfigNew as NoticeConfigNew)?.excludePopInit()}
            >
              {!this.loading && (
                <NoticeConfigNew
                  ref='noticeConfigNew'
                  allAction={actionConfigGroupList(this.actionConfigList)}
                  dataTypeLabel={this.metricData?.[0]?.data_type_label || ''}
                  isExecuteDisable={!this.isActionEnabled}
                  legalDimensionList={this.legalDimensionList}
                  readonly={this.isDetailMode}
                  strategyId={this.id ? +this.id : ''}
                  userList={this.alarmGroupList}
                  value={this.noticeData}
                  onChange={(data: INoticeValue) => (this.noticeData = data)}
                ></NoticeConfigNew>
              )}
            </GroupPanel>
            {!this.isDetailMode && (
              <div class='set-footer mt20 mb20'>
                <div
                  v-bk-tooltips={{
                    disabled: this.submitBtnTipDisabled,
                    content: !this.editAllowed ? this.$t('内置策略不允许修改') : this.$t('未选择监控数据'),
                    allowHTML: false,
                  }}
                >
                  <bk-button
                    class='save-btn'
                    disabled={this.submitBtnDisabled}
                    theme='primary'
                    on-click={this.handleSubmitStrategyConfig}
                  >
                    {this.$t('提交')}
                  </bk-button>
                </div>
                <bk-button
                  class='btn cancel'
                  on-click={this.handleCancel}
                >
                  {this.$t('取消')}
                </bk-button>
              </div>
            )}
            <div style='padding-top: 16px;'></div>
          </div>
          {/* <!-- 策略辅助视图 --> */}
          <div
            style={{ width: this.strategyView.show ? this.rightWidth : 0 }}
            class='set-content-right'
          >
            <div
              style={{ width: this.rightWidth }}
              class='right-wrapper'
            >
              <div
                class={['drag', { active: this.strategyView.isActive }]}
                on-mousedown={this.handleMouseDown}
              ></div>
              <StrategyView
                activeModelMd={this.activeModelIndex}
                aiopsChartType={this.localAiopsChartType}
                aiopsModelMdList={this.aiopsModelMdList}
                dataMode={this.dataMode}
                descriptionType={this.descriptionType}
                detectionConfig={this.detectionConfig}
                editMode={this.monitorDataEditMode}
                expFunctions={this.localExpFunctions}
                expression={this.localExpress}
                isMultivariateAnomalyDetection={this.isMultivariateAnomalyDetection}
                legalDimensionList={this.legalDimensionList}
                metricData={this.selectMetricData}
                sourceData={this.sourceData}
                strategyTarget={this.strategyTarget}
              />
            </div>
          </div>
        </div>
        <MetricSelector
          defaultScenario={this.baseConfig.scenario}
          metricId={this.metricSelector.id}
          metricKey={this.metricSelector.key}
          scenarioList={this.scenarioAllList}
          show={this.metricSelector.show}
          targetId={this.metricSelectorTargetId}
          type={this.metricSelector.type}
<<<<<<< HEAD
=======
          metricKey={this.metricSelector.key}
          // defaultScenario={this.baseConfig.scenario}
          onShowChange={val => (this.metricSelector.show = val)}
>>>>>>> be4f7854
          onSelected={this.handleAddMetric}
          onShowChange={val => (this.metricSelector.show = val)}
        ></MetricSelector>
        {/* <StrategyMetricSelector
          type={this.metricSelector.type}
          show={this.metricSelector.show}
          isEdit={this.metricSelector.isEdit}
          monitorType={this.baseConfig.scenario}
          metricData={this.metricData}
          scenarioList={this.scenarioList}
          multiple={this.dataMode !== 'realtime'}
          strategyType={this.strategyType}
          on-change={this.handleAddMetric}
          on-on-hide={this.handleHideMetricDialog}
          on-scenario={this.changeScenario}
        ></StrategyMetricSelector> */}
        <ChangeRcord
          recordData={this.record.data}
          show={this.record.show}
          onUpdateShow={v => (this.record.show = v)}
        />
      </div>
    );
  }
}<|MERGE_RESOLUTION|>--- conflicted
+++ resolved
@@ -2729,13 +2729,8 @@
           show={this.metricSelector.show}
           targetId={this.metricSelectorTargetId}
           type={this.metricSelector.type}
-<<<<<<< HEAD
-=======
-          metricKey={this.metricSelector.key}
+          onSelected={this.handleAddMetric}
           // defaultScenario={this.baseConfig.scenario}
-          onShowChange={val => (this.metricSelector.show = val)}
->>>>>>> be4f7854
-          onSelected={this.handleAddMetric}
           onShowChange={val => (this.metricSelector.show = val)}
         ></MetricSelector>
         {/* <StrategyMetricSelector
