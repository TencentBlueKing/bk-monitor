--- conflicted
+++ resolved
@@ -909,11 +909,8 @@
     }
     this.loading = true;
     this.strategyId = 0;
-<<<<<<< HEAD
     this.editAllowed = true;
-=======
     this.isMultivariateAnomalyDetection = false;
->>>>>>> a34b5758
     const promiseList = [];
     if (!this.scenarioList?.length) {
       promiseList.push(this.getScenarioList());
@@ -2655,12 +2652,8 @@
                 <div
                   v-bk-tooltips={{
                     disabled: this.submitBtnTipDisabled,
-<<<<<<< HEAD
-                    content: !this.editAllowed ? this.$t('内置策略不允许修改') : this.$t('未选择监控数据')
-=======
-                    content: this.$t('未选择监控数据'),
+                    content: !this.editAllowed ? this.$t('内置策略不允许修改') : this.$t('未选择监控数据'),
                     allowHTML: false
->>>>>>> a34b5758
                   }}
                 >
                   <bk-button
