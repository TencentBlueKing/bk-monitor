--- conflicted
+++ resolved
@@ -94,17 +94,11 @@
   },
   {
     name: window.i18n.tc('默认通知'),
-<<<<<<< HEAD
-    value: 'only_notice'
-  }
+    value: 'only_notice',
+  },
 ];
 
 export interface IMultivariateAnomalyDetectionParams {
   metrics: any[];
   refleshKey: string;
-}
-=======
-    value: 'only_notice',
-  },
-];
->>>>>>> 79431d2c
+}