/*
 * Tencent is pleased to support the open source community by making
 * 蓝鲸智云PaaS平台 (BlueKing PaaS) available.
 *
 * Copyright (C) 2021 THL A29 Limited, a Tencent company.  All rights reserved.
 *
 * 蓝鲸智云PaaS平台 (BlueKing PaaS) is licensed under the MIT License.
 *
 * License for 蓝鲸智云PaaS平台 (BlueKing PaaS):
 *
 * ---------------------------------------------------
 * Permission is hereby granted, free of charge, to any person obtaining a copy of this software and associated
 * documentation files (the "Software"), to deal in the Software without restriction, including without limitation
 * the rights to use, copy, modify, merge, publish, distribute, sublicense, and/or sell copies of the Software, and
 * to permit persons to whom the Software is furnished to do so, subject to the following conditions:
 *
 * The above copyright notice and this permission notice shall be included in all copies or substantial portions of
 * the Software.
 *
 * THE SOFTWARE IS PROVIDED "AS IS", WITHOUT WARRANTY OF ANY KIND, EXPRESS OR IMPLIED, INCLUDING BUT NOT LIMITED TO
 * THE WARRANTIES OF MERCHANTABILITY, FITNESS FOR A PARTICULAR PURPOSE AND NONINFRINGEMENT. IN NO EVENT SHALL THE
 * AUTHORS OR COPYRIGHT HOLDERS BE LIABLE FOR ANY CLAIM, DAMAGES OR OTHER LIABILITY, WHETHER IN AN ACTION OF
 * CONTRACT, TORT OR OTHERWISE, ARISING FROM, OUT OF OR IN CONNECTION WITH THE SOFTWARE OR THE USE OR OTHER DEALINGS
 * IN THE SOFTWARE.
 */
import { Component, Emit, Model, Prop } from 'vue-property-decorator';
import { Component as tsc } from 'vue-tsx-support';

import { getVariableValue } from 'monitor-api/modules/grafana';

import { CONDITION, NUMBER_CONDITION_METHOD_LIST, STRING_CONDITION_METHOD_LIST } from '../../../../constant/constant';
import { getPopoverWidth } from '../../../../utils';
import SelectMenu from '../components/select-menu';

import type { ICommonItem } from '../typings';

import './condition-input.scss';

const nullOptions = {
  // 下拉选项第一为空值
  id: '',
  name: `- ${window.i18n.tc('空')} -`,
};
interface IMetricMeta {
  dataSourceLabel: string;
  dataTypeLabel: string;
  metricField: string;
  resultTableId: number | string;
  indexSetId?: number | string;
}
export interface IConditionItem {
  key: string;
  value: string | string[];
  method: string;
  condition?: string;
}
interface IConditionInputProps {
  dimensionsList?: ICommonItem[];
  conditionList: IConditionItem[];
  metricMeta?: IMetricMeta;
  getDataApi?: GetVarApiType;
  /* 选择维度自动填充默认值 */
  defaultValue?: {
    [propName: string]: string[];
  };
  title?: string;
}
export interface IVarOption {
  id: string;
  name: string;
}
export type GetVarApiType = (field: string) => Promise<IVarOption[]>;
@Component({
  name: 'ConditionInput',
})
export default class ConditionInput extends tsc<
  IConditionInputProps,
  {
    onChange: (value: IConditionItem[]) => void;
  }
> {
  @Prop({ required: true, type: Array }) readonly dimensionsList: any[];
  @Prop({ required: false, type: Object }) readonly metricMeta: IMetricMeta;
  @Prop({ type: String, default: window.i18n.tc('条件') }) readonly title: string;
  /** 自定义的请求接口，传入时候不传指标数据metricMeta */
  @Prop({ type: Function }) readonly getDataApi: GetVarApiType;
  @Prop({ default: () => ({}), type: Object }) defaultValue: IConditionInputProps['defaultValue'];

  @Model('change', { default: () => [], type: Array }) conditionList!: any[];

  conditions = [];

  menuList = [];
  showSelectMenu = false;
  curSelectTarget = null;
  curConditionIndex = -1;
  curConditionProp = '';
  dimensionsValueMap: Record<string, { id: string; name: string }[]> = {};
  dimensionsValueMapLoading: Record<string, boolean> = {};
  get showAdd() {
    if (!this.conditions.length) return false;
    const { key, value } = this.conditions[this.conditions.length - 1];
    return key && value?.length > 0;
  }

  /**
   * @description: 条件值变更
   */
  @Emit('change')
  handleConditionChange() {
    return this.conditions;
  }

  /**
   * @description: 清除条件
   */
  @Emit('clear-value')
  emitClearValue(item) {
    return item;
  }

  async created() {
    const conditionList = this.conditionList.filter(item => item.key);
    conditionList.length &&
      (this.metricMeta?.metricField || !!this.getDataApi) &&
      Promise.all(conditionList.map(item => this.getVariableValueList(item.key)));
    // 初始化conditions
    this.conditions = conditionList.length > 0 ? conditionList : [this.handleGetDefaultCondition()];
  }

  /**
   * @description: 添加条件
   */
  async handleAddCondition() {
    const len = this.conditions.push(this.handleGetDefaultCondition());
    await this.$nextTick();
    (this.$refs[`key-${len - 1}`] as any).show();
  }

  handleMenuDelete() {}

  handelMenuSelect(item) {
    const condition = this.conditions[this.curConditionIndex];
    if (!condition) return;
    condition[this.curConditionProp] = item?.id;
    this.handleConditionChange();
  }

  handleMenuHidden() {
    this.curSelectTarget = null;
    this.menuList = [];
    this.showSelectMenu = false;
  }

  handleDeleteKey(index: number) {
    const deleteList = this.conditions.splice(index, 1);
    if (!this.conditions.length) {
      this.conditions.push(this.handleGetDefaultCondition(false));
    } else {
      if (this.conditions[index] && index === 0) {
        // biome-ignore lint/performance/noDelete: <explanation>
        delete this.conditions[index].condition;
      }
    }
    !!deleteList?.[0]?.key && this.handleConditionChange();
  }

  handleToggleKey(show: boolean, index: number) {
    if (!show && !this.conditions[index].key) {
      this.handleDeleteKey(index);
    }
  }

  handleToggleMethod(e, { index, prop }) {
    this.curSelectTarget = e.target;
    this.showSelectMenu = true;
    const { key } = this.conditions[index];
    const { type } = this.dimensionsList.find(item => item.id === key) || { type: 'string' };
    this.menuList = this.handleGetMethodList(type);
    this.curConditionIndex = index;
    this.curConditionProp = prop;
  }

  handleToggleCondition(e, { index, prop }) {
    this.curSelectTarget = e.target;
    this.showSelectMenu = true;
    this.menuList = CONDITION;
    this.curConditionIndex = index;
    this.curConditionProp = prop;
  }

  /**
   * @description: 维度数据类型不同所需的method
   * @param {*} type 维度的数据类型
   */
  handleGetMethodList(type: 'number' | 'string') {
    if (type === 'number') {
      return NUMBER_CONDITION_METHOD_LIST;
    }
    return STRING_CONDITION_METHOD_LIST;
  }

  handleGetMethodNameById(id: string) {
    return NUMBER_CONDITION_METHOD_LIST.find(item => item.id === id)?.name || '';
  }

  handleGetDefaultCondition(needCondition = true) {
    return Object.assign(
      {},
      {
        key: '',
        value: [],
        method: 'eq',
      },
      needCondition ? { condition: 'and' } : {}
    );
  }
  // key变化时触发
  async handleKeyChange(item: IConditionItem, v: string) {
    this.$emit('key-loading', true);
    if (item.key !== v) {
      item.value = [];
    }
    item.key = v;
    if (this.defaultValue[item.key] !== undefined && Array.isArray(item.value) && !item.value.length) {
      const value = this.defaultValue[item.key];
      item.value = item.value.concat(value).filter((value, index, arr) => arr.indexOf(value) === index);
    }
    if (v && !this.dimensionsValueMap[v]) {
      await this.getVariableValueList(v);
    }
    this.conditions = this.conditions.slice();
    this.handleConditionChange();
    this.$emit('key-loading', false);
  }
  handleRenderDimensionList(dimension) {
    return (
      <bk-option
        id={dimension.id}
        key={dimension.id}
        name={dimension.name}
      >
        <span
          v-bk-tooltips={{
            content: dimension.id,
            placement: 'right',
            zIndex: 9999,
            boundary: document.body,
            appendTo: document.body,
            allowHTML: false,
          }}
        >
          {dimension.name}
        </span>
      </bk-option>
    );
  }
  // value变化时触发
  async handleValueChange(item: IConditionItem, v: string[]) {
    await this.$nextTick();
    if (item.value.includes(nullOptions.id)) {
      if (v.length > 1) {
        item.value = v.filter(str => str !== nullOptions.id);
      } else {
        item.value = v;
      }
    } else {
      if (v.includes(nullOptions.id)) {
        item.value = [nullOptions.id];
      } else {
        item.value = v;
      }
    }
    this.conditions = this.conditions.slice();
    this.handleConditionChange();
  }
  // 获取维度值列表数据
  async getVariableValueList(keyId: string) {
    /** 自定义请求维度列表数据的api */
    if (this.getDataApi) {
<<<<<<< HEAD
      return this.getDataApi(keyId).then(data => {
        this.dimensionsValueMap[keyId] = data || [];
      });
=======
      this.$set(this.dimensionsValueMapLoading, keyId, true);
      return this.getDataApi(keyId)
        .then(data => {
          this.dimensionsValueMap[keyId] = data || [];
        })
        .finally(() => {
          this.$set(this.dimensionsValueMapLoading, keyId, false);
        });
>>>>>>> 06e81e64
    }
    const { dataSourceLabel, metricField, dataTypeLabel, resultTableId } = this.metricMeta;
    if (!dataSourceLabel || !metricField || !dataTypeLabel || !resultTableId) return;
    const params = {
      bk_biz_id: this.$store.getters.bizId,
      type: 'dimension',
      params: Object.assign(
        {
          data_source_label: this.metricMeta.dataSourceLabel,
          data_type_label: this.metricMeta.dataTypeLabel,
          field: keyId,
          metric_field: this.metricMeta.metricField,
          result_table_id: this.metricMeta.resultTableId,
          where: [],
        },
        this.metricMeta.dataSourceLabel === 'bk_log_search'
          ? {
              index_set_id: this.metricMeta.indexSetId,
            }
          : {}
      ),
    };
    const { field } = params.params;
    this.$set(this.dimensionsValueMapLoading, field, true);
    await getVariableValue(params, { needRes: true })
      .then(({ data, tips }) => {
        if (tips?.length) {
          this.$bkMessage({
            theme: 'warning',
            message: tips,
          });
        }
        const result = Array.isArray(data) ? data.map(item => ({ name: item.label.toString(), id: item.value })) : [];
        this.dimensionsValueMap[field] = result || [];
      })
      .catch(() => []);
    this.$set(this.dimensionsValueMapLoading, field, false);
  }
  // 粘贴条件时触发(tag-input)
  handlePaste(v, item) {
    const SYMBOL = ';';
    /** 支持 空格 | 换行 | 逗号 | 分号 分割的字符串 */
    const valList = `${v}`.replace(/(\s+)|([,;])/g, SYMBOL)?.split(SYMBOL);
    const ret = [];
    valList.forEach(val => {
      !item.value.some(v => v === val) && val !== '' && item.value.push(val);
      if (!this.dimensionsValueMap[item.key]?.some(item => item.id === val)) {
        ret.push({
          id: val,
          name: val,
          show: true,
        });
      }
    });
    this.handleConditionChange();
    return ret;
  }
  /**
   * 获取当前条件的可选值
   * @param item
   * @returns
   */
  getValueOptions(item) {
    return this.dimensionsValueMap[item.key] ? [nullOptions].concat(this.dimensionsValueMap[item.key]) : [nullOptions];
  }
  getValueOptionsLoading(item) {
    return !!this.dimensionsValueMapLoading?.[item.key];
  }
  render() {
    return (
      <span class='condition'>
        {this.title && <span class='condition-item condition-item-label'>{this.title}</span>}
        {this.conditions.map((item, index) => [
          item.condition && item.key && index > 0 ? (
            <input
              key={`condition-${index}-${item.key}`}
              style={{ display: item.condition ? 'block' : 'none' }}
              class='condition-item condition-item-condition'
              value={item.condition.toLocaleUpperCase()}
              readonly
              on-click={e => this.handleToggleCondition(e, { index, prop: 'condition' })}
            />
          ) : undefined,
          <bk-select
            key={`key-${index}-${item.key}`}
            ref={`key-${index}`}
            class='condition-item condition-item-key'
            v-bk-tooltips={{
              content: item.key,
              trigger: 'mouseenter',
              zIndex: 9999,
              disabled: !item.key,
              boundary: document.body,
              allowHTML: false,
            }}
            clearable={false}
            popover-min-width={200}
            popover-width={getPopoverWidth(this.dimensionsList)}
            value={item.key}
            searchable
            on-change={v => this.handleKeyChange(item, v)}
            on-toggle={e => this.handleToggleKey(e, index)}
          >
            {this.dimensionsList.map(dimension => this.handleRenderDimensionList(dimension))}
            <div
              style={{ display: item.key ? 'flex' : 'none' }}
              class='extension'
              slot='extension'
              on-click={() => this.handleDeleteKey(index)}
            >
              <i class='icon-monitor icon-chahao' />
              <span>{this.$t('删除')}</span>
            </div>
          </bk-select>,
          item.key && [
            <span
              key={`method-${index}-${item.key}`}
              class='condition-item condition-item-method'
              on-click={e => this.handleToggleMethod(e, { index, prop: 'method' })}
            >
              {this.handleGetMethodNameById(item.method)}
            </span>,
            this.getValueOptionsLoading(item) ? (
              <span
                key={`value-${index}-${item.key}`}
                class='condition-item condition-item-value-loading'
              >
                <div class='spinner' />
              </span>
            ) : (
              <bk-tag-input
                key={`value-${index}-${item.key}-${JSON.stringify(this.dimensionsValueMap[item.key] || [])}`}
                class='condition-item condition-item-value'
                content-width={getPopoverWidth(this.getValueOptions(item), 20, 190)}
                list={this.getValueOptions(item)}
                paste-fn={v => this.handlePaste(v, item)}
                trigger='focus'
                value={item.value}
                allow-auto-match
                allow-create
                has-delete-icon
                on-change={(v: string[]) => this.handleValueChange(item, v)}
              />
            ),
          ],
        ])}
        <span
          style={{ display: this.showAdd ? 'flex' : 'none' }}
          class='condition-item condition-add'
          on-click={() => this.handleAddCondition()}
        >
          <i class='bk-icon icon-plus' />
        </span>
        <SelectMenu
          list={this.menuList}
          min-width={60}
          show={this.showSelectMenu}
          target={this.curSelectTarget}
          on-on-delete={() => this.handleMenuDelete()}
          on-on-hidden={() => this.handleMenuHidden()}
          on-on-select={item => this.handelMenuSelect(item)}
        />
        <slot />
      </span>
    );
  }
}<|MERGE_RESOLUTION|>--- conflicted
+++ resolved
@@ -278,11 +278,6 @@
   async getVariableValueList(keyId: string) {
     /** 自定义请求维度列表数据的api */
     if (this.getDataApi) {
-<<<<<<< HEAD
-      return this.getDataApi(keyId).then(data => {
-        this.dimensionsValueMap[keyId] = data || [];
-      });
-=======
       this.$set(this.dimensionsValueMapLoading, keyId, true);
       return this.getDataApi(keyId)
         .then(data => {
@@ -291,7 +286,6 @@
         .finally(() => {
           this.$set(this.dimensionsValueMapLoading, keyId, false);
         });
->>>>>>> 06e81e64
     }
     const { dataSourceLabel, metricField, dataTypeLabel, resultTableId } = this.metricMeta;
     if (!dataSourceLabel || !metricField || !dataTypeLabel || !resultTableId) return;
