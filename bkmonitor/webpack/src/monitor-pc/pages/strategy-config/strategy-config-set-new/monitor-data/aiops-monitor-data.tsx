/*
 * Tencent is pleased to support the open source community by making
 * 蓝鲸智云PaaS平台 (BlueKing PaaS) available.
 *
 * Copyright (C) 2021 THL A29 Limited, a Tencent company.  All rights reserved.
 *
 * 蓝鲸智云PaaS平台 (BlueKing PaaS) is licensed under the MIT License.
 *
 * License for 蓝鲸智云PaaS平台 (BlueKing PaaS):
 *
 * ---------------------------------------------------
 * Permission is hereby granted, free of charge, to any person obtaining a copy of this software and associated
 * documentation files (the "Software"), to deal in the Software without restriction, including without limitation
 * the rights to use, copy, modify, merge, publish, distribute, sublicense, and/or sell copies of the Software, and
 * to permit persons to whom the Software is furnished to do so, subject to the following conditions:
 *
 * The above copyright notice and this permission notice shall be included in all copies or substantial portions of
 * the Software.
 *
 * THE SOFTWARE IS PROVIDED "AS IS", WITHOUT WARRANTY OF ANY KIND, EXPRESS OR IMPLIED, INCLUDING BUT NOT LIMITED TO
 * THE WARRANTIES OF MERCHANTABILITY, FITNESS FOR A PARTICULAR PURPOSE AND NONINFRINGEMENT. IN NO EVENT SHALL THE
 * AUTHORS OR COPYRIGHT HOLDERS BE LIABLE FOR ANY CLAIM, DAMAGES OR OTHER LIABILITY, WHETHER IN AN ACTION OF
 * CONTRACT, TORT OR OTHERWISE, ARISING FROM, OUT OF OR IN CONNECTION WITH THE SOFTWARE OR THE USE OR OTHER DEALINGS
 * IN THE SOFTWARE.
 */
<<<<<<< HEAD
import { Component, Emit, Prop, Ref } from 'vue-property-decorator';
import { Component as tsc } from 'vue-tsx-support';

=======
import { Component, Emit, Mixins, Prop, Ref } from 'vue-property-decorator';
import * as tsx from 'vue-tsx-support';
>>>>>>> e6280d5b
import { multivariateAnomalyScenes } from 'monitor-api/modules/strategies';
import { random, transformDataKey } from 'monitor-common/utils/utils';

import { IIpV6Value, INodeType, TargetObjectType } from '../../../../components/monitor-ip-selector/typing';
import { transformValueToMonitor } from '../../../../components/monitor-ip-selector/utils';
import metricTipsContentMixin from '../../../../mixins/metricTipsContentMixin';
import { handleSetTargetDesc } from '../../common';
import StrategyTargetTable from '../../strategy-config-detail/strategy-config-detail-table.vue';
import StrategyIpv6 from '../../strategy-ipv6/strategy-ipv6';
import { IScenarioItem, ISceneConfig, MetricDetail, MetricType } from '../typings';

import AiopsMonitorMetricSelect from './aiops-monitor-metric-select';

import './aiops-monitor-data.scss';

interface NewMetricDetail extends MetricDetail {
  sceneConfig: ISceneConfig;
}
interface IProps {
  metricData?: NewMetricDetail[];
  defaultCheckedTarget?: any;
  readonly?: boolean;
  isEdit?: boolean;
  scenarioList?: IScenarioItem[];
  defaultScenario?: string;
  onChange?: (sceneConfig: ISceneConfig) => void;
  onTargetTypeChange?: (type: string) => void;
  onTargetChange?: (value) => void;
  onMetricChange?: (value) => void;
}

const levelParamsMap = {
  1: [1],
  2: [1, 2],
  3: [1, 2, 3]
};

@Component({
  components: {
    StrategyTargetTable,
  },
})
class AiopsMonitorData extends Mixins(metricTipsContentMixin) {
  /* 指标数据 */
  @Prop({ default: () => [], type: Array }) metricData: NewMetricDetail[];
  @Prop({ default: () => ({ target_detail: [] }), type: Object }) defaultCheckedTarget: any;
  @Prop({ type: Boolean, default: false }) readonly: boolean;
  @Prop({ type: Boolean, default: false }) isEdit: boolean;
  @Prop({ type: Array, default: () => [] }) scenarioList: IScenarioItem[];
  /* 默认选择的监控对象 */
  @Prop({ type: String, default: '' }) defaultScenario: string;
  @Ref('targetContainer') targetContainerRef: HTMLDivElement;
  @Ref('createForm') createForm: any;
  @Ref('tagListRef') tagListRef: HTMLDivElement;
  /** 表单数据 */
  formModel = {
    level: 0,
    scene: '',
    sensitivity: 0
  };
  target: any = {
    targetType: '',
    desc: {
      message: '',
      subMessage: '',
    },
  };
  /** 表单规则 */
  formRules = {
    scene: [
      {
        required: true,
        message: this.$t('必填项'),
        trigger: 'blur',
      },
    ],
    level: [
      {
        validator(val) {
          return val > 0;
        },
        message: this.$t('必填项'),
        trigger: 'blur',
      },
    ],
  };
  // 展开/收起
  tagOpen = false;
  // 是否展示 展开/收起 按钮
  showTagOpen = false;

  /** 场景列表 */
  scenes = [];
  /* 当前场景 */
  scene = null;
  /* 当前场景指标 */
  metrics = [];
  allMetrics = [];
  /** 场景加载 */
  isLoading = false;
  targetContainerHeight = 0;
  showTopoSelector = false;
  ipSelectKey = random(10);
  targetList: any = [];
  /** 告警级别 */
  levelList = [
    { id: 1, name: this.$t('致命'), icon: 'icon-danger' },
    { id: 2, name: this.$t('预警'), icon: 'icon-mind-fill' },
    { id: 3, name: this.$t('提醒'), icon: 'icon-tips' },
  ];

  metricpopoerInstance = null;

  get readonlyMetrics() {
    return this.scene?.metrics?.filter(item => this.metrics.includes(item.metric_id)) || [];
  }

  @Emit('change')
  handleChange(value?) {
    if (value) {
      return value;
    }
    const metricsSet = new Set(this.metrics);
    const metrics = [];
    this.scene?.metrics?.forEach(item => {
      if (metricsSet.has(item.metric_id)) {
        metrics.push({
          ...item,
          metric: undefined
        });
      }
    });
    const algorithm = {
      // type: MetricType.MultivariateAnomalyDetection,
      type: MetricType.HostAnomalyDetection,
      config: {
        scene_id: this.formModel.scene,
        metrics,
        sensitivity: this.formModel.sensitivity,
        levels: levelParamsMap[this.formModel.level] || []
      },
      level: this.formModel.level,
      unit_prefix: ''
    };
    return {
      ...this.scene,
      metrics,
      query_configs: this.scene?.query_config ? [{ ...this.scene.query_config }] : [],
      algorithms: [algorithm]
    };
  }
  @Emit('targetChange')
  handleTargetSave() {
    this.showTopoSelector = false;
    this.handleTargetTypeChange(this.target.targetType);
    return this.targetList;
  }
  @Emit('targetTypeChange')
  handleTargetTypeChange(type: string) {
    return type;
  }
  @Emit('metricChange')
  handleMetricEmitChange() {
    const metrics = [];
    const metricsSet = new Set(this.metrics);
    this.allMetrics.forEach(item => {
      if (metricsSet.has(item.metric_id)) {
        metrics.push(item);
      }
    });
    return metrics;
  }

  created() {
    this.multivariateAnomalyScenes();
    this.targetList = this.defaultCheckedTarget?.target_detail || [];
    // 初始化时监控目标显示
    this.handleSetTargetDesc(
      this.targetList,
      this.metricData?.[0]?.targetType,
      this.defaultCheckedTarget?.node_count || 0,
      this.defaultCheckedTarget?.instance_count || 0
    );
  }

  handleAddTarget() {
    this.showTopoSelector = true;
    this.ipSelectKey = random(10);
    this.$nextTick(() => {
      this.targetContainerHeight = this.targetContainerRef?.clientHeight;
    });
  }
  /** 告警变化 */
  handleLevelChange(value) {
    this.formModel.level = value;
    if (!!this.scene) {
      this.handleChange();
    }
  }
  /** 场景切换 */
  handleScenSelected(value, isInitMetrics = true) {
    this.formModel.scene = value;
    this.scene = this.scenes.find(item => item.scene_id === this.formModel.scene);
    this.allMetrics =
      this.scene?.metrics?.map(item => ({
        ...item.metric,
        ...item,
        metric: undefined
      })) || [];
    if (isInitMetrics) {
      this.metrics = this.scene?.metrics?.map(item => item.metric_id) || [];
    }
    this.$nextTick(() => {
      this.handleCalcShowOpenTag();
    });
    this.handleChange();
    this.handleMetricEmitChange();
  }
  /** 计算指标是否存在多行情况 */
  handleCalcShowOpenTag() {
    if (!this.scene?.metrics?.length || !this.tagListRef) {
      return;
    }
    const { height, top: parentTop } = this.tagListRef.getBoundingClientRect();
    // 单行不展示 展开/收起 按钮
    this.showTagOpen = Array.from(this.tagListRef.querySelectorAll('.bk-tag')).some(ele => {
      const { top } = ele.getBoundingClientRect();
      return top >= height + parentTop;
    });
  }
  /** 或去场景 */
  multivariateAnomalyScenes() {
    this.isLoading = true;
    const sceneId = this.metricData?.[0]?.sceneConfig?.algorithms?.[0]?.config?.scene_id;
    if (sceneId) {
      const level = this.metricData[0].sceneConfig.algorithms[0]?.config?.levels || [];
      if (level.length) {
        this.formModel.level = Math.max(...level);
      } else {
        this.formModel.level = 0;
      }
      this.formModel.sensitivity = this.metricData[0].sceneConfig.algorithms[0]?.config?.sensitivity || 0;
      this.metrics = this.metricData[0].sceneConfig.algorithms[0]?.config?.metrics?.map(item => item.metric_id) || [];
    }
    multivariateAnomalyScenes()
      .then(res => {
        this.scenes = res;
        if (sceneId) {
          this.handleScenSelected(sceneId, false);
        } else if (this.$route.query?.scene_id) {
          this.handleScenSelected(this.$route.query.scene_id);
        } else if (this.scenes.length && !this.formModel.scene) {
          this.handleScenSelected(this.scenes[0].scene_id);
        }
        this.isLoading = false;
      })
      .catch(err => {
        console.log(err);
      })
      .finally(() => {
        this.isLoading = false;
      });
  }
  // 编辑时设置监控目标描述
  handleSetTargetDesc(
    targetList: { count: number; bk_obj_id: string; nodes_count?: number; instances_count?: number; all_host: any[] }[],
    bkTargetType: string,
    nodeCount = 0,
    instance_count = 0
  ) {
    const [{ objectType }] = this.metricData;
    const result = handleSetTargetDesc(targetList, bkTargetType, objectType, nodeCount, instance_count);
    this.target.desc.message = result.message;
    this.target.desc.subMessage = result.subMessage;
  }
  handleTargetCancel() {
    this.showTopoSelector = false;
    this.ipSelectKey = random(10);
    this.targetList = this.defaultCheckedTarget?.target_detail?.slice?.() || [];
    this.handleSetTargetDesc(this.targetList, this.metricData[0].targetType);
  }
  handleTopoCheckedChange(data: { value: IIpV6Value; nodeType: INodeType; objectType: TargetObjectType }) {
    this.targetList = transformValueToMonitor(data.value, data.nodeType);
    this.target.targetType = data.nodeType;
    this.handleSetTargetDesc(this.targetList, this.target.targetType);
    this.handleTargetSave();
  }
  /** 表单验证 */
  validate() {
    return this.createForm.validate();
  }

  /**
   * @description 展示指标tip
   * @param e
   * @param item
   */
  handleMetricMouseenter(e: MouseEvent, item: MetricDetail) {
    let content = '';
    try {
      content = this.handleGetMetricTipsContent(item);
    } catch (error) {
      // content = `${this.$t('指标不存在')}`;
    }
    if (content) {
      this.metricpopoerInstance = this.$bkPopover(e.target, {
        content,
        placement: 'top',
        theme: 'monitor-metric-input',
        arrow: true,
        flip: false
      });
      this.metricpopoerInstance?.show?.(100);
    }
  }

  handleMetricMouseleave() {
    this.metricpopoerInstance?.hide?.();
    this.metricpopoerInstance?.destroy?.();
    this.metricpopoerInstance = null;
  }

  /**
   * @description 指标选择变化
   * @param v
   */
  handleMetricChange(v) {
    this.metrics = v;
    this.handleChange();
    this.handleMetricEmitChange();
  }

  /**
   * @description 敏感度变化
   * @param v
   */
  handleSensitivity(v) {
    this.formModel.sensitivity = v;
    this.handleChange();
  }

  render() {
    return (
      <div
        class='aiops-monitor-data'
        v-bkloading={{ isLoading: this.isLoading && this.readonly, zIndex: 10 }}
      >
        <bk-form
          ref='createForm'
          class='form-wrap'
          labelWidth={110}
          {...{
            props: {
              model: this.formModel,
              rules: this.formRules,
            },
          }}
        >
          <bk-form-item label={`${this.$t('监控项')}：`}>
            <span class='aiops-monitor-data-text'>{this.$t('场景智能检测')}</span>
          </bk-form-item>
          <bk-form-item
            class='scene-select'
            error-display-type='normal'
            label={`${this.$t('观测场景')}：`}
            property={'scene'}
          >
            {this.readonly ? (
              <span>{this.scene?.scene_name}</span>
            ) : (
              <bk-select
<<<<<<< HEAD
                behavior='simplicity'
                clearable={false}
                loading={this.isLoading}
                value={this.formModel.scene}
                onSelected={this.handleScenSelected}
=======
                class='scene-selector'
                loading={this.isLoading}
                value={this.formModel.scene}
                clearable={false}
                behavior='simplicity'
                onSelected={v => this.handleScenSelected(v)}
>>>>>>> e6280d5b
              >
                {this.scenes.map(scene => (
                  <bk-option
                    id={scene.scene_id}
                    key={scene.scene_id}
                    name={scene.scene_name}
                  >
                    {scene.scene_name}
                  </bk-option>
                ))}
              </bk-select>
            )}
          </bk-form-item>
<<<<<<< HEAD
          <div class='aiops-tag-wrap'>
            {this.scene?.metrics?.length > 0 && (
              <div class={['aiops-tag-content', this.tagOpen && 'aiops-tag-content-open']}>
                <i18n
                  class='nowrap'
                  path='共{count}个指标'
                  tag='span'
                >
                  <span
                    class='aiops-tag-count'
                    slot='count'
                  >
                    {this.scene.metrics.length}
                  </span>
                </i18n>
                ：
                <div
                  ref='tagListRef'
                  class='aiops-tag-list'
                >
                  {this.scene.metrics.map(metric => (
                    <bk-tag>{metric.name}</bk-tag>
                  ))}
                </div>
                {this.showTagOpen && (
                  <span
                    class='aiops-tag-toggle nowrap'
                    onClick={() => (this.tagOpen = !this.tagOpen)}
                  >
                    <bk-icon
                      style='font-size: 18px;'
                      type={!this.tagOpen ? 'angle-double-down' : 'angle-double-up'}
                    />
                    {this.$t(this.tagOpen ? '收起' : '展开')}
                  </span>
=======
          <bk-form-item
            label={`${this.$t('指标')}：`}
            error-display-type='normal'
            class='metric-select'
            property={'scene'}
          >
            {this.readonly ? (
              <div class='aiops-tag-wrap'>
                {this.readonlyMetrics.length > 0 && (
                  <div class={['aiops-tag-content', this.tagOpen && 'aiops-tag-content-open']}>
                    <i18n
                      path='共{count}个指标'
                      tag='span'
                      class='nowrap'
                    >
                      <span
                        slot='count'
                        class='aiops-tag-count'
                      >
                        {this.readonlyMetrics.length}
                      </span>
                    </i18n>
                    ：
                    <div
                      class='aiops-tag-list'
                      ref='tagListRef'
                    >
                      {this.readonlyMetrics.map(metric => (
                        <span
                          key={metric.metric_id}
                          onMouseenter={e => this.handleMetricMouseenter(e, metric.metric)}
                          onMouseleave={this.handleMetricMouseleave}
                        >
                          <bk-tag>{metric.name}</bk-tag>
                        </span>
                      ))}
                    </div>
                    {this.showTagOpen && (
                      <span
                        class='aiops-tag-toggle nowrap'
                        onClick={() => (this.tagOpen = !this.tagOpen)}
                      >
                        <bk-icon
                          style='font-size: 18px;'
                          type={!this.tagOpen ? 'angle-double-down' : 'angle-double-up'}
                        />
                        {this.$t(this.tagOpen ? '收起' : '展开')}
                      </span>
                    )}
                  </div>
>>>>>>> e6280d5b
                )}
              </div>
            ) : (
              <div class='aiops-metric-select'>
                <AiopsMonitorMetricSelect
                  value={this.metrics}
                  metrics={this.allMetrics}
                  scenarioList={this.scenarioList}
                  defaultScenario={this.defaultScenario}
                  onChange={this.handleMetricChange}
                ></AiopsMonitorMetricSelect>
              </div>
            )}
          </bk-form-item>

          <bk-form-item
            error-display-type='normal'
            label={`${this.$t('监控目标')}：`}
          >
            <div class='ip-wrapper'>
              {!this.targetList.length && !this.target.desc.message.length
                ? [
                    !this.readonly ? (
                      <div
                        class='ip-wrapper-title'
                        on-click={this.handleAddTarget}
                      >
                        <i class='icon-monitor icon-mc-plus-fill'></i>
                        {this.$t('添加监控目标')}
                      </div>
                    ) : (
                      <span>{this.$t('未添加监控目标')}</span>
                    ),
                    <span class='subtitle ml5'>{`(${this.$t('默认为本业务')})`}</span>,
                  ]
                : [
                    <i class='icon-monitor icon-mc-tv'></i>,
                    <span
                      style='color: #63656e;'
                      class='subtitle'
                    >
                      {this.target.desc.message}
                      {this.target.desc.subMessage}
                    </span>,

                    this.readonly ? (
                      <span
                        class='ip-wrapper-title'
                        onClick={this.handleAddTarget}
                      >
                        {this.$t('查看监控目标')}
                      </span>
                    ) : (
                      <span
                        class='icon-monitor icon-bianji'
                        onClick={this.handleAddTarget}
                      ></span>
                    ),
                  ]}
            </div>
          </bk-form-item>
          <bk-form-item
<<<<<<< HEAD
            error-display-type='normal'
            label={`${this.$t('过滤告警级别')}：`}
            property={'level'}
=======
            label={`${this.$t('告警级别')}：`}
            property={'level'}
            error-display-type='normal'
            desc={{
              content: `<div style='width: 205px'>
               <div>${this.$t('智能生成告警级别')}：</div>
               <div>${this.$t('将根据指标的异常程度、发生异常的指标数，为告警自动分配级别。')}<span>
              </div>`,
              allowHTML: true
            }}
>>>>>>> e6280d5b
          >
            <div class='aiops-level-list'>
              {this.readonly
                ? this.levelList
                    .filter(
                      item => (this.formModel.level === item.id || this.formModel.level > item.id ? item.id : 0) !== 0
                    )
                    .map(item => (
                      <span class='level-check'>
                        <i class={['icon-monitor', item.icon, `status-${item.id}`]}></i>
                        <span>{item.name}</span>
                      </span>
                    ))
                : this.levelList.map(item => (
                    <bk-checkbox
                      class='level-check'
                      v-bk-tooltips={{
                        disabled: !(this.formModel.level > item.id),
                        content: this.$t('已选择更低级告警级别'),
                      }}
                      disabled={this.formModel.level > item.id}
                      false-value={0}
                      true-value={item.id}
                      value={this.formModel.level === item.id || this.formModel.level > item.id ? item.id : 0}
                      onChange={this.handleLevelChange}
                    >
                      <i class={['icon-monitor', item.icon, `status-${item.id}`]}></i>
                      <span>{item.name}</span>
                    </bk-checkbox>
                  ))}
            </div>
          </bk-form-item>
          <bk-form-item label={`${this.$t('敏感度')}：`}>
            <bk-slider
              class='process-item'
              show-custom-label={true}
              min-value={0}
              max-value={10}
              custom-content={{ 0: { label: this.$t('较少告警') }, 10: { label: this.$t('较多告警') } }}
              value={this.formModel.sensitivity}
              disable={this.readonly}
              onInput={this.handleSensitivity}
            />
          </bk-form-item>
        </bk-form>
        {this.metricData.some(item => item.canSetTarget) && this.ipSelect()}
      </div>
    );
  }

  ipSelect() {
    const [{ targetType, objectType }] = this.metricData;
    if (!this.readonly) {
      return (
        <StrategyIpv6
          checkedNodes={this.targetList || []}
          nodeType={targetType as INodeType}
          objectType={objectType as TargetObjectType}
          showDialog={this.showTopoSelector}
          onChange={this.handleTopoCheckedChange}
          onCloseDialog={v => (this.showTopoSelector = v)}
        />
      );
    }
    const tableData = this.readonly ? transformDataKey(this.defaultCheckedTarget?.detail || []) : [];
    return (
      <bk-dialog
        width='1100'
        v-model={this.showTopoSelector}
        header-position='left'
        need-footer={false}
        title={this.$t('监控目标')}
        zIndex={1002}
        on-change={v => (this.showTopoSelector = v)}
        on-on-cancel={this.handleTargetCancel}
      >
        <strategy-target-table
          objType={objectType}
          tableData={tableData}
          targetType={targetType}
        />
      </bk-dialog>
    );
  }
}

export default tsx.ofType<IProps>().convert(AiopsMonitorData);<|MERGE_RESOLUTION|>--- conflicted
+++ resolved
@@ -23,14 +23,9 @@
  * CONTRACT, TORT OR OTHERWISE, ARISING FROM, OUT OF OR IN CONNECTION WITH THE SOFTWARE OR THE USE OR OTHER DEALINGS
  * IN THE SOFTWARE.
  */
-<<<<<<< HEAD
-import { Component, Emit, Prop, Ref } from 'vue-property-decorator';
-import { Component as tsc } from 'vue-tsx-support';
-
-=======
 import { Component, Emit, Mixins, Prop, Ref } from 'vue-property-decorator';
 import * as tsx from 'vue-tsx-support';
->>>>>>> e6280d5b
+
 import { multivariateAnomalyScenes } from 'monitor-api/modules/strategies';
 import { random, transformDataKey } from 'monitor-common/utils/utils';
 
@@ -41,7 +36,6 @@
 import StrategyTargetTable from '../../strategy-config-detail/strategy-config-detail-table.vue';
 import StrategyIpv6 from '../../strategy-ipv6/strategy-ipv6';
 import { IScenarioItem, ISceneConfig, MetricDetail, MetricType } from '../typings';
-
 import AiopsMonitorMetricSelect from './aiops-monitor-metric-select';
 
 import './aiops-monitor-data.scss';
@@ -65,7 +59,7 @@
 const levelParamsMap = {
   1: [1],
   2: [1, 2],
-  3: [1, 2, 3]
+  3: [1, 2, 3],
 };
 
 @Component({
@@ -89,7 +83,7 @@
   formModel = {
     level: 0,
     scene: '',
-    sensitivity: 0
+    sensitivity: 0,
   };
   target: any = {
     targetType: '',
@@ -159,7 +153,7 @@
       if (metricsSet.has(item.metric_id)) {
         metrics.push({
           ...item,
-          metric: undefined
+          metric: undefined,
         });
       }
     });
@@ -170,16 +164,16 @@
         scene_id: this.formModel.scene,
         metrics,
         sensitivity: this.formModel.sensitivity,
-        levels: levelParamsMap[this.formModel.level] || []
+        levels: levelParamsMap[this.formModel.level] || [],
       },
       level: this.formModel.level,
-      unit_prefix: ''
+      unit_prefix: '',
     };
     return {
       ...this.scene,
       metrics,
       query_configs: this.scene?.query_config ? [{ ...this.scene.query_config }] : [],
-      algorithms: [algorithm]
+      algorithms: [algorithm],
     };
   }
   @Emit('targetChange')
@@ -238,7 +232,7 @@
       this.scene?.metrics?.map(item => ({
         ...item.metric,
         ...item,
-        metric: undefined
+        metric: undefined,
       })) || [];
     if (isInitMetrics) {
       this.metrics = this.scene?.metrics?.map(item => item.metric_id) || [];
@@ -341,7 +335,7 @@
         placement: 'top',
         theme: 'monitor-metric-input',
         arrow: true,
-        flip: false
+        flip: false,
       });
       this.metricpopoerInstance?.show?.(100);
     }
@@ -402,20 +396,12 @@
               <span>{this.scene?.scene_name}</span>
             ) : (
               <bk-select
-<<<<<<< HEAD
+                class='scene-selector'
                 behavior='simplicity'
                 clearable={false}
                 loading={this.isLoading}
                 value={this.formModel.scene}
-                onSelected={this.handleScenSelected}
-=======
-                class='scene-selector'
-                loading={this.isLoading}
-                value={this.formModel.scene}
-                clearable={false}
-                behavior='simplicity'
                 onSelected={v => this.handleScenSelected(v)}
->>>>>>> e6280d5b
               >
                 {this.scenes.map(scene => (
                   <bk-option
@@ -429,47 +415,10 @@
               </bk-select>
             )}
           </bk-form-item>
-<<<<<<< HEAD
-          <div class='aiops-tag-wrap'>
-            {this.scene?.metrics?.length > 0 && (
-              <div class={['aiops-tag-content', this.tagOpen && 'aiops-tag-content-open']}>
-                <i18n
-                  class='nowrap'
-                  path='共{count}个指标'
-                  tag='span'
-                >
-                  <span
-                    class='aiops-tag-count'
-                    slot='count'
-                  >
-                    {this.scene.metrics.length}
-                  </span>
-                </i18n>
-                ：
-                <div
-                  ref='tagListRef'
-                  class='aiops-tag-list'
-                >
-                  {this.scene.metrics.map(metric => (
-                    <bk-tag>{metric.name}</bk-tag>
-                  ))}
-                </div>
-                {this.showTagOpen && (
-                  <span
-                    class='aiops-tag-toggle nowrap'
-                    onClick={() => (this.tagOpen = !this.tagOpen)}
-                  >
-                    <bk-icon
-                      style='font-size: 18px;'
-                      type={!this.tagOpen ? 'angle-double-down' : 'angle-double-up'}
-                    />
-                    {this.$t(this.tagOpen ? '收起' : '展开')}
-                  </span>
-=======
           <bk-form-item
+            class='metric-select'
+            error-display-type='normal'
             label={`${this.$t('指标')}：`}
-            error-display-type='normal'
-            class='metric-select'
             property={'scene'}
           >
             {this.readonly ? (
@@ -477,21 +426,21 @@
                 {this.readonlyMetrics.length > 0 && (
                   <div class={['aiops-tag-content', this.tagOpen && 'aiops-tag-content-open']}>
                     <i18n
+                      class='nowrap'
                       path='共{count}个指标'
                       tag='span'
-                      class='nowrap'
                     >
                       <span
+                        class='aiops-tag-count'
                         slot='count'
-                        class='aiops-tag-count'
                       >
                         {this.readonlyMetrics.length}
                       </span>
                     </i18n>
                     ：
                     <div
+                      ref='tagListRef'
                       class='aiops-tag-list'
-                      ref='tagListRef'
                     >
                       {this.readonlyMetrics.map(metric => (
                         <span
@@ -516,16 +465,15 @@
                       </span>
                     )}
                   </div>
->>>>>>> e6280d5b
                 )}
               </div>
             ) : (
               <div class='aiops-metric-select'>
                 <AiopsMonitorMetricSelect
-                  value={this.metrics}
+                  defaultScenario={this.defaultScenario}
                   metrics={this.allMetrics}
                   scenarioList={this.scenarioList}
-                  defaultScenario={this.defaultScenario}
+                  value={this.metrics}
                   onChange={this.handleMetricChange}
                 ></AiopsMonitorMetricSelect>
               </div>
@@ -579,22 +527,16 @@
             </div>
           </bk-form-item>
           <bk-form-item
-<<<<<<< HEAD
-            error-display-type='normal'
-            label={`${this.$t('过滤告警级别')}：`}
-            property={'level'}
-=======
-            label={`${this.$t('告警级别')}：`}
-            property={'level'}
-            error-display-type='normal'
             desc={{
               content: `<div style='width: 205px'>
                <div>${this.$t('智能生成告警级别')}：</div>
                <div>${this.$t('将根据指标的异常程度、发生异常的指标数，为告警自动分配级别。')}<span>
               </div>`,
-              allowHTML: true
+              allowHTML: true,
             }}
->>>>>>> e6280d5b
+            error-display-type='normal'
+            label={`${this.$t('告警级别')}：`}
+            property={'level'}
           >
             <div class='aiops-level-list'>
               {this.readonly
@@ -630,12 +572,12 @@
           <bk-form-item label={`${this.$t('敏感度')}：`}>
             <bk-slider
               class='process-item'
+              custom-content={{ 0: { label: this.$t('较少告警') }, 10: { label: this.$t('较多告警') } }}
+              disable={this.readonly}
+              max-value={10}
+              min-value={0}
               show-custom-label={true}
-              min-value={0}
-              max-value={10}
-              custom-content={{ 0: { label: this.$t('较少告警') }, 10: { label: this.$t('较多告警') } }}
               value={this.formModel.sensitivity}
-              disable={this.readonly}
               onInput={this.handleSensitivity}
             />
           </bk-form-item>
