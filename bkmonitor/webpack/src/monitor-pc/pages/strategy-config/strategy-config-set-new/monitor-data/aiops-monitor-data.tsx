--- conflicted
+++ resolved
@@ -83,10 +83,7 @@
   formModel = {
     level: 0,
     scene: '',
-<<<<<<< HEAD
     sensitivity: 0
-=======
->>>>>>> 79431d2c
   };
   target: any = {
     targetType: '',
@@ -165,7 +162,6 @@
       type: MetricType.HostAnomalyDetection,
       config: {
         scene_id: this.formModel.scene,
-<<<<<<< HEAD
         metrics,
         sensitivity: this.formModel.sensitivity,
         levels: levelParamsMap[this.formModel.level] || []
@@ -178,16 +174,6 @@
       metrics,
       query_configs: this.scene?.query_config ? [{ ...this.scene.query_config }] : [],
       algorithms: [algorithm]
-=======
-        metrics: this.scene.metrics,
-      },
-      unit_prefix: '',
-    };
-    return {
-      ...this.scene,
-      query_configs: [{ ...this.scene.query_config }],
-      algorithms: [algorithm],
->>>>>>> 79431d2c
     };
   }
   @Emit('targetChange')
