--- conflicted
+++ resolved
@@ -78,11 +78,7 @@
   formModel = {
     level: [],
     scene: '',
-<<<<<<< HEAD
-    sensitivity: 1,
-=======
     sensitivity: 5,
->>>>>>> aeb19c87
   };
   target: any = {
     targetType: '',
@@ -294,11 +290,7 @@
       } else {
         this.formModel.level = [];
       }
-<<<<<<< HEAD
-      this.formModel.sensitivity = this.metricData[0].sceneConfig.algorithms[0]?.config?.sensitivity || 1;
-=======
       this.formModel.sensitivity = this.metricData[0].sceneConfig.algorithms[0]?.config?.sensitivity || 5;
->>>>>>> aeb19c87
       this.metrics = this.metricData[0].sceneConfig.algorithms[0]?.config?.metrics?.map(item => item.metric_id) || [];
     }
     multivariateAnomalyScenes()
