--- conflicted
+++ resolved
@@ -23,15 +23,10 @@
  * CONTRACT, TORT OR OTHERWISE, ARISING FROM, OUT OF OR IN CONNECTION WITH THE SOFTWARE OR THE USE OR OTHER DEALINGS
  * IN THE SOFTWARE.
  */
-<<<<<<< HEAD
 import { Component, Emit, Mixins, Prop, Ref } from 'vue-property-decorator';
 import * as tsx from 'vue-tsx-support';
-=======
-import { Component, Emit, Prop, Ref } from 'vue-property-decorator';
-import { Component as tsc } from 'vue-tsx-support';
 import { multivariateAnomalyScenes } from 'monitor-api/modules/strategies';
 import { random, transformDataKey } from 'monitor-common/utils/utils';
->>>>>>> 619da617
 
 import { IIpV6Value, INodeType, TargetObjectType } from '../../../../components/monitor-ip-selector/typing';
 import { transformValueToMonitor } from '../../../../components/monitor-ip-selector/utils';
