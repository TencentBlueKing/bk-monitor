/*
 * Tencent is pleased to support the open source community by making
 * 蓝鲸智云PaaS平台 (BlueKing PaaS) available.
 *
 * Copyright (C) 2021 THL A29 Limited, a Tencent company.  All rights reserved.
 *
 * 蓝鲸智云PaaS平台 (BlueKing PaaS) is licensed under the MIT License.
 *
 * License for 蓝鲸智云PaaS平台 (BlueKing PaaS):
 *
 * ---------------------------------------------------
 * Permission is hereby granted, free of charge, to any person obtaining a copy of this software and associated
 * documentation files (the "Software"), to deal in the Software without restriction, including without limitation
 * the rights to use, copy, modify, merge, publish, distribute, sublicense, and/or sell copies of the Software, and
 * to permit persons to whom the Software is furnished to do so, subject to the following conditions:
 *
 * The above copyright notice and this permission notice shall be included in all copies or substantial portions of
 * the Software.
 *
 * THE SOFTWARE IS PROVIDED "AS IS", WITHOUT WARRANTY OF ANY KIND, EXPRESS OR IMPLIED, INCLUDING BUT NOT LIMITED TO
 * THE WARRANTIES OF MERCHANTABILITY, FITNESS FOR A PARTICULAR PURPOSE AND NONINFRINGEMENT. IN NO EVENT SHALL THE
 * AUTHORS OR COPYRIGHT HOLDERS BE LIABLE FOR ANY CLAIM, DAMAGES OR OTHER LIABILITY, WHETHER IN AN ACTION OF
 * CONTRACT, TORT OR OTHERWISE, ARISING FROM, OUT OF OR IN CONNECTION WITH THE SOFTWARE OR THE USE OR OTHER DEALINGS
 * IN THE SOFTWARE.
 */
import { Component, Inject, Mixins, Prop, Watch } from 'vue-property-decorator';
import * as tsx from 'vue-tsx-support';

import { addListener, removeListener } from '@blueking/fork-resize-detector';
import dayjs from 'dayjs';
import { CancelToken } from 'monitor-api/index';
import { exportConfigFile } from 'monitor-api/modules/as_code';
import { noticeGroupList } from 'monitor-api/modules/notice_group';
import { disableShield } from 'monitor-api/modules/shield';
import {
  deleteStrategyV2,
  getScenarioList,
  getStrategyListV2,
  getTargetDetail,
  updatePartialStrategyV2,
} from 'monitor-api/modules/strategies';
import { xssFilter } from 'monitor-common/utils/xss';
import { debounce } from 'throttle-debounce';

import EmptyStatus from '../../../components/empty-status/empty-status';
import { EmptyStatusOperationType, EmptyStatusType } from '../../../components/empty-status/types';
import { INodeType, TargetObjectType } from '../../../components/monitor-ip-selector/typing';
import SvgIcon from '../../../components/svg-icon/svg-icon.vue';
import TableFilter from '../../../components/table-filter/table-filter.vue';
// import StrategySetTarget from '../strategy-config-set/strategy-set-target/strategy-set-target.vue';
import commonPageSizeMixin from '../../../mixins/commonPageSizeMixin';
import { downFile } from '../../../utils';
import AlarmShieldStrategy from '../../alarm-shield/quick-alarm-shield/quick-alarm-shield-strategy.vue';
import TableStore, { invalidTypeMap } from '../store';
import StrategyConfigDialog from '../strategy-config-dialog/strategy-config-dialog';
import FilterPanel from '../strategy-config-list/filter-panel';
import { IGroupData } from '../strategy-config-list/group';
import { DetectionRuleTypeEnum, MetricDetail } from '../strategy-config-set-new/typings';
import StrategyIpv6 from '../strategy-ipv6/strategy-ipv6';
<<<<<<< HEAD
import { compareObjectsInArray, handleMouseDown, handleMouseMove } from '../util';

=======
import { handleMouseDown, handleMouseMove } from '../util';
>>>>>>> 56fb41f3
import DeleteSubtitle from './delete-subtitle';
import { IHeader, ILabel, IPopover, IStrategyConfigProps } from './type';

import './strategy-config.scss';

const { i18n } = window;
const UN_SET_ACTION = 'UN_SET_ACTION';
const STRATEGY_CONFIG_SETTING = 'strategy_config_setting';

@Component({
  name: 'StrategyConfig',
})
class StrategyConfig extends Mixins(commonPageSizeMixin) {
  @Inject('authority') authority;
  @Inject('handleShowAuthorityDetail') handleShowAuthorityDetail;
  @Inject('authorityMap') authorityMap;
  @Inject('strategyType') strategyType;
  @Prop({ type: String, default: '' }) fromRouteName: IStrategyConfigProps['fromRouteName'];
  @Prop({ type: String, default: '' }) noticeName: IStrategyConfigProps['noticeName'];
  @Prop({ type: String, default: '' }) serviceCategory: IStrategyConfigProps['serviceCategory'];
  @Prop({ type: [String, Number], default: '' }) taskId: IStrategyConfigProps['taskId'];
  @Prop({ type: String, default: '' }) ip: IStrategyConfigProps['ip'];
  @Prop({ type: [String, Number], default: '' }) bkCloudId: IStrategyConfigProps['bkCloudId'];
  @Prop({ type: Number, default: 0 }) bkEventGroupId: IStrategyConfigProps['bkEventGroupId'];
  @Prop({ type: Number, default: 0 }) timeSeriesGroupId: IStrategyConfigProps['timeSeriesGroupId'];
  @Prop({ type: String, default: '' }) pluginId: IStrategyConfigProps['pluginId'];
  @Prop({ type: String, default: '' }) metricId: IStrategyConfigProps['metricId'];
  @Prop({ type: Array, default: null }) bkStrategyId: IStrategyConfigProps['bkStrategyId'];
  @Prop({ type: Array, default: null }) dataSource: IStrategyConfigProps['dataSource'];
  @Prop({ type: String, default: '' }) actionName: IStrategyConfigProps['actionName'];
  @Prop({ type: [String, Array] }) scenario: string;
  @Prop({ type: [String, Array] }) strategyState: string;
  @Prop({ type: Array }) keywords: IStrategyConfigProps['keywords']; /** 支持传入自定义搜索关键词 */
  @Prop({ type: String, default: '' }) resultTableId: IStrategyConfigProps['resultTableId']; /** 结果表搜索条件 */

  showFilterPanel = true;
  header: IHeader = {
    value: 0,
    dropdownShow: false,
    list: [
      // { id: 0, name: i18n.t('修改告警组') },
      { id: 1, name: i18n.t('修改触发条件') },
      { id: 5, name: i18n.t('修改恢复条件') },
      // { id: 2, name: i18n.t('修改通知间隔') },
      { id: 3, name: i18n.t('修改无数据告警') },
      // { id: 4, name: i18n.t('修改告警恢复通知') },
      { id: 6, name: i18n.t('启/停策略') },
      { id: 7, name: i18n.t('删除策略') },
      // { id: 9, name: i18n.t('修改告警模版') },
      { id: 8, name: i18n.t('增删目标') },
      { id: 10, name: i18n.t('修改标签') },
      // { id: 11, name: i18n.t('修改处理套餐') }
      { id: 21, name: i18n.t('修改算法') },
      { id: 12, name: i18n.t('修改生效时间段') },
      { id: 13, name: i18n.t('修改处理套餐') },
      { id: 14, name: i18n.t('修改告警组') },
      { id: 15, name: i18n.t('修改通知场景') },
      { id: 20, name: i18n.t('修改通知升级') },
      { id: 16, name: i18n.t('修改通知间隔') },
      { id: 17, name: i18n.t('修改通知模板') },
      { id: 18, name: i18n.t('修改告警风暴开关') },
      { id: 19, name: i18n.t('导出Yaml') },
    ],
    keyword: '',
    keywordObj: [], // 搜索框绑定值
    condition: [], // 搜索条件接口参数
    conditionList: [], // 搜索可选项
    handleSearch: () => {},
  };
  dataSourceList = [
    {
      value: '',
      id: 'bk_monitor',
      checked: 'bk_monitor',
      cancel: '',
      name: i18n.t('监控采集'),
    },
    {
      value: '',
      id: 'log',
      checked: 'bk_monitor',
      cancel: '',
      name: i18n.t('日志采集'),
    },
  ];
  label: ILabel = {
    target: null,
    isSelected: false,
    selectedLabels: '',
    serviceCategory: '',
    noticeName: '',
  };
  popover: IPopover = {
    instance: null,
    hover: -1,
    edit: false,
    status: '',
    data: {
      shieldInfo: {
        is_shielded: true,
      },
      strategyName: '',
    },
  };
  table = {
    data: [],
    loading: false,
    select: [],
  };
  pageCount = 0;
  dialog = {
    show: false,
    selectList: [],
  };
  tableInstance: TableStore = {
    total: 0,
    data: [],
    keyword: '',
    page: 1,
    pageSize: 10,
    pageList: [10, 20, 50, 100],
    getTableData: () => [],
    setDefaultStore: () => {},
    getItemDescription: () => [],
  };
  loading = false;
  isShowStrategy = false;
  isShowTableFilter = false;
  strategyId = 0;
  backDisplayMap: any = {};
  targetSet = {
    show: false,
    strategyIds: [],
    bizId: '',
    objectType: '',
    title: i18n.t('监控目标'),
    nodeType: '',
  };
  strategyLabelList = []; // 标签筛选俩表
  actionNameList = []; // 自愈套餐列表
  sourceList = []; // 数据来源筛选列表
  typeList = []; // 分类可筛选列表
  filterType = 'checkbox'; // 筛选列表类型
  curFilterType = i18n.t('数据来源'); // 当前筛选类型
  dialogLoading = false;
  groupList = []; // 告警组数据列表
  scenarioList = []; // 监控对象
  fieldSettingData: any = {};
  fieldAllSelected = false; // 是否全选
  drapWidth = 214;
  noticeGroupList = [];
  conditionList = [];
  /** 策略状态数据 */
  strategyStatusOptions = [
    {
      id: 'ALERT',
      name: window.i18n.tc('告警中'),
      count: 0,
    },
    {
      id: 'INVALID',
      name: window.i18n.tc('已失效'),
      count: 0,
    },
    {
      name: window.i18n.tc('已停用'),
      id: 'OFF',
      count: 0,
    },
    {
      name: window.i18n.tc('已启用'),
      id: 'ON',
      count: 0,
    },
    {
      name: window.i18n.tc('屏蔽中'),
      id: 'SHIELDED',
      count: 0,
    },
  ];
  ipCheckValue = {};
  ipSelectorPanels = [];
  ipTargetType = 'TOPO';
  ipSelectorShow = false;
  emptyType: EmptyStatusType = 'empty'; // 空状态
  cancelFn = () => {}; // 取消监控目标接口方法

  get bizList() {
    return this.$store.getters.bizList;
  }
  get idList() {
    return this.table.select.map(item => item.id);
  }
  get isSameObjectType() {
    const list = this.table.select;
    return (
      list.length &&
      list.every((item, index) => {
        if (index === 0) return true;

        const preItem = list[index - 1];
        return item.objectType === preItem.objectType;
      })
    );
  }
  get filterPanelData(): IGroupData[] {
    // 筛选面板数据
    // 过滤需要展示的分组（监控对象、数据来源、告警组）
    const displayKeys = ['scenario', 'dataSource', 'noticeName', 'strategyLabels', 'actionName'];
    const iconMap = {
      ALERT: 'icon-mc-chart-alert',
      INVALID: 'icon-shixiao',
      OFF: 'icon-zanting1',
      ON: 'icon-kaishi1',
      SHIELDED: 'icon-menu-shield',
    };
    const strategyStatusFilter = {
      id: 'strategy_status',
      name: this.$t('状态'),
      data: this.strategyStatusOptions.map(item => ({
        ...item,
        count: item.count || 0,
        icon: iconMap[item.id],
      })),
    };
    return [
      strategyStatusFilter,
      ...displayKeys.map(key => {
        const { id, name, list } = this.backDisplayMap[key];
        return {
          id,
          name,
          data: key === 'noticeName' ? this.groupList.map(({ name, count }) => ({ id: name, name, count })) : list,
        };
      }),
    ];
  }

  get isFta() {
    return this.strategyType === 'fta';
  }

  get uptimeCheckMap() {
    const local = {
      available: DetectionRuleTypeEnum.Threshold,
      task_duration: DetectionRuleTypeEnum.Threshold,
      message: DetectionRuleTypeEnum.PartialNodes,
      response_code: DetectionRuleTypeEnum.PartialNodes,
    };
    const list = this.$store.getters['strategy-config/uptimeCheckMap'];
    return list || local;
  }

  get hasEditDetection() {
    let canSetDetEctionRules = true;
    const res = this.table.select.map(item => {
      // 检测算法是否禁用枚举
      const detectionDisabledStatusMap = {
        [DetectionRuleTypeEnum.IntelligentDetect]: false,
        [DetectionRuleTypeEnum.TimeSeriesForecasting]: false,
        [DetectionRuleTypeEnum.AbnormalCluster]: false,
        [DetectionRuleTypeEnum.Threshold]: false,
        [DetectionRuleTypeEnum.YearRound]: false,
        [DetectionRuleTypeEnum.RingRatio]: false,
        [DetectionRuleTypeEnum.PartialNodes]: true,
      };

      const { queryConfigs } = item;
      const uptimeItem = this.uptimeCheckMap?.[queryConfigs?.[0]?.metric_field];
      const { data_source_label: dataSourceLabel, data_type_label: dataTypeLabel, functions } = queryConfigs?.[0] || {};

      const isCanSetAiops =
        queryConfigs?.length === 1 &&
        ['bk_data', 'bk_monitor'].includes(dataSourceLabel) &&
        dataTypeLabel === 'time_series' &&
        !functions?.length;

      if (canSetDetEctionRules) {
        // 指标拥有设置检测算法的功能
        canSetDetEctionRules =
          `${dataSourceLabel}|${dataTypeLabel}` !== 'bk_monitor|event' && dataTypeLabel !== 'alert';
      }

      Object.keys(detectionDisabledStatusMap).forEach((key: DetectionRuleTypeEnum) => {
        if (!canSetDetEctionRules) detectionDisabledStatusMap[key] = true;

        // ICMP协议的拨测服务开放所有的检测算法选项、HTTP、TCP、UDP协议仅有静态阈值检测算法
        if (uptimeItem) {
          if (!queryConfigs?.[0]?.isICMP) {
            detectionDisabledStatusMap[key] = key !== uptimeItem;
          }
        }

        // 智能检测算法 | 时序预测算法一致 | 离群检测
        if (
          [
            DetectionRuleTypeEnum.IntelligentDetect,
            DetectionRuleTypeEnum.TimeSeriesForecasting,
            DetectionRuleTypeEnum.AbnormalCluster,
          ].includes(key)
        ) {
          if (!isCanSetAiops) {
            detectionDisabledStatusMap[key] = true;
          }
          if (!window.enable_aiops) {
            detectionDisabledStatusMap[key] = true;
          }
        }
      });
      return detectionDisabledStatusMap;
    });
    return compareObjectsInArray(Object.values(res)) && canSetDetEctionRules;
  }

  get selectMetric() {
    if (!this.table.select.length) return [];
    return this.table.select[0].queryConfigs.map(item => new MetricDetail({ ...item }));
  }

  @Watch('table.data')
  handleTableDataChange(v) {
    // 用于数据样式自适应
    this.$nextTick(() => {
      v.forEach((item, index) => {
        /* 告警组 */
        const ref: any = this.$refs.strategyTable?.$refs[`table-row-${index}`];
        item.overflow = ref && ref.clientHeight > 32;
        /* 标签组 */
        const refLabel: any = this.$refs.strategyTable?.$refs[`table-labels-${index}`];
        // 这里计算整个 label 容器内是否会出现 换行 的可能，若换行就显示省略号。
        /* 标签组样式 */
        item.overflowLabel = refLabel && refLabel.clientHeight > 32;
        const overflowMap = ['signals', 'levels', 'detectionTypes', 'mealNames'];
        overflowMap.forEach(key => {
          // 通用数据样式
          const refDom: any = this.$refs[`table-${key}-${index}`];
          item[`overflow${key}`] = refDom && refDom.clientHeight > 32;
        });
      });
    });
  }
  /**
   * 由于父容器 content-right 进行自适应宽度调整的过程中
   * 会让 table 中的标签 label 无法显示省略号（浏览器宽度缩小的情况下）
   * 本方法在 table 的 mounted 或 activated 完毕时监听容器的 resize 事件
   */
  handleTableMountedOrActivated() {
    const resize = debounce(50, () => {
      this.handleTableDataChange(this.table.data);
    });
    const container = document.querySelector('#content-for-watch-resize') as HTMLElement;
    if (!container) return;
    addListener(container, () => {
      resize();
    });
    this.$once('hook:beforeDestory', () => {
      removeListener(container);
    });
    this.$once('hook:deactivated', () => {
      removeListener(container);
    });
  }
  @Watch('strategyLabelList')
  handleStrategyLabelList(v) {
    if (v) {
      this.backDisplayMap.strategyLabels.list = v;
      this.createdConditionList();
    }
  }
  @Watch('actionNameList')
  handleActionNameList(v) {
    if (v) {
      this.backDisplayMap.actionName.list = v;
      this.createdConditionList();
    }
  }
  @Watch('sourceList')
  handleSourceList(v) {
    if (v) {
      this.backDisplayMap.dataSource.list = v;
      this.createdConditionList();
    }
  }
  @Watch('groupList')
  handleGroupList(v) {
    if (v) {
      this.backDisplayMap.noticeName.list = v.map(item => ({
        id: item.name,
        name: item.name,
      }));
      this.createdConditionList();
    }
  }

  created() {
    this.backDisplayMap = {
      bkStrategyId: {
        name: this.$t('策略ID'),
        value: [],
        id: 'strategy_id',
      },
      bkStrategyName: {
        name: this.$t('策略名'),
        value: [],
        id: 'strategy_name',
      },
      // 告警组
      noticeName: {
        name: this.$t('告警组'), // 输入框回显的名称
        value: this.noticeName, // 回显的值
        id: 'user_group_name', // 传给后端的字段名
      },
      // 服务分类
      serviceCategory: {
        name: this.$t('服务分类'),
        value: this.serviceCategory,
        id: 'service_category',
      },
      // 拨测任务
      taskId: {
        name: this.$t('拨测任务ID'),
        value: this.taskId,
        id: 'task_id',
      },
      // 主机监控
      ip: {
        name: 'IP',
        value: this.ip,
        id: 'IP',
      },
      // 管控区域ID
      bkCloudId: {
        name: this.$t('管控区域ID'),
        value: this.bkCloudId,
        id: 'bk_cloud_id',
      },
      // 自定义事件
      bkEventGroupId: {
        name: this.$t('自定义事件分组ID'),
        value: this.bkEventGroupId,
        id: 'bk_event_group_id',
      },
      // 自定义指标分组ID
      timeSeriesGroupId: {
        name: this.$t('分组ID'),
        value: this.timeSeriesGroupId,
        id: 'time_series_group_id',
      },
      // 插件ID
      pluginId: {
        name: this.$t('插件ID'),
        value: this.pluginId,
        id: 'plugin_id',
      },
      // 仪表盘
      metricId: {
        name: this.$t('指标ID'),
        value: this.metricId,
        id: 'metric_id',
      },
      metricAlias: {
        name: this.$t('指标别名'),
        value: '',
        id: 'metric_alias',
      },
      metricName: {
        name: this.$t('指标名'),
        value: '',
        id: 'metric_name',
      },
      creators: {
        name: this.$t('创建人'),
        value: '',
        id: 'creators',
      },
      updaters: {
        name: this.$t('最近更新人'),
        value: '',
        id: 'updaters',
      },
      strategyState: {
        name: this.$t('状态'),
        value: '',
        id: 'strategy_status',
        list: this.strategyStatusOptions,
      },
      dataSource: {
        name: this.$t('数据来源'),
        value: '',
        id: 'data_source_list',
        list: [],
      },
      scenario: {
        name: this.$t('监控对象'),
        value: '',
        id: 'scenario',
        list: [],
      },
      strategyLabels: {
        name: this.$t('标签'),
        value: '',
        id: 'label_name',
        list: [],
      },
      actionName: {
        name: this.$t('套餐名'),
        value: '',
        id: 'action_name',
        list: [],
      },
      resultTableId: {
        name: this.$t('结果表'),
        value: '',
        id: 'result_table_id',
        list: [],
      },
      level: {
        name: this.$t('告警级别'),
        value: '',
        id: 'level',
        list: [
          { id: 1, name: this.$t('致命') },
          { id: 2, name: this.$t('预警') },
          { id: 3, name: this.$t('提醒') },
        ],
      },
      algorithmType: {
        name: this.$t('算法类型'),
        value: '',
        id: 'algorithm_type',
        list: [
          {
            id: 'Threshold',
            name: window.i18n.tc('静态阈值'),
          },
          {
            id: 'SimpleRingRatio',
            name: window.i18n.tc('简易环比'),
          },
          {
            id: 'AdvancedRingRatio',
            name: window.i18n.tc('高级环比'),
          },
          {
            id: 'SimpleYearRound',
            name: window.i18n.tc('简易同比'),
          },
          {
            id: 'AdvancedYearRound',
            name: window.i18n.tc('高级同比'),
          },
          {
            id: 'PartialNodes',
            name: window.i18n.tc('部分节点数算法'),
          },
          {
            id: 'OsRestart',
            name: window.i18n.tc('主机重启'),
          },
          {
            id: 'ProcPort',
            name: window.i18n.tc('进程端口'),
          },
          {
            id: 'PingUnreachable',
            name: window.i18n.tc('Ping不可达算法'),
          },
          {
            id: 'YearRoundAmplitude',
            name: window.i18n.tc('同比振幅'),
          },
          {
            id: 'YearRoundRange',
            name: window.i18n.tc('同比区间'),
          },
          {
            id: 'RingRatioAmplitude',
            name: window.i18n.tc('环比振幅'),
          },
          {
            id: 'IntelligentDetect',
            name: window.i18n.tc('智能异常检测算法'),
          },
          {
            id: 'TimeSeriesForecasting',
            name: window.i18n.tc('时序预测'),
          },
          {
            id: 'AbnormalCluster',
            name: window.i18n.tc('离群检测'),
          },
        ],
      },
      invalidType: {
        name: this.$t('失效类型'),
        value: '',
        id: 'invalid_type',
        list: Object.entries(invalidTypeMap).map(item => ({
          id: item[0],
          name: item[1],
        })),
      },
    };
    this.fieldSettingData = {
      id: {
        checked: true,
        disable: true,
        name: 'ID',
        id: 'id',
      },
      strategyName: {
        checked: true,
        disable: true,
        name: this.$t('策略名'),
        id: 'strategyName',
      },
      itemDescription: {
        checked: true,
        disable: false,
        name: this.$t('监控项'),
        id: 'itemDescription',
      },
      dataOrigin: {
        checked: false,
        disable: false,
        name: this.$t('数据来源'),
        id: 'dataOrigin',
      },
      target: {
        checked: !this.isFta,
        disable: this.isFta,
        name: this.$t('监控目标'),
        id: 'target',
      },
      labels: {
        checked: true,
        disable: false,
        name: this.$t('标签'),
        id: 'labels',
      },
      noticeGroupList: {
        checked: true,
        disable: false,
        name: this.$t('告警组'),
        id: 'noticeGroupList',
      },
      updator: {
        checked: false,
        disable: false,
        name: this.$t('更新记录'),
        id: 'updator',
      },
      enabled: {
        checked: true,
        disable: true,
        name: this.$t('启/停'),
        id: 'enabled',
      },
      dataTypeLabelName: {
        checked: false,
        disable: false,
        name: this.$t('策略类型'),
        id: 'dataTypeLabelName',
      },
      intervalNotifyMode: {
        checked: false,
        disable: false,
        name: this.$t('通知间隔类型'),
        id: 'intervalNotifyMode',
      },
      dataMode: {
        checked: false,
        disable: false,
        name: this.$t('查询类型'),
        id: 'dataMode',
      },
      notifyInterval: {
        checked: false,
        disable: false,
        name: this.$t('通知间隔'),
        id: 'notifyInterval',
      },
      trigger: {
        checked: false,
        disable: false,
        name: this.$t('触发条件'),
        id: 'trigger',
      },
      recovery: {
        checked: false,
        disable: false,
        name: this.$t('恢复条件'),
        id: 'recovery',
      },
      needPoll: {
        checked: false,
        disable: false,
        name: this.$t('告警风暴'),
        id: 'needPoll',
      },
      noDataEnabled: {
        checked: false,
        disable: false,
        name: this.$t('无数据'),
        id: 'noDataEnabled',
      },
      signals: {
        checked: false,
        disable: false,
        name: this.$t('通知场景'),
        id: 'signals',
      },
      levels: {
        checked: false,
        disable: false,
        name: this.$t('级别'),
        id: 'levels',
      },
      detectionTypes: {
        checked: false,
        disable: false,
        name: this.$t('检测规则类型'),
        id: 'detectionTypes',
      },
      mealNames: {
        checked: false,
        disable: false,
        name: this.$t('处理套餐'),
        id: 'mealNames',
      },
      configSource: {
        checked: false,
        disable: false,
        name: this.$t('配置来源'),
        id: 'configSource',
      },
      app: {
        checked: false,
        disable: false,
        name: this.$t('配置分组'),
        id: 'app',
      },
      operator: {
        checked: true,
        disable: true,
        name: this.$t('操作'),
        id: 'operator',
      },
    };
    this.header.handleSearch = debounce(300, () => {
      this.handleGetListData(false, 1);
    });
    this.createdConditionList();
  }

  activated() {
    if (
      !['strategy-config-edit', 'strategy-config-add', 'strategy-config-detail', 'strategy-config-target'].includes(
        this.fromRouteName
      )
    ) {
      if (this.tableInstance.setDefaultStore) {
        this.tableInstance.setDefaultStore();
      }
      this.header.keyword = '';
    }
    this.checkColInit();
    this.handleSetDashboard();
    this.handleSearchBackDisplay();
    this.handleGetListData(true, 1);
    this.getGroupList();
  }

  /**
   * @description: 表格设置
   * @param {*}
   * @return {*}
   */
  checkColInit() {
    let fieldSettingData: any = localStorage.getItem(STRATEGY_CONFIG_SETTING);
    if (fieldSettingData) {
      fieldSettingData = JSON.parse(fieldSettingData);
      fieldSettingData.forEach(item => {
        if (this.fieldSettingData[item.id]) {
          this.fieldSettingData[item.id].checked = item.checked;
        }
      });
    }
    this.fieldAllSelected = Object.keys(this.fieldSettingData).every(key => this.fieldSettingData[key].checked);
  }
  /**
   * @description: 选择字段
   * @param item
   * @return {*}
   */
  handleCheckColChange(item) {
    this.fieldSettingData[item.id].checked = !item.checked;
    const result = Object.keys(this.fieldSettingData).map(key => ({
      id: key,
      checked: this.fieldSettingData[key].checked,
    }));
    localStorage.setItem(STRATEGY_CONFIG_SETTING, JSON.stringify(result));
    this.fieldAllSelected = Object.keys(this.fieldSettingData).every(key => this.fieldSettingData[key].checked);
  }
  /**
   * @description: 是否全选
   * @param v
   * @return {*}
   */
  handleFieldAllSelected(v: boolean) {
    this.fieldAllSelected = v;
    Object.keys(this.fieldSettingData).forEach(key => {
      if (v) {
        this.fieldSettingData[key].checked = true;
      }
      if (!this.fieldSettingData[key].disable && !v) {
        this.fieldSettingData[key].checked = false;
      }
    });
    const result = Object.keys(this.fieldSettingData).map(key => ({
      id: key,
      checked: this.fieldSettingData[key].checked,
    }));
    localStorage.setItem(STRATEGY_CONFIG_SETTING, JSON.stringify(result));
  }
  async handleHeaderDragend(newWidth, oldWidth, column) {
    const labelMap = [
      this.$t('告警组'),
      this.$t('标签'),
      this.$t('通知场景'),
      this.$t('级别'),
      this.$t('检测规则类型'),
      this.$t('处理套餐'),
    ];
    if (labelMap.includes(column.label)) {
      await this.$nextTick();
      this.handleTableDataChange(this.table.data);
    }
  }
  /**
   * @description: 回显搜索条件
   * @param {*}
   * @return {*}
   */
  handleSearchBackDisplay() {
    const temp = [];
    const map = this.backDisplayMap;
    Object.keys(map).forEach(key => {
      let value = this[key];
      if (value) {
        try {
          value = JSON.parse(value);
        } catch (error) {
          console.info(error);
        }
        let values = [];
        if (Array.isArray(value)) {
          values = value.map(item => {
            const listItem = map[key]?.list?.find(li => li.id === item);
            return { id: item, name: listItem?.name || item };
          });
        } else {
          const listItem = map[key]?.list?.find(li => li.id === value);
          values = [{ id: value, name: listItem?.name || value }];
        }
        temp.push({
          id: map[key].id,
          name: map[key].name,
          values,
        });
      }
    });
    if (!!this.keywords?.length) {
      /** 自定义搜索条件 */
      temp.push(...this.keywords.map(id => ({ id, name: id })));
    }
    if (temp.length) {
      this.header.keywordObj = temp;
    }
  }
  /**
   * @description: 处理搜索条件
   * @param {*} data
   * @return {*}
   */
  handleSearchCondition(data = this.header.keywordObj) {
    const res = [];
    data.forEach(item => {
      const key = item.values ? item.id : 'query';
      let value = item.values ? item.values.map(val => val.id) : item.id;
      if (key === 'action_name') {
        if (Array.isArray(value)) {
          value = value.map(id => (id === UN_SET_ACTION ? '' : id));
        } else if (value === UN_SET_ACTION) {
          value = [''];
        }
      }
      const temp = {
        key,
        value,
      };
      res.push(temp);
    });
    this.header.condition = res;
  }
  /**
   * @description: 创建搜索可选列表
   * @param {*}
   * @return {*}
   */
  createdConditionList() {
    const res = [];
    const map = this.backDisplayMap;
    Object.keys(map).forEach(key => {
      const { name, id, list } = map[key];
      if (id === 'scenario') {
        const resChildren = [];
        list.forEach(listItem => {
          if (listItem.children) {
            listItem.children.forEach(item => {
              resChildren.push(item);
            });
          }
        });
        res.push({
          name,
          id,
          multiable: true,
          children: resChildren ? resChildren : [],
        });
      } else {
        res.push({
          name,
          id,
          multiable: true,
          children: list ? list : [],
        });
      }
    });
    this.conditionList = res;
  }
  /**
   * 初始化查询参数
   * @param {String} metricId（指标ID有可能从sessionStorage中来）
   */
  handleInitQueryParams(metricId) {
    Object.keys(this.backDisplayMap).forEach(key => {
      // 判断props中是否存在该属性 指标id数组支持多指标
      if (metricId && key === 'metricId') {
        let metricIds = metricId;
        try {
          metricIds = JSON.parse(metricId);
        } catch (error) {
          console.info(error);
        }
        let values = [];
        if (Array.isArray(metricIds)) {
          values = metricIds.map(item => ({ id: item, name: item }));
        } else {
          values = [{ id: metricIds, name: metricIds }];
        }
        this.backDisplayMap[key].value = values;
        const index = this.header.keywordObj.findIndex(item => item.id === this.backDisplayMap[key].id);
        if (index > 0) {
          this.header.keywordObj[index].values = values;
        } else {
          this.header.keywordObj.push({
            id: this.backDisplayMap.metricId.id,
            name: this.backDisplayMap.metricId.name,
            values,
          });
        }
      }
    });
  }
  /**
   * @description:设置dashabord
   * @param {*}
   * @return {*}
   */
  handleSetDashboard() {
    const { metricId } = this.$route.query;
    // || sessionStorage.getItem('__dashboard-Metric-Id__');
    // if (metricId) {
    //   metricId = metricId.replace(/"/gim, '');
    //   sessionStorage.removeItem('__dashboard-Metric-Id__');
    // }
    this.handleInitQueryParams(metricId);
  }
  /**
   * @description: 监控目标设置
   * @param {*} tableData
   * @param {*} targetMap
   * @return {*}
   */
  handleTargetString(tableData, targetMap) {
    const textMap = {
      TOPO: '{0}个拓扑节点',
      SERVICE_TEMPLATE: '{0}个服务模板',
      SET_TEMPLATE: '{0}个集群模板',
    };
    tableData.forEach(item => {
      const target = targetMap[item.id];
      item.objectType = item.objectType || target.instance_type;
      item.targetNodeType = item.node_type;
      if (target.instance_type === 'HOST') {
        if (['SERVICE_TEMPLATE', 'SET_TEMPLATE', 'TOPO'].includes(target.node_type)) {
          item.target = `${this.$t(textMap[target.node_type], [target.node_count])} （${this.$t('共{0}台主机', [target.instance_count])}）`;
        } else if (target.node_type === 'INSTANCE') {
          item.target = this.$t('{0}台主机', [target.node_count]);
        }
      } else if (target.instance_type === 'SERVICE') {
        if (['SERVICE_TEMPLATE', 'SET_TEMPLATE', 'TOPO'].includes(target.node_type)) {
          item.target = `${this.$t(textMap[target.node_type], [target.node_count])} （${this.$t('共{0}个实例', [
            target.instance_count,
          ])}）`;
        }
      } else {
        item.target = '';
      }
    });
    return tableData;
  }
  setTableFilterSelect(filterType) {
    this.curFilterType = filterType;
    const displayMap = this.backDisplayMap;
    const mapKeys = Object.keys(displayMap);
    const keyMap = {
      [String(this.$t('数据来源'))]: () => mapKeys.find(key => displayMap[key].name === filterType),
      [String(this.$t('告警组'))]: () => mapKeys.find(key => displayMap[key].name === filterType),
    };
    // const backDisplayMapKey = keyMap[filterType]()
    const searchKey = displayMap[keyMap[filterType]()].id;
    const res = this.header.keywordObj.find(item => item.id === searchKey);
    if (res) {
      this.handleFilterDataSourece(
        res.values.map(item => item.id),
        false
      );
    } else {
      this.handleResetSourceFilter(false);
    }
  }
  /**
   * @description: 获取监控目标数据
   * @param {*} data
   * @return {*}
   */
  getTargetDetail(data) {
    const ids = data.map(item => item.id);
    getTargetDetail({ strategy_ids: ids }, { cancelToken: new CancelToken(c => (this.cancelFn = c)) }).then(
      targetMap => {
        this.table.data = this.handleTargetString(data, targetMap);
      }
    );
  }
  /**
   * @description: 获取list data
   * @param {*} needLoading
   * @param {*} defPage
   * @param {*} defPageSize
   * @return {*}
   */
  handleGetListData(needLoading = false, defPage?, defPageSize?) {
    this.setTableFilterSelect(this.$t('数据来源'));
    this.setTableFilterSelect(this.$t('告警组'));
    this.handleSearchCondition();
    this.loading = needLoading;
    this.table.loading = !needLoading;
    this.table.data = [];
    const page = defPage || this.tableInstance.page || 1;
    const pageSize = defPageSize || this.tableInstance.pageSize || this.handleGetCommonPageSize();
    const params = {
      type: this.strategyType,
      page,
      page_size: pageSize,
      // search: this.header.keyword,
      conditions: this.header.condition,
      // data_source_list: this.label.selectedLabels || [],
      order_by: '-update_time',
      with_user_group: true,
      // service_category: this.label.serviceCategory
    };
    this.emptyType = this.header.condition.length > 0 ? 'search-empty' : 'empty';
    this.cancelFn(); // 取消上一次监控目标的请求
    getStrategyListV2(params)
      .then(async data => {
        this.noticeGroupList = data.user_group_list;
        this.tableInstance = new TableStore(data.strategy_config_list, this.bizList);
        this.tableInstance.page = page;
        this.tableInstance.pageSize = pageSize;
        this.tableInstance.keyword = this.header.keyword;
        const tableData = this.tableInstance.getTableData();
        this.table.data = tableData;
        this.getTargetDetail(tableData);
        this.handleTableDataChange(this.table.data);
        const total = await this.handelScenarioList(data, this.table.data);
        // todo
        this.pageCount = total;
        // this.pageCount = this.tab.active > 0 ? this.tab.list[this.tab.active].count : total
        this.strategyStatusOptions = data.strategy_status_list || [];
        this.sourceList = data.data_source_list
          .map(item => {
            const { type, name, count } = item;
            return { id: type, name, count: count ? count : 0 };
          })
          .sort((pre, next) => next.count - pre.count);
        this.strategyLabelList = data.strategy_label_list
          .map(item => {
            const { id, count } = item;
            return { id, count, name: item.label_name };
          })
          .sort((pre, next) => next.count - pre.count);
        this.actionNameList = data.action_config_list
          .map(item => {
            const { name, count, id } = item;
            return { id: id !== 0 ? name : UN_SET_ACTION, count, name };
          })
          .sort((pre, next) => next.count - pre.count);
        const noticeGroupList = data.user_group_list;
        this.groupList = noticeGroupList
          .map(item => {
            const { count } = item;
            return {
              count,
              name: item.user_group_name,
              id: item.user_group_id,
            };
          })
          .sort((pre, next) => next.count - pre.count);
        // magic code  reflesh bk table
        this.$refs.strategyTable?.doLayout?.();
      })
      .catch(() => {
        this.emptyType = '500';
      })
      .finally(() => {
        this.loading = false;
        this.table.loading = false;
      });
  }
  /**
   * @description: 监控对象处理
   * @param {*} data
   * @param {*} tableData
   * @return {*}
   */
  async handelScenarioList(data, tableData) {
    if (this.scenarioList.length === 0) {
      this.scenarioList = await getScenarioList().catch(() => []);
    }
    let total = 0;
    const scenarioFather = this.scenarioList.map(item => {
      const { name, id, index, children } = item;
      return { name, id, sort: `${index}`, children, count: 0 };
    });
    const scenarioList = data.scenario_list;
    scenarioFather.forEach(item => {
      let count = 0;
      item.children.forEach(set => {
        const res = scenarioList.find(child => child.id === set.id);
        count += res.count;
        // total += res.count;
        set.count = res.count;
      });
      item.count = count;
    });
    this.backDisplayMap.scenario.list = scenarioFather;
    this.handleUpdateScenarioListName();
    tableData.forEach(item => {
      const nameArr = this.getScenarioName(scenarioFather, item.strategyType);
      item.scenarioDisplayName = nameArr.join('-');
    });
    // 列表total设置为数据来源筛选项count总和
    total = data.data_source_list.reduce((total, item) => total + item.count, 0);
    return total;
  }
  /** 更新监控对象搜索框回显 */
  handleUpdateScenarioListName() {
    const list = this.backDisplayMap.scenario.list.reduce((total, cur) => {
      cur.children.length && total.push(...cur.children);
      return total;
    }, []);
    const scenarioKeyword = this.header.keywordObj.find(item => item.id === 'scenario');
    scenarioKeyword &&
      (scenarioKeyword.values = scenarioKeyword.values.map(item => {
        const nameObj = list.find(li => li.id === item.id);
        const name = nameObj?.name || item.id;
        return {
          ...item,
          name,
        };
      }));
  }
  getScenarioName(treeData, id) {
    const name = [];
    let level = 0;
    let isFind = false;
    const fn = (data, isFirst = false) => {
      if (isFind) return;

      for (const item of data) {
        if (isFind) break;
        if (isFirst) level = 0;
        name[level] = item.name;
        if (item.id === id) {
          isFind = true;
          break;
        }
        if (item?.children?.length) {
          level += 1;
          if (!isFind) {
            level = 1;
            fn(item.children);
          }
        }
      }
    };
    fn(treeData, true);
    return name;
  }
  handlePageChange(page) {
    this.handleGetListData(false, page);
  }
  handleLimitChange(limit) {
    this.handleSetCommonPageSize(limit);
    this.handleGetListData(false, 1, limit);
  }
  handleHeadSelectChange(v) {
    // 导出 Yaml 文件
    if (v === 19) {
      exportConfigFile({
        rule_ids: (this.table.select || []).map(item => item.id),
        with_related_config: true,
      })
        .then(data => {
          if (!data?.download_url?.length) return;
          downFile(data.download_url, this.$tc('策略导出'));
        })
        .catch(() => {
          this.$bkMessage({
            message: this.$t('导出出错了'),
            theme: 'error',
          });
        });
      return;
    }
    // 批量增删目标
    if (v === 8) {
      // 增删目标禁用状态
      if (!this.isSameObjectType) return;

      this.targetSet.show = true;
      this.targetSet.objectType = this.table.select[0].objectType;
      this.targetSet.nodeType = this.table.select[0].objectType;
      this.targetSet.title = this.$t('增删目标');
      this.targetSet.strategyIds = this.table.select.map(item => item.id);
    } else {
      this.header.value = v;
      this.dialog.show = true;
    }
  }
  /**
   * @description: 精简数据给到后端
   * @param {*} type
   * @param {*} data
   * @return {*}
   */
  handleSelectorData(type, data) {
    const checkedData = [];
    if (type === 'INSTANCE') {
      data.forEach(item => {
        checkedData.push({
          ip: item.ip,
          bk_cloud_id: item.bk_cloud_id,
          bk_supplier_id: item.bk_supplier_id,
        });
      });
    } else {
      data.forEach(item => {
        checkedData.push({
          bk_inst_id: item.bk_inst_id,
          bk_obj_id: item.bk_obj_id,
        });
      });
    }
    return checkedData;
  }
  handleOperatorOver(data, e, index) {
    if (this.popover.index === index) {
      return;
    }
    this.popover.hover = index;
    this.popover.edit = data.needUpdate;
    this.popover.status = data.status;
    this.popover.data = data;
    if (!this.popover.instance) {
      this.popover.instance = this.$bkPopover(e.target, {
        content: this.$refs.operatorGroup,
        arrow: false,
        trigger: 'manual',
        placement: 'bottom',
        theme: 'light common-monitor',
        maxWidth: 520,
        duration: [275, 0],
        onHidden: () => {
          this.popover.instance.destroy();
          this.popover.hover = -1;
          this.popover.instance = null;
        },
      });
    } else {
      this.popover.instance.reference = e.target;
    }
    this.popover.instance?.show(100);
  }
  handleDialogChange(v) {
    this.dialog.show = v;
  }
  handleMuchEdit(v) {
    this.loading = true;
    const { idList } = this;
    if (this.header.value === 7) {
      deleteStrategyV2({ ids: idList })
        .then(() => {
          this.$bkMessage({ theme: 'success', message: this.$t('批量删除成功') });
          this.handleGetListData(false, 1);
        })
        .catch(() => {
          this.loading = false;
        });
    } else {
      updatePartialStrategyV2({ ids: idList, edit_data: { ...v } })
        .then(() => {
          const msg = {
            0: this.$t('批量修改告警组成功'),
            1: this.$t('批量修改触发条件成功'),
            2: this.$t('批量修改通知间隔成功'),
            3: this.$t('批量修改无数据告警成功'),
            4: this.$t('批量修改告警恢复通知成功'),
            5: this.$t('批量修改恢复条件成功'),
            6: '',
            9: this.$t('批量修改告警模板成功'),
            10: this.$t('批量修改标签成功'),
            11: this.$t('批量修改处理套餐成功'),
            12: this.$t('批量修改生效时间段成功'),
            13: this.$t('批量修改处理套餐成功'),
            14: this.$t('批量修改告警组成功'),
            15: this.$t('批量修改通知场景成功'),
            16: this.$t('批量修改通知间隔成功'),
            17: this.$t('批量修改通知模板成功'),
            18: this.$t('批量修改告警风暴开关成功'),
            20: this.$t('批量修改通知升级成功'),
            21: this.$t('批量修改算法成功'),
          };
          this.handleGetListData();
          if (this.header.value === 6) {
            msg[6] = v.is_enabled ? `${this.$t('批量启用策略成功')}` : `${this.$t('批量停用策略成功')}`;
          }
          this.$bkMessage({ theme: 'success', message: msg[this.header.value], ellipsisLine: 0 });
        })
        .catch(() => {
          this.loading = false;
        });
    }
  }
  handlePreSwitchChange(v, type: 'enabled' | 'needPoll' | 'noDataEnabled') {
    const enable = v[type];
    const params = {
      enabled: { is_enabled: !enable },
      needPoll: { notice: { options: { converge_config: { need_biz_converge: !enable } } } },
      noDataEnabled: { no_data_config: { is_enabled: !enable } },
    };
    return new Promise((resolve, reject) => {
      if (!this.authority.MANAGE_AUTH) {
        this.handleShowAuthorityDetail();
        reject();
      }
      if (enable) {
        this.$bkInfo({
          title: this.$t('你确认要停用？'),
          confirmFn: () => {
            this.loading = true;
            this.$nextTick(() => {
              updatePartialStrategyV2({ ids: [v.id], edit_data: params[type] })
                .then(() => {
                  this.handleGetListData(true);
                  this.$bkMessage({ theme: 'success', message: this.$t('停用成功') });
                  resolve(true);
                })
                .catch(() => {
                  this.loading = false;
                  reject();
                });
            });
          },
          cancelFn: () => {
            reject();
          },
        });
      } else {
        this.loading = true;
        updatePartialStrategyV2({ ids: [v.id], edit_data: params[type] })
          .then(() => {
            this.handleGetListData(true);
            this.$bkMessage({ theme: 'success', message: this.$t('启用成功') });
            resolve(true);
          })
          .catch(() => {
            this.loading = false;
            reject();
          });
      }
    });
  }
  handleDeleteRow() {
    this.$bkInfo({
      type: 'warning',
      title: this.$t('你确认么？'),
      subHeader: this.$createElement(DeleteSubtitle, {
        props: {
          title: this.$tc('策略名'),
          name: this.popover.data.strategyName,
        },
      }),
      maskClose: true,
      escClose: true,
      confirmFn: () => {
        this.loading = true;
        deleteStrategyV2({ ids: [this.popover.data.id] })
          .then(() => {
            this.table.loading = false;
            this.$bkMessage({ theme: 'success', message: this.$t('删除成功') });
            this.handleGetListData(false, 1);
          })
          .catch(() => {
            this.loading = false;
          });
      },
    });
  }
  // 拷贝策略
  handleCopy() {
    const item = this.popover.data;
    this.$router.push({
      name: 'strategy-config-clone',
      params: {
        id: item.id,
      },
    });
  }
  handleAddStategyConfig() {
    this.$router.push({
      name: 'strategy-config-add',
      params: {
        objectId: '',
      },
    });
  }
  // 点击增删目标触发
  handleAddTarget(row) {
    if (row.addAllowed) {
      this.targetSet.show = true;
      this.targetSet.strategyIds = [row.id];
      this.targetSet.objectType = row.objectType;
      this.targetSet.nodeType = row.nodeType;
      this.targetSet.title = this.$t('监控目标');
    }
  }
  // 增删目标显示变化触发
  handleTargetShowChange(v) {
    this.targetSet.show = v;
  }
  handleTargetSaveChange() {
    this.handleGetListData(true);
  }
  handleOpenStategydetail(item) {
    this.$router.push({
      name: 'strategy-config-detail',
      params: {
        title: item.strategyName,
        id: item.id,
      },
    });
  }
  handleSelectionChange(selection) {
    this.table.select = selection;
  }
  /**
   * @description: 跳转编辑
   * @param {*} data
   * @return {*}
   */
  handleEditStrategy(data) {
    this.$router.push({
      name: 'strategy-config-edit',
      params: {
        id: data.id,
      },
    });
  }
  handleShowStrategy() {
    this.isShowStrategy = true;
    this.strategyId = this.popover.data.id;
  }
  /**
   * @description: 屏蔽
   * @param {*}
   * @return {*}
   */
  handleDeleteShield() {
    const { id } = this.popover.data.shieldInfo;
    this.$bkInfo({
      title: this.$t('是否解除该屏蔽?'),
      confirmFn: () => {
        this.loading = true;
        disableShield({ id })
          .then(() => {
            this.handleGetListData();
            this.$bkMessage({ theme: 'success', message: this.$t('解除屏蔽成功') });
          })
          .catch(() => {
            this.loading = false;
          });
      },
    });
  }
  /* 查看相关告警 */
  handleViewRelatedAlerts() {
    const query = `queryString=${
      ['zh', 'zhCN', 'zh-cn'].includes(window.i18n.locale)
        ? `告警名称 : "${this.popover.data.strategyName}"`
        : `alert_name : "${this.popover.data.strategyName}"`
    }`;
    const timeRange = 'from=now-7d&to=now';
    window.open(`${location.origin}${location.pathname}${location.search}#/event-center?${query}&${timeRange}`);
  }
  handleSelectedDataSource(v) {
    this.label.isSelected = Boolean(v.length);
  }
  setHeaderKeyword(value) {
    const displayMap = this.backDisplayMap;
    const mapKeys = Object.keys(displayMap);
    const keyMap = {
      [String(this.$t('数据来源'))]: () => mapKeys.find(key => displayMap[key].name === this.curFilterType),
      [String(this.$t('告警组'))]: () => mapKeys.find(key => displayMap[key].name === this.curFilterType),
    };
    const backDisplayMapKey = keyMap[String(this.curFilterType)]();
    const searchKey = displayMap[keyMap[String(this.curFilterType)]()].id;
    const hasKey = this.header.keywordObj.find(item => item.id === searchKey);
    const { list } = displayMap[backDisplayMapKey];
    const name = this.curFilterType;
    if (value) {
      const values = value.map(item => ({
        id: item,
        name: list ? list.find(set => set.id === item).name : item,
      }));
      const obj = {
        id: searchKey,
        multiable: true,
        name,
        values,
      };
      if (hasKey) {
        const index = this.header.keywordObj.findIndex(item => item.id === searchKey);
        this.header.keywordObj.splice(index, 1, obj);
      } else {
        this.header.keywordObj.push(obj);
      }
    } else {
      const index = this.header.keywordObj.findIndex(item => item.id === searchKey);
      this.header.keywordObj.splice(index, 1);
    }
  }
  handleFilterDataSourece(labels, needSetSearch = true) {
    // 更新搜索条件
    const listMap = {
      [String(this.$t('数据来源'))]: () => {
        this.label.selectedLabels = labels;
        return labels;
      },
      // [this.$t('分类')]: () => (this.label.serviceCategory = labels),
      [String(this.$t('告警组'))]: () => {
        this.label.noticeName = labels;
        return labels;
      },
    };
    const value = listMap[String(this.curFilterType)]();

    // 同步搜索框
    if (needSetSearch) {
      this.setHeaderKeyword(value);
      this.handleGetListData();
    }
  }
  handleResetSourceFilter(needSetSearch = true) {
    const listMap = {
      [String(this.$t('数据来源'))]: () => (this.label.selectedLabels = []),
      // [this.$t('分类')]: () => (this.label.serviceCategory = ''),
      [String(this.$t('告警组'))]: () => (this.label.noticeName = ''),
    };
    listMap[String(this.curFilterType)]();
    if (needSetSearch) {
      this.setHeaderKeyword(null);
      this.handleGetListData();
    }
  }
  /**
   * @description 显示数据来源的过滤面板
   */
  handleShowTableFilter(e, type, title) {
    this.filterType = type;
    const listMap = {
      [String(this.$t('数据来源'))]: {
        list: this.sourceList,
        value: this.label.selectedLabels,
      },
      // [this.$t('分类')]: this.typeList,
      [String(this.$t('告警组'))]: {
        list: this.groupList.map(item => ({
          id: item.name,
          name: item.name,
        })),
        value: this.label.noticeName,
      },
    };
    this.curFilterType = title;
    this.dataSourceList = listMap[title].list;
    this.label.target = e.target;
    this.isShowTableFilter = !this.isShowTableFilter;
    this.label.value = listMap[title].value;
  }
  handleChangeValue() {
    this.isShowTableFilter = false;
  }
  renderHeaderTemplate(title, type, active) {
    if (!this.typeList.length && title === this.$t('分类')) {
      return title;
    }
    const titleStr = this.$t(title);
    return (
      <span
        class={{ 'dropdown-trigger': true, ' plugin-label': true, selected: active }}
        slot='dropdown-trigger'
        onClick={e => this.handleShowTableFilter(e, type, title)}
      >
        {titleStr}
        <i class='icon-monitor icon-filter-fill'></i>
      </span>
    );
  }
  /**
   * @description: 获取告警组列表
   * @param {*}
   * @return {*}
   */
  async getGroupList() {
    // 有数据缓存则不请求数据
    if (this.groupList.length) return;
    this.dialogLoading = true;
    await noticeGroupList().then(data => {
      this.groupList = data
        .map(item => ({
          id: item.id,
          name: item.name,
          count: item.related_strategy,
        }))
        .sort((pre, next) => next.count - pre.count);
    });
    this.dialogLoading = false;
  }
  /* 跳转到事件中心 */
  handleToEventCenter(item, type = 'NOT_SHIELDED_ABNORMAL') {
    const url = `${location.origin}${location.pathname}${location.search}#/event-center?queryString=${
      ['zh', 'zhCN', 'zh-cn'].includes(window.i18n.locale) ? `策略ID : ${item.id}` : `strategy_id : ${item.id}`
    }&activeFilterId=${type}&from=now-30d&to=now`;
    window.open(url);
  }
  /**
   * @description: 筛选面板勾选change事件
   * @param {*} data
   * @return {*}
   */
  handleSearchSelectChange(data = []) {
    data.forEach(item => {
      const obj = this.header.keywordObj.find(obj => obj.id === item.id);
      const index = this.header.keywordObj.findIndex(obj => obj.id === item.id);
      if (obj) {
        const values = item.values || [];
        values.length === 0 ? this.header.keywordObj.splice(index, 1) : (obj.values = values);
        // values.forEach((value) => {
        //   const index = (obj.values || []).findIndex(objValue => objValue.id === value.id)
        //   index === -1 && obj.values && obj.values.push(value)
        // })
      } else {
        this.header.keywordObj.push(item);
      }
    });
    this.handleGetListData(false, 1);
  }
  handleShowFilterPanel() {
    this.drapWidth = 214;
    this.showFilterPanel = true;
  }
  handleMouseDown(e) {
    handleMouseDown(e, 'resizeTarget', 114, { min: 214, max: 500 }, width => {
      this.showFilterPanel = width !== 0;
      this.drapWidth = width;
    });
  }
  handleMouseMove(e) {
    handleMouseMove(e);
  }
  // 处理监控项tooltips
  handleDescTips(data) {
    const tips = data.map(item => `<div>${xssFilter(item.tip)}</div>`).join('');
    const res = `<div class="item-description">${tips}</div>`;
    return res;
  }
  // 批量操作下的选项是否不可点击
  isBatchItemDisabled(option: any) {
    return (
      (option.id === 8 && (this.isFta || !this.isSameObjectType)) ||
      (option.id === 9 && this.isFta) ||
      (option.id === 21 && !this.hasEditDetection)
    );
  }
  batchItemDisabledTip(option: any) {
    const tipMap = {
      9: this.$t('无需修改告警模板'),
      8: this.isFta ? this.$t('无需设置监控目标') : this.$t('监控对象不一致'),
      21: this.$t('各数据源的可用算法不兼容'),
    };
    return tipMap[option.id];
  }

  /* 候选搜索列表过滤 */
  conditionListFilter() {
    const allKey = this.header.keywordObj.map(item => item.id);
    return this.conditionList.filter(item => !allKey.includes(item.id));
  }
  /* 跳转到屏蔽页 */
  handleToAlarmShield(ids: number[]) {
    const queryString = encodeURIComponent(JSON.stringify([{ key: 'id', value: ids }]));
    window.open(`${location.origin}${location.pathname}${location.search}#/alarm-shield?queryString=${queryString}`);
  }
  handleIpChange(v) {
    this.ipCheckValue = v;
  }
  handleIpTargetTypeChange(v) {
    this.ipTargetType = v;
  }
  /** 空状态处理 */
  handleOperation(type: EmptyStatusOperationType) {
    if (type === 'clear-filter') {
      this.header.keywordObj = [];
      this.handleGetListData();
      return;
    }

    if (type === 'refresh') {
      this.emptyType = 'empty';
      this.handleGetListData();
      return;
    }
  }

  getTableComponent() {
    const idSlot = {
      default: props => props.row.id,
    };
    const strategyNameSlot = {
      /* 策略名称 */
      default: props => (
        <div class='col-name'>
          <div class='col-name-desc'>
            <span
              class='col-name-desc-text'
              v-bk-tooltips={{
                content: props.row.strategyName,
                boundary: 'window',
                delay: 200,
                allowHTML: false,
              }}
            >
              <router-link
                class='name-text-link'
                to={{
                  name: 'strategy-config-detail',
                  params: {
                    title: props.row.strategyName,
                    id: props.row.id,
                  },
                }}
              >
                {props.row.strategyName}
              </router-link>
            </span>
            {[
              props.row.isInvalid ? (
                <i
                  class='icon-monitor icon-shixiao'
                  v-bk-tooltips={{
                    placements: ['right'],
                    boundary: 'window',
                    content: `${props.row.invalidType}`,
                    allowHTML: false,
                  }}
                ></i>
              ) : undefined,
              props.row.abnormalAlertCount > 0 && !props.row.isInvalid ? (
                <span
                  class='alert-tag red'
                  v-bk-tooltips={{
                    placements: ['right'],
                    boundary: 'window',
                    content: `${this.$t('当前有{n}个未恢复事件', { n: props.row.abnormalAlertCount })}`,
                    allowHTML: false,
                  }}
                  onClick={tsx.modifiers.stop(() => this.handleToEventCenter(props.row))}
                >
                  <i class='icon-monitor icon-mc-chart-alert'></i>
                  <span class='alert-count'>{props.row.abnormalAlertCount}</span>
                </span>
              ) : undefined,
              props.row.shieldAlertCount ? (
                <span
                  class='alert-tag grey'
                  v-bk-tooltips={{
                    placements: ['right'],
                    boundary: 'window',
                    content: `${this.$t('当前有{n}个已屏蔽事件', { n: props.row.shieldAlertCount })}`,
                    allowHTML: false,
                  }}
                  onClick={tsx.modifiers.stop(() => this.handleToEventCenter(props.row, 'SHIELDED_ABNORMAL'))}
                >
                  <i class='icon-monitor icon-menu-shield'></i>
                  <span class='alert-count'>{props.row.shieldAlertCount}</span>
                </span>
              ) : undefined,
              props.row.shieldInfo?.shield_ids?.length ? (
                <span
                  class='alert-tag wuxian'
                  v-bk-tooltips={{
                    placements: ['right'],
                    boundary: 'window',
                    content: `${this.$t('整个策略已被屏蔽')}`,
                  }}
                  onClick={() => this.handleToAlarmShield(props.row.shieldInfo.shield_ids)}
                >
                  <i class='icon-monitor icon-menu-shield'></i>
                  <SvgIcon
                    class='wu-xian-text'
                    iconName={'wuqiong'}
                  ></SvgIcon>
                </span>
              ) : undefined,
            ]}
          </div>
          <div class='col-name-type'>{props.row.scenarioDisplayName}</div>
        </div>
      ),
    };
    const itemDescriptionSlot = {
      default: props => (
        <span
          class='table-monitor-desc'
          v-bk-tooltips={{
            content: this.handleDescTips(props.row.itemDescription),
            delay: 200,
            boundary: 'window',
            allowHTML: true,
          }}
        >
          {props.row.itemDescription.map((item, index) => [
            <span
              key={index}
              class='table-monitor-desc-item'
            >
              {index < 2 ? (
                <span
                  style='white-space: nowrap;'
                  class='item-span'
                >
                  {item.val}
                  {props.row.itemDescription.length > 2 && index > 0 ? <span>&nbsp;...</span> : undefined}
                </span>
              ) : undefined}
            </span>,
            index === 0 ? <br key={`br-${index}`}></br> : undefined,
          ])}
        </span>
      ),
    };
    const dataOriginSlot = {
      /* 数据来源 */ default: props => <span>{props.row.dataOrigin}</span>,
    };
    const targetSlot = {
      default: props => (
        <div class='col-name'>
          <div class='col-name-label'>{props.row.target || this.$t('默认全部')}</div>
        </div>
      ),
    };
    const overflowGroupDom = (props, type, customTip = '' /* 通用组样式 */) => (
      <div class='col-classifiy'>
        {props.row[type].length > 0 ? (
          <div
            ref={`table-${type}-${props.$index}`}
            class='col-classifiy-wrap'
            v-bk-tooltips={{
              placements: ['top-start'],
              boundary: 'window',
              content: () => customTip || props.row[type].join('、 '),
              delay: 200,
              allowHTML: false,
            }}
          >
            {props.row[type].map((item, index) => (
              <span
                key={`${item}-${index}`}
                class='classifiy-label gray'
              >
                <span class='text-overflow'>{item}</span>
              </span>
            ))}
            {props.row[`overflow${type}`] ? <span class='classifiy-overflow gray'>...</span> : undefined}
          </div>
        ) : (
          <div>--</div>
        )}
      </div>
    );
    const labelsSlot = {
      /* 标签 */
      default: props => (
        <div class='col-classifiy'>
          {props.row.labels.length > 0 ? (
            <div
              ref={`table-labels-${props.$index}`}
              class='col-classifiy-wrap'
            >
              {props.row.labels.map((item, index) => (
                <span
                  key={`${item}-${index}`}
                  class='classifiy-label gray'
                  v-bk-overflow-tips
                >
                  <span class='text-overflow'>{item}</span>
                </span>
              ))}
              {props.row.overflowLabel ? (
                <span
                  class='classifiy-overflow gray'
                  v-bk-tooltips={{
                    placements: ['top-start'],
                    boundary: 'window',
                    content: () => props.row.labels.join('、 '),
                    delay: 200,
                    allowHTML: false,
                  }}
                >
                  ...
                </span>
              ) : undefined}
            </div>
          ) : (
            <div>--</div>
          )}
        </div>
      ),
    };
    const noticeGroupListSlot = {
      /* 告警组 */
      default: props => (
        <div class='col-classifiy'>
          <div
            ref={`table-row-${props.$index}`}
            class='col-classifiy-wrap'
            v-bk-tooltips={{
              placements: ['top-start'],
              boundary: 'window',
              content: () => props.row.noticeGroupNameList.join('、'),
              delay: 200,
              allowHTML: false,
            }}
          >
            {props.row.noticeGroupNameList.map(item => (
              <span
                key={item}
                class='classifiy-label'
              >
                <span class='text-overflow'>{item}</span>
              </span>
            ))}
            {props.row.overflow ? <span class='classifiy-overflow'>...</span> : undefined}
          </div>
        </div>
      ),
    };
    const signalsSlot = {
      /* 通知场景 */ default: props => overflowGroupDom(props, 'signals'),
    };
    const levelsSlot = {
      /* 级别 */ default: props => overflowGroupDom(props, 'levels'),
    };
    const detectionTypesSlot = {
      /* 检测规则类型 */ default: props => overflowGroupDom(props, 'detectionTypes'),
    };
    const mealNamesSlot = {
      /* 处理套餐 */
      default: props => {
        const tip = props.row.mealTips.length
          ? `<span>
          ${props.row.mealTips.map(item => `<div>${item}</div>`).join('')}
        </span>`
          : '';
        return overflowGroupDom(props, 'mealNames', tip);
      },
    };
    const updatorSlot = {
      /* 更新记录 */
      default: props => (
        <div class='col-name'>
          <div class='col-name-label'>{props.row.updator || '--'}</div>
          <div>{dayjs.tz(props.row.updateTime).format('YYYY-MM-DD HH:mm:ss') || '--'}</div>
        </div>
      ),
    };
    const enabledDom = (props, type: 'enabled' | 'needPoll' | 'noDataEnabled' /* 通用开关样式 */) => (
      <div class='switch-wrap'>
        <bk-switcher
          key={props.row.id}
          v-model={props.row[type]}
          pre-check={() => this.handlePreSwitchChange(props.row, type)}
          size='small'
          theme='primary'
        ></bk-switcher>
        {!this.authority.MANAGE_AUTH ? (
          <div
            class='switch-wrap-modal'
            v-authority={{ active: !this.authority.MANAGE_AUTH }}
            onClick={(e: Event) => {
              e.stopPropagation();
              e.preventDefault();
              !this.authority.MANAGE_AUTH && this.handleShowAuthorityDetail(this.authorityMap.MANAGE_AUTH);
            }}
          ></div>
        ) : undefined}
      </div>
    );
    const enabledSlot = {
      /* 启停 */ default: props => enabledDom(props, 'enabled'),
    };
    const needPollSlot = {
      /* 告警风暴 */ default: props => enabledDom(props, 'needPoll'),
    };
    const noDataEnabledSlot = {
      /* 无数据启停 */ default: props => enabledDom(props, 'noDataEnabled'),
    };
    const recoverySlot = {
      /* 恢复条件 */
      default: props => (
        <span
          v-bk-tooltips={{
            placements: ['top-start'],
            boundary: 'boundary',
            content: () => this.$t('连续{0}个周期内不满足条件表示恢复', [props.row.recovery]),
            disabled: props.row.recovery === '--' /* 兼容关联告警 */,
            delay: 200,
            allowHTML: false,
          }}
        >
          {props.row.recovery}
        </span>
      ),
    };
    const triggerSlot = {
      /* 触发条件 */
      default: props => (
        <span
          v-bk-tooltips={{
            placements: ['top-start'],
            boundary: 'boundary',
            content: () =>
              props.row.triggerConfig
                ? this.$t(/* 兼容关联告警 */ '在{0}个周期内{1}满足{2}次检测算法，触发告警通知', [
                    props.row.triggerConfig.check_window,
                    this.$t('累计'),
                    props.row.triggerConfig.count,
                  ])
                : '',
            disabled: !props.row.triggerConfig,
            delay: 200,
            allowHTML: false,
          }}
        >
          {props.row.trigger}
        </span>
      ),
    };
    const configSourceSlot = {
      /* 配置来源 */ default: props => props.row.configSource || '--',
    };
    const appSlot = {
      /* 配置分组 */ default: props => props.row.app || '--',
    };
    const operatorSlot = {
      /* 操作 */
      default: props => (
        <div class='col-operator'>
          <span
            class={['col-operator-btn', { 'col-operator-disabled': !props.row.editAllowed }]}
            v-authority={{ active: !this.authority.MANAGE_AUTH }}
            v-bk-tooltips={{
              placements: ['top'],
              content: this.$t('内置策略不允许修改'),
              disabled: props.row.editAllowed,
            }}
            onClick={() =>
              this.authority.MANAGE_AUTH
                ? props.row.editAllowed && this.handleEditStrategy(props.row)
                : this.handleShowAuthorityDetail(this.authorityMap.MANAGE_AUTH)
            }
          >
            {this.$t('button-编辑')}
          </span>
          <span
            class={['col-operator-btn', 'col-operator-adddel', { 'col-operator-disabled': !props.row.addAllowed }]}
            v-authority={{ active: !this.authority.MANAGE_AUTH }}
            onClick={() =>
              this.authority.MANAGE_AUTH
                ? this.handleAddTarget(props.row)
                : this.handleShowAuthorityDetail(this.authorityMap.MANAGE_AUTH)
            }
          >
            {this.$t('增删目标')}
          </span>
          <span
            class='col-operator-more'
            v-authority={{ active: !this.authority.MANAGE_AUTH }}
            data-popover='true'
            onClick={event =>
              this.authority.MANAGE_AUTH
                ? this.handleOperatorOver(props.row, event, props.$index)
                : this.handleShowAuthorityDetail(this.authorityMap.MANAGE_AUTH)
            }
          >
            <i
              class='bk-icon icon-more'
              data-popover='true'
            ></i>
          </span>
        </div>
      ),
    };
    const {
      id,
      strategyName,
      itemDescription,
      dataOrigin,
      target,
      labels,
      noticeGroupList,
      updator,
      enabled,
      dataTypeLabelName,
      intervalNotifyMode,
      dataMode,
      notifyInterval,
      trigger,
      recovery,
      needPoll,
      noDataEnabled,
      signals,
      levels,
      detectionTypes,
      mealNames,
      operator,
      configSource,
      app,
    } = this.fieldSettingData;
    return (
      <bk-table
        ref='strategyTable'
        class='strategy-table'
        v-bkloading={{ isLoading: this.table.loading }}
        empty-text={this.$t('无数据')}
        on={{
          'hook:mounted': this.handleTableMountedOrActivated,
          'hook:activated': this.handleTableMountedOrActivated,
        }}
        on-header-dragend={this.handleHeaderDragend}
        on-selection-change={this.handleSelectionChange}
        {...{
          props: {
            data: this.table.data,
          },
        }}
      >
        <div slot='empty'>
          <EmptyStatus
            type={this.emptyType}
            onOperation={this.handleOperation}
          />
        </div>
        <bk-table-column
          width='50'
          align='center'
          type='selection'
        ></bk-table-column>
        {id.checked && (
          <bk-table-column
            key='id'
            width='75'
            label='ID'
            prop='id'
            scopedSlots={idSlot}
          ></bk-table-column>
        )}
        {strategyName.checked && (
          <bk-table-column
            key='strategyName'
            label={this.$t('策略名')}
            min-width='200'
            scopedSlots={strategyNameSlot}
          ></bk-table-column>
        )}
        {itemDescription.checked && (
          <bk-table-column
            key='itemDescription'
            label={this.$t('监控项')}
            min-width='200'
            scopedSlots={itemDescriptionSlot}
          ></bk-table-column>
        )}
        {dataOrigin.checked && (
          <bk-table-column
            key='dataOrigin'
            width='110'
            label={this.$t('数据来源')}
            scopedSlots={dataOriginSlot}
          ></bk-table-column>
        )}
        {target.checked && (
          <bk-table-column
            key='target'
            width='150'
            label={this.$t('监控目标')}
            scopedSlots={targetSlot}
          ></bk-table-column>
        )}
        {labels.checked && (
          <bk-table-column
            key='labels'
            label={this.$t('标签')}
            scopedSlots={labelsSlot}
          ></bk-table-column>
        )}
        {noticeGroupList.checked && (
          <bk-table-column
            key='noticeGroupList'
            label={this.$t('告警组')}
            scopedSlots={noticeGroupListSlot}
          ></bk-table-column>
        )}
        {updator.checked && (
          <bk-table-column
            key='updator'
            width='150'
            label={this.$t('更新记录')}
            scopedSlots={updatorSlot}
          ></bk-table-column>
        )}
        {enabled.checked && (
          <bk-table-column
            key='enabled'
            width='100'
            label={this.$t('启/停')}
            scopedSlots={enabledSlot}
          ></bk-table-column>
        )}
        {dataTypeLabelName.checked && (
          <bk-table-column
            key='dataTypeLabelName'
            width='80'
            label={this.$t('策略类型')}
            scopedSlots={{ default: props => props.row.dataTypeLabelName }}
          ></bk-table-column>
        )}
        {intervalNotifyMode.checked && (
          <bk-table-column
            key='intervalNotifyMode'
            width='105'
            label={this.$t('通知间隔类型')}
            scopedSlots={{ default: props => props.row.intervalNotifyMode }}
          ></bk-table-column>
        )}
        {dataMode.checked && (
          <bk-table-column
            key='dataMode'
            width='105'
            label={this.$t('查询类型')}
            scopedSlots={{ default: props => props.row.dataMode }}
          ></bk-table-column>
        )}
        {notifyInterval.checked && (
          <bk-table-column
            key='notifyInterval'
            width='105'
            label={this.$t('通知间隔')}
            scopedSlots={{ default: props => `${props.row.notifyInterval}${this.$t('分钟')}` }}
          ></bk-table-column>
        )}
        {trigger.checked && (
          <bk-table-column
            key='trigger'
            width='105'
            label={this.$t('触发条件')}
            scopedSlots={triggerSlot}
          ></bk-table-column>
        )}
        {recovery.checked && (
          <bk-table-column
            key='recovery'
            width='105'
            label={this.$t('恢复条件')}
            scopedSlots={recoverySlot}
          ></bk-table-column>
        )}
        {needPoll.checked && (
          <bk-table-column
            key='needPoll'
            width='80'
            label={this.$t('告警风暴')}
            scopedSlots={needPollSlot}
          ></bk-table-column>
        )}
        {noDataEnabled.checked && (
          <bk-table-column
            key='noDataEnabled'
            width='80'
            label={this.$t('无数据')}
            scopedSlots={noDataEnabledSlot}
          ></bk-table-column>
        )}
        {signals.checked && (
          <bk-table-column
            key='signals'
            width='150'
            label={this.$t('通知场景')}
            scopedSlots={signalsSlot}
          ></bk-table-column>
        )}
        {levels.checked && (
          <bk-table-column
            key='levels'
            width='150'
            label={this.$t('级别')}
            scopedSlots={levelsSlot}
          ></bk-table-column>
        )}
        {detectionTypes.checked && (
          <bk-table-column
            key='detectionTypes'
            width='150'
            label={this.$t('检测规则类型')}
            scopedSlots={detectionTypesSlot}
          ></bk-table-column>
        )}
        {mealNames.checked && (
          <bk-table-column
            key='mealNames'
            width='150'
            label={this.$t('处理套餐')}
            scopedSlots={mealNamesSlot}
          ></bk-table-column>
        )}
        {configSource.checked && (
          <bk-table-column
            key='configSource'
            width='100'
            label={this.$t('配置来源')}
            scopedSlots={configSourceSlot}
          ></bk-table-column>
        )}
        {app.checked && (
          <bk-table-column
            key='app'
            width='100'
            label={this.$t('配置分组')}
            scopedSlots={appSlot}
          ></bk-table-column>
        )}
        {operator.checked && (
          <bk-table-column
            key='operator'
            width={this.$store.getters.lang === 'en' ? 220 : 150}
            label={this.$t('操作')}
            scopedSlots={operatorSlot}
          ></bk-table-column>
        )}
      </bk-table>
    );
  }

  getDialogComponent() {
    return [
      <div style='display: none;'>
        <ul
          ref='operatorGroup'
          class='operator-group'
        >
          <li
            class='operator-group-btn'
            onClick={this.handleViewRelatedAlerts}
          >
            {this.$t('相关告警')}
          </li>
          {!this.popover.data.shieldInfo.is_shielded ? (
            <li
              class='operator-group-btn'
              v-authority={{ active: !this.authority.MANAGE_AUTH }}
              onClick={() =>
                this.authority.MANAGE_AUTH
                  ? this.handleShowStrategy()
                  : this.handleShowAuthorityDetail(this.authorityMap.MANAGE_AUTH)
              }
            >
              {this.$t('快捷屏蔽')}
            </li>
          ) : (
            <li
              class='operator-group-btn'
              v-authority={{ active: !this.authority.MANAGE_AUTH }}
              onClick={() =>
                this.authority.MANAGE_AUTH
                  ? this.handleDeleteShield()
                  : this.handleShowAuthorityDetail(this.authorityMap.MANAGE_AUTH)
              }
            >
              {this.$t('解除屏蔽')}
            </li>
          )}
          <li
            class={['operator-group-btn', { 'btn-disabled': !this.popover.data.editAllowed }]}
            v-authority={{ active: !this.authority.MANAGE_AUTH }}
            v-bk-tooltips={{
              placements: ['right', 'left'],
              content: this.$t('内置策略不允许修改'),
              disabled: this.popover.data.editAllowed,
            }}
            onClick={() =>
              this.authority.MANAGE_AUTH
                ? this.popover.data.editAllowed && this.handleDeleteRow()
                : this.handleShowAuthorityDetail(this.authorityMap.MANAGE_AUTH)
            }
          >
            {' '}
            {this.$t('删除')}{' '}
          </li>
          <li
            class='operator-group-btn'
            v-authority={{ active: !this.authority.MANAGE_AUTH }}
            onClick={() =>
              this.authority.MANAGE_AUTH
                ? this.handleCopy()
                : this.handleShowAuthorityDetail(this.authorityMap.MANAGE_AUTH)
            }
          >
            {' '}
            {this.$t('克隆')}{' '}
          </li>
        </ul>
      </div>,
      <StrategyConfigDialog
        checked-list={this.idList}
        dialog-show={this.dialog.show}
        group-list={this.groupList}
        loading={this.dialogLoading}
<<<<<<< HEAD
        selectMetricData={this.selectMetric}
=======
>>>>>>> 56fb41f3
        set-type={this.header.value}
        onConfirm={this.handleMuchEdit}
        onGetGroupList={this.getGroupList}
        onHideDialog={this.handleDialogChange}
      ></StrategyConfigDialog>,
      <AlarmShieldStrategy
        is-show-strategy={this.isShowStrategy}
        {...{ on: { 'update:isShowStrategy': val => (this.isShowStrategy = val) } }}
        strategy-id={this.strategyId}
      ></AlarmShieldStrategy>,
      <TableFilter
        filter-type={this.filterType}
        menu-list={this.dataSourceList}
        radio-list={this.dataSourceList}
        show={this.isShowTableFilter}
        target={this.label.target}
        value={this.label.value}
        on-confirm={this.handleFilterDataSourece}
        on-hide={this.handleChangeValue}
        on-reset={() => this.handleResetSourceFilter(true)}
        on-selected={this.handleSelectedDataSource}
      ></TableFilter>,
      // this.targetSet.show ? (
      //   <StrategySetTarget
      //     dialog-show={this.targetSet.show}
      //     {...{ on: { 'update: dialogShow': val => (this.targetSet.show = val) } }}
      //     biz-id={this.targetSet.bizId}
      //     strategy-id={this.targetSet.strategyId}
      //     object-type={this.targetSet.objectType}
      //     title={this.targetSet.title.toString()}
      //     canSaveEmpty={true}
      //     on-show-change={this.handleTargetShowChange}
      //     on-targets-change={this.handleTargetsChange}
      //     on-target-type-change={this.handleTargetTypeChange}
      //     on-save-change={this.handleTargetSaveChange}
      //   ></StrategySetTarget>
      // ) : undefined,
      <StrategyIpv6
        bizId={this.targetSet.bizId}
        nodeType={this.targetSet.nodeType as INodeType}
        objectType={this.targetSet.objectType as TargetObjectType}
        showDialog={this.targetSet.show}
        strategyIds={this.targetSet.strategyIds}
        onCloseDialog={this.handleTargetShowChange}
        onSave={this.handleTargetSaveChange}
      />,
    ];
  }

  render() {
    return (
      <div
        class='strategy-config'
        v-monitor-loading={{ isLoading: this.loading }}
      >
        <div class='content'>
          <div
            style={{ flexBasis: `${this.drapWidth}px`, width: `${this.drapWidth}px` }}
            class={['content-left', { displaynone: !this.showFilterPanel }]}
            v-show='showFilterPanel'
            data-tag='resizeTarget'
          >
            <FilterPanel
              class='content-left-filter'
              show={this.showFilterPanel}
              {...{ on: { 'update:show': val => (this.showFilterPanel = val) } }}
              checkedData={this.header.keywordObj}
              data={this.filterPanelData}
              on-change={this.handleSearchSelectChange}
            ></FilterPanel>
            <div
              class={['content-left-drag', { displaynone: !this.showFilterPanel }]}
              onMousedown={this.handleMouseDown}
              onMousemove={this.handleMouseMove}
            ></div>
          </div>
          <div
            id='content-for-watch-resize'
            class='content-right'
          >
            <div class='strategy-config-header'>
              <bk-badge
                class='badge'
                v-show={!this.showFilterPanel}
                theme='success'
                visible={this.header.keywordObj.length !== 0}
                dot
              >
                <span
                  class='folding'
                  onClick={this.handleShowFilterPanel}
                >
                  <i class='icon-monitor icon-double-up'></i>
                </span>
              </bk-badge>
              <bk-button
                class='header-btn mc-btn-add'
                v-authority={{ active: !this.authority.MANAGE_AUTH }}
                theme='primary'
                onClick={() =>
                  this.authority.MANAGE_AUTH
                    ? this.handleAddStategyConfig()
                    : this.handleShowAuthorityDetail(this.authorityMap.MANAGE_AUTH)
                }
              >
                <span class='icon-monitor icon-plus-line mr-6'></span>
                {this.$t('新建')}
              </bk-button>
              <bk-dropdown-menu
                class='header-select'
                disabled={!this.table.select.length}
                trigger='click'
                on-hide={() => (this.header.dropdownShow = false)}
                on-show={() => (this.header.dropdownShow = true)}
              >
                <div
                  class={['header-select-btn', { 'btn-disabled': !this.table.select.length }]}
                  slot='dropdown-trigger'
                >
                  <span class='btn-name'> {this.$t('批量操作')} </span>
                  <i class={['icon-monitor', this.header.dropdownShow ? 'icon-arrow-up' : 'icon-arrow-down']}></i>
                </div>
                <ul
                  class='header-select-list'
                  slot='dropdown-content'
                  v-authority={{
                    active: !this.authority.MANAGE_AUTH,
                  }}
                  onClick={() =>
                    !this.authority.MANAGE_AUTH && this.handleShowAuthorityDetail(this.authorityMap.MANAGE_AUTH)
                  }
                >
                  {/* 批量操作监控目标需要选择相同类型的监控对象 */}
                  {this.header.list.map((option, index) => (
                    <li
                      key={index}
                      class={['list-item', { disabled: this.isBatchItemDisabled(option) }]}
                      v-bk-tooltips={{
                        placement: 'right',
                        boundary: 'window',
                        disabled: !this.isBatchItemDisabled(option),
                        content: () => this.batchItemDisabledTip(option),
                        delay: 200,
                        allowHTML: false,
                      }}
                      onClick={() =>
                        this.authority.MANAGE_AUTH &&
                        !this.isBatchItemDisabled(option) &&
                        this.handleHeadSelectChange(option.id)
                      }
                    >
                      {option.name}
                    </li>
                  ))}
                </ul>
              </bk-dropdown-menu>
              <bk-search-select
                class='header-search'
                v-model={this.header.keywordObj}
                data={this.conditionListFilter()}
                filter={true}
                placeholder={this.$t('任务ID / 告警组名称 / IP / 指标ID')}
                show-condition={false}
                clearable
                on-change={this.header.handleSearch}
                on-clear={this.header.handleSearch}
              ></bk-search-select>
            </div>
            <div class='strategy-config-wrap'>
              <div class='config-wrap-setting'>
                <bk-popover
                  width='515'
                  ext-cls='strategy-table-setting'
                  offset='0, 20'
                  placement='bottom'
                  theme='light strategy-setting'
                  trigger='click'
                >
                  <div class='setting-btn'>
                    <i class='icon-monitor icon-menu-set'></i>
                  </div>
                  <div
                    class='tool-popover'
                    slot='content'
                  >
                    <div class='tool-popover-title'>
                      {this.$t('字段显示设置')}
                      <bk-checkbox
                        class='all-selection'
                        value={this.fieldAllSelected}
                        onChange={this.handleFieldAllSelected}
                      >
                        {this.$t('全选')}
                      </bk-checkbox>
                    </div>
                    <ul class='tool-popover-content'>
                      {Object.keys(this.fieldSettingData).map(key => (
                        <li
                          key={this.fieldSettingData[key].id}
                          class='tool-popover-content-item'
                        >
                          <bk-checkbox
                            disabled={this.fieldSettingData[key].disable}
                            value={this.fieldSettingData[key].checked}
                            onChange={() => this.handleCheckColChange(this.fieldSettingData[key])}
                          >
                            {this.fieldSettingData[key].name}
                          </bk-checkbox>
                        </li>
                      ))}
                    </ul>
                  </div>
                </bk-popover>
              </div>
              {this.getTableComponent()}
              {this.table.data?.length ? (
                <bk-pagination
                  class='strategy-pagination list-pagination'
                  v-show={this.tableInstance.total}
                  align='right'
                  count={this.pageCount}
                  current={this.tableInstance.page}
                  limit={this.tableInstance.pageSize}
                  limit-list={this.tableInstance.pageList}
                  size='small'
                  pagination-able
                  show-total-count
                  on-change={this.handlePageChange}
                  on-limit-change={this.handleLimitChange}
                ></bk-pagination>
              ) : undefined}
            </div>
          </div>
        </div>
        {this.getDialogComponent()}
      </div>
    );
  }
}

export default tsx.ofType<IStrategyConfigProps>().convert(StrategyConfig);<|MERGE_RESOLUTION|>--- conflicted
+++ resolved
@@ -57,12 +57,7 @@
 import { IGroupData } from '../strategy-config-list/group';
 import { DetectionRuleTypeEnum, MetricDetail } from '../strategy-config-set-new/typings';
 import StrategyIpv6 from '../strategy-ipv6/strategy-ipv6';
-<<<<<<< HEAD
-import { compareObjectsInArray, handleMouseDown, handleMouseMove } from '../util';
-
-=======
 import { handleMouseDown, handleMouseMove } from '../util';
->>>>>>> 56fb41f3
 import DeleteSubtitle from './delete-subtitle';
 import { IHeader, ILabel, IPopover, IStrategyConfigProps } from './type';
 
@@ -2543,10 +2538,6 @@
         dialog-show={this.dialog.show}
         group-list={this.groupList}
         loading={this.dialogLoading}
-<<<<<<< HEAD
-        selectMetricData={this.selectMetric}
-=======
->>>>>>> 56fb41f3
         set-type={this.header.value}
         onConfirm={this.handleMuchEdit}
         onGetGroupList={this.getGroupList}
