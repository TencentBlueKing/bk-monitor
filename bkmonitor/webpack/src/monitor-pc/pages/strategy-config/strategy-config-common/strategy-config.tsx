--- conflicted
+++ resolved
@@ -2591,11 +2591,7 @@
       <AlarmGroupDetail
         id={this.alarmGroupDialog.id}
         v-model={this.alarmGroupDialog.show}
-<<<<<<< HEAD
-        isEdit={false}
-=======
         hasEditBtn={false}
->>>>>>> a14e02ac
       />,
     ];
   }
