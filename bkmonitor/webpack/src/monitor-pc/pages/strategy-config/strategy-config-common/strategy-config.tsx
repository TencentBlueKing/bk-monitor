--- conflicted
+++ resolved
@@ -27,7 +27,7 @@
 import * as tsx from 'vue-tsx-support';
 
 import { addListener, removeListener } from '@blueking/fork-resize-detector';
-import SearchSelect from '@blueking/search-select/dist/vue2-full.es';
+import SearchSelect from '@blueking/search-select-v3/vue2';
 import dayjs from 'dayjs';
 import { CancelToken } from 'monitor-api/index';
 import { exportConfigFile } from 'monitor-api/modules/as_code';
@@ -61,7 +61,7 @@
 import DeleteSubtitle from './delete-subtitle';
 import { IHeader, ILabel, IPopover, IStrategyConfigProps } from './type';
 
-import '@blueking/search-select/dist/vue2-full.css';
+import '@blueking/search-select-v3/vue2/vue2.css';
 import './strategy-config.scss';
 
 const { i18n } = window;
@@ -342,41 +342,6 @@
       removeListener(container);
     });
   }
-<<<<<<< HEAD
-=======
-  @Watch('strategyLabelList')
-  handleStrategyLabelList(v) {
-    if (v) {
-      this.backDisplayMap.strategyLabels.list = v;
-      this.createdConditionList();
-    }
-  }
-  @Watch('actionNameList')
-  handleActionNameList(v) {
-    if (v) {
-      this.backDisplayMap.actionName.list = v;
-      this.createdConditionList();
-    }
-  }
-  @Watch('sourceList')
-  handleSourceList(v) {
-    if (v) {
-      this.backDisplayMap.dataSource.list = v;
-      this.createdConditionList();
-    }
-  }
-  @Watch('groupList')
-  handleGroupList(v) {
-    if (v) {
-      this.backDisplayMap.noticeName.list = v.map(item => ({
-        id: item.name,
-        name: item.name,
-      }));
-      this.createdConditionList();
-    }
-  }
-
->>>>>>> d422c480
   created() {
     this.backDisplayMap = {
       bkStrategyId: {
@@ -394,10 +359,7 @@
         name: this.$t('告警组'), // 输入框回显的名称
         value: this.noticeName, // 回显的值
         id: 'user_group_name', // 传给后端的字段名
-<<<<<<< HEAD
-        multiple: true
-=======
->>>>>>> d422c480
+        multiple: true,
       },
       // 服务分类
       serviceCategory: {
@@ -472,60 +434,42 @@
         value: '',
         id: 'strategy_status',
         list: this.strategyStatusOptions,
-<<<<<<< HEAD
-        multiple: true
-=======
->>>>>>> d422c480
+        multiple: true,
       },
       dataSource: {
         name: this.$t('数据来源'),
         value: '',
         id: 'data_source_list',
         list: [],
-<<<<<<< HEAD
-        multiple: true
-=======
->>>>>>> d422c480
+        multiple: true,
       },
       scenario: {
         name: this.$t('监控对象'),
         value: '',
         id: 'scenario',
         list: [],
-<<<<<<< HEAD
-        multiple: true
-=======
->>>>>>> d422c480
+        multiple: true,
       },
       strategyLabels: {
         name: this.$t('标签'),
         value: '',
         id: 'label_name',
         list: [],
-<<<<<<< HEAD
-        multiple: true
-=======
->>>>>>> d422c480
+        multiple: true,
       },
       actionName: {
         name: this.$t('套餐名'),
         value: '',
         id: 'action_name',
         list: [],
-<<<<<<< HEAD
-        multiple: true
-=======
->>>>>>> d422c480
+        multiple: true,
       },
       resultTableId: {
         name: this.$t('结果表'),
         value: '',
         id: 'result_table_id',
         list: [],
-<<<<<<< HEAD
-        multiple: true
-=======
->>>>>>> d422c480
+        multiple: true,
       },
       level: {
         name: this.$t('告警级别'),
@@ -534,14 +478,9 @@
         list: [
           { id: 1, name: this.$t('致命') },
           { id: 2, name: this.$t('预警') },
-<<<<<<< HEAD
-          { id: 3, name: this.$t('提醒') }
-        ],
-        multiple: true
-=======
           { id: 3, name: this.$t('提醒') },
         ],
->>>>>>> d422c480
+        multiple: true,
       },
       algorithmType: {
         name: this.$t('算法类型'),
@@ -606,16 +545,10 @@
           },
           {
             id: 'AbnormalCluster',
-<<<<<<< HEAD
-            name: window.i18n.tc('离群检测')
-          }
-        ],
-        multiple: true
-=======
             name: window.i18n.tc('离群检测'),
           },
         ],
->>>>>>> d422c480
+        multiple: true,
       },
       invalidType: {
         name: this.$t('失效类型'),
@@ -623,16 +556,10 @@
         id: 'invalid_type',
         list: Object.entries(invalidTypeMap).map(item => ({
           id: item[0],
-<<<<<<< HEAD
-          name: item[1]
-        })),
-        multiple: true
-      }
-=======
           name: item[1],
         })),
-      },
->>>>>>> d422c480
+        multiple: true,
+      },
     };
     this.fieldSettingData = {
       id: {
@@ -964,25 +891,15 @@
         res.push({
           name,
           id,
-<<<<<<< HEAD
           multiple: true,
-          children: resChildren ? resChildren : []
-=======
-          multiable: true,
           children: resChildren ? resChildren : [],
->>>>>>> d422c480
         });
       } else {
         res.push({
           name,
           id,
-<<<<<<< HEAD
           multiple: multiple ?? false,
-          children: list ? list : []
-=======
-          multiable: true,
           children: list ? list : [],
->>>>>>> d422c480
         });
       }
     });
@@ -1183,7 +1100,7 @@
           .sort((pre, next) => next.count - pre.count);
         this.backDisplayMap.noticeName.list = this.groupList.map(item => ({
           id: item.name,
-          name: item.name
+          name: item.name,
         }));
         this.createdConditionList();
         // magic code  reflesh bk table
@@ -2682,26 +2599,13 @@
               </bk-dropdown-menu>
               <SearchSelect
                 class='header-search'
-<<<<<<< HEAD
-                value={this.header.keywordObj}
+                data={this.conditionList}
+                modelValue={this.header.keywordObj}
+                placeholder={this.$t('任务ID / 告警组名称 / IP / 指标ID')}
+                uniqueSelect={true}
+                clearable
                 onChange={this.handleSearchChange}
-                uniqueSelect={true}
-                show-condition={false}
-                data={this.conditionList}
-                placeholder={this.$t('任务ID / 告警组名称 / IP / 指标ID')}
-                clearable
               ></SearchSelect>
-=======
-                v-model={this.header.keywordObj}
-                data={this.conditionListFilter()}
-                filter={true}
-                placeholder={this.$t('任务ID / 告警组名称 / IP / 指标ID')}
-                show-condition={false}
-                clearable
-                on-change={this.header.handleSearch}
-                on-clear={this.header.handleSearch}
-              ></bk-search-select>
->>>>>>> d422c480
             </div>
             <div class='strategy-config-wrap'>
               <div class='config-wrap-setting'>
