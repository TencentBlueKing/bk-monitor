--- conflicted
+++ resolved
@@ -496,13 +496,8 @@
     const metrics = metricFields.map(field => ({
       field,
       method: field === 'anomaly_score' ? '' : this.intelligentDetect?.agg_method || method,
-<<<<<<< HEAD
-      alias: field === 'value' ? alias : undefined,
+      alias: field === 'value' ? alias : 'a',
       display: ['anomaly_score', 'value'].includes(field) ? undefined : true,
-=======
-      alias: field === 'value' ? alias : 'a',
-      display: ['anomaly_score', 'value'].includes(field) ? undefined : true
->>>>>>> 264ae0a0
     }));
     return metrics;
   }
