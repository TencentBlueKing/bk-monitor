--- conflicted
+++ resolved
@@ -49,29 +49,16 @@
           :key="index"
         />
       </bk-tab>
-<<<<<<< HEAD
       <div class="metric-search">
         <search-select
           :data="searchObj.data"
-          :value="searchObj.keyWord"
+          :model-value="searchObj.keyWord"
           :placeholder="$t('搜索')"
           :clearable="false"
           @change="handleSearch"
         />
       </div>
 
-=======
-      <bk-search-select
-        ref="searchSelect"
-        v-model="searchObj.keyWord"
-        :show-popover-tag-change="false"
-        :popover-zindex="2600"
-        class="metric-search"
-        :data="searchObj.data"
-        :placeholder="$t('搜索')"
-        @change="handleSearch"
-      />
->>>>>>> d422c480
       <div class="metric-content">
         <ul class="metric-content-left">
           <template v-for="(item, index) in monitorSource[scenarioType]">
@@ -89,14 +76,9 @@
               <span
                 class="left-item-num"
                 :class="{ 'num-active': item.source_type === left.active }"
-<<<<<<< HEAD
               >
                 {{ item.count }}
               </span>
-=======
-                >{{ item.count }}</span
-              >
->>>>>>> d422c480
             </li>
           </template>
         </ul>
@@ -194,11 +176,7 @@
                 <img
                   src="../../../../static/images/svg/spinner.svg"
                   alt=""
-<<<<<<< HEAD
                 >
-=======
-                />
->>>>>>> d422c480
                 {{ $t('正加载更多内容…') }}
               </div>
             </template>
@@ -237,16 +215,13 @@
   </bk-dialog>
 </template>
 <script>
-<<<<<<< HEAD
 import { createNamespacedHelpers } from 'vuex';
-import SearchSelect from '@blueking/search-select';
-=======
->>>>>>> d422c480
+import SearchSelect from '@blueking/search-select-v3/vue2';
 import { getMetricList } from 'monitor-api/modules/strategies';
 import { debounce, throttle } from 'throttle-debounce';
 import { createNamespacedHelpers } from 'vuex';
 
-import '@blueking/search-select/dist/vue2-full.css';
+import '@blueking/search-select-v3/vue2/vue2.css';
 
 const { mapGetters } = createNamespacedHelpers('strategy-config');
 
