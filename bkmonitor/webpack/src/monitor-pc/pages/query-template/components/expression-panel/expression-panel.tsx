--- conflicted
+++ resolved
@@ -29,11 +29,8 @@
 
 import ExpressionConfigCreator from '../expression-config/expression-config-creator';
 
-<<<<<<< HEAD
-import type { AggFunction, Expression } from '../../typings';
-=======
+import type { AggFunction } from '../../typings';
 import type { Expression, IVariableModel } from '../../typings';
->>>>>>> e8fe989a
 import type { VariableModelType } from '../../variables';
 import type { IFunctionOptionsItem } from '../type/query-config';
 
@@ -43,13 +40,9 @@
   expressionConfig?: Expression;
   metricFunctions?: IFunctionOptionsItem[];
   variables?: VariableModelType[];
-<<<<<<< HEAD
   onChangeExpression?: (val: string) => void;
   onChangeFunction?: (val: AggFunction[]) => void;
-  onCreateVariable?: (val: VariableModelType) => void;
-=======
   onCreateVariable?: (val: IVariableModel) => void;
->>>>>>> e8fe989a
 }
 @Component
 export default class ExpressionPanel extends tsc<IProps> {
