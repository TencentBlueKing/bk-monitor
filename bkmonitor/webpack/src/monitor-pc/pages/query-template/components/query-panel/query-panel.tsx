--- conflicted
+++ resolved
@@ -29,11 +29,8 @@
 
 import QueryConfigCreator from '../query-config/query-config-creator';
 
-<<<<<<< HEAD
-import type { AggFunction, MetricDetailV2, QueryConfig } from '../../typings';
-=======
+import type { AggFunction } from '../../typings';
 import type { IVariableModel, MetricDetailV2, QueryConfig } from '../../typings';
->>>>>>> e8fe989a
 import type { VariableModelType } from '../../variables';
 import type { IFunctionOptionsItem } from '../type/query-config';
 
@@ -46,15 +43,11 @@
   queryConfig?: QueryConfig;
   variables?: VariableModelType[];
   onAdd?: () => void;
-<<<<<<< HEAD
   onChangeDimension?: (val: string[]) => void;
   onChangeFunction?: (val: AggFunction[]) => void;
   onChangeInterval?: (val: number | string) => void;
   onChangeMethod?: (val: string) => void;
-  onCreateVariable?: (val: VariableModelType) => void;
-=======
   onCreateVariable?: (val: IVariableModel) => void;
->>>>>>> e8fe989a
   onDelete?: () => void;
   onSelectMetric?: (metric: MetricDetailV2) => void;
 }
