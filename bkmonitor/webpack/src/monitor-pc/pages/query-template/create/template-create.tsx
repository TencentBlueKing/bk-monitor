--- conflicted
+++ resolved
@@ -79,15 +79,13 @@
 
   variablesList: VariableModelType[] = [];
 
-<<<<<<< HEAD
   submitLoading = false;
-=======
+
   loading = false;
 
   get editId() {
     return this.$route.params.id;
   }
->>>>>>> 76a5b04b
 
   async beforeRouteLeave(to, _from, next) {
     const needNext = await this.handleCancel();
