<!--
* Tencent is pleased to support the open source community by making
* 蓝鲸智云PaaS平台 (BlueKing PaaS) available.
*
* Copyright (C) 2021 THL A29 Limited, a Tencent company.  All rights reserved.
*
* 蓝鲸智云PaaS平台 (BlueKing PaaS) is licensed under the MIT License.
*
* License for 蓝鲸智云PaaS平台 (BlueKing PaaS):
*
* ---------------------------------------------------
* Permission is hereby granted, free of charge, to any person obtaining a copy of this software and associated
* documentation files (the "Software"), to deal in the Software without restriction, including without limitation
* the rights to use, copy, modify, merge, publish, distribute, sublicense, and/or sell copies of the Software, and
* to permit persons to whom the Software is furnished to do so, subject to the following conditions:
*
* The above copyright notice and this permission notice shall be included in all copies or substantial portions of
* the Software.
*
* THE SOFTWARE IS PROVIDED "AS IS", WITHOUT WARRANTY OF ANY KIND, EXPRESS OR IMPLIED, INCLUDING BUT NOT LIMITED TO
* THE WARRANTIES OF MERCHANTABILITY, FITNESS FOR A PARTICULAR PURPOSE AND NONINFRINGEMENT. IN NO EVENT SHALL THE
* AUTHORS OR COPYRIGHT HOLDERS BE LIABLE FOR ANY CLAIM, DAMAGES OR OTHER LIABILITY, WHETHER IN AN ACTION OF
* CONTRACT, TORT OR OTHERWISE, ARISING FROM, OUT OF OR IN CONNECTION WITH THE SOFTWARE OR THE USE OR OTHER DEALINGS
* IN THE SOFTWARE.
-->
<template>
  <div
    class="metric-dimension"
    v-bkloading="{ isLoading: loading, extCls: 'bk-loading-fixed' }"
  >
    <div class="dialog-hearder">
      <div
        class="title"
        v-if="!isFromHome"
      >
        {{ $t('设置指标&维度') }}
      </div>
      <!-- 顶部按钮 -->
      <div class="set-button">
        <bk-button
          class="mc-btn-add add-btn btn"
          v-authority="{
            active: !authority.MANAGE_AUTH
          }"
          @click="authority.MANAGE_AUTH ? handleAddGroup() : handleShowAuthorityDetail()"
        >
          {{ $t('新建分组') }}
        </bk-button>
        <bk-dropdown-menu :disabled="!canMoveBtn">
          <bk-button
            type="primary"
            slot="dropdown-trigger"
            class="move"
          >
            <span>{{ $t('移动到...') }}</span>
            <i class="bk-icon icon-angle-down" />
          </bk-button>
          <ul
            class="bk-dropdown-list"
            style="overflow: auto"
            slot="dropdown-content"
            v-authority="{
              active: !authority.MANAGE_AUTH
            }"
            @click="!authority.MANAGE_AUTH && handleShowAuthorityDetail()"
          >
            <li
              class="move-btn"
              v-for="(name, index) in groupNameList"
              :key="index"
              @click="authority.MANAGE_AUTH && handleMoveGroup(name)"
            >
              {{ name }}
            </li>
          </ul>
        </bk-dropdown-menu>
        <bk-popover
          placement="top-start"
          :tippy-options="tippyOptions"
          :delay="200"
        >
          <bk-button
            v-if="!isFromHome"
            class="mc-btn-add btn"
            style="margin-left: 8px"
            @click="handleRefreshData"
            >{{ $t('button-刷新') }}</bk-button
          >
          <div slot="content">
            <div>{{ $t('此刷新仅追加新获取的指标和维度') }}</div>
          </div>
        </bk-popover>
        <div class="set-right">
          <!-- <span class="mr-10">{{ $t('如需编辑可在下方自定义添加或') }}</span>
                    <span class="blue mr-14" @click="handleUploadMetric">{{ $t('上传文件') }}</span>
                    <input type="file" multiple accept=".json" ref="uploadMetricFile" @change="getFileInfo" style="display: none;">
                    <a class="blue mr-14" href="javascript:void(0);" @click="handleDownloadMetricJson"> {{ $t('下载样例') }} </a> -->
          <template v-if="!isFromHome">
            <monitor-import
              style="margin-right: 10px; color: #3a84ff"
              :return-text="true"
              accept="application/json"
              v-authority="{ active: !authority.MANAGE_AUTH }"
              @change="data => (authority.MANAGE_AUTH ? handleImportMetric(data) : handleShowAuthorityDetail())"
            />
            <span style="color: #dcdee5">|</span>
            <monitor-export
              v-authority="{ active: !authority.MANAGE_AUTH }"
              @click="cb => (authority.MANAGE_AUTH ? handleExportMetric(cb) : handleShowAuthorityDetail())"
            />
            <span>{{ $t('数据时间:') }}{{ dataTime }}</span>
            <span
              class="blue dataPreview"
              @click="handleShowData"
              >{{ $t('预览') }}</span
            >
            <bk-switcher
              v-model="dataPreview"
              size="small"
              theme="primary"
            />
          </template>
          <template v-else>
            <i class="bk-icon icon-exclamation-circle-shape risk-icon" />
            <span class="mr-10">{{ $t('编辑指标或维度存在风险') }}</span>
            <bk-popover
              class="change-name"
              placemnet="top-end"
            >
              <span class="blue mr-14">{{ $t('查看风险点') }}</span>
              <div slot="content">
                {{ $t('注意在仪表盘和策略中使用了修改前的指标将失效') }}
              </div>
            </bk-popover>
            <span style="color: #dcdee5">|</span>
            <monitor-import
              style="margin: 0 10px; color: #3a84ff"
              :return-text="true"
              v-authority="{ active: !authority.MANAGE_AUTH }"
              @change="data => (authority.MANAGE_AUTH ? handleImportMetric(data) : handleShowAuthorityDetail())"
            />
            <span style="color: #dcdee5">|</span>
            <monitor-export
              v-authority="{ active: !authority.MANAGE_AUTH }"
              @click="cb => (authority.MANAGE_AUTH ? handleExportMetric(cb) : handleShowAuthorityDetail())"
            />
            <span style="color: #dcdee5">|</span>
            <span
              class="blue dataPreview"
              @click="handleHideStop"
              >{{ $t('隐藏已停用') }}</span
            >
            <bk-switcher
              v-model="hideStop"
              size="small"
              theme="primary"
              @change="handleHideActive"
            />
          </template>
        </div>
      </div>
    </div>
    <!-- 指标/维度表格 -->
    <metric-group
      v-for="(group, index) in tableData"
      :key="index"
      :metric-data="group.fields"
      :group-name="`${group.table_name}(${group.table_desc})`"
      :group-index="index"
      :unit-list="unitList"
      :is-show-data="dataPreview"
      :os-type-list="osTypeList"
      :name-list="nameList"
      :desc-name-list="descNameList(group.fields)"
      :is-from-home="isFromHome"
      :stop-data="stopedData[index]"
      :hide-stop="hideStop"
      :type-list="typeList"
      @edit-group="handleEditGroup"
      @del-group="handleDelGroup"
      @add-row="handleAddRow"
      @del-row="handleDelRow"
      @add-first="handleAddFirstRow"
      @switch="handleMetricSwitch"
    />
    <div class="footer-btn mb10">
      <bk-button
        class="mc-btn-add add-btn btn mr-r"
        theme="primary"
        v-authority="{
          active: !authority.MANAGE_AUTH
        }"
        :disabled="loading"
        @click="authority.MANAGE_AUTH ? handleSave() : handleShowAuthorityDetail()"
      >
        {{ $t('保存') }}
      </bk-button>
      <bk-button
        v-if="!isFromHome"
        class="mc-btn-add add-btn btn mr-r"
        theme="primary"
        @click="handleBackPlugin"
      >
        {{ $t('返回') }}
      </bk-button>
      <bk-button
        v-else-if="isFromHome || isShowCancel"
        class="mc-btn-add add-btn btn"
        @click="handleCancel"
      >
        {{ $t('取消') }}
      </bk-button>
    </div>
    <!-- 新建/编辑分组dialog -->
    <bk-dialog
      v-model="groupDialog.isShow"
      :mask-close="false"
      header-position="left"
      :show-footer="false"
      :width="480"
      :title="groupDialog.isEdit ? $t('编辑指标分类') : $t('增加指标分类')"
      @after-leave="afterLeave"
      @confirm="handleSetGroup"
    >
      <div class="metric-name">
        <div class="hint">
          <i class="icon-monitor icon-tips" />
          {{ $t('指标分类的定义影响指标检索的时候,如试图查看，仪表盘添加视图和添加监控策略时选择指标的分类。') }}
        </div>
        <span class="item required">{{ $t('英文名') }}</span>
        <verify-input
          class="verify-input"
          :validator="{ content: $t('输入指标名,以字母开头,允许包含下划线和数字') }"
          :show-validate.sync="rule.isNameEmpty"
        >
          <bk-input
            :placeholder="$t('英文名')"
            v-model.trim="groupDialog.name"
            @blur="rule.isNameEmpty = !regx.test(groupDialog.name)"
          />
        </verify-input>
        <span class="item"> {{ $t('别名') }} </span>
        <verify-input>
          <bk-input
            :placeholder="$t('别名')"
            v-model="groupDialog.desc"
          />
        </verify-input>
      </div>
      <div class="footer">
        <bk-button
          class="confirm-btn"
          theme="primary"
          @click="handleSetGroup"
        >
          {{ $t('确认') }}
        </bk-button>
        <bk-button @click="groupDialog.isShow = false">
          {{ $t('取消') }}
        </bk-button>
      </div>
    </bk-dialog>
  </div>
</template>

<script>
<<<<<<< HEAD
import { mapActions, mapGetters } from 'vuex';
import dayjs from 'dayjs';
=======
import moment from 'moment';
>>>>>>> 75db2606

import { releaseCollectorPlugin } from '../../../../../../monitor-api/modules/model';
import { saveMetric } from '../../../../../../monitor-api/modules/plugin';
import { getUnitList } from '../../../../../../monitor-api/modules/strategies';
import { random } from '../../../../../../monitor-common/utils/utils';
import MonitorExport from '../../../../../components/monitor-export/monitor-export';
import MonitorImport from '../../../../../components/monitor-import/monitor-import';
import VerifyInput from '../../../../../components/verify-input/verify-input.vue';

import MetricGroup from './metric-group.vue';

const MAX_NUM_METRIC_DIM = 5000; /** 插件允许指标维度最大条数 */
const MAX_NUM_METRIC_DIM_SNMP = 500; /** snmp插件允许指标维度最大条数 */
export default {
  name: 'MetricDimensionDialog',
  components: {
    MetricGroup,
    VerifyInput,
    MonitorExport,
    MonitorImport
  },
  inject: ['authority', 'handleShowAuthorityDetail'],
  props: {
    dataTime: {
      type: String
    },
    osTypeList: {
      //  操作系统类型
      type: Array,
      default: () => []
    },
    metricJson: {
      //  指标/维度数据
      type: Array,
      default: () => []
    },
    pluginData: {
      //  保存指标/维度必要的插件数据
      type: Object,
      default: () => ({})
    },
    isFromHome: {
      //  是否首页入口或者详情入口
      type: Boolean,
      default: false
    },
    isToken: Boolean, //  是否发布
    pluginType: {
      // 插件类型
      type: String
    }
  },
  data() {
    return {
      loading: false,
      dataPreview: false, //  数据预览开关
      hideStop: false,
      noActive: false,
      groupDialog: {
        //  新增/编辑分组dialog数据
        isEdit: false,
        isShow: false,
        name: '',
        desc: '',
        index: -1
      },
      regx: /^[_|a-zA-Z][a-zA-Z0-9_]*$/, // 分组名字校验规则
      rule: {
        isNameEmpty: false
      },
      tableData: [],
      stopedData: {},
      unitList: [],
      tippyOptions: {
        distance: 0
      },
      isShowCancel: false
    };
  },
  computed: {
    //  分组名称列表
    groupNameList() {
      return this.tableData.map(group => group.table_name);
    },
    /** 是否为snmp插件 */
    isSnmp() {
      return this.pluginType === 'SNMP';
    },
    //  英文名列表
    nameList() {
      let list = [];
      this.tableData.forEach(group => {
        const res = group.fields.map(item => item.name);
        list = list.concat(res);
      });
      return list;
    },
    //  是否有数据，并且至少有一个启用
    haveData() {
      const nameRes = this.tableData.some(group => group.fields.some(item => item.monitor_type === 'metric'));
      const activeRes = this.tableData.some(group => group.fields.some(item => item.is_active));
      return activeRes && nameRes;
    },
    //  能否保存
    canSave() {
      // 指标全局唯一
      let isMetricRepeat = false;
      const metricExisted = [];
      this.tableData.some(row =>
        row.fields
          .filter(item => item.monitor_type === 'metric')
          .some(item => {
            if (metricExisted.includes(item)) {
              isMetricRepeat = true;
              return true;
            }
            metricExisted.push(item);
            return false;
          })
      );
      // 维度组里唯一
      let isDimensionRepeat = false;
      this.tableData.some(row => {
        const existed = [];
        return row.fields
          .filter(item => item.monitor_type === 'dimension')
          .some(item => {
            if (existed.includes(item)) {
              isDimensionRepeat = true;
              return true;
            }
            existed.push(item);
          });
      });
      // 别名全局唯一
      let isDescRepeat = false;
      const descExisted = [];
      this.tableData.some(row =>
        row.fields
          .filter(item => item.description !== '')
          .some(item => {
            if (descExisted.includes(item)) {
              isDescRepeat = true;
              return true;
            }
            descExisted.push(item);
            return false;
          })
      );
      return !isMetricRepeat && !isDimensionRepeat && !isDescRepeat;
    },
    canMoveBtn() {
      //  能否启用移动
      const res = this.tableData.some(group => group.fields.some(item => item.isCheck));
      return res;
    },
    //  下载的样例模板
    metricJsonExample() {
      return []; // 功能关闭，待确认模板
    },
    typeList() {
      const list = [
        //  类别表
        { id: 'double', name: 'double' },
        { id: 'int', name: 'int' }
      ];
      if (this.pluginData && ['Script', 'JMX', 'Exporter', 'Pushgateway'].includes(this.pluginData.plugin_type)) {
        list.push({ id: 'diff', name: 'diff' });
      }
      return list;
    }
  },
  watch: {
    metricJson: {
      handler(newV) {
        this.tableData = JSON.parse(JSON.stringify(newV));
        this.handleTabelDataChange();
      },
      deep: true
    }
  },
  created() {
    this.loading = true;
    this.getUnitListData();
    this.loading = false;
  },
  methods: {
    /**
     * 是否允许继续添加指标维度
     * @param tableData 指标维度数据
     * @param isImport 是否导入数据
     **/
    isAllowAddItem(tableData = this.tableData, isImport = false) {
      const num = tableData.reduce((total, group) => (total += group.fields.length), 0);
      const max = this.isSnmp ? MAX_NUM_METRIC_DIM_SNMP : MAX_NUM_METRIC_DIM;
      return isImport ? num <= max : num < max;
    },
    /** 新增、导入指标维度超过最大值提示 */
    handleMaxMetircDimMsg() {
      const message = this.$t(
        this.isSnmp ? 'SNMP设置指标数量超过{n}，请删减非必要指标' : '设置指标数量超过{n}，请删减非必要指标',
        { n: this.isSnmp ? MAX_NUM_METRIC_DIM_SNMP : MAX_NUM_METRIC_DIM }
      );
      this.$bkMessage({
        message,
        theme: 'error'
      });
    },
    //  别名列表
    descNameList(fields) {
      return fields.map(item => item.description);
    },
    handleTabelDataChange() {
      this.tableData.forEach((group, groupIndex) => {
        group.fields.forEach(item => {
          item.id = random(10);
          if (item.monitor_type === 'metric' && item.type === 'double' && item.is_diff_metric) {
            item.type = 'diff';
          }
          if (!item.is_active) {
            // 初始化停用数据
            this.handleMetricSwitch(groupIndex, item);
          }
        });
      });
      this.handleSortTableData();
    },
    //  获取动态单位数据
    async getUnitListData() {
      await getUnitList()
        .then(data => {
          this.unitList = data.map(item => ({
            ...item,
            children: item.formats,
            id: item.name
          }));
        })
        .catch(() => {});
    },
    // 获取新行数据
    getNewRow(type, name, isDel) {
      const item = {
        monitor_type: type,
        name,
        description: '',
        source_name: '',
        value: {
          linux: null,
          windows: null,
          aix: null
        },
        isFirst: false,
        is_active: true,
        is_diff_metric: false,
        isCheck: false,
        isDel,
        errValue: false,
        reValue: false,
        descReValue: false,
        showInput: false,
        id: random(10)
      };
      if (type === 'metric') {
        item.order = 1;
        item.dimensions = [];
        item.type = 'double';
        item.unit = 'none';
      } else {
        item.order = 3;
        item.type = 'string';
        item.unit = '--';
      }
      return item;
    },
    //  排序
    handleSortTableData() {
      this.tableData.forEach(item => {
        item.fields.sort((a, b) => a.order - b.order);
      });
    },
    //  新增分组
    handleAddGroup() {
      this.groupDialog.isShow = true;
    },
    //  数据预览开关
    handleShowData() {
      this.dataPreview = !this.dataPreview;
    },
    //  隐藏已停用
    handleHideStop() {
      this.tableData.forEach(item => {
        item.fields = item.fields.filter(row => row.is_active);
      });
      this.hideStop = true;
    },
    // 启用停用隐藏
    handleHideActive(status) {
      if (status) {
        this.handleHideStop();
      } else {
        this.tableData.forEach((item, index) => {
          const arr = this.stopedData[index] || [];
          arr.forEach(row => {
            item.fields.splice(row.index, 0, row.data);
          });
        });
      }
    },

    // 停用或启用指标时抛出的事件
    handleMetricSwitch(groupindex, data) {
      const index = this.tableData[groupindex]?.fields.findIndex(item => item.id === data.id);
      const arr = this.stopedData[groupindex];
      if (Array.isArray(arr)) {
        const elIndex = arr.findIndex(item => item.data.id === data.id);
        if (elIndex > -1) {
          this.stopedData[groupindex].splice(elIndex, 1);
        } else {
          this.stopedData[groupindex].push({ index, data });
        }
      } else {
        this.stopedData[groupindex] = [{ index, data }];
      }
    },
    //  保存分组校验
    handleSetGroup() {
      const group = this.groupDialog;
      // 校验分组名字是否符合命名规范
      const isTrueName = this.regx.test(group.name);
      this.rule.isNameEmpty = !isTrueName;
      if (!isTrueName) {
        return;
      }
      // 编辑情况下未变名字
      if (
        group.isEdit &&
        this.tableData[group.index].table_name === group.name &&
        this.tableData[group.index].table_desc === group.desc
      ) {
        group.isShow = false;
        return;
      }
      // 校验分组名字是否与关键字冲突
      const res = this.tableData.some(
        item => item.table_name === group.name && item.table_name !== this.tableData[group.index].table_name
      );
      if (res) {
        this.$bkMessage({ theme: 'error', message: `${this.$t('注意: 名字冲突')}` });
        return;
      }
      // 新增/编辑
      if (group.isEdit) {
        this.tableData[group.index].table_name = group.name;
        this.tableData[group.index].table_desc = group.desc || group.name;
        group.isEdit = false;
      } else {
        this.tableData.push({
          table_name: group.name,
          table_desc: group.desc || group.name,
          fields: []
        });
      }
      group.isShow = false;
    },
    // 编辑分组回填
    handleEditGroup(index) {
      const group = this.groupDialog;
      group.isShow = true;
      group.isEdit = true;
      group.index = index;
      group.name = this.tableData[index].table_name;
      group.desc = this.tableData[index].table_desc;
    },
    //  删除分组
    handleDelGroup(index) {
      this.tableData.splice(index, 1);
    },
    //  关闭dialog回调
    afterLeave() {
      this.groupDialog.name = '';
      this.groupDialog.desc = '';
      this.groupDialog.isEdit = false;
      this.rule.isNameEmpty = false;
    },
    //  在当前行下新增一行
    handleAddRow(row, index, groupIndex) {
      if (!this.isAllowAddItem()) {
        /** 超出最大限制无法添加 */
        this.handleMaxMetircDimMsg();
        return;
      }
      const arr = this.tableData[groupIndex].fields;
      const item = this.getNewRow(row.monitor_type, '', true);
      const dataIndex = arr.findIndex(item => item.id === row.id);
      arr.splice(dataIndex + 1, 0, item);
    },
    //  删除行
    handleDelRow(row, index, groupIndex) {
      const arr = this.tableData[groupIndex].fields;
      const dataIndex = arr.findIndex(item => item.id === row.id);
      arr.splice(dataIndex, 1);
    },
    //  新增初始行
    handleAddFirstRow(index) {
      this.tableData[index].fields.push(this.getNewRow('metric', '', true));
      this.tableData[index].fields.push(this.getNewRow('dimension', '', true));
    },
    // 先移动所有可以移动的指标， 最后移动维度
    // 对于指标直接从原分组删除移动到目标分组，单个维度如果关联多个指标，则只进行copy
    handleMoveGroup(name) {
      let targetGroup = null;
      const result = [];
      this.tableData.forEach((group, index) => {
        if (group.table_name !== name) {
          const metrics = [];
          const dimensions = [];
          group.fields.forEach(item => {
            item.monitor_type === 'metric' ? metrics.push(item) : dimensions.push(item);
          });
          const stopedData = this.stopedData[index];
          // 处理被停用数据中可能需要移动的数据
          if (Array.isArray(stopedData)) {
            for (let i = stopedData.length - 1; i > -1; i--) {
              const row = stopedData[i].data;
              if (row.isCheck && row.monitor_type === 'metric') {
                row.isCheck = false;
                result.push(row);
                stopedData.splice(i, 1);
              }
              if (row.monitor_type === 'dimension') {
                dimensions.push(row);
              }
            }
          }
          [...metrics, ...dimensions].forEach(item => {
            if (item.isCheck) {
              if (item.monitor_type === 'metric') {
                const findIndex = group.fields.findIndex(row => row.name === item.name);
                group.fields.splice(findIndex, 1);
              } else {
                // 获取每一次循环新的metrics
                const curMetrics = group.fields.filter(row => row.monitor_type === 'metric');
                if (!this.checkDimensionRelevance(item, curMetrics)) {
                  let findIndex = group.fields.findIndex(row => row.name === item.name);
                  if (findIndex === -1 && Array.isArray(stopedData)) {
                    findIndex = stopedData.findIndex(
                      row => row.monitor_type === 'dimension' && row.data.name === item.name
                    );
                    stopedData.splice(findIndex, 1);
                  } else {
                    // 若但前分组维度还有关联的指标则不需要删除维度
                    if (metrics.filter(metric => metric.dimensions.includes(item.name)).length <= 1) {
                      group.fields.splice(findIndex, 1);
                    }
                  }
                }
              }
              item.isCheck = false;
              result.push(item);
            }
          });
        } else {
          targetGroup = group.fields;
          targetGroup.forEach(item => {
            item.isCheck = false;
          });
        }
      });
      // 移动目标到分组
      result.forEach(item => {
        const index = targetGroup.findIndex(row => row.name === item.name && row.monitor_type === item.monitor_type);
        const obj = item.monitor_type === 'metric' ? item : { ...item };
        if (index > -1) {
          targetGroup.splice(index, 1, obj);
        } else {
          targetGroup.push(obj);
        }
      });
      // 重新排序
      this.handleSortTableData();
    },
    // 检查单个维度是否关联了1个以上的指标
    checkDimensionRelevance(dimension, metrics) {
      return metrics.filter(metric => metric.dimensions.includes(dimension.name)).length > 1;
    },
    //  删除已勾选的指标/维度
    handleDelAllCheck(arr) {
      arr.forEach((item, index) => {
        if (item.isCheck) {
          arr.splice(index, 1);
        }
      });
      if (arr.find(item => item.isCheck)) this.handleDelAllCheck(arr);
    },
    //  保存指标/维度
    async handleSave() {
      const cacheData = JSON.parse(JSON.stringify(this.tableData));
      //  过滤新增但没填名字的指标/维度
      cacheData.forEach(group => {
        group.fields = group.fields.filter(item => item.name);
      });
      //  过度空的分组
      const tableData = cacheData.filter(group => group.fields.length !== 0);
      if (!this.haveData) {
        this.$bkMessage({ theme: 'error', message: this.$t('每个分组至少设置一个指标并且是启用状态') });
        return;
      }
      if (!this.canSave) {
        this.$bkMessage({
          theme: 'error',
          message: this.$t('所有的指标/维度的英文名和别名不能重名或为空')
        });
        return;
      }
      // 前端业务逻辑字段，传给后端时删掉
      const frontEndParams = ['descReValue', 'errValue', 'isCheck', 'isDel', 'isFirst', 'id', 'reValue', 'showInput'];
      const params = {
        plugin_id: this.pluginData.plugin_id,
        plugin_type: this.pluginData.plugin_type,
        config_version: this.pluginData.config_version,
        info_version: this.pluginData.info_version,
        metric_json: (tableData || []).map(item => ({
          ...item,
          fields: item.fields.map(set => {
            const tmpSet = { ...set };
            if (set.monitor_type === 'metric' && set.type === 'diff') {
              tmpSet.type = 'double';
              tmpSet.is_diff_metric = true;
            }
            frontEndParams.forEach(filed => {
              delete tmpSet[filed];
            });
            return tmpSet;
          })
        }))
      };
      if (this.isFromHome || !this.isToken) {
        params.need_upgrade = true;
      }
      if (this.loading) return;
      this.loading = true;
      const data = await saveMetric(params, { needMessage: false }).catch(err => {
        this.$bkMessage({ theme: 'error', message: err.message, ellipsisLine: 0 });
        return false;
      });
      if (data) {
        let result = true;
        if (data.token) {
          result = await releaseCollectorPlugin(this.pluginData.plugin_id, data)
            .then(() => true)
            .catch(() => false);
        }
        result && this.handleSucessSave(data);
      }
      this.loading = false;
    },
    handleSucessSave(data) {
      this.isShowCancel = true;
      this.$emit('change-version', data);
      this.handleCancel();
    },
    //  取消
    handleCancel() {
      if (this.isFromHome) {
        this.$router.back();
      } else {
        this.$emit('close-dialog');
      }
    },
    //  刷新指标数据
    handleRefreshData() {
      this.loading = true;
      setTimeout(() => {
        this.$emit('refresh-data', this.tableData);
        this.loading = false;
      }, 1000);
    },
    // //  上传文件
    // handleUploadMetric () {
    //     this.$refs.uploadMetricFile.click()
    // },
    //  获取上传文件的信息
    async getFileInfo(e) {
      const files = Array.from(e.target.files);
      this.isImport = true;
      const result = [];
      let len = 0;
      await new Promise(resolve => {
        files.forEach(file => {
          const reader = new FileReader();
          reader.onload = e => {
            const contents = JSON.parse(e.target.result);
            if (!Array.isArray(contents)) {
              this.$bkMessage('error', this.$t('文件内容不符合规范'));
            } else {
              contents.forEach(item => {
                result.push({
                  fields: Array.isArray(item.fields) ? item.fields : [],
                  table_name: item.table_name || '',
                  table_desc: item.table_desc || ''
                });
              });
            }
            len += 1;
            if (len === files.length) {
              resolve(result);
            }
          };
          reader.readAsText(file, 'UTF-8');
        });
      });
      this.$bkMessage({ theme: 'success', message: this.$t('文件上传成功') });
      this.tableData = result;
      e.target.value = '';
    },
    //  下载Json文件
    handleDownloadMetricJson() {
      const downlondEl = document.createElement('a');
      const blob = new Blob([JSON.stringify(this.metricJsonExample, null, 4)]);
      const fileUrl = URL.createObjectURL(blob);
      downlondEl.href = fileUrl;
      downlondEl.download = 'metric.json';
      downlondEl.style.display = 'none';
      document.body.appendChild(downlondEl);
      downlondEl.click();
      document.body.removeChild(downlondEl);
    },
    handleBackPlugin() {
      this.$emit('close-dialog');
      this.$emit('back-plugin');
    },
    handleExportMetric(cb) {
      typeof cb === 'function' &&
        cb(
          // eslint-disable-next-line @typescript-eslint/no-unused-vars
          this.tableData
            .filter(item => item.table_name)
            .map(item => ({
              ...item,
              fields: item?.fields
                ?.filter(item => item.name)
                .map(({ description, monitor_type, is_diff_metric, name, type, unit, is_active, dimensions = [] }) => {
                  // eslint-disable-next-line camelcase
                  if (monitor_type === 'metric') {
                    return {
                      description,
                      is_active,
                      is_diff_metric,
                      monitor_type,
                      name,
                      type,
                      unit,
                      dimensions
                    };
                  }
                  return {
                    description,
                    monitor_type,
                    name,
                    type,
                    unit,
                    is_active
                  };
                })
            })),
          `${this.pluginData.plugin_id}-${dayjs.tz().format('YYYY-MM-DD HH-mm-ss')}.json`
        );
    },
    handleImportMetric(data) {
      let dataJson = null;
      try {
        dataJson = JSON.parse(data);
      } catch (error) {
        console.log(error);
      }
      const list = [];
      const errorList = [];
      const allMetricFieldList = [];
      if (dataJson?.length) {
        dataJson.forEach((item, index) => {
          if (item.table_name) {
            const tableItem = {
              table_name: item.table_name,
              table_desc: item.table_desc || item.table_name,
              fields: []
            };
            const fieldList = [];
            const oldTableItem = this.tableData.find(set => set.table_name === item.table_name);
            item.fields.forEach((field, childIndex) => {
              if (!field.name) {
                errorList.push(
                  this.$t('分组：{tableName} 第{index}个字段未填写名称', {
                    tableName: item.table_name,
                    index: childIndex + 1
                  })
                );
              }
              // else if (fieldList.some(set => set.name === field.name)) {
              //   errorList.push(this.$t(
              //     '分组：{tableName} 指标名：{fieldName}重复'
              //     , { tableName: item.table_name,  fieldName: field.name }
              //   ))
              // }
              if (fieldList.some(set => set.description !== '' && set.description === field.description)) {
                errorList.push(
                  this.$t('分组：{tableName} 别名：{fieldName}重复', {
                    tableName: item.table_name,
                    fieldName: field.description
                  })
                );
              }
              if (field.monitor_type === 'metric') {
                if (allMetricFieldList.some(set => set.name === field.name)) {
                  errorList.push(
                    this.$t('分组：{tableName} 指标名：{fieldName}重复', {
                      tableName: item.table_name,
                      fieldName: field.name
                    })
                  );
                }
                const metricItem = this.getDefaultMetric(field);
                const oldMetricItem = oldTableItem?.fields.find(
                  set => set.name === metricItem.name && set.monitor_type === metricItem.monitor_type
                );
                if (oldMetricItem?.value) {
                  metricItem.value = oldMetricItem.value;
                }
                fieldList.push(metricItem);
                allMetricFieldList.push(metricItem);
              } else if (field.monitor_type === 'dimension') {
                if (fieldList.some(set => set.name === field.name)) {
                  errorList.push(
                    this.$t('分组：{tableName} 指标名：{fieldName}重复', {
                      tableName: item.table_name,
                      fieldName: field.name
                    })
                  );
                }
                const dimensionItem = this.getDefaultDimension(field);
                const oldDimensionItem = oldTableItem?.fields.find(
                  set => set.name === dimensionItem.name && set.monitor_type === dimensionItem.monitor_type
                );
                if (oldDimensionItem?.value) {
                  dimensionItem.value = oldDimensionItem.value;
                }
                fieldList.push(dimensionItem);
                allMetricFieldList.push(dimensionItem);
              } else {
                errorList.push(
                  this.$t('分组：{tableName} 字段：{fieldName}填写字段分类错误', {
                    tableName: item.table_name,
                    fieldName: field.name
                  })
                );
              }
            });
            tableItem.fields = fieldList;
            list.push(tableItem);
          } else {
            errorList.push(this.$t('第{index}个分组未填写字段table_name', { index: index + 1 }));
          }
        });
      } else {
        this.$bkMessage({
          theme: 'error',
          message: this.$t('未检测到需要导入的指标和维度')
        });
        return;
      }
      if (errorList.length) {
        this.$bkMessage({
          theme: 'error',
          message: this.$createElement(
            'ul',
            {},
            errorList.map(message => this.$createElement('li', {}, message))
          ),
          delay: 10000,
          ellipsisLine: 0
        });
        return;
      }
      if (!this.isAllowAddItem(list, true)) {
        this.handleMaxMetircDimMsg();
        return;
      }
      this.tableData = JSON.parse(JSON.stringify(list));
      this.handleTabelDataChange();
    },
    getDefaultMetric({
      description = '',
      // eslint-disable-next-line camelcase
      is_active = true,
      // eslint-disable-next-line camelcase
      is_diff_metric = false,
      name,
      type = 'double',
      unit = 'none',
      dimensions = []
    }) {
      return {
        dimensions,
        description,
        is_active,
        is_diff_metric,
        monitor_type: 'metric',
        name,
        type,
        unit,
        source_name: '',
        showInput: false,
        isCheck: false,
        isDel: true,
        value: {
          linux: null,
          windows: null,
          aix: null
        },
        order: 1,
        id: random(10)
      };
    },
    getDefaultDimension({
      description = '',
      // eslint-disable-next-line camelcase
      is_active = true,
      name
    }) {
      return {
        description,
        is_active,
        is_diff_metric: false,
        monitor_type: 'dimension',
        name,
        type: 'string',
        unit: 'none',
        source_name: '',
        showInput: false,
        isCheck: false,
        isDel: true,
        value: {
          linux: null,
          windows: null,
          aix: null
        },
        order: 3,
        id: random(10)
      };
    }
  }
};
</script>

<style lang="scss" scoped>
.metric-dimension {
  height: 100%;
  padding: 20px;
  padding-bottom: 30px;

  .btn {
    font-size: 12px;
  }

  .dialog-hearder {
    margin-bottom: 16px;

    .title {
      margin-bottom: 17px;
      font-size: 24px;
      color: #313238;
    }

    .set-button {
      display: flex;
      align-items: center;
      justify-content: space-between;

      .add-btn {
        margin-right: 8px;
      }

      .move {
        padding-right: 7px;
      }

      .move-btn {
        height: 32px;
        padding: 0 16px;
        line-height: 32px;

        &:hover {
          color: #3a84ff;
          cursor: pointer;
          background: #e1ecff;
        }
      }

      .set-right {
        display: flex;
        flex-grow: 1;
        align-items: center;
        justify-content: flex-end;

        .blue {
          color: #3a84ff;
          cursor: pointer;
        }

        .mr-10 {
          margin-right: 10px;
        }

        .mr-14 {
          margin-right: 14px;
        }

        .dataPreview {
          margin: 0 7px 0 14px;
        }

        .risk-icon {
          margin-right: 4px;
          font-size: 16px;
          color: #979ba5;
        }
      }
    }
  }
}

.footer-btn {
  padding-top: 8px;

  .mr-r {
    margin-right: 6px;
  }
}

.metric-name {
  .verify-input {
    margin-bottom: 20px;
  }

  .item {
    color: #63656e;

    &.required::after {
      position: relative;
      top: -1px;
      left: 3px;
      color: red;
      content: '*';
    }
  }

  .hint {
    margin-bottom: 15px;
    font-size: 12px;
    color: #63656e;

    .icon-monitor {
      margin-right: 6px;
      font-size: 14px;
      color: #979ba5;
    }
  }

  :deep(.tooltips-icon) {
    top: 8px;
    right: 4px;
  }
}

:deep(.bk-switcher.is-checked) {
  background-color: #3a84ff;
}

.footer {
  position: relative;
  top: 32px;
  right: 24px;
  width: 480px;
  height: 50px;
  padding-right: 24px;
  line-height: 50px;
  text-align: right;
  background-color: #fafbfd;
  border-top: 1px solid #dcdee5;

  .confirm-btn {
    margin-right: 10px;
  }
}
</style><|MERGE_RESOLUTION|>--- conflicted
+++ resolved
@@ -264,12 +264,7 @@
 </template>
 
 <script>
-<<<<<<< HEAD
-import { mapActions, mapGetters } from 'vuex';
 import dayjs from 'dayjs';
-=======
-import moment from 'moment';
->>>>>>> 75db2606
 
 import { releaseCollectorPlugin } from '../../../../../../monitor-api/modules/model';
 import { saveMetric } from '../../../../../../monitor-api/modules/plugin';
