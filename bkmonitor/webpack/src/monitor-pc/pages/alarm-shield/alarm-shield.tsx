--- conflicted
+++ resolved
@@ -52,11 +52,7 @@
     });
   }
   beforeRouteLeave(to, from, next) {
-<<<<<<< HEAD
-    unmount('trace');
-=======
     unmount(wewebId);
->>>>>>> 2cadcb2a
     (document.body as any).___zrEVENTSAVED = null;
     next();
   }
@@ -71,7 +67,7 @@
           class='alarm-shield-wrap-iframe'
           url={this.alarmShieldUrl}
           showSourceCode={true}
-          id='trace'
+          id={wewebId}
           data={this.alarmShieldData}
         />
       </div>
