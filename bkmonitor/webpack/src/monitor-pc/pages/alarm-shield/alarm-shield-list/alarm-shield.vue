<!--
* Tencent is pleased to support the open source community by making
* 蓝鲸智云PaaS平台 (BlueKing PaaS) available.
*
* Copyright (C) 2021 THL A29 Limited, a Tencent company.  All rights reserved.
*
* 蓝鲸智云PaaS平台 (BlueKing PaaS) is licensed under the MIT License.
*
* License for 蓝鲸智云PaaS平台 (BlueKing PaaS):
*
* ---------------------------------------------------
* Permission is hereby granted, free of charge, to any person obtaining a copy of this software and associated
* documentation files (the "Software"), to deal in the Software without restriction, including without limitation
* the rights to use, copy, modify, merge, publish, distribute, sublicense, and/or sell copies of the Software, and
* to permit persons to whom the Software is furnished to do so, subject to the following conditions:
*
* The above copyright notice and this permission notice shall be included in all copies or substantial portions of
* the Software.
*
* THE SOFTWARE IS PROVIDED "AS IS", WITHOUT WARRANTY OF ANY KIND, EXPRESS OR IMPLIED, INCLUDING BUT NOT LIMITED TO
* THE WARRANTIES OF MERCHANTABILITY, FITNESS FOR A PARTICULAR PURPOSE AND NONINFRINGEMENT. IN NO EVENT SHALL THE
* AUTHORS OR COPYRIGHT HOLDERS BE LIABLE FOR ANY CLAIM, DAMAGES OR OTHER LIABILITY, WHETHER IN AN ACTION OF
* CONTRACT, TORT OR OTHERWISE, ARISING FROM, OUT OF OR IN CONNECTION WITH THE SOFTWARE OR THE USE OR OTHER DEALINGS
* IN THE SOFTWARE.
-->
<template>
  <div
    v-monitor-loading="{ isLoading: loading }"
    class="strategy-list-wrapper"
  >
    <div class="top-container">
      <bk-button
        v-authority="{ active: !authority.MANAGE_AUTH }"
        class="left mc-btn-add"
        theme="primary"
        @click="authority.MANAGE_AUTH ? handleAddShield() : handleShowAuthorityDetail()"
      >
        {{ $t('新建') }}
      </bk-button>
      <div class="right">
        <bk-date-picker
          v-model="right.dateRange"
          :placeholder="$t('选择屏蔽时间范围')"
          format="yyyy-MM-dd HH:mm:ss"
          type="datetimerange"
          @clear="handleClearDate"
          @open-change="handleHideDatePicker"
          @pick-success="handleDateRangeChange"
        />
        <!-- <bk-input
          :placeholder="$t('输入屏蔽内容、ID')"
          v-model="right.keyword"
          right-icon="bk-icon icon-search"
          @change="handleSearch"
        >
        </bk-input> -->
<<<<<<< HEAD
        <div class="right-search">
          <search-select
            :value="searchValues"
            :data="searchData"
            :show-condition="false"
            :clearable="false"
            :placeholder="$t('输入屏蔽内容、ID')"
            @change="handleSearchCondition"
          />
        </div>
=======
        <bk-search-select
          v-model="searchValues"
          class="right-search"
          :data="searchData"
          :show-condition="false"
          filter
          :placeholder="$t('输入屏蔽内容、ID')"
          @change="handleSearchCondition"
        />
>>>>>>> d422c480
      </div>
    </div>
    <div class="content-wrapper">
      <ul class="tab-list">
        <li
          v-for="(item, index) in tab.list"
          :key="item.name"
          class="tab-list-item"
          :class="{ 'tab-active': index === tab.active }"
          @click="handleTabChange(index)"
        >
          <span class="tab-name">{{ item.name }}</span>
        </li>
        <li class="tab-list-blank" />
      </ul>
      <div v-bkloading="{ isLoading: table.loading }">
        <!-- 屏蔽中 -->
        <bk-table
          v-show="tab.active === 0"
          class="shield-table"
          :data="table.data"
          @sort-change="handleSort"
        >
          <div slot="empty">
            <empty-status
              :type="emptyType"
              @operation="handleEmptyOperation"
            />
          </div>
          <bk-table-column
            v-slot="scope"
            width="100"
            sortable="custom"
            label="ID"
            prop="id"
          >
            <span
              class="shield-id"
              @click="handleToDetail(scope.row.id)"
<<<<<<< HEAD
            >
              #{{ scope.row.id }}
            </span>
=======
              >#{{ scope.row.id }}</span
            >
>>>>>>> d422c480
          </bk-table-column>
          <bk-table-column
            width="150"
            class="shield-type"
            :render-header="renderHeader"
            show-overflow-tooltip
            prop="shieldTypeName"
          />
          <bk-table-column
            v-slot="scope"
            min-width="250"
            class-name="shield-content"
            :label="$t('屏蔽内容')"
          >
            <!-- <span v-if="scope.row.shieldType === 'strategy'" class="link">{{scope.row.shieldContent}}<i class="icon-monitor icon-mc-wailian" @click="handleToOtherPages(scope.row)"></i></span> -->
            <span class="content">{{ scope.row.shieldContent }}</span>
          </bk-table-column>
          <bk-table-column
            v-if="!tab.active"
            min-width="150"
            :label="$t('开始时间')"
            prop="beginTime"
            sortable="custom"
            show-overflow-tooltip
          />
          <bk-table-column
            v-if="!tab.active"
            min-width="150"
            :label="$t('持续周期及时长')"
            prop="cycleDuration"
          />
          <bk-table-column
            v-slot="scope"
            min-width="230"
            :label="$t('屏蔽原因')"
            prop="description"
          >
            <span class="content">{{ scope.row.description || '--' }}</span>
          </bk-table-column>
          <bk-table-column
            v-slot="scope"
            width="150"
            :label="$t('操作')"
          >
            <bk-button
              v-authority="{ active: !authority.MANAGE_AUTH }"
              :text="true"
              theme="primary"
              class="clone-btn"
              @click="
                authority.MANAGE_AUTH
                  ? handleCloneShield(scope.row.id, scope.row.shieldType)
                  : handleShowAuthorityDetail()
              "
            >
              {{ $t('克隆') }}
            </bk-button>
            <bk-button
              v-authority="{ active: !authority.MANAGE_AUTH }"
              class="edit-btn"
              :text="true"
              theme="primary"
              @click="
                authority.MANAGE_AUTH
                  ? handleEditShield(scope.row.id, scope.row.shieldType)
                  : handleShowAuthorityDetail()
              "
            >
              {{ $t('button-编辑') }}
            </bk-button>
            <bk-button
              v-authority="{ active: !authority.MANAGE_AUTH }"
              :text="true"
              theme="primary"
              @click="authority.MANAGE_AUTH ? handleDeleteShield(scope.row.id) : handleShowAuthorityDetail()"
            >
              {{ $t('解除') }}
            </bk-button>
          </bk-table-column>
        </bk-table>
        <!-- 屏蔽失效 -->
        <bk-table
          v-show="tab.active === 1"
          class="shield-table"
          :data="table.data"
          @sort-change="handleSort"
        >
          <div slot="empty">
            <empty-status
              :type="emptyType"
              @operation="handleEmptyOperation"
            />
          </div>
          <bk-table-column
            v-slot="scope"
            width="100"
            sortable="custom"
            label="ID"
            prop="id"
          >
            <span
              class="shield-id"
              @click="handleToDetail(scope.row.id)"
<<<<<<< HEAD
            >
              #{{ scope.row.id }}
            </span>
=======
              >#{{ scope.row.id }}</span
            >
>>>>>>> d422c480
          </bk-table-column>
          <bk-table-column
            width="150"
            class="shield-type"
            :render-header="renderHeader"
            prop="shieldTypeName"
          />
          <bk-table-column
            v-slot="scope"
            min-width="250"
            class-name="shield-content"
            :label="$t('屏蔽内容')"
          >
            <!-- <span v-if="scope.row.shieldType === 'strategy'" class="link">{{scope.row.shieldContent}}<i class="icon-monitor icon-mc-wailian" @click="handleToOtherPages(scope.row)"></i></span> -->
            <span class="content">{{ scope.row.shieldContent }}</span>
          </bk-table-column>
          <bk-table-column
            width="180"
            :label="$t('开始时间')"
            prop="beginTime"
            sortable="custom"
          />
          <bk-table-column
            width="180"
            :label="$t('失效时间')"
            prop="failureTime"
            sortable="custom"
          />
          <bk-table-column
            v-slot="scope"
            min-width="230"
            :label="$t('屏蔽原因')"
            prop="description"
          >
            <span class="content">{{ scope.row.description || '--' }}</span>
          </bk-table-column>
          <bk-table-column
            v-slot="scope"
            width="120"
            :label="$t('状态')"
          >
            <span :class="statusMap[scope.row.status].className">{{ statusMap[scope.row.status].des }}</span>
          </bk-table-column>
          <bk-table-column
            v-slot="scope"
            width="150"
            :label="$t('操作')"
          >
            <bk-button
              v-authority="{ active: !authority.MANAGE_AUTH }"
              :text="true"
              theme="primary"
              class="clone-btn"
              @click="
                authority.MANAGE_AUTH
                  ? handleCloneShield(scope.row.id, scope.row.shieldType)
                  : handleShowAuthorityDetail()
              "
            >
              {{ $t('克隆') }}
            </bk-button>
          </bk-table-column>
        </bk-table>
      </div>
      <template v-if="tableInstance">
        <bk-pagination
          v-show="table.data.length"
          class="shield-pagination list-pagination"
          align="right"
          size="small"
          pagination-able
          :current="tableInstance.page"
          :limit="tableInstance.pageSize"
          :count="tableInstance.count"
          :limit-list="tableInstance.pageList"
          show-total-count
          @change="handlePageChange"
          @limit-change="handleLimitChange"
        />
      </template>
    </div>
    <div v-show="false">
      <div
        ref="labelMenu"
        class="label-menu-wrapper"
      >
        <ul class="label-menu-list">
          <li
            v-for="(item, index) in shieldType.list"
            :key="index"
            class="item"
            @click="handleSelectType(item)"
          >
            <bk-checkbox
              :value="item.value"
              :true-value="item.checked"
              :false-value="item.cancel"
            />
            <span class="name">{{ item.name }}</span>
          </li>
        </ul>
        <div class="footer">
          <div class="btn-group">
            <bk-button
              :text="true"
              @click="handleTypeChange"
            >
              {{ $t('确定') }}
            </bk-button>
            <bk-button
              :text="true"
              @click="handleResetSelected"
            >
              {{ $t('重置') }}
            </bk-button>
          </div>
        </div>
      </div>
    </div>
  </div>
</template>
<script>
import SearchSelect from '@blueking/search-select';
import dayjs from 'dayjs';
import { disableShield, frontendShieldList } from 'monitor-api/modules/shield.js';
import { debounce } from 'throttle-debounce';

import { commonPageSizeMixin } from '../../../common/mixins';
import EmptyStatus from '../../../components/empty-status/empty-status.tsx';
import TableStore from '../store.ts';

import '@blueking/search-select/dist/vue2-full.css';

export default {
  name: 'AlarmShield',
  components: {
    EmptyStatus,
<<<<<<< HEAD
    SearchSelect
=======
>>>>>>> d422c480
  },
  mixins: [commonPageSizeMixin],
  inject: ['authority', 'handleShowAuthorityDetail', 'authorityMap'],
  props: {
    fromRouteName: {
      type: String,
      default: '',
    },
  },
  data() {
    return {
      loading: false,
      isShow: false,
      tab: {
        active: 0,
        list: [
          { name: this.$t('屏蔽中'), id: 0, type: 'effct' },
          { name: this.$t('屏蔽失效'), id: 1, type: 'overdue' },
        ],
      },
      shieldType: {
        list: [
          {
            name: this.$t('告警事件屏蔽'),
            id: 'alert',
            checked: 'alert',
            value: '',
            cancel: '',
          },
          {
            name: this.$t('范围屏蔽'),
            id: 'scope',
            checked: 'scope',
            value: '',
            cancel: '',
          },
          {
            name: this.$t('策略屏蔽'),
            id: 'strategy',
            checked: 'strategy',
            value: '',
            cancel: '',
          },
          {
            name: this.$t('维度屏蔽'),
            id: 'dimension',
            checked: 'dimension',
            value: '',
            cancel: '',
          },
        ],
        instance: null,
        effct: new Set(),
        overdue: new Set(),
        selectedLabels: [],
      },
      right: {
        dateRange: [],
        keyword: '',
      },
      table: {
        loading: false,
        data: [],
        effct: {
          isFilter: false,
        },
        overdue: {
          isFilter: false,
        },
      },
      cache: {
        dateRange: [],
        overdueData: [],
        effectiveData: [],
      },
      cacheDate: [],
      order: {
        effct: {
          isTimeSort: false,
          isIdSort: false,
          id: 'id',
          effct: 'begin_time',
          overdue: 'failure_time',
        },
        overdue: {
          isTimeSort: false,
          isIdSort: false,
          id: 'id',
          effct: 'begin_time',
          overdue: 'failure_time',
        },
      },
      tableInstance: null,
      statusMap: {
        1: {
          des: this.$t('屏蔽中'),
          className: 'shield',
          code: 1,
        },
        2: {
          des: this.$t('已过期'),
          className: 'overdue',
          code: 2,
        },
        3: {
          des: this.$t('被解除'),
          className: 'release',
          code: 3,
        },
      },
      /* 搜索内容 */
      searchValues: [],
      searchData: [],
      /* 参数范围 */
      backDisplayMap: {},
      /* 此数据传入到后端 */
      searchCondition: [],
      handleSearch() {},
      emptyType: 'empty',
    };
  },
  computed: {
    shieldTypeStr() {
      return this.shieldType.list
        .filter(item => item.value)
        .map(item => item.value)
        .join(',');
    },
    tabName() {
      return this.tab.list[this.tab.active].type;
    },
    curOrder() {
      return this.order[this.tabName];
    },
    curTable() {
      return this.table[this.tabName];
    },
  },
  created() {
    this.handleSearch = debounce(300, () => this.handleGetShiledList());
    this.createdConditionList();
    !this.loading && this.handleGetShiledList(false, true);
  },
  activated() {
    if (!['alarm-shield-add', 'alarm-shield-edit', 'alarm-shield-detail'].includes(this.fromRouteName)) {
      this.right.keyword = '';
      this.tableInstance?.setDefaultStore?.();
      this.right.dateRange = [];
      this.tab && this.handleTabChange(0);
    }
    !this.loading && this.handleGetShiledList(false, true);
  },
  deactivated() {
    this.handleDestroyFilterPopover();
  },
  beforeDestroy() {
    this.handleDestroyFilterPopover();
  },
  methods: {
    handleToDetail(id) {
      this.$router.push({ name: 'alarm-shield-detail', params: { id } });
    },
    handleAddShield() {
      this.$router.push({ name: 'alarm-shield-add' });
    },
    // ID和时间的筛选
    handleSort(v) {
      if (!v.order) {
        this.curOrder.isIdSort = false;
        this.curOrder.isTimeSort = false;
      } else {
        v.column.label === 'ID' ? this.handleIdOrder(v) : this.handleTimeOrder(v);
      }
      this.handleGetShiledList();
    },
    handleTimeOrder(sort) {
      this.curOrder.isIdSort = false;
      this.curOrder.isTimeSort = true;
      if (this.tab.active === 0) {
        this.curOrder.effct = sort.order === 'descending' ? '-begin_time' : 'begin_time';
      } else {
        const propMap = {
          beginTime: 'begin_time',
          failureTime: 'failure_time',
        };
        this.curOrder.overdue = sort.order === 'descending' ? `-${propMap[sort.prop]}` : propMap[sort.prop];
      }
    },
    handleIdOrder(sort) {
      this.curOrder.isIdSort = true;
      this.curOrder.isTimeSort = false;
      this.curOrder.id = sort.order === 'descending' ? '-id' : 'id';
    },
    // 日历面板选择事件
    handleDateRangeChange() {
      this.cache.dateRange = this.right.dateRange.join('');
      this.emptyType = 'search-empty';
      this.handleGetShiledList(true);
    },
    // 日历面板弹出收起事件
    handleHideDatePicker(state) {
      const dateRangeStr = this.right.dateRange.join('');
      if (!state && !!dateRangeStr && dateRangeStr !== this.cache.dateRange) {
        this.handleGetShiledList(true);
        this.cache.dateRange = this.right.dateRange.join('');
      }
    },

    // 点击克隆按钮
    handleCloneShield(id, type) {
      this.$router.push({
        name: 'alarm-shield-clone',
        params: { id, type },
      });
    },

    // 点击编辑按钮
    handleEditShield(id, type) {
      this.$router.push({
        name: 'alarm-shield-edit',
        params: { id, type },
      });
    },

    // 解除告警屏蔽事件
    handleDeleteShield(id) {
      this.$bkInfo({
        title: this.$t('是否解除该屏蔽?'),
        confirmFn: () => {
          this.loading = true;
          disableShield({ id })
            .then(() => {
              this.handleGetShiledList(true);
              this.$bkMessage({
                theme: 'success',
                message: this.$t('解除屏蔽成功'),
              });
            })
            .catch(() => {
              this.loading = false;
            });
        },
      });
    },
    // tab栏切换事件
    handleTabChange(index) {
      if (this.tab.active !== index) {
        this.tab.active = index;
        this.table.data = [];
        this.handleUpdateFilterVal();
        this.handleGetShiledList(true);
        this.handleDestroyFilterPopover();
      }
    },
    handleDestroyFilterPopover() {
      if (this.shieldType.instance) {
        this.shieldType.instance.hide(0);
        this.shieldType.instance.destroy();
        this.shieldType.instance = null;
      }
    },
    async handleGetShiledList(needReset = false, needLoading = false) {
      this.loading = needLoading;
      this.table.loading = !needLoading;
      this.table.data = [];
      const params = {
        page: needReset || !this.tableInstance ? 1 : this.tableInstance.page,
        page_size: needReset || !this.tableInstance ? this.handleGetCommonPageSize() : this.tableInstance.pageSize,
        categories: this.shieldType.selectedLabels?.length
          ? this.shieldType.selectedLabels
          : ['alert', 'scope', 'strategy', 'dimension'],
        search: this.right.keyword,
        conditions: this.searchCondition,
        is_active: this.tab.active === 0,
      };
      if (this.curOrder.isTimeSort) {
        params.order = this.tab.active === 0 ? this.curOrder.effct : this.curOrder.overdue;
      }
      if (this.curOrder.isIdSort) {
        params.order = this.curOrder.id;
      }
      if (this.right.dateRange.join('').length) {
        params.time_range =
          `${dayjs.tz(this.right.dateRange[0]).format('YYYY-MM-DD HH:mm:ss')}` +
          '--' +
          `${dayjs.tz(this.right.dateRange[1]).format('YYYY-MM-DD HH:mm:ss')} `;
      }
      const data = await frontendShieldList(params).catch(() => {
        this.emptyType = '500';
        return {
          shield_list: [],
          count: 0,
        };
      });
      if (!this.tableInstance) {
        this.tableInstance = new TableStore(data.shield_list);
      } else {
        this.tableInstance.setDefaultData(data.shield_list);
      }
      this.tableInstance.count = data.count;
      this.table.data = this.tableInstance.getTableData();
      this.loading = false;
      this.table.loading = false;
    },
    handlePageChange(page) {
      this.tableInstance.page = page;
      this.handleGetShiledList();
    },
    handleLimitChange(pageSize) {
      this.handleSetCommonPageSize(pageSize);
      this.tableInstance.pageSize = pageSize;
      this.handleGetShiledList();
    },
    handleTypeChange() {
      if (this.shieldTypeStr.length) {
        this.shieldType.instance.hide(100);
        this.shieldType.selectedLabels = this.shieldTypeStr.split(',');
        this.curTable.isFilter = true;
        this.handleGetShiledList();
      } else if (this.curTable.isFilter) {
        this.handleResetSelected();
      }
    },
    handleResetSelected() {
      this.shieldType.instance.hide(100);
      this.shieldType.list.forEach(item => {
        item.value = '';
      });
      this.shieldType.selectedLabels = [];
      if (this.curTable.isFilter) {
        this.curTable.isFilter = false;
        this.handleGetShiledList();
      }
      this.shieldType[this.tabName] = new Set();
    },
    handleUpdateFilterVal() {
      const labelSet = this.shieldType[this.tabName];
      this.shieldType.selectedLabels = [];
      this.shieldType.list.forEach(item => {
        if (labelSet.has(item.id)) {
          item.value = item.id;
          this.shieldType.selectedLabels.push(item.value);
        } else {
          item.value = '';
        }
      });
    },
    handleShow(e) {
      const target = e.target.tagName === 'SPAN' ? e.target : e.target.parentNode;
      if (!this.shieldType.instance) {
        this.shieldType.instance = this.$bkPopover(target, {
          content: this.$refs.labelMenu,
          trigger: 'click',
          arrow: false,
          theme: 'light common-monitor shield',
          maxWidth: 520,
          offset: '0, -11',
          sticky: true,
          duration: [275, 0],
          interactive: true,
          onHidden: () => {
            this.shieldType.instance.destroy();
            this.shieldType.instance = null;
            this.shieldType[this.tabName] = new Set(this.shieldType.selectedLabels);
            this.shieldType.list.forEach(item => {
              item.value = this.shieldType.selectedLabels.includes(item.id) ? item.id : '';
            });
          },
        });
      }
      this.shieldType?.instance?.show?.(100);
    },
    handleSelectType(item) {
      const labelSet = this.shieldType[this.tabName];
      if (!labelSet.has(item.value)) {
        item.value = item.id;
        labelSet.add(item.value);
      } else {
        labelSet.delete(item.value);
        item.value = '';
      }
    },
    renderHeader(h) {
      return h(
        'span',
        {
          class: {
            'dropdown-trigger': true,
            ' plugin-label': true,
            selected: this.shieldTypeStr,
          },
          on: {
            click: this.handleShow,
          },
        },
        [
          this.$t('分类'),
          h('i', {
            class: {
              'icon-monitor icon-filter-fill': true,
            },
          }),
        ]
      );
    },
    handleToOtherPages(row) {
      if (row.shieldType === 'strategy') {
        this.$router.push({
          name: 'strategy-config-detail',
          params: { id: row.dimensionConfig.id },
        });
      } else if (row.shieldType === 'event') {
        this.$router.push({
          name: 'event-center-detail',
          params: { id: row.dimensionConfig.id },
        });
      }
    },
    handleClearDate() {
      this.right.dateRange = [];
      this.cache.dateRange = this.right.dateRange.join('');
      this.emptyType = 'empty';
      this.handleGetShiledList();
    },
    /* 创建搜索可选条件 */
    createdConditionList() {
      this.backDisplayMap = {
        id: {
          name: `${this.$t('屏蔽')}ID`,
          value: [],
          id: 'id',
        },
      };
      const res = [];
      const map = this.backDisplayMap;
      Object.keys(map).forEach(key => {
        const { name, id, list } = map[key];
        res.push({
          name,
          id,
<<<<<<< HEAD
          multiple: true,
          children: list ? list : []
=======
          multiable: true,
          children: list ? list : [],
>>>>>>> d422c480
        });
      });
      this.searchData = res;
      this.getRouterParams();
    },
    handleSearchCondition(v) {
      this.searchValues = v;
      this.searchCondition = this.routerParamsReplace();
      this.emptyType = this.searchCondition.length ? 'search-empty' : 'empty';
      this.handleGetShiledList();
    },
    /* 更新路由参数 */
    routerParamsReplace() {
      const query = [];
      const ids = Object.keys(this.backDisplayMap);
      this.searchValues.forEach(item => {
        if (ids.includes(item.id)) {
          if (item.values?.length) query.push({ key: item.id, value: item.values.map(v => v.id) });
        } else {
          if (item.id) query.push({ key: 'query', value: item.id });
        }
      });
      const queryStr = JSON.stringify(query);
      this.$router
        .replace({
          ...this.$route,
          query: {
<<<<<<< HEAD
            queryString: query?.length ? queryStr : undefined
          }
=======
            queryString: query?.length ? queryStr : undefined,
          },
>>>>>>> d422c480
        })
        .catch(() => {});
      return query;
    },
    /* 获取路由参数 */
    getRouterParams() {
      /* 需要 此类格式的数据 queryString： [{key: 'xxx/query', value: ['xx', 'xx']}] */
      const queryString = this.$route.query?.queryString;
      if (queryString) {
        let queryStringObj = null;
        try {
          queryStringObj = JSON.parse(queryString);
        } catch (err) {
          this.$router
            .replace({
              ...this.$route,
<<<<<<< HEAD
              query: { queryString: undefined }
=======
              query: { queryString: undefined },
>>>>>>> d422c480
            })
            .catch(() => {});
        }
        if (queryStringObj) {
          const ids = Object.keys(this.backDisplayMap);
          const searchValues = [];
          queryStringObj?.forEach(item => {
            if (ids.includes(item.key)) {
<<<<<<< HEAD
              if (item.value?.length) searchValues.push({
                id: item.key,
                multiple: true,
                name: this.backDisplayMap[item.key].name,
                values: Array.isArray(item.value) ? item.value.map(item => ({ id: item, name: item })) : [item.value]
              });
=======
              if (item.value?.length)
                searchValues.push({
                  id: item.key,
                  multiable: true,
                  name: this.backDisplayMap[item.key].name,
                  values: Array.isArray(item.value) ? item.value.map(item => ({ id: item, name: item })) : [item.value],
                });
>>>>>>> d422c480
            } else {
              if (item.key) searchValues.push({ id: item.key, name: item.key });
            }
          });
          this.searchValues = searchValues;
          this.searchCondition = this.routerParamsReplace();
        }
      }
    },
    /** 空状态操作 */
    handleEmptyOperation(type) {
      if (type === 'refresh') {
        this.emptyType = 'empty';
        this.handleGetShiledList();
        return;
      }
      if (type === 'clear-filter') {
        this.searchValues = [];
        this.right.dateRange = [];
        this.searchCondition = [];
        this.handleGetShiledList();
        return;
      }
    },
  },
};
</script>
<style lang="scss" scope>
.strategy-list-wrapper {
  min-height: calc(100vh - 80px);

  .top-container {
    display: flex;
    justify-content: space-between;

    .right {
      display: flex;

      .bk-date-picker {
        width: 301px;
        margin-right: 10px;

        .bk-picker-confirm {
          .bk-picker-confirm-time {
            text-decoration: none;
          }

          .confirm {
            text-decoration: none;
          }
        }
      }

      .bk-form-control {
        width: 301px;
      }

      .right-search {
        width: 400px;
        background: #fff;
      }
    }
  }

  .content-wrapper {
    margin-top: 16px;
    background: #fff;
    border: 1px solid #dcdee5;

    .tab-list {
      display: flex;
      flex-direction: row;
      align-items: center;
      justify-content: flex-start;
      padding: 0;
      margin: 0 0 16px 0;
      font-size: 14px;
      line-height: 42px;
      background: #fafbfd;

      &-item {
        flex: 0 0 120px;
        color: #63656e;
        text-align: center;
        border-right: 1px solid #dcdee5;
        border-bottom: 1px solid #dcdee5;

        &.tab-active {
          color: #3a84ff;
          background: #fff;
          border-bottom-color: transparent;

          .tab-num {
            background: #3a84ff;
          }
        }

        &:hover {
          color: #3a84ff;
          cursor: pointer;
        }
      }

      &-blank {
        flex: 1 1 auto;
        height: 42px;
        border-bottom: 1px solid #dcdee5;
      }
    }

    .shield-table {
      border-right: 0;
      border-left: 0;

      &::before {
        width: 0;
      }

      &::after {
        width: 0;
      }

      .content {
        /* stylelint-disable-next-line value-no-vendor-prefix */
        display: -webkit-box;
        margin: 12px 0;
        overflow: hidden;
        text-overflow: ellipsis;

        /* stylelint-disable-next-line property-no-vendor-prefix */
        -webkit-box-orient: vertical;
        -webkit-line-clamp: 2;
      }

      .link {
        display: flex;
        align-items: center;
      }

      .shield-id {
        color: #3a84ff;
        cursor: pointer;

        &:hover {
          color: #699df4;
        }
      }

      .edit-btn,
      .clone-btn {
        padding-right: 0;
        padding-left: 0;
        margin-right: 8px;
      }

      .dropdown-trigger {
        display: inline-block;
        width: 100%;
        height: 42px;
        cursor: pointer;

        .icon-filter-fill {
          margin-left: 6px;
          color: #64656e;
        }

        &.selected {
          color: #3a84ff;

          .icon-filter-fill {
            color: #3a84ff;
          }
        }
      }

      .bk-dropdown-content {
        left: -16px;
        background: #fff;
      }

      .dropdown-menu-list {
        display: flex;
        flex-direction: column;
        width: 150px;
        padding: 6px 0;
        background: #fff;

        .list-item {
          display: flex;
          flex: 0 0 32px;
          align-items: center;
          padding-left: 15px;

          &:hover {
            color: #3a84ff;
            cursor: pointer;
            background: #e1ecff;
          }
        }
      }

      .icon-mc-wailian {
        margin-left: 2px;
        font-size: 22px;
        color: #c4c6cc;
        cursor: pointer;

        &:hover {
          color: #3a84ff;
        }
      }

      .release {
        color: #ff9c01;
      }

      .overdue {
        color: #c4c6cc;
      }
    }

    .shield-pagination {
      margin: 15px;
    }
  }
}

.label-menu-wrapper {
  .label-menu-list {
    display: flex;
    flex-direction: column;
    padding: 6px 0;
    background-color: #fff;
    border-radius: 2px;

    .item {
      display: flex;
      align-items: center;
      height: 32px;
      min-height: 32px;
      padding: 0 10px;
      color: #63656e;
      cursor: pointer;

      .name {
        display: inline-block;
        height: 18px;
        margin-left: 6px;
        line-height: 18px;
      }

      &:hover {
        color: #3a84ff;
        background: #e1ecff;
      }
    }
  }

  .footer {
    display: flex;
    justify-content: center;
    height: 29px;
    background-color: #fff;
    border-top: solid 2px #f0f1f5;

    .btn-group {
      display: flex;
      align-items: center;
      justify-content: space-between;
      width: 70px;
      height: 100%;
    }

    .bk-button-text {
      position: relative;
      top: -1px;
      padding: 0;
      font-size: 12px;
      line-height: 22px;
    }
  }
}
</style><|MERGE_RESOLUTION|>--- conflicted
+++ resolved
@@ -54,28 +54,15 @@
           @change="handleSearch"
         >
         </bk-input> -->
-<<<<<<< HEAD
         <div class="right-search">
           <search-select
-            :value="searchValues"
+            :model-value="searchValues"
             :data="searchData"
-            :show-condition="false"
             :clearable="false"
             :placeholder="$t('输入屏蔽内容、ID')"
             @change="handleSearchCondition"
           />
         </div>
-=======
-        <bk-search-select
-          v-model="searchValues"
-          class="right-search"
-          :data="searchData"
-          :show-condition="false"
-          filter
-          :placeholder="$t('输入屏蔽内容、ID')"
-          @change="handleSearchCondition"
-        />
->>>>>>> d422c480
       </div>
     </div>
     <div class="content-wrapper">
@@ -115,14 +102,9 @@
             <span
               class="shield-id"
               @click="handleToDetail(scope.row.id)"
-<<<<<<< HEAD
             >
               #{{ scope.row.id }}
             </span>
-=======
-              >#{{ scope.row.id }}</span
-            >
->>>>>>> d422c480
           </bk-table-column>
           <bk-table-column
             width="150"
@@ -226,14 +208,9 @@
             <span
               class="shield-id"
               @click="handleToDetail(scope.row.id)"
-<<<<<<< HEAD
             >
               #{{ scope.row.id }}
             </span>
-=======
-              >#{{ scope.row.id }}</span
-            >
->>>>>>> d422c480
           </bk-table-column>
           <bk-table-column
             width="150"
@@ -356,7 +333,7 @@
   </div>
 </template>
 <script>
-import SearchSelect from '@blueking/search-select';
+import SearchSelect from '@blueking/search-select-v3/vue2';
 import dayjs from 'dayjs';
 import { disableShield, frontendShieldList } from 'monitor-api/modules/shield.js';
 import { debounce } from 'throttle-debounce';
@@ -365,16 +342,13 @@
 import EmptyStatus from '../../../components/empty-status/empty-status.tsx';
 import TableStore from '../store.ts';
 
-import '@blueking/search-select/dist/vue2-full.css';
+import '@blueking/search-select-v3/vue2/vue2.css';
 
 export default {
   name: 'AlarmShield',
   components: {
     EmptyStatus,
-<<<<<<< HEAD
-    SearchSelect
-=======
->>>>>>> d422c480
+    SearchSelect,
   },
   mixins: [commonPageSizeMixin],
   inject: ['authority', 'handleShowAuthorityDetail', 'authorityMap'],
@@ -815,13 +789,8 @@
         res.push({
           name,
           id,
-<<<<<<< HEAD
           multiple: true,
-          children: list ? list : []
-=======
-          multiable: true,
           children: list ? list : [],
->>>>>>> d422c480
         });
       });
       this.searchData = res;
@@ -849,13 +818,8 @@
         .replace({
           ...this.$route,
           query: {
-<<<<<<< HEAD
-            queryString: query?.length ? queryStr : undefined
-          }
-=======
             queryString: query?.length ? queryStr : undefined,
           },
->>>>>>> d422c480
         })
         .catch(() => {});
       return query;
@@ -872,11 +836,7 @@
           this.$router
             .replace({
               ...this.$route,
-<<<<<<< HEAD
-              query: { queryString: undefined }
-=======
               query: { queryString: undefined },
->>>>>>> d422c480
             })
             .catch(() => {});
         }
@@ -885,22 +845,13 @@
           const searchValues = [];
           queryStringObj?.forEach(item => {
             if (ids.includes(item.key)) {
-<<<<<<< HEAD
-              if (item.value?.length) searchValues.push({
-                id: item.key,
-                multiple: true,
-                name: this.backDisplayMap[item.key].name,
-                values: Array.isArray(item.value) ? item.value.map(item => ({ id: item, name: item })) : [item.value]
-              });
-=======
               if (item.value?.length)
                 searchValues.push({
                   id: item.key,
-                  multiable: true,
+                  multiple: true,
                   name: this.backDisplayMap[item.key].name,
                   values: Array.isArray(item.value) ? item.value.map(item => ({ id: item, name: item })) : [item.value],
                 });
->>>>>>> d422c480
             } else {
               if (item.key) searchValues.push({ id: item.key, name: item.key });
             }
