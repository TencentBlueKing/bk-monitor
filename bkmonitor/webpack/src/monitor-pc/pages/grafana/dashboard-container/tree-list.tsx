/*
 * Tencent is pleased to support the open source community by making
 * 蓝鲸智云PaaS平台 (BlueKing PaaS) available.
 *
 * Copyright (C) 2021 THL A29 Limited, a Tencent company.  All rights reserved.
 *
 * 蓝鲸智云PaaS平台 (BlueKing PaaS) is licensed under the MIT License.
 *
 * License for 蓝鲸智云PaaS平台 (BlueKing PaaS):
 *
 * ---------------------------------------------------
 * Permission is hereby granted, free of charge, to any person obtaining a copy of this software and associated
 * documentation files (the "Software"), to deal in the Software without restriction, including without limitation
 * the rights to use, copy, modify, merge, publish, distribute, sublicense, and/or sell copies of the Software, and
 * to permit persons to whom the Software is furnished to do so, subject to the following conditions:
 *
 * The above copyright notice and this permission notice shall be included in all copies or substantial portions of
 * the Software.
 *
 * THE SOFTWARE IS PROVIDED "AS IS", WITHOUT WARRANTY OF ANY KIND, EXPRESS OR IMPLIED, INCLUDING BUT NOT LIMITED TO
 * THE WARRANTIES OF MERCHANTABILITY, FITNESS FOR A PARTICULAR PURPOSE AND NONINFRINGEMENT. IN NO EVENT SHALL THE
 * AUTHORS OR COPYRIGHT HOLDERS BE LIABLE FOR ANY CLAIM, DAMAGES OR OTHER LIABILITY, WHETHER IN AN ACTION OF
 * CONTRACT, TORT OR OTHERWISE, ARISING FROM, OUT OF OR IN CONNECTION WITH THE SOFTWARE OR THE USE OR OTHER DEALINGS
 * IN THE SOFTWARE.
 */
import { Component, Emit, Inject, Prop } from 'vue-property-decorator';
import { Component as tsc, modifiers } from 'vue-tsx-support';

import Collapse from '../../../components/collapse/collapse';

import { GRAFANA_HOME_ID, MoreType } from './dashboard-aside';
import IconBtn, { IIconBtnOptions } from './icon-btn';
import { TreeMenuItem } from './utils';

import './tree-list.scss';

interface IProps {
  list: TreeMenuItem[];
  indent?: number;
  checked?: string;
  needAdd?: boolean;
}
interface IEvents {
  onSelected: TreeMenuItem;
  onMore: IMoreData;
  onRename: TreeMenuItem;
}
export interface IMoreData {
  option: IIconBtnOptions;
  item: TreeMenuItem;
}
@Component({
  name: 'TreeList'
})
export default class TreeList extends tsc<IProps, IEvents> {
  @Prop({ type: Array, default: () => [] }) list: TreeMenuItem[];
  /** 层级缩进量 */
  @Prop({ type: Number, default: 16 }) indent: number;
  /** 选中的id */
  @Prop({ type: String }) checked: string;
  /** 是否需要增加功能 */
  @Prop({ type: Boolean, default: true }) needAdd: boolean;
  /** 是否需要更多功能 */
  @Prop({ type: Boolean, default: true }) needMore: boolean;
  @Inject('authority') authority;
  @Inject('authorityMap') authorityMap;
  /** 当前聚焦的数据项id */
  focusId = null;

  get moreOptions() {
    return [
      {
        id: MoreType.rename,
        name: window.i18n.tc('重命名'),
        icon: 'icon-bianji',
        style: {
          'font-size': '20px'
        },
        hasAuth: this.authority.NEW_DASHBOARD_AUTH,
        action_id: this.authorityMap.NEW_DASHBOARD_AUTH
      },
      {
        id: MoreType.export,
        name: window.i18n.tc('导出'),
        icon: 'icon-xiazai1',
        hasAuth: true
      },
      {
        id: MoreType.delete,
        name: window.i18n.tc('删除'),
        icon: 'icon-mc-delete-line',
        hasAuth: this.authority.NEW_DASHBOARD_AUTH,
        action_id: this.authorityMap.NEW_DASHBOARD_AUTH
      }
    ];
  }
  get addOptions(): IIconBtnOptions[] {
    return [
      {
        id: MoreType.dashboard,
        name: window.i18n.tc('仪表盘'),
        hasAuth: this.authority.NEW_DASHBOARD_AUTH,
        action_id: this.authorityMap.NEW_DASHBOARD_AUTH
      }
      // {
      //   id: MoreType.dir,
      //   name: window.i18n.tc('目录'),
      //   hasAuth: this.authority.MANAGE_AUTH,
      //   action_id: this.authorityMap.MANAGE_AUTH
      // }
    ];
  }
  get dashboardMoreOptions() {
    return [
      {
        id: MoreType.export,
        name: window.i18n.tc('导出'),
        icon: 'icon-xiazai1',
        hasAuth: true
      },
      {
        id: MoreType.fav,
        name: window.i18n.tc('收藏'),
        icon: 'icon-mc-uncollect',
        style: {
          'font-size': '12px'
        },
        hasAuth: true
      },
      {
        id: MoreType.unfav,
        name: window.i18n.tc('取消收藏'),
        icon: 'icon-mc-collect',
        style: {
          'font-size': '12px'
        },
        hasAuth: true
      },
      {
        id: MoreType.delete,
        name: window.i18n.tc('删除'),
<<<<<<< HEAD
        icon: 'icon-mc-delete-line'
=======
        icon: 'icon-mc-delete-line',
        hasAuth: true
>>>>>>> 8c9bafc1
      }
    ];
  }
  /**
   * 处理不同目录的更多选项
   * @param item
   * @returns
   */
  handleMoreOptions(item: TreeMenuItem) {
    const includesMap = [MoreType.export];
    return this.moreOptions.filter(opt => {
      if (item.isGeneralFolder) {
        return includesMap.includes(opt.id);
      }
      return true;
    });
  }

  /** 当前缩进量 */
  get indentPadding() {
    const [item] = this.list;
    return `${(item.level + 1) * this.indent}px`;
  }

  /** 点击项 */
  handleClickRow(e: MouseEvent, item: TreeMenuItem) {
    if (item.isGroup) {
      item.expend = !item.expend;
    } else {
      this.handleSelected(item);
    }
  }

  handleMouseenter(item?: TreeMenuItem) {
    this.focusId = item?.id ?? null;
  }

  @Emit('selected')
  handleSelected(item: TreeMenuItem) {
    return item;
  }

  /**
   * 检查目录是否处于激活状态
   * @param flag 前置条件
   * @param item TreeMenuItem
   * @returns boolean
   */
  checkedGroupItemFocus(flag: boolean, item: TreeMenuItem): boolean {
    return flag && item.isGroup && (this.focusId === item.id || item.addActive || item.moreActive) && !item.edit;
  }

  checkedDashboardItemFocus(flag: boolean, item: TreeMenuItem): boolean {
    return flag && !item.isGroup && (this.focusId === item.id || item.addActive || item.moreActive);
  }
  /**
   * 检查仪表盘是否处于激活状态
   * @param flag 前置条件
   * @param item TreeMenuItem
   * @returns boolean
   */
  handleAddActive(show: boolean, item: TreeMenuItem, key: string) {
    item[key] = show;
  }

  handleMoreProxy(opt: IIconBtnOptions, item: TreeMenuItem) {
    switch (opt.id) {
      case MoreType.rename:
        item.edit = true;
        setTimeout(() => {
          const input = this.$refs[`input-${item.id}`] as any;
          input.focus();
        }, 100);
        break;
      default:
        break;
    }
    this.handleEmitMore({
      option: opt,
      item
    });
  }

  @Emit('more')
  handleEmitMore(data: IMoreData) {
    return data;
  }
  /**
   * 重命名
   */
  @Emit('rename')
  handleRename(item: TreeMenuItem) {
    // item.edit = false;
    // item.title = item.editValue;
    return item;
  }
  getDashboardMoreOptions(item: TreeMenuItem) {
    return this.dashboardMoreOptions
      .filter(set => {
        if (item.isStarred) {
          return set.id !== MoreType.fav;
        }
        return set.id !== MoreType.unfav;
      })
      .filter(set => {
        if (set.id === MoreType.delete) {
          return item.editable;
        }
        return true;
      });
  }
  render() {
    return (
      <div class='tree-list'>
        {this.list.map(item => (
          <div
            class='tree-list-item'
            key={item.id}
            id={item.uid}
          >
            <div
              class={[
                'list-item-row',
                {
                  checked: item.uid === this.checked,
                  edit: item.edit
                }
              ]}
              style={{ 'padding-left': this.indentPadding }}
              onClick={e => this.handleClickRow(e, item)}
              onMouseenter={() => this.handleMouseenter(item)}
              onMouseleave={() => this.handleMouseenter()}
            >
              <span class={['list-item-icon', { 'is-null': !(item.curIcon || item.uid === GRAFANA_HOME_ID) }]}>
                {item.curIcon && <i class={['icon-monitor', item.curIcon]}></i>}
              </span>
              {item.edit ? (
                <div onClick={modifiers.stop(() => {})}>
                  <bk-input
                    class='rename-input'
                    ref={`input-${item.id}`}
                    v-model={item.editValue}
                    onBlur={() => this.handleRename(item)}
                    onEnter={() => this.handleRename(item)}
                  ></bk-input>
                </div>
              ) : (
                <span
                  class='list-item-name'
                  v-bk-overflow-tips={{ interactive: false }}
                >
                  {item.title}
                </span>
              )}
              {process.env.APP !== 'external' && item.uid !== GRAFANA_HOME_ID && (
                <span class='list-item-handle'>
                  {item.isFolder && this.checkedGroupItemFocus(this.needAdd, item) && (
                    <IconBtn
                      iconOnly
                      checked={item.addActive}
                      options={this.addOptions}
                      onShowChange={show => this.handleAddActive(show, item, 'addActive')}
                      onSelected={opt => this.handleMoreProxy(opt, item)}
                    >
                      <i
                        slot='icon'
                        class='icon-monitor icon-mc-add'
                      ></i>
                    </IconBtn>
                  )}
                  {this.checkedGroupItemFocus(this.needMore, item) && (
                    <IconBtn
                      iconOnly
                      checked={item.moreActive}
                      options={this.handleMoreOptions(item)}
                      onShowChange={show => this.handleAddActive(show, item, 'moreActive')}
                      onSelected={opt => this.handleMoreProxy(opt, item)}
                    >
                      <i
                        slot='icon'
                        class='icon-monitor icon-mc-more'
                      ></i>
                    </IconBtn>
                  )}
                  {this.checkedDashboardItemFocus(this.needMore, item) && (
                    <IconBtn
                      iconOnly
                      checked={item.moreActive}
                      options={this.getDashboardMoreOptions(item)}
                      onShowChange={show => this.handleAddActive(show, item, 'moreActive')}
                      onSelected={opt => this.handleMoreProxy(opt, item)}
                    >
                      <i
                        slot='icon'
                        class='icon-monitor icon-mc-more'
                      ></i>
                    </IconBtn>
                  )}
                </span>
              )}
            </div>
            {item.isGroup && (
              <Collapse
                expand={item.expend}
                renderContent={false}
                needCloseButton={false}
                key={`${item.id}-${item.children.length}`}
              >
                <TreeList
                  checked={this.checked}
                  list={item.children}
                  needAdd={this.needAdd}
                  onMore={this.handleEmitMore}
                  onSelected={this.handleSelected}
                ></TreeList>
              </Collapse>
            )}
          </div>
        ))}
      </div>
    );
  }
}<|MERGE_RESOLUTION|>--- conflicted
+++ resolved
@@ -139,12 +139,8 @@
       {
         id: MoreType.delete,
         name: window.i18n.tc('删除'),
-<<<<<<< HEAD
-        icon: 'icon-mc-delete-line'
-=======
         icon: 'icon-mc-delete-line',
         hasAuth: true
->>>>>>> 8c9bafc1
       }
     ];
   }
