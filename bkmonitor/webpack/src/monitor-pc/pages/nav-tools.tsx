/*
 * Tencent is pleased to support the open source community by making
 * 蓝鲸智云PaaS平台 (BlueKing PaaS) available.
 *
 * Copyright (C) 2021 THL A29 Limited, a Tencent company.  All rights reserved.
 *
 * 蓝鲸智云PaaS平台 (BlueKing PaaS) is licensed under the MIT License.
 *
 * License for 蓝鲸智云PaaS平台 (BlueKing PaaS):
 *
 * ---------------------------------------------------
 * Permission is hereby granted, free of charge, to any person obtaining a copy of this software and associated
 * documentation files (the "Software"), to deal in the Software without restriction, including without limitation
 * the rights to use, copy, modify, merge, publish, distribute, sublicense, and/or sell copies of the Software, and
 * to permit persons to whom the Software is furnished to do so, subject to the following conditions:
 *
 * The above copyright notice and this permission notice shall be included in all copies or substantial portions of
 * the Software.
 *
 * THE SOFTWARE IS PROVIDED "AS IS", WITHOUT WARRANTY OF ANY KIND, EXPRESS OR IMPLIED, INCLUDING BUT NOT LIMITED TO
 * THE WARRANTIES OF MERCHANTABILITY, FITNESS FOR A PARTICULAR PURPOSE AND NONINFRINGEMENT. IN NO EVENT SHALL THE
 * AUTHORS OR COPYRIGHT HOLDERS BE LIABLE FOR ANY CLAIM, DAMAGES OR OTHER LIABILITY, WHETHER IN AN ACTION OF
 * CONTRACT, TORT OR OTHERWISE, ARISING FROM, OUT OF OR IN CONNECTION WITH THE SOFTWARE OR THE USE OR OTHER DEALINGS
 * IN THE SOFTWARE.
 */
import { Component, Prop, Watch } from 'vue-property-decorator';
import { ofType } from 'vue-tsx-support';

import { useJSONP } from '../../monitor-api/jsonp';
import { LANGUAGE_COOKIE_KEY } from '../../monitor-common/utils/constant';
import bus from '../../monitor-common/utils/event-bus';
import { docCookies } from '../../monitor-common/utils/utils';
import LogVersion from '../components/log-version/intex';
import LogVersionMixin from '../components/log-version/log-version-mixin';
import DocumentLinkMixin from '../mixins/documentLinkMixin';
import { GLOAB_FEATURE_LIST, setLocalStoreRoute } from '../router/router-config';
import enIcon from '../static/images/svg/en.svg';
import zhIcon from '../static/images/svg/zh.svg';
import { IMenuItem } from '../types';

// #if APP !== 'external'
<<<<<<< HEAD
import Calendar from './calendar/calendar';
import DataPipeline from './data-pipeline/data-pipeline';
import MyApply from './my-apply/my-apply';
import MySubscription from './my-subscription/my-subscription';
import ResourceRegister from './resource-register/resource-register';
import SpaceManage from './space-manage/space-manage';
=======
>>>>>>> b9a3c8f7
import GlobalSearchModal from './global-search-modal-new';
import SettingModal from './setting-modal';

// #endif
import './nav-tools.scss';

export const HANDLE_SHOW_SETTING = 'HANDLE_SHOW_SETTING';
export const HANDLE_HIDDEN_SETTING = 'HANDLE_HIDDEN_SETTING';
interface INavToolsProps {
  show: boolean;
}
interface INavToolsEvents {
  onChange: boolean;
}
@Component({
  mixins: [LogVersionMixin],
  // #if APP !== 'external'
  components: {
    GlobalConfig: () => import(/* webpackChunkName: "global-config" */ '../pages/global-config') as any,
    HealthZ: () => import(/* webpackChunkName: "healthz" */ '../pages/healthz/healthz.vue') as any,
    MigrateDashboard: () =>
      import(/* webpackChunkName: 'MigrateDashboard' */ '../pages/migrate-dashboard/migrate-dashboard.vue') as any,
    ResourceRegister: () =>
      import(/* webpackChunkName: 'ResourceRegister' */ '../pages/resource-register/resource-register') as any,
    DataPipeline: () => import(/* webpackChunkName: 'DataPipeline' */ '../pages/data-pipeline/data-pipeline') as any,
<<<<<<< HEAD
    MyApply,
    MySubscription
=======
    SpaceManage: () => import(/* webpackChunkName: 'SpaceManage' */ './space-manage/space-manage') as any,
    GlobalCalendar: () => import(/* webpackChunkName: 'calendar' */ './calendar/calendar') as any
>>>>>>> b9a3c8f7
  }
  // #endif
} as any)
class NavTools extends DocumentLinkMixin {
  @Prop({ default: false, type: Boolean }) show: boolean;
  // 帮助列表
  helpList: IMenuItem[] = [];
  setList: IMenuItem[] = [];
  languageList: IMenuItem[] = [];
  logShow = false;
  globalSearchShow = false;
  activeSetting = '';
  settingTitle = '';
  defauleSearchPlaceholder = `${this.$t('全站搜索')} Ctrl + k`;
  globalSearchPlaceholder = this.defauleSearchPlaceholder;
  isShowMyApplyModal = false;
  isShowMyReportModal = false;

  // 全局弹窗在路由变化时需要退出
  @Watch('$route.name')
  async handler() {
    this.$emit('change', false);
    this.globalSearchShow = false;
    this.isShowMyReportModal = false;
    this.isShowMyApplyModal = false;
  }

  /** 20231226 暂不使用 */
  /** vue-router 加载时间过长，导致没法直接在 mounted 中判断，故通过监听的方式去控制 我的订阅 弹窗是否打开 */
  @Watch('$route.query')
  handleQueryChange() {
    // 从 日志平台 跳转过来时会通过 url 参数开启 我的订阅 弹窗。
    if (this.$route.query.isShowMyReport) {
      this.isShowMyReportModal = this.$route.query.isShowMyReport === 'true';
    }
  }

  created() {
    this.helpList = [
      {
        id: 'DOCS',
        name: this.$t('产品文档').toString(),
        href: ''
      },
      {
        id: 'VERSION',
        name: this.$t('版本日志').toString()
      },
      {
        id: 'FAQ',
        name: this.$t('问题反馈').toString(),
        href: window.ce_url
      }
    ];
    this.setList = GLOAB_FEATURE_LIST.map(({ name, ...args }) => ({
      name: `route-${name}`,
      ...args
    }));
    this.languageList = [
      {
        id: 'zh-cn',
        name: '中文'
      },
      {
        id: 'en',
        name: 'English'
      }
    ];
  }
  mounted() {
    document.addEventListener('keydown', this.handleKeyupSearch);
    bus.$on(HANDLE_SHOW_SETTING, this.handleShowSetting);
    bus.$on('handle-keyup-search', this.handleKeyupSearch);
    window.addEventListener('blur', this.hidePopoverSetOrHelp);
  }
  beforeDestroy() {
    document.removeEventListener('keydown', this.handleKeyupSearch);
    bus.$off('handle-keyup-search', this.handleKeyupSearch);
    window.removeEventListener('blur', this.hidePopoverSetOrHelp);
  }

  handleShowSetting(key: string) {
    const item = this.setList.find(item => item.id === key);
    if (!!item) {
      this.handleSet(item);
    }
  }
  /**
   * @description: ctrl+k 打开全站搜索弹窗
   * @param { * } event
   */
  handleKeyupSearch(event) {
    if (this.globalSearchShow) return;
    if (event.ctrlKey && event.keyCode === 75) {
      event.preventDefault();
      this.handleGlobalSearchShowChange(true);
    }
  }
  /**
   * @description: 全局搜索
   * @param {*}
   * @return {*}
   */
  handleGlobalSearch() {
    this.globalSearchShow = !this.globalSearchShow;
  }
  /**
   * @description: 帮助列表
   * @param {*}
   * @return {*}
   */
  handleHelp(item) {
    this.hidePopoverSetOrHelp();
    switch (item.id) {
      case 'DOCS':
        this.handleGotoLink('homeLink');
        break;
      case 'FAQ':
        item.href && window.open(item.href);
        break;
      case 'VERSION':
        this.logShow = true;
        break;
    }
  }
  /**
   * @description: 全局设置
   * @param {IMenuItem} item
   * @return {*}
   */
  handleSet(item: IMenuItem) {
    setLocalStoreRoute(item.id);
    this.hidePopoverSetOrHelp();
    this.activeSetting = item.id;
    this.settingTitle = item.name;
    this.handleSettingShowChange(true);
  }
  /* 隐藏弹出层 */
  hidePopoverSetOrHelp() {
    (this.$refs.popoverset as any)?.hideHandler();
    (this.$refs.popoverhelp as any)?.hideHandler();
    (this.$refs.popoverlanguage as any)?.hideHandler();
    (this.$refs.popoveruser as any)?.hideHandler();
  }
  /**
   * @description: 设置显示
   * @param {boolean} v
   * @return {*}
   */
  handleSettingShowChange(v: boolean) {
    this.$emit('change', v);
    !v && bus.$emit(HANDLE_HIDDEN_SETTING, this.activeSetting);
  }
  /* 切换语言 */
  async handleLanguageChange(item: IMenuItem) {
    if (item.id === docCookies.getItem(LANGUAGE_COOKIE_KEY)) {
      return;
    }
    docCookies.removeItem(LANGUAGE_COOKIE_KEY);
    docCookies.setItem(
      LANGUAGE_COOKIE_KEY,
      item.id,
      undefined,
      '/',
      `${window.bk_domain || location.host.split('.').slice(-2).join('.').replace(`:${location.port}`, '')}`
    );
    if (window.bk_component_api_url) {
      useJSONP(
        `${window.bk_component_api_url}/api/c/compapi/v2/usermanage/fe_update_user_language`.replace(/\/\//, '/'),
        {
          data: {
            language: item.id
          }
        }
      ).finally(() => {
        location.reload();
      });
      return;
    }
    location.reload();
  }
  handleMenuChange(item: IMenuItem) {
    this.activeSetting = item.id;
    this.settingTitle = item.name;
  }
  createAsyncComponent() {
    if (this.activeSetting === 'global-config') {
      return <global-config />;
    }
    if (this.activeSetting === 'migrate-dashboard') {
      return <migrate-dashboard class='migrate-dashboard' />;
    }
    if (this.activeSetting === 'calendar') {
      return <global-calendar></global-calendar>;
    }
    if (this.activeSetting === 'space-manage') {
      return <space-manage></space-manage>;
    }
    if (this.activeSetting === 'resource-register') {
      return <resource-register></resource-register>;
    }
    if (this.activeSetting === 'data-pipeline') {
      return <data-pipeline></data-pipeline>;
    }
    return <health-z />;
  }
  /**
   * @description: 全局搜索显示
   * @param {boolean} v
   * @return {*}
   */
  handleGlobalSearchShowChange(v: boolean, searchKey?: string) {
    this.globalSearchShow = v;
    // 关闭弹窗时若存在已输入但未搜索的关键字
    if (searchKey.length) {
      this.globalSearchPlaceholder = searchKey;
    } else {
      this.globalSearchPlaceholder = this.defauleSearchPlaceholder;
    }
  }
  /**
   * 退出登录
   * 跳转到paas-host登录页面会自动清除登录cookie
   */
  handleQuit() {
    location.href = `${location.origin}/logout`;
  }
  render() {
    return (
      <div class='nav-tools'>
        {
          // #if APP !== 'external'
          <div
            id='nav-search-bar'
            class='search-bar'
            onClick={this.handleGlobalSearch}
          >
            <span class='search-text'>{this.globalSearchPlaceholder}</span>
            <span class='bk-icon icon-search'></span>
          </div>
          // #endif
        }
        {
          // #if APP !== 'external'
          <bk-popover
            ref='popoverset'
            theme='light common-monitor'
            arrow={false}
            offset='-10, 4'
            placement='bottom-start'
            tippy-options={{
              trigger: 'click'
            }}
          >
            <div class='header-help'>
              <span class='help-icon icon-monitor icon-menu-setting'></span>
            </div>
            <template slot='content'>
              <ul class='monitor-navigation-help'>
                {this.setList.map((item, index) => (
                  <li
                    class='nav-item'
                    key={index}
                    onClick={() => this.handleSet(item)}
                  >
                    {this.$t(item.name)}
                  </li>
                ))}
              </ul>
            </template>
          </bk-popover>
          // #endif
        }
        <bk-popover
          ref='popoverlanguage'
          theme='light common-monitor'
          arrow={false}
          offset='-10, 4'
          placement='bottom-start'
          tippy-options={{
            trigger: 'click'
          }}
        >
          <div class='header-language'>
            {this.$store.getters.lang === 'en' ? (
              <img
                class='language-icon'
                alt='english'
                src={enIcon}
              ></img>
            ) : (
              <img
                class='language-icon'
                src={zhIcon}
                alt='中文'
              ></img>
            )}
          </div>
          <template slot='content'>
            <ul class='monitor-navigation-help'>
              {this.languageList.map((item, index) => (
                <li
                  class='nav-item'
                  key={index}
                  onClick={() => this.handleLanguageChange(item)}
                >
                  <img
                    class='language-icon'
                    src={item.id === 'en' ? enIcon : zhIcon}
                    alt='language'
                  ></img>
                  {item.name}
                </li>
              ))}
            </ul>
          </template>
        </bk-popover>
        {
          // #if APP !== 'external'
          <bk-popover
            ref='popoverhelp'
            theme='light common-monitor'
            arrow={false}
            offset='-10, 4'
            placement='bottom-start'
            tippy-options={{
              trigger: 'click'
            }}
          >
            <div class='header-help'>
              <span class='help-icon icon-monitor icon-mc-help-fill'></span>
            </div>
            <template slot='content'>
              <ul class='monitor-navigation-help'>
                {this.helpList.map((item, index) => (
                  <li
                    class='nav-item'
                    key={index}
                    onClick={() => this.handleHelp(item)}
                  >
                    {item.name}
                  </li>
                ))}
              </ul>
            </template>
          </bk-popover>
          // #endif
        }
        <div
          class={{
            'header-user is-left': true,
            'is-external': process.env.APP === 'external'
          }}
        >
          <bk-popover
            ref='popoveruser'
            theme='light common-monitor'
            arrow={false}
            offset='0, 4'
            placement='bottom'
            disabled={process.env.APP === 'external'}
            tippy-options={{
              trigger: 'click'
            }}
          >
            <span class='header-user-text'>{window.user_name || window.username}</span>
            <i class='bk-icon icon-down-shape'></i>
            <div slot='content'>
              {process.env.APP !== 'external' && (
                <ul class='monitor-navigation-help'>
                  <li
                    class='nav-item'
                    onClick={() => {
                      this.isShowMyReportModal = false;
                      this.isShowMyApplyModal = true;
                      this.$nextTick(() => {
                        (this.$refs.popoveruser as any)?.hideHandler?.();
                      });
                    }}
                  >
                    {this.$t('我申请的')}
                  </li>
                  <li
                    class='nav-item'
                    onClick={() => {
                      this.isShowMyApplyModal = false;
                      this.isShowMyReportModal = true;
                      this.$nextTick(() => {
                        (this.$refs.popoveruser as any)?.hideHandler?.();
                      });
                    }}
                  >
                    {this.$t('我的订阅')}
                  </li>
                  <li
                    class='nav-item'
                    onClick={this.handleQuit}
                  >
                    {this.$t('退出登录')}
                  </li>
                </ul>
              )}
            </div>
          </bk-popover>
        </div>
        <LogVersion
          dialogShow={this.logShow}
          on={{ 'update:dialogShow': v => (this.logShow = v) }}
        ></LogVersion>
        {
          // #if APP !== 'external'
          [
            <SettingModal
              title={this.settingTitle}
              show={this.show}
              menuList={this.setList}
              activeMenu={this.activeSetting}
              zIndex={2000}
              onChange={this.handleSettingShowChange}
              onMenuChange={this.handleMenuChange}
            >
              {this.show && this.createAsyncComponent()}
            </SettingModal>,
            <keep-alive>
              {this.globalSearchShow && (
                <GlobalSearchModal
                  ref='globalSearchModal'
                  show={this.globalSearchShow}
                  onChange={this.handleGlobalSearchShowChange}
                ></GlobalSearchModal>
              )}
            </keep-alive>
          ]
          // #endif
        }

        {this.isShowMyApplyModal && (
          <SettingModal
            title={this.$t('我申请的').toString()}
            show={this.isShowMyApplyModal}
            zIndex={2000}
            onChange={v => {
              this.isShowMyApplyModal = v;
            }}
          >
            <MyApply></MyApply>
          </SettingModal>
        )}

        {this.isShowMyReportModal && (
          <SettingModal
            title={this.$t('我的订阅').toString()}
            show={this.isShowMyReportModal}
            zIndex={2000}
            onChange={v => {
              this.isShowMyReportModal = v;
            }}
          >
            <MySubscription></MySubscription>
          </SettingModal>
        )}
      </div>
    );
  }
}
export default ofType<INavToolsProps, INavToolsEvents>().convert(NavTools);<|MERGE_RESOLUTION|>--- conflicted
+++ resolved
@@ -39,15 +39,6 @@
 import { IMenuItem } from '../types';
 
 // #if APP !== 'external'
-<<<<<<< HEAD
-import Calendar from './calendar/calendar';
-import DataPipeline from './data-pipeline/data-pipeline';
-import MyApply from './my-apply/my-apply';
-import MySubscription from './my-subscription/my-subscription';
-import ResourceRegister from './resource-register/resource-register';
-import SpaceManage from './space-manage/space-manage';
-=======
->>>>>>> b9a3c8f7
 import GlobalSearchModal from './global-search-modal-new';
 import SettingModal from './setting-modal';
 
@@ -73,13 +64,10 @@
     ResourceRegister: () =>
       import(/* webpackChunkName: 'ResourceRegister' */ '../pages/resource-register/resource-register') as any,
     DataPipeline: () => import(/* webpackChunkName: 'DataPipeline' */ '../pages/data-pipeline/data-pipeline') as any,
-<<<<<<< HEAD
-    MyApply,
-    MySubscription
-=======
     SpaceManage: () => import(/* webpackChunkName: 'SpaceManage' */ './space-manage/space-manage') as any,
-    GlobalCalendar: () => import(/* webpackChunkName: 'calendar' */ './calendar/calendar') as any
->>>>>>> b9a3c8f7
+    GlobalCalendar: () => import(/* webpackChunkName: 'calendar' */ './calendar/calendar') as any,
+    MyApply: () => import(/* webpackChunkName: 'MyApply' */ './my-apply/my-apply') as any,
+    MySubscription: () => import(/* webpackChunkName: 'MySubscription' */ './my-subscription/my-subscription') as any,
   }
   // #endif
 } as any)
