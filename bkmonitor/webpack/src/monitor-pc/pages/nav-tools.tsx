/* eslint-disable perfectionist/sort-imports */
/*
 * Tencent is pleased to support the open source community by making
 * 蓝鲸智云PaaS平台 (BlueKing PaaS) available.
 *
 * Copyright (C) 2021 THL A29 Limited, a Tencent company.  All rights reserved.
 *
 * 蓝鲸智云PaaS平台 (BlueKing PaaS) is licensed under the MIT License.
 *
 * License for 蓝鲸智云PaaS平台 (BlueKing PaaS):
 *
 * ---------------------------------------------------
 * Permission is hereby granted, free of charge, to any person obtaining a copy of this software and associated
 * documentation files (the "Software"), to deal in the Software without restriction, including without limitation
 * the rights to use, copy, modify, merge, publish, distribute, sublicense, and/or sell copies of the Software, and
 * to permit persons to whom the Software is furnished to do so, subject to the following conditions:
 *
 * The above copyright notice and this permission notice shall be included in all copies or substantial portions of
 * the Software.
 *
 * THE SOFTWARE IS PROVIDED "AS IS", WITHOUT WARRANTY OF ANY KIND, EXPRESS OR IMPLIED, INCLUDING BUT NOT LIMITED TO
 * THE WARRANTIES OF MERCHANTABILITY, FITNESS FOR A PARTICULAR PURPOSE AND NONINFRINGEMENT. IN NO EVENT SHALL THE
 * AUTHORS OR COPYRIGHT HOLDERS BE LIABLE FOR ANY CLAIM, DAMAGES OR OTHER LIABILITY, WHETHER IN AN ACTION OF
 * CONTRACT, TORT OR OTHERWISE, ARISING FROM, OUT OF OR IN CONNECTION WITH THE SOFTWARE OR THE USE OR OTHER DEALINGS
 * IN THE SOFTWARE.
 */
import { Component, Prop, Watch } from 'vue-property-decorator';
import { ofType } from 'vue-tsx-support';

import { useJSONP } from 'monitor-api/jsonp';
import { LANGUAGE_COOKIE_KEY } from 'monitor-common/utils/constant';
import bus from 'monitor-common/utils/event-bus';
import { docCookies } from 'monitor-common/utils/utils';

import LogVersion from '../components/log-version/intex';
import LogVersionMixin from '../components/log-version/log-version-mixin';
import DocumentLinkMixin from '../mixins/documentLinkMixin';
import { GLOBAL_FEATURE_LIST, setLocalStoreRoute } from '../router/router-config';
import enIcon from '../static/images/svg/en.svg';
import zhIcon from '../static/images/svg/zh.svg';
import type { IMenuItem } from '../types';

// #if APP !== 'external'
// import GlobalSearchModal from './global-search-modal-new';
import HomeSelect from 'monitor-pc/pages/home/new-home/components/home-select';
import SettingModal from './setting-modal';
// #endif

import './nav-tools.scss';
import { getCmdShortcutKey } from 'monitor-common/utils/navigator';

export const HANDLE_SHOW_SETTING = 'HANDLE_SHOW_SETTING';
export const HANDLE_HIDDEN_SETTING = 'HANDLE_HIDDEN_SETTING';
export const HANDLE_MENU_CHANGE = 'HANDLE_MENU_CHANGE';
interface INavToolsProps {
  show: boolean;
}
interface INavToolsEvents {
  onChange: boolean;
}
@Component({
  mixins: [LogVersionMixin],
  // #if APP !== 'external'
  components: {
    GlobalConfig: () => import(/* webpackChunkName: "global-config" */ '../pages/global-config') as any,
    HealthZ: () => import(/* webpackChunkName: "healthz" */ '../pages/healthz-new/healthz-alarm') as any,
    MigrateDashboard: () =>
      import(/* webpackChunkName: 'MigrateDashboard' */ '../pages/migrate-dashboard/migrate-dashboard.vue') as any,
    ResourceRegister: () =>
      import(/* webpackChunkName: 'ResourceRegister' */ '../pages/resource-register/resource-register') as any,
    DataPipeline: () => import(/* webpackChunkName: 'DataPipeline' */ '../pages/data-pipeline/data-pipeline') as any,
    SpaceManage: () => import(/* webpackChunkName: 'SpaceManage' */ './space-manage/space-manage') as any,
    GlobalCalendar: () => import(/* webpackChunkName: 'calendar' */ './calendar/calendar') as any,
    MyApply: () => import(/* webpackChunkName: 'MyApply' */ './my-apply/my-apply') as any,
    MySubscription: () => import(/* webpackChunkName: 'MySubscription' */ './my-subscription/my-subscription') as any,
  },
  // #endif
} as any)
class NavTools extends DocumentLinkMixin {
  @Prop({ default: false, type: Boolean }) show: boolean;
  // 帮助列表
  helpList: IMenuItem[] = [];
  setList: IMenuItem[] = [];
  languageList: IMenuItem[] = [];
  logShow = false;
  globalSearchShow = false;
  activeSetting = '';
  settingTitle = '';
  defaultSearchPlaceholder = `${this.$t('全站搜索')}`;
  globalSearchPlaceholder = this.defaultSearchPlaceholder;
  isShowMyApplyModal = false;
  isShowMyReportModal = false;

  get isHomePage() {
    return this.$route.name && this.$route.name === 'home';
  }

  // 全局弹窗在路由变化时需要退出
  @Watch('$route.name')
  async handler() {
    this.$emit('change', false);
    this.globalSearchShow = false;
    this.isShowMyReportModal = false;
    this.isShowMyApplyModal = false;
  }

  /** 20231226 暂不使用 */
  /** vue-router 加载时间过长，导致没法直接在 mounted 中判断，故通过监听的方式去控制 我的订阅 弹窗是否打开 */
  @Watch('$route.query')
  handleQueryChange() {
    // 从 日志平台 跳转过来时会通过 url 参数开启 我的订阅 弹窗。
    if (this.$route.query.isShowMyReport) {
      this.isShowMyReportModal = this.$route.query.isShowMyReport === 'true';
    }
  }

  created() {
    this.helpList = [
      {
        id: 'DOCS',
        name: this.$t('产品文档').toString(),
        href: '',
      },
      {
        id: 'VERSION',
        name: this.$t('版本日志').toString(),
      },
      {
        id: 'FAQ',
        name: this.$t('问题反馈').toString(),
        href: window.ce_url,
      },
    ];
    this.setList = GLOBAL_FEATURE_LIST.map(({ name, ...args }) => ({
      name: `route-${name}`,
      ...args,
    }));
    this.languageList = [
      {
        id: 'zh-cn',
        name: '中文',
      },
      {
        id: 'en',
        name: 'English',
      },
    ];
  }
  mounted() {
    // document.addEventListener('keydown', this.handleKeyupSearch);
    bus.$on(HANDLE_SHOW_SETTING, this.handleShowSetting);
    // bus.$on('handle-keyup-search', this.handleKeyupSearch);
    bus.$on(HANDLE_MENU_CHANGE, this.handleSet);
    window.addEventListener('blur', this.hidePopoverSetOrHelp);
  }
  beforeDestroy() {
    // document.removeEventListener('keydown', this.handleKeyupSearch);
    // bus.$off('handle-keyup-search', this.handleKeyupSearch);
    bus.$off(HANDLE_MENU_CHANGE, this.handleSet);
    window.removeEventListener('blur', this.hidePopoverSetOrHelp);
  }

  handleShowSetting(key: string) {
    const item = this.setList.find(item => item.id === key);
    if (item) {
      this.handleSet(item);
    }
  }
  /**
   * @description: ctrl+k 打开全站搜索弹窗
   * @param { * } event
   */
  handleKeyupSearch(event: KeyboardEvent) {
    if (this.globalSearchShow) return;
    if ((event.ctrlKey || event.metaKey) && event.key === '/') {
      if (this.isHomePage) {
        bus.$emit('handle-keyup-nav', event);
      } else {
        event.preventDefault();
        this.handleGlobalSearch();
        this.handleGlobalSearchShowChange(true);
      }
    }
  }
  /**
   * @description: 全局搜索
   * @param {*}
   * @return {*}
   */
  handleGlobalSearch() {
    this.globalSearchShow = !this.globalSearchShow;
    /** 展示在顶部导航栏的时候的自动聚焦 */
    setTimeout(() => (this.$refs.homeSelectModal as any)?.handleInputFocus(), 10);
  }
  /**
   * @description: 帮助列表
   * @param {*}
   * @return {*}
   */
  handleHelp(item) {
    this.hidePopoverSetOrHelp();
    switch (item.id) {
      case 'DOCS':
        this.handleGotoLink('homeLink');
        break;
      case 'FAQ':
        item.href && window.open(item.href);
        break;
      case 'VERSION':
        this.logShow = true;
        break;
    }
  }
  /**
   * @description: 全局设置
   * @param {IMenuItem} item
   * @return {*}
   */
  handleSet(item: IMenuItem) {
    setLocalStoreRoute(item.id);
    this.hidePopoverSetOrHelp();
    this.activeSetting = item.id;
    this.settingTitle = item.name;
    this.handleSettingShowChange(true);
  }
  /* 隐藏弹出层 */
  hidePopoverSetOrHelp() {
    (this.$refs.popoverset as any)?.hideHandler();
    (this.$refs.popoverhelp as any)?.hideHandler();
    (this.$refs.popoverlanguage as any)?.hideHandler();
    (this.$refs.popoveruser as any)?.hideHandler();
  }
  /**
   * @description: 设置显示
   * @param {boolean} v
   * @return {*}
   */
  handleSettingShowChange(v: boolean) {
    this.$emit('change', v);
    !v && bus.$emit(HANDLE_HIDDEN_SETTING, this.activeSetting);
  }
  /* 切换语言 */
  async handleLanguageChange(item: IMenuItem) {
    if (item.id === docCookies.getItem(LANGUAGE_COOKIE_KEY)) {
      return;
    }
    docCookies.removeItem(LANGUAGE_COOKIE_KEY);
    docCookies.setItem(
      LANGUAGE_COOKIE_KEY,
      item.id,
      undefined,
      '/',
      `${window.bk_domain && location.hostname.includes(window.bk_domain) ? window.bk_domain : location.hostname}`
    );
    if (window.bk_component_api_url) {
      useJSONP(
        `${window.bk_component_api_url
          .replace(/\/$/, '')
          .replace(/^http:/, location.protocol)}/api/c/compapi/v2/usermanage/fe_update_user_language`,
        {
          data: {
            language: item.id,
          },
        }
      ).finally(() => {
        location.reload();
      });
      return;
    }
    location.reload();
  }
  handleMenuChange(item: IMenuItem) {
    this.activeSetting = item.id;
    this.settingTitle = item.name;
  }
  createAsyncComponent() {
    if (this.activeSetting === 'global-config') {
      return <global-config />;
    }
    if (this.activeSetting === 'migrate-dashboard') {
      return <migrate-dashboard class='migrate-dashboard' />;
    }
    if (this.activeSetting === 'calendar') {
      return <global-calendar />;
    }
    if (this.activeSetting === 'space-manage') {
      return <space-manage />;
    }
    if (this.activeSetting === 'resource-register') {
      return <resource-register />;
    }
    if (this.activeSetting === 'data-pipeline') {
      return <data-pipeline />;
    }
    return <health-z />;
  }
  /**
   * @description: 全局搜索显示
   * @param {boolean} v
   * @return {*}
   */
  handleGlobalSearchShowChange(v: boolean, searchKey?: string) {
    this.globalSearchShow = v;
    // 关闭弹窗时若存在已输入但未搜索的关键字
    if (searchKey?.length) {
      this.globalSearchPlaceholder = searchKey;
    } else {
      this.globalSearchPlaceholder = this.defaultSearchPlaceholder;
    }
  }
  /**
   * 退出登录
   * 跳转到paas-host登录页面会自动清除登录cookie
   */
  handleQuit() {
    location.href = `${location.origin}/logout`;
  }
  render() {
    return (
      <div class='nav-tools'>
        {
          // #if APP !== 'external'
          /** 新版首页无需展示右侧的全站搜索框 */
          !this.isHomePage && (
            <div
              id='nav-search-bar'
              class='search-bar'
              onClick={this.handleGlobalSearch}
            >
              <span class='search-text'>{this.globalSearchPlaceholder}</span>
              {/* <span class='bk-icon icon-search' /> */}
<<<<<<< HEAD
              {/* <span class='search-bar-keyword'>{this.$t('快捷键')} /</span> */}
=======
              <span class='search-bar-keyword'>
                {this.$t('快捷键')} {getCmdShortcutKey()} + /
              </span>
>>>>>>> 637aa979
            </div>
          )
          // #endif
        }
        {
          // #if APP !== 'external'
          <bk-popover
            ref='popoverset'
            tippy-options={{
              trigger: 'click',
            }}
            arrow={false}
            offset='-10, 4'
            placement='bottom-start'
            theme='light common-monitor'
          >
            <div class='header-help'>
              <span class='help-icon icon-monitor icon-menu-setting' />
            </div>
            <template slot='content'>
              <ul class='monitor-navigation-help'>
                {this.setList.map((item, index) => (
                  <li
                    key={index}
                    class='nav-item'
                    onClick={() => this.handleSet(item)}
                  >
                    {this.$t(item.name)}
                  </li>
                ))}
              </ul>
            </template>
          </bk-popover>
          // #endif
        }
        <bk-popover
          ref='popoverlanguage'
          tippy-options={{
            trigger: 'click',
          }}
          arrow={false}
          offset='-10, 4'
          placement='bottom-start'
          theme='light common-monitor'
        >
          <div class='header-language'>
            {this.$store.getters.lang === 'en' ? (
              <img
                class='language-icon'
                alt='english'
                src={enIcon}
              />
            ) : (
              <img
                class='language-icon'
                alt='中文'
                src={zhIcon}
              />
            )}
          </div>
          <template slot='content'>
            <ul class='monitor-navigation-help'>
              {this.languageList.map((item, index) => (
                <li
                  key={index}
                  class={`nav-item ${item.id === this.$store.getters.lang ? 'nav-item-active' : ''}`}
                  onClick={() => this.handleLanguageChange(item)}
                >
                  <span class={`bk-icon ${item.id === 'en' ? 'icon-english' : 'icon-chinese'} language-icon`} />
                  {item.name}
                </li>
              ))}
            </ul>
          </template>
        </bk-popover>
        {
          // #if APP !== 'external'
          <bk-popover
            ref='popoverhelp'
            tippy-options={{
              trigger: 'click',
            }}
            arrow={false}
            offset='-10, 4'
            placement='bottom-start'
            theme='light common-monitor'
          >
            <div class='header-help'>
              <svg
                style='width: 1em; height: 1em;vertical-align: middle;fill: currentColor;overflow: hidden;'
                class='bk-icon'
                version='1.1'
                viewBox='0 0 64 64'
                xmlns='http://www.w3.org/2000/svg'
              >
                <path d='M32,4C16.5,4,4,16.5,4,32c0,3.6,0.7,7.1,2,10.4V56c0,1.1,0.9,2,2,2h13.6C36,63.7,52.3,56.8,58,42.4S56.8,11.7,42.4,6C39.1,4.7,35.6,4,32,4z M31.3,45.1c-1.7,0-3-1.3-3-3s1.3-3,3-3c1.7,0,3,1.3,3,3S33,45.1,31.3,45.1z M36.7,31.7c-2.3,1.3-3,2.2-3,3.9v0.9H29v-1c-0.2-2.8,0.7-4.4,3.2-5.8c2.3-1.4,3-2.2,3-3.8s-1.3-2.8-3.3-2.8c-1.8-0.1-3.3,1.2-3.5,3c0,0.1,0,0.1,0,0.2h-4.8c0.1-4.4,3.1-7.4,8.5-7.4c5,0,8.3,2.8,8.3,6.9C40.5,28.4,39.2,30.3,36.7,31.7z' />
              </svg>
            </div>
            <template slot='content'>
              <ul class='monitor-navigation-help'>
                {this.helpList.map((item, index) => (
                  <li
                    key={index}
                    class='nav-item'
                    onClick={() => this.handleHelp(item)}
                  >
                    {item.name}
                  </li>
                ))}
              </ul>
            </template>
          </bk-popover>
          // #endif
        }
        <div
          class={{
            'header-user is-left': true,
            'is-external': process.env.APP === 'external',
          }}
        >
          <bk-popover
            ref='popoveruser'
            tippy-options={{
              trigger: 'click',
            }}
            arrow={false}
            disabled={process.env.APP === 'external'}
            offset='0, 4'
            placement='bottom'
            theme='light common-monitor'
          >
            <span class='header-user-text'>{window.user_name || window.username}</span>
            <i class='bk-icon icon-down-shape' />
            <div slot='content'>
              {process.env.APP !== 'external' && (
                <ul class='monitor-navigation-help'>
                  {/* <li
                    class='nav-item'
                    onClick={() => {
                      this.isShowMyReportModal = false;
                      this.isShowMyApplyModal = true;
                      this.$nextTick(() => {
                        (this.$refs.popoveruser as any)?.hideHandler?.();
                      });
                    }}
                  >
                    {this.$t('我申请的')}
                  </li>
                  <li
                    class='nav-item'
                    onClick={() => {
                      this.isShowMyApplyModal = false;
                      this.isShowMyReportModal = true;
                      this.$nextTick(() => {
                        (this.$refs.popoveruser as any)?.hideHandler?.();
                      });
                    }}
                  >
                    {this.$t('我的订阅')}
                  </li> */}
                  <li
                    class='nav-item'
                    onClick={this.handleQuit}
                  >
                    {this.$t('退出登录')}
                  </li>
                </ul>
              )}
            </div>
          </bk-popover>
        </div>
        <LogVersion
          dialogShow={this.logShow}
          on={{ 'update:dialogShow': v => (this.logShow = v) }}
        />
        {
          // #if APP !== 'external'
          [
            <SettingModal
              key='setting-modal'
              activeMenu={this.activeSetting}
              menuList={this.setList}
              show={this.show}
              title={this.settingTitle}
              zIndex={2000}
              onChange={this.handleSettingShowChange}
              onMenuChange={this.handleMenuChange}
            >
              {this.show && this.createAsyncComponent()}
            </SettingModal>,
            <keep-alive key='keep-alive'>
              {this.globalSearchShow && (
                <HomeSelect
                  ref='homeSelectModal'
                  isBarToolShow={true}
                  show={this.globalSearchShow}
                  onChange={this.handleGlobalSearchShowChange}
                />
                // <GlobalSearchModal
                //   ref='globalSearchModal'
                //   show={this.globalSearchShow}
                //   onChange={this.handleGlobalSearchShowChange}
                // />
              )}
            </keep-alive>,
          ]
          // #endif
        }

        {this.isShowMyApplyModal && (
          <SettingModal
            show={this.isShowMyApplyModal}
            title={this.$t('我申请的').toString()}
            zIndex={2000}
            onChange={v => {
              this.isShowMyApplyModal = v;
            }}
          >
            <my-apply />
          </SettingModal>
        )}

        {this.isShowMyReportModal && (
          <SettingModal
            show={this.isShowMyReportModal}
            title={this.$t('我的订阅').toString()}
            zIndex={2000}
            onChange={v => {
              this.isShowMyReportModal = v;
            }}
          >
            <my-subscription />
          </SettingModal>
        )}
      </div>
    );
  }
}
export default ofType<INavToolsProps, INavToolsEvents>().convert(NavTools);<|MERGE_RESOLUTION|>--- conflicted
+++ resolved
@@ -329,13 +329,9 @@
             >
               <span class='search-text'>{this.globalSearchPlaceholder}</span>
               {/* <span class='bk-icon icon-search' /> */}
-<<<<<<< HEAD
-              {/* <span class='search-bar-keyword'>{this.$t('快捷键')} /</span> */}
-=======
               <span class='search-bar-keyword'>
                 {this.$t('快捷键')} {getCmdShortcutKey()} + /
               </span>
->>>>>>> 637aa979
             </div>
           )
           // #endif
