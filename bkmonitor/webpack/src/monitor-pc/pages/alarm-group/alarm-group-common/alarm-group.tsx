/*
 * Tencent is pleased to support the open source community by making
 * 蓝鲸智云PaaS平台 (BlueKing PaaS) available.
 *
 * Copyright (C) 2021 THL A29 Limited, a Tencent company.  All rights reserved.
 *
 * 蓝鲸智云PaaS平台 (BlueKing PaaS) is licensed under the MIT License.
 *
 * License for 蓝鲸智云PaaS平台 (BlueKing PaaS):
 *
 * ---------------------------------------------------
 * Permission is hereby granted, free of charge, to any person obtaining a copy of this software and associated
 * documentation files (the "Software"), to deal in the Software without restriction, including without limitation
 * the rights to use, copy, modify, merge, publish, distribute, sublicense, and/or sell copies of the Software, and
 * to permit persons to whom the Software is furnished to do so, subject to the following conditions:
 *
 * The above copyright notice and this permission notice shall be included in all copies or substantial portions of
 * the Software.
 *
 * THE SOFTWARE IS PROVIDED "AS IS", WITHOUT WARRANTY OF ANY KIND, EXPRESS OR IMPLIED, INCLUDING BUT NOT LIMITED TO
 * THE WARRANTIES OF MERCHANTABILITY, FITNESS FOR A PARTICULAR PURPOSE AND NONINFRINGEMENT. IN NO EVENT SHALL THE
 * AUTHORS OR COPYRIGHT HOLDERS BE LIABLE FOR ANY CLAIM, DAMAGES OR OTHER LIABILITY, WHETHER IN AN ACTION OF
 * CONTRACT, TORT OR OTHERWISE, ARISING FROM, OUT OF OR IN CONNECTION WITH THE SOFTWARE OR THE USE OR OTHER DEALINGS
 * IN THE SOFTWARE.
 */
import { VNode } from 'vue';
import { Component, Inject, Prop, Watch } from 'vue-property-decorator';
import { Component as tsc } from 'vue-tsx-support';
import { SearchSelect } from 'bk-magic-vue';
import dayjs from 'dayjs';
import { debounce } from 'throttle-debounce';

import { destroyUserGroup, listDutyRule, listUserGroup } from '../../../../monitor-api/modules/model';
import EmptyStatus from '../../../components/empty-status/empty-status';
import { EmptyStatusOperationType, EmptyStatusType } from '../../../components/empty-status/types';
import DeleteSubtitle from '../../strategy-config/strategy-config-common/delete-subtitle';
import AlarmGroupDetail from '../alarm-group-detail/alarm-group-detail';
import * as authorityMap from '../authority-map';
import TableStore from '../store';

import './alarm-group.scss';

const { i18n } = window;

type TGroupType = 'monitor' | 'fta';
interface IGroupList {
  type: TGroupType;
  fromRouterName: string;
  needReflesh: boolean;
}

@Component({
  name: 'AlarmGroupList'
})
export default class AlarmGroup extends tsc<IGroupList> {
  @Inject('authority') authority;
  @Inject('handleShowAuthorityDetail') handleShowAuthorityDetail;
  @Inject('authorityMap') authorityMap;
  @Prop({ default: 'monitor', type: String, validator: (val: TGroupType) => ['monitor', 'fta'].includes(val) })
  type: TGroupType;
  @Prop({ default: '', type: String }) fromRouterName: string;
  @Prop({ default: false, type: Boolean }) needReflesh: boolean; // 新增 编辑 取消操作 是否需要刷新列表数据

  loading = false;
  keyword = '';
  tableInstance: any = null;
  tableData: any[] = [];
  detail = {
    show: false,
    id: null
  };
  emptyType: EmptyStatusType = 'empty';
  // 表格列数据
  tableCloumnsList = [
    {
      label: 'ID',
      prop: 'id',
      disabled: true,
      checked: true,
      minWidth: null,
      width: 90,
      props: {},
      formatter: row => `#${row.id}`
    },
    {
      label: i18n.t('名称'),
      prop: 'name',
      disabled: true,
      checked: true,
      minWidth: 100,
      width: null,
      props: { 'show-overflow-tooltip': true },
      formatter: () => {}
    },
    {
<<<<<<< HEAD
      label: i18n.t('应用策略数'),
      prop: 'strategy_count',
      disabled: false,
      checked: true,
=======
      label: i18n.t('应用告警分派规则数'),
      prop: 'rules_count',
>>>>>>> abefa1e1
      minWidth: null,
      width: 200,
      props: {},
      formatter: () => {}
    },
<<<<<<< HEAD
    {
      label: i18n.t('轮值规则'),
      prop: 'duty_rules',
      disabled: false,
      checked: true,
      minWidth: 200,
      width: null,
      props: {},
      // formatter: row => row.dutyRuleNames.map(item => item.name).join(',') || '--'
      formatter: row => this.dutyRulesRender(row.dutyRuleNames)
    },
=======
    { label: i18n.t('应用策略数'), prop: 'strategy_count', minWidth: null, width: 200, props: {}, formatter: () => {} },
>>>>>>> abefa1e1
    {
      label: i18n.t('说明'),
      prop: 'desc',
      disabled: false,
      checked: true,
      minWidth: 180,
      width: null,
      props: { 'show-overflow-tooltip': true },
      formatter: row => row.desc || '--'
    },
    // { label: i18n.t('更新记录'), prop: 'update', minWidth: 150, width: 150,  props: {},formatter: () => {} },
    {
      label: i18n.t('最近更新人'),
      prop: 'update_user',
      disabled: false,
      checked: true,
      minWidth: 120,
      width: 120,
      props: {},
      formatter: row => row.update_user || '--'
    },
    {
      label: i18n.t('最近更新时间'),
      prop: 'update_time',
      disabled: false,
      checked: true,
      minWidth: 220,
      width: 220,
      props: {},
      formatter: row => (row.update_time ? dayjs.tz(row.update_time).format('YYYY-MM-DD HH:mm:ss') : '--')
    },
    {
      label: i18n.t('配置来源'),
      prop: 'config_source',
      disabled: false,
      checked: false,
      minWidth: 70,
      width: 170,
      props: {},
      formatter: row => row.config_source || '--'
    },
    {
      label: i18n.t('配置分组'),
      prop: 'app',
      disabled: false,
      checked: false,
      minWidth: 70,
      width: 170,
      props: {},
      formatter: row => row.app || '--'
    },
    {
      label: i18n.t('操作'),
      prop: 'handle',
      disabled: true,
      checked: true,
      minWidth: null,
      width: 130,
      props: {},
      formatter: () => {}
    }
  ];

  settingFields = [];
  selectedFields = [];
  tableSize = 'small';

  searchCondition = [];

  handleSearch: Function = () => {};

  get isMonitor(): boolean {
    return this.type === 'monitor';
  }

  get selectedColumn() {
    return this.selectedFields.map(item => item.id);
  }

  created() {
    this.handleTableColumnsData();
    this.handleSearch = debounce(300, false, this.handleKeywordChange);
    this.getNoticeGroupList();
  }
  deactivated() {
    this.detail.show = false;
  }

  @Watch('fromRouterName')
  fromRouterNameChange(fromName: string) {
    console.log(fromName);
    if (['alarm-group-add', 'alarm-group-edit'].some(item => fromName.includes(item)) && this.needReflesh) {
      this.getNoticeGroupList();
    }
  }

  /**
   * @description: 处理表格cell渲染所需数据
   * @param {*}
   * @return {*}
   */
  handleTableColumnsData() {
    const fnMap = {
      name: this.cellName,
      rules_count: this.cellRulesCount,
      strategy_count: this.cellStrategyCount,
      handle: this.cellHandle,
      update: this.cellUpdate
    };
    this.tableCloumnsList.forEach(column => {
      const { prop } = column;
      // eslint-disable-next-line no-param-reassign
      fnMap[prop] && (column.formatter = fnMap[prop]);
    });
    this.settingFields = this.tableCloumnsList.map(item => ({
      label: item.label,
      id: item.prop,
      disabled: item.disabled
    }));
    this.selectedFields = this.tableCloumnsList
      .filter(item => item.checked)
      .map(item => ({
        label: item.label,
        id: item.prop
      }));
  }
  cellName(row) {
    return (
      <span
        class='notice-group-name'
        onClick={() => this.handleShowDetailsView(row)}
      >
        {row.name}
      </span>
    );
  }
  cellRulesCount(row) {
    return (
      <div class='col-appstrategy'>
        <span
          class='strategy-num'
          onClick={() => this.handleToAppDispatch(row)}
        >
          {row.rules_count || 0}
        </span>
      </div>
    );
  }
  cellStrategyCount(row) {
    return (
      <div class='col-appstrategy'>
        <span
          class={['strategy-num', { 'btn-disabled': !row.strategy_count || row.strategy_count === 0 }]}
          v-authority={{ active: !this.authority.STRATEGY_VIEW_AUTH }}
          onClick={() =>
            this.authority.STRATEGY_VIEW_AUTH
              ? this.handleToAppStrategy(row)
              : this.handleShowAuthorityDetail(authorityMap.STRATEGY_VIEW_AUTH)
          }
        >
          {row.strategy_count || 0}
        </span>
      </div>
    );
  }
  cellUpdate(row) {
    return (
      <div class='col-name'>
        <div class='col-name-label'>{row.update_user || '--'}</div>
        <div>{dayjs.tz(row.update_time).format('YYYY-MM-DD HH:mm:ss') || '--'}</div>
      </div>
    );
  }
  cellHandle(row) {
    return [
      <bk-button
        text={true}
        disabled={!row.edit_allowed}
        class='col-btn'
        v-authority={{ active: !this.authority.MANAGE_AUTH }}
        onClick={() =>
          this.authority.MANAGE_AUTH
            ? this.handleShowAddView('edit', row)
            : this.handleShowAuthorityDetail(authorityMap.MANAGE_AUTH)
        }
      >
        {this.$t('button-编辑')}
      </bk-button>,
      <bk-button
        text={true}
        disabled={!row.delete_allowed}
        class='col-btn'
        v-authority={{ active: !this.authority.MANAGE_AUTH }}
        onClick={() =>
          this.authority.MANAGE_AUTH
            ? this.handleDeleteRow(row.id, row.name)
            : this.handleShowAuthorityDetail(authorityMap.MANAGE_AUTH)
        }
      >
        {this.$t('删除')}
      </bk-button>
    ];
  }

  /**
   * @description: 跳转告警组新增编辑
   * @param {*} type
   * @param {string} id
   * @return {*}
   */
  handleShowAddView(type: 'add' | 'edit', row?: any) {
    if (type === 'edit') {
      this.$router.push({
        name: 'alarm-group-edit',
        params: {
          id: row.id,
          title: `${this.$t('编辑')} - #${row.id} ${row.name}`
        }
      });
    } else {
      this.$router.push({ name: 'alarm-group-add' });
    }
  }

  /**
   * @description: 搜索
   * @param {string} val 关键字
   * @return {*}
   */
  handleKeywordChange(val: string) {
    this.emptyType = val ? 'search-empty' : 'empty';
    this.keyword = val;
    this.tableInstance.keyword = val;
    this.tableInstance.page = 1;
    this.tableData = this.tableInstance.getTableData();
  }

  /**
   * @description: 获取告警组数据
   * @param {*}
   * @return {*}
   */
  async getNoticeGroupList() {
    this.loading = true;
    const query = {
      type: this.type
    };
    const ruleMap = new Map();
    const ruleList = await listDutyRule().catch(() => []);
    ruleList.forEach(r => {
      ruleMap.set(r.id, r.name);
    });
    let data = await listUserGroup(query).catch(() => {
      this.emptyType = '500';
      return [];
    });
    data = data.map(item => ({
      ...item,
      dutyRuleNames:
        item.duty_rules?.map(d => {
          const name = ruleMap.get(d) || '';
          return {
            id: d,
            name
          };
        }) || []
    }));
    if (!this.tableInstance) {
      this.tableInstance = new TableStore(data);
    } else {
      this.tableInstance.data = data;
      this.tableInstance.total = data.length;
    }
    this.tableInstance.page = 1;
    if (!!this.$route.query?.dutyRule) {
      const dutyId = this.$route.query.dutyRule;
      const searchCondition = [
        {
          id: 'rule',
          name: window.i18n.t('轮值规则'),
          values: [{ id: dutyId, name: dutyId }]
        }
      ];
      this.handleSearchCondition(searchCondition);
      this.$router.replace({
        query: undefined
      });
    }
    this.tableData = this.tableInstance.getTableData();
    this.loading = false;
  }

  /**
   * @description: 删除告警组
   * @param {number} id
   * @return {*}
   */
  handleDeleteRow(id: number, name: string) {
    this.$bkInfo({
      type: 'warning',
      title: this.$t('确认要删除？'),
      subHeader: () => (
        <DeleteSubtitle
          title={this.$tc('名称')}
          name={name}
        />
      ),
      maskClose: true,
      confirmFn: () => {
        this.loading = true;
        destroyUserGroup(id)
          .then(() => {
            this.getNoticeGroupList();
            this.$bkMessage({ theme: 'success', message: this.$t('删除成功') });
          })
          .finally(() => (this.loading = false));
      }
    });
  }

  /**
   * @description: 分页操作
   * @param {*}
   * @return {*}
   */
  handlePageChange(page: number) {
    this.tableInstance.page = page;
    this.tableData = this.tableInstance.getTableData();
  }
  /**
   * @description: 修改limit
   * @param {*}
   * @return {*}
   */
  handleLimitChange(limit: number) {
    this.tableInstance.page = 1;
    this.tableInstance.pageSize = limit;
    this.tableData = this.tableInstance.getTableData();
  }

  /**
   * @description: 展示告警组详情
   * @param {*} param1
   * @return {*}
   */
  handleShowDetailsView({ id }) {
    this.detail.show = true;
    this.detail.id = id;
  }

  // 跳转到告警分派 展示相关联的告警分派规则
  handleToAppDispatch({ rules_count: rulesCount, name }) {
    if (!rulesCount) return;
    this.$router.push({
      name: 'alarm-dispatch',
      params: { groupName: name }
    });
  }

  // 跳转到策略列表  展示相关联告警组的策略
  handleToAppStrategy({ strategy_count: strategyCount, name }) {
    if (!strategyCount) return;
    this.$router.push({
      name: 'strategy-config',
      params: { noticeName: name }
    });
  }

  /** 空状态处理 */
  handleOperation(type: EmptyStatusOperationType) {
    if (type === 'clear-filter') {
      this.keyword = '';
      this.tableInstance.keyword = '';
      this.tableInstance.page = 1;
      this.tableData = this.tableInstance.getTableData();
      return;
    }

    if (type === 'refresh') {
      this.emptyType = 'empty';
      return;
    }
  }

  /**
   * @description 条件搜索
   * @param value
   */
  handleSearchCondition(value) {
    this.searchCondition = value;
    this.emptyType = value?.length ? 'search-empty' : 'empty';
    this.tableInstance.searchCondition = value;
    this.tableInstance.page = 1;
    this.tableData = this.tableInstance.getTableData();
  }

  handleSettingChange({ fields, size }) {
    this.selectedFields = fields;
    this.tableSize = size;
  }

  dutyRulesRender(rules) {
    return rules?.length ? (
      <div class='col-rules'>
        <div
          class='col-rules-wrap'
          v-bk-tooltips={{
            placements: ['top-start'],
            boundary: 'window',
            content: () => rules.map(item => item.name).join('、'),
            delay: 200
          }}
        >
          {rules.map(item => (
            <span class='wrap-label'>
              <span class='text-overflow'>{item.name}</span>
            </span>
          ))}
        </div>
      </div>
    ) : (
      '--'
    );
  }

  render(): VNode {
    return (
      <div class='alarm-group-list-page'>
        <div class='alarm-group-list-page-header'>{this.$t('告警组')}</div>
        <div class='alarm-group-list-page-content'>
          <div
            // class={['alarm-group-list-wrap', { pd0: this.isMonitor }]}
            class='alarm-group-list-wrap'
            v-bkloading={{ isLoading: this.loading }}
          >
            <div class='alarm-group-tool'>
              <bk-button
                class='tool-btn mc-btn-add'
                theme='primary'
                v-authority={{ active: !this.authority.MANAGE_AUTH }}
                onClick={() =>
                  this.authority.MANAGE_AUTH
                    ? this.handleShowAddView('add')
                    : this.handleShowAuthorityDetail(authorityMap.MANAGE_AUTH)
                }
              >
                <span class='icon-monitor icon-plus-line mr-6'></span>
                {this.$t('新建')}
              </bk-button>
              <SearchSelect
                class='tool-search'
                values={this.searchCondition}
                placeholder={this.$t('ID / 告警组名称')}
                data={[
                  {
                    name: 'ID',
                    id: 'id'
                  },
                  {
                    name: this.$t('告警组名称'),
                    id: 'name'
                  },
                  {
                    name: this.$t('轮值规则'),
                    id: 'rule'
                  }
                ]}
                strink={false}
                show-condition={false}
                onChange={this.handleSearchCondition}
              ></SearchSelect>
              {/* <bk-input
            class='tool-search'
            placeholder={this.$t('ID / 告警组名称')}
            value={this.keyword}
            onChange={this.handleSearch}
            right-icon='bk-icon icon-search'
          ></bk-input> */}
            </div>
            <bk-table
              class='alarm-group-table'
              data={this.tableData}
              outer-border={false}
              header-border={false}
              size={this.tableSize}
            >
              <div slot='empty'>
                <EmptyStatus
                  type={this.emptyType}
                  onOperation={this.handleOperation}
                />
              </div>
              {this.tableCloumnsList
                .filter(item => this.selectedColumn.includes(item.prop))
                .map(item => (
                  <bk-table-column
                    key={item.prop}
                    label={item.label}
                    prop={item.prop}
                    {...{ props: item.props }}
                    width={item.width}
                    min-width={item.minWidth}
                    show-overflow-tooltip={item.prop !== 'duty_rules'}
                    formatter={item.formatter}
                  />
                ))}
              <bk-table-column
                type='setting'
                tippy-options={{ zIndex: 999 }}
              >
                <bk-table-setting-content
                  fields={this.settingFields}
                  selected={this.selectedFields}
                  size={this.tableSize}
                  on-setting-change={this.handleSettingChange}
                ></bk-table-setting-content>
              </bk-table-column>
            </bk-table>
            <div class='alarm-group-pagination'>
              {this.tableInstance ? (
                <bk-pagination
                  class='config-pagination list-pagination'
                  align='right'
                  size='small'
                  current={this.tableInstance.page}
                  limit={this.tableInstance.pageSize}
                  count={this.tableInstance.total}
                  limit-list={this.tableInstance.pageList}
                  on-change={this.handlePageChange}
                  on-limit-change={this.handleLimitChange}
                  show-total-count
                ></bk-pagination>
              ) : undefined}
            </div>
          </div>
        </div>
        <AlarmGroupDetail
          id={this.detail.id}
          v-model={this.detail.show}
        ></AlarmGroupDetail>
      </div>
    );
  }
}<|MERGE_RESOLUTION|>--- conflicted
+++ resolved
@@ -93,21 +93,14 @@
       formatter: () => {}
     },
     {
-<<<<<<< HEAD
-      label: i18n.t('应用策略数'),
-      prop: 'strategy_count',
-      disabled: false,
-      checked: true,
-=======
       label: i18n.t('应用告警分派规则数'),
       prop: 'rules_count',
->>>>>>> abefa1e1
       minWidth: null,
       width: 200,
       props: {},
       formatter: () => {}
     },
-<<<<<<< HEAD
+    { label: i18n.t('应用策略数'), prop: 'strategy_count', minWidth: null, width: 200, props: {}, formatter: () => {} },
     {
       label: i18n.t('轮值规则'),
       prop: 'duty_rules',
@@ -119,9 +112,6 @@
       // formatter: row => row.dutyRuleNames.map(item => item.name).join(',') || '--'
       formatter: row => this.dutyRulesRender(row.dutyRuleNames)
     },
-=======
-    { label: i18n.t('应用策略数'), prop: 'strategy_count', minWidth: null, width: 200, props: {}, formatter: () => {} },
->>>>>>> abefa1e1
     {
       label: i18n.t('说明'),
       prop: 'desc',
