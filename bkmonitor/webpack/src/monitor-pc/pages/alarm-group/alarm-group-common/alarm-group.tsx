--- conflicted
+++ resolved
@@ -26,12 +26,7 @@
 import { VNode } from 'vue';
 import { Component, Inject, Prop, Watch } from 'vue-property-decorator';
 import { Component as tsc } from 'vue-tsx-support';
-<<<<<<< HEAD
-import { SearchSelect } from 'bk-magic-vue';
-import moment from 'moment';
-=======
 import dayjs from 'dayjs';
->>>>>>> b2befc4f
 import { debounce } from 'throttle-debounce';
 
 import { destroyUserGroup, listUserGroup } from '../../../../monitor-api/modules/model';
