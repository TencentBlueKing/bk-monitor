/*
 * Tencent is pleased to support the open source community by making
 * 蓝鲸智云PaaS平台 (BlueKing PaaS) available.
 *
 * Copyright (C) 2021 THL A29 Limited, a Tencent company.  All rights reserved.
 *
 * 蓝鲸智云PaaS平台 (BlueKing PaaS) is licensed under the MIT License.
 *
 * License for 蓝鲸智云PaaS平台 (BlueKing PaaS):
 *
 * ---------------------------------------------------
 * Permission is hereby granted, free of charge, to any person obtaining a copy of this software and associated
 * documentation files (the "Software"), to deal in the Software without restriction, including without limitation
 * the rights to use, copy, modify, merge, publish, distribute, sublicense, and/or sell copies of the Software, and
 * to permit persons to whom the Software is furnished to do so, subject to the following conditions:
 *
 * The above copyright notice and this permission notice shall be included in all copies or substantial portions of
 * the Software.
 *
 * THE SOFTWARE IS PROVIDED "AS IS", WITHOUT WARRANTY OF ANY KIND, EXPRESS OR IMPLIED, INCLUDING BUT NOT LIMITED TO
 * THE WARRANTIES OF MERCHANTABILITY, FITNESS FOR A PARTICULAR PURPOSE AND NONINFRINGEMENT. IN NO EVENT SHALL THE
 * AUTHORS OR COPYRIGHT HOLDERS BE LIABLE FOR ANY CLAIM, DAMAGES OR OTHER LIABILITY, WHETHER IN AN ACTION OF
 * CONTRACT, TORT OR OTHERWISE, ARISING FROM, OUT OF OR IN CONNECTION WITH THE SOFTWARE OR THE USE OR OTHER DEALINGS
 * IN THE SOFTWARE.
 */
import { Component, Inject, Prop, Watch } from 'vue-property-decorator';
import { Component as tsc } from 'vue-tsx-support';

import SearchSelect from '@blueking/search-select-v3/vue2';
import dayjs from 'dayjs';
import { destroyUserGroup, listDutyRule, listUserGroup } from 'monitor-api/modules/model';
import { commonPageSizeGet, commonPageSizeSet } from 'monitor-common/utils';
import { debounce } from 'throttle-debounce';

import EmptyStatus from '../../../components/empty-status/empty-status';
<<<<<<< HEAD
import TableSkeleton from '../../../components/skeleton/table-skeleton';
=======
>>>>>>> 8a88e7fa
import DeleteSubtitle from '../../strategy-config/strategy-config-common/delete-subtitle';
import AlarmGroupDetail from '../alarm-group-detail/alarm-group-detail';
import * as authorityMap from '../authority-map';
import TableStore from '../store';

import type { EmptyStatusOperationType, EmptyStatusType } from '../../../components/empty-status/types';
import type { VNode } from 'vue';

import './alarm-group.scss';
import '@blueking/search-select-v3/vue2/vue2.css';

const { i18n } = window;

type TGroupType = 'fta' | 'monitor';
interface IGroupList {
  type?: TGroupType;
  fromRouterName?: string;
  needReflesh?: boolean;
}

@Component({
  name: 'AlarmGroupList',
})
export default class AlarmGroup extends tsc<IGroupList> {
  @Inject('authority') authority;
  @Inject('handleShowAuthorityDetail') handleShowAuthorityDetail;
  @Inject('authorityMap') authorityMap;
  @Prop({ default: 'monitor', type: String, validator: (val: TGroupType) => ['monitor', 'fta'].includes(val) })
  type: TGroupType;
  @Prop({ default: '', type: String }) fromRouterName: string;
  @Prop({ default: false, type: Boolean }) needReflesh: boolean; // 新增 编辑 取消操作 是否需要刷新列表数据

  loading = false;
  keyword = '';
  tableInstance: any = null;
  tableData: any[] = [];
  tableSize = 'small';
  detail = {
    show: false,
    id: null,
  };
  emptyType: EmptyStatusType = 'empty';
  // 表格列数据
  tableColumnsList = [
    { label: 'ID', prop: 'id', minWidth: null, width: 90, props: {}, formatter: row => `#${row.id}` },
    {
      label: i18n.t('名称'),
      prop: 'name',
      disabled: true,
      checked: true,
      minWidth: 100,
      width: null,
      props: { 'show-overflow-tooltip': true },
      formatter: () => {},
    },
    {
      label: i18n.t('分派规则数'),
      prop: 'rules_count',
      minWidth: null,
      checked: true,
      width: 120,
      props: {},
      formatter: () => {},
    },
    {
      label: i18n.t('应用策略数'),
      prop: 'strategy_count',
      minWidth: null,
      checked: true,
      width: 120,
      props: {},
      formatter: () => {},
    },
    {
      label: i18n.t('轮值规则'),
      prop: 'duty_rules',
      disabled: false,
      checked: true,
      minWidth: 200,
      width: null,
      props: {},
      formatter: row => this.dutyRulesRender(row.dutyRuleNames),
    },
    {
      label: i18n.t('说明'),
      prop: 'desc',
      disabled: false,
      checked: true,
      minWidth: 180,
      width: null,
      props: { 'show-overflow-tooltip': true },
      formatter: row => row.desc || '--',
    },
    {
      label: i18n.t('最近更新人'),
      prop: 'update_user',
      disabled: false,
      checked: true,
      width: 120,
      props: {},
      formatter: row => row.update_user || '--',
    },
    {
      label: i18n.t('最近更新时间'),
      prop: 'update_time',
      disabled: false,
      checked: true,
      width: 220,
      props: {},
      formatter: row => (row.update_time ? dayjs(row.update_time).format('YYYY-MM-DD HH:mm:ss') : '--'),
    },
    {
      label: i18n.t('配置来源'),
      prop: 'config_source',
      disabled: false,
      checked: false,
      minWidth: 70,
      width: 170,
      props: {},
      formatter: row => row.config_source || '--',
    },
    {
      label: i18n.t('配置分组'),
      prop: 'app',
      disabled: false,
      checked: false,
      minWidth: 70,
      width: 170,
      props: {},
      formatter: row => row.app || '--',
    },
    {
      label: i18n.t('操作'),
      prop: 'handle',
      disabled: true,
      checked: true,
      minWidth: null,
      width: 130,
      props: {
        fixed: 'right',
      },
      formatter: () => {},
    },
  ];

  settingFields = [];
  selectedFields = [];

  searchCondition = [];

  handleSearch: (() => void) | debounce<(val: string) => void> = () => {};

  get isMonitor(): boolean {
    return this.type === 'monitor';
  }

  get selectedColumn() {
    return this.selectedFields.map(item => item.id);
  }

  created() {
    this.handleTableColumnsData();
    this.handleSearch = debounce(300, this.handleKeywordChange);
    this.getNoticeGroupList();
  }
  deactivated() {
    this.detail.show = false;
  }

  @Watch('fromRouterName')
  fromRouterNameChange(fromName: string) {
    if (['alarm-group-add', 'alarm-group-edit'].some(item => fromName.includes(item)) && this.needReflesh) {
      this.getNoticeGroupList();
    }
  }

  /**
   * @description: 处理表格cell渲染所需数据
   * @param {*}
   * @return {*}
   */
  handleTableColumnsData() {
    const fnMap = {
      name: this.cellName,
      rules_count: this.cellRulesCount,
      strategy_count: this.cellStrategyCount,
      handle: this.cellHandle,
      update: this.cellUpdate,
    };
    this.tableColumnsList.forEach(column => {
      const { prop } = column;

      fnMap[prop] && (column.formatter = fnMap[prop]);
    });
    this.settingFields = this.tableColumnsList.map(item => ({
      label: item.label,
      id: item.prop,
      disabled: item.disabled,
    }));
    this.selectedFields = this.tableColumnsList
      .filter(item => item.checked)
      .map(item => ({
        label: item.label,
        id: item.prop,
      }));
  }
  cellName(row) {
    return (
      <span
        class='notice-group-name'
        onClick={() => this.handleShowDetailsView(row)}
      >
        {row.name}
      </span>
    );
  }
  cellRulesCount(row) {
    return (
      <div class='col-appstrategy'>
        <span
          class={['strategy-num', { 'btn-disabled': !row.rules_count || row.rules_count === 0 }]}
          onClick={() => this.handleToAppDispatch(row)}
        >
          {row.rules_count || 0}
        </span>
      </div>
    );
  }
  cellStrategyCount(row) {
    return (
      <div class='col-appstrategy'>
        <span
          class={['strategy-num', { 'btn-disabled': !row.strategy_count || row.strategy_count === 0 }]}
          v-authority={{ active: !this.authority.STRATEGY_VIEW_AUTH }}
          onClick={() =>
            this.authority.STRATEGY_VIEW_AUTH
              ? this.handleToAppStrategy(row)
              : this.handleShowAuthorityDetail(authorityMap.STRATEGY_VIEW_AUTH)
          }
        >
          {row.strategy_count || 0}
        </span>
      </div>
    );
  }
  cellUpdate(row) {
    return (
      <div class='col-name'>
        <div class='col-name-label'>{row.update_user || '--'}</div>
        <div>{dayjs.tz(row.update_time).format('YYYY-MM-DD HH:mm:ss') || '--'}</div>
      </div>
    );
  }
  cellHandle(row) {
    return [
      <bk-button
        class='col-btn'
        v-authority={{ active: !this.authority.MANAGE_AUTH }}
        disabled={!row.edit_allowed}
        text={true}
        onClick={() =>
          this.authority.MANAGE_AUTH
            ? this.handleShowAddView('edit', row)
            : this.handleShowAuthorityDetail(authorityMap.MANAGE_AUTH)
        }
      >
        {this.$t('button-编辑')}
      </bk-button>,
      <bk-button
        class='col-btn'
        v-authority={{ active: !this.authority.MANAGE_AUTH }}
        disabled={!row.delete_allowed}
        text={true}
        onClick={() =>
          this.authority.MANAGE_AUTH
            ? this.handleDeleteRow(row.id, row.name)
            : this.handleShowAuthorityDetail(authorityMap.MANAGE_AUTH)
        }
      >
        <span
          v-bk-tooltips={{
            content: this.$t('存在关联的策略，不可删除'),
            disabled: row.delete_allowed,
          }}
        >
          {this.$t('删除')}
        </span>
      </bk-button>,
    ];
  }

  // handleSettingChange({ fields, size }) {
  //   this.tableColumnsList.forEach(item => (item.show = fields.some(field => field.prop === item.prop)));
  //   this.tableSize = size;
  // }

  /**
   * @description: 跳转告警组新增编辑
   * @param {*} type
   * @param {string} id
   * @return {*}
   */
  handleShowAddView(type: 'add' | 'edit', row?: any) {
    if (type === 'edit') {
      this.$router.push({
        name: 'alarm-group-edit',
        params: {
          id: row.id,
          title: `${this.$t('编辑')} - #${row.id} ${row.name}`,
        },
      });
    } else {
      this.$router.push({ name: 'alarm-group-add' });
    }
  }

  /**
   * @description: 搜索
   * @param {string} val 关键字
   * @return {*}
   */
  handleKeywordChange(val: string) {
    this.emptyType = val ? 'search-empty' : 'empty';
    this.keyword = val;
    this.tableInstance.keyword = val;
    this.tableInstance.page = 1;
    this.tableData = this.tableInstance.getTableData();
  }

  /**
   * @description: 获取告警组数据
   * @param {*}
   * @return {*}
   */
  async getNoticeGroupList() {
    this.loading = true;
    const query = {
      type: this.type,
    };
    const ruleMap = new Map();
    const ruleList = await listDutyRule().catch(() => []);
    ruleList.forEach(r => {
      ruleMap.set(r.id, r.name);
    });
    let data = await listUserGroup(query).catch(() => {
      this.emptyType = '500';
      return [];
    });
    data = data.map(item => ({
      ...item,
      dutyRuleNames:
        item.duty_rules?.map(d => {
          const name = ruleMap.get(d) || '';
          return {
            id: d,
            name,
          };
        }) || [],
    }));
    if (!this.tableInstance) {
      this.tableInstance = new TableStore(data);
    } else {
      this.tableInstance.data = data;
      this.tableInstance.total = data.length;
    }
    this.tableInstance.page = 1;
    this.tableInstance.pageSize = commonPageSizeGet();
    if (!!this.$route.query?.dutyRule) {
      const dutyId = this.$route.query.dutyRule;
      const searchCondition = [
        {
          id: 'rule',
          name: window.i18n.t('轮值规则'),
          values: [{ id: dutyId, name: dutyId }],
        },
      ];
      this.handleSearchCondition(searchCondition);
      this.$router.replace({
        query: undefined,
      });
    }
    this.tableData = this.tableInstance.getTableData();
    this.loading = false;
  }

  /**
   * @description: 删除告警组
   * @param {number} id
   * @return {*}
   */
  handleDeleteRow(id: number, name: string) {
    this.$bkInfo({
      type: 'warning',
      title: this.$t('确认要删除？'),
      subHeader: () => (
        <DeleteSubtitle
          name={name}
          title={this.$tc('名称')}
        />
      ),
      maskClose: true,
      confirmFn: () => {
        this.loading = true;
        destroyUserGroup(id)
          .then(() => {
            this.getNoticeGroupList();
            this.$bkMessage({ theme: 'success', message: this.$t('删除成功') });
          })
          .finally(() => (this.loading = false));
      },
    });
  }

  /**
   * @description: 分页操作
   * @param {*}
   * @return {*}
   */
  handlePageChange(page: number) {
    this.tableInstance.page = page;
    this.tableData = this.tableInstance.getTableData();
  }
  /**
   * @description: 修改limit
   * @param {*}
   * @return {*}
   */
  handleLimitChange(limit: number) {
    this.tableInstance.page = 1;
    this.tableInstance.pageSize = limit;
    commonPageSizeSet(limit);
    this.tableData = this.tableInstance.getTableData();
  }

  /**
   * @description: 展示告警组详情
   * @param {*} param1
   * @return {*}
   */
  handleShowDetailsView({ id }) {
    this.detail.show = true;
    this.detail.id = id;
  }

  // 跳转到告警分派 展示相关联的告警分派规则
  handleToAppDispatch({ rules_count: rulesCount, name }) {
    if (!rulesCount) return;
    this.$router.push({
      name: 'alarm-dispatch',
      query: { groupName: name },
    });
  }

  // 跳转到策略列表  展示相关联告警组的策略
  handleToAppStrategy({ strategy_count: strategyCount, name }) {
    if (!strategyCount) return;
    this.$router.push({
      name: 'strategy-config',
      params: { noticeName: name },
    });
  }

  /** 空状态处理 */
  handleOperation(type: EmptyStatusOperationType) {
    if (type === 'clear-filter') {
      this.keyword = '';
      this.tableInstance.keyword = '';
      this.tableInstance.page = 1;
      this.tableData = this.tableInstance.getTableData();
      return;
    }

    if (type === 'refresh') {
      this.emptyType = 'empty';
      return;
    }
  }

  /**
   * @description 条件搜索
   * @param value
   */
  handleSearchCondition(value) {
    this.searchCondition = value;
    this.emptyType = value?.length ? 'search-empty' : 'empty';
    this.tableInstance.searchCondition = value;
    this.tableInstance.page = 1;
    this.tableData = this.tableInstance.getTableData();
  }

  handleSettingChange({ fields, size }) {
    this.selectedFields = fields;
    this.tableSize = size;
  }

  dutyRulesRender(rules) {
    return rules?.length ? (
      <div class='col-rules'>
        <div
          class='col-rules-wrap'
          v-bk-tooltips={{
            placements: ['top-start'],
            boundary: 'window',
            content: rules.map(item => item.name).join('、'),
            delay: 200,
            allowHTML: false,
          }}
        >
          {rules.map(item => (
            <span class='wrap-label'>
              <span class='text-overflow'>{item.name}</span>
            </span>
          ))}
        </div>
      </div>
    ) : (
      '--'
    );
  }

  render(): VNode {
    return (
      <div class='alarm-group-list-page'>
        <div class='alarm-group-list-page-header'>{this.$t('告警组')}</div>
        <div class='alarm-group-list-page-content'>
          <div
            // class={['alarm-group-list-wrap', { pd0: this.isMonitor }]}
            class='alarm-group-list-wrap'
            // v-bkloading={{ isLoading: this.loading }}
          >
            <div class='alarm-group-tool'>
              <bk-button
                class='tool-btn mc-btn-add'
                v-authority={{ active: !this.authority.MANAGE_AUTH }}
                theme='primary'
                onClick={() =>
                  this.authority.MANAGE_AUTH
                    ? this.handleShowAddView('add')
                    : this.handleShowAuthorityDetail(authorityMap.MANAGE_AUTH)
                }
              >
                <span class='icon-monitor icon-plus-line mr-6' />
                {this.$t('新建')}
              </bk-button>
              <SearchSelect
                class='tool-search'
                data={[
                  {
                    name: 'ID',
                    id: 'id',
                  },
                  {
                    name: this.$t('告警组名称'),
                    id: 'name',
                  },
                  {
                    name: this.$t('轮值规则'),
                    id: 'rule',
                  },
                ]}
                modelValue={this.searchCondition}
                placeholder={this.$t('ID / 告警组名称')}
                uniqueSelect={true}
                onChange={this.handleSearchCondition}
              />
              {/* <bk-input
            class='tool-search'
            placeholder={this.$t('ID / 告警组名称')}
            value={this.keyword}
            onChange={this.handleSearch}
            right-icon='bk-icon icon-search'
          ></bk-input> */}
            </div>
            {this.loading ? (
              <TableSkeleton class='mt-16'></TableSkeleton>
            ) : (
              [
                <bk-table
                  class='alarm-group-table'
                  data={this.tableData}
                  header-border={false}
                  outer-border={false}
                  size={this.tableSize}
<<<<<<< HEAD
                >
                  <div slot='empty'>
                    <EmptyStatus
                      type={this.emptyType}
                      onOperation={this.handleOperation}
                    />
                  </div>
                  {this.tableColumnsList
                    .filter(item => this.selectedColumn.includes(item.prop))
                    .map(item => (
                      <bk-table-column
                        key={item.prop}
                        label={item.label}
                        prop={item.prop}
                        {...{ props: item.props }}
                        width={item.width}
                        formatter={item.formatter}
                        min-width={item.minWidth}
                        show-overflow-tooltip={item.prop !== 'duty_rules'}
                      />
                    ))}
                  <bk-table-column
                    tippy-options={{ zIndex: 999 }}
                    type='setting'
                  >
                    <bk-table-setting-content
                      fields={this.settingFields}
                      selected={this.selectedFields}
                      size={this.tableSize}
                      on-setting-change={this.handleSettingChange}
                    />
                  </bk-table-column>
                </bk-table>,
                <div class='alarm-group-pagination'>
                  {this.tableInstance ? (
                    <bk-pagination
                      class='config-pagination list-pagination'
                      align='right'
                      count={this.tableInstance.total}
                      current={this.tableInstance.page}
                      limit={this.tableInstance.pageSize}
                      limit-list={this.tableInstance.pageList}
                      size='small'
                      show-total-count
                      on-change={this.handlePageChange}
                      on-limit-change={this.handleLimitChange}
                    />
                  ) : undefined}
                </div>,
              ]
            )}
=======
                  on-setting-change={this.handleSettingChange}
                />
              </bk-table-column>
            </bk-table>
            <div class='alarm-group-pagination'>
              {this.tableInstance ? (
                <bk-pagination
                  class='config-pagination list-pagination'
                  align='right'
                  count={this.tableInstance.total}
                  current={this.tableInstance.page}
                  limit={this.tableInstance.pageSize}
                  limit-list={this.tableInstance.pageList}
                  size='small'
                  show-total-count
                  on-change={this.handlePageChange}
                  on-limit-change={this.handleLimitChange}
                />
              ) : undefined}
            </div>
>>>>>>> 8a88e7fa
          </div>
        </div>
        <AlarmGroupDetail
          id={this.detail.id}
          v-model={this.detail.show}
        />
      </div>
    );
  }
}<|MERGE_RESOLUTION|>--- conflicted
+++ resolved
@@ -33,10 +33,7 @@
 import { debounce } from 'throttle-debounce';
 
 import EmptyStatus from '../../../components/empty-status/empty-status';
-<<<<<<< HEAD
 import TableSkeleton from '../../../components/skeleton/table-skeleton';
-=======
->>>>>>> 8a88e7fa
 import DeleteSubtitle from '../../strategy-config/strategy-config-common/delete-subtitle';
 import AlarmGroupDetail from '../alarm-group-detail/alarm-group-detail';
 import * as authorityMap from '../authority-map';
@@ -293,6 +290,7 @@
   cellHandle(row) {
     return [
       <bk-button
+        key='1'
         class='col-btn'
         v-authority={{ active: !this.authority.MANAGE_AUTH }}
         disabled={!row.edit_allowed}
@@ -306,6 +304,7 @@
         {this.$t('button-编辑')}
       </bk-button>,
       <bk-button
+        key='2'
         class='col-btn'
         v-authority={{ active: !this.authority.MANAGE_AUTH }}
         disabled={!row.delete_allowed}
@@ -404,7 +403,7 @@
     }
     this.tableInstance.page = 1;
     this.tableInstance.pageSize = commonPageSizeGet();
-    if (!!this.$route.query?.dutyRule) {
+    if (this.$route.query?.dutyRule) {
       const dutyId = this.$route.query.dutyRule;
       const searchCondition = [
         {
@@ -545,8 +544,11 @@
             allowHTML: false,
           }}
         >
-          {rules.map(item => (
-            <span class='wrap-label'>
+          {rules.map((item, index) => (
+            <span
+              key={index}
+              class='wrap-label'
+            >
               <span class='text-overflow'>{item.name}</span>
             </span>
           ))}
@@ -611,16 +613,16 @@
           ></bk-input> */}
             </div>
             {this.loading ? (
-              <TableSkeleton class='mt-16'></TableSkeleton>
+              <TableSkeleton class='mt-16' />
             ) : (
               [
                 <bk-table
+                  key='alarm-group-table'
                   class='alarm-group-table'
                   data={this.tableData}
                   header-border={false}
                   outer-border={false}
                   size={this.tableSize}
-<<<<<<< HEAD
                 >
                   <div slot='empty'>
                     <EmptyStatus
@@ -654,7 +656,10 @@
                     />
                   </bk-table-column>
                 </bk-table>,
-                <div class='alarm-group-pagination'>
+                <div
+                  key={'alarm-group-pagination'}
+                  class='alarm-group-pagination'
+                >
                   {this.tableInstance ? (
                     <bk-pagination
                       class='config-pagination list-pagination'
@@ -672,28 +677,6 @@
                 </div>,
               ]
             )}
-=======
-                  on-setting-change={this.handleSettingChange}
-                />
-              </bk-table-column>
-            </bk-table>
-            <div class='alarm-group-pagination'>
-              {this.tableInstance ? (
-                <bk-pagination
-                  class='config-pagination list-pagination'
-                  align='right'
-                  count={this.tableInstance.total}
-                  current={this.tableInstance.page}
-                  limit={this.tableInstance.pageSize}
-                  limit-list={this.tableInstance.pageList}
-                  size='small'
-                  show-total-count
-                  on-change={this.handlePageChange}
-                  on-limit-change={this.handleLimitChange}
-                />
-              ) : undefined}
-            </div>
->>>>>>> 8a88e7fa
           </div>
         </div>
         <AlarmGroupDetail
