/*
 * Tencent is pleased to support the open source community by making
 * 蓝鲸智云PaaS平台 (BlueKing PaaS) available.
 *
 * Copyright (C) 2021 THL A29 Limited, a Tencent company.  All rights reserved.
 *
 * 蓝鲸智云PaaS平台 (BlueKing PaaS) is licensed under the MIT License.
 *
 * License for 蓝鲸智云PaaS平台 (BlueKing PaaS):
 *
 * ---------------------------------------------------
 * Permission is hereby granted, free of charge, to any person obtaining a copy of this software and associated
 * documentation files (the "Software"), to deal in the Software without restriction, including without limitation
 * the rights to use, copy, modify, merge, publish, distribute, sublicense, and/or sell copies of the Software, and
 * to permit persons to whom the Software is furnished to do so, subject to the following conditions:
 *
 * The above copyright notice and this permission notice shall be included in all copies or substantial portions of
 * the Software.
 *
 * THE SOFTWARE IS PROVIDED "AS IS", WITHOUT WARRANTY OF ANY KIND, EXPRESS OR IMPLIED, INCLUDING BUT NOT LIMITED TO
 * THE WARRANTIES OF MERCHANTABILITY, FITNESS FOR A PARTICULAR PURPOSE AND NONINFRINGEMENT. IN NO EVENT SHALL THE
 * AUTHORS OR COPYRIGHT HOLDERS BE LIABLE FOR ANY CLAIM, DAMAGES OR OTHER LIABILITY, WHETHER IN AN ACTION OF
 * CONTRACT, TORT OR OTHERWISE, ARISING FROM, OUT OF OR IN CONNECTION WITH THE SOFTWARE OR THE USE OR OTHER DEALINGS
 * IN THE SOFTWARE.
 */
import { VNode } from 'vue';
import { Component, Inject, Prop, Watch } from 'vue-property-decorator';
import { Component as tsc } from 'vue-tsx-support';
<<<<<<< HEAD
import SearchSelect from '@blueking/search-select';
=======

>>>>>>> d422c480
import dayjs from 'dayjs';
import { destroyUserGroup, listDutyRule, listUserGroup } from 'monitor-api/modules/model';
import { debounce } from 'throttle-debounce';

import EmptyStatus from '../../../components/empty-status/empty-status';
import { EmptyStatusOperationType, EmptyStatusType } from '../../../components/empty-status/types';
import DeleteSubtitle from '../../strategy-config/strategy-config-common/delete-subtitle';
import AlarmGroupDetail from '../alarm-group-detail/alarm-group-detail';
import * as authorityMap from '../authority-map';
import TableStore from '../store';

import './alarm-group.scss';
import '@blueking/search-select/dist/vue2-full.css';

const { i18n } = window;

type TGroupType = 'fta' | 'monitor';
interface IGroupList {
  type?: TGroupType;
  fromRouterName?: string;
  needReflesh?: boolean;
}

@Component({
  name: 'AlarmGroupList',
})
export default class AlarmGroup extends tsc<IGroupList> {
  @Inject('authority') authority;
  @Inject('handleShowAuthorityDetail') handleShowAuthorityDetail;
  @Inject('authorityMap') authorityMap;
  @Prop({ default: 'monitor', type: String, validator: (val: TGroupType) => ['monitor', 'fta'].includes(val) })
  type: TGroupType;
  @Prop({ default: '', type: String }) fromRouterName: string;
  @Prop({ default: false, type: Boolean }) needReflesh: boolean; // 新增 编辑 取消操作 是否需要刷新列表数据

  loading = false;
  keyword = '';
  tableInstance: any = null;
  tableData: any[] = [];
  tableSize = 'small';
  detail = {
    show: false,
    id: null,
  };
  emptyType: EmptyStatusType = 'empty';
  // 表格列数据
  tableColumnsList = [
    { label: 'ID', prop: 'id', minWidth: null, width: 90, props: {}, formatter: row => `#${row.id}` },
    {
      label: i18n.t('名称'),
      prop: 'name',
      disabled: true,
      checked: true,
      minWidth: 100,
      width: null,
      props: { 'show-overflow-tooltip': true },
      formatter: () => {},
    },
    {
      label: i18n.t('分派规则数'),
      prop: 'rules_count',
      minWidth: null,
      checked: true,
      width: 120,
      props: {},
      formatter: () => {},
    },
    {
      label: i18n.t('应用策略数'),
      prop: 'strategy_count',
      minWidth: null,
      checked: true,
      width: 120,
      props: {},
      formatter: () => {},
    },
    {
      label: i18n.t('轮值规则'),
      prop: 'duty_rules',
      disabled: false,
      checked: true,
      minWidth: 200,
      width: null,
      props: {},
      formatter: row => this.dutyRulesRender(row.dutyRuleNames),
    },
    {
      label: i18n.t('说明'),
      prop: 'desc',
      disabled: false,
      checked: true,
      minWidth: 180,
      width: null,
      props: { 'show-overflow-tooltip': true },
      formatter: row => row.desc || '--',
    },
    {
      label: i18n.t('最近更新人'),
      prop: 'update_user',
      disabled: false,
      checked: true,
      width: 120,
      props: {},
      formatter: row => row.update_user || '--',
    },
    {
      label: i18n.t('最近更新时间'),
      prop: 'update_time',
      disabled: false,
      checked: true,
      width: 220,
      props: {},
      formatter: row => (row.update_time ? dayjs.tz(row.update_time).format('YYYY-MM-DD HH:mm:ss') : '--'),
    },
    {
      label: i18n.t('配置来源'),
      prop: 'config_source',
      disabled: false,
      checked: false,
      minWidth: 70,
      width: 170,
      props: {},
      formatter: row => row.config_source || '--',
    },
    {
      label: i18n.t('配置分组'),
      prop: 'app',
      disabled: false,
      checked: false,
      minWidth: 70,
      width: 170,
      props: {},
      formatter: row => row.app || '--',
    },
    {
      label: i18n.t('操作'),
      prop: 'handle',
      disabled: true,
      checked: true,
      minWidth: null,
      width: 130,
      props: {
        fixed: 'right',
      },
      formatter: () => {},
    },
  ];

  settingFields = [];
  selectedFields = [];

  searchCondition = [];

  handleSearch: (() => void) | debounce<(val: string) => void> = () => {};

  get isMonitor(): boolean {
    return this.type === 'monitor';
  }

  get selectedColumn() {
    return this.selectedFields.map(item => item.id);
  }

  created() {
    this.handleTableColumnsData();
    this.handleSearch = debounce(300, this.handleKeywordChange);
    this.getNoticeGroupList();
  }
  deactivated() {
    this.detail.show = false;
  }

  @Watch('fromRouterName')
  fromRouterNameChange(fromName: string) {
    if (['alarm-group-add', 'alarm-group-edit'].some(item => fromName.includes(item)) && this.needReflesh) {
      this.getNoticeGroupList();
    }
  }

  /**
   * @description: 处理表格cell渲染所需数据
   * @param {*}
   * @return {*}
   */
  handleTableColumnsData() {
    const fnMap = {
      name: this.cellName,
      rules_count: this.cellRulesCount,
      strategy_count: this.cellStrategyCount,
      handle: this.cellHandle,
      update: this.cellUpdate,
    };
    this.tableColumnsList.forEach(column => {
      const { prop } = column;

      fnMap[prop] && (column.formatter = fnMap[prop]);
    });
    this.settingFields = this.tableColumnsList.map(item => ({
      label: item.label,
      id: item.prop,
      disabled: item.disabled,
    }));
    this.selectedFields = this.tableColumnsList
      .filter(item => item.checked)
      .map(item => ({
        label: item.label,
        id: item.prop,
      }));
  }
  cellName(row) {
    return (
      <span
        class='notice-group-name'
        onClick={() => this.handleShowDetailsView(row)}
      >
        {row.name}
      </span>
    );
  }
  cellRulesCount(row) {
    return (
      <div class='col-appstrategy'>
        <span
          class={['strategy-num', { 'btn-disabled': !row.rules_count || row.rules_count === 0 }]}
          onClick={() => this.handleToAppDispatch(row)}
        >
          {row.rules_count || 0}
        </span>
      </div>
    );
  }
  cellStrategyCount(row) {
    return (
      <div class='col-appstrategy'>
        <span
          class={['strategy-num', { 'btn-disabled': !row.strategy_count || row.strategy_count === 0 }]}
          v-authority={{ active: !this.authority.STRATEGY_VIEW_AUTH }}
          onClick={() =>
            this.authority.STRATEGY_VIEW_AUTH
              ? this.handleToAppStrategy(row)
              : this.handleShowAuthorityDetail(authorityMap.STRATEGY_VIEW_AUTH)
          }
        >
          {row.strategy_count || 0}
        </span>
      </div>
    );
  }
  cellUpdate(row) {
    return (
      <div class='col-name'>
        <div class='col-name-label'>{row.update_user || '--'}</div>
        <div>{dayjs.tz(row.update_time).format('YYYY-MM-DD HH:mm:ss') || '--'}</div>
      </div>
    );
  }
  cellHandle(row) {
    return [
      <bk-button
        class='col-btn'
        v-authority={{ active: !this.authority.MANAGE_AUTH }}
        disabled={!row.edit_allowed}
        text={true}
        onClick={() =>
          this.authority.MANAGE_AUTH
            ? this.handleShowAddView('edit', row)
            : this.handleShowAuthorityDetail(authorityMap.MANAGE_AUTH)
        }
      >
        {this.$t('button-编辑')}
      </bk-button>,
      <bk-button
        class='col-btn'
        v-authority={{ active: !this.authority.MANAGE_AUTH }}
        disabled={!row.delete_allowed}
        text={true}
        onClick={() =>
          this.authority.MANAGE_AUTH
            ? this.handleDeleteRow(row.id, row.name)
            : this.handleShowAuthorityDetail(authorityMap.MANAGE_AUTH)
        }
      >
        {this.$t('删除')}
      </bk-button>,
    ];
  }

  // handleSettingChange({ fields, size }) {
  //   this.tableColumnsList.forEach(item => (item.show = fields.some(field => field.prop === item.prop)));
  //   this.tableSize = size;
  // }

  /**
   * @description: 跳转告警组新增编辑
   * @param {*} type
   * @param {string} id
   * @return {*}
   */
  handleShowAddView(type: 'add' | 'edit', row?: any) {
    if (type === 'edit') {
      this.$router.push({
        name: 'alarm-group-edit',
        params: {
          id: row.id,
          title: `${this.$t('编辑')} - #${row.id} ${row.name}`,
        },
      });
    } else {
      this.$router.push({ name: 'alarm-group-add' });
    }
  }

  /**
   * @description: 搜索
   * @param {string} val 关键字
   * @return {*}
   */
  handleKeywordChange(val: string) {
    this.emptyType = val ? 'search-empty' : 'empty';
    this.keyword = val;
    this.tableInstance.keyword = val;
    this.tableInstance.page = 1;
    this.tableData = this.tableInstance.getTableData();
  }

  /**
   * @description: 获取告警组数据
   * @param {*}
   * @return {*}
   */
  async getNoticeGroupList() {
    this.loading = true;
    const query = {
      type: this.type,
    };
    const ruleMap = new Map();
    const ruleList = await listDutyRule().catch(() => []);
    ruleList.forEach(r => {
      ruleMap.set(r.id, r.name);
    });
    let data = await listUserGroup(query).catch(() => {
      this.emptyType = '500';
      return [];
    });
    data = data.map(item => ({
      ...item,
      dutyRuleNames:
        item.duty_rules?.map(d => {
          const name = ruleMap.get(d) || '';
          return {
            id: d,
            name,
          };
        }) || [],
    }));
    if (!this.tableInstance) {
      this.tableInstance = new TableStore(data);
    } else {
      this.tableInstance.data = data;
      this.tableInstance.total = data.length;
    }
    this.tableInstance.page = 1;
    if (!!this.$route.query?.dutyRule) {
      const dutyId = this.$route.query.dutyRule;
      const searchCondition = [
        {
          id: 'rule',
          name: window.i18n.t('轮值规则'),
          values: [{ id: dutyId, name: dutyId }],
        },
      ];
      this.handleSearchCondition(searchCondition);
      this.$router.replace({
        query: undefined,
      });
    }
    this.tableData = this.tableInstance.getTableData();
    this.loading = false;
  }

  /**
   * @description: 删除告警组
   * @param {number} id
   * @return {*}
   */
  handleDeleteRow(id: number, name: string) {
    this.$bkInfo({
      type: 'warning',
      title: this.$t('确认要删除？'),
      subHeader: () => (
        <DeleteSubtitle
          name={name}
          title={this.$tc('名称')}
        />
      ),
      maskClose: true,
      confirmFn: () => {
        this.loading = true;
        destroyUserGroup(id)
          .then(() => {
            this.getNoticeGroupList();
            this.$bkMessage({ theme: 'success', message: this.$t('删除成功') });
          })
          .finally(() => (this.loading = false));
      },
    });
  }

  /**
   * @description: 分页操作
   * @param {*}
   * @return {*}
   */
  handlePageChange(page: number) {
    this.tableInstance.page = page;
    this.tableData = this.tableInstance.getTableData();
  }
  /**
   * @description: 修改limit
   * @param {*}
   * @return {*}
   */
  handleLimitChange(limit: number) {
    this.tableInstance.page = 1;
    this.tableInstance.pageSize = limit;
    this.tableData = this.tableInstance.getTableData();
  }

  /**
   * @description: 展示告警组详情
   * @param {*} param1
   * @return {*}
   */
  handleShowDetailsView({ id }) {
    this.detail.show = true;
    this.detail.id = id;
  }

  // 跳转到告警分派 展示相关联的告警分派规则
  handleToAppDispatch({ rules_count: rulesCount, name }) {
    if (!rulesCount) return;
    this.$router.push({
      name: 'alarm-dispatch',
      query: { groupName: name },
    });
  }

  // 跳转到策略列表  展示相关联告警组的策略
  handleToAppStrategy({ strategy_count: strategyCount, name }) {
    if (!strategyCount) return;
    this.$router.push({
      name: 'strategy-config',
      params: { noticeName: name },
    });
  }

  /** 空状态处理 */
  handleOperation(type: EmptyStatusOperationType) {
    if (type === 'clear-filter') {
      this.keyword = '';
      this.tableInstance.keyword = '';
      this.tableInstance.page = 1;
      this.tableData = this.tableInstance.getTableData();
      return;
    }

    if (type === 'refresh') {
      this.emptyType = 'empty';
      return;
    }
  }

  /**
   * @description 条件搜索
   * @param value
   */
  handleSearchCondition(value) {
    this.searchCondition = value;
    this.emptyType = value?.length ? 'search-empty' : 'empty';
    this.tableInstance.searchCondition = value;
    this.tableInstance.page = 1;
    this.tableData = this.tableInstance.getTableData();
  }

  handleSettingChange({ fields, size }) {
    this.selectedFields = fields;
    this.tableSize = size;
  }

  dutyRulesRender(rules) {
    return rules?.length ? (
      <div class='col-rules'>
        <div
          class='col-rules-wrap'
          v-bk-tooltips={{
            placements: ['top-start'],
            boundary: 'window',
            content: rules.map(item => item.name).join('、'),
            delay: 200,
            allowHTML: false,
          }}
        >
          {rules.map(item => (
            <span class='wrap-label'>
              <span class='text-overflow'>{item.name}</span>
            </span>
          ))}
        </div>
      </div>
    ) : (
      '--'
    );
  }

  render(): VNode {
    return (
      <div class='alarm-group-list-page'>
        <div class='alarm-group-list-page-header'>{this.$t('告警组')}</div>
        <div class='alarm-group-list-page-content'>
          <div
            // class={['alarm-group-list-wrap', { pd0: this.isMonitor }]}
            class='alarm-group-list-wrap'
            v-bkloading={{ isLoading: this.loading }}
          >
            <div class='alarm-group-tool'>
              <bk-button
                class='tool-btn mc-btn-add'
                v-authority={{ active: !this.authority.MANAGE_AUTH }}
                theme='primary'
                onClick={() =>
                  this.authority.MANAGE_AUTH
                    ? this.handleShowAddView('add')
                    : this.handleShowAuthorityDetail(authorityMap.MANAGE_AUTH)
                }
              >
                <span class='icon-monitor icon-plus-line mr-6'></span>
                {this.$t('新建')}
              </bk-button>
              <SearchSelect
                class='tool-search'
<<<<<<< HEAD
                value={this.searchCondition}
                placeholder={this.$t('ID / 告警组名称')}
=======
>>>>>>> d422c480
                data={[
                  {
                    name: 'ID',
                    id: 'id',
                  },
                  {
                    name: this.$t('告警组名称'),
                    id: 'name',
                  },
                  {
                    name: this.$t('轮值规则'),
                    id: 'rule',
                  },
                ]}
<<<<<<< HEAD
                uniqueSelect={true}
                strink={false}
=======
                placeholder={this.$t('ID / 告警组名称')}
>>>>>>> d422c480
                show-condition={false}
                strink={false}
                values={this.searchCondition}
                onChange={this.handleSearchCondition}
              ></SearchSelect>
              {/* <bk-input
            class='tool-search'
            placeholder={this.$t('ID / 告警组名称')}
            value={this.keyword}
            onChange={this.handleSearch}
            right-icon='bk-icon icon-search'
          ></bk-input> */}
            </div>
            <bk-table
              class='alarm-group-table'
              data={this.tableData}
              header-border={false}
              outer-border={false}
              size={this.tableSize}
            >
              <div slot='empty'>
                <EmptyStatus
                  type={this.emptyType}
                  onOperation={this.handleOperation}
                />
              </div>
              {this.tableColumnsList
                .filter(item => this.selectedColumn.includes(item.prop))
                .map(item => (
                  <bk-table-column
                    key={item.prop}
                    label={item.label}
                    prop={item.prop}
                    {...{ props: item.props }}
                    width={item.width}
                    formatter={item.formatter}
                    min-width={item.minWidth}
                    show-overflow-tooltip={item.prop !== 'duty_rules'}
                  />
                ))}
              <bk-table-column
                tippy-options={{ zIndex: 999 }}
                type='setting'
              >
                <bk-table-setting-content
                  fields={this.settingFields}
                  selected={this.selectedFields}
                  size={this.tableSize}
                  on-setting-change={this.handleSettingChange}
                ></bk-table-setting-content>
              </bk-table-column>
            </bk-table>
            <div class='alarm-group-pagination'>
              {this.tableInstance ? (
                <bk-pagination
                  class='config-pagination list-pagination'
                  align='right'
                  count={this.tableInstance.total}
                  current={this.tableInstance.page}
                  limit={this.tableInstance.pageSize}
                  limit-list={this.tableInstance.pageList}
                  size='small'
                  show-total-count
                  on-change={this.handlePageChange}
                  on-limit-change={this.handleLimitChange}
                ></bk-pagination>
              ) : undefined}
            </div>
          </div>
        </div>
        <AlarmGroupDetail
          id={this.detail.id}
          v-model={this.detail.show}
        ></AlarmGroupDetail>
      </div>
    );
  }
}<|MERGE_RESOLUTION|>--- conflicted
+++ resolved
@@ -26,11 +26,8 @@
 import { VNode } from 'vue';
 import { Component, Inject, Prop, Watch } from 'vue-property-decorator';
 import { Component as tsc } from 'vue-tsx-support';
-<<<<<<< HEAD
-import SearchSelect from '@blueking/search-select';
-=======
-
->>>>>>> d422c480
+
+import SearchSelect from '@blueking/search-select-v3/vue2';
 import dayjs from 'dayjs';
 import { destroyUserGroup, listDutyRule, listUserGroup } from 'monitor-api/modules/model';
 import { debounce } from 'throttle-debounce';
@@ -43,7 +40,7 @@
 import TableStore from '../store';
 
 import './alarm-group.scss';
-import '@blueking/search-select/dist/vue2-full.css';
+import '@blueking/search-select-v3/vue2/vue2.css';
 
 const { i18n } = window;
 
@@ -571,11 +568,6 @@
               </bk-button>
               <SearchSelect
                 class='tool-search'
-<<<<<<< HEAD
-                value={this.searchCondition}
-                placeholder={this.$t('ID / 告警组名称')}
-=======
->>>>>>> d422c480
                 data={[
                   {
                     name: 'ID',
@@ -590,15 +582,9 @@
                     id: 'rule',
                   },
                 ]}
-<<<<<<< HEAD
+                modelValue={this.searchCondition}
+                placeholder={this.$t('ID / 告警组名称')}
                 uniqueSelect={true}
-                strink={false}
-=======
-                placeholder={this.$t('ID / 告警组名称')}
->>>>>>> d422c480
-                show-condition={false}
-                strink={false}
-                values={this.searchCondition}
                 onChange={this.handleSearchCondition}
               ></SearchSelect>
               {/* <bk-input
