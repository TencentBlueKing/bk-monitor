/*
 * Tencent is pleased to support the open source community by making
 * 蓝鲸智云PaaS平台 (BlueKing PaaS) available.
 *
 * Copyright (C) 2021 THL A29 Limited, a Tencent company.  All rights reserved.
 *
 * 蓝鲸智云PaaS平台 (BlueKing PaaS) is licensed under the MIT License.
 *
 * License for 蓝鲸智云PaaS平台 (BlueKing PaaS):
 *
 * ---------------------------------------------------
 * Permission is hereby granted, free of charge, to any person obtaining a copy of this software and associated
 * documentation files (the "Software"), to deal in the Software without restriction, including without limitation
 * the rights to use, copy, modify, merge, publish, distribute, sublicense, and/or sell copies of the Software, and
 * to permit persons to whom the Software is furnished to do so, subject to the following conditions:
 *
 * The above copyright notice and this permission notice shall be included in all copies or substantial portions of
 * the Software.
 *
 * THE SOFTWARE IS PROVIDED "AS IS", WITHOUT WARRANTY OF ANY KIND, EXPRESS OR IMPLIED, INCLUDING BUT NOT LIMITED TO
 * THE WARRANTIES OF MERCHANTABILITY, FITNESS FOR A PARTICULAR PURPOSE AND NONINFRINGEMENT. IN NO EVENT SHALL THE
 * AUTHORS OR COPYRIGHT HOLDERS BE LIABLE FOR ANY CLAIM, DAMAGES OR OTHER LIABILITY, WHETHER IN AN ACTION OF
 * CONTRACT, TORT OR OTHERWISE, ARISING FROM, OUT OF OR IN CONNECTION WITH THE SOFTWARE OR THE USE OR OTHER DEALINGS
 * IN THE SOFTWARE.
 */
import { VNode } from 'vue';
import { Component, Inject, Prop, Watch } from 'vue-property-decorator';
import { Component as tsc } from 'vue-tsx-support';
import { SearchSelect } from 'bk-magic-vue';
import dayjs from 'dayjs';
import { debounce } from 'throttle-debounce';

import { destroyUserGroup, listDutyRule, listUserGroup } from '../../../../monitor-api/modules/model';
import EmptyStatus from '../../../components/empty-status/empty-status';
import { EmptyStatusOperationType, EmptyStatusType } from '../../../components/empty-status/types';
import DeleteSubtitle from '../../strategy-config/strategy-config-common/delete-subtitle';
import AlarmGroupDetail from '../alarm-group-detail/alarm-group-detail';
import * as authorityMap from '../authority-map';
import TableStore from '../store';

import './alarm-group.scss';

const { i18n } = window;

type TGroupType = 'monitor' | 'fta';
interface IGroupList {
  type: TGroupType;
  fromRouterName: string;
  needReflesh: boolean;
}

@Component({
  name: 'AlarmGroupList'
})
export default class AlarmGroup extends tsc<IGroupList> {
  @Inject('authority') authority;
  @Inject('handleShowAuthorityDetail') handleShowAuthorityDetail;
  @Inject('authorityMap') authorityMap;
  @Prop({ default: 'monitor', type: String, validator: (val: TGroupType) => ['monitor', 'fta'].includes(val) })
  type: TGroupType;
  @Prop({ default: '', type: String }) fromRouterName: string;
  @Prop({ default: false, type: Boolean }) needReflesh: boolean; // 新增 编辑 取消操作 是否需要刷新列表数据

  loading = false;
  keyword = '';
  tableInstance: any = null;
  tableData: any[] = [];
  tableSize = 'small';
  detail = {
    show: false,
    id: null
  };
  emptyType: EmptyStatusType = 'empty';
  // 表格列数据
<<<<<<< HEAD
  tableCloumnsList = [
    {
      label: 'ID',
      prop: 'id',
      disabled: true,
      checked: true,
      minWidth: null,
      width: 90,
      props: {},
      formatter: row => `#${row.id}`
    },
=======
  tableColumnsList = [
    { label: 'ID', prop: 'id', minWidth: null, width: 90, props: {}, formatter: row => `#${row.id}`, show: true },
>>>>>>> ad75fe69
    {
      label: i18n.t('名称'),
      prop: 'name',
      disabled: true,
      checked: true,
      minWidth: 100,
      width: null,
      props: { 'show-overflow-tooltip': true },
      formatter: () => {},
      show: true
    },
    {
      label: i18n.t('应用告警分派规则数'),
      prop: 'rules_count',
      minWidth: null,
      width: 200,
      props: {},
      formatter: () => {},
      show: true
    },
    {
      label: i18n.t('应用策略数'),
      prop: 'strategy_count',
      minWidth: null,
      width: 200,
      props: {},
      formatter: () => {},
      show: true
    },
    {
      label: i18n.t('轮值规则'),
      prop: 'duty_rules',
      disabled: false,
      checked: true,
      minWidth: 200,
      width: null,
      props: {},
      // formatter: row => row.dutyRuleNames.map(item => item.name).join(',') || '--'
      formatter: row => this.dutyRulesRender(row.dutyRuleNames)
    },
    {
      label: i18n.t('说明'),
      prop: 'desc',
      disabled: false,
      checked: true,
      minWidth: 180,
      width: null,
      props: { 'show-overflow-tooltip': true },
      formatter: row => row.desc || '--',
      show: true
    },
    // { label: i18n.t('更新记录'), prop: 'update', minWidth: 150, width: 150,  props: {},formatter: () => {} },
    {
      label: i18n.t('最近更新人'),
      prop: 'update_user',
      disabled: false,
      checked: true,
      minWidth: 120,
      width: 120,
      props: {},
      formatter: row => row.update_user || '--',
      show: true
    },
    {
      label: i18n.t('最近更新时间'),
      prop: 'update_time',
      disabled: false,
      checked: true,
      minWidth: 220,
      width: 220,
      props: {},
      formatter: row => (row.update_time ? dayjs.tz(row.update_time).format('YYYY-MM-DD HH:mm:ss') : '--'),
      show: true
    },
    {
      label: i18n.t('配置来源'),
      prop: 'config_source',
      disabled: false,
      checked: false,
      minWidth: 70,
      width: 170,
      props: {},
      formatter: row => row.config_source || '--',
      show: false
    },
    {
      label: i18n.t('配置分组'),
      prop: 'app',
<<<<<<< HEAD
      disabled: false,
      checked: false,
      minWidth: 70,
      width: 170,
      props: {},
      formatter: row => row.app || '--'
    },
    {
      label: i18n.t('操作'),
      prop: 'handle',
      disabled: true,
      checked: true,
      minWidth: null,
      width: 130,
      props: {},
      formatter: () => {}
    }
=======
      minWidth: 70,
      width: 170,
      props: {},
      formatter: row => row.app || '--',
      show: false
    },
    { label: i18n.t('操作'), prop: 'handle', minWidth: null, width: 130, props: {}, formatter: () => {}, show: true }
>>>>>>> ad75fe69
  ];

  settingFields = [];
  selectedFields = [];
  tableSize = 'small';

  searchCondition = [];

  handleSearch: Function = () => {};

  get showTableColumnsList() {
    return this.tableColumnsList.filter(item => item.show);
  }

  get isMonitor(): boolean {
    return this.type === 'monitor';
  }

  get selectedColumn() {
    return this.selectedFields.map(item => item.id);
  }

  created() {
    this.handleTableColumnsData();
    this.handleSearch = debounce(300, false, this.handleKeywordChange);
    this.getNoticeGroupList();
  }
  deactivated() {
    this.detail.show = false;
  }

  @Watch('fromRouterName')
  fromRouterNameChange(fromName: string) {
    if (['alarm-group-add', 'alarm-group-edit'].some(item => fromName.includes(item)) && this.needReflesh) {
      this.getNoticeGroupList();
    }
  }

  /**
   * @description: 处理表格cell渲染所需数据
   * @param {*}
   * @return {*}
   */
  handleTableColumnsData() {
    const fnMap = {
      name: this.cellName,
      rules_count: this.cellRulesCount,
      strategy_count: this.cellStrategyCount,
      handle: this.cellHandle,
      update: this.cellUpdate
    };
    this.tableColumnsList.forEach(column => {
      const { prop } = column;
      // eslint-disable-next-line no-param-reassign
      fnMap[prop] && (column.formatter = fnMap[prop]);
    });
    this.settingFields = this.tableCloumnsList.map(item => ({
      label: item.label,
      id: item.prop,
      disabled: item.disabled
    }));
    this.selectedFields = this.tableCloumnsList
      .filter(item => item.checked)
      .map(item => ({
        label: item.label,
        id: item.prop
      }));
  }
  cellName(row) {
    return (
      <span
        class='notice-group-name'
        onClick={() => this.handleShowDetailsView(row)}
      >
        {row.name}
      </span>
    );
  }
  cellRulesCount(row) {
    return (
      <div class='col-appstrategy'>
        <span
          class={['strategy-num', { 'btn-disabled': !row.rules_count || row.rules_count === 0 }]}
          onClick={() => this.handleToAppDispatch(row)}
        >
          {row.rules_count || 0}
        </span>
      </div>
    );
  }
  cellStrategyCount(row) {
    return (
      <div class='col-appstrategy'>
        <span
          class={['strategy-num', { 'btn-disabled': !row.strategy_count || row.strategy_count === 0 }]}
          v-authority={{ active: !this.authority.STRATEGY_VIEW_AUTH }}
          onClick={() =>
            this.authority.STRATEGY_VIEW_AUTH
              ? this.handleToAppStrategy(row)
              : this.handleShowAuthorityDetail(authorityMap.STRATEGY_VIEW_AUTH)
          }
        >
          {row.strategy_count || 0}
        </span>
      </div>
    );
  }
  cellUpdate(row) {
    return (
      <div class='col-name'>
        <div class='col-name-label'>{row.update_user || '--'}</div>
        <div>{dayjs.tz(row.update_time).format('YYYY-MM-DD HH:mm:ss') || '--'}</div>
      </div>
    );
  }
  cellHandle(row) {
    return [
      <bk-button
        text={true}
        disabled={!row.edit_allowed}
        class='col-btn'
        v-authority={{ active: !this.authority.MANAGE_AUTH }}
        onClick={() =>
          this.authority.MANAGE_AUTH
            ? this.handleShowAddView('edit', row)
            : this.handleShowAuthorityDetail(authorityMap.MANAGE_AUTH)
        }
      >
        {this.$t('button-编辑')}
      </bk-button>,
      <bk-button
        text={true}
        disabled={!row.delete_allowed}
        class='col-btn'
        v-authority={{ active: !this.authority.MANAGE_AUTH }}
        onClick={() =>
          this.authority.MANAGE_AUTH
            ? this.handleDeleteRow(row.id, row.name)
            : this.handleShowAuthorityDetail(authorityMap.MANAGE_AUTH)
        }
      >
        {this.$t('删除')}
      </bk-button>
    ];
  }

  handleSettingChange({ fields, size }) {
    this.tableColumnsList.forEach(item => (item.show = fields.some(field => field.prop === item.prop)));
    this.tableSize = size;
  }

  /**
   * @description: 跳转告警组新增编辑
   * @param {*} type
   * @param {string} id
   * @return {*}
   */
  handleShowAddView(type: 'add' | 'edit', row?: any) {
    if (type === 'edit') {
      this.$router.push({
        name: 'alarm-group-edit',
        params: {
          id: row.id,
          title: `${this.$t('编辑')} - #${row.id} ${row.name}`
        }
      });
    } else {
      this.$router.push({ name: 'alarm-group-add' });
    }
  }

  /**
   * @description: 搜索
   * @param {string} val 关键字
   * @return {*}
   */
  handleKeywordChange(val: string) {
    this.emptyType = val ? 'search-empty' : 'empty';
    this.keyword = val;
    this.tableInstance.keyword = val;
    this.tableInstance.page = 1;
    this.tableData = this.tableInstance.getTableData();
  }

  /**
   * @description: 获取告警组数据
   * @param {*}
   * @return {*}
   */
  async getNoticeGroupList() {
    this.loading = true;
    const query = {
      type: this.type
    };
    const ruleMap = new Map();
    const ruleList = await listDutyRule().catch(() => []);
    ruleList.forEach(r => {
      ruleMap.set(r.id, r.name);
    });
    let data = await listUserGroup(query).catch(() => {
      this.emptyType = '500';
      return [];
    });
    data = data.map(item => ({
      ...item,
      dutyRuleNames:
        item.duty_rules?.map(d => {
          const name = ruleMap.get(d) || '';
          return {
            id: d,
            name
          };
        }) || []
    }));
    if (!this.tableInstance) {
      this.tableInstance = new TableStore(data);
    } else {
      this.tableInstance.data = data;
      this.tableInstance.total = data.length;
    }
    this.tableInstance.page = 1;
    if (!!this.$route.query?.dutyRule) {
      const dutyId = this.$route.query.dutyRule;
      const searchCondition = [
        {
          id: 'rule',
          name: window.i18n.t('轮值规则'),
          values: [{ id: dutyId, name: dutyId }]
        }
      ];
      this.handleSearchCondition(searchCondition);
      this.$router.replace({
        query: undefined
      });
    }
    this.tableData = this.tableInstance.getTableData();
    this.loading = false;
  }

  /**
   * @description: 删除告警组
   * @param {number} id
   * @return {*}
   */
  handleDeleteRow(id: number, name: string) {
    this.$bkInfo({
      type: 'warning',
      title: this.$t('确认要删除？'),
      subHeader: () => (
        <DeleteSubtitle
          title={this.$tc('名称')}
          name={name}
        />
      ),
      maskClose: true,
      confirmFn: () => {
        this.loading = true;
        destroyUserGroup(id)
          .then(() => {
            this.getNoticeGroupList();
            this.$bkMessage({ theme: 'success', message: this.$t('删除成功') });
          })
          .finally(() => (this.loading = false));
      }
    });
  }

  /**
   * @description: 分页操作
   * @param {*}
   * @return {*}
   */
  handlePageChange(page: number) {
    this.tableInstance.page = page;
    this.tableData = this.tableInstance.getTableData();
  }
  /**
   * @description: 修改limit
   * @param {*}
   * @return {*}
   */
  handleLimitChange(limit: number) {
    this.tableInstance.page = 1;
    this.tableInstance.pageSize = limit;
    this.tableData = this.tableInstance.getTableData();
  }

  /**
   * @description: 展示告警组详情
   * @param {*} param1
   * @return {*}
   */
  handleShowDetailsView({ id }) {
    this.detail.show = true;
    this.detail.id = id;
  }

  // 跳转到告警分派 展示相关联的告警分派规则
  handleToAppDispatch({ rules_count: rulesCount, name }) {
    if (!rulesCount) return;
    this.$router.push({
      name: 'alarm-dispatch',
      query: { groupName: name }
    });
  }

  // 跳转到策略列表  展示相关联告警组的策略
  handleToAppStrategy({ strategy_count: strategyCount, name }) {
    if (!strategyCount) return;
    this.$router.push({
      name: 'strategy-config',
      params: { noticeName: name }
    });
  }

  /** 空状态处理 */
  handleOperation(type: EmptyStatusOperationType) {
    if (type === 'clear-filter') {
      this.keyword = '';
      this.tableInstance.keyword = '';
      this.tableInstance.page = 1;
      this.tableData = this.tableInstance.getTableData();
      return;
    }

    if (type === 'refresh') {
      this.emptyType = 'empty';
      return;
    }
  }

  /**
   * @description 条件搜索
   * @param value
   */
  handleSearchCondition(value) {
    this.searchCondition = value;
    this.emptyType = value?.length ? 'search-empty' : 'empty';
    this.tableInstance.searchCondition = value;
    this.tableInstance.page = 1;
    this.tableData = this.tableInstance.getTableData();
  }

  handleSettingChange({ fields, size }) {
    this.selectedFields = fields;
    this.tableSize = size;
  }

  dutyRulesRender(rules) {
    return rules?.length ? (
      <div class='col-rules'>
        <div
          class='col-rules-wrap'
          v-bk-tooltips={{
            placements: ['top-start'],
            boundary: 'window',
            content: () => rules.map(item => item.name).join('、'),
            delay: 200
          }}
        >
          {rules.map(item => (
            <span class='wrap-label'>
              <span class='text-overflow'>{item.name}</span>
            </span>
          ))}
        </div>
      </div>
    ) : (
      '--'
    );
  }

  render(): VNode {
    return (
      <div class='alarm-group-list-page'>
        <div class='alarm-group-list-page-header'>{this.$t('告警组')}</div>
        <div class='alarm-group-list-page-content'>
          <div
            // class={['alarm-group-list-wrap', { pd0: this.isMonitor }]}
            class='alarm-group-list-wrap'
            v-bkloading={{ isLoading: this.loading }}
          >
            <div class='alarm-group-tool'>
              <bk-button
                class='tool-btn mc-btn-add'
                theme='primary'
                v-authority={{ active: !this.authority.MANAGE_AUTH }}
                onClick={() =>
                  this.authority.MANAGE_AUTH
                    ? this.handleShowAddView('add')
                    : this.handleShowAuthorityDetail(authorityMap.MANAGE_AUTH)
                }
              >
                <span class='icon-monitor icon-plus-line mr-6'></span>
                {this.$t('新建')}
              </bk-button>
              <SearchSelect
                class='tool-search'
                values={this.searchCondition}
                placeholder={this.$t('ID / 告警组名称')}
                data={[
                  {
                    name: 'ID',
                    id: 'id'
                  },
                  {
                    name: this.$t('告警组名称'),
                    id: 'name'
                  },
                  {
                    name: this.$t('轮值规则'),
                    id: 'rule'
                  }
                ]}
                strink={false}
                show-condition={false}
                onChange={this.handleSearchCondition}
              ></SearchSelect>
              {/* <bk-input
            class='tool-search'
            placeholder={this.$t('ID / 告警组名称')}
            value={this.keyword}
            onChange={this.handleSearch}
            right-icon='bk-icon icon-search'
<<<<<<< HEAD
          ></bk-input> */}
            </div>
            <bk-table
              class='alarm-group-table'
              data={this.tableData}
              outer-border={false}
              header-border={false}
              size={this.tableSize}
            >
              <div slot='empty'>
                <EmptyStatus
                  type={this.emptyType}
                  onOperation={this.handleOperation}
                />
              </div>
              {this.tableCloumnsList
                .filter(item => this.selectedColumn.includes(item.prop))
                .map(item => (
                  <bk-table-column
                    key={item.prop}
                    label={item.label}
                    prop={item.prop}
                    {...{ props: item.props }}
                    width={item.width}
                    min-width={item.minWidth}
                    show-overflow-tooltip={item.prop !== 'duty_rules'}
                    formatter={item.formatter}
                  />
                ))}
              <bk-table-column
                type='setting'
                tippy-options={{ zIndex: 999 }}
              >
                <bk-table-setting-content
                  fields={this.settingFields}
                  selected={this.selectedFields}
                  size={this.tableSize}
                  on-setting-change={this.handleSettingChange}
                ></bk-table-setting-content>
              </bk-table-column>
            </bk-table>
            <div class='alarm-group-pagination'>
              {this.tableInstance ? (
                <bk-pagination
                  class='config-pagination list-pagination'
                  align='right'
                  size='small'
                  current={this.tableInstance.page}
                  limit={this.tableInstance.pageSize}
                  count={this.tableInstance.total}
                  limit-list={this.tableInstance.pageList}
                  on-change={this.handlePageChange}
                  on-limit-change={this.handleLimitChange}
                  show-total-count
                ></bk-pagination>
              ) : undefined}
            </div>
          </div>
=======
          ></bk-input>
        </div>
        <bk-table
          class='alarm-group-table'
          data={this.tableData}
          size={this.tableSize}
        >
          <div slot='empty'>
            <EmptyStatus
              type={this.emptyType}
              onOperation={this.handleOperation}
            />
          </div>
          {this.showTableColumnsList.map(item => (
            <bk-table-column
              label={item.label}
              prop={item.prop}
              {...{ props: item.props }}
              width={item.width}
              min-width={item.minWidth}
              formatter={item.formatter}
            />
          ))}
          <bk-table-column
            key='setting'
            type='setting'
          >
            <bk-table-setting-content
              fields={this.tableColumnsList}
              value-key='prop'
              label-key='label'
              size={this.tableSize}
              selected={this.showTableColumnsList}
              on-setting-change={this.handleSettingChange}
            ></bk-table-setting-content>
          </bk-table-column>
        </bk-table>
        <div class='alarm-group-pagination'>
          {this.tableInstance ? (
            <bk-pagination
              class='config-pagination list-pagination'
              align='right'
              size='small'
              current={this.tableInstance.page}
              limit={this.tableInstance.pageSize}
              count={this.tableInstance.total}
              limit-list={this.tableInstance.pageList}
              on-change={this.handlePageChange}
              on-limit-change={this.handleLimitChange}
              show-total-count
            ></bk-pagination>
          ) : undefined}
>>>>>>> ad75fe69
        </div>
        <AlarmGroupDetail
          id={this.detail.id}
          v-model={this.detail.show}
        ></AlarmGroupDetail>
      </div>
    );
  }
}<|MERGE_RESOLUTION|>--- conflicted
+++ resolved
@@ -72,7 +72,6 @@
   };
   emptyType: EmptyStatusType = 'empty';
   // 表格列数据
-<<<<<<< HEAD
   tableCloumnsList = [
     {
       label: 'ID',
@@ -84,10 +83,6 @@
       props: {},
       formatter: row => `#${row.id}`
     },
-=======
-  tableColumnsList = [
-    { label: 'ID', prop: 'id', minWidth: null, width: 90, props: {}, formatter: row => `#${row.id}`, show: true },
->>>>>>> ad75fe69
     {
       label: i18n.t('名称'),
       prop: 'name',
@@ -176,7 +171,6 @@
     {
       label: i18n.t('配置分组'),
       prop: 'app',
-<<<<<<< HEAD
       disabled: false,
       checked: false,
       minWidth: 70,
@@ -194,15 +188,6 @@
       props: {},
       formatter: () => {}
     }
-=======
-      minWidth: 70,
-      width: 170,
-      props: {},
-      formatter: row => row.app || '--',
-      show: false
-    },
-    { label: i18n.t('操作'), prop: 'handle', minWidth: null, width: 130, props: {}, formatter: () => {}, show: true }
->>>>>>> ad75fe69
   ];
 
   settingFields = [];
@@ -627,7 +612,6 @@
             value={this.keyword}
             onChange={this.handleSearch}
             right-icon='bk-icon icon-search'
-<<<<<<< HEAD
           ></bk-input> */}
             </div>
             <bk-table
@@ -686,60 +670,6 @@
               ) : undefined}
             </div>
           </div>
-=======
-          ></bk-input>
-        </div>
-        <bk-table
-          class='alarm-group-table'
-          data={this.tableData}
-          size={this.tableSize}
-        >
-          <div slot='empty'>
-            <EmptyStatus
-              type={this.emptyType}
-              onOperation={this.handleOperation}
-            />
-          </div>
-          {this.showTableColumnsList.map(item => (
-            <bk-table-column
-              label={item.label}
-              prop={item.prop}
-              {...{ props: item.props }}
-              width={item.width}
-              min-width={item.minWidth}
-              formatter={item.formatter}
-            />
-          ))}
-          <bk-table-column
-            key='setting'
-            type='setting'
-          >
-            <bk-table-setting-content
-              fields={this.tableColumnsList}
-              value-key='prop'
-              label-key='label'
-              size={this.tableSize}
-              selected={this.showTableColumnsList}
-              on-setting-change={this.handleSettingChange}
-            ></bk-table-setting-content>
-          </bk-table-column>
-        </bk-table>
-        <div class='alarm-group-pagination'>
-          {this.tableInstance ? (
-            <bk-pagination
-              class='config-pagination list-pagination'
-              align='right'
-              size='small'
-              current={this.tableInstance.page}
-              limit={this.tableInstance.pageSize}
-              count={this.tableInstance.total}
-              limit-list={this.tableInstance.pageList}
-              on-change={this.handlePageChange}
-              on-limit-change={this.handleLimitChange}
-              show-total-count
-            ></bk-pagination>
-          ) : undefined}
->>>>>>> ad75fe69
         </div>
         <AlarmGroupDetail
           id={this.detail.id}
