/*
 * Tencent is pleased to support the open source community by making
 * 蓝鲸智云PaaS平台 (BlueKing PaaS) available.
 *
 * Copyright (C) 2021 THL A29 Limited, a Tencent company.  All rights reserved.
 *
 * 蓝鲸智云PaaS平台 (BlueKing PaaS) is licensed under the MIT License.
 *
 * License for 蓝鲸智云PaaS平台 (BlueKing PaaS):
 *
 * ---------------------------------------------------
 * Permission is hereby granted, free of charge, to any person obtaining a copy of this software and associated
 * documentation files (the "Software"), to deal in the Software without restriction, including without limitation
 * the rights to use, copy, modify, merge, publish, distribute, sublicense, and/or sell copies of the Software, and
 * to permit persons to whom the Software is furnished to do so, subject to the following conditions:
 *
 * The above copyright notice and this permission notice shall be included in all copies or substantial portions of
 * the Software.
 *
 * THE SOFTWARE IS PROVIDED "AS IS", WITHOUT WARRANTY OF ANY KIND, EXPRESS OR IMPLIED, INCLUDING BUT NOT LIMITED TO
 * THE WARRANTIES OF MERCHANTABILITY, FITNESS FOR A PARTICULAR PURPOSE AND NONINFRINGEMENT. IN NO EVENT SHALL THE
 * AUTHORS OR COPYRIGHT HOLDERS BE LIABLE FOR ANY CLAIM, DAMAGES OR OTHER LIABILITY, WHETHER IN AN ACTION OF
 * CONTRACT, TORT OR OTHERWISE, ARISING FROM, OUT OF OR IN CONNECTION WITH THE SOFTWARE OR THE USE OR OTHER DEALINGS
 * IN THE SOFTWARE.
 */
import { Component, Inject, Ref } from 'vue-property-decorator';
import { Component as tsc } from 'vue-tsx-support';

import SetMealDetail from 'fta-solutions/pages/setting/set-meal-detail/set-meal-detail';
import {
  createAssignGroup,
  listActionConfig,
  listAssignGroup,
  listAssignRule,
  listUserGroup,
  partialUpdateAssignGroup,
} from 'monitor-api/modules/model';
import { Debounce, random } from 'monitor-common/utils';

import EmptyStatus from '../../components/empty-status/empty-status';
<<<<<<< HEAD
import TableSkeleton from '../../components/skeleton/table-skeleton';
=======
>>>>>>> 8a88e7fa
import emptyImageSrc from '../../static/images/png/empty.png';
import AlarmGroupDetail from '../alarm-group/alarm-group-detail/alarm-group-detail';
import AlarmBatchEdit from './components/alarm-batch-edit';
import AlarmDispatchAction from './components/alarm-dispatch-action';
import AlarmUpdateContent from './components/alarm-update-content';
import CommonCondition from './components/common-condition-new';
import DebuggingResult from './components/debugging-result';
import { GROUP_KEYS, type TGroupKeys, type TValueMap, allKVOptions } from './typing/condition';
import { RuleGroupData } from './typing/index';

import type { EmptyStatusOperationType, EmptyStatusType } from '../../components/empty-status/types';
import type { TranslateResult } from 'vue-i18n';

import './alarm-dispatch.scss';

@Component
export default class AlarmDispatch extends tsc<object> {
  @Inject('authority') authority;
  @Inject('handleShowAuthorityDetail') handleShowAuthorityDetail;
  @Ref() addForm: any;
  @Ref() itemFooterRef: HTMLDivElement;
  /* 规则组 */
  ruleGroups: RuleGroupData[] = [];
  renderGroups: RuleGroupData[] = [];
  cacheRuleGroups = [];
  /* 搜索 */
  search = '';
  /** 是否能查询，需要依赖 getAlarmGroupList 和 getAlarmDispatchGroupData两个函数都请求完成 */
  isSearch = false;
  /** 新建规则组弹窗 */
  visible = false;

  btnLoading = false;
  loading = false;
  groupLoading = false;

  filed = null;
  dataSource = null;
  popoverInstance = null;
  currentFiledElement = null;
  currentId = null;
  /** 查看调试效果 */
  isViewDebugEffect = false;
  emptyType: EmptyStatusType = 'empty';
  /** 优先级检验提示*/
  priorityErrorMsg: TranslateResult | string = '';
  /* 流程套餐*/
  processPackage = [];

  /** 告警组 */
  alarmGroupList = [];
  /** 表单 */
  formData: {
    name: string;
    priority: number;
  } = {
    name: '',
    priority: 100,
  };

  /** 校验规则 */
  rules = {
    name: [
      {
        required: true,
        message: window.i18n.t('输入规则组名'),
        trigger: 'blur',
      },
      {
        validator: value =>
          !/(\ud83c[\udf00-\udfff])|(\ud83d[\udc00-\ude4f\ude80-\udeff])|[\u2600-\u2B55]/g.test(value),
        message: window.i18n.t('不能输入emoji表情'),
        trigger: 'blur',
      },
    ],
  };

  /** 告警组详情*/
  alarmGroupDetail: { id: number; show: boolean } = {
    id: 0,
    show: false,
  };

  /** 套餐详情*/
  detailData = {
    id: 0,
    isShow: false,
  };

  showDebug = false;

  /* kv 选项数据 */
  conditionProps: {
    keys: { id: string; name: string }[];
    valueMap: TValueMap;
    groupKeys: TGroupKeys;
  } = {
    keys: [],
    valueMap: new Map(),
    groupKeys: new Map(),
  };
  conditionsKey = random(8);

  /* 删除并调试数据 */
  delGroups = [];
  /** 展开全部分组 */
  isExpandAll = false;
  intersectionObserver: IntersectionObserver | null = null;
  hiddenFooter = false;
  handleToConfig(id: number) {
    this.$router.push({
      name: 'alarm-dispatch-config',
      params: { id: String(id) },
    });
  }

  get polymerizeRuleGroups() {
    return this.cacheRuleGroups.map(item => ({
      ...item,
      user_groups: item.ruleData.reduce((result, item) => {
        item.user_groups.forEach(groups => {
          const { id, name } = this.alarmGroupList.find(alarm => +alarm.id === +groups) || {};
          if (id && !result.map(g => g.id).includes(id)) {
            result.push({ id, name });
          }
        });
        return result;
      }, []),
      tag: item.ruleData.reduce((result, item) => {
        item.additional_tags.forEach(tag => {
          if (!result.includes()) {
            result.push(`${tag.key}:${tag.value}`);
          }
        });
        return result;
      }, []),
    }));
  }

  /** 优先级列表 */
  get priorityList() {
    return this.ruleGroups.map(item => item.priority);
  }

  created() {
    this.getRouteParams();
    this.getAlarmDispatchGroupData();
    this.getAlarmGroupList();
    this.getKVOptionsData();
    this.getProcessPackage();
    this.$store.commit('app/SET_NAV_ROUTE_LIST', [{ name: this.$t('route-告警分派'), id: '' }]);
  }

  getRouteParams() {
    const { groupName, group_id: groupId } = this.$route.query;
    if (groupName) {
      this.search = groupName as string;
    }
    if (groupId) {
      this.search = groupId as string;
    }
  }

  // 获取告警组数据
  async getAlarmGroupList() {
    const data = await listUserGroup().catch(() => []);
    this.alarmGroupList = data.map(item => ({
      id: item.id,
      name: item.name,
      receiver: item.users?.map(rec => rec.display_name) || [],
    }));

    /** 能否查询需要依赖 getAlarmGroupList 和 getAlarmDispatchGroupData两个函数都请求完成 */
    if (this.isSearch && this.search) {
      this.handleSearch();
    }
    this.isSearch = true;
  }

  /**
   * 获取告警分派分组数据
   */
  async getAlarmDispatchGroupData() {
    this.loading = true;
    const list = await listAssignGroup().catch(() => {
      this.loading = false;
    });
    this.ruleGroups =
      list?.map(
        item =>
          new RuleGroupData({
            id: item.id,
            name: item.name,
            priority: item.priority,
            isExpan: true,
            ruleData: [],
            editAllowed: !!item?.edit_allowed,
          })
      ) || [];
    this.loading = false;
    this.getAlarmAssignGroupsRules(list?.map(item => item.id));
    this.$nextTick(() => {
      this.observerTableGroup();
    });
  }

  observerTableGroup() {
    if (!this.itemFooterRef) return;
    this.intersectionObserver = new IntersectionObserver(entries => {
      for (const entry of entries) {
        if (entry.intersectionRatio <= 0) return;
        if (this.renderGroups.length >= this.ruleGroups.length) return;
        this.renderGroups.push(...this.ruleGroups.slice(this.renderGroups.length, this.renderGroups.length + 2));
        this.$nextTick(() => {
          if (this.isInViewport(this.itemFooterRef) && this.renderGroups.length < this.ruleGroups.length) {
            this.handleTriggerObserver();
          }
        });
      }
    });
    this.intersectionObserver.observe(this.itemFooterRef);
  }
  /**
   * 用于触发 IntersectionObserver 监听
   */
  handleTriggerObserver() {
    this.hiddenFooter = true;
    window.requestIdleCallback(() => {
      this.hiddenFooter = false;
    });
  }
  isInViewport(element: Element) {
    const rect = element.getBoundingClientRect();
    return (
      rect.top >= 0 &&
      rect.left >= 0 &&
      rect.bottom <= (window.innerHeight || document.documentElement.clientHeight) &&
      rect.right <= (window.innerWidth || document.documentElement.clientWidth)
    );
  }
  beforeDestroy() {
    this.intersectionObserver?.unobserve(this.itemFooterRef);
  }
  /**
   *  获取规则集
   * @param ids 规则组
   */
  async getAlarmAssignGroupsRules(ids: number[] = []) {
    this.groupLoading = true;
    const list = await listAssignRule({ page: 1, page_size: 1000 }).catch(() => (this.groupLoading = false));
    const groupData = ids.reduce((result, item) => {
      result[item] = list.filter(rule => item === rule.assign_group_id);
      return result;
    }, {});
    this.groupLoading = false;
    this.ruleGroups.forEach(item => {
      if (!groupData[item.id].length) item.setExpan(false);
      item.setRuleData(groupData?.[item.id] || []);
    });
    this.cacheRuleGroups = this.ruleGroups;
    this.loading = false;
    if (this.isSearch && this.search) {
      this.handleSearch();
    }
    this.isSearch = true;
  }

  // 获取流程套餐
  async getProcessPackage() {
    const data = await listActionConfig().catch(() => []);
    this.processPackage = data.filter(item => item.plugin_type === 'itsm');
  }

  /** 新增分组 */
  handleAddAlarmDispatch() {
    this.visible = true;
    if (this.ruleGroups.length) {
      const { priority } = this.ruleGroups[0];
      const remainder = priority % 5;
      const targetPriority = remainder === 0 ? priority + 5 : priority + 10 - remainder;

      this.formData.priority = targetPriority >= 10000 ? undefined : targetPriority;
    } else {
      this.formData.priority = 100;
    }
  }

  /**
   * 删除规则组
   * @param id 规则组ID
   */
  handleDeleteGroup(e: Event, item: RuleGroupData) {
    e.stopPropagation();
    this.$bkInfo({
      type: 'warning',
      extCls: 'alarm-dispatch-bk-info',
      okText: window.i18n.t('调试并删除'),
      title: window.i18n.t('是否删除{name}?', { name: item.name }),
      subTitle: window.i18n.t('删除该组及组内规则会一起删除,且不可恢复'),
      confirmFn: async () => {
        this.delGroups = [item.id];
        this.showDebug = true;
        // await destroyAssignGroup(id);
        // this.$bkMessage({
        //   theme: 'success',
        //   message: this.$t('删除成功')
        // });
        // this.getAlarmDispatchGroupData();
      },
    });
  }

  /**
   *  新建规则组
   */
  async handleAddAlarmDispatchGroup() {
    const result = await this.addForm?.validate();

    if (!this.formData.priority) {
      this.priorityErrorMsg = window.i18n.t('输入优先级');
      return;
    }
    if (this.priorityList.includes(this.formData.priority)) return;

    if (result) {
      const data = await createAssignGroup({ ...this.formData });
      if (data) {
        this.visible = false;
        this.getAlarmDispatchGroupData();
        this.$bkMessage({
          theme: 'success',
          message: this.$t('创建成功'),
        });
        this.formData = {
          name: '',
          priority: 0,
        };
        setTimeout(() => {
          this.$router.push({
            name: 'alarm-dispatch-config',
            params: { id: String(data.id) },
          });
        });
      }
    }
  }

  /** 取消创建规则组 */
  handleCancelAlarmGroup() {
    this.visible = false;
    this.priorityErrorMsg = '';
    this.formData.name = '';
    this.addForm?.clearError();
  }

  /** *
   * 告警组信息编辑
   */
  handleAlarmGroupInfoEdit(e: Event, field: 'name' | 'priority', id: number, data) {
    e.stopPropagation();
    this.removePopoverInstance();
    this.currentFiledElement = e.target;
    this.filed = field;
    this.dataSource = data;
    this.currentId = id;

    this.popoverInstance = this.$bkPopover(e.target, {
      content: (this.$refs.alarmBatchEdit as any).$el,
      trigger: 'click',
      arrow: true,
      hideOnClick: 'toggle',
      placement: 'bottom-start',
      theme: 'light common-monitor',
      onShow: () => {
        document.addEventListener('click', this.handleClickOutSide, false);
      },
      onHide: () => {
        document.removeEventListener('click', this.handleClickOutSide, false);
      },
    });
    this.popoverInstance?.show(100);
  }

  handleClickOutSide(e: Event) {
    const targetEl = e.target as HTMLBaseElement;
    if (targetEl === this.currentFiledElement) return;
    if (this.popoverInstance) {
      const result = this.popoverInstance.popper.contains(targetEl);
      if (!result) this.removePopoverInstance();
    }
  }

  renderEditAttribute(title: string, count: number, field: 'name' | 'priority', id: number) {
    return (
      <div class={field === 'priority' ? 'priority-wrap' : 'title-wrap'}>
        <span
          class='title'
          v-bk-overflow-tips
        >
          {title}
        </span>
        {field === 'name' && <span class='rule-count'>{`(${count})`}</span>}
        {field === 'priority' && <span class='count'>{count}</span>}
        <span
          class='icon-monitor icon-bianji'
          onClick={e => {
            this.handleAlarmGroupInfoEdit(e, field, id, field === 'priority' ? count : title);
          }}
        />
      </div>
    );
  }

  // 告警组详情
  handleSelcetAlarmGroup(id: number) {
    this.alarmGroupDetail.id = id;
    this.alarmGroupDetail.show = true;
  }

  handleShowDetail(id: number) {
    this.detailData.id = id;
    this.detailData.isShow = true;
  }

  /**
   *  优先级change
   * @param value
   * @returns
   */
  handlePriorityChange(value: number | string) {
    if (typeof value === 'string') {
      if (!value) return;
      if (isNaN(Number(value))) {
        this.formData.priority = 1;
        (this.$refs.priorityInput as any).curValue = 1;
      } else {
        if (Number(value) >= 10000) {
          this.formData.priority = 10000;
        } else if (Number(value) === 0) {
          this.formData.priority = 1;
        } else if (Number.parseFloat(value) === Number.parseInt(value)) {
          this.formData.priority = Number(value);
        } else {
          (this.$refs.priorityInput as any).curValue = Math.round(Number(value));
          this.formData.priority = Math.round(Number(value));
        }
      }
    } else {
      if (isNaN(value)) {
        this.formData.priority = 1;
        (this.$refs.priorityInput as any).curValue = 1;
      } else {
        this.formData.priority = value;
      }
    }
    if (this.priorityList.includes(this.formData.priority)) {
      this.priorityErrorMsg = window.i18n.t('注意: 优先级冲突');
    } else {
      this.priorityErrorMsg = '';
    }
  }

  /** 获取告警组名 */
  getAlarmGroupByID(id: number) {
    return this.alarmGroupList.find(item => item.id === id)?.name || id;
  }

  /* 清空pop */
  removePopoverInstance() {
    this.popoverInstance?.hide?.();
    this.popoverInstance?.destroy?.();
    this.popoverInstance = null;
    this.currentFiledElement = null;
    this.filed = null;
    this.dataSource = null;
  }

  /** 修改组名、优先级 */
  async handleBatchEditSubmit(value: number | string) {
    await partialUpdateAssignGroup(this.currentId, { [this.filed]: value });
    this.$bkMessage({
      theme: 'success',
      message: this.$t('修改成功'),
    });
    this.getAlarmDispatchGroupData();
  }

  /** 搜索 */
  @Debounce(300)
  handleSearch() {
    if (this.search) {
      const value = this.search.replace(/(^\s*)|(\s*$)/g, '');
      const reg = new RegExp(value, 'ig');
      const filterRuleGroupList = this.polymerizeRuleGroups
        .filter(
          item =>
            item.tag.includes(value) ||
            item.tag.map(key => key.split(':')[0]).includes(value) ||
            item.tag.map(value => value.split(':')[1]).includes(value) ||
            reg.test(item.user_groups.map(g => g.name)) ||
            String(item.id) === value
          // item.user_groups.map(g => String(g.id)).includes(value)
        )
        .map(item => item.id);
      this.ruleGroups = this.cacheRuleGroups.filter(item => filterRuleGroupList.includes(item.id));
      this.emptyType = 'search-empty';
    } else {
      this.emptyType = 'empty';
      this.ruleGroups = this.cacheRuleGroups;
    }
    this.renderGroups = [];
    this.handleTriggerObserver();
  }

  handleShowChange(v: boolean) {
    this.showDebug = v;
    if (!v) this.isViewDebugEffect = false;
  }
  handleDebug() {
    this.delGroups = [];
    this.handleShowChange(true);
    this.isViewDebugEffect = true;
  }

  handleDelSucess() {
    this.delGroups = [];
    this.handleShowChange(false);
    this.getAlarmDispatchGroupData();
  }

  /* 匹配规则key对应的value值获取 */
  async getKVOptionsData() {
    allKVOptions(
      [this.$store.getters.bizId],
      (type: string, key: string, values: any) => {
        if (!!key) {
          (this.conditionProps[type] as Map<string, any>).set(key, values);
        } else {
          this.conditionProps[type] = values;
        }
      },
      () => {
        this.conditionsKey = random(8);
      }
    );
  }

  handleEditGroup(id) {
    this.alarmGroupDetail.show = false;
    this.$router.push({
      name: 'alarm-group-edit',
      params: { id },
    });
  }

  /** 展开收起全部 */
  handleExpandAll() {
    this.isExpandAll = !this.isExpandAll;
    this.ruleGroups.forEach(item => item.setExpan(!this.isExpandAll));
  }

  handleEmptyOpreation(type: EmptyStatusOperationType) {
    if (type === 'clear-filter') {
      this.search = '';
      this.handleSearch();
    }
  }

  render() {
    return (
      <div
        class='alarm-dispath-page'
        // v-bkloading={{ isLoading: this.loading }}
      >
        <div class='alarm-dispath-page-wrap'>
          <div class='wrap-header'>
            <bk-button
              class='mr10'
              icon='plus'
              theme='primary'
              onClick={this.handleAddAlarmDispatch}
            >
              {this.$t('新建')}
            </bk-button>
            <bk-button
              class='mr10'
              disabled={!this.ruleGroups.length}
              onClick={this.handleDebug}
            >
              {this.$t('效果调试')}
            </bk-button>
            <bk-input
              class='search-input'
              v-model={this.search}
              placeholder={`ID/${this.$t('告警组名称')}`}
              right-icon='bk-icon icon-search'
              clearable
              onInput={this.handleSearch}
            />
            <bk-button
              class='expand-up-btn'
              onClick={this.handleExpandAll}
            >
              <span class={['icon-monitor', this.isExpandAll ? 'icon-zhankai1' : 'icon-shouqi1']} />
              {this.$t(this.isExpandAll ? '展开所有分组' : '收起所有分组')}
            </bk-button>
          </div>
          <div class='wrap-content'>
            {this.ruleGroups.length > 0
              ? [
                  this.renderGroups.map((item, index) => (
                    <div
                      key={index}
                      class='expan-item'
                    >
<<<<<<< HEAD
=======
                      <div class={['expan-status', { 'is-expan': item.isExpan }]}>
                        <i class='icon-monitor icon-mc-triangle-down' />
                      </div>
                      {this.renderEditAttribute(item.name, item.ruleData.length, 'name', item.id)}
                      {this.renderEditAttribute(`${this.$t('优先级')}:`, item.priority, 'priority', item.id)}
                      <div
                        class={['edit-btn-wrap', { 'edit-btn-disabled': !item.editAllowed }]}
                        v-bk-tooltips={{
                          placements: ['top'],
                          content: this.$t('内置的分派规则组不允许修改'),
                          disabled: item.editAllowed,
                        }}
                        onClick={() => item.editAllowed && this.handleToConfig(item.id)}
                      >
                        <span class='icon-monitor icon-bianji' />
                        <span>{this.$t('配置规则')}</span>
                      </div>
>>>>>>> 8a88e7fa
                      <div
                        class={['expan-item-header', { 'is-collapse': !item.isExpan }]}
                        onClick={() => item.setExpan(!item.isExpan)}
                      >
<<<<<<< HEAD
                        <div class={['expan-status', { 'is-expan': item.isExpan }]}>
                          <i class='icon-monitor icon-mc-triangle-down' />
                        </div>
                        {this.renderEditAttribute(item.name, item.ruleData.length, 'name', item.id)}
                        {this.renderEditAttribute(`${this.$t('优先级')}:`, item.priority, 'priority', item.id)}
                        <div
                          class={['edit-btn-wrap', { 'edit-btn-disabled': !item.editAllowed }]}
                          v-bk-tooltips={{
                            placements: ['top'],
                            content: this.$t('内置的分派规则组不允许修改'),
                            disabled: item.editAllowed,
                          }}
                          onClick={() => item.editAllowed && this.handleToConfig(item.id)}
                        >
                          <span class='icon-monitor icon-bianji' />
                          <span>{this.$t('配置规则')}</span>
                        </div>
                        <div
                          class={['del-btn-wrap', { 'del-btn-disabled': !item.editAllowed }]}
                          v-bk-tooltips={{
                            placements: ['top'],
                            content: this.$t('内置的分派规则组不允许修改'),
                            disabled: item.editAllowed,
                          }}
                          onClick={e => {
                            item.editAllowed && this.handleDeleteGroup(e, item);
                          }}
=======
                        <span class='icon-monitor icon-mc-delete-line' />
                      </div>
                    </div>
                    <div class={['expan-item-content', { 'is-expan': item.isExpan }]}>
                      <bk-table
                        v-bkloading={{ isLoading: this.groupLoading }}
                        data={item.ruleData}
                        stripe
                      >
                        <bk-table-column
                          scopedSlots={{
                            default: ({ row }) => (
                              <div class='alarm-group-list'>
                                {row.user_groups.map(groupId => (
                                  <bk-tag
                                    class='alarm-tag'
                                    v-bk-overflow-tips
                                    onClick={() => {
                                      this.handleSelcetAlarmGroup(groupId);
                                    }}
                                  >
                                    {this.getAlarmGroupByID(groupId)}
                                  </bk-tag>
                                ))}
                              </div>
                            ),
                          }}
                          label={this.$t('告警组')}
                          min-width={100}
                          prop='user_groups'
                        />
                        <bk-table-column
                          scopedSlots={{
                            default: ({ row }) =>
                              !!row.conditions?.length ? (
                                <CommonCondition
                                  key={this.conditionsKey}
                                  class='rule-wrap'
                                  groupKey={GROUP_KEYS}
                                  groupKeys={this.conditionProps.groupKeys}
                                  keyList={this.conditionProps.keys}
                                  readonly={true}
                                  value={row.conditions}
                                  valueMap={this.conditionProps.valueMap}
                                />
                              ) : (
                                '--'
                              ),
                          }}
                          label={this.$t('匹配规则')}
                          min-width={400}
                          prop='rule'
                        />
                        <bk-table-column
                          scopedSlots={{
                            default: ({ row }) => (
                              <AlarmDispatchAction
                                actions={row.actions}
                                alarmGroupList={this.alarmGroupList}
                                detailData={this.detailData}
                                processPackage={this.processPackage}
                                showAlarmGroup={this.handleSelcetAlarmGroup}
                                showDetail={this.handleShowDetail}
                                userType={row.user_type}
                              />
                            ),
                          }}
                          label={this.$t('分派动作')}
                          min-width={400}
                          prop='action'
                        />
                        <bk-table-column
                          scopedSlots={{
                            default: ({ row }) => (
                              <AlarmUpdateContent
                                severity={row.alert_severity}
                                tag={row.additional_tags}
                              />
                            ),
                          }}
                          label={this.$t('修改告警内容')}
                          min-width={300}
                          prop='content'
                        />
                        <bk-table-column
                          width={160}
                          scopedSlots={{
                            default: ({ row }) => (
                              <bk-tag class={['tag-status', row.is_enabled ? 'start' : 'stop']}>
                                {this.$t(row.is_enabled ? '启用' : '停用')}
                              </bk-tag>
                            ),
                          }}
                          label={this.$t('状态')}
                          prop='is_enabled'
                        />
                        <div
                          class='alarm-group-empty'
                          slot='empty'
>>>>>>> 8a88e7fa
                        >
                          <span class='icon-monitor icon-mc-delete-line' />
                        </div>
                      </div>
                      <div class={['expan-item-content', { 'is-expan': item.isExpan }]}>
                        {this.groupLoading ? (
                          <div class='item-content-skeleton'>
                            <TableSkeleton type={3}></TableSkeleton>
                          </div>
                        ) : (
                          <bk-table
                            v-bkloading={{ isLoading: this.groupLoading }}
                            data={item.ruleData}
                            stripe
                          >
                            <bk-table-column
                              scopedSlots={{
                                default: ({ row }) => (
                                  <div class='alarm-group-list'>
                                    {row.user_groups.map(groupId => (
                                      <bk-tag
                                        class='alarm-tag'
                                        v-bk-overflow-tips
                                        onClick={() => {
                                          this.handleSelcetAlarmGroup(groupId);
                                        }}
                                      >
                                        {this.getAlarmGroupByID(groupId)}
                                      </bk-tag>
                                    ))}
                                  </div>
                                ),
                              }}
                              label={this.$t('告警组')}
                              min-width={100}
                              prop='user_groups'
                            />
                            <bk-table-column
                              scopedSlots={{
                                default: ({ row }) =>
                                  !!row.conditions?.length ? (
                                    <CommonCondition
                                      key={this.conditionsKey}
                                      class='rule-wrap'
                                      groupKey={GROUP_KEYS}
                                      groupKeys={this.conditionProps.groupKeys}
                                      keyList={this.conditionProps.keys}
                                      readonly={true}
                                      value={row.conditions}
                                      valueMap={this.conditionProps.valueMap}
                                    />
                                  ) : (
                                    '--'
                                  ),
                              }}
                              label={this.$t('匹配规则')}
                              min-width={400}
                              prop='rule'
                            />
                            <bk-table-column
                              scopedSlots={{
                                default: ({ row }) => (
                                  <AlarmDispatchAction
                                    actions={row.actions}
                                    alarmGroupList={this.alarmGroupList}
                                    detailData={this.detailData}
                                    processPackage={this.processPackage}
                                    showAlarmGroup={this.handleSelcetAlarmGroup}
                                    showDetail={this.handleShowDetail}
                                    userType={row.user_type}
                                  />
                                ),
                              }}
                              label={this.$t('分派动作')}
                              min-width={400}
                              prop='action'
                            />
                            <bk-table-column
                              scopedSlots={{
                                default: ({ row }) => (
                                  <AlarmUpdateContent
                                    severity={row.alert_severity}
                                    tag={row.additional_tags}
                                  />
                                ),
                              }}
                              label={this.$t('修改告警内容')}
                              min-width={300}
                              prop='content'
                            />
                            <bk-table-column
                              width={160}
                              scopedSlots={{
                                default: ({ row }) => (
                                  <bk-tag class={['tag-status', row.is_enabled ? 'start' : 'stop']}>
                                    {this.$t(row.is_enabled ? '启用' : '停用')}
                                  </bk-tag>
                                ),
                              }}
                              label={this.$t('状态')}
                              prop='is_enabled'
                            />
                            <div
                              class='alarm-group-empty'
                              slot='empty'
                            >
                              <div>
                                <img
                                  alt=''
                                  loading='lazy'
                                  src={emptyImageSrc}
                                />
                              </div>
                              <div class='mb15 empty-text'>{this.$t('当前组暂无规则，需去配置新规则')}</div>
                              <div
                                class='empty-rule-config mt15'
                                onClick={() => this.handleToConfig(item.id)}
                              >
                                {this.$t('配置规则')}
                              </div>
                            </div>
                          </bk-table>
                        )}
                      </div>
                    </div>
                  )),
                  <div
                    ref='itemFooterRef'
                    style={{
                      display: this.hiddenFooter ? 'none' : 'flex',
                    }}
                    class='item-footer'
                  />,
                ]
              : (() => {
                  if (this.loading) {
                    return new Array(10).fill(null).map((_item, index) => (
                      <div
                        key={index}
                        class='expan-item'
                      >
                        <div class='expan-item-header'>
                          <div class='expan-status'>
                            <i class='icon-monitor icon-mc-triangle-down'></i>
                          </div>
                          <div class='head-skeleton skeleton-element'></div>
                          <div class='edit-btn-wrap edit-btn-disabled'>
                            <span class='icon-monitor icon-bianji'></span>
                            <span>{this.$t('配置规则')}</span>
                          </div>
                          <div class='del-btn-wrap del-btn-disabled'>
                            <span class='icon-monitor icon-mc-delete-line'></span>
                          </div>
                        </div>
<<<<<<< HEAD
                        <div class='expan-item-content'></div>
                      </div>
                    ));
                  }
                  return (
                    <div class='empty-dispatch-content'>
                      <EmptyStatus
                        type={this.emptyType}
                        onOperation={this.handleEmptyOpreation}
                      />
                      {/* <img
=======
                      </bk-table>
                    </div>
                  </div>
                )),
                <div
                  ref='itemFooterRef'
                  style={{
                    display: this.hiddenFooter ? 'none' : 'flex',
                  }}
                  class='item-footer'
                />,
              ]
            ) : (
              <div class='empty-dispatch-content'>
                <EmptyStatus
                  type={this.emptyType}
                  onOperation={this.handleEmptyOpreation}
                />
                {/* <img
>>>>>>> 8a88e7fa
                  alt=''
                  src={emptyImageSrc}
                />
                <span class='empty-dispatch-text'>{this.emptyText}</span> */}
<<<<<<< HEAD
                    </div>
                  );
                })()}
=======
              </div>
            )}
>>>>>>> 8a88e7fa
          </div>
        </div>
        <div style='display: none'>
          <AlarmBatchEdit
            ref='alarmBatchEdit'
            close={this.removePopoverInstance}
            dataSource={this.dataSource}
            filed={this.filed}
            isListPage={true}
            priorityList={this.priorityList}
            onSubmit={this.handleBatchEditSubmit}
          />
        </div>
        <bk-dialog
          confirmFn={this.handleAddAlarmDispatchGroup}
          header-position='left'
          title={this.$t('新建规则组')}
          value={this.visible}
          onCancel={this.handleCancelAlarmGroup}
        >
          <bk-form
            ref='addForm'
            form-type='vertical'
            {...{
              props: {
                model: this.formData,
                rules: this.rules,
              },
            }}
          >
            <bk-form-item
              error-display-type='normal'
              label={this.$t('规则组名')}
              property='name'
              required
            >
              <bk-input v-model={this.formData.name} />
            </bk-form-item>
            <bk-form-item
              error-display-type='normal'
              label={this.$t('优先级')}
              property='priority'
              required
            >
              <bk-input
                ref='priorityInput'
                max={10000}
                min={1}
                type='number'
                value={this.formData.priority}
                onInput={this.handlePriorityChange}
              />
              <span style={{ color: this.priorityErrorMsg ? '#ea3636' : '#979BA5' }}>
                {this.priorityErrorMsg ? this.priorityErrorMsg : this.$t('数值越高优先级越高,最大值为10000')}
              </span>
            </bk-form-item>
          </bk-form>
        </bk-dialog>
        <AlarmGroupDetail
          id={this.alarmGroupDetail.id as any}
          v-model={this.alarmGroupDetail.show}
          customEdit
          onEditGroup={this.handleEditGroup}
        />
        <SetMealDetail
          id={this.detailData.id}
          width={540}
          isShow={this.detailData.isShow}
          onShowChange={v => (this.detailData.isShow = v)}
        />
        {/* 调试结果 */}
        {this.showDebug && (
          <DebuggingResult
            alarmGroupList={this.alarmGroupList}
            conditionProps={this.conditionProps}
            excludeGroups={this.delGroups}
            isShow={this.showDebug}
            isViewDebugEffect={this.isViewDebugEffect}
            ruleGroupsData={[]}
            onDelSuccess={this.handleDelSucess}
            onShowChange={this.handleShowChange}
          />
        )}
      </div>
    );
  }
}<|MERGE_RESOLUTION|>--- conflicted
+++ resolved
@@ -38,10 +38,7 @@
 import { Debounce, random } from 'monitor-common/utils';
 
 import EmptyStatus from '../../components/empty-status/empty-status';
-<<<<<<< HEAD
 import TableSkeleton from '../../components/skeleton/table-skeleton';
-=======
->>>>>>> 8a88e7fa
 import emptyImageSrc from '../../static/images/png/empty.png';
 import AlarmGroupDetail from '../alarm-group/alarm-group-detail/alarm-group-detail';
 import AlarmBatchEdit from './components/alarm-batch-edit';
@@ -657,31 +654,10 @@
                       key={index}
                       class='expan-item'
                     >
-<<<<<<< HEAD
-=======
-                      <div class={['expan-status', { 'is-expan': item.isExpan }]}>
-                        <i class='icon-monitor icon-mc-triangle-down' />
-                      </div>
-                      {this.renderEditAttribute(item.name, item.ruleData.length, 'name', item.id)}
-                      {this.renderEditAttribute(`${this.$t('优先级')}:`, item.priority, 'priority', item.id)}
-                      <div
-                        class={['edit-btn-wrap', { 'edit-btn-disabled': !item.editAllowed }]}
-                        v-bk-tooltips={{
-                          placements: ['top'],
-                          content: this.$t('内置的分派规则组不允许修改'),
-                          disabled: item.editAllowed,
-                        }}
-                        onClick={() => item.editAllowed && this.handleToConfig(item.id)}
-                      >
-                        <span class='icon-monitor icon-bianji' />
-                        <span>{this.$t('配置规则')}</span>
-                      </div>
->>>>>>> 8a88e7fa
                       <div
                         class={['expan-item-header', { 'is-collapse': !item.isExpan }]}
                         onClick={() => item.setExpan(!item.isExpan)}
                       >
-<<<<<<< HEAD
                         <div class={['expan-status', { 'is-expan': item.isExpan }]}>
                           <i class='icon-monitor icon-mc-triangle-down' />
                         </div>
@@ -709,107 +685,6 @@
                           onClick={e => {
                             item.editAllowed && this.handleDeleteGroup(e, item);
                           }}
-=======
-                        <span class='icon-monitor icon-mc-delete-line' />
-                      </div>
-                    </div>
-                    <div class={['expan-item-content', { 'is-expan': item.isExpan }]}>
-                      <bk-table
-                        v-bkloading={{ isLoading: this.groupLoading }}
-                        data={item.ruleData}
-                        stripe
-                      >
-                        <bk-table-column
-                          scopedSlots={{
-                            default: ({ row }) => (
-                              <div class='alarm-group-list'>
-                                {row.user_groups.map(groupId => (
-                                  <bk-tag
-                                    class='alarm-tag'
-                                    v-bk-overflow-tips
-                                    onClick={() => {
-                                      this.handleSelcetAlarmGroup(groupId);
-                                    }}
-                                  >
-                                    {this.getAlarmGroupByID(groupId)}
-                                  </bk-tag>
-                                ))}
-                              </div>
-                            ),
-                          }}
-                          label={this.$t('告警组')}
-                          min-width={100}
-                          prop='user_groups'
-                        />
-                        <bk-table-column
-                          scopedSlots={{
-                            default: ({ row }) =>
-                              !!row.conditions?.length ? (
-                                <CommonCondition
-                                  key={this.conditionsKey}
-                                  class='rule-wrap'
-                                  groupKey={GROUP_KEYS}
-                                  groupKeys={this.conditionProps.groupKeys}
-                                  keyList={this.conditionProps.keys}
-                                  readonly={true}
-                                  value={row.conditions}
-                                  valueMap={this.conditionProps.valueMap}
-                                />
-                              ) : (
-                                '--'
-                              ),
-                          }}
-                          label={this.$t('匹配规则')}
-                          min-width={400}
-                          prop='rule'
-                        />
-                        <bk-table-column
-                          scopedSlots={{
-                            default: ({ row }) => (
-                              <AlarmDispatchAction
-                                actions={row.actions}
-                                alarmGroupList={this.alarmGroupList}
-                                detailData={this.detailData}
-                                processPackage={this.processPackage}
-                                showAlarmGroup={this.handleSelcetAlarmGroup}
-                                showDetail={this.handleShowDetail}
-                                userType={row.user_type}
-                              />
-                            ),
-                          }}
-                          label={this.$t('分派动作')}
-                          min-width={400}
-                          prop='action'
-                        />
-                        <bk-table-column
-                          scopedSlots={{
-                            default: ({ row }) => (
-                              <AlarmUpdateContent
-                                severity={row.alert_severity}
-                                tag={row.additional_tags}
-                              />
-                            ),
-                          }}
-                          label={this.$t('修改告警内容')}
-                          min-width={300}
-                          prop='content'
-                        />
-                        <bk-table-column
-                          width={160}
-                          scopedSlots={{
-                            default: ({ row }) => (
-                              <bk-tag class={['tag-status', row.is_enabled ? 'start' : 'stop']}>
-                                {this.$t(row.is_enabled ? '启用' : '停用')}
-                              </bk-tag>
-                            ),
-                          }}
-                          label={this.$t('状态')}
-                          prop='is_enabled'
-                        />
-                        <div
-                          class='alarm-group-empty'
-                          slot='empty'
->>>>>>> 8a88e7fa
                         >
                           <span class='icon-monitor icon-mc-delete-line' />
                         </div>
@@ -817,7 +692,7 @@
                       <div class={['expan-item-content', { 'is-expan': item.isExpan }]}>
                         {this.groupLoading ? (
                           <div class='item-content-skeleton'>
-                            <TableSkeleton type={3}></TableSkeleton>
+                            <TableSkeleton type={3} />
                           </div>
                         ) : (
                           <bk-table
@@ -831,6 +706,7 @@
                                   <div class='alarm-group-list'>
                                     {row.user_groups.map(groupId => (
                                       <bk-tag
+                                        key={groupId}
                                         class='alarm-tag'
                                         v-bk-overflow-tips
                                         onClick={() => {
@@ -937,6 +813,7 @@
                     </div>
                   )),
                   <div
+                    key={'footer'}
                     ref='itemFooterRef'
                     style={{
                       display: this.hiddenFooter ? 'none' : 'flex',
@@ -953,19 +830,18 @@
                       >
                         <div class='expan-item-header'>
                           <div class='expan-status'>
-                            <i class='icon-monitor icon-mc-triangle-down'></i>
+                            <i class='icon-monitor icon-mc-triangle-down' />
                           </div>
-                          <div class='head-skeleton skeleton-element'></div>
+                          <div class='head-skeleton skeleton-element' />
                           <div class='edit-btn-wrap edit-btn-disabled'>
-                            <span class='icon-monitor icon-bianji'></span>
+                            <span class='icon-monitor icon-bianji' />
                             <span>{this.$t('配置规则')}</span>
                           </div>
                           <div class='del-btn-wrap del-btn-disabled'>
-                            <span class='icon-monitor icon-mc-delete-line'></span>
+                            <span class='icon-monitor icon-mc-delete-line' />
                           </div>
                         </div>
-<<<<<<< HEAD
-                        <div class='expan-item-content'></div>
+                        <div class='expan-item-content' />
                       </div>
                     ));
                   }
@@ -976,39 +852,13 @@
                         onOperation={this.handleEmptyOpreation}
                       />
                       {/* <img
-=======
-                      </bk-table>
-                    </div>
-                  </div>
-                )),
-                <div
-                  ref='itemFooterRef'
-                  style={{
-                    display: this.hiddenFooter ? 'none' : 'flex',
-                  }}
-                  class='item-footer'
-                />,
-              ]
-            ) : (
-              <div class='empty-dispatch-content'>
-                <EmptyStatus
-                  type={this.emptyType}
-                  onOperation={this.handleEmptyOpreation}
-                />
-                {/* <img
->>>>>>> 8a88e7fa
                   alt=''
                   src={emptyImageSrc}
                 />
                 <span class='empty-dispatch-text'>{this.emptyText}</span> */}
-<<<<<<< HEAD
                     </div>
                   );
                 })()}
-=======
-              </div>
-            )}
->>>>>>> 8a88e7fa
           </div>
         </div>
         <div style='display: none'>
