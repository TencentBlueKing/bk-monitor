/*
 * Tencent is pleased to support the open source community by making
 * 蓝鲸智云PaaS平台 (BlueKing PaaS) available.
 *
 * Copyright (C) 2021 THL A29 Limited, a Tencent company.  All rights reserved.
 *
 * 蓝鲸智云PaaS平台 (BlueKing PaaS) is licensed under the MIT License.
 *
 * License for 蓝鲸智云PaaS平台 (BlueKing PaaS):
 *
 * ---------------------------------------------------
 * Permission is hereby granted, free of charge, to any person obtaining a copy of this software and associated
 * documentation files (the "Software"), to deal in the Software without restriction, including without limitation
 * the rights to use, copy, modify, merge, publish, distribute, sublicense, and/or sell copies of the Software, and
 * to permit persons to whom the Software is furnished to do so, subject to the following conditions:
 *
 * The above copyright notice and this permission notice shall be included in all copies or substantial portions of
 * the Software.
 *
 * THE SOFTWARE IS PROVIDED "AS IS", WITHOUT WARRANTY OF ANY KIND, EXPRESS OR IMPLIED, INCLUDING BUT NOT LIMITED TO
 * THE WARRANTIES OF MERCHANTABILITY, FITNESS FOR A PARTICULAR PURPOSE AND NONINFRINGEMENT. IN NO EVENT SHALL THE
 * AUTHORS OR COPYRIGHT HOLDERS BE LIABLE FOR ANY CLAIM, DAMAGES OR OTHER LIABILITY, WHETHER IN AN ACTION OF
 * CONTRACT, TORT OR OTHERWISE, ARISING FROM, OUT OF OR IN CONNECTION WITH THE SOFTWARE OR THE USE OR OTHER DEALINGS
 * IN THE SOFTWARE.
 */
import { TranslateResult } from 'vue-i18n';
import { Component, Inject, Ref } from 'vue-property-decorator';
import { Component as tsc } from 'vue-tsx-support';

import SetMealDetail from 'fta-solutions/pages/setting/set-meal-detail/set-meal-detail';
import {
  createAssignGroup,
  listActionConfig,
  listAssignGroup,
  listAssignRule,
  listUserGroup,
  partialUpdateAssignGroup,
} from 'monitor-api/modules/model';
import { Debounce, random } from 'monitor-common/utils';

import EmptyStatus from '../../components/empty-status/empty-status';
import { EmptyStatusOperationType, EmptyStatusType } from '../../components/empty-status/types';
import emptyImageSrc from '../../static/images/png/empty.png';
import AlarmGroupDetail from '../alarm-group/alarm-group-detail/alarm-group-detail';
import AlarmBatchEdit from './components/alarm-batch-edit';
import AlarmDispatchAction from './components/alarm-dispatch-action';
import AlarmUpdateContent from './components/alarm-update-content';
import CommonCondition from './components/common-condition-new';
import DebuggingResult from './components/debugging-result';
import { allKVOptions, GROUP_KEYS, TGroupKeys, TValueMap } from './typing/condition';
import { RuleGroupData } from './typing/index';

import './alarm-dispatch.scss';

@Component
export default class AlarmDispatch extends tsc<object> {
  @Inject('authority') authority;
  @Inject('handleShowAuthorityDetail') handleShowAuthorityDetail;
  @Ref() addForm: any;
  @Ref() itemFooterRef: HTMLDivElement;
  /* 规则组 */
  ruleGroups: RuleGroupData[] = [];
  renderGroups: RuleGroupData[] = [];
  cacheRuleGroups = [];
  /* 搜索 */
  search = '';
  /** 是否能查询，需要依赖 getAlarmGroupList 和 getAlarmDispatchGroupData两个函数都请求完成 */
  isSearch = false;
  /** 新建规则组弹窗 */
  visible = false;

  btnLoading = false;
  loading = false;
  groupLoading = false;

  filed = null;
  dataSource = null;
  popoverInstance = null;
  currentFiledElement = null;
  currentId = null;
  /** 查看调试效果 */
  isViewDebugEffect = false;
  emptyType: EmptyStatusType = 'empty';
  /** 优先级检验提示*/
  priorityErrorMsg: TranslateResult | string = '';
  /* 流程套餐*/
  processPackage = [];

  /** 告警组 */
  alarmGroupList = [];
  /** 表单 */
  formData: {
    name: string;
    priority: number;
  } = {
    name: '',
    priority: 100,
  };

  /** 校验规则 */
  rules = {
    name: [
      {
        required: true,
        message: window.i18n.t('输入规则组名'),
        trigger: 'blur',
      },
      {
        validator: value =>
          !/(\ud83c[\udf00-\udfff])|(\ud83d[\udc00-\ude4f\ude80-\udeff])|[\u2600-\u2B55]/g.test(value),
        message: window.i18n.t('不能输入emoji表情'),
        trigger: 'blur',
      },
    ],
  };

  /** 告警组详情*/
  alarmGroupDetail: { id: number; show: boolean } = {
    id: 0,
    show: false,
  };

  /** 套餐详情*/
  detailData = {
    id: 0,
    isShow: false,
  };

  showDebug = false;

  /* kv 选项数据 */
  conditionProps: {
    keys: { id: string; name: string }[];
    valueMap: TValueMap;
    groupKeys: TGroupKeys;
  } = {
    keys: [],
    valueMap: new Map(),
    groupKeys: new Map(),
  };
  conditionsKey = random(8);

  /* 删除并调试数据 */
  delGroups = [];
  /** 展开全部分组 */
  isExpandAll = false;
  intersectionObserver: IntersectionObserver | null = null;
  hiddenFooter = false;
  handleToConfig(id: number) {
    this.$router.push({
      name: 'alarm-dispatch-config',
      params: { id: String(id) },
    });
  }

  get polymerizeRuleGroups() {
    return this.cacheRuleGroups.map(item => ({
      ...item,
      user_groups: item.ruleData.reduce((result, item) => {
        item.user_groups.forEach(groups => {
          const { id, name } = this.alarmGroupList.find(alarm => +alarm.id === +groups) || {};
          if (id && !result.map(g => g.id).includes(id)) {
            result.push({ id, name });
          }
        });
        return result;
      }, []),
      tag: item.ruleData.reduce((result, item) => {
        item.additional_tags.forEach(tag => {
          if (!result.includes()) {
            result.push(`${tag.key}:${tag.value}`);
          }
        });
        return result;
      }, []),
    }));
  }

  /** 优先级列表 */
  get priorityList() {
    return this.ruleGroups.map(item => item.priority);
  }

  created() {
    this.getRouteParams();
    this.getAlarmDispatchGroupData();
    this.getAlarmGroupList();
    this.getKVOptionsData();
    this.getProcessPackage();
    this.$store.commit('app/SET_NAV_ROUTE_LIST', [{ name: this.$t('route-告警分派'), id: '' }]);
  }

  getRouteParams() {
    const { groupName, group_id: groupId } = this.$route.query;
    if (groupName) {
      this.search = groupName as string;
    }
    if (groupId) {
      this.search = groupId as string;
    }
  }

  // 获取告警组数据
  async getAlarmGroupList() {
    const data = await listUserGroup().catch(() => []);
    this.alarmGroupList = data.map(item => ({
      id: item.id,
      name: item.name,
      receiver: item.users?.map(rec => rec.display_name) || [],
    }));

    /** 能否查询需要依赖 getAlarmGroupList 和 getAlarmDispatchGroupData两个函数都请求完成 */
    if (this.isSearch && this.search) {
      this.handleSearch();
    }
    this.isSearch = true;
  }

  /**
   * 获取告警分派分组数据
   */
  async getAlarmDispatchGroupData() {
    this.loading = true;
    const list = await listAssignGroup().catch(() => {
      this.loading = false;
    });
    this.ruleGroups =
      list?.map(
        item =>
          new RuleGroupData({
            id: item.id,
            name: item.name,
            priority: item.priority,
            isExpan: true,
            ruleData: [],
            editAllowed: !!item?.edit_allowed,
          })
      ) || [];
    this.loading = false;
    this.getAlarmAssignGroupsRules(list?.map(item => item.id));
    this.$nextTick(() => {
      this.observerTableGroup();
    });
  }

  observerTableGroup() {
<<<<<<< HEAD
=======
    if (!this.itemFooterRef) return;
>>>>>>> 47b8edb5
    this.intersectionObserver = new IntersectionObserver(entries => {
      for (const entry of entries) {
        if (entry.intersectionRatio <= 0) return;
        if (this.renderGroups.length >= this.ruleGroups.length) return;
        this.renderGroups.push(...this.ruleGroups.slice(this.renderGroups.length, this.renderGroups.length + 2));
        this.$nextTick(() => {
          if (this.isInViewport(this.itemFooterRef) && this.renderGroups.length < this.ruleGroups.length) {
            this.handleTriggerObserver();
          }
        });
      }
    });
    this.intersectionObserver.observe(this.itemFooterRef);
  }
  /**
   * 用于触发 IntersectionObserver 监听
   */
  handleTriggerObserver() {
    this.hiddenFooter = true;
    window.requestIdleCallback(() => {
      this.hiddenFooter = false;
    });
  }
  isInViewport(element: Element) {
    const rect = element.getBoundingClientRect();
    return (
      rect.top >= 0 &&
      rect.left >= 0 &&
      rect.bottom <= (window.innerHeight || document.documentElement.clientHeight) &&
      rect.right <= (window.innerWidth || document.documentElement.clientWidth)
    );
  }
  beforeDestroy() {
    this.intersectionObserver?.unobserve(this.itemFooterRef);
  }
  /**
   *  获取规则集
   * @param ids 规则组
   */
  async getAlarmAssignGroupsRules(ids: number[] = []) {
    this.groupLoading = true;
    const list = await listAssignRule({ page: 1, page_size: 1000 }).catch(() => (this.groupLoading = false));
    const groupData = ids.reduce((result, item) => {
      result[item] = list.filter(rule => item === rule.assign_group_id);
      return result;
    }, {});
    this.groupLoading = false;
    this.ruleGroups.forEach(item => {
      if (!groupData[item.id].length) item.setExpan(false);
      item.setRuleData(groupData?.[item.id] || []);
    });
    this.cacheRuleGroups = this.ruleGroups;
    this.loading = false;
    if (this.isSearch && this.search) {
      this.handleSearch();
    }
    this.isSearch = true;
  }

  // 获取流程套餐
  async getProcessPackage() {
    const data = await listActionConfig().catch(() => []);
    this.processPackage = data.filter(item => item.plugin_type === 'itsm');
  }

  /** 新增分组 */
  handleAddAlarmDispatch() {
    this.visible = true;
    if (this.ruleGroups.length) {
      const { priority } = this.ruleGroups[0];
      const remainder = priority % 5;
      const targetPriority = remainder === 0 ? priority + 5 : priority + 10 - remainder;

      this.formData.priority = targetPriority >= 10000 ? undefined : targetPriority;
    } else {
      this.formData.priority = 100;
    }
  }

  /**
   * 删除规则组
   * @param id 规则组ID
   */
  handleDeleteGroup(e: Event, item: RuleGroupData) {
    e.stopPropagation();
    this.$bkInfo({
      type: 'warning',
      extCls: 'alarm-dispatch-bk-info',
      okText: window.i18n.t('调试并删除'),
      title: window.i18n.t('是否删除{name}?', { name: item.name }),
      subTitle: window.i18n.t('删除该组及组内规则会一起删除,且不可恢复'),
      confirmFn: async () => {
        this.delGroups = [item.id];
        this.showDebug = true;
        // await destroyAssignGroup(id);
        // this.$bkMessage({
        //   theme: 'success',
        //   message: this.$t('删除成功')
        // });
        // this.getAlarmDispatchGroupData();
      },
    });
  }

  /**
   *  新建规则组
   */
  async handleAddAlarmDispatchGroup() {
    const result = await this.addForm?.validate();

    if (!this.formData.priority) {
      this.priorityErrorMsg = window.i18n.t('输入优先级');
      return;
    }
    if (this.priorityList.includes(this.formData.priority)) return;

    if (result) {
      const data = await createAssignGroup({ ...this.formData });
      if (data) {
        this.visible = false;
        this.getAlarmDispatchGroupData();
        this.$bkMessage({
          theme: 'success',
          message: this.$t('创建成功'),
        });
        this.formData = {
          name: '',
          priority: 0,
        };
        setTimeout(() => {
          this.$router.push({
            name: 'alarm-dispatch-config',
            params: { id: String(data.id) },
          });
        });
      }
    }
  }

  /** 取消创建规则组 */
  handleCancelAlarmGroup() {
    this.visible = false;
    this.priorityErrorMsg = '';
    this.formData.name = '';
    this.addForm?.clearError();
  }

  /** *
   * 告警组信息编辑
   */
  handleAlarmGroupInfoEdit(e: Event, field: 'name' | 'priority', id: number, data) {
    e.stopPropagation();
    this.removePopoverInstance();
    this.currentFiledElement = e.target;
    this.filed = field;
    this.dataSource = data;
    this.currentId = id;

    this.popoverInstance = this.$bkPopover(e.target, {
      content: (this.$refs.alarmBatchEdit as any).$el,
      trigger: 'click',
      arrow: true,
      hideOnClick: 'toggle',
      placement: 'bottom-start',
      theme: 'light common-monitor',
      onShow: () => {
        document.addEventListener('click', this.handleClickOutSide, false);
      },
      onHide: () => {
        document.removeEventListener('click', this.handleClickOutSide, false);
      },
    });
    this.popoverInstance?.show(100);
  }

  handleClickOutSide(e: Event) {
    const targetEl = e.target as HTMLBaseElement;
    if (targetEl === this.currentFiledElement) return;
    if (this.popoverInstance) {
      const result = this.popoverInstance.popper.contains(targetEl);
      if (!result) this.removePopoverInstance();
    }
  }

  renderEditAttribute(title: string, count: number, field: 'name' | 'priority', id: number) {
    return (
      <div class={field === 'priority' ? 'priority-wrap' : 'title-wrap'}>
        <span
          class='title'
          v-bk-overflow-tips
        >
          {title}
        </span>
        {field === 'name' && <span class='rule-count'>{`(${count})`}</span>}
        {field === 'priority' && <span class='count'>{count}</span>}
        <span
          class='icon-monitor icon-bianji'
          onClick={e => {
            this.handleAlarmGroupInfoEdit(e, field, id, field === 'priority' ? count : title);
          }}
        />
      </div>
    );
  }

  // 告警组详情
  handleSelcetAlarmGroup(id: number) {
    this.alarmGroupDetail.id = id;
    this.alarmGroupDetail.show = true;
  }

  handleShowDetail(id: number) {
    this.detailData.id = id;
    this.detailData.isShow = true;
  }

  /**
   *  优先级change
   * @param value
   * @returns
   */
  handlePriorityChange(value: number | string) {
    if (typeof value === 'string') {
      if (!value) return;
      if (isNaN(Number(value))) {
        this.formData.priority = 1;
        (this.$refs.priorityInput as any).curValue = 1;
      } else {
        if (Number(value) >= 10000) {
          this.formData.priority = 10000;
        } else if (Number(value) === 0) {
          this.formData.priority = 1;
        } else if (parseFloat(value) === parseInt(value)) {
          this.formData.priority = Number(value);
        } else {
          (this.$refs.priorityInput as any).curValue = Math.round(Number(value));
          this.formData.priority = Math.round(Number(value));
        }
      }
    } else {
      if (isNaN(value)) {
        this.formData.priority = 1;
        (this.$refs.priorityInput as any).curValue = 1;
      } else {
        this.formData.priority = value;
      }
    }
    if (this.priorityList.includes(this.formData.priority)) {
      this.priorityErrorMsg = window.i18n.t('注意: 优先级冲突');
    } else {
      this.priorityErrorMsg = '';
    }
  }

  /** 获取告警组名 */
  getAlarmGroupByID(id: number) {
    return this.alarmGroupList.find(item => item.id === id)?.name || id;
  }

  /* 清空pop */
  removePopoverInstance() {
    this.popoverInstance?.hide?.();
    this.popoverInstance?.destroy?.();
    this.popoverInstance = null;
    this.currentFiledElement = null;
    this.filed = null;
    this.dataSource = null;
  }

  /** 修改组名、优先级 */
  async handleBatchEditSubmit(value: number | string) {
    await partialUpdateAssignGroup(this.currentId, { [this.filed]: value });
    this.$bkMessage({
      theme: 'success',
      message: this.$t('修改成功'),
    });
    this.getAlarmDispatchGroupData();
  }

  /** 搜索 */
  @Debounce(300)
  handleSearch() {
    if (this.search) {
      const value = this.search.replace(/(^\s*)|(\s*$)/g, '');
      const reg = new RegExp(value, 'ig');
      const filterRuleGroupList = this.polymerizeRuleGroups
        .filter(
          item =>
            item.tag.includes(value) ||
            item.tag.map(key => key.split(':')[0]).includes(value) ||
            item.tag.map(value => value.split(':')[1]).includes(value) ||
            reg.test(item.user_groups.map(g => g.name)) ||
            String(item.id) === value
          // item.user_groups.map(g => String(g.id)).includes(value)
        )
        .map(item => item.id);
      this.ruleGroups = this.cacheRuleGroups.filter(item => filterRuleGroupList.includes(item.id));
      this.emptyType = 'search-empty';
    } else {
      this.emptyType = 'empty';
      this.ruleGroups = this.cacheRuleGroups;
    }
    this.renderGroups = [];
    this.handleTriggerObserver();
  }

  handleShowChange(v: boolean) {
    this.showDebug = v;
    if (!v) this.isViewDebugEffect = false;
  }
  handleDebug() {
    this.delGroups = [];
    this.handleShowChange(true);
    this.isViewDebugEffect = true;
  }

  handleDelSucess() {
    this.delGroups = [];
    this.handleShowChange(false);
    this.getAlarmDispatchGroupData();
  }

  /* 匹配规则key对应的value值获取 */
  async getKVOptionsData() {
    allKVOptions(
      [this.$store.getters.bizId],
      (type: string, key: string, values: any) => {
        if (!!key) {
          (this.conditionProps[type] as Map<string, any>).set(key, values);
        } else {
          this.conditionProps[type] = values;
        }
      },
      () => {
        this.conditionsKey = random(8);
      }
    );
  }

  handleEditGroup(id) {
    this.alarmGroupDetail.show = false;
    this.$router.push({
      name: 'alarm-group-edit',
      params: { id },
    });
  }

  /** 展开收起全部 */
  handleExpandAll() {
    this.isExpandAll = !this.isExpandAll;
    this.ruleGroups.forEach(item => item.setExpan(!this.isExpandAll));
  }

  handleEmptyOpreation(type: EmptyStatusOperationType) {
    if (type === 'clear-filter') {
      this.search = '';
      this.handleSearch();
    }
  }

  render() {
    return (
      <div
        class='alarm-dispath-page'
        v-bkloading={{ isLoading: this.loading }}
      >
        <div class='alarm-dispath-page-wrap'>
          <div class='wrap-header'>
            <bk-button
              class='mr10'
              icon='plus'
              theme='primary'
              onClick={this.handleAddAlarmDispatch}
            >
              {this.$t('新建')}
            </bk-button>
            <bk-button
              class='mr10'
              disabled={!this.ruleGroups.length}
              onClick={this.handleDebug}
            >
              {this.$t('效果调试')}
            </bk-button>
            <bk-input
              class='search-input'
              v-model={this.search}
              placeholder={`ID/${this.$t('告警组名称')}`}
              right-icon='bk-icon icon-search'
              clearable
              onInput={this.handleSearch}
            ></bk-input>
            <bk-button
              class='expand-up-btn'
              onClick={this.handleExpandAll}
            >
              <span class={['icon-monitor', this.isExpandAll ? 'icon-zhankai1' : 'icon-shouqi1']}></span>
              {this.$t(this.isExpandAll ? '展开所有分组' : '收起所有分组')}
            </bk-button>
          </div>
          <div class='wrap-content'>
            {this.ruleGroups.length > 0 ? (
              [
                this.renderGroups.map((item, index) => (
                  <div
                    key={index}
                    class='expan-item'
                  >
                    <div
                      class={['expan-item-header', { 'is-collapse': !item.isExpan }]}
                      onClick={() => item.setExpan(!item.isExpan)}
                    >
                      <div class={['expan-status', { 'is-expan': item.isExpan }]}>
                        <i class='icon-monitor icon-mc-triangle-down'></i>
                      </div>
                      {this.renderEditAttribute(item.name, item.ruleData.length, 'name', item.id)}
                      {this.renderEditAttribute(`${this.$t('优先级')}:`, item.priority, 'priority', item.id)}
                      <div
                        class={['edit-btn-wrap', { 'edit-btn-disabled': !item.editAllowed }]}
                        v-bk-tooltips={{
                          placements: ['top'],
                          content: this.$t('内置的分派规则组不允许修改'),
                          disabled: item.editAllowed,
                        }}
                        onClick={() => item.editAllowed && this.handleToConfig(item.id)}
                      >
                        <span class='icon-monitor icon-bianji'></span>
                        <span>{this.$t('配置规则')}</span>
                      </div>
                      <div
                        class={['del-btn-wrap', { 'del-btn-disabled': !item.editAllowed }]}
                        v-bk-tooltips={{
                          placements: ['top'],
                          content: this.$t('内置的分派规则组不允许修改'),
                          disabled: item.editAllowed,
                        }}
                        onClick={e => {
                          item.editAllowed && this.handleDeleteGroup(e, item);
                        }}
                      >
                        <span class='icon-monitor icon-mc-delete-line'></span>
                      </div>
                    </div>
                    <div class={['expan-item-content', { 'is-expan': item.isExpan }]}>
                      <bk-table
                        v-bkloading={{ isLoading: this.groupLoading }}
                        data={item.ruleData}
                        stripe
                      >
                        <bk-table-column
                          scopedSlots={{
                            default: ({ row }) => (
                              <div class='alarm-group-list'>
                                {row.user_groups.map(groupId => (
                                  <bk-tag
                                    class='alarm-tag'
                                    v-bk-overflow-tips
                                    onClick={() => {
                                      this.handleSelcetAlarmGroup(groupId);
                                    }}
                                  >
                                    {this.getAlarmGroupByID(groupId)}
                                  </bk-tag>
                                ))}
                              </div>
                            ),
                          }}
                          label={this.$t('告警组')}
                          min-width={100}
                          prop='user_groups'
                        ></bk-table-column>
                        <bk-table-column
                          scopedSlots={{
                            default: ({ row }) =>
                              !!row.conditions?.length ? (
                                <CommonCondition
                                  key={this.conditionsKey}
                                  class='rule-wrap'
                                  groupKey={GROUP_KEYS}
                                  groupKeys={this.conditionProps.groupKeys}
                                  keyList={this.conditionProps.keys}
                                  readonly={true}
                                  value={row.conditions}
                                  valueMap={this.conditionProps.valueMap}
                                ></CommonCondition>
                              ) : (
                                '--'
                              ),
                          }}
                          label={this.$t('匹配规则')}
                          min-width={400}
                          prop='rule'
                        ></bk-table-column>
                        <bk-table-column
                          scopedSlots={{
                            default: ({ row }) => (
                              <AlarmDispatchAction
                                actions={row.actions}
                                alarmGroupList={this.alarmGroupList}
                                detailData={this.detailData}
                                processPackage={this.processPackage}
                                showAlarmGroup={this.handleSelcetAlarmGroup}
                                showDetail={this.handleShowDetail}
                                userType={row.user_type}
                              />
                            ),
                          }}
                          label={this.$t('分派动作')}
                          min-width={400}
                          prop='action'
                        ></bk-table-column>
                        <bk-table-column
                          scopedSlots={{
                            default: ({ row }) => (
                              <AlarmUpdateContent
                                severity={row.alert_severity}
                                tag={row.additional_tags}
                              />
                            ),
                          }}
                          label={this.$t('修改告警内容')}
                          min-width={300}
                          prop='content'
                        ></bk-table-column>
                        <bk-table-column
                          width={160}
                          scopedSlots={{
                            default: ({ row }) => (
                              <bk-tag class={['tag-status', row.is_enabled ? 'start' : 'stop']}>
                                {this.$t(row.is_enabled ? '启用' : '停用')}
                              </bk-tag>
                            ),
                          }}
                          label={this.$t('状态')}
                          prop='is_enabled'
                        ></bk-table-column>
                        <div
                          class='alarm-group-empty'
                          slot='empty'
                        >
                          <div>
                            <img
                              alt=''
                              loading='lazy'
                              src={emptyImageSrc}
                            />
                          </div>
                          <div class='mb15 empty-text'>{this.$t('当前组暂无规则，需去配置新规则')}</div>
                          <div
                            class='empty-rule-config mt15'
                            onClick={() => this.handleToConfig(item.id)}
                          >
                            {this.$t('配置规则')}
                          </div>
                        </div>
                      </bk-table>
                    </div>
                  </div>
                )),
                <div
                  ref='itemFooterRef'
                  style={{
                    display: this.hiddenFooter ? 'none' : 'flex',
                  }}
                  class='item-footer'
                />,
              ]
            ) : (
              <div class='empty-dispatch-content'>
                <EmptyStatus
                  type={this.emptyType}
                  onOperation={this.handleEmptyOpreation}
                ></EmptyStatus>
                {/* <img
                  alt=''
                  src={emptyImageSrc}
                />
                <span class='empty-dispatch-text'>{this.emptyText}</span> */}
              </div>
            )}
          </div>
        </div>
        <div style='display: none'>
          <AlarmBatchEdit
            ref='alarmBatchEdit'
            close={this.removePopoverInstance}
            dataSource={this.dataSource}
            filed={this.filed}
            isListPage={true}
            priorityList={this.priorityList}
            onSubmit={this.handleBatchEditSubmit}
          />
        </div>
        <bk-dialog
          confirmFn={this.handleAddAlarmDispatchGroup}
          header-position='left'
          title={this.$t('新建规则组')}
          value={this.visible}
          onCancel={this.handleCancelAlarmGroup}
        >
          <bk-form
            ref='addForm'
            form-type='vertical'
            {...{
              props: {
                model: this.formData,
                rules: this.rules,
              },
            }}
          >
            <bk-form-item
              error-display-type='normal'
              label={this.$t('规则组名')}
              property='name'
              required
            >
              <bk-input v-model={this.formData.name} />
            </bk-form-item>
            <bk-form-item
              error-display-type='normal'
              label={this.$t('优先级')}
              property='priority'
              required
            >
              <bk-input
                ref='priorityInput'
                max={10000}
                min={1}
                type='number'
                value={this.formData.priority}
                onInput={this.handlePriorityChange}
              />
              <span style={{ color: this.priorityErrorMsg ? '#ea3636' : '#979BA5' }}>
                {this.priorityErrorMsg ? this.priorityErrorMsg : this.$t('数值越高优先级越高,最大值为10000')}
              </span>
            </bk-form-item>
          </bk-form>
        </bk-dialog>
        <AlarmGroupDetail
          id={this.alarmGroupDetail.id as any}
          v-model={this.alarmGroupDetail.show}
          customEdit
          onEditGroup={this.handleEditGroup}
        />
        <SetMealDetail
          id={this.detailData.id}
          width={540}
          isShow={this.detailData.isShow}
          onShowChange={v => (this.detailData.isShow = v)}
        ></SetMealDetail>
        {/* 调试结果 */}
        {this.showDebug && (
          <DebuggingResult
            alarmGroupList={this.alarmGroupList}
            conditionProps={this.conditionProps}
            excludeGroups={this.delGroups}
            isShow={this.showDebug}
            isViewDebugEffect={this.isViewDebugEffect}
            ruleGroupsData={[]}
            onDelSuccess={this.handleDelSucess}
            onShowChange={this.handleShowChange}
          />
        )}
      </div>
    );
  }
}<|MERGE_RESOLUTION|>--- conflicted
+++ resolved
@@ -244,10 +244,7 @@
   }
 
   observerTableGroup() {
-<<<<<<< HEAD
-=======
     if (!this.itemFooterRef) return;
->>>>>>> 47b8edb5
     this.intersectionObserver = new IntersectionObserver(entries => {
       for (const entry of entries) {
         if (entry.intersectionRatio <= 0) return;
