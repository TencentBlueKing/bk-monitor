--- conflicted
+++ resolved
@@ -31,14 +31,11 @@
       .icon-shouqi1 {
         margin-right: 4px;
       }
-<<<<<<< HEAD
-=======
 
       .expand-up-btn {
         margin-left: 12px;
       }
       
->>>>>>> 47b8edb5
     }
 
     .wrap-content {
