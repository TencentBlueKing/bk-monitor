/*
 * Tencent is pleased to support the open source community by making
 * 蓝鲸智云PaaS平台 (BlueKing PaaS) available.
 *
 * Copyright (C) 2021 THL A29 Limited, a Tencent company.  All rights reserved.
 *
 * 蓝鲸智云PaaS平台 (BlueKing PaaS) is licensed under the MIT License.
 *
 * License for 蓝鲸智云PaaS平台 (BlueKing PaaS):
 *
 * ---------------------------------------------------
 * Permission is hereby granted, free of charge, to any person obtaining a copy of this software and associated
 * documentation files (the "Software"), to deal in the Software without restriction, including without limitation
 * the rights to use, copy, modify, merge, publish, distribute, sublicense, and/or sell copies of the Software, and
 * to permit persons to whom the Software is furnished to do so, subject to the following conditions:
 *
 * The above copyright notice and this permission notice shall be included in all copies or substantial portions of
 * the Software.
 *
 * THE SOFTWARE IS PROVIDED "AS IS", WITHOUT WARRANTY OF ANY KIND, EXPRESS OR IMPLIED, INCLUDING BUT NOT LIMITED TO
 * THE WARRANTIES OF MERCHANTABILITY, FITNESS FOR A PARTICULAR PURPOSE AND NONINFRINGEMENT. IN NO EVENT SHALL THE
 * AUTHORS OR COPYRIGHT HOLDERS BE LIABLE FOR ANY CLAIM, DAMAGES OR OTHER LIABILITY, WHETHER IN AN ACTION OF
 * CONTRACT, TORT OR OTHERWISE, ARISING FROM, OUT OF OR IN CONNECTION WITH THE SOFTWARE OR THE USE OR OTHER DEALINGS
 * IN THE SOFTWARE.
 */
import { Component, Inject, Ref, Watch } from 'vue-property-decorator';
import { Component as tsc } from 'vue-tsx-support';
import dayjs from 'dayjs';

import { listActionConfig, listAssignGroup, listAssignRule, listUserGroup } from '../../../monitor-api/modules/model';
import { getCookie, random, transformDataKey } from '../../../monitor-common/utils';
import { deepClone } from '../../../monitor-common/utils/utils';
import MonitorImport from '../../../monitor-pc/components/monitor-import/monitor-import.vue';
import { Debounce } from '../../components/ip-selector/common/util';
import { getEventPaths } from '../../utils';
import AlarmGroupDetail from '../alarm-group/alarm-group-detail/alarm-group-detail';
import { csvToArr } from '../custom-escalation/utils';
import { downCsvFile } from '../view-detail/utils';

import AlarmBatchEdit from './components/alarm-batch-edit';
import AlarmGroupSelect from './components/alarm-group-select';
import CommonCondition from './components/common-condition-new';
import DebuggingResult, { IRuleGroupsDataItem } from './components/debugging-result';
import {
  allKVOptions,
  GROUP_KEYS,
  ISpecialOptions,
  setDimensionsOfStrategy,
  statisticsSameConditions,
  TGroupKeys,
  TValueMap
} from './typing/condition';
import { ActionType, deepCompare, EColumn, ICondtionItem, LEVELLIST, RuleData } from './typing';

import './alarm-dispatch-config.scss';

/* 流程展示 */
const processList = [
  { index: 1, colspan: 2, text: window.i18n.tc('分派给谁'), bg: '#CCDEFA' },
  { index: 2, colspan: 1, text: window.i18n.tc('匹配哪些告警规则'), bg: '#D9E6FA', arrow: '#BCD6FD' },
  {
    index: 3,
    colspan: 2,
    text: window.i18n.tc('如何执行分派'),
    bg: '#E1E9FB',
    arrow: '#CADCFA',
    merge: 'noticeProgress'
  },
  { index: 4, colspan: 2, text: window.i18n.tc('修改原告警内容'), bg: '#F0F5FF', arrow: '#D7E6FE', merge: 'levelTag' },
  { colspan: 2, bg: '#F6FAFF', arrow: '#E7EEFD' }
];

/* 包含批量操作的列 */
const hasBatchColumn = [
  EColumn.userGroups,
  EColumn.conditions,
  EColumn.actionId,
  EColumn.upgradeConfig,
  EColumn.alertSeverity,
  EColumn.additionalTags,
  EColumn.isEnabled
];

interface ITableColumn {
  id: EColumn;
  content?: any;
  class?: string;
  width?: number;
  show?: boolean;
}

type FiledType = EColumn | 'priority' | 'name' | 'notice' | 'alertSeveritySingle';
type MergeColumn = 'noticeProgress' | 'levelTag';

@Component
export default class AlarmDispatchConfig extends tsc<{}> {
  @Inject('authority') authority;
  @Inject('handleShowAuthorityDetail') handleShowAuthorityDetail;

  @Ref('unifiedSettings') unifiedSettingsRef: HTMLDivElement;
  @Ref('unifiedSettingBtn') unifiedSettingBtnRef: HTMLDivElement;
  /* 表格字段 */
  tableColumns: ITableColumn[] = [];
  /* 表格数据 */
  tableData: RuleData[] = [];
  cacheTableData: RuleData[] = [];
  ruleGroupData = {
    name: '',
    priority: 0,
    bk_biz_id: 0,
    id: 0,
    settings: {}
  };

  /* 全选/半选 */
  isCheckAll = false;
  indeterminate = false;
  loading = false;
  processLoading = false;

  filed: FiledType = null;
  showSideliner = false;
  dataSource = null;
  popoverInstance = null;
  currentFiledElement = null;
  secondPopover = null;
  tableScrollTop = 0;

  /** 优先级列表 */
  priorityList: number[] = [];

  /** 禁用高级组列表 */
  alarmDisabledList: number[] = [];

  /** 空组状态 */
  isInitialRule = false;

  /** 生效 */
  isEffect = false;
  /** 告警组信息弹窗 */
  alarmGroupDetail = {
    id: 0,
    show: false
  };

  /** 告警组 */
  currentIndex = 0;
  alarmGroupList = [];
  /* 告警组列表loading */
  alarmGroupListLoading = false;
  /* 流程套餐*/
  processPackage = [];
  /* 流程展示 */
  processList = deepClone(processList);

  /* kv 选项数据 */
  kvOptionsData: {
    keys: { id: string; name: string }[];
    valueMap: TValueMap;
    groupKeys: TGroupKeys;
    specialOptions: ISpecialOptions;
  } = {
    keys: [],
    valueMap: new Map(),
    groupKeys: new Map(),
    specialOptions: {}
  };

  /* 调试数据，此数据传与后台用于调试与保存 */
  debugData: IRuleGroupsDataItem[] = [];

  /* 统一设置数据 */
  unifiedSettings = {
    conditions: [], // 以匹配的条件
    targetConditions: [], // 统一设置面板的编辑数据
    popInstance: null,
    conditionsSelectorKey: random(8),
    isConditionChange: false // 弹出层是否有condition变更触发
  };

  conditionsLoading = false;

  /* 撤回配置 */
  resetConfig = {};

  /* 列合并配置 */
  mergeConfig = {
    noticeProgress: false, // 通知流程是否合并
    levelTag: false // 等级追加标签是否合并
  };

  /* 批量删除、撤回tips disabled */
  batchTipsDisabled = false;

  editAllowed = true;

  /* 是否可调试 */
  get canDebug() {
    return (
      this.tableData.every(item => item.isVerifySuccess) &&
      !(this.tableData.length <= 1 && !!this.tableData[0]?.isNullData)
    );
  }

  /* 判断规则是否发生变化 */
  get isRuleChange() {
    if (this.tableData.length !== this.cacheTableData.length) return true;
    return Object.values(this.resetConfig).some((item: { disabled: boolean; cacheData: RuleData }) => !item.disabled);
  }

  created() {
    this.init();
    this.getKVOptionsData();
    this.getAlarmGroupList();
    this.getProcessPackage();
    this.getAlarmDispatchGroupData();
    this.getAlarmAssignGroupsRules();
    this.$store.commit('app/SET_NAV_ROUTE_LIST', [{ name: this.$t('route-配置规则'), id: '' }]);
  }

  init() {
    this.tableColumnsInit();
  }

  beforeDestroy() {
    this.popoverInstance && this.removePopoverInstance();
    this.handleCancelUnifiedSettings();
  }

  @Watch('tableData', { deep: true })
  handleTableDataChange(value: RuleData[]) {
    value.forEach((item, index) => {
      // DB现有的规则
      const ruleData = this.cacheTableData.find(config => config.id === item.id && item.id !== 0);
      if (ruleData) {
        this.handleDiffRuleData(ruleData, item, index);
      } else {
        // 新增的规则
        const addRuleData = this.cacheTableData.find(config => config.addId === item.addId);
        if (addRuleData) {
          this.handleDiffRuleData(addRuleData, item, index);
        } else {
          // 复制的规则
          const copyRuleData = this.cacheTableData.find(config => config.copyId === item.copyId);
          if (copyRuleData) {
            this.handleDiffRuleData(copyRuleData, item, index);
          }
        }
      }
    });
  }

  /** 规则对比 */
  handleDiffRuleData(data1: RuleData, data2: RuleData, index: number) {
    const fieldList = ['userGroups', 'conditions', 'actions', 'alertSeverity', 'additionalTags', 'isEnabled'];
    const newRleData = {};
    const newItem = {};
    fieldList.forEach(field => {
      if (field === 'additionalTags') {
        newRleData[field] = data1[field].map(tag => ({ key: tag.key, value: tag.value }));
        newItem[field] = data2[field].map(tag => ({ key: tag.key, value: tag.value }));
      } else if (field === 'actions') {
        newRleData[field] = data1[field].filter(item => {
          if (item.actionType === 'itsm') {
            return item.actionId;
          }
          return !!item.upgradeConfig?.isEnabled;
        });

        newItem[field] = data2[field].filter(item => {
          if (item.actionType === 'itsm') {
            return item.actionId;
          }
          return !!item.upgradeConfig?.isEnabled;
        });
      } else {
        newRleData[field] = data1[field];
        newItem[field] = data2[field];
      }
    });
    const result = deepCompare(newRleData, newItem);

    if (result) {
      this.resetConfig[index] = { disabled: true, cacheData: deepClone(data1) };
    } else {
      this.resetConfig[index] = { disabled: false, cacheData: deepClone(data1) };
    }
  }

  /**
   * 获取告警分派分组数据
   */
  async getAlarmDispatchGroupData() {
    this.loading = true;
    const { id } = this.$route.params;
    const list = await listAssignGroup().catch(() => {
      this.loading = false;
      return [];
    });
    this.loading = false;
    const targetRuleGroup = list.find(item => item.id === Number(id));
    this.priorityList = list.map(item => item.priority);
    if (targetRuleGroup) {
      this.ruleGroupData = targetRuleGroup;
      this.editAllowed = !!targetRuleGroup?.edit_allowed;
    }
  }

  /**
   *  获取规则
   * @param ruleGroup
   */
  async getAlarmAssignGroupsRules() {
    const { id } = this.$route.params;
    const list = await listAssignRule({ assign_group_id: id }).catch(() => []);
    this.loading = false;
    this.tableData =
      list.length > 0
        ? list.map(item => new RuleData({ ...transformDataKey(item, false) }))
        : [new RuleData({ addId: random(8), isEnabled: true })];
    if (!list.length) {
      this.mergeConfig = {
        noticeProgress: true,
        levelTag: true
      };
      this.$set(this.processList[2], 'colspan', 1);
      this.$set(this.processList[3], 'colspan', 1);
      this.tableColumnsInit();
    }

    this.cacheTableData = deepClone(this.tableData);
    this.isInitialRule = !list.length;
    /* 根据策略获取维度选项 */
    const strategyIdSet = new Set();
    const strategyIdKey = 'alert.strategy_id';
    this.tableData.forEach(item => {
      this.validateAlarmGroup(item);
      item.conditions.forEach(c => {
        if (c.field === strategyIdKey) {
          c.value.forEach(v => {
            if (!!v) {
              strategyIdSet.add(v);
            }
          });
        }
      });
    });
    this.unifiedSettingInit();
    this.setDimensionsInfo(strategyIdSet);
  }

  // 获取流程套餐
  async getProcessPackage() {
    this.processLoading = true;
    const data = await listActionConfig().catch(() => []);
    this.processPackage = data.filter(item => item.plugin_type === 'itsm');
    this.processLoading = false;
  }

  // 获取告警组数据
  async getAlarmGroupList() {
    const data = await listUserGroup().catch(() => []);
    this.alarmGroupList = data.map(item => ({
      id: item.id,
      name: item.name,
      receiver: item.users?.map(rec => rec.display_name) || []
    }));
  }

  /* 刷新告警组列表 */
  async handleRefreshAlarmGroup() {
    this.alarmGroupListLoading = true;
    await this.getAlarmGroupList();
    this.alarmGroupListLoading = false;
  }

  /* 初始化表头 */
  tableColumnsInit() {
    const selectDom = () => (
      <div class='table-column-item select-all'>
        <bk-checkbox
          v-model={this.isCheckAll}
          indeterminate={this.indeterminate}
          onChange={this.handleCheckAllChange}
        ></bk-checkbox>
      </div>
    );
    const alarmGroupDom = () => <div class='table-column-item'>{this.$t('告警组')}</div>;
    const matchRuleDom = () => (
      <div class='table-column-item'>
        <span>{this.$t('匹配规则')}</span>
        {
          <span
            class='unified-setting'
            ref='unifiedSettingBtn'
            onClick={() => this.handleClickUnifiedSetting()}
          >
            {/* <span class="icon-monitor "></span> */}
            {!!this.unifiedSettings.conditions.filter(item => !!item.field).length ? (
              <i18n path='已设置{0}个条件'>
                <span>{this.unifiedSettings.conditions.length}</span>
              </i18n>
            ) : (
              <span>{this.$t('统一设置')}</span>
            )}
          </span>
        }
      </div>
    );
    const noticeDom = () => <div class='table-column-item'>{this.$t('通知升级')}</div>;
    const actionConfigDom = () => <div class='table-column-item'>{this.$t('流程')}</div>;
    const levelDom = () => <div class='table-column-item'>{this.$t('等级调整')}</div>;
    const tagDom = () => <div class='table-column-item'>{this.$t('追加标签')}</div>;
    const enableDom = () => <div class='table-column-item'>{this.$t('状态')}</div>;
    const operateDom = () => <div class='table-column-item'></div>;
    const noticeProgress = () => <div class='table-column-item'>{this.$t('通知 & 流程')}</div>;
    const levelTag = () => <div class='table-column-item'>{this.$t('等级 & 标签')}</div>;

    this.tableColumns = [
      { id: EColumn.select, content: selectDom, class: 'select-all-th', width: 52, show: true },
      { id: EColumn.userGroups, content: alarmGroupDom, class: 'alarm-group-th', width: 180, show: true },
      { id: EColumn.conditions, content: matchRuleDom, class: 'match-rule-th', show: true },
      {
        id: EColumn.noticeProgress,
        content: noticeProgress,
        class: 'notice-config-th',
        width: 120,
        show: this.mergeConfig.noticeProgress
      },
      {
        id: EColumn.upgradeConfig,
        content: noticeDom,
        class: 'notice-config-th',
        width: 180,
        show: !this.mergeConfig.noticeProgress
      },
      {
        id: EColumn.actionId,
        content: actionConfigDom,
        class: 'progress-action-th',
        width: 120,
        show: !this.mergeConfig.noticeProgress
      },
      {
        id: EColumn.levelTag,
        content: levelTag,
        class: 'notice-config-th',
        width: 130,
        show: this.mergeConfig.levelTag
      },
      {
        id: EColumn.alertSeverity,
        content: levelDom,
        class: 'select-level-th',
        width: 88,
        show: !this.mergeConfig.levelTag
      },
      {
        id: EColumn.additionalTags,
        content: tagDom,
        class: 'additional-tag-th',
        width: 200,
        show: !this.mergeConfig.levelTag
      },
      { id: EColumn.isEnabled, content: enableDom, class: 'enable-th', width: 64, show: true },
      { id: EColumn.operate, content: operateDom, class: 'operate-th', width: 144, show: true }
    ];
  }

  handleSelcetAlarmGroup(id: number) {
    this.alarmGroupDetail.id = id;
    this.alarmGroupDetail.show = true;
  }

  /**
   * 全选处理
   * @param value
   */
  handleCheckAllChange(value: boolean) {
    this.isCheckAll = value;
    this.indeterminate = false;
    this.tableData.forEach(item => item.setCheck(value));
    this.batchTipsDisabled = false;
  }

  /**
   * 单选处理
   */
  handleCheckChange() {
    if (this.tableData.every(item => item.isCheck)) {
      this.isCheckAll = true;
      this.indeterminate = false;
    } else if (this.tableData.some(item => item.isCheck)) {
      this.isCheckAll = false;
      this.indeterminate = true;
    } else {
      this.isCheckAll = false;
      this.indeterminate = false;
    }
    this.batchTipsDisabled = false;
    this.init();
  }

  /**
   * 操作处理
   * @param index 下标
   * @param action
   */
  handleOperateAction(action: ActionType, index?: number) {
    const cacheRule = index ? this.resetConfig[index].cacheData : new RuleData(null);
    switch (action) {
      case 'copy':
        this.tableData.splice(index, 0, deepClone(this.tableData[index]));
        this.tableData[index + 1].id = undefined;
        this.tableData[index + 1].setCopyID();
        break;
      case 'add':
        this.tableData.splice(
          index + 1,
          0,
          new RuleData({
            addId: random(8),
            conditions: deepClone(this.unifiedSettings.conditions),
            isEnabled: true
          })
        );
        break;
      case 'delete':
        // 当剩一个规则时, 也支持删除 这里删除的意思 回到空组时的初始状态
        if (this.tableData.length === 1) {
          this.tableData.splice(index, 1, new RuleData({ addId: random(8), isEnabled: true }));
          this.isInitialRule = true;
        } else {
          this.tableData.splice(index, 1);
        }
        break;
      case 'reset':
        this.tableData.splice(index, 1, cacheRule ? cacheRule : new RuleData(null));
        break;
      case 'batchDelete':
        this.tableData = this.tableData.filter(item => !item.isCheck);
        // 如果全部删除 回到空组时的初始状态
        if (!this.tableData.length) {
          this.tableData.splice(index, 1, new RuleData({ addId: random(8), isEnabled: true }));
        }
        // 重新计算全选状态
        this.handleCheckChange();
        break;
      case 'batchReset':
        this.tableData = this.tableData.map((item, num) => {
          if (item.isCheck) {
            return this.resetConfig[num].cacheData;
          }
          return item;
        });
        break;
      default:
        break;
    }
  }

  /**
   * 批量编辑 popover
   * @param e
   * @param id
   */
  handleBatchEdit(e: Event, id: FiledType) {
    // const path = getEventPaths(e, 'td');
    this.removePopoverInstance();
    this.filed = id;
    this.currentFiledElement = e.target;
    // path.length && !['name', 'priority'].includes(id) ? path[0] :
    this.popoverInstance = this.$bkPopover(e.target, {
      content: (this.$refs.alarmBatchEdit as any).$el,
      trigger: 'click',
      arrow: true,
      hideOnClick: false,
      boundary: 'window',
      placement: 'bottom-start',
      theme: 'light common-monitor',
      zIndex: 2000,
      // distance: ['name', 'priority'].includes(id) ? 10 : 15,
      offset: ['name', 'priority'].includes(id) ? '0, 0' : '-15, 7',
      onShow: () => {
        document.addEventListener('click', this.handleClickOutSide, false);
      },
      onHide: () => {
        document.removeEventListener('click', this.handleClickOutSide, false);
      }
    });
    this.popoverInstance?.show(100);
  }

  handleClickOutSide(e: Event) {
    const targetEl = e.target as HTMLBaseElement;
    if (targetEl === this.currentFiledElement) return;
    // 点击区域在当前一层弹层内
    if (this.popoverInstance) {
      const result = this.popoverInstance.popper.contains(targetEl);
      if (result) {
        this.secondPopover = null;
        return;
      }
      // 判断点击区域是否在二次弹层内
      const path = getEventPaths(e);
      const tippyPopper = path.find(item => item.className === 'tippy-popper');
      if (tippyPopper) {
        setTimeout(() => {
          // 判断二次弹层是单选还是多选操作
          const list = document.getElementsByClassName('tippy-popper');
          // eslint-disable-next-line @typescript-eslint/prefer-for-of
          for (let i = 0; i < list.length; i++) {
            // 多选 保存二次弹层
            if (list[i] === tippyPopper) {
              this.secondPopover = tippyPopper;
              return;
            }
            this.secondPopover = null;
          }
        }, 350);
        return;
      }
      if (this.secondPopover) {
        this.secondPopover = null;
        return;
      }
      /* 侧栏关闭不能影响弹层 */
      const classNameList = getEventPaths(e).map(item => item.className);
      if (classNameList.some(c => c?.indexOf?.('bk-sideslider') >= 0)) {
        return;
      }
      const list1 = document.getElementsByClassName('tippy-popper');

      list1.length <= 1 && this.removePopoverInstance();
    }
  }

  handleShowChange(value: boolean) {
    this.showSideliner = value;
  }

  /* 清空pop */
  removePopoverInstance() {
    this.popoverInstance?.hide?.();
    this.popoverInstance?.destroy?.();
    this.popoverInstance = null;
    this.currentFiledElement = null;
    this.dataSource = null;
    this.alarmDisabledList = [];
    this.secondPopover = null;
    this.filed = null;
  }

  /**
   *  批量编辑确认
   * @param value
   */
  async handleBatchEditSubmit(value) {
    switch (this.filed) {
      case 'name':
      case 'priority':
        this.ruleGroupData[this.filed as string] = value;
        this.handleStartDebug();
        break;
      case 'actionId':
      case 'userGroups':
      case 'alertSeverity':
      case 'upgradeConfig':
        this.tableData = this.tableData.map((item, index) => {
          if (item.isCheck) {
            item[this.filed] = value;
            if (['upgradeConfig', 'alertSeverity'].includes(this.filed)) {
              if (this.filed === 'upgradeConfig') {
                item.setActions(value, 'notice');
                this.validateAlarmGroup(item);
              }
              this.handleDiffRuleItemChange(item, this.filed, index);
            }
            if (this.filed === 'userGroups') this.validateAlarmGroup(item);
          }
          return item;
        });
        break;
      case 'alertSeveritySingle':
        this.tableData[this.currentIndex].alertSeverity = value;
        this.handleDiffRuleItemChange(this.tableData[this.currentIndex], 'alertSeverity', this.currentIndex);
        this.filed = null;
        break;
      case 'additionalTags':
        this.tableData = this.tableData.map((item, index) => {
          if (item.isCheck) {
            item.tag = value;
            item.setAdditionalTags(value);
            this.handleDiffRuleItemChange(item, 'additionalTags', index);
          }
          return item;
        });
        break;
      case 'notice':
        this.tableData[this.currentIndex].setActions(value, 'notice');
        this.handleDiffRuleItemChange(this.tableData[this.currentIndex], 'upgradeConfig', this.currentIndex);
        this.validateAlarmGroup(this.tableData[this.currentIndex]);
        this.filed = null;
        break;

      case 'isEnabled':
        this.tableData = this.tableData.map((item, index) => {
          if (item.isCheck) {
            item.setIsEnabled(value);
            this.handleDiffRuleItemChange(item, 'isEnabled', index);
          }
          return item;
        });
      default:
        break;
    }
    this.filed = null;
    this.dataSource = null;
  }

  getAlarmGroupNames(id: number) {
    return this.alarmGroupList.find(item => item.id === id)?.name || id;
  }

  /** 编辑通知 */
  handleNoticeEdit(e: Event, filed: FiledType, index: number, groups: number[], config?: any) {
    this.handleBatchEdit(e, filed);
    // 回填
    this.dataSource = config
      ? deepClone(config)
      : {
          isEnabled: false,
          userGroups: [],
          upgradeInterval: 30
        };
    this.currentIndex = index;
    // 升级的告警组应不允许和原告警组相同
    this.alarmDisabledList = groups;
  }

  /* 匹配规则key对应的value值获取 */
  async getKVOptionsData() {
    this.conditionsLoading = true;
    allKVOptions(
      [this.$store.getters.bizId],
      (type: string, key: string, values: any) => {
        if (!!key) {
          (this.kvOptionsData[type] as Map<string, any>).set(key, values);
        } else {
          this.kvOptionsData[type] = values;
        }
      },
      () => {
        this.tableData.forEach(item => {
          if (item.conditions.length) {
            item.conditionsRefresh();
          }
        });
        this.conditionsLoading = false;
      }
    );
  }
  handleConditionChange(v, index: number) {
    this.tableData[index].setConditions(v);
    this.handleDiffRuleItemChange(this.tableData[index], 'conditions', index);
    this.getStrategyDimensionsAndValues(v);
    this.handleClickUnifiedSetting(true);
  }
  /* 查找是否选择策略并且根据策略id获取维度及维度值 */
  @Debounce(300)
  getStrategyDimensionsAndValues(conditions: ICondtionItem[]) {
    const strategyIdKey = 'alert.strategy_id';
    const strategyIdSet = new Set();
    conditions.forEach(item => {
      if (item.field === strategyIdKey) {
        item.value.forEach(v => {
          if (!!v) {
            strategyIdSet.add(v);
          }
        });
      }
    });
    // specialOptions
    this.setDimensionsInfo(strategyIdSet);
  }
  /**
   *
   * @param strategyIdSet 策略id集合
   */
  setDimensionsInfo(strategyIdSet: Set<any>) {
    const strategyIdKey = 'alert.strategy_id';
    const curDimension = this.kvOptionsData.groupKeys.get('dimensions') || [];
    const keySet = new Set();
    curDimension.forEach((d: any) => {
      keySet.add(d.id);
    });
    Array.from(strategyIdSet).forEach(id => {
      const key = `${strategyIdKey}=${id}`;
      if (!this.kvOptionsData.specialOptions[key]) {
        setDimensionsOfStrategy(id, valuesMap => {
          this.kvOptionsData.specialOptions[key] = valuesMap;
          for (const [tempKey, tempValue] of valuesMap) {
            this.kvOptionsData.valueMap.set(tempKey, tempValue);
            if (!keySet.has(tempKey)) {
              keySet.add(tempKey);
            }
          }
          this.kvOptionsData.groupKeys.set(
            'dimensions',
            [...keySet].map(k => ({ id: k, name: k }))
          );
        });
      }
    });
  }

  /* 调试并生效 */
  async handleStartDebug() {
    const result = this.tableData.every((item, index) => {
      const tag = item.additionalTags.map(item => (item.value ? `${item.key}:${item.value}` : item.key));
      const verify = !item.debugVerificatory();
      return this.handleAdditionalTagsChange(tag, item, index) && verify;
    });
    if (!result) return;
    this.debugData = [
      {
        bk_biz_id: this.ruleGroupData.bk_biz_id,
        assign_group_id: this.ruleGroupData.id,
        priority: this.ruleGroupData.priority,
        group_name: this.ruleGroupData.name,
        rules: this.tableData.filter(item => !item.isNullData).map(item => item.getSubmitParams()),
        settings: {
          public_conditions: !!this.unifiedSettings.conditions?.length
        }
      }
    ];
    this.showSideliner = true;
  }

  /** 导出 */
  handleExportChange() {
    const transformTableDataToCsvStr = (tableThArr: string[], tableTdArr: Array<string[]>): string => {
      const csvList: string[] = [tableThArr.join(',')];
      tableTdArr.forEach(row => {
        const rowString = row.reduce((str, item, index) => str + (!!index ? ',' : '') + item, '');
        csvList.push(rowString);
      });
      const csvString = csvList.join('\n');
      return csvString;
    };
    const thArr = [
      window.i18n.tc('告警组'),
      window.i18n.tc('匹配规则'),
      window.i18n.tc('通知升级'),
      window.i18n.tc('流程'),
      window.i18n.tc('等级调整'),
      window.i18n.tc('追加标签'),
      window.i18n.tc('状态')
    ];
    const tdArr = [];
    this.tableData.forEach(item => {
      // const severity = LEVELLIST.find(lev => lev.value === item.alertSeverity)?.name || '';

      const row = [
        item.userGroups.join(';'),
        JSON.stringify(item.conditions).replace(/,/g, '，'),
        JSON.stringify({
          is_enabled: item.upgradeConfig.noticeIsEnabled,
          upgrade_config: {
            is_enabled: item.upgradeConfig.isEnabled,
            user_groups: item.upgradeConfig.userGroups,
            upgrade_interval: item.upgradeConfig.upgradeInterval
          }
        }).replace(/,/g, '，'),
        item.actionId || '',
        item.alertSeverity,
        // 补充 规则 通知
        item.additionalTags.map(tag => `${tag.key}:${tag.value}`).join(';'),
        item.isEnabled
      ];
      tdArr.push(row);
    });
    const csvStr = transformTableDataToCsvStr(thArr, tdArr);
    downCsvFile(csvStr, `${this.ruleGroupData.name}-${dayjs.tz().format('YYYY-MM-DD HH-mm-ss')}.csv`);
  }

  /** 导入 */
  handleImportChange(data: string) {
    const importData = csvToArr(data);
    const header = importData.shift();

    // to do 校验
    const thArr = [
      window.i18n.tc('告警组'),
      window.i18n.tc('匹配规则'),
      window.i18n.tc('通知升级'),
      window.i18n.tc('流程'),
      window.i18n.tc('等级调整'),
      window.i18n.tc('追加标签'),
      window.i18n.tc('状态')
    ];
    if (header.toString() !== thArr.toString()) {
      return;
    }

    try {
      const targetImportData = importData.map(
        item =>
          new RuleData(
            transformDataKey(
              {
                user_groups: item[0].split(';').map(item => Number(item)),
                conditions: JSON.parse(item[1].replace(/，/g, ',')),
                actions: [
                  {
                    action_type: 'notice',
                    ...JSON.parse(item[2].replace(/，/g, ','))
                  },
                  {
                    action_type: 'itsm',
                    action_id: Number(item[3])
                  }
                ],
                alert_severity: Number(item[4]),
                // actionId: Number(item[4]),
                additional_tags: item[5]
                  .split(';')
                  .map(item => ({ key: item.split(':')[0], value: item.split(':')[1] })),
                is_enabled: item[6] === 'true'
              },
              false
            )
          )
      );
      // new RuleData({ ...transformDataKey(item, false) }))
      this.tableData = [...this.tableData, ...targetImportData];
    } catch (error) {
      console.log(error);
    }
  }

  /* 查找替换 */
  handleFindReplace(value) {
    const { findData, replaceData } = value;
    this.tableData.forEach((item, index) => {
      if (item.isCheck) {
        item.setFindReplace(findData, replaceData);
        this.handleDiffRuleItemChange(item, 'conditions', index);
      }
    });
    this.removePopoverInstance();
  }

  /* 统一设置初始化 */
  unifiedSettingInit() {
    const setConidtions = conditions => {
      this.unifiedSettings.conditions = conditions;
      this.unifiedSettings.targetConditions = conditions;
    };
    if (!!(this.ruleGroupData.settings as any)?.public_conditions) {
      const allConditions = this.tableData.map(item => item.conditions);
      const statisticsConditions = statisticsSameConditions(allConditions);
      setConidtions(statisticsConditions);
    }
  }

  /* 点击统一设置 */
  handleClickUnifiedSetting(isConditionChange = false) {
    if (!!this.unifiedSettings.popInstance?.show) {
      this.handleCancelUnifiedSettings();
      return;
    }
    this.unifiedSettings.isConditionChange = isConditionChange;
    let show = false;
    if (isConditionChange) {
      /* 获取相同条件 */
      const getStatisticsConditions = () => {
        const allConditions = this.tableData.map(item => item.conditions);
        return statisticsSameConditions(allConditions);
      };
      /* 判断是否输入了相同的条件 */
      const judgeSame = (conditions?) => {
        const statisticsConditions = conditions || getStatisticsConditions();
        const statisticsConditionsSort = JSON.parse(JSON.stringify(statisticsConditions))?.sort?.();
        const conditionsSort = JSON.parse(JSON.stringify(this.unifiedSettings.conditions))?.sort?.();
        return JSON.stringify(statisticsConditionsSort) === JSON.stringify(conditionsSort);
      };
      if (this.tableData.length >= 3) {
        const statisticsConditions = getStatisticsConditions();
        if (!judgeSame(statisticsConditions) && !!statisticsConditions.length) {
          this.unifiedSettings.targetConditions = JSON.parse(JSON.stringify(statisticsConditions));
          show = true;
        }
      }
    } else {
      this.unifiedSettings.targetConditions = JSON.parse(JSON.stringify(this.unifiedSettings.conditions));
      show = true;
    }
    if (show) {
      this.unifiedSettings.conditionsSelectorKey = random(8);
      this.$nextTick(() => {
        this.unifiedSettings.popInstance = this.$bkPopover(this.unifiedSettingBtnRef, {
          content: this.unifiedSettingsRef,
          trigger: 'manual',
          interactive: true,
          theme: 'light common-monitor',
          arrow: true,
          placement: 'bottom-start',
          boundary: 'window',
          hideOnClick: false,
          zIndex: 2000
        });
        this.unifiedSettings.popInstance?.show?.();
      });
    }
  }

  handleAddUnifiedSettings() {
    this.unifiedSettings.targetConditions = JSON.parse(JSON.stringify(this.unifiedSettings.conditions));
    // this.unifiedSettings.isAdd = true;
  }
  handleCancelUnifiedSettings() {
    // if (!this.unifiedSettings.isAdd) {
    //   this.unifiedSettings.conditions = [];
    //   this.unifiedSettings.targetConditions = [];
    // }
    this.unifiedSettings.popInstance?.hide?.(0);
    this.unifiedSettings.popInstance?.destroy?.();
    this.unifiedSettings.popInstance = null;
  }
  /* 统一设置确定 */
  handleConfirmUnifiedSettings() {
    const findData = this.unifiedSettings.conditions;
    const replaceData = this.unifiedSettings.targetConditions;
    if (this.unifiedSettings.isConditionChange || !findData.length) {
      const addConditions = deepClone(this.unifiedSettings.targetConditions);
      this.tableData.forEach((item, index) => {
        item.unshiftConditions(addConditions);
        this.handleDiffRuleItemChange(item, 'conditions', index);
      });
    } else {
      this.tableData.forEach((item, index) => {
        // item.setFindReplace(findData, replaceData, true);
        item.setUnifiedSettings(findData, replaceData, item.conditions);
        this.handleDiffRuleItemChange(item, 'conditions', index);
      });
    }
    this.unifiedSettings.conditions = JSON.parse(JSON.stringify(this.unifiedSettings.targetConditions));
    this.handleCancelUnifiedSettings();
  }
  handleUnifiedSettingsConditionsChange(conditions) {
    this.unifiedSettings.targetConditions = conditions;
  }
  /** 取消 */
  handleCancel() {
    this.$router.back();
  }

  /** 校验追加标签格式 */
  handleAdditionalTagsChange(value: string[], row: RuleData, index: number) {
    // 兼容key:value 和key=value两种模式
    let errorIndex = null;
    let result = true;
    result = value.every((item, index) => {
      // 开头和结尾不能是:或=, 中间必须含有一个:或=
      const reg = /^[^:=]+[:=][^:=]+$/;
      const isTargetTag = reg.test(item);
      if (!isTargetTag) errorIndex = index;
      return isTargetTag;
    });

    const validateErrorTag = (msg: string) => {
      row.setVerificatory('additionalTags', true, this.$t(msg));
      this.$nextTick(() => {
        const tagList = (this.$refs[`additionalTags${index}`] as any).$el.getElementsByClassName('key-node');
        tagList[errorIndex].style = 'border: 1px solid red;';
        (this.$refs[`additionalTags${index}`] as any).$el.getElementsByTagName('input')[0].disabled = true;
      });
    };

    if (!result) {
      validateErrorTag('标签格式不正确,格式为key:value 或 key=value');
      return result;
    }

    const keyList = row.additionalTags.map(item => item.key);
    const setArr = [...new Set(keyList)];

    if (keyList.length !== setArr.length) {
      result = false;
      errorIndex = keyList.length - 1;
      validateErrorTag('注意: 名字冲突');
    } else {
      row.setVerificatory('additionalTags', false, '');
      (this.$refs[`additionalTags${index}`] as any).$el.getElementsByTagName('input')[0].disabled = false;
    }

    return result;
  }

  /* 清空统一设置 */
  handleSettingsClear() {
    this.unifiedSettings.conditions = [];
    this.unifiedSettings.targetConditions = [];
    this.unifiedSettings.conditionsSelectorKey = random(8);
  }

  handleSaveSuccess() {
    this.isEffect = true;
    this.$router.push({ name: 'alarm-dispatch' });
  }

  /** 判断rule-item是否发生变化 */
  handleDiffRuleItemChange(row: RuleData, field: string, index: number) {
    const diffRuleItem = (data1: RuleData, row) => {
      const newRleData = {};
      const newItem = {};

      if (field === 'additionalTags') {
        newRleData[field] = data1[field].map(tag => ({ key: tag.key, value: tag.value }));
        newItem[field] = row[field].map(tag => ({ key: tag.key, value: tag.value }));
      } else if (field === 'actionId') {
        newRleData[field] = data1[field] ? data1[field] : undefined;
        newItem[field] = row[field] ? row[field] : undefined;
      } else if (field === 'upgradeConfig') {
        newRleData[field] = data1[field].isEnabled ? data1[field] : data1[field].isEnabled;
        newItem[field] = row[field].isEnabled ? row[field] : row[field].isEnabled;
      } else {
        newRleData[field] = data1[field];
        newItem[field] = row[field];
      }

      this.tableData[index].setConfig(field, !deepCompare(newRleData[field], newItem[field]));
    };
    // DB现有的规则
    const ruleData = this.cacheTableData.find(config => config.id === row.id && row.id !== 0);
    if (ruleData) {
      diffRuleItem(ruleData, row);
    } else {
      // 新增的规则
      const addRuleData = this.cacheTableData.find(config => config.addId === row.addId);
      if (addRuleData) {
        diffRuleItem(addRuleData, row);
      } else {
        // 复制的规则
        const copyRuleData = this.cacheTableData.find(config => config.copyId === row.copyId);
        if (copyRuleData) {
          diffRuleItem(copyRuleData, row);
        }
      }
    }
  }

  getAlertSeverityName(level: number) {
    return LEVELLIST.find(item => item.value === level)?.name || level;
  }

  getRuleItemType(row, column) {
    if (row.verificatory[column.id]) {
      return 'rule-verification';
    }
    if (this.isInitialRule) {
      return 'rule-initial';
    }
    if (row.addId || row.copyId) {
      return 'rule-add';
    }
    if (row.config[column.id]) {
      return 'rule-change';
    }
    return 'rule-common';
  }

  /** 通知、流程、等级、标签列合并 */
  handleColumnsMerge(column: MergeColumn, index: number) {
    this.mergeConfig[column] = !this.mergeConfig[column];
    this.$set(this.processList[index], 'colspan', this.mergeConfig[column] ? 1 : 2);
    this.tableColumnsInit();
  }

  /** 判断是合并列是否有内容 */
  judgeHasContent(row: RuleData, column: MergeColumn) {
    // 通知升级和流程合并列
    if (column === 'noticeProgress') {
      return row.actionId || row.upgradeConfig.isEnabled;
    }
    // 等级和标签合并列
    if (column === 'levelTag') {
      return row.alertSeverity || row.additionalTags.length;
    }
  }

  /** 校验告警组 */
  validateAlarmGroup(row: RuleData) {
    if (!row.userGroups.length && !row.isNullData) {
      row.setVerificatory('userGroups', true, this.$t('告警组不能为空'));
      return;
    }

    // 告警组不能和通知升级里的告警组有交集
    const intersectionSet = [...new Set(row.userGroups)].filter(item =>
      new Set(row.upgradeConfig.userGroups).has(item)
    );

    if (intersectionSet.length && row.upgradeConfig.noticeIsEnabled && row.upgradeConfig.isEnabled) {
      row.setVerificatory('userGroups', true, this.$t('通知升级的告警组不能和原告警组相同'));
      return;
    }

    row.setVerificatory('userGroups', false);
  }

  /** 跳转创建流程套餐 */
  handleAddProcess() {
    const url = `${location.origin}${location.pathname}?bizId=${this.$store.getters.bizId}#/set-meal-add`;
    window.open(url);
  }

  /** 跳转创建流程套餐 */
  handleRefreshProcess() {
    if (this.processLoading) {
      return;
    }
    this.getProcessPackage();
  }

  handleTableScroll(e) {
    this.tableScrollTop = e.target.scrollTop;
  }

  render() {
    return (
      <div
        class='alarm-dispatch-config-page'
        v-bkloading={{ isLoading: this.loading }}
      >
        <div class='config-content'>
          <div
            class={['table-wrap', { 'is-scroll': this.tableScrollTop }]}
            onScroll={this.handleTableScroll}
          >
            <table
              class='table-wrap-content'
              border='1'
              cellspacing='0'
              cellpadding='0'
            >
              <tr class='table-wrap-header-tr'>
                <td
                  class='table-wrap-header-td'
                  colspan={15}
                >
                  <div class='table-wrap-header'>
                    <div class='title-wrap'>
                      <span
                        class='title'
                        v-bk-overflow-tips
                      >
                        {this.ruleGroupData.name || ''}
                      </span>
                      <span class='rule-count'>{`(${this.tableData.length})`}</span>
                      <span
                        class='icon-monitor icon-bianji'
                        onClick={e => {
                          this.handleBatchEdit(e, 'name');
                          this.dataSource = this.ruleGroupData.name;
                        }}
                      ></span>
                    </div>
                    <div class='priority-wrap'>
                      <span class='title'>{this.$t('优先级')}:</span>
                      <span class='count'>{this.ruleGroupData.priority || 0}</span>
                      <span
                        class='icon-monitor icon-bianji'
                        onClick={e => {
                          this.handleBatchEdit(e, 'priority');
                          this.dataSource = this.ruleGroupData.priority;
                        }}
                      ></span>
                    </div>
                    <div class='file-wrap'>
                      <MonitorImport
                        accept={'.csv'}
                        return-text={true}
                        base64={false}
                        onChange={this.handleImportChange}
                      >
                        <bk-button
                          size='small'
                          class='mr10'
                        >
                          {this.$t('导入')}
                        </bk-button>
                      </MonitorImport>
                      <bk-button
                        size='small'
                        onClick={this.handleExportChange}
                      >
                        {this.$t('导出')}
                      </bk-button>
                    </div>
                  </div>
                </td>
              </tr>
              {/* 流程表头 */}
              <tr class='process-list'>
                {this.processList.map((item, index) => (
                  <td
                    colspan={item.colspan}
                    style={{
                      'border-color': item.bg
                    }}
                  >
                    <div
                      class='process-list-item'
                      style={{
                        background: item.bg
                      }}
                    >
                      {!!item.arrow && (
                        <div
                          class='process-arrow'
                          style={{
                            'border-color': item.arrow
                          }}
                        ></div>
                      )}
                      {item.index && <div class='index'>{item.index}</div>}
                      {item.text && (
                        <div
                          class={[
                            'text',
                            { 'text-en': getCookie('blueking_language') === 'en' && this.mergeConfig[item.merge] }
                          ]}
                          v-bk-overflow-tips
                        >
                          {item.text}
                        </div>
                      )}
                      {item.merge && (
                        <div
                          class={['merge', this.mergeConfig[item.merge] ? 'icon-expand' : 'icon-reduce']}
                          v-bk-tooltips={{
                            content: this.$t(this.mergeConfig[item.merge] ? '展开' : '收起')
                          }}
                          onClick={() => {
                            this.handleColumnsMerge(item.merge as MergeColumn, index);
                          }}
                        ></div>
                      )}
                    </div>
                  </td>
                ))}
              </tr>
              {/* 表头 */}
              <tr class='table-column'>
                {this.tableColumns.map(item => (
                  <th
                    key={item.id}
                    v-show={item.show}
                    class={item.class || ''}
                    style={{ width: `${item.width}px` }}
                  >
                    {item.content?.()}
                  </th>
                ))}
              </tr>
              {/* 批量行 */}
              {this.tableData.some(item => item.isCheck) && (
                <tr class={['batch-list', { 'is-scroll': this.tableScrollTop }]}>
                  {this.tableColumns.map(item => (
                    <td v-show={item.show}>
                      <div class='batch-list-item'>
                        {hasBatchColumn.includes(item.id) && (
                          <span
                            class='icon-monitor icon-mc-edit'
                            onClick={e => {
                              this.handleBatchEdit(e, item.id);
                            }}
                          ></span>
                        )}
                        {/* 批量删除、批量撤回 */}
                        {item.id === 'operate' && (
                          <div class='batch-operate-warp'>
                            <bk-popconfirm
                              content={this.$t('是否批量删除勾选规则？')}
                              ext-popover-cls='alarm-dispatch-rule-operate'
                              onConfirm={() => this.handleOperateAction('batchDelete')}
                              onCancel={() => (this.batchTipsDisabled = false)}
                              tippy-options={{
                                onHide: () => {
                                  this.batchTipsDisabled = false;
                                }
                              }}
                              trigger='click'
                            >
                              <span
                                class='icon-monitor icon-jian'
                                onClick={() => (this.batchTipsDisabled = true)}
                                v-bk-tooltips={{ content: this.$t('批量删除'), disabled: this.batchTipsDisabled }}
                              ></span>
                            </bk-popconfirm>
                            <bk-popconfirm
                              content={this.$t('是否批量撤回勾选规则上一次生效的配置？')}
                              ext-popover-cls='alarm-dispatch-rule-operate'
                              onConfirm={() => this.handleOperateAction('batchReset')}
                              onCancel={() => (this.batchTipsDisabled = false)}
                              tippy-options={{
                                onHide: () => {
                                  this.batchTipsDisabled = false;
                                }
                              }}
                              trigger='click'
                            >
                              <span
                                class='icon-monitor icon-chehui1'
                                onClick={() => (this.batchTipsDisabled = true)}
                                v-bk-tooltips={{ content: this.$t('批量撤回'), disabled: this.batchTipsDisabled }}
                              ></span>
                            </bk-popconfirm>
                            <span class='icon-monitor icon-jian icon-hidden'></span>
                            <span class='icon-monitor icon-jian icon-hidden'></span>
                          </div>
                        )}
                      </div>
                    </td>
                  ))}
                </tr>
              )}
              {/* 表格数据 */}
              {this.tableData.map((row, index) => (
                <tr
                  class='table-data-row'
                  key={index}
                >
                  {this.tableColumns.map(column => (
                    <td
                      class='rule-td'
                      style={{ width: `${column.width}px`, minWidth: `${column.width}px` }}
                      v-show={column.show}
                    >
                      <div
                        class={[
                          'rule-td-item',
                          this.getRuleItemType(row, column),
                          { 'is-active': !['select', 'operate'].includes(column.id) },
                          { 'condition-wrap': column.id === EColumn.conditions },
                          { 'alarm-group-wrap': column.id === EColumn.userGroups }
                        ]}
                      >
                        {this.getRowContent(row, column.id, index)}
                      </div>
                    </td>
                  ))}
                </tr>
              ))}
            </table>

            <div class='opreate-warp'></div>
          </div>
          <div class='config-footer'>
<<<<<<< HEAD
            <bk-button
              theme='primary'
              onClick={() => this.handleStartDebug()}
              class='mr10'
            >
              {this.$t('调试并生效')}
            </bk-button>
            <bk-button onClick={this.handleCancel}>{this.$t('取消')}</bk-button>
=======
            <span
              v-bk-tooltips={{
                placements: ['top'],
                content: this.$t('内置的分派规则组不允许修改'),
                disabled: this.editAllowed
              }}
            >
              <Button
                theme='primary'
                onClick={() => this.handleStartDebug()}
                class='mr10'
                disabled={!this.editAllowed}
              >
                {this.$t('调试并生效')}
              </Button>
            </span>
            <Button onClick={this.handleCancel}>{this.$t('取消')}</Button>
>>>>>>> 9a05463d
          </div>
        </div>
        <AlarmGroupDetail
          id={this.alarmGroupDetail.id as any}
          v-model={this.alarmGroupDetail.show}
          customEdit={false}
        />
        <div style='display: none'>
          <AlarmBatchEdit
            ref='alarmBatchEdit'
            filed={this.filed}
            priorityList={this.priorityList}
            alarmDisabledList={this.alarmDisabledList}
            processPackage={this.processPackage}
            alarmGroupList={this.alarmGroupList}
            processLoading={this.processLoading}
            alarmGroupListLoading={this.alarmGroupListLoading}
            dataSource={this.dataSource}
            conditionProps={{
              keyList: this.kvOptionsData.keys,
              valueMap: this.kvOptionsData.valueMap,
              groupKey: GROUP_KEYS,
              groupKeys: this.kvOptionsData.groupKeys
            }}
            canDebug={this.canDebug}
            addProcess={this.handleAddProcess}
            showAlarmGroupDetail={this.handleSelcetAlarmGroup}
            refreshProcess={this.handleRefreshProcess}
            refreshAlarm={this.handleRefreshAlarmGroup}
            onSubmit={this.handleBatchEditSubmit}
            close={this.removePopoverInstance}
            onFindReplace={this.handleFindReplace}
          />
        </div>
        {/* 调试结果 */}
        {this.showSideliner && (
          <DebuggingResult
            isShow={this.showSideliner}
            alarmGroupList={this.alarmGroupList}
            ruleGroupsData={this.debugData}
            conditionProps={{
              keys: this.kvOptionsData.keys,
              valueMap: this.kvOptionsData.valueMap,
              groupKey: GROUP_KEYS,
              groupKeys: this.kvOptionsData.groupKeys
            }}
            onShowChange={this.handleShowChange}
            onSaveSuccess={this.handleSaveSuccess}
          />
        )}
        {/* 统一设置 */}
        <div style={'display: none'}>
          <div
            class='alarm-dispatch-config-unified-setting'
            ref='unifiedSettings'
          >
            <div class='setting-content-wrap'>
              <div class='setting-title ml16'>
                {this.unifiedSettings.isConditionChange
                  ? `${this.$t('是否将以下条件添加到')} ${this.$t('统一设置')}`
                  : this.$t('统一设置条件')}
                <span
                  class='icon-monitor icon-tishi'
                  v-bk-tooltips={{
                    content: this.$t('添加统一设置后，所有规则会默认添加上所设置的条件'),
                    placements: ['top'],
                    delay: [100, 0]
                  }}
                ></span>
              </div>
              <div class='ml16 mr16'>
                <CommonCondition
                  key={this.unifiedSettings.conditionsSelectorKey}
                  value={this.unifiedSettings.targetConditions}
                  keyList={this.kvOptionsData.keys as any}
                  groupKey={GROUP_KEYS}
                  groupKeys={this.kvOptionsData.groupKeys}
                  valueMap={this.kvOptionsData.valueMap}
                  specialOptions={this.kvOptionsData.specialOptions}
                  loading={this.conditionsLoading}
                  needValidate={false}
                  isFormMode={false}
                  onChange={this.handleUnifiedSettingsConditionsChange}
                ></CommonCondition>
              </div>
              <div class='bottom-opreate'>
                <bk-button
                  size='small'
                  class='mr8'
                  theme='primary'
                  onClick={this.handleConfirmUnifiedSettings}
                >
                  {this.$t('确定')}
                </bk-button>
                <bk-button
                  size='small'
                  onClick={this.handleCancelUnifiedSettings}
                >
                  {this.$t('取消')}
                </bk-button>
              </div>
            </div>
          </div>
        </div>
      </div>
    );
  }

  getRowContent(row: RuleData, id: EColumn, index: number) {
    switch (id) {
      // 选择框
      case EColumn.select:
        return (
          <div class='table-data-row-item'>
            <bk-checkbox
              v-model={row.isCheck}
              onChange={this.handleCheckChange}
            ></bk-checkbox>
          </div>
        );

      case EColumn.conditions:
        return (
          <CommonCondition
            key={row.conditionsRenderKey}
            value={row.conditions}
            keyList={this.kvOptionsData.keys as any}
            groupKey={GROUP_KEYS}
            groupKeys={this.kvOptionsData.groupKeys}
            valueMap={this.kvOptionsData.valueMap}
            replaceData={row.replaceData}
            specialOptions={this.kvOptionsData.specialOptions}
            settingsValue={this.unifiedSettings.conditions}
            loading={this.conditionsLoading}
            needValidate={!row.isNullData}
            onChange={v => this.handleConditionChange(v, index)}
            onSettingsChange={this.handleSettingsClear}
            onValidate={v => row.setVerificatory('conditions', v)}
            onRepeat={v => row.setConditionsRepeat(v)}
          ></CommonCondition>
        );
      // 告警组
      case EColumn.userGroups:
        return (
          <div
            class={[
              'table-data-row-item',
              'alarm-gourp-contaier',
              { 'is-change': row.config[id] },
              { 'is-err': row.verificatory[id] }
            ]}
          >
            <AlarmGroupSelect
              value={row.userGroups}
              options={this.alarmGroupList}
              loading={this.alarmGroupListLoading}
              onTagclick={this.handleSelcetAlarmGroup}
              onRefresh={this.handleRefreshAlarmGroup}
              onChange={value => {
                row.userGroups = value;
                this.handleDiffRuleItemChange(row, id, index);
                this.validateAlarmGroup(row);
              }}
            ></AlarmGroupSelect>
            <i
              class='icon-monitor icon-mind-fill'
              v-bk-tooltips={{
                content: row.validateTips[id],
                placements: ['top'],
                allowHTML: false
              }}
            ></i>
          </div>
        );

      case EColumn.actionId:
        return (
          <div
            class={[
              'table-data-row-item',
              'alarm-group-select-wrap',
              'action-id-wrap',
              { 'is-change': row.config[id] }
            ]}
          >
            <bk-select
              v-model={row.actionId}
              class='alarm-group-select'
              ext-popover-cls={'alarm-group-select-process-component-pop'}
              onChange={value => {
                row.setActions(value, 'itsm');
                this.handleDiffRuleItemChange(row, id, index);
              }}
            >
              {this.processPackage.map(option => (
                <bk-option
                  key={option.id}
                  id={option.id}
                  name={option.name}
                />
              ))}
              <div
                slot='extension'
                class='extension-wrap'
              >
                <div
                  class='add-wrap'
                  onClick={this.handleAddProcess}
                >
                  <span class='icon-monitor icon-jia'></span>
                  <span>{this.$t('创建流程')}</span>
                </div>
                <div
                  class='loading-wrap'
                  onClick={this.handleRefreshProcess}
                >
                  {this.processLoading ? (
                    <img
                      alt=''
                      // eslint-disable-next-line @typescript-eslint/no-require-imports
                      src={require('../../static/images/svg/spinner.svg')}
                      class='status-loading'
                    ></img>
                  ) : (
                    <span class='icon-monitor icon-mc-retry'></span>
                  )}
                </div>
              </div>
            </bk-select>
          </div>
        );
      // 通知升级
      case EColumn.upgradeConfig:
        return (
          <div
            class={['table-data-row-item', 'notify-upgrade', { 'is-change': row.config[id] }]}
            onClick={e => this.handleNoticeEdit(e, 'notice', index, row.userGroups, row.upgradeConfig)}
          >
            {row.upgradeConfig?.noticeIsEnabled ? (
              <div>
                {row.upgradeConfig?.isEnabled ? (
                  <div class='notice-content'>
                    <div> {this.$t('间隔{0}分钟，逐个通知', { 0: row.upgradeConfig?.upgradeInterval })}</div>
                    {row.upgradeConfig.userGroups.map((item, num) => (
                      <span>
                        <span
                          class='alarm-group'
                          onClick={e => {
                            e.stopPropagation();
                            this.handleSelcetAlarmGroup(item);
                          }}
                        >
                          {this.getAlarmGroupNames(item)}
                        </span>
                        {row.upgradeConfig.userGroups.length - 1 !== num && <span> , </span>}
                      </span>
                    ))}
                  </div>
                ) : (
                  this.$t('直接通知')
                )}
              </div>
            ) : (
              this.$t('关闭通知')
            )}
          </div>
        );
      // 等级调整
      case EColumn.alertSeverity:
        return (
          <div
            class={['table-data-row-item', 'alarm-group-select-wrap', { 'is-change': row.config[id] }]}
            onClick={e => {
              this.handleBatchEdit(e, 'alertSeveritySingle');
              this.dataSource = row.alertSeverity;
              this.currentIndex = index;
            }}
          >
            <span>{this.getAlertSeverityName(row.alertSeverity)}</span>
          </div>
        );
      // 状态
      case EColumn.isEnabled:
        return (
          <div class={['table-data-row-item', { 'is-change': row.config[id] }]}>
            <bk-switcher
              v-model={row.isEnabled}
              theme='primary'
              size='small'
              onChange={() => {
                this.handleDiffRuleItemChange(row, id, index);
              }}
            />
          </div>
        );
      // 追加标签
      case EColumn.additionalTags:
        return (
          <div
            class={[
              'table-data-row-item',
              'alarm-group-select-wrap',
              'additional-tags',
              { 'is-change': row.config[id] }
            ]}
          >
            <bk-tag-input
              class='alarm-group-select'
              ref={`additionalTags${index}`}
              v-model={row.tag}
              onChange={value => {
                row.setAdditionalTags(value);
                this.handleAdditionalTagsChange(value, row, index);
                this.handleDiffRuleItemChange(row, id, index);
              }}
              tooltip-key='name'
              clearable={false}
              disabled={false}
              allow-auto-match={true}
              placeholder={this.$t('填写标签，格式key:value')}
              allow-create={true}
              has-delete-icon={true}
            ></bk-tag-input>
            {row.validateTips[id] && (
              <i
                class='icon-monitor icon-mind-fill'
                v-bk-tooltips={{
                  content: row.validateTips[id],
                  allowHTML: false
                }}
              ></i>
            )}
          </div>
        );

      // 复制 | 添加 | 删除 | 撤销
      case EColumn.operate:
        return (
          <div class='table-data-row-item operate-wrap'>
            <span
              class='icon-monitor icon-mc-copy'
              onClick={() => this.handleOperateAction('copy', index)}
              v-bk-tooltips={{ content: this.$t('复制'), disabled: row.tooltipsDisabled }}
            ></span>
            <span
              class='icon-monitor icon-jia'
              onClick={() => this.handleOperateAction('add', index)}
              v-bk-tooltips={{ content: this.$t('增加'), disabled: row.tooltipsDisabled }}
            ></span>
            <bk-popconfirm
              content={this.$t('是否删除当前规则?')}
              ext-popover-cls='alarm-dispatch-rule-operate'
              onConfirm={() => {
                this.handleOperateAction('delete', index);
              }}
              tippy-options={{
                onHide: () => {
                  row.setTooltipsDisabled(false);
                }
              }}
              trigger='click'
            >
              <span
                class='icon-monitor icon-jian'
                onClick={() => row.setTooltipsDisabled(true)}
                v-bk-tooltips={{ content: this.$t('删除'), disabled: row.tooltipsDisabled }}
              />
            </bk-popconfirm>
            {/* 复制和新增的规则不支持撤回 */}
            {!this.resetConfig[index]?.disabled && !row.addId && !row.copyId ? (
              <bk-popconfirm
                content={this.$t('是否撤销当前编辑内容？')}
                ext-popover-cls='alarm-dispatch-rule-operate'
                onConfirm={() => this.handleOperateAction('reset', index)}
                tippy-options={{
                  onHide: () => {
                    row.setTooltipsDisabled(false);
                  }
                }}
                trigger='click'
              >
                <span
                  class='icon-monitor icon-chehui1'
                  onClick={() => row.setTooltipsDisabled(true)}
                  v-bk-tooltips={{
                    content: this.$t('撤销回上一次生效的配置'),
                    disabled: row.tooltipsDisabled
                  }}
                />
              </bk-popconfirm>
            ) : (
              <span
                class='icon-monitor icon-chehui1 disabled'
                v-bk-tooltips={{
                  content:
                    row.addId || row.copyId ? this.$t('新建规则不能撤回, 可以删除') : this.$t('未编辑, 不需要撤销'),
                  disabled: row.tooltipsDisabled
                }}
              />
            )}
          </div>
        );
      case 'noticeProgress':
      case 'levelTag':
        return (
          <div class='table-data-row-item colspan-item'>
            <div class={{ content: this.judgeHasContent(row, id) }}>{this.$t('展开后编辑')}</div>
          </div>
        );

      default:
        return <div class='table-data-row-item'></div>;
    }
  }
}<|MERGE_RESOLUTION|>--- conflicted
+++ resolved
@@ -1459,16 +1459,6 @@
             <div class='opreate-warp'></div>
           </div>
           <div class='config-footer'>
-<<<<<<< HEAD
-            <bk-button
-              theme='primary'
-              onClick={() => this.handleStartDebug()}
-              class='mr10'
-            >
-              {this.$t('调试并生效')}
-            </bk-button>
-            <bk-button onClick={this.handleCancel}>{this.$t('取消')}</bk-button>
-=======
             <span
               v-bk-tooltips={{
                 placements: ['top'],
@@ -1476,17 +1466,16 @@
                 disabled: this.editAllowed
               }}
             >
-              <Button
+              <bk-button
                 theme='primary'
                 onClick={() => this.handleStartDebug()}
                 class='mr10'
                 disabled={!this.editAllowed}
               >
                 {this.$t('调试并生效')}
-              </Button>
+              </bk-button>
             </span>
-            <Button onClick={this.handleCancel}>{this.$t('取消')}</Button>
->>>>>>> 9a05463d
+            <bk-button onClick={this.handleCancel}>{this.$t('取消')}</bk-button>
           </div>
         </div>
         <AlarmGroupDetail
