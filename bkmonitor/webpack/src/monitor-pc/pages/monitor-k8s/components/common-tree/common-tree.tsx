/*
 * Tencent is pleased to support the open source community by making
 * 蓝鲸智云PaaS平台 (BlueKing PaaS) available.
 *
 * Copyright (C) 2021 THL A29 Limited, a Tencent company.  All rights reserved.
 *
 * 蓝鲸智云PaaS平台 (BlueKing PaaS) is licensed under the MIT License.
 *
 * License for 蓝鲸智云PaaS平台 (BlueKing PaaS):
 *
 * ---------------------------------------------------
 * Permission is hereby granted, free of charge, to any person obtaining a copy of this software and associated
 * documentation files (the "Software"), to deal in the Software without restriction, including without limitation
 * the rights to use, copy, modify, merge, publish, distribute, sublicense, and/or sell copies of the Software, and
 * to permit persons to whom the Software is furnished to do so, subject to the following conditions:
 *
 * The above copyright notice and this permission notice shall be included in all copies or substantial portions of
 * the Software.
 *
 * THE SOFTWARE IS PROVIDED "AS IS", WITHOUT WARRANTY OF ANY KIND, EXPRESS OR IMPLIED, INCLUDING BUT NOT LIMITED TO
 * THE WARRANTIES OF MERCHANTABILITY, FITNESS FOR A PARTICULAR PURPOSE AND NONINFRINGEMENT. IN NO EVENT SHALL THE
 * AUTHORS OR COPYRIGHT HOLDERS BE LIABLE FOR ANY CLAIM, DAMAGES OR OTHER LIABILITY, WHETHER IN AN ACTION OF
 * CONTRACT, TORT OR OTHERWISE, ARISING FROM, OUT OF OR IN CONNECTION WITH THE SOFTWARE OR THE USE OR OTHER DEALINGS
 * IN THE SOFTWARE.
 */
import { Component, Emit, InjectReactive, Prop, Ref, Watch } from 'vue-property-decorator';
import { Component as tsc, modifiers as m } from 'vue-tsx-support';
<<<<<<< HEAD
import SearchSelect from '@blueking/search-select';
=======

>>>>>>> d422c480
import { Debounce, deepClone, typeTools } from 'monitor-common/utils/utils';
import StatusTab from 'monitor-ui/chart-plugins/plugins/table-chart/status-tab';
import { IViewOptions, PanelModel } from 'monitor-ui/chart-plugins/typings';
import { VariablesService } from 'monitor-ui/chart-plugins/utils/variable';

import { ITableFilterItem } from '../../typings';
import {
  filterSelectorPanelSearchList,
  transformConditionSearchList,
  transformConditionValueParams
} from '../../utils';
import CommonStatus from '../common-status/common-status';

import '@blueking/search-select/dist/vue2-full.css';
import './common-tree.scss';

/** 搜索栏的高度 */
const DEFAULT_SEARCH_INPUT_HEIGHT = 32;
/** big-tree 默认的高度 */
const DEFAULT_TREE_HEIGHT = 500;

interface ICommonListProps {
  // panel实例
  panel: PanelModel;
  condition: any[];
  height?: number;
  // 视图数据参数配置
  viewOptions: IViewOptions;
  checkedNode?: FilterDictType;
}

interface ICommonListEvent {
  // 选中列表行数据触发
  onChange: IViewOptions;
  // 标题修改触发
  onTitleChange: string;
  // get list
  onListChange: Record<string, any>[];
  onSearchChange: any[];
}

export type FilterDictType = {
  [key in string]: any;
};

@Component
export default class CommonList extends tsc<ICommonListProps, ICommonListEvent> {
  /** 当前输入的viewOptions数据 */
  @Prop({ type: Object }) viewOptions: IViewOptions;
  /** 接口数据 */
  @Prop({ type: Object }) panel: PanelModel;
  /** 搜索条件 */
  @Prop({ default: () => [], type: Array }) condition: any[];
  /** 组件的高度 */
  @Prop({ type: Number }) height: number;
  /** 默认选中的节点 */
  @Prop({ default: () => ({}), type: Object }) checkedNode: FilterDictType;

  @Ref() bigTreeRef: any;

  @InjectReactive('width') readonly width!: number;
  keyword = '';
  loading = false;
  activeId = '';
  /** 搜索关键字 */
  searchKeyword = '';
  /** 搜索条件可选项 */
  conditionList = [];
  /** 搜索条件 - 后端搜索 */
  searchCondition = [];
  treeData = [];
  currentStatus: ITableFilterItem['id'] = 'all';
  statusList: ITableFilterItem[] = [
    {
      id: 'success',
      status: 'success',
      name: 0,
      tips: window.i18n.tc('无异常'),
    },
    {
      id: 'failed',
      status: 'failed',
      name: 0,
      tips: window.i18n.tc('异常'),
    },
    {
      id: 'disabled',
      status: 'disabled',
      name: 0,
      tips: window.i18n.tc('无数据'),
    },
  ];

  /** 过滤已选得搜索条件 */
  get currentConditionList() {
    return filterSelectorPanelSearchList(this.conditionList, this.searchCondition);
  }
  get apiData() {
    return this.panel?.targets?.[0];
  }
  // scoped 变量
  get scopedVars() {
    return {
      ...(this.viewOptions || {}),
      ...(this.viewOptions?.filters || {}),
      ...(this.viewOptions?.current_target || []),
    };
  }
  /** 树形组件的高度 */
  get treeHeight() {
    const MARGIN_BOTTOM = 8;
    if (this.height) return this.height - DEFAULT_SEARCH_INPUT_HEIGHT - MARGIN_BOTTOM;
    return DEFAULT_TREE_HEIGHT;
  }
  /** 初始化展开的节点 */
  get defaultExpandedId() {
    const fn = (list: any[] | string, targetName: string): any => {
      if (list?.length) {
        for (const item of list) {
          const sourceId = item.id;
          if (sourceId === targetName) {
            return item;
          }
          if (item.children?.length) {
            const res = fn(item.children, targetName);
            if (res) return res;
          }
        }
      }
    };
    const res = fn(this.treeData, this.activeId);
    const data = res ? [res.id] : [];
    if (this.bigTreeRef) {
      this.bigTreeRef.setSelected(data[0]);
      this.bigTreeRef.setExpanded(data);
    }
    return data;
  }

  @Watch('width')
  handleWidthChange() {
    (this.$refs.bigTreeRef as any)?.resize();
  }
  @Watch('condition', { immediate: true })
  conditionChange() {
    this.searchCondition = deepClone(this.condition);
  }
  @Watch('checkedNode', { immediate: true })
  checkedNodeChange(val: FilterDictType) {
    this.activeId = `${val.endpoint_name}|${val.service_name}`;
  }

  mounted() {
    this.getPanelData();
  }

  // 获取列表数据
  async getPanelData() {
    if (!this.apiData) return;
    this.loading = true;
    const variablesService = new VariablesService(this.scopedVars);
    this.$api[this.apiData.apiModule]
      [this.apiData.apiFunc]({
        ...variablesService.transformVariables(this.apiData.data),
        condition_list: transformConditionValueParams(this.searchCondition),
      })
      .then(data => {
        const treeData = typeTools.isObject(data) ? data.data : data;
        this.conditionList = transformConditionSearchList(data.condition_list || []);
        this.treeData = treeData;
        this.traverseTree(treeData);
        this.$emit('listChange', this.treeData.slice());
      })
      .finally(() => (this.loading = false));
  }
  @Emit('searchChange')
  handleSearch(v) {
    this.searchCondition = v;
    this.getPanelData();
    return deepClone(this.searchCondition);
  }
  @Debounce(300)
  handleLocalSearch() {
    this.bigTreeRef?.filter({
      keyword: this.searchKeyword,
    });
  }
  handleRefresh() {
    this.searchKeyword = '';
    this.getPanelData();
  }
  @Emit('titleChange')
  handleTitleChange(title: string) {
    return title;
  }
  /* 统计接口状态信息 */
  traverseTree(treeData: any) {
    const recursiveTraverse = node => {
      if (node.children) {
        node.children.forEach(item => {
          recursiveTraverse(item);
        });
      } else {
        if (node.status?.type === 'success') (this.statusList[0].name as number) += 1;
        if (node.status?.type === 'failed') (this.statusList[1].name as number) += 1;
        if (node.status?.type === 'disabled') (this.statusList[2].name as number) += 1;
      }
    };
    treeData.forEach(node => {
      recursiveTraverse(node);
    });
  }
  /** 生成选中的viewOptions */
  handleGetSelectedViewOptions(node) {
    const viewOptions = { ...this.viewOptions };
    viewOptions.filters = {
      endpoint_name: node.endpoint,
      service_name: node.service_name,
      app_name: node.app_name,
    };

    return viewOptions;
  }
  /** 对外输出一个viewOptions格式数据 */
  @Emit('change')
  handleViewOptionsChange(viewOptions: IViewOptions) {
    return viewOptions;
  }
  @Emit('checkedChange')
  handleClickItem(data) {
    this.activeId = data.id;
    const viewOptions = this.handleGetSelectedViewOptions(data);
    this.handleViewOptionsChange(viewOptions);
    return viewOptions;
  }
  handleClickItemProxy(data) {
    if (!data.endpoint) return;
    this.handleClickItem(data);
  }
  /** big-tree搜索回调方法 */
  filterMethod(filterObj: { status: string; keyword: string }, node: { data: any }): boolean {
    const { data } = node;
    const searchTarget = [data.name];
    return (
      searchTarget.some(target => `${target ?? ''}`.indexOf(filterObj.keyword) > -1) &&
      (filterObj.status === 'all' ? true : data.status?.type === filterObj.status)
    );
  }
  handleStatusChange(v: string) {
    this.currentStatus = v;
    this.bigTreeRef?.filter({
      status: this.currentStatus,
      keyword: this.searchKeyword,
    });
  }

  render() {
    const scopedSlots = {
      default: ({ data }) => (
        <div
          class={['bk-tree-node', { active: `${data.id}` === this.activeId }]}
          onClick={m.stop(() => this.handleClickItemProxy(data))}
        >
          <span
            style='padding-right: 5px;'
            class='node-content'
          >
            {!!data.status?.type && (
              <CommonStatus
                class='status-icon'
                type={data.status.type}
              ></CommonStatus>
            )}
            <span class='item-name'>{data.name}</span>
          </span>
        </div>
      ),
    };
    return (
      <div
        class='common-tree-list'
        v-bkloading={{ isLoading: this.loading }}
      >
        <div class='list-header'>
          {this.conditionList.length ? (
<<<<<<< HEAD
            <SearchSelect
              placeholder={this.$t('搜索')}
              value={this.searchCondition}
              show-condition={false}
              data={this.currentConditionList}
              clearable={false}
=======
            <bk-search-select
              vModel={this.searchCondition}
              data={this.currentConditionList}
              placeholder={this.$t('搜索')}
              show-condition={false}
              show-popover-tag-change={false}
>>>>>>> d422c480
              onChange={this.handleSearch}
            />
          ) : (
            <bk-input
              v-model={this.searchKeyword}
              placeholder={this.$t('搜索')}
              right-icon='bk-icon icon-search'
              onInput={this.handleLocalSearch}
            ></bk-input>
          )}
          <bk-button
            class='reflesh-btn'
            onClick={this.handleRefresh}
          >
            <i class='icon-monitor icon-shuaxin'></i>
          </bk-button>
        </div>
        <StatusTab
          class='status-tab'
          v-model={this.currentStatus}
          disabledClickZero={false}
          statusList={this.statusList}
          onChange={this.handleStatusChange}
        />
        <div class='list-wrapper'>
          <bk-big-tree
            ref='bigTreeRef'
            height={this.treeHeight}
            class={['big-tree', { 'clear-selected': !this.activeId }]}
            data={this.treeData}
            default-expanded-nodes={this.defaultExpandedId}
            expand-on-click={false}
            filter-method={this.filterMethod}
            scopedSlots={scopedSlots}
            selectable={true}
          >
            <div
              class='search-empty-wrap'
              slot='empty'
            >
              <bk-exception
                scene='part'
                type='search-empty'
              />
            </div>
          </bk-big-tree>
        </div>
      </div>
    );
  }
}<|MERGE_RESOLUTION|>--- conflicted
+++ resolved
@@ -25,11 +25,8 @@
  */
 import { Component, Emit, InjectReactive, Prop, Ref, Watch } from 'vue-property-decorator';
 import { Component as tsc, modifiers as m } from 'vue-tsx-support';
-<<<<<<< HEAD
-import SearchSelect from '@blueking/search-select';
-=======
-
->>>>>>> d422c480
+
+import SearchSelect from '@blueking/search-select-v3/vue2';
 import { Debounce, deepClone, typeTools } from 'monitor-common/utils/utils';
 import StatusTab from 'monitor-ui/chart-plugins/plugins/table-chart/status-tab';
 import { IViewOptions, PanelModel } from 'monitor-ui/chart-plugins/typings';
@@ -39,12 +36,12 @@
 import {
   filterSelectorPanelSearchList,
   transformConditionSearchList,
-  transformConditionValueParams
+  transformConditionValueParams,
 } from '../../utils';
 import CommonStatus from '../common-status/common-status';
 
-import '@blueking/search-select/dist/vue2-full.css';
 import './common-tree.scss';
+import '@blueking/search-select-v3/vue2/vue2.css';
 
 /** 搜索栏的高度 */
 const DEFAULT_SEARCH_INPUT_HEIGHT = 32;
@@ -315,21 +312,11 @@
       >
         <div class='list-header'>
           {this.conditionList.length ? (
-<<<<<<< HEAD
             <SearchSelect
+              clearable={false}
+              data={this.currentConditionList}
+              modelValue={this.searchCondition}
               placeholder={this.$t('搜索')}
-              value={this.searchCondition}
-              show-condition={false}
-              data={this.currentConditionList}
-              clearable={false}
-=======
-            <bk-search-select
-              vModel={this.searchCondition}
-              data={this.currentConditionList}
-              placeholder={this.$t('搜索')}
-              show-condition={false}
-              show-popover-tag-change={false}
->>>>>>> d422c480
               onChange={this.handleSearch}
             />
           ) : (
