/*
 * Tencent is pleased to support the open source community by making
 * 蓝鲸智云PaaS平台社区版 (BlueKing PaaS Community Edition) available.
 *
 * Copyright (C) 2021 THL A29 Limited, a Tencent company.  All rights reserved.
 *
 * 蓝鲸智云PaaS平台社区版 (BlueKing PaaS Community Edition) is licensed under the MIT License.
 *
 * License for 蓝鲸智云PaaS平台社区版 (BlueKing PaaS Community Edition):
 *
 * ---------------------------------------------------
 * Permission is hereby granted, free of charge, to any person obtaining a copy of this software and associated
 * documentation files (the "Software"), to deal in the Software without restriction, including without limitation
 * the rights to use, copy, modify, merge, publish, distribute, sublicense, and/or sell copies of the Software, and
 * to permit persons to whom the Software is furnished to do so, subject to the following conditions:
 *
 * The above copyright notice and this permission notice shall be included in all copies or substantial portions of
 * the Software.
 *
 * THE SOFTWARE IS PROVIDED "AS IS", WITHOUT WARRANTY OF ANY KIND, EXPRESS OR IMPLIED, INCLUDING BUT NOT LIMITED TO
 * THE WARRANTIES OF MERCHANTABILITY, FITNESS FOR A PARTICULAR PURPOSE AND NONINFRINGEMENT. IN NO EVENT SHALL THE
 * AUTHORS OR COPYRIGHT HOLDERS BE LIABLE FOR ANY CLAIM, DAMAGES OR OTHER LIABILITY, WHETHER IN AN ACTION OF
 * CONTRACT, TORT OR OTHERWISE, ARISING FROM, OUT OF OR IN CONNECTION WITH THE SOFTWARE OR THE USE OR OTHER DEALINGS
 * IN THE SOFTWARE.
 */
import { Component, Emit, Inject, InjectReactive, Prop, Watch } from 'vue-property-decorator';
import { Component as tsc } from 'vue-tsx-support';
<<<<<<< HEAD
import SearchSelect from '@blueking/search-select';
=======

>>>>>>> d422c480
import { Debounce, deepClone } from 'monitor-common/utils/utils';
import StatusTab from 'monitor-ui/chart-plugins/plugins/table-chart/status-tab';
import { IViewOptions, PanelModel } from 'monitor-ui/chart-plugins/typings';
import { VariablesService } from 'monitor-ui/chart-plugins/utils/variable';

import { handleTransformToTimestamp } from '../../../../components/time-range/utils';
import { IQueryData, IQueryDataSearch } from '../../typings';
import {
  filterSelectorPanelSearchList,
  transformConditionSearchList,
  transformConditionValueParams,
  transformQueryDataSearch,
  updateBkSearchSelectName,
} from '../../utils';
import CommonStatus from '../common-status/common-status';

<<<<<<< HEAD
import '@blueking/search-select/dist/vue2-full.css';
=======
import type { TimeRangeType } from '../../../../components/time-range/time-range';

>>>>>>> d422c480
import './apm-api-panel.scss';

interface ICommonListProps {
  // panel实例
  panel: PanelModel;
  // 视图数据参数配置
  viewOptions: IViewOptions;
  height?: number;
}

interface ICommonListEvent {
  // 选中列表行数据触发
  onChange: IViewOptions;
  // 标题修改触发
  onTitleChange: string;
  // get list
  onListChange: Record<string, any>[];
}
export interface ITabItem {
  name: string;
  id: string;
  tips: string;
  status: string;
}
@Component
export default class ApmTopo extends tsc<ICommonListProps, ICommonListEvent> {
  /** 当前输入的viewOptions数据 */
  @Prop({ type: Object }) viewOptions: IViewOptions;
  /** 接口数据 */
  @Prop({ type: Object }) panel: PanelModel;
  @Prop({ type: Number }) height: number;
  @InjectReactive('timeRange') readonly timeRange!: TimeRangeType;
  @InjectReactive('width') readonly width!: number;
  /** 侧栏搜索条件 */
  @InjectReactive('queryData') readonly queryData!: IQueryData;
  /** 侧栏搜索条件更新url方法 */
  @Inject('handleUpdateQueryData') handleUpdateQueryData: (queryData: IQueryData) => void;
  /** 状态筛选 */
  currentStatus = 'all';
  keyword = '';
  /** 列表带过来的filter过滤 */
  filter = '';
  loading = false;
  list: Record<string, any>[] = [];

  /** checkbox filter */
  checkboxDict: string[] = [];

  /** 状态可选项 */
  statusList = [];

  /** 搜索条件可选项 */
  conditionList = [];
  /** 搜索条件 - 后端搜索 */
  searchCondition = [];

  // 选项卡列表
  tabList: ITabItem[] = [];
  // 选中的选项卡
  activeTab = '';
  /** 过滤已选得搜索条件 */
  get currentConditionList() {
    return filterSelectorPanelSearchList(this.conditionList, this.searchCondition);
  }
  // scoped 变量
  get scopedVars() {
    return {
      ...(this.viewOptions || {}),
      ...(this.viewOptions?.filters || {}),
      ...(this.viewOptions?.current_target || []),
    };
  }
  // active id
  get activeId() {
    return this.panel.targets?.[0]?.handleCreateItemId?.(this.scopedVars, true, undefined, '|') || '';
  }

  get localList() {
    if (this.conditionList.length) {
      return this.list.filter(item => (this.currentStatus === 'all' ? true : item.status?.type === this.currentStatus));
    }
    if (!this.list?.length) return [];
    const localList = this.list.filter(item =>
      (item.name.includes(this.keyword) || item.id.toString().includes(this.keyword)) && this.currentStatus === 'all'
        ? true
        : item.status?.type === this.currentStatus
    );
    if (localList.some(item => item.metric?.[this.activeTab]?.percent)) {
      return localList.sort(
        (a, b) =>
          +b.metric[this.activeTab].percent.replace('%', '') - +a.metric[this.activeTab].percent.replace('%', '')
      );
    }
    return localList;
  }

  /** 是否需要更新表格搜索条件到url */
  get needQueryUpdateUrl() {
    return this.panel.options?.selector_list?.query_update_url || false;
  }

  @Watch('timeRange')
  // 数据时间间隔
  handleTimeRangeChange() {
    this.getPanelData();
  }

  @Watch('width')
  handleWidthChange() {
    (this.$refs.virtualInstance as any)?.resize();
  }
  @Watch('height')
  handleHeightChange() {
    (this.$refs.virtualInstance as any)?.resize();
  }
  @Watch('queryData.selectorSearch', { immediate: true })
  conditionChange(search: IQueryDataSearch) {
    this.searchCondition = updateBkSearchSelectName(this.conditionList, transformQueryDataSearch(search || []));
  }
  @Watch('queryData.keyword', { immediate: true })
  keywordChange(val: string) {
    this.keyword = val || '';
  }
  @Watch('queryData.filter', { immediate: true })
  filterChange(val: string) {
    this.filter = val || '';
  }
  @Watch('queryData.checkboxs', { immediate: true })
  checkboxChange(val: string[]) {
    this.checkboxDict = val;
  }
  @Watch('localList')
  handleLocalListChange() {
    this.handleSetList();
  }
  mounted() {
    this.getPanelData();
  }

  // 获取列表数据
  async getPanelData() {
    this.loading = true;
    const [startTime, endTime] = handleTransformToTimestamp(this.timeRange);
    const variablesService = new VariablesService(this.scopedVars);
    const checkFilters =
      this.checkboxDict?.reduce((pre, cur) => {
        pre[cur] = true;
        return pre;
      }, {}) || undefined;
    const promiseList = this.panel.targets.map(item =>
      (this as any).$api[item.apiModule]
        [item.apiFunc]({
          ...variablesService.transformVariables(item.data),
          condition_list: transformConditionValueParams(this.searchCondition),
          filter: this.filter === 'all' ? '' : this.filter,
          keyword: this.keyword,
          start_time: startTime,
          end_time: endTime,
          ...checkFilters,
        })
        .then(data => {
          const list = Array.isArray(data) ? data : data.data;
          this.conditionList = transformConditionSearchList(data.condition_list || []);
          this.searchCondition = updateBkSearchSelectName(this.conditionList, this.searchCondition);
          this.statusList = data.filter || [];
          this.tabList = data.sort || [];
          if (!this.activeTab && data.sort?.length) {
            this.activeTab = data.sort[0].id || '';
          }
          return list?.map?.(set => {
            const id = item.handleCreateItemId(set, false, undefined, '|') || set.id;
            return {
              ...set,
              id,
              name: set.name || id,
            };
          });
        })
    );
    const [data] = await Promise.all(promiseList).catch(() => [[]]);
    this.list = data;
    if (this.activeId === '' && this.list[0]) {
      this.handleSelect(this.list[0]);
    }
    this.$emit('listChange', this.list.slice());
    const checkedItem = this.list.find(item => item.id === this.activeId);
    this.handleTitleChange(checkedItem ? checkedItem.name : this.list[0]?.name || '');
    this.handleSetList();
    this.loading = false;
  }
  handleSetList() {
    setTimeout(() => {
      (this.$refs.virtualInstance as any)?.setListData?.(this.localList);
    }, 20);
  }
  handleSearch(v) {
    this.searchCondition = v;
    this.getPanelData();
    const selectorSearch = transformConditionValueParams(this.searchCondition);
    if (this.needQueryUpdateUrl) {
      this.handleUpdateQueryData({
        ...this.queryData,
        selectorSearch,
      });
    }
  }
  @Debounce(300)
  handleLocalSearch(v: string) {
    this.keyword = v;
    this.getPanelData();
    if (this.needQueryUpdateUrl) {
      this.handleUpdateQueryData({
        ...this.queryData,
        keyword: v,
      });
    }
  }
  handleRefresh() {
    this.getPanelData();
  }
  handleSelect(data: Record<string, any>) {
    if (this.activeId === data?.id) return;
    const viewOptions = deepClone(this.viewOptions) as IViewOptions;
    const value = this.panel.targets[0].handleCreateFilterDictValue(data);
    viewOptions.filters = { ...(value || {}) };
    viewOptions.compares = {
      targets: [],
    };
    this.handleTitleChange(data.name);
    this.$emit('change', viewOptions);
  }
  @Emit('titleChange')
  handleTitleChange(title: string) {
    return title;
  }

  /** 获取数量值 */
  formaterCount(data) {
    const isValid = val => !!val || val === 0;
    if (isValid(data.metric?.[this.activeTab]?.value)) {
      return data.metric?.[this.activeTab]?.value;
    }
    if (isValid(data.count)) {
      return data.count;
    }
    return '';
  }

  /** 筛选组件 */
  handleStatusFilter() {
    this.$nextTick(() => {
      (this.$refs.virtualInstance as any)?.setListData?.(this.localList);
    });
  }
  handleTabChange(name: string) {
    this.activeTab = name;
  }
  render() {
    return (
      <div
        class='apm-api-panel'
        v-bkloading={{ isLoading: this.loading }}
      >
        <div class='list-header'>
          {!!this.conditionList.length ? (
<<<<<<< HEAD
            <SearchSelect
              placeholder={this.$t('搜索')}
              value={this.searchCondition}
              show-condition={false}
              data={this.currentConditionList}
              clearable={false}
=======
            <bk-search-select
              vModel={this.searchCondition}
              data={this.currentConditionList}
              placeholder={this.$t('搜索')}
              show-condition={false}
              show-popover-tag-change={false}
>>>>>>> d422c480
              onChange={this.handleSearch}
            />
          ) : (
            <bk-input
              v-model={this.keyword}
              placeholder={this.$t('搜索')}
              right-icon='bk-icon icon-search'
              onInput={this.handleLocalSearch}
            ></bk-input>
          )}
          <bk-button
            class='reflesh-btn'
            onClick={this.handleRefresh}
          >
            <i class='icon-monitor icon-shuaxin'></i>
          </bk-button>
        </div>
        {!!this.statusList.length && (
          <StatusTab
            class='status-tab'
            v-model={this.currentStatus}
            statusList={this.statusList}
            onChange={this.handleStatusFilter}
          ></StatusTab>
        )}
        {!!this.tabList.length && (
          <bk-tab
            class='list-tab'
            active={this.activeTab}
            labelHeight={42}
            type='unborder-card'
            on-tab-change={this.handleTabChange}
          >
            {this.tabList.map(tab => (
              <bk-tab-panel
                key={tab.id}
                label={tab.name}
                name={tab.id}
              ></bk-tab-panel>
            ))}
          </bk-tab>
        )}
        <div class='list-wrapper'>
          {this.localList?.length ? (
            <bk-virtual-scroll
              ref='virtualInstance'
              scopedSlots={{
                default: ({ data }) => (
                  <div
                    style={{ '--percent': data.metric?.[this.activeTab]?.percent || data.percent || '0%' }}
                    class={[`list-wrapper-item ${data.id === this.activeId ? 'item-active' : ''}`]}
                    onClick={() => this.handleSelect(data)}
                  >
                    {!!data.status?.type && (
                      <CommonStatus
                        class='status-icon'
                        type={data.status.type}
                      ></CommonStatus>
                    )}
                    <span class='item-name'>{data.name || '--'}</span>
                    <span class='item-count'>{this.formaterCount(data)}</span>
                  </div>
                ),
              }}
              item-height={36}
            ></bk-virtual-scroll>
          ) : (
            <bk-exception
              class='exception-part'
              scene='part'
              type='search-empty'
            />
          )}
        </div>
      </div>
    );
  }
}<|MERGE_RESOLUTION|>--- conflicted
+++ resolved
@@ -25,11 +25,8 @@
  */
 import { Component, Emit, Inject, InjectReactive, Prop, Watch } from 'vue-property-decorator';
 import { Component as tsc } from 'vue-tsx-support';
-<<<<<<< HEAD
-import SearchSelect from '@blueking/search-select';
-=======
-
->>>>>>> d422c480
+
+import SearchSelect from '@blueking/search-select-v3/vue2';
 import { Debounce, deepClone } from 'monitor-common/utils/utils';
 import StatusTab from 'monitor-ui/chart-plugins/plugins/table-chart/status-tab';
 import { IViewOptions, PanelModel } from 'monitor-ui/chart-plugins/typings';
@@ -46,13 +43,10 @@
 } from '../../utils';
 import CommonStatus from '../common-status/common-status';
 
-<<<<<<< HEAD
-import '@blueking/search-select/dist/vue2-full.css';
-=======
 import type { TimeRangeType } from '../../../../components/time-range/time-range';
 
->>>>>>> d422c480
 import './apm-api-panel.scss';
+import '@blueking/search-select-v3/vue2/vue2.css';
 
 interface ICommonListProps {
   // panel实例
@@ -317,21 +311,11 @@
       >
         <div class='list-header'>
           {!!this.conditionList.length ? (
-<<<<<<< HEAD
             <SearchSelect
+              clearable={false}
+              data={this.currentConditionList}
+              modelValue={this.searchCondition}
               placeholder={this.$t('搜索')}
-              value={this.searchCondition}
-              show-condition={false}
-              data={this.currentConditionList}
-              clearable={false}
-=======
-            <bk-search-select
-              vModel={this.searchCondition}
-              data={this.currentConditionList}
-              placeholder={this.$t('搜索')}
-              show-condition={false}
-              show-popover-tag-change={false}
->>>>>>> d422c480
               onChange={this.handleSearch}
             />
           ) : (
