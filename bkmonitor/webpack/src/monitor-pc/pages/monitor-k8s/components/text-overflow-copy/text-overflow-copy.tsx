--- conflicted
+++ resolved
@@ -90,13 +90,8 @@
           ) : (
             <i class={['icon-monitor', 'string-icon', this.val.icon]} />
           ))}
-<<<<<<< HEAD
-        {this.text}&nbsp;&nbsp;
-        {this.hasCopy && (
-=======
         {this.text}
         {(this.isEveryCopy || this.hasCopy) && (
->>>>>>> 8859dc7a
           <span
             class='icon-monitor icon-mc-copy'
             onClick={this.handleCopy}
