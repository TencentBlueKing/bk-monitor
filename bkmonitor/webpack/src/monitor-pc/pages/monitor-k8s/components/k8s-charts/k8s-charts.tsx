--- conflicted
+++ resolved
@@ -407,20 +407,6 @@
         },
       ];
     } else {
-<<<<<<< HEAD
-      data = this.isDetailMode
-        ? this.resourceListData
-        : await listK8sResources({
-            ...this.filterCommonParams,
-            with_history: true,
-            page_size: Math.abs(this.limit),
-            page: 1,
-            page_type: 'scrolling',
-          })
-            .then(data => {
-              if (!data?.items?.length) return [];
-              return data.items;
-=======
       data =
         this.isDetailMode && this.resourceListData.length
           ? this.resourceListData
@@ -430,8 +416,6 @@
               page_size: Math.abs(this.limit),
               page: 1,
               page_type: 'scrolling',
-              order_by: this.limit > 0 ? '-cpu' : 'cpu',
->>>>>>> b7f5215c
             })
               .then(data => {
                 if (!data?.items?.length) return [];
