/*
 * Tencent is pleased to support the open source community by making
 * 蓝鲸智云PaaS平台 (BlueKing PaaS) available.
 *
 * Copyright (C) 2021 THL A29 Limited, a Tencent company.  All rights reserved.
 *
 * 蓝鲸智云PaaS平台 (BlueKing PaaS) is licensed under the MIT License.
 *
 * License for 蓝鲸智云PaaS平台 (BlueKing PaaS):
 *
 * ---------------------------------------------------
 * Permission is hereby granted, free of charge, to any person obtaining a copy of this software and associated
 * documentation files (the "Software"), to deal in the Software without restriction, including without limitation
 * the rights to use, copy, modify, merge, publish, distribute, sublicense, and/or sell copies of the Software, and
 * to permit persons to whom the Software is furnished to do so, subject to the following conditions:
 *
 * The above copyright notice and this permission notice shall be included in all copies or substantial portions of
 * the Software.
 *
 * THE SOFTWARE IS PROVIDED "AS IS", WITHOUT WARRANTY OF ANY KIND, EXPRESS OR IMPLIED, INCLUDING BUT NOT LIMITED TO
 * THE WARRANTIES OF MERCHANTABILITY, FITNESS FOR A PARTICULAR PURPOSE AND NONINFRINGEMENT. IN NO EVENT SHALL THE
 * AUTHORS OR COPYRIGHT HOLDERS BE LIABLE FOR ANY CLAIM, DAMAGES OR OTHER LIABILITY, WHETHER IN AN ACTION OF
 * CONTRACT, TORT OR OTHERWISE, ARISING FROM, OUT OF OR IN CONNECTION WITH THE SOFTWARE OR THE USE OR OTHER DEALINGS
 * IN THE SOFTWARE.
 */

import { Component, Emit, Inject, InjectReactive, Prop, Ref, Watch } from 'vue-property-decorator';
import { Component as tsc } from 'vue-tsx-support';
<<<<<<< HEAD
import SearchSelect from '@blueking/search-select';
=======

>>>>>>> d422c480
import { Debounce, deepClone, random } from 'monitor-common/utils/utils';
import StatusTab from 'monitor-ui/chart-plugins/plugins/table-chart/status-tab';
import { IViewOptions, PanelModel } from 'monitor-ui/chart-plugins/typings';
import { ITableDataItem } from 'monitor-ui/chart-plugins/typings/table-chart';
import { VariablesService } from 'monitor-ui/chart-plugins/utils/variable';

import { handleTransformToTimestamp } from '../../../../components/time-range/utils';
import { IFilterDict, IQueryData, IQueryDataSearch, ITableColumn } from '../../typings';
import {
  filterSelectorPanelSearchList,
  transformConditionSearchList,
  transformConditionValueParams,
  transformQueryDataSearch,
  updateBkSearchSelectName,
} from '../../utils';
import { type ShowModeType } from '../common-page-new';
import CommonTable from '../common-table';
import SortTool from '../sort-tool/sort-tool';

<<<<<<< HEAD
import '@blueking/search-select/dist/vue2-full.css';
=======
import type { TimeRangeType } from '../../../../components/time-range/time-range';

>>>>>>> d422c480
import './common-select-table.scss';

// 表格是否显示表头宽度临界值 侧栏宽度：280，内边距：32 （280 - 32 = 248）;
const SHOW_HEADER_LIMIT_WIDTH = 248;
// 置顶排序列的宽度
const TABLE_COLUMN_SORT_WIDTH = 120;
// 外容器内边距
const CONTAINER_PADDING_WIDTH = 32;

interface IPagination {
  current: number;
  count: number;
  limit: number;
}

interface ISortFieldItem {
  id: string;
  name: string;
}

interface ICommonSelectTableProps {
  // panel实例
  panel: PanelModel;
  // 视图数据参数配置
  viewOptions: IViewOptions;
  // 是否为数据总览模式
  isOverview: boolean;
  // dashboard 面板是否有overview_panels配置
  hasOverviewPanels?: boolean;
  // 展示模式 纯列表 list 纯视图 dashboar  列表和纯视图混合模式 default
  showMode?: ShowModeType;
  // 容器宽度
  width?: number;
}

interface ICommonSelectTableEvent {
  // 详情选中列表行数据触发
  onChange: IViewOptions;
  // 概览/详情 切换
  onOverviewChange: boolean;
  // 标题修改触发
  onTitleChange: string;
}

@Component
export default class CommonSelectTable extends tsc<ICommonSelectTableProps, ICommonSelectTableEvent> {
  /** panel实例 */
  @Prop({ type: Object }) panel: PanelModel;
  /** 视图数据参数配置 */
  @Prop({ type: Object }) viewOptions: IViewOptions;
  /** 是否为数据总览模式 */
  @Prop({ type: Boolean, default: true }) isOverview: boolean;
  /** dashboard 面板是否有overview_panels配置 */
  @Prop({ type: Boolean, default: false }) hasOverviewPanels: boolean;
  /** 展示模式 纯列表 list 纯视图 dashboar  列表和纯视图混合模式 default */
  @Prop({ required: true, default: 'default' }) showMode: ShowModeType;
  /** 容器宽度 */
  @Prop({ default: 200, type: Number }) width: number;

  /** 时间范围 */
  @InjectReactive('timeRange') readonly timeRange!: TimeRangeType;
  /** 搜索条件 */
  @InjectReactive('queryData') readonly queryData!: IQueryData;
  /** 侧栏搜索条件更新url方法 */
  @Inject('handleUpdateQueryData') handleUpdateQueryData: (queryData: IQueryData) => void;

  @Ref() selectTablePanel: HTMLElement;
  @Ref() tableRef: CommonTable;

  /** 概览 icon */
  overviewIcon = require('../../../../static/images/svg/overview.svg') // eslint-disable-line
  /** 面板 loading */
  loading = false;
  /** 滚动加载loading */
  isScrollLoading = false;
  /** 表格是否出现滚动条 */
  isOverflowTable = false;
  /** 是否重新排序 */
  isSortRefresh = false;
  /** 记录初始化状态 */
  isInit = false;
  /** 刷新 key */
  refreshKey = random(8);
  /** 表格第一列最大宽度 */
  firstColMaxWidth = 0;
  /** 排序字段 */
  sortKey = '';
  /** Input 搜索关键字 */
  keyword = '';
  localKeyword = '';
  /** 监听容器大小变化实例 */
  resizeObserver = null;
  /** 状态筛选 */
  currentStatus = 'all';
  /** 表格列数据项过滤 */
  filterDict: IFilterDict = {};
  /** url带filter-变量集合 用于匹配选中项参数 */
  filterFields: IFilterDict = {};
  /** 是否显示表头 */
  showHeader = true;
  /** 状态可选项 */
  statusList = [];
  /** 搜索条件可选项 */
  conditionList = [];
  /** 搜索条件 - 后端搜索 */
  searchCondition = [];
  /** 表格数据 */
  tableData = [];
  /** 概览数据 */
  overviewData: ITableDataItem | null = {};
  /** 排序字段 */
  sortFields: ISortFieldItem[] = [];
  /** 表格列配置 */
  columns: ITableColumn[] = [];
  /** 表格分页信息 */
  pagination: IPagination = {
    current: 1,
    count: 0,
    limit: 50,
  };

  // scoped 变量
  get scopedVars() {
    return {
      ...(this.viewOptions || {}),
      ...(this.viewOptions?.filters || {}),
      ...(this.viewOptions?.current_target || []),
    };
  }
  // active id
  get activeId() {
    return this.isOverview ? '' : this.panel.targets?.[0]?.handleCreateItemId?.(this.scopedVars, false) || '';
  }
  /** 过滤已选的搜索条件 */
  get currentConditionList() {
    return filterSelectorPanelSearchList(this.conditionList, this.searchCondition);
  }
  /** 是否启用状态筛选组件 */
  get isEnableStatusFilter() {
    return this.panel.options?.selector_list?.status_filter ?? false;
  }
  /** 是否启用排序组件 */
  get isEnableSort() {
    return this.panel.options?.selector_list?.field_sort ?? false;
  }
  /** 默认排序字段 */
  get defaultSortField() {
    // 链接自带排序
    return this.queryData?.sort || this.panel.options.selector_list?.default_sort_field || '';
  }
  /** 是否出现底部滚动加载提示 */
  get showScrollLoadBar() {
    const { count, limit } = this.pagination;
    return count > limit;
  }

  created() {
    /** 首次加载 如果是非概览且路由包含变量 则设置filterFields参数 */
    if (!this.isOverview && Object.keys(this.viewOptions.filters)?.length) {
      this.filterFields = this.viewOptions.filters;
    }
  }

  mounted() {
    if (this.defaultSortField) this.sortKey = this.defaultSortField;
    this.getPanelData();
  }

  beforeDestroy() {
    this.resizeObserver?.unobserve(this.selectTablePanel);
  }

  @Watch('timeRange')
  // 数据时间间隔
  handleTimeRangeChange() {
    this.handleResetTable();
  }
  @Watch('queryData.selectorSearch', { immediate: true })
  conditionChange(search: IQueryDataSearch) {
    this.searchCondition = updateBkSearchSelectName(this.conditionList, transformQueryDataSearch(search || []));
  }
  @Watch('queryData.keyword', { immediate: true })
  handleKeywordChange(val: string) {
    this.localKeyword = val || '';
    this.keyword = val || '';
  }
  @Watch('queryData.filter', { immediate: true })
  handleStatusChange(val: string) {
    this.currentStatus = val || 'all';
  }
  @Watch('queryData.sort', { immediate: true })
  handleSortFieldChange(val: string) {
    this.sortKey = val;
  }
  @Watch('queryData.filterDict', { immediate: true })
  handleFilterDictChange(val: IFilterDict) {
    if (val && Object.keys(val).length) {
      this.filterDict = val;
    }
  }

  @Emit('overviewChange')
  handleOverviewChange(v) {
    return v;
  }
  @Emit('titleChange')
  handleTitleChange(title: string) {
    return title.toString();
  }

  /** 表格动态样式 */
  getTableClasses() {
    return {
      'select-table': true,
      'show-header': this.showHeader && this.overviewData,
      'hide-overview': this.showHeader && !this.overviewData,
      'select-overview': this.isOverview,
      'scroll-body': this.isOverflowTable,
    };
  }
  /** 获取表格数据 */
  async getPanelData() {
    // 是否滚动加载
    const isScrollLoad = this.pagination.current > 1;
    if (!isScrollLoad) this.loading = true;
    const [startTime, endTime] = handleTransformToTimestamp(this.timeRange);
    const { current, limit } = this.pagination;
    let params = {
      condition_list: transformConditionValueParams(this.searchCondition),
      start_time: startTime,
      end_time: endTime,
      keyword: this.keyword,
      sort: this.sortKey,
      page: current,
      page_size: limit,
      status: this.currentStatus,
      filter_dict: this.filterDict,
    };
    if (Object.keys(this.filterFields).length) {
      params = Object.assign({}, params, {
        filter_fields: this.filterFields,
      });
    }
    const variablesService = new VariablesService(this.scopedVars);
    const promiseList = this.panel.targets.map(item =>
      (this as any).$api[item.apiModule]
        [item.apiFunc]({
          ...variablesService.transformVariables(item.data),
          ...params,
        })
        .then(data => {
          const list = data.data || [];
          if (this.isSortRefresh || !this.isInit) {
            // 切换了排序 表格列发生了变化 表格需要重新渲染
            this.refreshKey = random(8);
          }
          this.columns = data.columns || [];
          this.overviewData = this.hasOverviewPanels ? data.overview_data : null;
          this.pagination.count = data.total || 0;
          this.conditionList = transformConditionSearchList(data.condition_list || []);
          this.searchCondition = updateBkSearchSelectName(this.conditionList, this.searchCondition);
          this.statusList = data.filter || [];
          this.sortFields = data.sort || [];
          this.firstColMaxWidth = data.columns[0]?.max_width ?? 0;
          if (Object.keys(this.filterDict).length) {
            const newColumns = this.columns.map(col => ({
              ...col,
              filter_value: this.filterDict[col.id] ? this.filterDict[col.id] : [],
            }));
            this.columns = [...newColumns];
          }
          return list?.map?.(set => {
            const id = item.handleCreateItemId(set, true) || set.id;
            return {
              ...set,
              id,
              name: set.name || id,
            };
          });
        })
    );
    const [data] = await Promise.all(promiseList).catch(() => [[]]);

    if (isScrollLoad) {
      // 分页加载 追加表格数据
      this.tableData.push(...data);
    } else {
      this.$el.querySelector('.bk-table-body-wrapper').scrollTop = 0;
      this.tableData.splice(0, this.tableData.length, ...data);
      this.getCheckedItemName();
      this.resizeObsever();
      this.loading = false;
      this.isSortRefresh = false;
      this.isInit = true;
      this.filterFields = {};
    }
  }
  /** 选中设置 */
  getCheckedItemName() {
    if (this.isOverview) {
      this.handleTitleChange('概览');
    } else {
      const checkedItem = this.tableData.find(item => item.id === this.activeId);
      const title = checkedItem ? checkedItem.name : this.tableData[0]?.name || '';
      if (checkedItem) {
        this.handleSelectDetail(checkedItem);
      }

      if (!!title) {
        this.handleTitleChange(typeof title === 'object' ? title.value : title);
        this.tableRef?.handleSelectedRow(checkedItem);
      }

      if (!checkedItem) {
        this.handleSelectDetail(this.tableData[0]); // 默认选中第一条
        this.$nextTick();
        this.tableRef?.handleSelectedRow(this.tableData[0]);
      }
    }
  }
  /** 重新请求表格数据 */
  handleResetTable() {
    this.pagination.current = 1;
    this.getPanelData();
  }
  /** 监听容器大小变化 */
  resizeObsever() {
    this.resizeObserver = new ResizeObserver(entries => {
      const rect = entries[0].contentRect;
      const tableBody = this.$el.querySelector('.bk-table-body-wrapper');
      this.isOverflowTable = tableBody.scrollHeight > tableBody.clientHeight;
      // 动态控制表头显示隐藏
      this.showHeader = rect.width > this.firstColMaxWidth - CONTAINER_PADDING_WIDTH;

      /** 带筛选的表头 由于自定义表头造成样式的冲突需要做调整 */
      this.$el.querySelectorAll('.bk-table-column-filter-trigger').forEach(el => {
        const preElem = el.previousElementSibling;
        const iconWidth = preElem.querySelector('.header-pre-icon')?.clientWidth || 0;
        const textWidth = preElem.querySelector('.column-header-text')?.clientWidth || preElem?.clientWidth || 0;
        el.setAttribute('style', `left:${iconWidth + textWidth + 20}px`);
      });
    });
    this.resizeObserver?.observe(this.selectTablePanel);
  }
  /** conditionList 搜索 */
  handleSearch(v) {
    this.searchCondition = v;
    this.handleResetTable();
    const selectorSearch = transformConditionValueParams(this.searchCondition);
    this.handleUpdateQueryData({
      ...this.queryData,
      selectorSearch,
    });
  }
  /** Input 搜索 */
  @Debounce(300)
  handleLocalSearch(v: string) {
    this.keyword = v;
    this.handleResetTable();
  }
  handleInputSearch(v: string) {
    if (v !== this.keyword) {
      this.handleLocalSearch(v);
      this.handleUpdateQueryData({
        ...this.queryData,
        keyword: v,
      });
    }
  }
  /** 刷新 */
  handleRefresh() {
    this.handleResetTable();
  }
  /** 筛选组件 */
  handleStatusFilter(v) {
    this.currentStatus = v;
    this.handleResetTable();
    this.handleUpdateQueryData({
      ...this.queryData,
      filter: v,
    });
  }
  /** 表格排序 */
  handleChangeOrder(sortKey) {
    this.isSortRefresh = true;
    this.sortKey = sortKey;
    this.handleResetTable();
    this.handleUpdateQueryData({
      ...this.queryData,
      sort: sortKey,
    });
  }
  /** 选中概览 */
  handleOverviewTitle(e: MouseEvent) {
    this.tableRef?.handleOverviewRow(e);
  }
  /** 选中表格单项详情 */
  handleSelectDetail(data) {
    if (data) {
      const viewOptions = deepClone(this.viewOptions) as IViewOptions;
      const value = this.panel.targets[0].handleCreateFilterDictValue(data, true);
      viewOptions.filters = { ...(value || {}) };
      viewOptions.compares = {
        targets: [],
      };
      this.handleTitleChange(typeof data.name === 'object' ? data.name.value : data.name);
      this.$emit('change', viewOptions);
      if (this.isOverview) this.handleOverviewChange(false);
    }
  }
  /** 表格滚动到底部 */
  async handleScrollEnd() {
    if (this.isScrollLoading || this.tableData.length >= this.pagination.count) return;

    this.isScrollLoading = true;
    this.pagination.current += 1;
    await this.getPanelData();
    this.isScrollLoading = false;
  }
  /** 设置排序字段 */
  handleSortChange({ prop, order }: any) {
    switch (order) {
      case 'ascending':
        this.sortKey = prop;
        break;
      case 'descending':
        this.sortKey = `-${prop}`;
        break;
      default:
        this.sortKey = undefined;
    }
    this.handleResetTable();
  }
  /** 设置表头列过滤字段 */
  handleFilterChange(filters: IFilterDict) {
    this.filterDict = filters;
    this.handleResetTable();
    this.handleUpdateQueryData({
      ...this.queryData,
      filterDict: filters,
    });
  }
  /** 动态计算赋值表格第一列的宽度 */
  handleColumnWidth(maxVal: number) {
    // 表格实际宽度
    const mainWidth = this.width - CONTAINER_PADDING_WIDTH;

    // 第一列宽度等于 最大宽度
    // 情况一：当有置顶排序组件 表格宽度大于最大宽度与第二列（排序列）的和 因为需要在可视范围保持第二列（排序列）可见
    // 情况二：当无置顶排序组件 表格宽度大于最大宽度
    const maxContentWidth = this.isEnableSort ? maxVal + TABLE_COLUMN_SORT_WIDTH : maxVal;
    if (mainWidth > maxContentWidth) return maxVal;

    // 第一列宽度等于 默认宽度
    if (mainWidth < SHOW_HEADER_LIMIT_WIDTH) return SHOW_HEADER_LIMIT_WIDTH;

    // 第一列宽度 大于默认且小于最大宽度
    // 情况一：当有置顶排序组件
    // 情况二：当无置顶排序组件 第一列宽度等于表格宽度
    if (this.isEnableSort) {
      // 实际设置宽度需包含第二列（排序列）可见 但第一列不能小于默认宽度
      const validWidth = mainWidth - TABLE_COLUMN_SORT_WIDTH;
      return validWidth < SHOW_HEADER_LIMIT_WIDTH ? SHOW_HEADER_LIMIT_WIDTH : validWidth;
    }
    return mainWidth;
  }

  render() {
    const handleLoadBarText = () => {
      if (this.isScrollLoading) {
        return (
          <span>
            <bk-spin
              class='loading-icon'
              icon='circle-2-1'
              size='mini'
              theme='default'
            />
            {this.$t('加载中...')}
          </span>
        );
      }

      const remainCount = this.pagination.count - this.tableData.length;
      if (remainCount) return `${this.$t('剩余 {n} 条数据', { n: remainCount })}`;

      return this.$t('已加载全部数据');
    };

    return (
      <div
        ref='selectTablePanel'
        class='common-select-table'
        v-bkloading={{ isLoading: this.loading }}
      >
        <div class={['list-header', { 'flex-header': this.width > 1000 }]}>
          <div class='search-bar'>
            {this.conditionList.length ? (
<<<<<<< HEAD
              <SearchSelect
                placeholder={this.$t('搜索')}
                value={this.searchCondition}
                show-condition={false}
                clearable={false}
                data={this.currentConditionList}
=======
              <bk-search-select
                vModel={this.searchCondition}
                data={this.currentConditionList}
                placeholder={this.$t('搜索')}
                show-condition={false}
                show-popover-tag-change={false}
>>>>>>> d422c480
                onChange={this.handleSearch}
              />
            ) : (
              <bk-input
                v-model={this.localKeyword}
                clearable={true}
                placeholder={this.$t('搜索')}
                right-icon='bk-icon icon-search'
                onBlur={this.handleInputSearch}
                onClear={this.handleInputSearch}
                onEnter={this.handleInputSearch}
              />
            )}
            <bk-button
              class='reflesh-btn'
              onClick={this.handleRefresh}
            >
              <i class='icon-monitor icon-shuaxin'></i>
            </bk-button>
          </div>
          <div class='tools-bar'>
            {this.isEnableStatusFilter && (
              <StatusTab
                class='status-tab'
                // style={`min-width:${this.isEnableSort ? '242px' : ''}`}
                v-model={this.currentStatus}
                statusList={this.statusList}
                onChange={this.handleStatusFilter}
              />
            )}
            {this.isEnableSort && (
              <SortTool
                defaultField={this.defaultSortField}
                sortFields={this.sortFields}
                onChange={this.handleChangeOrder}
              />
            )}
          </div>
        </div>
        <div class='list-wrapper'>
          {!this.showHeader && !!this.overviewData && (
            <div
              class={['overview-title', { 'is-active': this.isOverview }]}
              onClick={e => this.handleOverviewTitle(e)}
            >
              <img
                alt=''
                src={this.overviewIcon}
              />
              <span>{`${this.panel?.title}${this.$t('概览')}`}</span>
            </div>
          )}
          <CommonTable
            key={this.refreshKey}
            ref='tableRef'
            height='100%'
            class={this.getTableClasses()}
            calcColumnWidth={this.handleColumnWidth}
            checkable={false}
            columns={this.columns}
            data={this.tableData}
            defaultSize='small'
            hasColnumSetting={this.showHeader && this.showMode === 'list'}
            highlightCurrentRow={true}
            overviewData={this.overviewData}
            pagination={null}
            showHeader={this.showHeader}
            stripe={true}
            onFilterChange={this.handleFilterChange}
            onRowClick={this.handleSelectDetail}
            onScrollEnd={this.handleScrollEnd}
            onSortChange={this.handleSortChange}
            onSwitchOverview={this.handleOverviewChange}
          ></CommonTable>
        </div>
        {this.showScrollLoadBar && <div class='scroll-load-bar'>{handleLoadBarText()}</div>}
      </div>
    );
  }
}<|MERGE_RESOLUTION|>--- conflicted
+++ resolved
@@ -26,11 +26,8 @@
 
 import { Component, Emit, Inject, InjectReactive, Prop, Ref, Watch } from 'vue-property-decorator';
 import { Component as tsc } from 'vue-tsx-support';
-<<<<<<< HEAD
-import SearchSelect from '@blueking/search-select';
-=======
-
->>>>>>> d422c480
+
+import SearchSelect from '@blueking/search-select-v3/vue2';
 import { Debounce, deepClone, random } from 'monitor-common/utils/utils';
 import StatusTab from 'monitor-ui/chart-plugins/plugins/table-chart/status-tab';
 import { IViewOptions, PanelModel } from 'monitor-ui/chart-plugins/typings';
@@ -50,13 +47,10 @@
 import CommonTable from '../common-table';
 import SortTool from '../sort-tool/sort-tool';
 
-<<<<<<< HEAD
-import '@blueking/search-select/dist/vue2-full.css';
-=======
 import type { TimeRangeType } from '../../../../components/time-range/time-range';
 
->>>>>>> d422c480
 import './common-select-table.scss';
+import '@blueking/search-select-v3/vue2/vue2.css';
 
 // 表格是否显示表头宽度临界值 侧栏宽度：280，内边距：32 （280 - 32 = 248）;
 const SHOW_HEADER_LIMIT_WIDTH = 248;
@@ -554,21 +548,11 @@
         <div class={['list-header', { 'flex-header': this.width > 1000 }]}>
           <div class='search-bar'>
             {this.conditionList.length ? (
-<<<<<<< HEAD
               <SearchSelect
-                placeholder={this.$t('搜索')}
-                value={this.searchCondition}
-                show-condition={false}
                 clearable={false}
                 data={this.currentConditionList}
-=======
-              <bk-search-select
-                vModel={this.searchCondition}
-                data={this.currentConditionList}
+                modelValue={this.searchCondition}
                 placeholder={this.$t('搜索')}
-                show-condition={false}
-                show-popover-tag-change={false}
->>>>>>> d422c480
                 onChange={this.handleSearch}
               />
             ) : (
