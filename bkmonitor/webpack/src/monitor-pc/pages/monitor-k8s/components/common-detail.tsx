--- conflicted
+++ resolved
@@ -604,10 +604,7 @@
                 right-icon='bk-icon icon-search'
                 clearable
                 onBlur={this.handleBlurSearch}
-<<<<<<< HEAD
-=======
                 onEnter={this.handleEnterSearch}
->>>>>>> 06e81e64
                 onInput={this.handleInputSearch}
               />
               {/* <div
