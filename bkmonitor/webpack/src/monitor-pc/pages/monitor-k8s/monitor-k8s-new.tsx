--- conflicted
+++ resolved
@@ -370,10 +370,6 @@
 
   /** 获取隐藏的指标项 */
   getHideMetrics() {
-<<<<<<< HEAD
-    if (this.scene === SceneEnum.Event) return;
-=======
->>>>>>> 3d67236f
     this.handleGetUserConfig(`${HIDE_METRICS_KEY}_${this.scene}`).then((res: string[]) => {
       if (this.scene === SceneEnum.Network && !res) {
         /** 网络场景初始化，默认隐藏丢包量指标 */
