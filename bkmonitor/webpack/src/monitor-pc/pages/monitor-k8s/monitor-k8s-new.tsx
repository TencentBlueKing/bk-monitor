/*
 * Tencent is pleased to support the open source community by making
 * 蓝鲸智云PaaS平台 (BlueKing PaaS) available.
 *
 * Copyright (C) 2021 THL A29 Limited, a Tencent company.  All rights reserved.
 *
 * 蓝鲸智云PaaS平台 (BlueKing PaaS) is licensed under the MIT License.
 *
 * License for 蓝鲸智云PaaS平台 (BlueKing PaaS):
 *
 * ---------------------------------------------------
 * Permission is hereby granted, free of charge, to any person obtaining a copy of this software and associated
 * documentation files (the "Software"), to deal in the Software without restriction, including without limitation
 * the rights to use, copy, modify, merge, publish, distribute, sublicense, and/or sell copies of the Software, and
 * to permit persons to whom the Software is furnished to do so, subject to the following conditions:
 *
 * The above copyright notice and this permission notice shall be included in all copies or substantial portions of
 * the Software.
 *
 * THE SOFTWARE IS PROVIDED "AS IS", WITHOUT WARRANTY OF ANY KIND, EXPRESS OR IMPLIED, INCLUDING BUT NOT LIMITED TO
 * THE WARRANTIES OF MERCHANTABILITY, FITNESS FOR A PARTICULAR PURPOSE AND NONINFRINGEMENT. IN NO EVENT SHALL THE
 * AUTHORS OR COPYRIGHT HOLDERS BE LIABLE FOR ANY CLAIM, DAMAGES OR OTHER LIABILITY, WHETHER IN AN ACTION OF
 * CONTRACT, TORT OR OTHERWISE, ARISING FROM, OUT OF OR IN CONNECTION WITH THE SOFTWARE OR THE USE OR OTHER DEALINGS
 * IN THE SOFTWARE.
 */
import { Component, Mixins, Provide, ProvideReactive, Watch } from 'vue-property-decorator';

import { eventViewConfig } from 'monitor-api/modules/data_explorer';
import { listBcsCluster, scenarioMetricList } from 'monitor-api/modules/k8s';
import { random } from 'monitor-common/utils';

import introduce from '../../common/introduce';
import GuidePage from '../../components/guide-page/guide-page';
import { DEFAULT_TIME_RANGE, handleTransformToTimestamp } from '../../components/time-range/utils';
import { getDefaultTimezone } from '../../i18n/dayjs';
import UserConfigMixin from '../../mixins/userStoreConfig';
<<<<<<< HEAD
import DimensionFilterPanel from '../event-explore/components/dimension-filter-panel';
=======
import K8sEventExplore from '../event-explore/k8s-event-explore';
>>>>>>> 21c76165
import FilterByCondition from './components/filter-by-condition/filter-by-condition';
import GroupByCondition from './components/group-by-condition/group-by-condition';
import K8SCharts from './components/k8s-charts/k8s-charts';
import K8sDimensionList from './components/k8s-left-panel/k8s-dimension-list';
import K8sLeftPanel from './components/k8s-left-panel/k8s-left-panel';
import K8sMetricList from './components/k8s-left-panel/k8s-metric-list';
import K8sNavBar from './components/k8s-nav-bar/K8s-nav-bar';
import K8sTableNew, {
  type K8sTableColumnResourceKey,
  type K8sTableGroupByEvent,
} from './components/k8s-table-new/k8s-table-new';
import { K8sGroupDimension, sceneDimensionMap } from './k8s-dimension';
import {
  type IK8SMetricItem,
  type ICommonParams,
  K8sNewTabEnum,
  SceneEnum,
  EDimensionKey,
  type IEventSceneCommonParams,
} from './typings/k8s-new';

import type { TimeRangeType } from '../../components/time-range/time-range';

import './monitor-k8s-new.scss';

const HIDE_METRICS_KEY = 'monitor_k8s_hide_metrics';

/** 网络场景默认隐藏的指标 */
const networkDefaultHideMetrics = [
  'nw_container_network_receive_errors_total',
  'nw_container_network_transmit_errors_total',
];

const tabList = [
  {
    label: window.i18n.t('K8s对象列表'),
    id: K8sNewTabEnum.LIST,
    icon: 'icon-mc-list',
  },
  {
    label: window.i18n.t('指标视图'),
    id: K8sNewTabEnum.CHART,
    icon: 'icon-zhibiao',
  },
  {
    label: window.i18n.t('K8s集群数据详情'),
    id: K8sNewTabEnum.DETAIL,
    icon: 'icon-Component',
  },
];

@Component
export default class MonitorK8sNew extends Mixins(UserConfigMixin) {
  // 数据时间间隔
  @ProvideReactive('timeRange') timeRange: TimeRangeType = DEFAULT_TIME_RANGE;
  // 时区
  @ProvideReactive('timezone') timezone: string = getDefaultTimezone();
  // 刷新间隔
  @ProvideReactive('refreshInterval') refreshInterval = -1;
  // 是否立即刷新
  @ProvideReactive('refreshImmediate') refreshImmediate = '';
  @Provide('handleUpdateQueryData') handleUpdateQueryData = undefined;
  @Provide('enableSelectionRestoreAll') enableSelectionRestoreAll = true;
  @ProvideReactive('showRestore') showRestore = false;
  // 场景
  @ProvideReactive('scene')
  scene: SceneEnum = SceneEnum.Performance;
  // 集群
  cluster = '';
  /** 集群选择器下拉折叠状态 */
  clusterToggle = false;
  // 集群列表
  clusterList = [];
  // 集群加载状态
  clusterLoading = true;
  // 当前 tab
  activeTab = K8sNewTabEnum.LIST;
  filterBy: Record<string, string[]> = {};
  // Group By 选择器的值
  @ProvideReactive('groupInstance')
  groupInstance: K8sGroupDimension = K8sGroupDimension.createInstance(SceneEnum.Performance);

  // 是否展示撤回下钻
  showCancelDrill = false;
  groupList = [];

  cacheFilterBy: Record<string, string[]> = {};
  cacheGroupBy = [];

  /** 指标列表 */
  metricList: IK8SMetricItem[] = [];
  // 指标隐藏项
  hideMetrics: string[] = [];
  /** 当前选中的指标 */
  activeMetricId = '';

  metricLoading = true;
  /** 自动刷新定时器 */
  timer = null;
  /** 各维度数据总和 */
  dimensionTotal: Record<string, number> = {};

  cacheTimeRange = [];

  resizeObserver = null;
  headerHeight = 102;

  /** 事件场景 字段列表 */
  fieldList = [];
  eventCondition = [];
  eventQueryString = '';
  fieldListLoading = false;

  get isChart() {
    return this.activeTab === K8sNewTabEnum.CHART;
  }

  /** 当前选择的集群 */
  get selectCluster() {
    return this.clusterList.find(item => item.id === this.cluster);
  }

  get groupFilters() {
    return this.groupInstance.groupFilters;
  }

  // 禁用的指标列表
  get disabledMetricList(): { id: string; tooltips: string }[] {
    /** 最后一级维度 */
    const { groupByDimensions: dimensions } = this.groupInstance;
    const lastDimension =
      this.activeTab === K8sNewTabEnum.DETAIL
        ? dimensions[dimensions.length - 1]
        : this.groupInstance.getResourceType();
    const disabledMetricList = [];
    for (const metrics of this.metricList) {
      for (const metric of metrics.children) {
        if ((metric.unsupported_resource || []).includes(lastDimension)) {
          disabledMetricList.push({
            id: metric.id,
            tooltips: this.$t('该指标在当前级别({0})不可用', [lastDimension]),
          });
        }
      }
    }
    return disabledMetricList;
  }

  /** 最终需要隐藏的指标项， 需要通过用户配置以及groupBy选择两种一起判断 */
  get resultHideMetrics(): string[] {
    const set = new Set<string>([...this.hideMetrics, ...this.disabledMetricList.map(item => item.id)]);
    return Array.from(set);
  }

  /** 当前场景下的维度列表 */
  get sceneDimensionList() {
    return sceneDimensionMap[this.scene] || [];
  }

  // 获取引导页状态
  get showGuidePage() {
    return introduce.getShowGuidePageByRoute(this.$route.meta?.navId);
  }

  /** 公共参数 */
  @ProvideReactive('commonParams')
  get commonParams(): ICommonParams | IEventSceneCommonParams {
    const [startTime, endTime] = handleTransformToTimestamp(this.timeRange);

    if (this.scene === SceneEnum.Event) {
      return {
        query_configs: [
          {
            data_source_label: 'custom',
            data_type_label: 'event',
            table: this.selectCluster?.event_table_id,
            query_string: this.eventQueryString,
            where: this.eventCondition,
            group_by: [],
            filter_dict: {},
          },
        ],
        start_time: startTime,
        end_time: endTime,
      };
    }

    const commonParams = {
      scenario: this.scene,
      bcs_cluster_id: this.cluster,
      timeRange: this.timeRange,
      /** 主动触发监控 */
      REFRESH_KEY: this.refreshImmediate,
    };
    return Object.keys(commonParams).reduce((pre, cur) => {
      if (cur !== 'REFRESH_KEY') pre[cur] = commonParams[cur];
      return pre;
    }, {}) as ICommonParams;
  }

  get tableCommonParam() {
    return {
      ...this.commonParams,
      filter_dict: Object.fromEntries(Object.entries(this.filterBy).filter(([, v]) => v?.length)),
    };
  }

  get filterCommonParams() {
    return {
      ...this.tableCommonParam,
      resource_type: this.groupInstance.groupFilters.at(-1),
      with_history: false,
    };
  }

  setGroupFilters(groupId: K8sTableColumnResourceKey, config?: { single: boolean }) {
    if (this.groupInstance.hasGroupFilter(groupId)) {
      this.groupInstance.deleteGroupFilter(groupId, config);
      return;
    }
    this.groupInstance?.addGroupFilter(groupId, config);
  }

  @Watch('groupFilters')
  watchGroupFiltersChange() {
    this.setRouteParams({
      tableSort: '',
      tableOrder: '',
      tableMethod: '',
    });
  }

  @Watch('filterBy', { deep: true })
  watchFilterByChange() {
    this.setRouteParams();
  }

  /**
   * @description 表格下钻点击回调
   * @param {K8sTableGroupByEvent} item
   */
  @Provide('onGroupChange')
  handleTableGroupChange(item: K8sTableGroupByEvent, showCancelDrill = false) {
    const cacheGroupBy = [...this.groupInstance.groupFilters];
    const cacheFilterBy = JSON.parse(JSON.stringify(this.filterBy));
    const { filterById, id, dimension } = item;
    this.handleDrillDown(filterById, id, dimension);
    if (showCancelDrill) {
      this.showCancelDrill = true;
      this.cacheGroupBy = cacheGroupBy;
      this.cacheFilterBy = cacheFilterBy;
    }
  }

  /**
   * 修改filterBy
   * @param id 数据Id
   * @param dimensionId 维度Id
   * @param isSelect 是否选中
   */
  @Provide('onFilterChange')
  filterByChange(id: string, dimensionId: string, isSelect: boolean) {
    this.showCancelDrill = false;
    if (!this.filterBy[dimensionId]) this.filterBy[dimensionId] = [];
    if (isSelect) {
      if (!this.groupInstance.hasGroupFilter(dimensionId as K8sTableColumnResourceKey)) {
        this.groupByChange(dimensionId, true);
      }
      /** workload维度只能选择一项 */
      if (dimensionId === EDimensionKey.workload) {
        this.filterBy[dimensionId] = [id];
      } else if (!this.filterBy[dimensionId].includes(id)) {
        this.filterBy[dimensionId].push(id);
      }
    } else {
      this.filterBy[dimensionId] = this.filterBy[dimensionId].filter(item => item !== id);
    }
  }

  async created() {
    this.getRouteParams();
    await this.getClusterList();
    this.getViewConfig();
    this.getScenarioMetricList();
    this.getHideMetrics();
  }

  mounted() {
    this.resizeObserver = new ResizeObserver(entries => {
      for (const entry of entries) {
        const height = entry?.contentRect?.height || 50;
        this.headerHeight = 52 + height;
      }
    });
    const el = this.$el.querySelector('.____monitor-k8s-new-header');
    this.resizeObserver.observe(el);
  }

  destroyed() {
    this.resizeObserver.disconnect();
  }

  /** 初始化filterBy结构 */
  initFilterBy() {
    this.filterBy = this.sceneDimensionList.reduce((pre, cur) => {
      pre[cur] = [];
      return pre;
    }, {});
  }

  /** 重新实例化 GroupBy */
  initGroupBy() {
    this.groupInstance = K8sGroupDimension.createInstance(this.scene);
  }

  @Provide('handleChartDataZoom')
  handleChartDataZoom(value) {
    if (JSON.stringify(this.timeRange) !== JSON.stringify(value)) {
      this.cacheTimeRange = JSON.parse(JSON.stringify(this.timeRange));
      this.timeRange = value;
      this.showRestore = true;
    }
  }
  @Provide('handleRestoreEvent')
  handleRestoreEvent() {
    this.timeRange = JSON.parse(JSON.stringify(this.cacheTimeRange));
    this.showRestore = false;
  }
  async getClusterList() {
    this.clusterLoading = true;
    this.clusterList = await listBcsCluster().catch(() => []);
    this.clusterLoading = false;
    if (this.clusterList.length && !this.cluster) {
      this.cluster = this.clusterList[0].id;
    }
    this.setRouteParams();
  }

  /**
   * @description 获取场景指标列表
   */
  async getScenarioMetricList() {
    if (this.scene === SceneEnum.Event) return;
    this.metricLoading = true;
    const data = await scenarioMetricList({ scenario: this.scene }).catch(() => []);
    this.metricLoading = false;
    this.metricList = data.map(item => ({
      ...item,
      count: item.children.length,
    }));
  }

  async getViewConfig() {
    if (this.scene !== SceneEnum.Event || !this.selectCluster.event_table_id) return;
    const [startTime, endTime] = handleTransformToTimestamp(this.timeRange);
    const data = await eventViewConfig({
      data_sources: [
        {
          data_source_label: 'custom',
          data_type_label: 'event',
          table: this.selectCluster.event_table_id,
        },
      ],
      start_time: startTime,
      end_time: endTime,
    }).catch(() => ({ display_fields: [], entities: [], field: [] }));
    this.fieldList = data.field.map(item => {
      const pinyinStr = this.$bkToPinyin(item.alias, true, '') || '';
      return {
        ...item,
        pinyinStr,
      };
    });
  }

  /** 获取隐藏的指标项 */
  getHideMetrics() {
    this.handleGetUserConfig(`${HIDE_METRICS_KEY}_${this.scene}`).then((res: string[]) => {
      if (this.scene === SceneEnum.Network && !res) {
        /** 网络场景初始化，默认隐藏丢包量指标 */
        this.hideMetrics = [...networkDefaultHideMetrics];
      } else {
        this.hideMetrics = res || [];
      }
    });
  }

  handleSceneChange(value: SceneEnum) {
    this.scene = value;
    this.initGroupBy();
    this.initFilterBy();
    if (value === SceneEnum.Event) {
      this.getViewConfig();
    } else {
      this.getScenarioMetricList();
    }
    this.showCancelDrill = false;
    this.getHideMetrics();
    this.setRouteParams();
  }

  handleImmediateRefresh() {
    this.refreshImmediate = random(4);
    this.getViewConfig();
  }

  handleRefreshChange(value: number) {
    this.refreshInterval = value;
    this.setRouteParams();
    this.timer && clearInterval(this.timer);
    if (value > -1) {
      this.timer = setInterval(() => {
        this.handleImmediateRefresh();
      }, value);
    }
  }

  handleTimeRangeChange(timeRange: TimeRangeType) {
    this.timeRange = timeRange;
    this.getViewConfig();
    this.setRouteParams();
  }

  handleTimezoneChange(timezone: string) {
    this.timezone = timezone;
    // updateTimezone(timezone);
  }

  dimensionTotalChange(dimensionTotal: Record<string, number>) {
    this.dimensionTotal = dimensionTotal;
  }

  /** 撤回下钻 */
  handleCancelDrillDown() {
    this.filterBy = this.cacheFilterBy;
    this.groupInstance.setGroupFilters(this.cacheGroupBy);
    this.showCancelDrill = false;
  }

  /**
   * 修改groupBy
   * @param groupId
   * @param isSelect 是否选中
   */
  groupByChange(groupId: string, isSelect: boolean) {
    this.showCancelDrill = false;
    if (isSelect) {
      this.groupInstance.addGroupFilter(groupId as K8sTableColumnResourceKey);
    } else {
      this.setGroupFilters(groupId as K8sTableColumnResourceKey);
    }
  }

  /**
   * 下钻功能
   * @param filterById 下钻数据Id
   * @param filterByDimension  下钻数据所在维度
   * @param drillDownDimension 下钻维度
   */
  handleDrillDown(filterById: string, filterByDimension: string, drillDownDimension: string) {
    this.filterByChange(filterById, filterByDimension, true);
    this.groupByChange(drillDownDimension, true);
  }

  /** 清除某个维度的filterBy */
  clearFilterBy(dimensionId: string) {
    this.filterBy[dimensionId] = [];
    this.filterBy = { ...this.filterBy };
  }

  /** 隐藏指标项变化 */
  metricHiddenChange(hideMetrics: string[]) {
    this.hideMetrics = hideMetrics;
    /** 网络场景下如果隐藏的指标项和默认隐藏的指标项一致直接初始化 */
    if (
      this.scene === SceneEnum.Network &&
      this.hideMetrics.length === networkDefaultHideMetrics.length &&
      this.hideMetrics.every(item => networkDefaultHideMetrics.includes(item))
    ) {
      this.handleSetUserConfig(`${HIDE_METRICS_KEY}_${this.scene}`, JSON.stringify(null));
    } else {
      this.handleSetUserConfig(`${HIDE_METRICS_KEY}_${this.scene}`, JSON.stringify(this.hideMetrics));
    }
  }

  /** 指标列表项点击 */
  async handleMetricItemClick(metricId: string) {
    if (this.hideMetrics.includes(metricId) || !metricId) return;
    this.activeTab = K8sNewTabEnum.CHART;
    this.activeMetricId = metricId;
    setTimeout(() => {
      this.activeMetricId = '';
    }, 3000);
  }

  handleEventConditionChange() {}

  handleClusterChange(cluster: string) {
    this.cluster = cluster;
    this.initFilterBy();
    this.groupInstance.initGroupFilter();
    this.showCancelDrill = false;
    this.getScenarioMetricList();
    this.setRouteParams();
  }

  handleClusterToggle(toggle: boolean) {
    this.clusterToggle = toggle;
  }

  /**
   * @description tab切换回调
   * @param {K8sNewTabEnum} v
   */
  async handleTabChange(v: K8sNewTabEnum) {
    this.activeTab = v;
    this.setRouteParams();
  }

  handleGroupChecked(groupId: K8sTableColumnResourceKey) {
    this.showCancelDrill = false;
    this.setGroupFilters(groupId, { single: true });
  }

  /**
   * @description table需要存储路由的值改变后回调，将值存入路由
   */
  handleTableRouterParamChange(tableRouterParam: Record<string, any>) {
    this.setRouteParams(tableRouterParam);
  }

  handleTableClearSearch() {
    this.initFilterBy();
  }

  handleFilterByChange(v) {
    this.filterBy = this.sceneDimensionList.reduce((pre, cur) => {
      if (v[cur]) {
        pre[cur] = v[cur];
      } else {
        pre[cur] = [];
      }
      return pre;
    }, {});
    this.showCancelDrill = false;
  }

  getRouteParams() {
    const {
      from = 'now-1h',
      to = 'now',
      refreshInterval = '-1',
      filterBy,
      groupBy,
      cluster = '',
      scene = SceneEnum.Performance,
      activeTab = K8sNewTabEnum.LIST,
    } = this.$route.query || {};
    this.timeRange = [from as string, to as string];
    this.refreshInterval = Number(refreshInterval);
    this.cluster = cluster as string;
    this.scene = scene as SceneEnum;
    this.activeTab = activeTab as K8sNewTabEnum;
    this.initGroupBy();
    if (groupBy && Array.isArray(JSON.parse(groupBy as string))) {
      this.groupInstance.setGroupFilters(JSON.parse(groupBy as string));
    }
    if (!filterBy) {
      this.initFilterBy();
    } else {
      this.filterBy = JSON.parse(filterBy as string);
    }
  }

  setRouteParams(otherQuery = {}) {
    const query = {
      ...this.$route.query,
      sceneId: 'kubernetes',
      from: this.timeRange[0],
      to: this.timeRange[1],
      refreshInterval: String(this.refreshInterval),
      filterBy: JSON.stringify(this.filterBy),
      groupBy: JSON.stringify(this.groupInstance.groupFilters),
      cluster: this.cluster,
      scene: this.scene,
      activeTab: this.activeTab,
      ...otherQuery,
    };

    const targetRoute = this.$router.resolve({
      query,
    });

    /** 防止出现跳转当前地址导致报错 */
    if (targetRoute.resolved.fullPath !== this.$route.fullPath) {
      this.$router.replace({
        query,
      });
    }
  }

  tabContentRender() {
    switch (this.activeTab) {
      case K8sNewTabEnum.CHART:
        return (
          <K8SCharts
            activeMetricId={this.activeMetricId}
            filterCommonParams={this.filterCommonParams}
            groupBy={this.groupFilters}
            hideMetrics={this.resultHideMetrics}
            metricList={this.metricList}
            onDrillDown={this.handleTableGroupChange}
          />
        );
      default:
        return (
          <K8sTableNew
            activeTab={this.activeTab}
            filterBy={this.filterBy}
            filterCommonParams={this.tableCommonParam}
            groupInstance={this.groupInstance}
            hideMetrics={this.resultHideMetrics}
            metricList={this.metricList}
            onClearSearch={this.handleTableClearSearch}
            onRouterParamChange={this.handleTableRouterParamChange}
          />
        );
    }
  }
  render() {
    if (this.showGuidePage)
      return (
        <GuidePage
          guideData={introduce.data['k8s-new'].introduce}
          guideId='k8s'
        />
      );
    return (
      <div class='monitor-k8s-new'>
        <div class='monitor-k8s-new-nav-bar'>
          <K8sNavBar
            refreshInterval={this.refreshInterval}
            timeRange={this.timeRange}
            timezone={this.timezone}
            value={this.scene}
            onImmediateRefresh={this.handleImmediateRefresh}
            onRefreshChange={this.handleRefreshChange}
            onSelected={this.handleSceneChange}
            onTimeRangeChange={this.handleTimeRangeChange}
            onTimezoneChange={this.handleTimezoneChange}
          >
            {this.showCancelDrill && (
              <div
                class='cancel-drill-down'
                onClick={this.handleCancelDrillDown}
              >
                <div class='back-icon'>
                  <i class='icon-monitor icon-undo' />
                </div>
                <span class='text'>{this.$t('撤回下钻')}</span>
              </div>
            )}
          </K8sNavBar>
        </div>
        {this.scene === SceneEnum.Event ? (
          <K8sEventExplore />
        ) : (
          [
            <div
              key='monitor-k8s-new-header'
              class='monitor-k8s-new-header ____monitor-k8s-new-header'
            >
              {this.clusterLoading ? (
                <div class='skeleton-element cluster-skeleton' />
              ) : (
                <bk-select
                  class='cluster-select'
                  clearable={false}
                  value={this.cluster}
                  searchable
                  onChange={this.handleClusterChange}
                  onToggle={this.handleClusterToggle}
                >
<<<<<<< HEAD
                  {this.$t('集群')}: {this.selectCluster?.name}
                </span>
                <span class={`icon-monitor icon-mc-arrow-down ${this.clusterToggle ? 'expand' : ''}`} />
              </div>
              {this.clusterList.map(cluster => (
                <bk-option
                  id={cluster.id}
                  key={cluster.id}
                  name={cluster.name}
                />
              ))}
            </bk-select>
          )}

          <div class='filter-header-wrap'>
            <div class='filter-by-wrap __filter-by__'>
              <div class='filter-by-title'>{this.$t('过滤条件')}</div>
              <div class='filter-by-content'>
                <FilterByCondition
                  commonParams={this.commonParams}
                  filterBy={this.filterBy}
                  onChange={this.handleFilterByChange}
                />
              </div>
            </div>
            <div class='filter-by-wrap __group-by__'>
              <GroupByCondition
                dimensionTotal={this.dimensionTotal}
                groupInstance={this.groupInstance}
                scene={this.scene}
                title={this.$tc('聚合维度')}
                onChange={this.handleGroupChecked}
              />
            </div>
          </div>
        </div>

        <div
          style={{
            height: `calc(100% - ${this.headerHeight}px)`,
          }}
          class='monitor-k8s-new-content'
        >
          <div class='content-left'>
            <K8sLeftPanel>
              {this.scene !== SceneEnum.Event ? (
                [
                  <K8sDimensionList
                    key='dimension-list'
                    commonParams={this.commonParams as ICommonParams}
                    filterBy={this.filterBy}
                    groupBy={this.groupFilters}
                    onClearFilterBy={this.clearFilterBy}
                    onDimensionTotal={this.dimensionTotalChange}
                    onDrillDown={this.handleTableGroupChange}
                    onFilterByChange={this.filterByChange}
                    onGroupByChange={this.groupByChange}
                  />,
                  <K8sMetricList
                    key='metric-list'
                    activeMetric={this.activeMetricId}
                    disabledMetricList={this.disabledMetricList}
                    hideMetrics={this.resultHideMetrics}
                    loading={this.metricLoading}
                    metricList={this.metricList}
                    onHandleItemClick={this.handleMetricItemClick}
                    onMetricHiddenChange={this.metricHiddenChange}
                  />,
                ]
              ) : (
                <DimensionFilterPanel
                  condition={this.eventCondition}
                  list={this.fieldList}
                  listLoading={this.fieldListLoading}
                  queryString={this.eventQueryString}
                  // onClose={this.handleCloseDimensionPanel}
                  onConditionChange={this.handleEventConditionChange}
                />
              )}
            </K8sLeftPanel>
          </div>

          <div class='content-right'>
            <div class='content-tab-wrap'>
              <bk-tab
                class='k8s-new-tab'
                active={this.activeTab}
                type='unborder-card'
                {...{ on: { 'update:active': this.handleTabChange } }}
              >
                {tabList.map(panel => (
                  <bk-tab-panel
                    key={panel.id}
                    label={panel.label}
                    name={panel.id}
=======
                  <div
                    class='cluster-select-trigger'
                    slot='trigger'
>>>>>>> 21c76165
                  >
                    <span
                      class='cluster-name'
                      v-bk-overflow-tips
                    >
                      {this.$t('集群')}: {this.selectCluster?.name}
                    </span>
                    <span class={`icon-monitor icon-mc-arrow-down ${this.clusterToggle ? 'expand' : ''}`} />
                  </div>
                  {this.clusterList.map(cluster => (
                    <bk-option
                      id={cluster.id}
                      key={cluster.id}
                      name={cluster.name}
                    />
                  ))}
                </bk-select>
              )}

              <div class='filter-header-wrap'>
                <div class='filter-by-wrap __filter-by__'>
                  <div class='filter-by-title'>{this.$t('过滤条件')}</div>
                  <div class='filter-by-content'>
                    <FilterByCondition
                      commonParams={this.commonParams}
                      filterBy={this.filterBy}
                      onChange={this.handleFilterByChange}
                    />
                  </div>
                </div>
                <div class='filter-by-wrap __group-by__'>
                  <GroupByCondition
                    dimensionTotal={this.dimensionTotal}
                    groupInstance={this.groupInstance}
                    scene={this.scene}
                    title={this.$tc('聚合维度')}
                    onChange={this.handleGroupChecked}
                  />
                </div>
              </div>
            </div>,
            <div
              key='monitor-k8s-new-content'
              style={{
                height: `calc(100% - ${this.headerHeight}px)`,
              }}
              class='monitor-k8s-new-content'
            >
              <div class='content-left'>
                <K8sLeftPanel>
                  <K8sDimensionList
                    key='dimension-list'
                    commonParams={this.commonParams as ICommonParams}
                    filterBy={this.filterBy}
                    groupBy={this.groupFilters}
                    onClearFilterBy={this.clearFilterBy}
                    onDimensionTotal={this.dimensionTotalChange}
                    onDrillDown={this.handleTableGroupChange}
                    onFilterByChange={this.filterByChange}
                    onGroupByChange={this.groupByChange}
                  />
                  <K8sMetricList
                    key='metric-list'
                    activeMetric={this.activeMetricId}
                    disabledMetricList={this.disabledMetricList}
                    hideMetrics={this.resultHideMetrics}
                    loading={this.metricLoading}
                    metricList={this.metricList}
                    onHandleItemClick={this.handleMetricItemClick}
                    onMetricHiddenChange={this.metricHiddenChange}
                  />
                </K8sLeftPanel>
              </div>
              <div class='content-right'>
                <div class='content-tab-wrap'>
                  <bk-tab
                    class='k8s-new-tab'
                    active={this.activeTab}
                    type='unborder-card'
                    {...{ on: { 'update:active': this.handleTabChange } }}
                  >
                    {tabList.map(panel => (
                      <bk-tab-panel
                        key={panel.id}
                        label={panel.label}
                        name={panel.id}
                      >
                        <div
                          class='k8s-tab-panel'
                          slot='label'
                        >
                          <i class={['icon-monitor', panel.icon]} />
                          <span class='panel-name'>{panel.label}</span>
                        </div>
                      </bk-tab-panel>
                    ))}
                  </bk-tab>
                </div>
                <div
                  style={{
                    background: this.activeTab === K8sNewTabEnum.CHART ? 'transparent' : '#fff',
                  }}
                  class='content-main-wrap'
                >
                  {this.tabContentRender()}
                </div>
              </div>
            </div>,
          ]
        )}
      </div>
    );
  }
}<|MERGE_RESOLUTION|>--- conflicted
+++ resolved
@@ -25,20 +25,15 @@
  */
 import { Component, Mixins, Provide, ProvideReactive, Watch } from 'vue-property-decorator';
 
-import { eventViewConfig } from 'monitor-api/modules/data_explorer';
 import { listBcsCluster, scenarioMetricList } from 'monitor-api/modules/k8s';
 import { random } from 'monitor-common/utils';
 
 import introduce from '../../common/introduce';
 import GuidePage from '../../components/guide-page/guide-page';
-import { DEFAULT_TIME_RANGE, handleTransformToTimestamp } from '../../components/time-range/utils';
+import { DEFAULT_TIME_RANGE } from '../../components/time-range/utils';
 import { getDefaultTimezone } from '../../i18n/dayjs';
 import UserConfigMixin from '../../mixins/userStoreConfig';
-<<<<<<< HEAD
-import DimensionFilterPanel from '../event-explore/components/dimension-filter-panel';
-=======
 import K8sEventExplore from '../event-explore/k8s-event-explore';
->>>>>>> 21c76165
 import FilterByCondition from './components/filter-by-condition/filter-by-condition';
 import GroupByCondition from './components/group-by-condition/group-by-condition';
 import K8SCharts from './components/k8s-charts/k8s-charts';
@@ -51,14 +46,7 @@
   type K8sTableGroupByEvent,
 } from './components/k8s-table-new/k8s-table-new';
 import { K8sGroupDimension, sceneDimensionMap } from './k8s-dimension';
-import {
-  type IK8SMetricItem,
-  type ICommonParams,
-  K8sNewTabEnum,
-  SceneEnum,
-  EDimensionKey,
-  type IEventSceneCommonParams,
-} from './typings/k8s-new';
+import { type IK8SMetricItem, type ICommonParams, K8sNewTabEnum, SceneEnum, EDimensionKey } from './typings/k8s-new';
 
 import type { TimeRangeType } from '../../components/time-range/time-range';
 
@@ -205,38 +193,12 @@
 
   /** 公共参数 */
   @ProvideReactive('commonParams')
-  get commonParams(): ICommonParams | IEventSceneCommonParams {
-    const [startTime, endTime] = handleTransformToTimestamp(this.timeRange);
-
-    if (this.scene === SceneEnum.Event) {
-      return {
-        query_configs: [
-          {
-            data_source_label: 'custom',
-            data_type_label: 'event',
-            table: this.selectCluster?.event_table_id,
-            query_string: this.eventQueryString,
-            where: this.eventCondition,
-            group_by: [],
-            filter_dict: {},
-          },
-        ],
-        start_time: startTime,
-        end_time: endTime,
-      };
-    }
-
-    const commonParams = {
+  get commonParams(): ICommonParams {
+    return {
       scenario: this.scene,
       bcs_cluster_id: this.cluster,
       timeRange: this.timeRange,
-      /** 主动触发监控 */
-      REFRESH_KEY: this.refreshImmediate,
     };
-    return Object.keys(commonParams).reduce((pre, cur) => {
-      if (cur !== 'REFRESH_KEY') pre[cur] = commonParams[cur];
-      return pre;
-    }, {}) as ICommonParams;
   }
 
   get tableCommonParam() {
@@ -318,15 +280,19 @@
     }
   }
 
-  async created() {
+  created() {
     this.getRouteParams();
-    await this.getClusterList();
-    this.getViewConfig();
+    this.getClusterList();
     this.getScenarioMetricList();
     this.getHideMetrics();
   }
 
   mounted() {
+    this.observerFilterByHeader();
+  }
+
+  observerFilterByHeader() {
+    this.resizeObserver?.disconnect();
     this.resizeObserver = new ResizeObserver(entries => {
       for (const entry of entries) {
         const height = entry?.contentRect?.height || 50;
@@ -334,7 +300,9 @@
       }
     });
     const el = this.$el.querySelector('.____monitor-k8s-new-header');
-    this.resizeObserver.observe(el);
+    if (el) {
+      this.resizeObserver.observe(el);
+    }
   }
 
   destroyed() {
@@ -391,29 +359,6 @@
     }));
   }
 
-  async getViewConfig() {
-    if (this.scene !== SceneEnum.Event || !this.selectCluster.event_table_id) return;
-    const [startTime, endTime] = handleTransformToTimestamp(this.timeRange);
-    const data = await eventViewConfig({
-      data_sources: [
-        {
-          data_source_label: 'custom',
-          data_type_label: 'event',
-          table: this.selectCluster.event_table_id,
-        },
-      ],
-      start_time: startTime,
-      end_time: endTime,
-    }).catch(() => ({ display_fields: [], entities: [], field: [] }));
-    this.fieldList = data.field.map(item => {
-      const pinyinStr = this.$bkToPinyin(item.alias, true, '') || '';
-      return {
-        ...item,
-        pinyinStr,
-      };
-    });
-  }
-
   /** 获取隐藏的指标项 */
   getHideMetrics() {
     this.handleGetUserConfig(`${HIDE_METRICS_KEY}_${this.scene}`).then((res: string[]) => {
@@ -430,19 +375,17 @@
     this.scene = value;
     this.initGroupBy();
     this.initFilterBy();
-    if (value === SceneEnum.Event) {
-      this.getViewConfig();
-    } else {
-      this.getScenarioMetricList();
-    }
+    this.getScenarioMetricList();
     this.showCancelDrill = false;
     this.getHideMetrics();
     this.setRouteParams();
+    this.$nextTick(() => {
+      this.observerFilterByHeader();
+    });
   }
 
   handleImmediateRefresh() {
     this.refreshImmediate = random(4);
-    this.getViewConfig();
   }
 
   handleRefreshChange(value: number) {
@@ -458,7 +401,6 @@
 
   handleTimeRangeChange(timeRange: TimeRangeType) {
     this.timeRange = timeRange;
-    this.getViewConfig();
     this.setRouteParams();
   }
 
@@ -668,6 +610,42 @@
         );
     }
   }
+
+  renderClusterList() {
+    if (this.clusterLoading) return <div class='skeleton-element cluster-skeleton' />;
+
+    return (
+      <bk-select
+        class='cluster-select'
+        clearable={false}
+        value={this.cluster}
+        searchable
+        onChange={this.handleClusterChange}
+        onToggle={this.handleClusterToggle}
+      >
+        <div
+          class='cluster-select-trigger'
+          slot='trigger'
+        >
+          <span
+            class='cluster-name'
+            v-bk-overflow-tips
+          >
+            {this.$t('集群')}: {this.selectCluster?.name}
+          </span>
+          <span class={`icon-monitor icon-mc-arrow-down ${this.clusterToggle ? 'expand' : ''}`} />
+        </div>
+        {this.clusterList.map(cluster => (
+          <bk-option
+            id={cluster.id}
+            key={cluster.id}
+            name={cluster.name}
+          />
+        ))}
+      </bk-select>
+    );
+  }
+
   render() {
     if (this.showGuidePage)
       return (
@@ -677,7 +655,7 @@
         />
       );
     return (
-      <div class='monitor-k8s-new'>
+      <div class={['monitor-k8s-new', this.scene]}>
         <div class='monitor-k8s-new-nav-bar'>
           <K8sNavBar
             refreshInterval={this.refreshInterval}
@@ -704,144 +682,19 @@
           </K8sNavBar>
         </div>
         {this.scene === SceneEnum.Event ? (
-          <K8sEventExplore />
+          <K8sEventExplore
+            scopedSlots={{
+              filterPrepend: () => this.renderClusterList(),
+            }}
+            dataId={this.selectCluster?.event_table_id || ''}
+          />
         ) : (
           [
             <div
               key='monitor-k8s-new-header'
               class='monitor-k8s-new-header ____monitor-k8s-new-header'
             >
-              {this.clusterLoading ? (
-                <div class='skeleton-element cluster-skeleton' />
-              ) : (
-                <bk-select
-                  class='cluster-select'
-                  clearable={false}
-                  value={this.cluster}
-                  searchable
-                  onChange={this.handleClusterChange}
-                  onToggle={this.handleClusterToggle}
-                >
-<<<<<<< HEAD
-                  {this.$t('集群')}: {this.selectCluster?.name}
-                </span>
-                <span class={`icon-monitor icon-mc-arrow-down ${this.clusterToggle ? 'expand' : ''}`} />
-              </div>
-              {this.clusterList.map(cluster => (
-                <bk-option
-                  id={cluster.id}
-                  key={cluster.id}
-                  name={cluster.name}
-                />
-              ))}
-            </bk-select>
-          )}
-
-          <div class='filter-header-wrap'>
-            <div class='filter-by-wrap __filter-by__'>
-              <div class='filter-by-title'>{this.$t('过滤条件')}</div>
-              <div class='filter-by-content'>
-                <FilterByCondition
-                  commonParams={this.commonParams}
-                  filterBy={this.filterBy}
-                  onChange={this.handleFilterByChange}
-                />
-              </div>
-            </div>
-            <div class='filter-by-wrap __group-by__'>
-              <GroupByCondition
-                dimensionTotal={this.dimensionTotal}
-                groupInstance={this.groupInstance}
-                scene={this.scene}
-                title={this.$tc('聚合维度')}
-                onChange={this.handleGroupChecked}
-              />
-            </div>
-          </div>
-        </div>
-
-        <div
-          style={{
-            height: `calc(100% - ${this.headerHeight}px)`,
-          }}
-          class='monitor-k8s-new-content'
-        >
-          <div class='content-left'>
-            <K8sLeftPanel>
-              {this.scene !== SceneEnum.Event ? (
-                [
-                  <K8sDimensionList
-                    key='dimension-list'
-                    commonParams={this.commonParams as ICommonParams}
-                    filterBy={this.filterBy}
-                    groupBy={this.groupFilters}
-                    onClearFilterBy={this.clearFilterBy}
-                    onDimensionTotal={this.dimensionTotalChange}
-                    onDrillDown={this.handleTableGroupChange}
-                    onFilterByChange={this.filterByChange}
-                    onGroupByChange={this.groupByChange}
-                  />,
-                  <K8sMetricList
-                    key='metric-list'
-                    activeMetric={this.activeMetricId}
-                    disabledMetricList={this.disabledMetricList}
-                    hideMetrics={this.resultHideMetrics}
-                    loading={this.metricLoading}
-                    metricList={this.metricList}
-                    onHandleItemClick={this.handleMetricItemClick}
-                    onMetricHiddenChange={this.metricHiddenChange}
-                  />,
-                ]
-              ) : (
-                <DimensionFilterPanel
-                  condition={this.eventCondition}
-                  list={this.fieldList}
-                  listLoading={this.fieldListLoading}
-                  queryString={this.eventQueryString}
-                  // onClose={this.handleCloseDimensionPanel}
-                  onConditionChange={this.handleEventConditionChange}
-                />
-              )}
-            </K8sLeftPanel>
-          </div>
-
-          <div class='content-right'>
-            <div class='content-tab-wrap'>
-              <bk-tab
-                class='k8s-new-tab'
-                active={this.activeTab}
-                type='unborder-card'
-                {...{ on: { 'update:active': this.handleTabChange } }}
-              >
-                {tabList.map(panel => (
-                  <bk-tab-panel
-                    key={panel.id}
-                    label={panel.label}
-                    name={panel.id}
-=======
-                  <div
-                    class='cluster-select-trigger'
-                    slot='trigger'
->>>>>>> 21c76165
-                  >
-                    <span
-                      class='cluster-name'
-                      v-bk-overflow-tips
-                    >
-                      {this.$t('集群')}: {this.selectCluster?.name}
-                    </span>
-                    <span class={`icon-monitor icon-mc-arrow-down ${this.clusterToggle ? 'expand' : ''}`} />
-                  </div>
-                  {this.clusterList.map(cluster => (
-                    <bk-option
-                      id={cluster.id}
-                      key={cluster.id}
-                      name={cluster.name}
-                    />
-                  ))}
-                </bk-select>
-              )}
-
+              {this.renderClusterList()}
               <div class='filter-header-wrap'>
                 <div class='filter-by-wrap __filter-by__'>
                   <div class='filter-by-title'>{this.$t('过滤条件')}</div>
