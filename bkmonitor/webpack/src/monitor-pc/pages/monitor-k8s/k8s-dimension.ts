--- conflicted
+++ resolved
@@ -66,7 +66,7 @@
       ],
     },
     workload: {
-      count: 3,
+      count: 7,
       items: [
         {
           namespace: 'default',
@@ -79,8 +79,6 @@
         {
           namespace: 'demo',
           workload: 'Deployment:workload-3',
-<<<<<<< HEAD
-=======
         },
         {
           namespace: 'demo',
@@ -97,7 +95,6 @@
         {
           namespace: 'demo',
           workload: 'Deployment:workload-7',
->>>>>>> 9994f5cd
         },
       ],
     },
