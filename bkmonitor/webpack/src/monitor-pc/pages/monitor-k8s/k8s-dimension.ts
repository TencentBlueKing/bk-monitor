--- conflicted
+++ resolved
@@ -63,7 +63,6 @@
 };
 
 /**
-<<<<<<< HEAD
  * 转换后的维度-场景映射表
  * 结构: {维度: 场景数组}
  */
@@ -80,7 +79,8 @@
   // eslint-disable-next-line @typescript-eslint/consistent-type-assertions
   {} as Record<EDimensionKey, SceneEnum[]>
 );
-=======
+
+/**
  * @description K8S GroupFilter 基类
  */
 export abstract class K8sGroupDimension {
@@ -232,7 +232,6 @@
     super(fixedGroupFilters, defaultGroupFilters);
   }
 }
->>>>>>> cacd4970
 
 /**
  * k8s维度列表基类
