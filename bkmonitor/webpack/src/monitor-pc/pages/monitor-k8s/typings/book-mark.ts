/* eslint-disable @typescript-eslint/naming-convention */
/*
 * Tencent is pleased to support the open source community by making
 * 蓝鲸智云PaaS平台 (BlueKing PaaS) available.
 *
 * Copyright (C) 2021 THL A29 Limited, a Tencent company.  All rights reserved.
 *
 * 蓝鲸智云PaaS平台 (BlueKing PaaS) is licensed under the MIT License.
 *
 * License for 蓝鲸智云PaaS平台 (BlueKing PaaS):
 *
 * ---------------------------------------------------
 * Permission is hereby granted, free of charge, to any person obtaining a copy of this software and associated
 * documentation files (the "Software"), to deal in the Software without restriction, including without limitation
 * the rights to use, copy, modify, merge, publish, distribute, sublicense, and/or sell copies of the Software, and
 * to permit persons to whom the Software is furnished to do so, subject to the following conditions:
 *
 * The above copyright notice and this permission notice shall be included in all copies or substantial portions of
 * the Software.
 *
 * THE SOFTWARE IS PROVIDED "AS IS", WITHOUT WARRANTY OF ANY KIND, EXPRESS OR IMPLIED, INCLUDING BUT NOT LIMITED TO
 * THE WARRANTIES OF MERCHANTABILITY, FITNESS FOR A PARTICULAR PURPOSE AND NONINFRINGEMENT. IN NO EVENT SHALL THE
 * AUTHORS OR COPYRIGHT HOLDERS BE LIABLE FOR ANY CLAIM, DAMAGES OR OTHER LIABILITY, WHETHER IN AN ACTION OF
 * CONTRACT, TORT OR OTHERWISE, ARISING FROM, OUT OF OR IN CONNECTION WITH THE SOFTWARE OR THE USE OR OTHER DEALINGS
 * IN THE SOFTWARE.
 */

import { random } from 'monitor-common/utils/utils';
import {
  IPanelModel,
  IVariableModel,
  PanelModel,
  VariableModel,
} from 'monitor-ui/chart-plugins/typings/dashboard-panel';

import { IMenuItem } from '.';
import { type SceneType } from '../components/common-page-new';

import type { TranslateResult } from 'vue-i18n';

// 视图模式 auto：平铺模式 custom：自定义模式
export type BookMarkMode = 'auto' | 'custom';
// 页签配置
export interface IBookMark {
  // 页签id
  id: string;
  // 页签名称
  name: string;
  // 链接
  link?: string;
  // 是否展示数字
  needCount?: boolean;
  // 变量设置
  variables?: IVariableModel[];
  // 视图配置
  panels: IPanelModel[];
  overview_panels?: IPanelModel[];
  // 列表模式视图配置
  list?: IPanelModel[];
  // 页签配置
  options?: IBookMarkOptions;
  // 平铺模式 特有的图表配置顺序
  order?: IPanelModel[];
  // 视图模式 auto：平铺模式 custom：自定义模式
  mode?: BookMarkMode;
  // 是否展示页签图表统计数据
  show_panel_count?: boolean;
  // 页签图表统计数据
  panel_count?: number;
  // 已请求数据
  isReady?: boolean;
}

export interface IBookMarkOptions {
  // 详情配置
  detail_panel?: IPanelModel;
  // 概览详情配置
  overview_detail_panel?: IPanelModel;
  // 是否可设置group
  enable_group?: boolean;
  // 是否可设置变量 filter
  variable_editable?: boolean;
  // 左侧选择配置
  selector_panel?: IPanelModel;
  // 告警、策略统计数据
  overview_panel?: PanelModel;
  // 动态获取panels 类似sevice_monitor
  fetch_panels?: PanelModel;
  // 主机详情
  ai_panel?: PanelModel;
  // group面板
  group_panel?: PanelModel;
  // 是否可设置页签
  view_editable?: boolean;
  // 视图面板的工具栏配置
  panel_tool?: {
    compare_select?: boolean; // 是否需要对比选择器
    columns_toggle?: boolean; // 是否需要图表分列布局切换
    interval_select?: boolean; // 是否需要汇聚周期选择器
    split_switcher?: boolean; // 是否需要合并、分割视图开关
    method_select?: boolean; // 是否需要汇聚周期选择器
    need_compare_target?: boolean; // 是否需要目标对比
  };
  // 是否开启图表索引列表功能
  enable_index_list?: boolean;
  alert_filterable?: boolean; // 图表的告警状态接口是否需要加入$current_target作为请求参数
  enable_auto_grouping?: boolean; // 视图设置是否开启自动分组
}

/** 变量数据 */
export interface ICurVarItem {
  key: string;
  loading: boolean;
  alias: string;
  groupBy: string;
  optionalValue: IOption[];
  where: IWhere[];
  checked?: boolean;
  value?: string[];
}

/** 可选值 */
export interface IOption {
  id: number | string;
  name: TranslateResult | string;
}

/** 条件 */
export interface IWhere {
  key: string;
  condition?: 'and' | 'or';
  method: string;
  value: string[];
}

export class BookMarkModel implements IBookMark {
  // 主机 详情
  aiPanel: PanelModel;
  // 策略、告警数据
  alarmPanel?: PanelModel;
  // 详情栏配置
  detailPanel?: PanelModel;
  // 动态获取panels 类似service_monitor的动态视图能力
  fetchPanel?: PanelModel;
  // group panel 配置
  groupPanel: PanelModel;
  // 页签id
  id: string;
  // 是否需要精准过滤
  isShowPreciseFilter = false;
  // 链接
  link?: string;
  // 列表视图配置
  list: IPanelModel[] = [];
  // 视图模式 auto：平铺模式 custom：自定义模式
  mode: BookMarkMode = 'auto';
  // 页签名称
  name: string;
  // 是否展示数字
  needCount?: boolean;
  // 页签配置
  options?: IBookMarkOptions;
  // 平铺模式 特有的图表配置顺序
  order?: IPanelModel[];
  // 宽窄表overview模式视图
  overview_panels: IPanelModel[];
  // 概览详情栏配置
  overviewDetailPanel?: PanelModel;
  overviewPanelCount = 0;
  // 页签图表统计数据
  panelCount = 0;
  // 视图配置
  panels: IPanelModel[];
  // 左侧选择栏配置
  selectorPanel?: PanelModel;
  // 是否展示页签图表统计数据
  show_panel_count = false;
  // 变量设置
  variables?: IVariableModel[] = [];
  constructor(public bookmark: IBookMark) {
    Object.keys(bookmark).forEach(key => {
      this[key] = bookmark[key];
    });
    if (this.options?.detail_panel) {
      this.detailPanel = new PanelModel(this.options.detail_panel);
    }
    if (this.options?.ai_panel) {
      this.aiPanel = new PanelModel(this.options.ai_panel);
    }
    if (this.options?.overview_detail_panel) {
      this.overviewDetailPanel = new PanelModel(this.options.overview_detail_panel);
    }
    if (this.options?.selector_panel) {
      this.selectorPanel = new PanelModel(this.options.selector_panel);
    }
    if (this.options?.overview_panel) {
      this.alarmPanel = new PanelModel(this.options.overview_panel);
    }
    if (this.options?.fetch_panels) {
      this.fetchPanel = new PanelModel(this.options.fetch_panels);
    }
    // group panel
    if (this.options?.group_panel) {
      this.groupPanel = new PanelModel(this.options.group_panel);
    }
    this.updatePanels('detail');
    if (this.overview_panels?.length) {
      this.updatePanels('overview');
    }
    if (!!bookmark.variables?.length) {
      this.variables = bookmark.variables.map(item => new VariableModel(item));
    }
  }
  // 所有视图ID
  get allPanelId() {
    const tempSet = new Set();
    this.panels.forEach(panel => {
      if (panel.type === 'row') {
        panel?.panels?.forEach(p => {
          tempSet.add(p.id);
        });
      } else {
        tempSet.add(panel.id);
      }
    });
    return Array.from(tempSet) as string[];
  }
  // dashbord tool menu list
  get dasbordToolMenuList(): IMenuItem[] {
    return [
      { id: 'edit-tab', name: window.i18n.tc('编辑页签'), show: this.viewEditable },
      { id: 'edit-variate', name: window.i18n.tc('编辑变量'), show: this.variableEditable },
      { id: 'edit-dashboard', name: window.i18n.tc('编辑视图'), show: this.orderEditable },
      {
        id: 'view-demo',
        name: window.i18n.tc('DEMO'),
        show: window.space_list.some(item => item.is_demo),
      },
    ].filter(item => item.show);
  }
  // 左侧选择栏默认宽度
  get defaultSelectorPanelWidth() {
    return this.selectorPanel.options?.selector_list?.status_filter ?? false ? 400 : 240;
  }
  // 是否可配置group
  get enableGroup() {
    return !!this.options?.enable_group;
  }
  // 是否需要分组
  get hasGroup() {
    // return !!this.panels?.some(item => item.type === 'row' && item.id !== '__UNGROUP__');
    return !!this.panels?.some(item => item.type === 'row');
  }
  // 是否有列表模式
  get hasListPanels() {
    return this.list?.length > 0;
  }
  // 是否存在必选得变量
  get hasRequiredVariable() {
    return !!this.variables?.some(item => !!item.options?.variables?.required);
  }
  // 是否显示状态统计组件
  get isStatusFilter() {
    return this.selectorPanel?.options?.[this.selectorPanel.type]?.show_status_bar || false;
  }
  // 是否可配置视图
  get orderEditable() {
    return this.mode === 'auto' && !!this.order?.length;
  }
  // 搜索列表
  get searchData() {
    if (!this.panels?.length) return [];
    // 自定义模式下特殊处理
    if (!this.hasGroup) {
      const list = [];
      this.panels.forEach(item => {
        if (item.type === 'row') {
          list.push(
            ...item.panels
              // .filter(set => set.type === 'tag-chart')
              .map(set => ({
                id: set.id.toString(),
                name: set.title.toString(),
              }))
          );
        } else {
          list.push({
            id: item.id.toString(),
            name: item.title.toString(),
          });
        }
      });
      return [
        {
          id: '__UN_GROUP__',
          name: window.i18n.tc('未分组视图'),
<<<<<<< HEAD
          multiple: true,
          children: list
        }
=======
          multiable: true,
          children: list,
        },
>>>>>>> d422c480
      ];
    }
    if (this.hasGroup) {
      return this.panels.map(item => ({
        id: item.id.toString(),
        name: item.title.toString(),
        multiple: true,
        children:
          item.panels?.map(set => ({
            id: set.id.toString(),
            name: set.title.toString(),
          })) || [],
      }));
    }
    const list = [];
    this.panels.forEach(item => {
      if (item.type === 'row') {
        list.push(
          ...item.panels.map(set => ({
            id: set.id.toString(),
            name: set.title.toString(),
          }))
        );
      } else
        list.push({
          id: item.id.toString(),
          name: item.title.toString(),
        });
    });
    return list;
  }
  // 设置视图的menu列表
  get settingMenuList(): IMenuItem[] {
    return [
      { id: 'edit-tab', name: '页签设置', show: this.viewEditable },
      { id: 'edit-variate', name: '变量设置', show: this.variableEditable },
      { id: 'edit-dashboard', name: '视图设置', show: this.orderEditable },
    ].filter(item => item.show);
  }
  // 是否显示info
  get showInfoPanel() {
    return !!this.detailPanel;
  }
  // 是否显示数据总览
  get showOverview() {
    return this.selectorPanel?.options?.[this.selectorPanel.type]?.show_overview || false;
  }
  // 是否先做出selector panel
  get showSelectPanel() {
    return !!this.selectorPanel;
  }
  // 状态映射
  get statusMapping() {
    return this.selectorPanel?.options?.[this.selectorPanel.type]?.status_mapping || [];
  }
  // 是否可配置变量
  get variableEditable() {
    return !!this.options?.variable_editable;
  }
  // 是否可配置页签
  get viewEditable() {
    return !!this.options?.view_editable;
  }
  // 设置 和 判断是否有对应字段
  hasPanelFileds(name: string, fieldName: string, panels: IPanelModel[]) {
    if (!this[name]) {
      this[name] = panels.some(set => typeof set[fieldName] !== 'undefined');
    }
  }
  // 动态更新panels
  updatePanels(sceneType: SceneType): number {
    let panelCount = 0;
    const panels = sceneType === 'overview' ? this.overview_panels : this.panels;
    if (!panels) return;
    if (panels.length) {
      if (this.mode === 'auto') {
        const rowPanelList = panels.filter(item => {
          if (item.type === 'row') {
            panelCount += item.panels.length;
            // item.panels.forEach(set => !set.id && (set.id = random(10)));
            if (!this.isShowPreciseFilter) {
              this.isShowPreciseFilter = item.panels.some(set => typeof set.dimensions !== 'undefined');
            }
            return true;
          }
          if (!this.isShowPreciseFilter) {
            this.isShowPreciseFilter = typeof item.dimensions !== 'undefined';
          }

          panelCount += 1;
          return false;
        });
        if (rowPanelList.length) {
          rowPanelList.forEach(item => (item.collapsed = true));
        }
      } else {
        // 自定义模式下重新设置唯一id
        panels.forEach(item => {
          item.id = random(10);
          if (item.type === 'row' && item.panels?.length) {
            panelCount += item.panels.length;
            item.panels.forEach(set => (set.id = random(10)));
            if (!this.isShowPreciseFilter) {
              this.isShowPreciseFilter = item.panels.some(set => typeof set.dimensions !== 'undefined');
            }
          } else {
            panelCount += 1;
            if (!this.isShowPreciseFilter) {
              this.isShowPreciseFilter = typeof item.dimensions !== 'undefined';
            }
          }
        });
      }
    }
    if (sceneType === 'overview') {
      this.overviewPanelCount = panelCount;
    } else {
      this.panelCount = panelCount;
    }
    return panelCount;
  }
}

export interface IViewOptions {
  // 对比数据 如 目标对比 集成等
  compares?: Record<'targets', any>;
  // filter 数据 视图最侧栏定位数据使用
  filters?: Record<string, any>;
  // 变量数据 视图变量
  variables?: Record<string, any>;
  // 汇聚方法
  method?: string;
  // 汇聚周期
  interval?: 'auto' | number | string;
  // 数据组 维度 指标组
  groups?: string[];
  // 特殊数据组  主机监控使用 主机ip 云区域id
  group_by?: string[];
  // 当前选中的目标 主机和容器监控特殊使用
  current_target?: Record<string, any>;
  // 对比目标 主机监控特殊使用
  compare_targets?: Record<string, any>[];
  bk_target_cloud_id?: string;
  bk_target_ip?: string;
  // 用于动态判断panel是否显示
  matchFields?: Record<string, any>;
}

// dashboard 仪表盘模式  list: 列表模式 chart: 视图模式
export type DashboardMode = 'chart' | 'list';<|MERGE_RESOLUTION|>--- conflicted
+++ resolved
@@ -294,15 +294,9 @@
         {
           id: '__UN_GROUP__',
           name: window.i18n.tc('未分组视图'),
-<<<<<<< HEAD
           multiple: true,
-          children: list
-        }
-=======
-          multiable: true,
           children: list,
         },
->>>>>>> d422c480
       ];
     }
     if (this.hasGroup) {
