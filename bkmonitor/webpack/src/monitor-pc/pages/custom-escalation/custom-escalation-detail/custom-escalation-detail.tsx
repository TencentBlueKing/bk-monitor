/*
 * Tencent is pleased to support the open source community by making
 * 蓝鲸智云PaaS平台 (BlueKing PaaS) available.
 *
 * Copyright (C) 2021 THL A29 Limited, a Tencent company.  All rights reserved.
 *
 * 蓝鲸智云PaaS平台 (BlueKing PaaS) is licensed under the MIT License.
 *
 * License for 蓝鲸智云PaaS平台 (BlueKing PaaS):
 *
 * ---------------------------------------------------
 * Permission is hereby granted, free of charge, to any person obtaining a copy of this software and associated
 * documentation files (the "Software"), to deal in the Software without restriction, including without limitation
 * the rights to use, copy, modify, merge, publish, distribute, sublicense, and/or sell copies of the Software, and
 * to permit persons to whom the Software is furnished to do so, subject to the following conditions:
 *
 * The above copyright notice and this permission notice shall be included in all copies or substantial portions of
 * the Software.
 *
 * THE SOFTWARE IS PROVIDED "AS IS", WITHOUT WARRANTY OF ANY KIND, EXPRESS OR IMPLIED, INCLUDING BUT NOT LIMITED TO
 * THE WARRANTIES OF MERCHANTABILITY, FITNESS FOR A PARTICULAR PURPOSE AND NONINFRINGEMENT. IN NO EVENT SHALL THE
 * AUTHORS OR COPYRIGHT HOLDERS BE LIABLE FOR ANY CLAIM, DAMAGES OR OTHER LIABILITY, WHETHER IN AN ACTION OF
 * CONTRACT, TORT OR OTHERWISE, ARISING FROM, OUT OF OR IN CONNECTION WITH THE SOFTWARE OR THE USE OR OTHER DEALINGS
 * IN THE SOFTWARE.
 */
import { Component, ProvideReactive, Ref } from 'vue-property-decorator';
import { Component as tsc } from 'vue-tsx-support';

import dayjs from 'dayjs';
import {
  customTsGroupingRuleList,
  importCustomTimeSeriesFields,
  validateCustomTsGroupLabel,
} from 'monitor-api/modules/custom_report';
import { getFunctions } from 'monitor-api/modules/grafana';
import { Debounce } from 'monitor-common/utils';

import { defaultCycleOptionSec } from '../../../components/cycle-input/utils';
import VerifyInput from '../../../components/verify-input/verify-input.vue';
import CommonNavBar from '../../../pages/monitor-k8s/components/common-nav-bar';
import { downCsvFile } from '../../../pages/view-detail/utils';
import { matchRuleFn } from '../group-manage-dialog';
import DimensionTableSlide from './dimension-table-slide';
import IndicatorTableSlide from './metric-table-slide';
import TimeseriesDetailNew from './timeseries-detail';
import { ALL_LABEL, type IGroupListItem, NULL_LABEL } from './type';
import { fuzzyMatch } from './utils';

import type { IDetailData } from '../../../types/custom-escalation/custom-escalation-detail';

import './custom-escalation-detail.scss';

<<<<<<< HEAD
// 常量定义
export const ALL_LABEL = '__all_label__';
export const NULL_LABEL = '__null_label__';

// 接口定义
export interface IGroupListItem {
  name: string; // 分组名称
  matchRules: string[]; // 匹配规则
  manualList: string[]; // 手动添加的指标
  matchRulesOfMetrics?: string[]; // 匹配规则匹配的指标列表
}

interface IMetricSearchObject {
  name: string[];
  description: string[];
  unit: string[];
  func: string[];
  aggregate: string[];
  show: string[];
}

interface IMetricGroupMapItem {
  groups: string[];
  matchType: Record<string, string[]>;
}

interface ISDKData {
  preGoOne?: string;
  prePythonOne?: string;
}

=======
interface IMetricSearchObject {
  name: string[];
  description: string[];
  unit: string[];
  func: string[];
  aggregate: string[];
  show: string[];
}

interface IMetricGroupMapItem {
  groups: string[];
  matchType: Record<string, string[]>;
}

interface ISDKData {
  preGoOne?: string;
  prePythonOne?: string;
}

>>>>>>> 74365e83
/**
 * 自定义指标详情页组件
 */
@Component
export default class CustomEscalationDetailNew extends tsc<any, any> {
  @Ref('nameInput') readonly nameInput!: HTMLInputElement;
  @Ref() readonly dataLabelInput!: HTMLInputElement;
  @Ref() readonly describeInput!: HTMLInputElement;
  @Ref('textCopy') readonly textCopy!: HTMLTextAreaElement;
  @ProvideReactive('metricFunctions') metricFunctions: any[] = [];

  isShowMetricSlider = false; // 展示指标抽屉
  isShowDimensionSlider = false; // 展示维度抽屉
  loading = false; // 加载状态
  copyName = ''; // 修改的名字
  copyDataLabel = ''; // 修改的英文名
  copyDescribe = ''; // 修改的描述
  copyIsPlatform = false; // 是否为平台指标、事件
  isShowEditName = false; // 是否显示名字编辑框
  isShowRightWindow = true; // 是否显示右侧帮助栏
  isShowEditDataLabel = false; // 是否展示英文名编辑框
  isShowEditDesc = false; // 是否展示描述编辑框
  scenario = ''; // 分类
  protocol = ''; // 上报协议
  proxyInfo: any[] = []; // 云区域分类数据
  preData = ''; // 数据上报格式样例
  sdkData: ISDKData = {}; // sdk 接入数据

  // 详情数据
  detailData: IDetailData = {
    bk_data_id: '',
    access_token: '',
    name: '',
    scenario: '',
    scenario_display: [],
    data_label: '',
    is_platform: false,
    protocol: '',
    last_time: '',
    auto_discover: false,
  };

  // 指标维度数据 时序数据
  metricData: any[] = [];
  unitList: any[] = []; // 单位list

  groupSelectList: any[] = [
    {
      id: '',
      name: '未分组',
    },
  ];

  allCheckValue: 0 | 1 | 2 = 0; // 0: 取消全选 1: 半选 2: 全选
  groupFilterList: string[] = []; // 分组过滤列表

  /* 筛选条件(简化) */
  metricSearchObj: IMetricSearchObject = {
    name: [],
    description: [],
    unit: [],
    func: [],
    aggregate: [],
    show: [],
  };

  /* 分组管理列表 */
  groupList: IGroupListItem[] = [];

  /* 每个匹配规则包含指标 */
  matchRulesMap: Map<string, string[]> = new Map();

  /* 每个组所包含的指标 */
  groupsMap: Map<string, IGroupListItem> = new Map();

  /* 每个指标包含的组 */
  metricGroupsMap: Map<string, IMetricGroupMapItem> = new Map();

  /* 指标列表 */
  metricList: any[] = [];

  /* 维度列表 */
  dimensions: any[] = [];

  /* 数据预览ALL */
  allDataPreview: Record<string, any> = {};

  autoDiscover = false;

  rule = {
    dataLabelTips: '',
    dataLabel: false,
  };

  nonGroupNum = 0; // 未分组数量

  /**
   * 获取当前页面类型：自定义事件或自定义时序
   */
  get type(): string {
    return this.$route.name === 'custom-detail-event' ? 'customEvent' : 'customTimeSeries';
  }

  /**
   * 检查数据是否为只读
   */
  get isReadonly(): boolean {
    return !!this.detailData.is_readonly;
  }

  /**
   * 获取上报周期选项（除了auto之外）
   */
  get cycleOption(): any[] {
    return defaultCycleOptionSec.filter(({ id }) => id !== 'auto');
  }

  /**
   * 获取过滤后的指标表格数据
   */
  get metricTable(): any[] {
    const length = this.groupFilterList.length;
    const nameLength = this.metricSearchObj.name.length;
    const descriptionLength = this.metricSearchObj.description.length;
    const unitLength = this.metricSearchObj.unit.length;
    const aggregateLength = this.metricSearchObj.aggregate.length;
    const isShowLength = this.metricSearchObj.show.length;

    return this.metricData.filter(item => {
      return (
        // 过滤分组
        (length
          ? this.groupFilterList.some(
            g => item.labels.map(l => l.name).includes(g) || (!item.labels.length && g === NULL_LABEL)
          )
          : true) &&
        // 过滤名称
        (nameLength ? this.metricSearchObj.name.some(n => fuzzyMatch(item.name, n)) : true) &&
        // 过滤描述
        (descriptionLength ? this.metricSearchObj.description.some(n => fuzzyMatch(item.description, n)) : true) &&
        // 过滤单位
        (unitLength ? this.metricSearchObj.unit.some(u => fuzzyMatch(item.unit || 'none', u)) : true) &&
        // 过滤聚合方法
        (aggregateLength
          ? this.metricSearchObj.aggregate.some(a => fuzzyMatch(item.aggregate_method || 'none', a))
          : true) &&
        // 过滤显示状态
        (isShowLength ? this.metricSearchObj.show.some(s => s === String(!item.hidden)) : true)
      );
    });
  }

  /**
   * 处理搜索变更，使用防抖减少频繁调用
   * @param list 搜索列表
   */
  @Debounce(300)
  handleSearchChange(list: any[] = []): void {
    const search: IMetricSearchObject = {
      name: [],
      description: [],
      unit: [],
      func: [],
      aggregate: [],
      show: [],
    };

    for (const item of list) {
      if (item.type === 'text') {
        item.id = 'name';
        item.values = [{ id: item.name, name: item.name }];
      }
      search[item.id] = [...new Set(search[item.id].concat(item.values.map(v => v.id)))];
    }

    this.metricSearchObj = search;
  }

  /**
   * 清除搜索条件
   */
  handleClearSearch(): void {
    this.handleSearchChange();
  }

  /**
   * 获取未分组数量
   */
  getNonGroupNum(): number {
    return this.metricData.filter(item => item.monitor_type === 'metric').filter(item => !item.labels.length).length;
  }

  /**
   * 处理导出指标数据
   */
  handleExportMetric(): void {
    // 构建JSON内容
    const dimensions = this.dimensions.length
      ? this.dimensions.map(({ name, type, description, disabled, common }) => ({
        name,
        type,
        description,
        disabled,
        common,
      }))
      : [
        {
          name: 'dimension1',
          type: 'dimension',
          description: '',
          disabled: true,
          common: true,
        },
      ];

    const metrics = this.metricData.length
      ? this.metricData.map(
        ({
          name,
          type,
          description,
          disabled,
<<<<<<< HEAD
          common,
        }))
      : [
          {
            name: 'dimension1',
            type: 'dimension',
            description: '',
            disabled: true,
            common: true,
          },
        ];

    const metrics = this.metricData.length
      ? this.metricData.map(
          ({
            name,
            type,
            description,
            disabled,
            unit,
            hidden,
            aggregate_method,
            interval,
            label,
            dimensions,
            function: func,
          }) => ({
            type,
            name,
            description,
            disabled,
            unit,
            hidden,
            aggregate_method,
            interval,
            label,
            dimensions,
            function: func,
          })
        )
      : [
          {
            name: 'metric1',
            type: 'metric',
            description: '',
            disabled: false,
            unit: '',
            hidden: false,
            aggregate_method: '',
            function: {},
            interval: 0,
            label: [],
            dimensions: ['dimension1'],
          },
        ];
=======
          unit,
          hidden,
          aggregate_method,
          interval,
          label,
          dimensions,
          function: func,
        }) => ({
          type,
          name,
          description,
          disabled,
          unit,
          hidden,
          aggregate_method,
          interval,
          label,
          dimensions,
          function: func,
        })
      )
      : [
        {
          name: 'metric1',
          type: 'metric',
          description: '',
          disabled: false,
          unit: '',
          hidden: false,
          aggregate_method: '',
          function: {},
          interval: 0,
          label: [],
          dimensions: ['dimension1'],
        },
      ];
>>>>>>> 74365e83

    const groupRules = this.groupList
      ? this.groupList
      : [
<<<<<<< HEAD
          {
            name: '测试分组',
            manual_list: ['metric1'],
            auto_rules: ['rule1'],
          },
        ];
=======
        {
          name: '测试分组',
          manual_list: ['metric1'],
          auto_rules: ['rule1'],
        },
      ];
>>>>>>> 74365e83

    const template = {
      dimensions,
      metrics,
      group_rules: groupRules,
    };

    // 生成动态文件名
    const generateFileName = (): string => {
      return `自定义指标-${this.detailData.name}-${dayjs.tz().format('YYYY-MM-DD_HH-mm-ss')}.json`;
    };

    // 执行下载
    downCsvFile(JSON.stringify(template, null, 2), generateFileName());
  }

  /**
   * 处理导入指标数据
   * @param jsonData JSON字符串
   */
  async handleUploadMetric(jsonData: string): Promise<void> {
    if (!jsonData) {
      return;
    }
    await importCustomTimeSeriesFields({
      time_series_group_id: this.$route.params.id,
      ...JSON.parse(jsonData),
    });
    await this.getDetailData();
  }

  /**
   * 获取指标函数列表
   */
  async handleGetMetricFunctions(): Promise<void> {
    this.metricFunctions = await getFunctions().catch(() => []);
  }

  /**
   * 更改分组过滤列表
   * @param v 分组值
   */
  changeGroupFilterList(v: string): void {
    this.handleClearSearch();
    this.groupFilterList = v === ALL_LABEL ? [] : [v];
    this.updateAllSelection();
  }

  /**
   * 加载静态数据（云区域和单位列表）
   */
  async loadStaticData(): Promise<void> {
    try {
      const [proxyInfo, unitList] = await Promise.all([
        this.$store.dispatch('custom-escalation/getProxyInfo'),
        this.$store.dispatch('strategy-config/getUnitList'),
      ]);

      this.proxyInfo = proxyInfo;
      this.unitList = unitList;
    } catch (error) {
      console.error('加载静态数据失败:', error);
    }
  }

  /**
   * 组件创建时的初始化
   */
  async created(): Promise<void> {
    await this.loadStaticData();
    await this.getDetailData();
    this.handleGetMetricFunctions();
    this.nonGroupNum = this.getNonGroupNum();
  }

  /**
   * 更新全选状态
   * @param v 是否选中
   */
  updateAllSelection(v = false): void {
    this.metricTable.forEach(item => item.monitor_type === 'metric' && (item.selection = v));
    this.updateCheckValue();
  }

  /**
   * 更新选中状态值
   */
  updateCheckValue(): void {
    const metricList = this.metricTable.filter(item => item.monitor_type === 'metric');
    const checkedLength = metricList.filter(item => item.selection).length;
    const allLength = metricList.length;

    if (checkedLength > 0) {
      this.allCheckValue = checkedLength < allLength ? 1 : 2;
    } else {
      this.allCheckValue = 0;
    }
  }

  /**
   * 获取详情数据
   * @param needLoading 是否显示加载状态
   */
  async getDetailData(needLoading = true): Promise<void> {
    this.loading = needLoading;
    try {
      const [detailData, metricData] = await Promise.all([
        this.$store.dispatch('custom-escalation/getCustomTimeSeriesDetail', {
          time_series_group_id: this.$route.params.id,
        }),
        this.$store.dispatch('custom-escalation/getCustomTSFields', {
          time_series_group_id: this.$route.params.id,
        }),
      ]);

      this.detailData = detailData || this.detailData;
      this.autoDiscover = this.detailData.auto_discover;

      // 处理指标函数数据
      for (const item of metricData?.metrics || []) {
        if (!item?.function?.[0]) {
          item.function = [];
        }
      }

      this.metricList = metricData?.metrics || [];
      this.dimensions = metricData?.dimensions || [];

      await this.getGroupList();
      await this.getAllDataPreview(this.detailData.metric_json[0].fields, this.detailData.table_id);
      this.handleDetailData(this.detailData);
    } catch (error) {
      console.error('获取详情数据失败:', error);
    } finally {
      this.loading = false;
    }
  }

  /**
   * 处理详情数据
   * @param detailData 详情数据
   */
  handleDetailData(detailData: IDetailData): void {
    if (this.type === 'customTimeSeries') {
      this.metricData = this.metricList.map(item => ({
        ...item,
        selection: false,
        descReValue: false,
        monitor_type: 'metric',
      }));
      this.setMetricDataLabels();
    }

    this.scenario = `${detailData.scenario_display[0]} - ${detailData.scenario_display[1]}`;
    this.copyName = this.detailData.name;
    this.copyDataLabel = this.detailData.data_label || '';
    this.copyDescribe = this.detailData.desc || '';
    this.copyIsPlatform = this.detailData.is_platform ?? false;

    // 生成数据上报样例
    const str = `# ${this.$t('指标，必需项')}
        "metrics": {
            "cpu_load": 10
        },`;

    this.preData = `{
        # ${this.$t('数据通道标识，必需项')}
        "data_id": ${detailData.bk_data_id},
        # ${this.$t('数据通道标识验证码，必需项')}
        "access_token": "${detailData.access_token}",
        "data": [{
            ${str}
            # ${this.$t('来源标识如IP，必需项')}
            "target": "127.0.0.1",
            # ${this.$t('自定义维度，非必需项')}
            "dimension": {
                "module": "db",
                "location": "guangdong",
                # ${this.$t('event_type 为非必须项，用于标记事件类型，默认为异常事件')}
                # ${this.$t('recovery:恢复事件，abnormal:异常事件')}
                "event_type": "abnormal"
            },
            # ${this.$t('数据时间，精确到毫秒，非必需项')}
            "timestamp": ${new Date().getTime()}
        }]
    }`;

    // 处理 Prometheus 类型的特殊内容
    if (detailData.protocol === 'prometheus') {
      this.sdkData.preGoOne = `type bkClient struct{}
func (c *bkClient) Do(r *http.Request) (*http.Response, error) {
	r.Header.Set("X-BK-TOKEN", "$TOKEN")
  // TOKEN 即在 saas 侧申请的 token
	return http.DefaultClient.Do(r)
}

func main() {
	register := prometheus.NewRegistry()
	register.MustRegister(promcollectors.NewGoCollector())

	name := "reporter"
	// 1) 指定蓝鲸上报端点 $bk.host:$bk.port
	pusher := push.New("\${PROXY_IP}:4318", name).
  Gatherer(register)

	// 2) 传入自定义 Client
	pusher.Client(&bkClient{})

	ticker := time.Tick(15 * time.Second)
	for {
		<-ticker
		if err := pusher.Push(); err != nil {
			log.Println("failed to push records to the server,
      error:", err)
			continue
		}
		log.Println("push records to the server successfully")
	}
}`;

      this.sdkData.prePythonOne = `from prometheus_client.exposition import
default_handler

# 定义基于监控 token 的上报 handler 方法
def bk_handler(url, method, timeout, headers, data):
    def handle():
        headers.append(['X-BK-TOKEN', '$TOKEN'])
        # TOKEN 即在 saas 侧申请的 token
        default_handler(url, method, timeout, headers, data)()
    return handle

from prometheus_client import CollectorRegistry,
Gauge, push_to_gateway
from prometheus_client.exposition
import bk_token_handler

registry = CollectorRegistry()
g = Gauge('job_last_success_unixtime',
'Last time a batch job successfully finished', registry=registry)
g.set_to_current_time()
push_to_gateway('\${PROXY_IP}:4318', job='batchA',
registry=registry, handler=bk_handler) # 上述自定义 handler`;
    }
  }

<<<<<<< HEAD
=======
  /* 获取所有数据预览数据 */
  async getAllDataPreview(fields: { monitor_type: 'dimension' | 'metric'; name: string }[], tableId) {
    const fieldList = fields.filter(item => item.monitor_type === 'metric').map(item => item.name);
    const data = await this.$store.dispatch('custom-escalation/getCustomTimeSeriesLatestDataByFields', {
      result_table_id: tableId,
      fields_list: fieldList,
    });
    this.allDataPreview = data?.fields_value || {};
  }

>>>>>>> 74365e83
  /**
   * 获取分组管理数据
   */
  async getGroupList(): Promise<void> {
    const data = await customTsGroupingRuleList({
      time_series_group_id: this.detailData.time_series_group_id,
    }).catch(() => []);

    this.groupList = data.map(item => ({
      name: item.name,
      matchRules: item.auto_rules,
      manualList: item.manual_list,
    }));

    this.groupsDataTidy();
  }

  /**
   * 整理分组数据
   */
  groupsDataTidy(): void {
    const metricNames = this.metricList.map(item => item.name);
    const allMatchRulesSet = new Set();
    const metricGroupsMap = new Map();

    // 收集所有匹配规则
    for (const item of this.groupList) {
      for (const rule of item.matchRules) {
        allMatchRulesSet.add(rule);
      }
    }
    const allMatchRules = Array.from(allMatchRulesSet);

    /* 整理每个匹配规则配的指标数据 */
    for (const rule of allMatchRules) {
      this.matchRulesMap.set(
        rule as string,
        metricNames.filter(name => matchRuleFn(name, rule as string))
      );
    }

    // 为每个组构建指标映射
    for (const item of this.groupList) {
      const tempSet = new Set();

      // 收集通过匹配规则匹配到的指标
      for (const rule of item.matchRules) {
        const metrics = this.matchRulesMap.get(rule) || [];
        for (const m of metrics) {
          tempSet.add(m);
        }
      }
      const matchRulesOfMetrics = Array.from(tempSet) as string[];

      // 更新组映射
      this.groupsMap.set(item.name, {
        ...item,
        matchRulesOfMetrics,
      });

      /* 为每个指标建立包含的组的映射 */
      const setMetricGroup = (metricName: string, type: string): void => {
        const metricItem = metricGroupsMap.get(metricName);
        if (metricItem) {
          const { groups, matchType } = metricItem;
          const targetGroups = [...new Set(groups.concat([item.name]))];
          const targetMatchType = JSON.parse(JSON.stringify(matchType));

          for (const t of targetGroups) {
            if (t === item.name) {
              targetMatchType[t] = [...new Set((matchType[t] || []).concat([type]))];
            }
          }

          metricGroupsMap.set(metricName, {
            groups: targetGroups,
            matchType: targetMatchType,
          });
        } else {
          const matchTypeObj = {
            [item.name]: [type],
          };
          metricGroupsMap.set(metricName, {
            groups: [item.name],
            matchType: matchTypeObj,
          });
        }
      };

      // 应用匹配规则匹配的指标
      matchRulesOfMetrics.forEach(m => {
        setMetricGroup(m, 'auto');
      });

      // 应用手动添加的指标
      item.manualList.forEach(m => {
        setMetricGroup(m, 'manual');
      });
    }

    this.metricGroupsMap = metricGroupsMap;
    this.groupSelectList = this.groupList.map(item => ({
      id: item.name,
      name: item.name,
    }));
  }

  /**
   * 显示名称编辑框
   */
  handleShowEdit(): void {
    this.isShowEditName = true;
    this.$nextTick(() => {
      this.nameInput.focus();
    });
  }

  /**
   * 显示英文名编辑框
   */
  handleShowEditDataLabel(): void {
    this.isShowEditDataLabel = true;
    this.rule.dataLabelTips = '';
    this.rule.dataLabel = false;
    this.$nextTick(() => {
      this.dataLabelInput.focus();
    });
  }

  /**
   * 显示描述编辑框
   */
  handleShowEditDes(): void {
    this.isShowEditDesc = true;
    this.$nextTick(() => {
      this.describeInput.focus();
    });
  }

  /**
   * 保存自动发现设置
   * @param autoDiscover 是否自动发现
   */
  handleEditAutoDiscover(autoDiscover: boolean): void {
    this.autoDiscover = autoDiscover;
    this.handleEditFiled({
      auto_discover: autoDiscover,
    });
  }

  /**
   * 编辑字段通用方法
   * @param props 字段属性
   * @param showMsg 是否显示成功消息
   */
  async handleEditFiled(props: Record<string, any>, showMsg = true): Promise<void> {
    this.loading = true;
    try {
      const params = {
        time_series_group_id: this.detailData.time_series_group_id,
        ...props,
      };
      const data = await this.$store.dispatch('custom-escalation/editCustomTime', params);
      if (data && showMsg) {
        this.$bkMessage({ theme: 'success', message: this.$t('变更成功') });
      }
    } finally {
      this.loading = false;
    }
  }

  /**
   * 编辑英文名
   */
  async handleEditDataLabel(): Promise<void> {
    // 如果英文名为空或未变更，则不做处理
    if (!this.copyDataLabel || this.copyDataLabel === this.detailData.data_label) {
      this.copyDataLabel = this.detailData.data_label;
      this.isShowEditDataLabel = false;
      return;
    }

    // 检查是否含有中文
    if (/[\u4e00-\u9fa5]/.test(this.copyDataLabel)) {
      this.rule.dataLabelTips = this.$tc('输入非中文符号');
      this.rule.dataLabel = true;
      return;
    }

    // 验证英文名唯一性
    const { message: errorMsg } = await validateCustomTsGroupLabel(
      {
        data_label: this.copyDataLabel,
        time_series_group_id: this.detailData.time_series_group_id,
      },
      {
        needMessage: false,
      }
    ).catch(err => err);

    if (errorMsg) {
      this.rule.dataLabelTips = this.$t(errorMsg) as string;
      this.rule.dataLabel = true;
      return;
    }

    // 保存英文名
    await this.handleEditFiled({
      data_label: this.copyDataLabel,
    });

    this.detailData.data_label = this.copyDataLabel;
    this.isShowEditDataLabel = false;
  }

  /**
   * 编辑名字
   */
  async handleEditName(): Promise<void> {
    // 如果名字为空或未变更，则不做处理
    if (!(this.copyName && this.copyName !== this.detailData.name)) {
      this.copyName = this.detailData.name;
      this.isShowEditName = false;
      return;
    }

    // 验证名字唯一性
    let isOkName = true;
    const res = await this.$store
      .dispatch('custom-escalation/validateCustomTimetName', {
        params: { name: this.copyName, time_series_group_id: this.detailData.time_series_group_id },
      })
      .then(res => res.result ?? true)
      .catch(() => false);

    if (!res) {
      isOkName = false;
    }

    if (!isOkName) {
      this.copyName = this.detailData.name;
      this.$nextTick(() => {
        this.nameInput.focus();
      });
      return;
    }

    // 保存名字
    await this.handleEditFiled({
      name: this.copyName,
    });

    this.detailData.name = this.copyName;
    this.isShowEditName = false;
  }

  /**
   * 编辑描述
   */
  async handleEditDescribe(): Promise<void> {
    // 如果描述未变更，则不做处理
    if (this.copyDescribe.trim() === this.detailData.desc) {
      this.copyDescribe = this.detailData.desc || '';
      this.isShowEditDesc = false;
      return;
    }

    // 保存描述
    this.isShowEditDesc = false;
    this.handleEditFiled({
      desc: this.copyDescribe,
    });

    this.detailData.desc = this.copyDescribe;
  }

  /**
   * 复制数据上报样例
   */
  handleCopyData(): void {
    const str = `"metrics": {
            "cpu_load": 10
        },`;
    const example = `{
      "data_id": ${this.detailData.bk_data_id},
      "access_token": "${this.detailData.access_token}",
      "data": [{
          ${str}
          "target": "127.0.0.1",
          "dimension": {
              "module": "db",
              "location": "guangdong"
          },
          "timestamp": ${new Date().getTime()}
      }]
    }`;

    this.textCopy.value = example;
    this.textCopy.select();
    document.execCommand('copy');

    this.$bkMessage({
      theme: 'success',
      message: this.$t('样例复制成功'),
    });
  }

  /**
   * 复制Prometheus SDK接入流程代码
   * @param type 复制类型（golang或python）
   */
  handleCopyPrometheus(type: string): void {
    this[type].value = type === 'golangCopy' ? this.sdkData.preGoOne : this.sdkData.prePythonOne;
    this[type].select();
    document.execCommand('copy');

    this.$bkMessage({
      theme: 'success',
      message: this.$t('样例复制成功'),
    });
  }

  /**
   * 通过分组管理计算每个指标包含的组
   */
  setMetricDataLabels(): void {
    for (const item of this.metricData) {
      if (item.monitor_type === 'metric') {
        const groupItem = this.metricGroupsMap.get(item.name);
        if (groupItem) {
          item.labels = groupItem.groups.map(g => ({
            name: g,
            match_type: groupItem.matchType[g],
          }));
        } else {
          item.labels = [];
        }
      }
    }
  }

  /**
   * 处理路由跳转
   */
  handleJump(): void {
    const { customMetricV2EnableList, bizId } = this.$store.getters;

    const toView = {
      customEvent: () => {
        this.$router.push({
          name: 'custom-escalation-event-view',
          params: { id: String(this.detailData.bk_event_group_id) },
          query: { name: this.detailData.name },
        });
      },
      customTimeSeries: () => {
        this.$router.push({
          name: customMetricV2EnableList.includes(bizId) ? 'new-custom-escalation-view' : 'custom-escalation-view',
          params: { id: String(this.detailData.time_series_group_id) },
          query: { name: this.detailData.name },
        });
      },
    };

    toView[this.type]();
  }

  /**
   * 获取基础信息组件
   * @returns 基础信息JSX
   */
  getBaseInfoCmp(): JSX.Element {
    return (
      <div class='detail-information'>
        <div class='detail-information-title'>{this.$t('基本信息')}</div>
        <div class='detail-information-content'>
          <div class='detail-information-row'>
            <span class='row-label'>{this.$t('数据ID')}: </span>
            <span
              class='row-content'
              v-bk-overflow-tips
            >
              {this.detailData.bk_data_id}
            </span>
          </div>
          <div class='detail-information-row'>
            <span class='row-label'>Token: </span>
            <span
              class='row-content'
              v-bk-overflow-tips
            >
              {this.detailData.access_token}
            </span>
          </div>
          <div class='detail-information-row'>
            <span class='row-label'>{this.$t('监控对象')}: </span>
            <span
              class='row-content'
              v-bk-overflow-tips
            >
              {this.detailData.scenario}
            </span>
          </div>
          <div class='detail-information-row'>
            <span class='row-label'>{this.$t('上报协议')}: </span>
            {this.detailData.protocol ? (
              <span
                class='row-content'
                v-bk-overflow-tips
              >
                {this.detailData.protocol === 'json' ? 'JSON' : 'Prometheus'}
              </span>
            ) : (
              <span> -- </span>
            )}
          </div>
          <div class={'detail-information-row'}>
            <span class='row-label'>
              {this.type === 'customEvent' ? this.$t('是否为平台事件') : this.$t('作用范围')}:{' '}
            </span>
            <span
              class='row-content'
              v-bk-overflow-tips
            >
              {this.copyIsPlatform === false ? this.$t('本空间') : this.$t('全局')}
            </span>
          </div>{' '}
          <div class='detail-information-row'>
            <span class='row-label'>{this.$t('数据标签')}: </span>
            {!this.isShowEditDataLabel ? (
              <div style='display: flex; min-width: 0'>
                <span
                  class='row-content'
                  v-bk-overflow-tips
                >
                  {this.detailData.data_label || '--'}
                </span>
                {!this.isShowEditDataLabel && !this.isReadonly && (
                  <i
                    class='icon-monitor icon-bianji edit-name'
                    onClick={this.handleShowEditDataLabel}
                  />
                )}
              </div>
            ) : (
              <VerifyInput
                show-validate={this.rule.dataLabel}
                validator={{ content: this.rule.dataLabelTips }}
              >
                <bk-input
                  ref='dataLabelInput'
                  v-model={this.copyDataLabel}
                  onBlur={this.handleEditDataLabel}
                  onInput={() => {
                    this.rule.dataLabel = false;
                    this.rule.dataLabelTips = '';
                  }}
                />
              </VerifyInput>
            )}
          </div>
          <div class='detail-information-row'>
            <span class='row-label'>{this.$t('名称')}: </span>
            {!this.isShowEditName ? (
              <div style='display: flex; min-width: 0'>
                <span
                  class='row-content'
                  v-bk-overflow-tips
                >
                  {this.detailData.name}
                </span>
                {this.detailData.name && !this.isReadonly && (
                  <i
                    class='icon-monitor icon-bianji edit-name'
                    onClick={this.handleShowEdit}
                  />
                )}
              </div>
            ) : (
              <bk-input
                ref='nameInput'
                v-model={this.copyName}
                onBlur={this.handleEditName}
              />
            )}
          </div>
          <div class='detail-information-row last-row'>
            <span class='row-label'>{this.$t('描述')}: </span>
            {!this.isShowEditDesc ? (
              <div style='display: flex; min-width: 0'>
                <span
                  class='row-content'
                  v-bk-overflow-tips
                >
                  {this.detailData.desc || '--'}
                </span>
                {!this.isReadonly && (
                  <i
                    class='icon-monitor icon-bianji edit-name'
                    onClick={this.handleShowEditDes}
                  />
                )}
              </div>
            ) : (
              <bk-input
                ref='describeInput'
                class='form-content-textarea'
                v-model={this.copyDescribe}
                rows={3}
                type='textarea'
                onBlur={this.handleEditDescribe}
              />
            )}
          </div>
        </div>
      </div>
    );
  }

  /**
   * 获取指标分组变更信息
   * @param metricName 指标名称
   * @param newGroups 新分组列表
   * @param metricMap 指标映射Map
   * @returns 变更信息
   */
  getGroupChanges(
    metricName: string,
    newGroups: string[],
    metricMap: Map<string, any>
  ): { added: string[]; removed: string[] } {
    // 获取原有分组信息
    const metricInfo = metricMap.get(metricName);
    const oldGroups = metricInfo?.groups || [];

    const oldSet = new Set(oldGroups);
    const newSet = new Set(newGroups);

    // 计算新增和删除的分组
    const added = [...newGroups].filter(group => !oldSet.has(group));
    const removed = [...oldGroups].filter(group => !newSet.has(group));

    return { added, removed };
  }

  /**
   * 批量添加至分组
   * @param groupName 分组名称
   * @param manualList 手动添加的指标列表
   */
  async handleBatchAddGroup(groupName: string, manualList: string[]): Promise<void> {
    const group = this.groupsMap.get(groupName);
    if (!group) {
      return;
    }

    // 合并当前指标和新添加的指标
    const currentMetrics = group.manualList || [];
    const newMetrics = [...new Set([...currentMetrics, ...manualList])];

    try {
      await this.submitGroupInfo({
        name: groupName,
        manual_list: newMetrics,
        auto_rules: group.matchRules || [],
      });
      this.updateCheckValue();
      this.getDetailData();
      this.$bkMessage({ theme: 'success', message: this.$t('变更成功') });
    } catch (error) {
      console.error(`批量添加分组 ${groupName} 更新失败:`, error);
    }
  }

  /**
   * 更新分组信息
   * @param metricName 指标名称
   * @param groupNames 分组名称列表
   * @param isAdd 是否添加
   */
  async updateGroupInfo(metricName: string, groupNames: string[], isAdd = true): Promise<void> {
    if (!groupNames?.length) return;

    const updatePromises = groupNames.map(async groupName => {
      const group = this.groupsMap.get(groupName);
      if (!group) {
        return;
      }

      const currentMetrics = group.manualList || [];
      const newMetrics = isAdd
        ? [...new Set([...currentMetrics, metricName])] // 防止重复添加
        : currentMetrics.filter(m => m !== metricName); // 移除指标

      try {
        await this.submitGroupInfo({
          name: groupName,
          manual_list: newMetrics,
          auto_rules: group.matchRules || [],
        });
      } catch (error) {
        console.error(`分组 ${groupName} 更新失败:`, error);
      }
    });

    await Promise.all(updatePromises);
  }

  /**
   * 保存选择的分组
   * @param selectedGroups 选中的分组列表
   * @param metricName 指标名称
   */
  async saveSelectGroup(selectedGroups: string[], metricName: string): Promise<void> {
    try {
      // 计算分组变更
      const changes = this.getGroupChanges(metricName, selectedGroups, this.metricGroupsMap);

      // 并行处理添加和移除操作
      await Promise.all([
        this.updateGroupInfo(metricName, changes.added),
        this.updateGroupInfo(metricName, changes.removed, false),
      ]);

      this.getDetailData();
    } catch (error) {
      console.error('分组更新失败:', error);
    }
  }

  /**
   * 提交分组信息
   * @param config 分组配置
   */
  async submitGroupInfo(config: Record<string, any>): Promise<void> {
    await this.$store.dispatch('custom-escalation/createOrUpdateGroupingRule', {
      time_series_group_id: this.$route.params.id,
      ...config,
    });
  }

  /**
   * 更新自定义分组
   * @param config 分组配置
   */
  async handleSubmitGroup(config: Record<string, any>): Promise<void> {
    await this.submitGroupInfo(config);
    await this.getGroupList();
    this.changeGroupFilterList(config.name);
    this.getDetailData();
    this.nonGroupNum = this.getNonGroupNum();
  }

  /**
   * 删除自定义分组
   * @param name 分组名称
   */
  async handleDelGroup(name: string): Promise<void> {
    await this.$store.dispatch('custom-escalation/deleteGroupingRule', {
      time_series_group_id: this.$route.params.id,
      name,
    });

    // 如果当前选中的是被删除的分组，则重置筛选条件
    if (this.groupFilterList[0] === name) {
      this.changeGroupFilterList(ALL_LABEL);
    }

    this.getDetailData();
    this.nonGroupNum = this.getNonGroupNum();
  }

  /**
   * 处理分组选择
   * @param data 选择数据
   */
  handleSelectGroup([value, index]: [string[], number]): void {
    const metricName = this.metricTable[index].name;
    const labels = [];

    for (const item of this.groupList) {
      const groupItem = this.groupsMap.get(item.name);
      const { matchRulesOfMetrics, manualList } = groupItem;
      const tempObj = {
        name: item.name,
        match_type: [],
      };

      // 处理自动匹配
      if (matchRulesOfMetrics.includes(metricName)) {
        tempObj.match_type.push('auto');
      }

      // 处理手动匹配
      if (value.includes(item.name)) {
        tempObj.match_type.push('manual');
        this.groupsMap.set(item.name, {
          ...groupItem,
          manualList: [...new Set(manualList.concat([metricName]))],
        });
      } else {
        this.groupsMap.set(item.name, {
          ...groupItem,
          manualList: manualList.filter(m => m !== metricName),
        });
      }

      if (tempObj.match_type.length) labels.push(tempObj);
    }

    this.metricTable[index].labels = labels;
    this.updateGroupList();
  }

  /**
   * 更新分组管理列表
   */
  updateGroupList(): void {
    this.groupList = this.groupList.map(item => ({
      ...item,
      manualList: this.groupsMap.get(item.name)?.manualList || [],
    }));
    this.nonGroupNum = this.getNonGroupNum();
  }

  /**
   * 保存抽屉信息
   * @param localTable 本地表格数据
   * @param delArray 删除数组
   */
  async handleSaveSliderInfo(localTable: any[], delArray: any[] = []): Promise<void> {
    this.isShowMetricSlider = false;
    this.isShowDimensionSlider = false;

    await this.$store.dispatch('custom-escalation/modifyCustomTsFields', {
      time_series_group_id: this.$route.params.id,
      update_fields: localTable,
      delete_fields: delArray,
    });

    this.getDetailData();
    this.$bkMessage({ theme: 'success', message: this.$t('变更成功') });
  }

  /**
   * 渲染组件
   * @returns 组件JSX
   */
  render(): JSX.Element {
    return (
      <div
        class='custom-detail-page-component'
        v-bkloading={{ isLoading: this.loading }}
      >
        {/* 导航栏 */}
        <CommonNavBar
          class='common-nav-bar-single'
          needBack={true}
          routeList={this.$store.getters.navRouteList}
        >
          <div
            class='custom'
            slot='custom'
          >
            <span class='dec'>{this.$t('自定义指标管理')}</span>
            <span class='title'>{this.detailData.data_label || '-'}</span>
          </div>
          <div slot='append'>
            <span
              class={[this.isShowRightWindow ? 'active' : '', 'icon-monitor icon-audit']}
              onClick={() => (this.isShowRightWindow = !this.isShowRightWindow)}
            />
          </div>
        </CommonNavBar>

        {/* 提示条 */}
        <bk-alert class='hint-alert'>
          <i18n
            slot='title'
            path='数据上报好了，去 {0}'
          >
            <span
              style='color: #3a84ff; cursor: pointer'
              onClick={this.handleJump}
            >
              {this.$t('查看数据')}
            </span>
          </i18n>
        </bk-alert>

        <div class='custom-detail-page'>
          <div class='custom-detail'>
            {/* 基本信息 */}
            {this.getBaseInfoCmp()}

            {/* 指标/维度列表 */}
            <div class='custom-detail-page-table'>
              {this.type === 'customTimeSeries' ? (
                <TimeseriesDetailNew
                  class='detail-information detail-list'
                  allCheckValue={this.allCheckValue}
                  allDataPreview={this.allDataPreview}
                  autoDiscover={this.autoDiscover}
                  customGroups={this.groupList}
                  cycleOption={this.cycleOption}
                  dimensions={this.dimensions}
                  groupSelectList={this.groupSelectList}
                  groupsMap={this.groupsMap}
                  metricGroupsMap={this.metricGroupsMap}
                  metricList={this.metricData}
                  metricTable={this.metricTable}
                  nonGroupNum={this.nonGroupNum}
                  selectedLabel={this.groupFilterList[0] || ALL_LABEL}
                  unitList={this.unitList}
                  onChangeGroup={this.changeGroupFilterList}
                  onDimensionChange={() => {
                    this.getDetailData(false);
                  }}
                  onGroupDelByName={this.handleDelGroup}
                  onGroupListOrder={tab => (this.groupList = tab)}
                  onGroupSubmit={this.handleSubmitGroup}
                  onHandleBatchAddGroup={this.handleBatchAddGroup}
                  onHandleClickSlider={v => {
                    this.isShowMetricSlider = v;
                  }}
                  onHandleExport={this.handleExportMetric}
                  onHandleSelectGroup={this.handleSelectGroup}
                  onHandleSelectToggle={this.saveSelectGroup}
                  onHandleUpload={this.handleUploadMetric}
                  onRowCheck={this.updateCheckValue}
                  onSearchChange={this.handleSearchChange}
                  onShowDimensionSlider={v => {
                    this.isShowDimensionSlider = v;
                  }}
                  onSwitcherChange={this.handleEditAutoDiscover}
                  onUpdateAllSelection={this.updateAllSelection}
                />
              ) : undefined}
            </div>
          </div>

          {/* 右侧帮助面板 */}
          <div class={['right-window', this.isShowRightWindow ? 'active' : '']}>
            {/* 右边展开收起按钮 */}
            <div
              class={['right-button', this.isShowRightWindow ? 'active-buttom' : '']}
              onClick={() => (this.isShowRightWindow = !this.isShowRightWindow)}
            >
              {this.isShowRightWindow ? (
                <i class='icon-monitor icon-arrow-right icon' />
              ) : (
                <i class='icon-monitor icon-arrow-left icon' />
              )}
            </div>

            {/* 帮助标题 */}
            <div class='right-window-title'>
              <span>{this.type === 'customEvent' ? this.$t('自定义事件帮助') : this.$t('自定义指标帮助')}</span>
              <span
                class='title-right'
                onClick={() => (this.isShowRightWindow = !this.isShowRightWindow)}
              >
                <span class='line' />
              </span>
            </div>

            {/* 帮助内容 */}
            <div class='right-window-content'>
              {/* JSON协议注意事项 */}
              {this.detailData.protocol !== 'prometheus' && (
                <div>
                  <div class='content-title'>{this.$t('注意事项')}</div>
                  <span>{this.$t('API频率限制 1000/min，单次上报Body最大为500KB')}</span>
                </div>
              )}

              <div class={['content-title', this.detailData.protocol !== 'prometheus' ? 'content-interval' : '']}>
                {this.$t('使用方法')}
              </div>

              {/* 云区域信息 */}
              <div class='content-row'>
                <span>
                  {this.detailData.protocol === 'prometheus'
                    ? this.$t('不同云区域上报端点信息')
                    : this.$t('不同云区域Proxy信息')}
                </span>
                <div class='content-example'>
                  {this.proxyInfo.map((item, index) => (
                    <div key={index}>
                      {this.$t('管控区域')} {item.bkCloudId}
                      <span style={{ marginLeft: '10px' }}>{item.ip}</span>
                    </div>
                  ))}
                </div>
              </div>

              {/* JSON协议调用样例 */}
              {this.detailData.protocol !== 'prometheus' && (
                <div class='content-row'>
                  <span>{this.$t('命令行直接调用样例')}</span>
                  <div class='content-example'>
                    curl -g -X POST http://$&#123;PROXY_IP&#125;:10205/v2/push/ -d "$&#123;REPORT_DATA&#125;"
                  </div>
                </div>
              )}

              {/* Prometheus协议相关内容 */}
              {this.detailData.protocol === 'prometheus' ? (
                <div>
                  <div class='content-title content-interval'>{this.$t('数据上报端点样例')}</div>
                  <div class='content-row'>
                    <pre class='content-example'>http://$&#123;PROXY_IP&#125;:4318</pre>
                  </div>
                  <div class='content-row mt10'>
                    <div class='content-title content-interval'>{this.$t('sdk接入流程')}</div>
                    <div>
                      {this.$t(
                        '用户使用 prometheus 原始 SDK 上报即可，不过需要指定蓝鲸的上报端点（$host:$port）以及 HTTP Headers。'
                      )}
                    </div>
                    <pre class='content-example'>X-BK-TOKEN=$TOKEN</pre>
                    <div class='mt10'>
                      {this.$t('prometheus sdk 库：https://prometheus.io/docs/instrumenting/clientlibs/')}
                    </div>
                  </div>

                  {/* Golang 示例部分 */}
                  <div class='content-row mt10'>
                    <div>{this.$t('各语言接入示例')} :</div>
                    <div class='mt5'>Golang</div>
                    <div class='mt5'>
                      {this.$t(
                        '1. 补充 headers，用于携带 token 信息。定义 Client 行为，由于 prometheus sdk 没有提供新增或者修改 Headers 的方法，所以需要实现 Do() interface，代码示例如下：'
                      )}
                    </div>
                    <div class='mt5'>
                      {this.$t(
                        '2. 填写上报端点，在 `push.New("$endpoint", name)` 里指定。然后需要将自定义的 client 传入到 `pusher.Client($bkClient{})` 里面。'
                      )}
                    </div>
                    <div class='content-prometheus'>
                      <pre class='content-example'>{this.sdkData.preGoOne}</pre>
                      <div
                        class='content-copy-prometheus'
                        onClick={() => this.handleCopyPrometheus('golangCopy')}
                      >
                        <i class='icon-monitor icon-mc-copy' />
                      </div>
                      <textarea
                        ref='golangCopy'
                        class='copy-textarea'
                      />
                    </div>
                  </div>

                  {/* Python 示例部分 */}
                  <div class='content-row'>
                    <div>Python</div>
                    <div class='mt5'>{this.$t('1. 补充 headers，用于携带 token 信息。实现一个自定义的 handler。')}</div>
                    <div>
                      {this.$t(
                        '2. 填写上报端点，在 `push_to_gateway("$endpoint", ...)` 里指定。然后将自定义的 handler 传入到函数里。'
                      )}
                    </div>
                    <div class='content-prometheus'>
                      <pre class='content-example'>{this.sdkData.prePythonOne}</pre>
                      <div
                        class='content-copy-prometheus'
                        onClick={() => this.handleCopyPrometheus('pythonCopy')}
                      >
                        <i class='icon-monitor icon-mc-copy' />
                      </div>
                      <textarea
                        ref='pythonCopy'
                        class='copy-textarea'
                      />
                    </div>
                  </div>
                </div>
              ) : (
                <div class='content-row'>
                  <span>{this.$t('数据上报格式样例')}</span>
                  <pre class='content-example'>{this.preData}</pre>
                  <div
                    class='content-copy'
                    onClick={this.handleCopyData}
                  >
                    <i class='icon-monitor icon-mc-copy' />
                  </div>
                  <textarea
                    ref='textCopy'
                    class='copy-textarea'
                  />
                </div>
              )}
            </div>
          </div>
        </div>
        <IndicatorTableSlide
          autoDiscover={this.autoDiscover}
          cycleOption={this.cycleOption}
          dimensionTable={this.dimensions}
          isShow={this.isShowMetricSlider}
          metricTable={this.metricTable}
          unitList={this.unitList}
          onHidden={v => (this.isShowMetricSlider = v)}
          onSaveInfo={this.handleSaveSliderInfo}
        />
        <DimensionTableSlide
          dimensionTable={this.dimensions}
          isShow={this.isShowDimensionSlider}
          onHidden={v => (this.isShowDimensionSlider = v)}
          onSaveInfo={this.handleSaveSliderInfo}
        />
      </div>
    );
  }
}<|MERGE_RESOLUTION|>--- conflicted
+++ resolved
@@ -50,19 +50,6 @@
 
 import './custom-escalation-detail.scss';
 
-<<<<<<< HEAD
-// 常量定义
-export const ALL_LABEL = '__all_label__';
-export const NULL_LABEL = '__null_label__';
-
-// 接口定义
-export interface IGroupListItem {
-  name: string; // 分组名称
-  matchRules: string[]; // 匹配规则
-  manualList: string[]; // 手动添加的指标
-  matchRulesOfMetrics?: string[]; // 匹配规则匹配的指标列表
-}
-
 interface IMetricSearchObject {
   name: string[];
   description: string[];
@@ -82,27 +69,6 @@
   prePythonOne?: string;
 }
 
-=======
-interface IMetricSearchObject {
-  name: string[];
-  description: string[];
-  unit: string[];
-  func: string[];
-  aggregate: string[];
-  show: string[];
-}
-
-interface IMetricGroupMapItem {
-  groups: string[];
-  matchType: Record<string, string[]>;
-}
-
-interface ISDKData {
-  preGoOne?: string;
-  prePythonOne?: string;
-}
-
->>>>>>> 74365e83
 /**
  * 自定义指标详情页组件
  */
@@ -325,63 +291,6 @@
           type,
           description,
           disabled,
-<<<<<<< HEAD
-          common,
-        }))
-      : [
-          {
-            name: 'dimension1',
-            type: 'dimension',
-            description: '',
-            disabled: true,
-            common: true,
-          },
-        ];
-
-    const metrics = this.metricData.length
-      ? this.metricData.map(
-          ({
-            name,
-            type,
-            description,
-            disabled,
-            unit,
-            hidden,
-            aggregate_method,
-            interval,
-            label,
-            dimensions,
-            function: func,
-          }) => ({
-            type,
-            name,
-            description,
-            disabled,
-            unit,
-            hidden,
-            aggregate_method,
-            interval,
-            label,
-            dimensions,
-            function: func,
-          })
-        )
-      : [
-          {
-            name: 'metric1',
-            type: 'metric',
-            description: '',
-            disabled: false,
-            unit: '',
-            hidden: false,
-            aggregate_method: '',
-            function: {},
-            interval: 0,
-            label: [],
-            dimensions: ['dimension1'],
-          },
-        ];
-=======
           unit,
           hidden,
           aggregate_method,
@@ -418,26 +327,16 @@
           dimensions: ['dimension1'],
         },
       ];
->>>>>>> 74365e83
 
     const groupRules = this.groupList
       ? this.groupList
       : [
-<<<<<<< HEAD
-          {
-            name: '测试分组',
-            manual_list: ['metric1'],
-            auto_rules: ['rule1'],
-          },
-        ];
-=======
         {
           name: '测试分组',
           manual_list: ['metric1'],
           auto_rules: ['rule1'],
         },
       ];
->>>>>>> 74365e83
 
     const template = {
       dimensions,
@@ -683,8 +582,6 @@
     }
   }
 
-<<<<<<< HEAD
-=======
   /* 获取所有数据预览数据 */
   async getAllDataPreview(fields: { monitor_type: 'dimension' | 'metric'; name: string }[], tableId) {
     const fieldList = fields.filter(item => item.monitor_type === 'metric').map(item => item.name);
@@ -695,7 +592,6 @@
     this.allDataPreview = data?.fields_value || {};
   }
 
->>>>>>> 74365e83
   /**
    * 获取分组管理数据
    */
