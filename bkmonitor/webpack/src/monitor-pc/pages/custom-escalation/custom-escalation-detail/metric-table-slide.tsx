/*
 * Tencent is pleased to support the open source community by making
 * 蓝鲸智云PaaS平台 (BlueKing PaaS) available.
 *
 * Copyright (C) 2021 THL A29 Limited, a Tencent company.  All rights reserved.
 *
 * 蓝鲸智云PaaS平台 (BlueKing PaaS) is licensed under the MIT License.
 *
 * License for 蓝鲸智云PaaS平台 (BlueKing PaaS):
 *
 * ---------------------------------------------------
 * Permission is hereby granted, free of charge, to any person obtaining a copy of this software and associated
 * documentation files (the "Software"), to deal in the Software without restriction, including without limitation
 * the rights to use, copy, modify, merge, publish, distribute, sublicense, and/or sell copies of the Software, and
 * to permit persons to whom the Software is furnished to do so, subject to the following conditions:
 *
 * The above copyright notice and this permission notice shall be included in all copies or substantial portions of
 * the Software.
 *
 * THE SOFTWARE IS PROVIDED "AS IS", WITHOUT WARRANTY OF ANY KIND, EXPRESS OR IMPLIED, INCLUDING BUT NOT LIMITED TO
 * THE WARRANTIES OF MERCHANTABILITY, FITNESS FOR A PARTICULAR PURPOSE AND NONINFRINGEMENT. IN NO EVENT SHALL THE
 * AUTHORS OR COPYRIGHT HOLDERS BE LIABLE FOR ANY CLAIM, DAMAGES OR OTHER LIABILITY, WHETHER IN AN ACTION OF
 * CONTRACT, TORT OR OTHERWISE, ARISING FROM, OUT OF OR IN CONNECTION WITH THE SOFTWARE OR THE USE OR OTHER DEALINGS
 * IN THE SOFTWARE.
 */

import { Component, Emit, InjectReactive, Prop, Ref, Watch } from 'vue-property-decorator';
import { Component as tsc } from 'vue-tsx-support';

import { validateCustomTsGroupLabel } from 'monitor-api/modules/custom_report';
import { Debounce, deepClone } from 'monitor-common/utils';

import { METHOD_LIST } from '../../../constant/constant';
import FunctionMenu from '../../strategy-config/strategy-config-set-new/monitor-data/function-menu';
import { statusMap } from './metric-table';

import './metric-table-slide.scss';

// 常量定义
const RADIO_OPTIONS = [
  { id: 'allOption', label: window.i18n.tc('全选') },
  { id: 'checkedOption', label: window.i18n.tc('勾选项') },
];

<<<<<<< HEAD
const FIELD_SETTINGS = {
  name: { label: '名称', width: 175 },
  description: { label: '别名', width: 175 },
  unit: { label: '单位', width: 125 },
  aggregateMethod: { label: '汇聚方法', width: 125 },
  interval: { label: '上报周期', width: 125 },
  // func: { label: '函数', width: 125 },
  dimension: { label: '关联维度', width: 215 },
  disabled: { label: '启/停', width: 115 },
  hidden: { label: '显示', width: 115 },
  set: { label: '操作', width: 50 },
};

=======
>>>>>>> c58463af
const ALL_OPTION = 'allOption';
const CHECKED_OPTION = 'checkedOption';

interface IMetricItem {
  name: string;
  description?: string;
  unit?: string;
  aggregate_method?: string;
  interval?: number;
  function?: any;
  hidden?: boolean;
  disabled?: boolean;
  [key: string]: any;
  isNew?: boolean;
  error?: string;
}

// 模糊匹配
export const fuzzyMatch = (str: string, pattern: string) => {
  const lowerStr = String(str).toLowerCase();
  const lowerPattern = String(pattern).toLowerCase();
  return lowerStr.includes(lowerPattern);
};

@Component
export default class IndicatorTableSlide extends tsc<any> {
  @Prop({ type: Boolean, default: false }) isShow: boolean;
  @Prop({ type: Boolean, default: false }) autoDiscover: boolean;
  @Prop({ default: () => [] }) metricTable: IMetricItem[];
  @Prop({ default: () => [] }) unitList: any[];
  @Prop({ default: () => [] }) dimensionTable: any[];
  @Prop({ default: () => [] }) cycleOption: any[];

  @Ref() metricSliderPopover: any;
  @Ref('metricTableRef') metricTableRef: HTMLDivElement;
  @InjectReactive('metricFunctions') metricFunctions;
  @Ref('tableContainerRef') tableContainerRef: HTMLDivElement;

  localTable: IMetricItem[] = [];
  units: any[] = [];
  inputFocus = -1;
  width = 1400;
  currentPage = 1;
  pageSize = 20;
  cellHeight = 40;
  totalPages = 0;
  showTableData = [];
  bottomLoadingOptions = {
    size: 'small',
    isLoading: false,
  };

  // 单位配置
  unitConfig = { mode: ALL_OPTION, checkedList: [] };
  localUnitConfig = deepClone(this.unitConfig);

  // 表格配置
  tableConfig = {
    loading: false,
    fieldSettings: {
      name: { checked: true, disable: false },
      description: { checked: true, disable: false },
      unit: { checked: true, disable: false },
      aggregateMethod: { checked: true, disable: false },
      interval: { checked: true, disable: false },
      dimension: { checked: true, disable: false },
      func: { checked: true, disable: false },
      disabled: { checked: false, disable: false },
      hidden: { checked: true, disable: false },
      set: { checked: true, disable: false },
    },
    search: '',
  };

  // 删除列表
  delArray = [];

  fieldSettings = {
    name: { label: '名称', width: 175, renderFn: props => this.renderNameColumn(props) },
    description: { label: '别名', width: 175, renderFn: props => this.renderDescriptionColumn(props) },
    unit: { label: '单位', width: 125, renderFn: props => this.renderUnitColumn(props) },
    aggregateMethod: { label: '汇聚方法', width: 125, renderFn: props => this.renderAggregateMethod(props) },
    interval: { label: '上报周期', width: 125, renderFn: props => this.renderInterval(props.row) },
    func: { label: '函数', width: 125, renderFn: props => this.renderFunction(props.row) },
    dimension: { label: '关联维度', width: 215, renderFn: props => this.renderDimension(props.row, props.$index) },
    disabled: { label: '启/停', width: 115, renderFn: (props, key) => this.renderSwitch(props.row, key) },
    hidden: { label: '显示', width: 115, renderFn: (props, key) => this.renderSwitch(props.row, key) },
    set: { label: '操作', width: 50, renderFn: props => this.renderOperations(props) },
  };

  // 生命周期钩子
  created() {
    this.initData();
  }

  get dimensions() {
    return this.dimensionTable.map(({ name }) => ({ id: name, name }));
  }

  // 数据初始化
  initData() {
    this.localTable = deepClone(this.metricTable);
    this.units = this.unitList;
  }

  /**
   * @description: 搜索
   * @param {*}
   * @return {*}
   */
  @Debounce(300)
  handleSearchChange() {
    this.localTable = this.metricTable.filter(item => {
      return fuzzyMatch(item.name, this.tableConfig.search) || fuzzyMatch(item.description, this.tableConfig.search);
    });
    this.initTableData();
  }

  // 事件处理
  async handleSave() {
    const newRows = this.showTableData.filter(row => row.isNew);

    // 并行执行所有验证
    const validationResults = await Promise.all(
      newRows.map(async row => {
        const isValid = await this.validateName(row);
        return isValid;
      })
    );

    // 检查全局有效性
    const allValid = validationResults.every(valid => valid);
    if (!allValid) return;

    // 清除临时状态
    for (const row of newRows) {
      row.isNew = undefined;
      row.error = undefined;
    }
    // 提交
    this.$emit('saveInfo', this.showTableData, this.delArray);
  }

  @Emit('hidden')
  handleCancel() {
    this.delArray = [];
    this.localTable = deepClone(this.metricTable);
    this.initTableData();
    this.tableConfig.search = '';
    return false;
  }

  // 响应式处理
  @Watch('metricTable', { deep: true })
  handleMetricTableChange(newVal: IMetricItem[]) {
    this.localTable = deepClone(newVal);
  }

  @Watch('unitList')
  handleUnitListChange(newVal: any[]) {
    this.units = newVal;
    this.localUnitConfig = deepClone(this.unitConfig);
  }

  @Watch('isShow')
  handleIsShowChange(val) {
    if (val) {
      this.$nextTick(() => {
        const height = window.innerHeight - 160;
        this.pageSize = Math.floor(height / this.cellHeight);
        this.initTableData();
      });
    }
  }

  initTableData() {
    this.showTableData = [];
    this.currentPage = 1;
    this.totalPages = Math.ceil(this.localTable.length / this.pageSize);
    this.showTableData.push(...this.localTable.slice(0, this.pageSize));
  }
  /** 滚动加载更多 */
  handleScrollToBottom() {
    if (this.currentPage < this.totalPages) {
      this.bottomLoadingOptions.isLoading = true;
      setTimeout(() => {
        const startIndex = this.showTableData.length;
        const endIndex = startIndex + this.pageSize;
        const newData = this.localTable.slice(startIndex, endIndex);
        this.showTableData = [...this.showTableData, ...newData];
        this.currentPage++;
        this.bottomLoadingOptions.isLoading = false;
      }, 1000);
    }
  }

  // 主渲染逻辑
  render() {
    return (
      <bk-sideslider
        {...{ on: { 'update:isShow': this.handleCancel } }}
        width={this.width}
        ext-cls='metric-slider-box'
        isShow={this.isShow}
        quickClose
        onHidden={this.handleCancel}
      >
        <div
          class='sideslider-title'
          slot='header'
        >
          {this.$t('批量编辑指标')}
        </div>

        <div
          class='metric-slider-content'
          slot='content'
        >
          <div class='slider-search'>
            <bk-input
              v-model={this.tableConfig.search}
              placeholder={this.$t('搜索指标')}
              right-icon='bk-icon icon-search'
              on-change={this.handleSearchChange}
            />
          </div>
          <div
            ref='tableContainerRef'
            class='slider-table'
          >
            <bk-table
              ref='metricTableRef'
              v-bkloading={{ isLoading: this.tableConfig.loading }}
              data={this.showTableData}
              empty-text={this.$t('无数据')}
              max-height={window.innerHeight - 240}
              scroll-loading={this.bottomLoadingOptions}
              colBorder
              on-scroll-end={this.handleScrollToBottom}
            >
              <bk-table-column
                width='60'
                label='序列'
                type='index'
              ></bk-table-column>
              <div slot='empty'>
                <div class='empty-slider-table'>
                  <div class='empty-img'>
                    <bk-exception
                      class='exception-wrap-item exception-part'
                      scene='part'
                      type='empty'
                    >
                      <span class='empty-text'>{this.$t('暂无数据')}</span>
                    </bk-exception>
                  </div>
                  {this.tableConfig.search ? (
                    <div
                      class='add-row'
                      onClick={this.handleClearSearch}
                    >
                      {this.$t('清空检索')}
                    </div>
                  ) : (
                    <div
                      class='add-row'
                      onClick={() => this.handleAddRow(-1)}
                    >
                      {this.$t('新增指标')}
                    </div>
                  )}
                </div>
              </div>
              {Object.entries(this.fieldSettings).map(([key, config]) => {
                if (!this.tableConfig.fieldSettings[key].checked) return null;

                return (
                  <bk-table-column
                    key={key}
                    width={config.width}
                    scopedSlots={{
                      default: props => {
                        /** 自定义 */
                        if (config?.renderFn) {
                          return config?.renderFn(props, key);
                        }
                        return props.row[key] || '--';
                      },
                      header:
                        key === 'unit'
                          ? () => (
                              <bk-popover
                                ref='metricSliderPopover'
                                placement='bottom-start'
                                tippyOptions={{ appendTo: 'parent' }}
                              >
                                {this.$t('单位')} <i class='icon-monitor icon-mc-wholesale-editor' />
                                {this.renderUnitConfigPopover()}
                              </bk-popover>
                            )
                          : null,
                    }}
                    label={this.$t(config.label)}
                    prop={key}
                  />
                );
              })}
            </bk-table>
          </div>

          <div class='slider-footer'>
            <bk-button
              theme='primary'
              onClick={this.handleSave}
            >
              {this.$t('保存')}
            </bk-button>
            <bk-button onClick={this.handleCancel}>{this.$t('取消')}</bk-button>
          </div>
        </div>
      </bk-sideslider>
    );
  }

  // 单位处理逻辑
  getUnits() {
    if (this.unitConfig.mode === ALL_OPTION) return this.unitList;

    return Array.from(
      this.unitConfig.checkedList
        .reduce((map, [name, child]) => {
          const unit = map.get(name) || { id: name, name, formats: [] };
          unit.formats.push({ id: child, name: child });
          return map.set(name, unit);
        }, new Map())
        .values()
    );
  }

  handleClearSearch() {
    this.tableConfig.search = '';
  }

  // 渲染辅助方法
  renderStatusPoint(row: IMetricItem) {
    const status = statusMap.get(!!row.disabled);
    return (
      <div
        style={{ background: status.color2 }}
        class='status-point'
      >
        <div
          style={{ background: status.color1 }}
          class='point'
        />
        <span class='status-text'>{status.name}</span>
      </div>
    );
  }

  renderSwitch(row: IMetricItem, field: 'disabled' | 'hidden') {
    return (
      <div class='switch-wrap'>
        <bk-switcher
          disabled={this.autoDiscover && field === 'disabled'}
          size='small'
          theme='primary'
          value={!row[field]}
          onChange={v => (row[field] = !v)}
        />
      </div>
    );
  }

  // 表格列渲染逻辑
  renderNameColumn(props: { row: IMetricItem }) {
    if (props.row.isNew) {
      return (
        <div
          class='name-editor'
          v-bk-tooltips={{
            content: props.row.error,
            disabled: !props.row.error,
          }}
        >
          <bk-input
            class={{ 'is-error': props.row.error, 'slider-input': true }}
            // v-model={props.row.name}
            value={props.row.name}
            onBlur={v => {
              props.row.name = v;
              this.validateName(props.row);
            }}
            onInput={() => this.clearError(props.row)}
          />
        </div>
      );
    }
    return <span class='name'>{props.row.name || '--'}</span>;
  }

  renderDescriptionColumn(props: { row: IMetricItem; $index: number }) {
    return (
      <bk-input
        class='slider-input'
        v-model={props.row.description}
      />
    );
  }

  renderUnitColumn(props: { row: IMetricItem }) {
    return (
      <bk-select
        class='slider-select'
        v-model={props.row.unit}
        clearable={false}
        popover-width={180}
        searchable
      >
        {this.units.map(group => (
          <bk-option-group
            key={group.id}
            name={group.name}
          >
            {group.formats.map(opt => (
              <bk-option
                id={opt.id}
                key={opt.id}
                name={opt.name}
              />
            ))}
          </bk-option-group>
        ))}
      </bk-select>
    );
  }

  // 单位配置弹窗
  renderUnitConfigPopover() {
    return (
      <div slot='content'>
        <div class='unit-config-header'>
          <span>{this.$t('编辑范围')}</span>
          <bk-radio-group v-model={this.localUnitConfig.mode}>
            {RADIO_OPTIONS.map(opt => (
              <bk-radio
                key={opt.id}
                disabled={opt.id === CHECKED_OPTION && !this.localUnitConfig.checkedList.length}
                value={opt.id}
              >
                {opt.label}
              </bk-radio>
            ))}
          </bk-radio-group>
        </div>

        <div class='unit-selection'>
          <bk-cascade
            v-model={this.localUnitConfig.checkedList}
            list={this.unitList.map(item => ({
              ...item,
              id: item.name,
              children: item.formats || [],
            }))}
            multiple
          />
        </div>

        <div class='unit-config-footer'>
          <bk-button
            theme='primary'
            onClick={this.confirmUnitConfig}
          >
            {this.$t('确定')}
          </bk-button>
          <bk-button onClick={this.cancelUnitConfig}>{this.$t('取消')}</bk-button>
        </div>
      </div>
    );
  }

  confirmUnitConfig() {
    this.unitConfig = deepClone(this.localUnitConfig);
    this.units = this.getUnits();
    this.metricSliderPopover.hide();
  }

  cancelUnitConfig() {
    this.localUnitConfig = deepClone(this.unitConfig);
    this.metricSliderPopover.hide();
  }

  // 其他渲染方法
  renderAggregateMethod(row: IMetricItem) {
    return (
      <bk-select
        class='slider-select'
        v-model={row.aggregate_method}
        clearable={false}
      >
        {METHOD_LIST.map(m => (
          <bk-option
            id={m.id}
            key={m.id}
            name={m.name}
          />
        ))}
      </bk-select>
    );
  }

  renderInterval(row: IMetricItem) {
    return (
      <bk-select
        class='slider-select'
        v-model={row.interval}
        clearable={false}
      >
        {this.cycleOption.map(opt => (
          <bk-option
            id={opt.id}
            key={opt.id}
            name={`${opt.name}s`}
          />
        ))}
      </bk-select>
    );
  }

  renderDimension(row: IMetricItem, index) {
    return (
      <div
        style={index < 5 ? 'top: 0;' : ''}
        class='dimension-input'
      >
        <bk-tag-input
          v-model={row.dimensions}
          v-bk-tooltips={{
            disabled: !this.autoDiscover,
            content: this.$t('已开启自动发现新增指标，无法操作'),
          }}
          clearable={false}
          disabled={this.autoDiscover}
          list={this.dimensions}
          placeholder={this.$t('请输入')}
          trigger='focus'
          allowCreate
          {...{
            props: {
              'has-delete-icon': true,
              'fix-height': true,
              'collapse-tags': true,
            },
          }}
        />
      </div>
    );
  }

  renderFunction(row: IMetricItem) {
    return (
      <FunctionMenu
        list={this.metricFunctions}
        onFuncSelect={v => (row.function = v)}
      >
        {row.function?.id || '--'}
      </FunctionMenu>
    );
  }

  renderOperations(props: { $index: number }) {
    return (
      <div class='operations'>
        <i
          class='bk-icon icon-plus-circle-shape'
          onClick={() => this.handleAddRow(props.$index)}
        />
        <i
          class='bk-icon icon-minus-circle-shape'
          onClick={() => this.handleRemoveRow(props.$index)}
        />
      </div>
    );
  }

  async validateName(row: IMetricItem): Promise<boolean> {
    // 同步验证
    const syncError = this.validateSync(row);
    if (syncError) {
      row.error = syncError;
      return false;
    }
    // 异步验证
    const asyncError = await this.validateAsync(row);
    if (asyncError) {
      row.error = asyncError;
      return false;
    }

    row.error = '';
    return true;
  }

  // 同步验证逻辑
  validateSync(row: IMetricItem): string {
    if (!row.name?.trim()) {
      return this.$t('名称不能为空') as string;
    }
    if (this.localTable.some(item => item !== row && item.name === row.name)) {
      return this.$t('名称已存在') as string;
    }
    if (/[\u4e00-\u9fa5]/.test(row.name.trim())) {
      return this.$t('输入非中文符号') as string;
    }
    return '';
  }

  // 异步验证逻辑
  async validateAsync(row: IMetricItem): Promise<string> {
    try {
      const isValid = await validateCustomTsGroupLabel({ data_label: row.name }, { needMessage: false });
      return isValid ? '' : (this.$t('仅允许包含字母、数字、下划线，且必须以字母开头') as string);
    } catch {
      return this.$t('仅允许包含字母、数字、下划线，且必须以字母开头') as string;
    }
  }

  clearError(row: IMetricItem) {
    if (row.error) row.error = '';
  }

  // 行操作处理
  handleAddRow(index = -1) {
    const newRow = {
      name: '',
      isNew: true,
      error: '',
      type: 'metric',
      dimensions: [],
    };
    this.showTableData.splice(index + 1, 0, newRow);
  }

  handleRemoveRow(index: number) {
    const currentDelData = this.showTableData[index];
    if (!currentDelData.isNew) {
      this.delArray.push({
        type: 'metric',
        name: currentDelData.name,
      });
    }
    this.showTableData.splice(index, 1);
  }
}<|MERGE_RESOLUTION|>--- conflicted
+++ resolved
@@ -42,22 +42,6 @@
   { id: 'checkedOption', label: window.i18n.tc('勾选项') },
 ];
 
-<<<<<<< HEAD
-const FIELD_SETTINGS = {
-  name: { label: '名称', width: 175 },
-  description: { label: '别名', width: 175 },
-  unit: { label: '单位', width: 125 },
-  aggregateMethod: { label: '汇聚方法', width: 125 },
-  interval: { label: '上报周期', width: 125 },
-  // func: { label: '函数', width: 125 },
-  dimension: { label: '关联维度', width: 215 },
-  disabled: { label: '启/停', width: 115 },
-  hidden: { label: '显示', width: 115 },
-  set: { label: '操作', width: 50 },
-};
-
-=======
->>>>>>> c58463af
 const ALL_OPTION = 'allOption';
 const CHECKED_OPTION = 'checkedOption';
 
