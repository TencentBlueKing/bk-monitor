/*
 * Tencent is pleased to support the open source community by making
 * 蓝鲸智云PaaS平台 (BlueKing PaaS) available.
 *
 * Copyright (C) 2021 THL A29 Limited, a Tencent company.  All rights reserved.
 *
 * 蓝鲸智云PaaS平台 (BlueKing PaaS) is licensed under the MIT License.
 *
 * License for 蓝鲸智云PaaS平台 (BlueKing PaaS):
 *
 * ---------------------------------------------------
 * Permission is hereby granted, free of charge, to any person obtaining a copy of this software and associated
 * documentation files (the "Software"), to deal in the Software without restriction, including without limitation
 * the rights to use, copy, modify, merge, publish, distribute, sublicense, and/or sell copies of the Software, and
 * to permit persons to whom the Software is furnished to do so, subject to the following conditions:
 *
 * The above copyright notice and this permission notice shall be included in all copies or substantial portions of
 * the Software.
 *
 * THE SOFTWARE IS PROVIDED "AS IS", WITHOUT WARRANTY OF ANY KIND, EXPRESS OR IMPLIED, INCLUDING BUT NOT LIMITED TO
 * THE WARRANTIES OF MERCHANTABILITY, FITNESS FOR A PARTICULAR PURPOSE AND NONINFRINGEMENT. IN NO EVENT SHALL THE
 * AUTHORS OR COPYRIGHT HOLDERS BE LIABLE FOR ANY CLAIM, DAMAGES OR OTHER LIABILITY, WHETHER IN AN ACTION OF
 * CONTRACT, TORT OR OTHERWISE, ARISING FROM, OUT OF OR IN CONNECTION WITH THE SOFTWARE OR THE USE OR OTHER DEALINGS
 * IN THE SOFTWARE.
 */

import { Component, Emit, Prop, Watch } from 'vue-property-decorator';
import { Component as tsc } from 'vue-tsx-support';

import { validateCustomTsGroupLabel } from 'monitor-api/modules/custom_report';
import { Debounce, deepClone } from 'monitor-common/utils';

import ColumnCheck from '../../performance/column-check/column-check.vue';
import {
  ALL_OPTION,
  CheckboxStatus,
  CHECKED_OPTION,
<<<<<<< HEAD
  fuzzyMatch,
  type IColumnConfig,
  type PopoverChildRef,
  RADIO_OPTIONS,
} from './metric-table-slide';

import './dimension-table-slide.scss';

interface IDimensionItem {
  name: string;
  description?: string;
  disabled?: boolean;
  isNew?: boolean;
  error?: string;
  common?: boolean;
  type?: string;
  selection?: boolean;
  hidden?: boolean;
}

=======
  type DimensionHeaderKeys,
  type IColumnConfig,
  type IDimensionItem,
  type PopoverChildRef,
  RADIO_OPTIONS,
} from './type';
import { fuzzyMatch } from './utils';

import './dimension-table-slide.scss';

>>>>>>> 74365e83
const initMap = {
  disabled: false,
  hidden: false,
  common: false,
};
<<<<<<< HEAD

type ValidHeaderKeys = keyof Pick<IDimensionItem, 'common' | 'hidden'>;

=======
>>>>>>> 74365e83
@Component
export default class DimensionTableSlide extends tsc<any> {
  @Prop({ type: Boolean, default: false }) isShow: boolean;
  @Prop({ default: () => [] }) dimensionTable: any[];

  /** 表格配置 */
  fieldsSettings: Record<string, IColumnConfig> = {
    name: {
      label: '名称',
      width: 175,
      renderFn: props => this.renderNameColumn(props),
      type: 'selection',
      renderHeaderFn: this.renderNameHeader,
    },
    description: { label: '别名', width: 175, renderFn: (props, key) => this.renderInputColumn(props, key) },
    // disabled: { label: '启/停', width: 120, renderFn: (props, key) => this.renderSwitch(props.row, key) },
    common: {
      label: '常用维度',
      width: 140,
      renderFn: (props, key) => this.renderCheckbox(props.row, key),
      renderHeaderFn: row => this.renderPopoverHeader(row),
    },
    hidden: {
      label: '显示',
      width: 120,
      renderFn: (props, key) => this.renderSwitch(props.row, key, true),
      renderHeaderFn: row => this.renderPopoverHeader(row),
    },
    operate: { label: '操作', width: 80, renderFn: props => this.renderOperations(props) },
  };
  /** 维度搜索 */
  search = '';
  /** 表格数据 */
  localTable: IDimensionItem[] = [];
  /** 删除的维度名称列表 */
  delArray: IDimensionItem[] = [];
  /** 全选标志位 */
  allCheckValue: 0 | 1 | 2 = CheckboxStatus.UNCHECKED;
  /** 当前的 Popover Key 值 */
<<<<<<< HEAD
  currentPopoverKey: ValidHeaderKeys = null;
=======
  currentPopoverKey: DimensionHeaderKeys = null;
>>>>>>> 74365e83
  /** Ref 实例 */
  popoverRef = [];
  popoverChildRef: PopoverChildRef[] = [];
  triggerElements = [];
  /** 批量编辑 */
  batchEdit: any = {
    unit: '',
    aggregate_method: '',
    interval: 10,
    function: [],
    dimensions: [],
    hidden: false,
    disabled: false,
  };
  /** 编辑模式：全量 | 勾选项 */
  editModo: typeof ALL_OPTION | typeof CHECKED_OPTION = ALL_OPTION;

<<<<<<< HEAD
=======
  /** 抽屉宽度 */
  get width() {
    return window.innerWidth * 0.75;
  }

>>>>>>> 74365e83
  get refMap() {
    switch (this.currentPopoverKey) {
      case 'common':
        return '';
      default:
        return '';
    }
  }

  // 响应式处理
  @Watch('dimensionTable', { immediate: true, deep: true })
  handleDimensionTableChange(newVal: IDimensionItem[]) {
    this.localTable = deepClone(newVal);
    this.localTable.map(row => this.$set(row, 'selection', false));
  }

  render() {
    return (
      <bk-sideslider
        {...{ on: { 'update:isShow': this.handleCancel } }}
        width={this.width}
        ext-cls='dimension-slider-box'
        isShow={this.isShow}
        quickClose
        onHidden={this.handleCancel}
      >
        <div
          class='sideslider-title'
          slot='header'
        >
          {this.$t('批量编辑维度')}
        </div>
        <div
          class='dimension-slider-content'
          slot='content'
        >
          <div class='slider-search'>
            <bk-input
              v-model={this.search}
              placeholder={this.$t('搜索维度')}
              right-icon='bk-icon icon-search'
              on-change={this.handleSearchChange}
            />
          </div>
          {/* 头部和搜索 */}
          <bk-table
            class='slider-table'
            data={this.localTable}
            colBorder
          >
            <div slot='empty'>
              <div class='empty-slider-table'>
                <div class='empty-img'>
                  <bk-exception
                    class='exception-wrap-item exception-part'
                    scene='part'
                    type='empty'
                  >
                    <span class='empty-text'>{this.$t('暂无数据')}</span>
                  </bk-exception>
                </div>
                {this.search ? (
                  <div
                    class='add-row'
                    onClick={this.handleClearSearch}
                  >
                    {this.$t('清空检索')}
                  </div>
                ) : (
                  <div
                    class='add-row'
                    onClick={() => this.handleAddRow(-1)}
                  >
                    {this.$t('新增维度')}
                  </div>
                )}
              </div>
            </div>
            {Object.entries(this.fieldsSettings).map(([key, config]) => {
              const hasRenderHeader = 'renderHeaderFn' in config;

              return (
                <bk-table-column
                  key={key}
                  width={config.width}
                  scopedSlots={{
                    default: props => {
                      /** 自定义 */
                      if (config?.renderFn) {
                        return config?.renderFn(props, key);
                      }
                      return props.row[key] || '--';
                    },
                  }}
                  label={this.$t(config.label)}
                  prop={key}
                  renderHeader={hasRenderHeader ? () => config.renderHeaderFn({ ...config, key }) : undefined}
                  type={config.type || ''}
                />
              );
            })}
          </bk-table>
          <div class='slider-footer'>
            <bk-button
              // disabled={!this.localTable.length}
              theme='primary'
              onClick={this.handleSave}
            >
              {this.$t('保存')}
            </bk-button>
            <bk-button onClick={this.handleCancel}>{this.$t('取消')}</bk-button>
          </div>
        </div>
      </bk-sideslider>
    );
  }

  @Emit('hidden')
  handleCancel() {
    this.delArray = [];
    this.localTable = deepClone(this.dimensionTable);
    this.localTable.map(row => (row.selection = false));
    this.search = '';
    this.allCheckValue = CheckboxStatus.UNCHECKED;
    return false;
  }

  /**
   * @description: 搜索
   * @param {*}
   * @return {*}
   */
  @Debounce(300)
  handleSearchChange() {
    this.localTable = this.dimensionTable.filter(item => {
      return fuzzyMatch(item.name, this.search) || fuzzyMatch(item.description, this.search);
    });
  }

  handleClearSearch() {
    this.search = '';
  }

  changeSwitch(row, field, v) {
    row[field] = v;
  }

  // 保存逻辑
  async handleSave() {
    const newRows = this.localTable.filter(row => row.isNew);

    // 并行执行所有验证
    const validationResults = await Promise.all(
      newRows.map(async row => {
        const isValid = await this.validateName(row);
        if (!isValid) {
          // TODO: 错误反馈
          // this.$bkMessage({ message: row.error, theme: 'error' });
        }
        return isValid;
      })
    );

    // 检查全局有效性
    const allValid = validationResults.every(valid => valid);
    if (!allValid) return;

    // 清除临时状态
    for (const row of newRows) {
      row.isNew = undefined;
      row.error = undefined;
    }
    // 提交
    this.$emit('saveInfo', this.localTable, this.delArray);
  }

  // 渲染输入列
  renderInputColumn(props: { row: IDimensionItem; $index: number }, field: string) {
    return (
      <bk-input
        class='slider-input'
        v-model={props.row[field]}
      />
    );
  }

  hidePopover() {
    const popoverRef = this.popoverChildRef[this.currentPopoverKey]?.$parent;
    popoverRef?.hideHandler();
  }

  mounted() {
    document.addEventListener('click', this.handleGlobalClick);
  }

  beforeDestroy() {
    document.removeEventListener('click', this.handleGlobalClick);
  }
  handleGlobalClick(event) {
    if (!this.currentPopoverKey) return;

    const containsEls = [];
    // 获取对应的触发元素
    containsEls.push(this.triggerElements[this.currentPopoverKey]);
    // 获取当前 Popover 元素
    containsEls.push(this.popoverRef[this.currentPopoverKey]);
    this.refMap && containsEls.push(this.refMap);
    // 边缘情况处理

    // 检查点击区域
    const clickInside = containsEls.some(el => el?.contains(event.target));
    if (!clickInside) {
      this.cancelBatchEdit();
    }
  }

  togglePopover(key) {
    if (this.currentPopoverKey && this.currentPopoverKey !== key) {
      this.cancelBatchEdit();
    }
    this.currentPopoverKey = key;
  }

  cancelBatchEdit() {
    this.hidePopover();
    this.editModo = ALL_OPTION;
    this.batchEdit[this.currentPopoverKey] = initMap[this.currentPopoverKey];
    this.currentPopoverKey = null;
  }

  handleRowCheck() {
    this.updateCheckValue();
  }
  handleCheckChange({ value }) {
    const v = value === CheckboxStatus.ALL_CHECKED;
    this.localTable.forEach(item => {
      item.selection = v;
    });
    this.updateCheckValue();
  }
  updateCheckValue() {
    const checkedLength = this.localTable.filter(item => item.selection).length;
    const allLength = this.localTable.length;
    if (checkedLength > 0) {
      this.allCheckValue = checkedLength < allLength ? CheckboxStatus.INDETERMINATE : CheckboxStatus.ALL_CHECKED;
    } else {
      this.allCheckValue = CheckboxStatus.UNCHECKED;
    }
  }

  renderNameHeader() {
    return (
      <div class='name-header'>
        <ColumnCheck
          {...{
            props: {
              list: this.localTable,
              value: this.allCheckValue,
              defaultType: 'current',
            },
            on: {
              change: this.handleCheckChange,
            },
          }}
        />
        <span class='name'>{this.$t('名称')}</span>
      </div>
    );
  }
  getPopoverContent(type) {
    switch (type) {
      case 'hidden':
        return this.$t('关闭后，在可视化视图里，将被隐藏');
      default:
        return '';
    }
  }

  // Label 内容
  renderPopoverLabel({ label, key: type }) {
    const popoverContent = this.getPopoverContent(type);
    if (popoverContent) {
      return (
        <bk-popover ext-cls='slider-header-hidden-popover'>
          <span class='has-popover'>{this.$t(label)}</span> <i class='icon-monitor icon-mc-wholesale-editor' />
          <div slot='content'>{popoverContent}</div>
        </bk-popover>
      );
    }
    return (
      <span>
        {this.$t(label)} <i class='icon-monitor icon-mc-wholesale-editor' />
      </span>
    );
  }
  // 弹窗内容
  renderPopoverSlot(type) {
    const popoverMap = {
      disabled: () => this.renderSwitch(this.batchEdit, type, type),
      hidden: () => this.renderSwitch(this.batchEdit, type, true, type),
      common: () => this.renderCheckbox(this.batchEdit, type, type),
    };
    return (
      <div
        ref={el => (this.popoverRef[type] = el)}
        slot='content'
      >
        <div class='unit-config-header'>
          <div class='unit-range'>{this.$t('编辑范围')}</div>
          <bk-radio-group
            class='unit-radio'
            v-model={this.editModo}
          >
            {RADIO_OPTIONS.map(opt => (
              <bk-radio
                key={opt.id}
                disabled={opt.id === CHECKED_OPTION && this.allCheckValue === CheckboxStatus.UNCHECKED}
                value={opt.id}
              >
                {opt.label}
              </bk-radio>
            ))}
          </bk-radio-group>
        </div>

        <div class='unit-selection'>
          <div class='unit-title'>{this.$t(this.fieldsSettings[type].label)}</div>
          {popoverMap[type]?.(type)}
        </div>

        <div class='unit-config-footer'>
          <bk-button
            theme='primary'
            onClick={this.confirmBatchEdit}
          >
            {this.$t('确定')}
          </bk-button>
          <bk-button onClick={this.cancelBatchEdit}>{this.$t('取消')}</bk-button>
        </div>
      </div>
    );
  }

  confirmBatchEdit() {
    if (this.editModo === ALL_OPTION) {
      this.localTable.map((row: IDimensionItem) => {
        row[this.currentPopoverKey as any] = this.batchEdit[this.currentPopoverKey];
      });
    } else {
      this.localTable
        .filter(row => row.selection)
        .map(row => {
          row[this.currentPopoverKey as any] = this.batchEdit[this.currentPopoverKey];
        });
    }
    this.cancelBatchEdit();
  }

  renderPopoverHeader(row) {
    return (
      <div
        ref={el => (this.triggerElements[row.key] = el)}
        class='header-trigger'
        onClick={() => this.togglePopover(row.key)}
      >
        <bk-popover
          width='304'
          ext-cls='metric-table-header'
          tippy-options={{
            trigger: 'click',
            hideOnClick: false,
          }}
          animation='slide-toggle'
          arrow={false}
          boundary='viewport'
          offset={'-15, 4'}
          placement='bottom-start'
          theme='light common-monitor'
        >
          {this.renderPopoverLabel(row)}
          {this.renderPopoverSlot(row.key)}
        </bk-popover>
      </div>
    );
  }

  renderNameColumn(props: { row: IDimensionItem }) {
    if (props.row.isNew) {
      return (
        <div class='new-name-col'>
          <bk-checkbox
            v-model={props.row.selection}
            onChange={this.handleRowCheck}
          />
          <div
            class='name-editor'
            v-bk-tooltips={{
              content: props.row.error,
              disabled: !props.row.error,
            }}
          >
            <bk-input
              class={{ 'is-error': props.row.error, 'slider-input': true }}
              value={props.row.name}
              onBlur={v => {
                props.row.name = v;
                this.validateName(props.row);
              }}
              onInput={() => this.clearError(props.row)}
            />
          </div>
        </div>
      );
    }
    return (
      <div class='name-col'>
        <bk-checkbox
          v-model={props.row.selection}
          onChange={this.handleRowCheck}
        />
        <span class='name'>{props.row.name || '--'}</span>
      </div>
    );
  }

  // 渲染开关
  renderSwitch(row: IDimensionItem, field: 'disabled' | 'hidden', isNegation = false, refKey = '') {
    return (
      <bk-switcher
        ref={refKey ? el => (this.popoverChildRef[refKey] = el) : ''}
        size='small'
        theme='primary'
        value={isNegation ? !row[field] : row[field]}
        onChange={v => this.changeSwitch(row, field, isNegation ? !v : v)}
      />
    );
  }
  // 渲染checkbox
  renderCheckbox(row: IDimensionItem, field: 'common', refKey = '') {
    return (
      <bk-checkbox
        ref={refKey ? el => (this.popoverChildRef[refKey] = el) : ''}
        v-model={row[field]}
        false-value={false}
        true-value={true}
      />
    );
  }

  // 操作列
  renderOperations(props: { $index: number }) {
    return (
      <div class='operations'>
        <i
          class='bk-icon icon-plus-circle-shape'
          onClick={() => this.handleAddRow(props.$index)}
        />
        <i
          class='bk-icon icon-minus-circle-shape'
          onClick={() => this.handleRemoveRow(props.$index)}
        />
      </div>
    );
  }

  async validateName(row): Promise<boolean> {
    // 同步验证
    const syncError = this.validateSync(row);
    if (syncError) {
      this.$set(row, 'error', syncError);
      return false;
    }
    // 异步验证
    const asyncError = await this.validateAsync(row);
    if (asyncError) {
      this.$set(row, 'error', asyncError);
      return false;
    }

    row.error = '';
    return true;
  }

  // 同步验证逻辑
  validateSync(row): string {
    if (!row.name?.trim()) {
      return this.$t('名称不能为空') as string;
    }
    if (this.localTable.some(item => item !== row && item.name === row.name)) {
      return this.$t('名称已存在') as string;
    }
    if (/[\u4e00-\u9fa5]/.test(row.name.trim())) {
      return this.$t('输入非中文符号') as string;
    }
    return '';
  }

  // 异步验证逻辑
  async validateAsync(row): Promise<string> {
    try {
      const isValid = await validateCustomTsGroupLabel({ data_label: row.name });
      return isValid ? '' : (this.$t('仅允许包含字母、数字、下划线，且必须以字母开头') as string);
    } catch {
      return this.$t('仅允许包含字母、数字、下划线，且必须以字母开头') as string;
    }
  }

  clearError(row) {
    if (row.error) row.error = '';
  }

  // 添加/删除行逻辑
  handleAddRow(index: number) {
    this.localTable.splice(index + 1, 0, {
      name: '',
      description: '',
      disabled: false,
      common: false,
      isNew: true,
      selection: false,
    });
  }

  handleRemoveRow(index: number) {
    const item = this.localTable[index];
    if (!item.isNew) {
      this.delArray.push({
        type: 'dimension',
        name: item.name,
      });
    }
    this.localTable.splice(index, 1);
  }
}<|MERGE_RESOLUTION|>--- conflicted
+++ resolved
@@ -35,28 +35,6 @@
   ALL_OPTION,
   CheckboxStatus,
   CHECKED_OPTION,
-<<<<<<< HEAD
-  fuzzyMatch,
-  type IColumnConfig,
-  type PopoverChildRef,
-  RADIO_OPTIONS,
-} from './metric-table-slide';
-
-import './dimension-table-slide.scss';
-
-interface IDimensionItem {
-  name: string;
-  description?: string;
-  disabled?: boolean;
-  isNew?: boolean;
-  error?: string;
-  common?: boolean;
-  type?: string;
-  selection?: boolean;
-  hidden?: boolean;
-}
-
-=======
   type DimensionHeaderKeys,
   type IColumnConfig,
   type IDimensionItem,
@@ -67,18 +45,11 @@
 
 import './dimension-table-slide.scss';
 
->>>>>>> 74365e83
 const initMap = {
   disabled: false,
   hidden: false,
   common: false,
 };
-<<<<<<< HEAD
-
-type ValidHeaderKeys = keyof Pick<IDimensionItem, 'common' | 'hidden'>;
-
-=======
->>>>>>> 74365e83
 @Component
 export default class DimensionTableSlide extends tsc<any> {
   @Prop({ type: Boolean, default: false }) isShow: boolean;
@@ -118,11 +89,7 @@
   /** 全选标志位 */
   allCheckValue: 0 | 1 | 2 = CheckboxStatus.UNCHECKED;
   /** 当前的 Popover Key 值 */
-<<<<<<< HEAD
-  currentPopoverKey: ValidHeaderKeys = null;
-=======
   currentPopoverKey: DimensionHeaderKeys = null;
->>>>>>> 74365e83
   /** Ref 实例 */
   popoverRef = [];
   popoverChildRef: PopoverChildRef[] = [];
@@ -140,14 +107,11 @@
   /** 编辑模式：全量 | 勾选项 */
   editModo: typeof ALL_OPTION | typeof CHECKED_OPTION = ALL_OPTION;
 
-<<<<<<< HEAD
-=======
   /** 抽屉宽度 */
   get width() {
     return window.innerWidth * 0.75;
   }
 
->>>>>>> 74365e83
   get refMap() {
     switch (this.currentPopoverKey) {
       case 'common':
