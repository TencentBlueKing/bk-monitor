.dimension-table-content {
  padding: 16px;
  border-top: 1px solid #dcdee5;
  height: 100%;
  .dimension-table-header {
    margin-bottom: 12px;
    display: flex;
    align-items: center;
    justify-content: space-between;
    .dimension-btn {
      display: flex;
      align-items: center;
      .header-btn {
        margin-right: 8px;
      }
    }
    .search-table {
      max-width: 400px;
      flex: 1;
    }
  }
  .dimension-table {
<<<<<<< HEAD
    transition: width .5s;
=======
    transition: width 0.5s;
>>>>>>> c58463af
    .common-title {
      display: flex;
      align-items: center;
      .bk-tooltip-ref {
        display: flex;
        .icon-info-circle {
          width: 12.25px;
          height: 11.25px;
          color: #979ba5;
          margin-left: 2px;
          &:hover {
            cursor: pointer;
          }
        }
      }
    }
    .btn-content {
      display: flex;
      overflow: hidden;
      padding: 4px 5px 6px;
      &:hover {
        background-color: #eaebf0;
      }
      .table-group-tags {
        display: flex;
        align-items: center;
        .table-group-tag {
          height: 22px;
          padding: 1px 8px;
          display: flex;
          align-items: center;
          justify-content: center;
          white-space: nowrap;
          margin-right: 8px;
          font-size: 12px;
          color: #4d4f56;
          text-align: left;
          line-height: 22px;
          background: #fafbfd;
          border: 1px solid #dcdee5;
          border-radius: 2px;
        }
      }
      .edit-group-manage {
        text-align: center;
      }
    }
    .status-wrap {
      display: flex;
      align-items: center;
      .status-point {
        width: 13px;
        height: 13px;
        padding: 3px 0 0 3px;
        margin-right: 4px;
        border-radius: 50%;

        .point {
          width: 7px;
          height: 7px;
          border-radius: 50%;
        }
      }
    }
    .description-input {
      background-color: #fff;
      input {
        border: none;
        background-color: #fff !important;
      }
      &.control-active {
        input {
          border: 1px solid #3a84ff;
        }
      }
      &:hover {
        cursor: pointer;
        input {
          border: 1px solid #3a84ff;
        }
      }
    }
  }
  .table-container {
    height: calc(100% - 50px);
    overflow-y: auto;
  }

  .editable-text {
    cursor: pointer;
    display: inline-block;
    width: 100%;
    height: 38px;
    line-height: 38px;
    border-radius: 2px;
    &:hover {
      background-color: #eaebf0;
    }
  }

  .clickable {
    cursor: pointer;
    transition: opacity 0.2s;

    &:hover {
      opacity: 0.8;
    }
  }

  .description-cell {
    .bk-form-control {
      width: 100%;
    }
  }

  .status-wrap {
    display: flex;
    align-items: center;
    gap: 6px;
  }
}
.common-info-popover {
  .tippy-tooltip {
    .tippy-content {
      padding: 12px 16px 16px 16px;
    }
    .tippy-arrow {
      bottom: -1px !important;
    }
    .info {
      font-family: MicrosoftYaHei;
      font-size: 13px;
      color: #313238;
      margin-bottom: 16px;
    }
    .img {
      width: 427px;
      height: 193px;
      img {
        width: 100%;
        height: 100%;
      }
    }
  }
}<|MERGE_RESOLUTION|>--- conflicted
+++ resolved
@@ -20,11 +20,7 @@
     }
   }
   .dimension-table {
-<<<<<<< HEAD
-    transition: width .5s;
-=======
     transition: width 0.5s;
->>>>>>> c58463af
     .common-title {
       display: flex;
       align-items: center;
