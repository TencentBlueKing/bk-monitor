.panel-metric-chart-view {
  .chart-view-collapse {
    width: 100%;

    .item-icon {
      margin-right: 6px;
      font-size: 12px;
      color: #6498b3;
    }

    .chart-view-collapse-item {
      margin-bottom: 10px;
    }

    .is-hide-header {
      .bk-collapse-item-header {
        display: none;
      }
    }

    .bk-collapse-item-content {
      padding: 0;
    }

    .bk-collapse-item-header {
      height: 24px;
      margin-bottom: 12px;
      font-size: 12px;
      line-height: 24px;
      color: #313238;
      background: #dde4eb;
    }

    .chart-view-collapse-item-content {
      .chart-view-row {
        display: flex;
        overflow: hidden;
      }

      .chart-view-item {
        position: relative;
        box-sizing: border-box;
        display: inline-block;
        width: 100%;
        padding-bottom: 18px;
        margin-bottom: 12px;
        background: #ffffff;
        border-radius: 2px;
        box-shadow: 0 2px 4px 0 #1919290d;

        & ~ .chart-view-item {
          margin-left: 12px;
        }

        &:hover {
          .chart-title {
            .status-tab-view,
            .title-icon-list {
              display: block !important;
            }

            .strategy-icon {
              display: flex !important;
            }
          }
        }

        .chart-title {
          .title-name {
<<<<<<< HEAD
            display: initial;
          }

          .title-icon-list,
          .status-tab-view,
          .strategy-icon {
            display: none !important;
            visibility: visible;
          }
=======
            // display: initial;
          }

          .title-icon-list,
          .status-tab-view,
          .strategy-icon {
            // display: none !important;
            // visibility: visible;
          }
>>>>>>> c58463af
        }

        .indicator-table-view {
          width: 100%;
          height: 40%;
          margin-top: 10px;
        }

        .indicator-chart-view {
          width: 100%;
          height: 60%;
        }

        &.column-2 {
          width: calc(50% - 6px);
        }

        &.column-3 {
          width: calc(33.33% - 8px);
        }
      }

      .single-item {
        width: 100%;
        height: 600px;
        padding: 12px;
      }
    }
  }

  .view-skeleton-loading {
    width: 100%;
    height: 100%;
    // background: #fff;
    padding: 12px;

    .skeleton-element {
      height: 32px;
      margin-bottom: 13px;
      border-radius: 2px;

      &::after {
        background: linear-gradient(90deg, rgba(0, 0, 0, 0.03) 25%, rgba(0, 0, 0, 0.06) 37%, rgba(0, 0, 0, 0.03) 63%);
      }
    }

    .skeleton-element-row {
      display: flex;
      height: 260px;
      margin: 20px 0 30px;

      .skeleton-element-row-item {
        display: flex;
        flex-wrap: wrap;
        align-items: center;
        justify-content: center;
        width: 33%;
        height: 100%;
        margin-right: 24px;
        background: rgba(0, 0, 0, 0.03);
        border-radius: 2px;
        box-shadow: 0 2px 6px 0 #19192914;

        &:last-child {
          margin-right: 0;
        }

        .skeleton-icon {
          font-size: 54px;
          font-weight: 900;
          color: #dfe0e5;
        }
      }
    }
  }
}

.panel-metric-chart-view-empty {
  height: 100%;
  padding-top: 18%;
}<|MERGE_RESOLUTION|>--- conflicted
+++ resolved
@@ -67,17 +67,6 @@
 
         .chart-title {
           .title-name {
-<<<<<<< HEAD
-            display: initial;
-          }
-
-          .title-icon-list,
-          .status-tab-view,
-          .strategy-icon {
-            display: none !important;
-            visibility: visible;
-          }
-=======
             // display: initial;
           }
 
@@ -87,7 +76,6 @@
             // display: none !important;
             // visibility: visible;
           }
->>>>>>> c58463af
         }
 
         .indicator-table-view {
