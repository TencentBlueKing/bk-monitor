.panel-metric-chart-view {
  .chart-view-collapse {
    width: 100%;

    .item-icon {
      margin-right: 6px;
      font-size: 12px;
      color: #6498b3;
    }

    .chart-view-collapse-item {
      margin-bottom: 10px;
    }

    .is-hide-header {
      .bk-collapse-item-header {
        display: none;
      }
    }

    .bk-collapse-item-content {
      padding: 0;
    }

    .bk-collapse-item-header {
      height: 24px;
      margin-bottom: 12px;
      font-size: 12px;
      line-height: 24px;
      color: #313238;
      background: #dde4eb;
    }

    .chart-view-collapse-item-content {
      .chart-view-row {
        display: flex;
        overflow: hidden;
      }

      .chart-view-item {
        position: relative;
        box-sizing: border-box;
        display: inline-block;
        width: 100%;
        padding-bottom: 18px;
        margin-bottom: 12px;
        background: #ffffff;
        border-radius: 2px;
        box-shadow: 0 2px 4px 0 #1919290d;

        & ~ .chart-view-item {
          margin-left: 12px;
        }

        &:hover {
          .chart-title {
            .status-tab-view,
            .title-icon-list {
              display: block !important;
            }

            .strategy-icon {
              display: flex !important;
            }
          }
        }

        .chart-title {
<<<<<<< HEAD
          .hover-show,
          .title-icon-list {
            visibility: hidden;
=======
          .title-name {
            display: initial;
          }

          .title-icon-list,
          .status-tab-view,
          .strategy-icon {
            display: none !important;
            visibility: visible;
>>>>>>> b939239c
          }
        }

        .indicator-table-view {
          width: 100%;
          height: 40%;
          margin-top: 10px;
        }

        .indicator-chart-view {
          width: 100%;
          height: 60%;
        }

        &.column-2 {
          width: calc(50% - 6px);
        }

        &.column-3 {
          width: calc(33.33% - 8px);
        }
      }

      .single-item {
        width: 100%;
        height: 600px;
        padding: 12px;
      }
    }
  }

  .view-skeleton-loading {
    width: 100%;
    height: 100%;
    // background: #fff;
    padding: 12px;

    .skeleton-element {
      height: 32px;
      margin-bottom: 13px;
      border-radius: 2px;

      &::after {
        background: linear-gradient(90deg, rgba(0, 0, 0, 0.03) 25%, rgba(0, 0, 0, 0.06) 37%, rgba(0, 0, 0, 0.03) 63%);
      }
    }

    .skeleton-element-row {
      display: flex;
      height: 260px;
      margin: 20px 0 30px;

      .skeleton-element-row-item {
        display: flex;
        flex-wrap: wrap;
        align-items: center;
        justify-content: center;
        width: 33%;
        height: 100%;
        margin-right: 24px;
        background: rgba(0, 0, 0, 0.03);
        border-radius: 2px;
        box-shadow: 0 2px 6px 0 #19192914;

        &:last-child {
          margin-right: 0;
        }

        .skeleton-icon {
          font-size: 54px;
          font-weight: 900;
          color: #dfe0e5;
        }
      }
    }
  }
}

.panel-metric-chart-view-empty {
  height: 100%;
  padding-top: 18%;
}<|MERGE_RESOLUTION|>--- conflicted
+++ resolved
@@ -66,11 +66,6 @@
         }
 
         .chart-title {
-<<<<<<< HEAD
-          .hover-show,
-          .title-icon-list {
-            visibility: hidden;
-=======
           .title-name {
             display: initial;
           }
@@ -78,9 +73,8 @@
           .title-icon-list,
           .status-tab-view,
           .strategy-icon {
-            display: none !important;
-            visibility: visible;
->>>>>>> b939239c
+            // display: none !important;
+            // visibility: visible;
           }
         }
 
