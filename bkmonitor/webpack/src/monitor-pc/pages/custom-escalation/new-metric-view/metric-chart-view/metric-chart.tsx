--- conflicted
+++ resolved
@@ -359,13 +359,8 @@
     const timeOffset = time_offset ? `${this.formatTimeStr(time_offset)}` : '';
     const output = this.convertJsonObject({ ...dimensions, ...dimensions_translation }, metric.name);
     const outputStr = output ? `{${output}}` : '';
-<<<<<<< HEAD
     if (!timeOffset && !outputStr) {
       return metric.alias || metric.name;
-=======
-    if (isFull) {
-      return `${timeOffset}${this.method}(${metric?.alias || metric?.name})${outputStr}`;
->>>>>>> 768af26d
     }
     return `${timeOffset}${time_offset && output ? '-' : ''}${outputStr}`;
   }
@@ -448,11 +443,7 @@
             res.series &&
               series.push(
                 ...res.series.map(set => {
-<<<<<<< HEAD
                   const name = this.handleSeriesName(item, set) || set.target;
-=======
-                  const name = this.handleSeriesName(item, set, true) || set.target;
->>>>>>> 768af26d
                   const tipsName = this.handleSeriesName(item, set) || set.target;
                   this.legendSorts.push({
                     name,
