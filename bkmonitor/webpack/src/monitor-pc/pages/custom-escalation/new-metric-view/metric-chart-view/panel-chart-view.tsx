--- conflicted
+++ resolved
@@ -78,7 +78,7 @@
   @Watch('config', { deep: true })
   handleConfigChange(val) {
     this.filterOption = deepClone(val);
-    this.timeRange = [val.start_time, val.end_time];
+    // this.timeRange = [val.start_time, val.end_time];
     val && this.getGroupList();
   }
   /** 展示的个数发生变化时 */
@@ -91,17 +91,6 @@
   handleShowStatisticalValueChange() {
     this.handleCollapseChange();
   }
-<<<<<<< HEAD
-  /** 每列展示的个数 */
-  get columnNum() {
-    return this.config.view_column || 3;
-  }
-  /** 是否展示统计值 */
-  get isShowStatisticalValue() {
-    return this.config?.show_statistical_value;
-  }
-=======
->>>>>>> 96f7d155
   /** 是否展示高亮峰谷值 */
   get isHighlightPeakValue() {
     return this.config?.highlight_peak_value || false;
