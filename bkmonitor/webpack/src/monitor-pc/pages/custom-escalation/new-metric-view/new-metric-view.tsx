--- conflicted
+++ resolved
@@ -26,10 +26,6 @@
 import { Component } from 'vue-property-decorator';
 import { Component as tsc } from 'vue-tsx-support';
 
-<<<<<<< HEAD
-import DrillAnalysisView from './metric-chart-view/drill-analysis-view';
-import PanelChartView from './metric-chart-view/panel-chart-view';
-=======
 import DashboardTools from 'monitor-pc/pages/monitor-k8s/components/dashboard-tools';
 
 import HeaderBox, { type IProps as IHeaderBoxProps } from './components/header-box/index';
@@ -37,9 +33,9 @@
 import PageHeadr from './components/page-header/index';
 import ViewSave from './components/view-save';
 import ViewTab from './components/view-tab/index';
+import PanelChartView from './metric-chart-view/panel-chart-view';
 
 import type { TimeRangeType } from 'monitor-pc/components/time-range/time-range';
->>>>>>> c6734eb3
 
 import './new-metric-view.scss';
 
@@ -79,11 +75,6 @@
   render() {
     return (
       <div class='bk-monitor-new-metric-view'>
-<<<<<<< HEAD
-        {/* bk-monitor-new-metric-view */}
-        {/* <DrillAnalysisView /> */}
-        <PanelChartView />
-=======
         <PageHeadr>
           <DashboardTools
             isSplitPanel={false}
@@ -110,7 +101,7 @@
             />
             <div class='metric-view-dashboard-container'>
               <textarea
-                style='height: 400px; width: 100%'
+                style='height: 100px; width: 100%'
                 value={JSON.stringify({
                   ...this.dimenstionParams,
                   start_time: this.startTime,
@@ -119,10 +110,10 @@
                   time_series_group_id: this.timeSeriesGroupId,
                 })}
               />
+              <PanelChartView />
             </div>
           </template>
         </bk-resize-layout>
->>>>>>> c6734eb3
       </div>
     );
   }
