--- conflicted
+++ resolved
@@ -28,13 +28,9 @@
 import alarmGroupRoutes from './alarm-group';
 import alarmShieldRoutes from './alarm-shield';
 import ftaRoutes from './fta-meal';
-<<<<<<< HEAD
-import MetricsManagerRoutes from './metrics-manager';
+import metricsManagerRoutes from './metrics-manager';
 import newReportRoutes from './new-report';
-=======
-import metricsManagerRoutes from './metrics-manager';
 import rotationRoutes from './rotation';
->>>>>>> 1a33a5a2
 import strategyRoutes from './strategy-config';
 
 export default [
@@ -45,9 +41,6 @@
   ...metricsManagerRoutes,
   ...alarmDispath,
   ...aiSettingsRoutes,
-<<<<<<< HEAD
-  ...newReportRoutes
-=======
+  ...newReportRoutes,
   ...rotationRoutes
->>>>>>> 1a33a5a2
 ];