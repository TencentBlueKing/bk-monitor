--- conflicted
+++ resolved
@@ -28,13 +28,9 @@
 import alarmGroupRoutes from './alarm-group';
 import alarmShieldRoutes from './alarm-shield';
 import ftaRoutes from './fta-meal';
-<<<<<<< HEAD
-import MetricsManagerRoutes from './metrics-manager';
-import newReportRoutes from './new-report';
-=======
 import metricsManagerRoutes from './metrics-manager';
 import rotationRoutes from './rotation';
->>>>>>> 0868cc4c
+import newReportRoutes from './new-report';
 import strategyRoutes from './strategy-config';
 
 export default [
@@ -45,9 +41,6 @@
   ...metricsManagerRoutes,
   ...alarmDispath,
   ...aiSettingsRoutes,
-<<<<<<< HEAD
+  ...rotationRoutes,
   ...newReportRoutes
-=======
-  ...rotationRoutes
->>>>>>> 0868cc4c
 ];