/*
 * Tencent is pleased to support the open source community by making
 * 蓝鲸智云PaaS平台 (BlueKing PaaS) available.
 *
 * Copyright (C) 2021 THL A29 Limited, a Tencent company.  All rights reserved.
 *
 * 蓝鲸智云PaaS平台 (BlueKing PaaS) is licensed under the MIT License.
 *
 * License for 蓝鲸智云PaaS平台 (BlueKing PaaS):
 *
 * ---------------------------------------------------
 * Permission is hereby granted, free of charge, to any person obtaining a copy of this software and associated
 * documentation files (the "Software"), to deal in the Software without restriction, including without limitation
 * the rights to use, copy, modify, merge, publish, distribute, sublicense, and/or sell copies of the Software, and
 * to permit persons to whom the Software is furnished to do so, subject to the following conditions:
 *
 * The above copyright notice and this permission notice shall be included in all copies or substantial portions of
 * the Software.
 *
 * THE SOFTWARE IS PROVIDED "AS IS", WITHOUT WARRANTY OF ANY KIND, EXPRESS OR IMPLIED, INCLUDING BUT NOT LIMITED TO
 * THE WARRANTIES OF MERCHANTABILITY, FITNESS FOR A PARTICULAR PURPOSE AND NONINFRINGEMENT. IN NO EVENT SHALL THE
 * AUTHORS OR COPYRIGHT HOLDERS BE LIABLE FOR ANY CLAIM, DAMAGES OR OTHER LIABILITY, WHETHER IN AN ACTION OF
 * CONTRACT, TORT OR OTHERWISE, ARISING FROM, OUT OF OR IN CONNECTION WITH THE SOFTWARE OR THE USE OR OTHER DEALINGS
 * IN THE SOFTWARE.
 */
/* eslint-disable max-len */
/* eslint-disable no-param-reassign */

// eslint-disable-next-line simple-import-sort/imports
import './public-path';
import '../monitor-common/polyfill';
import Vue from 'vue';
import i18n from './i18n/i18n';

import './common/import-magicbox-ui';
import '@blueking/bk-weweb';
import '../monitor-ui/directive/index';
import './common/global';
import '../monitor-static/svg-icons';

import Api from '../monitor-api/api';
import Axios from '../monitor-api/axios/axios';
import { setVue } from '../monitor-api/utils/index';
import * as serviceWorker from '../monitor-common/service-worker/service-wroker';
import { getUrlParam, mergeSpaceList, setGlobalBizId } from '../monitor-common/utils';

import App from './pages/app';
import router from './router/router';
import Authority from './store/modules/authority';
import store from './store/store';
import '../monitor-static/icons/monitor-icons.css';
import './static/css/reset.scss';
import './static/css/global.scss';
// app 标识
window.source_app = 'monitor';
// 全局图表数量变量
window.slimit = 500;
setVue(Vue);
const hasRouteHash = getUrlParam('routeHash');
const spaceUid = getUrlParam('space_uid');
const bizId = getUrlParam('bizId')?.replace(/\//gim, '');
if (process.env.NODE_ENV === 'development') {
  window.site_url = '/';
}
// 通知人可无权限进入事件详情
if (hasRouteHash) {
  const isSpecEvent = hasRouteHash.indexOf('event-center') > -1;
  let url = `${location.origin}${location.pathname}?bizId=${bizId}${isSpecEvent ? '&specEvent=1' : ''}${
    hasRouteHash.match(/^#/) ? hasRouteHash : `#/${hasRouteHash}`
  }`;
  /* 如果包含批量操作则需要将batchAction带过去 */
  const hasBatchAction = getUrlParam('batchAction');
  if (!!hasBatchAction) {
    url = `${url}&batchAction=${hasBatchAction}`;
  }
  location.href = url;
} else {
  const pathname = `${window.location.pathname}`;
  if (process.env.APP !== 'external' && !window.__POWERED_BY_BK_WEWEB__ && pathname !== window.site_url) {
    location.pathname = window.site_url || '/';
  } else {
    Api.model
      .enhancedContext({
        space_uid: spaceUid || undefined,
        bk_biz_id: !spaceUid ? +bizId || process.env.defaultBizId : undefined,
        context_type: 'basic'
      })
      .then(data => {
        Object.keys(data).forEach(key => {
          window[key.toLocaleLowerCase()] = data[key];
        });
        mergeSpaceList(window.space_list);
        window.user_name = window.uin;
        window.username = window.uin;
        window.user_name = window.uin;
        window.cc_biz_id = +window.bk_biz_id;
        window.bk_log_search_url = data.BKLOGSEARCH_HOST;
        const bizId = setGlobalBizId();
        if (bizId === false) return;
        store.commit('app/SET_APP_STATE', {
          userName: window.user_name,
          isSuperUser: window.is_superuser,
          bizId: window.cc_biz_id,
          bizList: window.space_list,
          csrfCookieName: window.csrf_cookie_name || [],
          siteUrl: window.site_url,
          maxAvailableDurationLimit: window.max_available_duration_limit,
          cmdbUrl: window.bk_cc_url,
          bkLogSearchUrl: window.bk_log_search_url,
          bkUrl: window.bk_url,
          bkNodemanHost: window.bk_nodeman_host,
          enable_cmdb_level: !!window.enable_cmdb_level,
          bkPaasHost: window.bk_paas_host,
          jobUrl: window.bk_job_url
        });
        // eslint-disable-next-line no-new
        new Vue({
          el: '#app',
          router,
          store,
          i18n,
          render: h => h(App)
        });
        Vue.prototype.$bus = new Vue();
        Vue.prototype.$platform = window.platform;
        Vue.prototype.$api = Api;
        Vue.prototype.$http = Axios;
        Vue.prototype.$ELEMENT = { size: '', zIndex: 3000 };
        Vue.prototype.$authorityStore = Authority;
        Api.model
          .enhancedContext({
            space_uid: spaceUid || undefined,
            bk_biz_id: bizId,
            context_type: 'extra'
          })
          .then(data => {
            Object.keys(data).forEach(key => {
              window[key.toLocaleLowerCase()] = data[key];
            });
            store.commit('app/SET_APP_STATE', {
              collectingConfigFileMaxSize: data.COLLECTING_CONFIG_FILE_MAXSIZE
            });
          });
      })
      .catch(e => console.error(e))
      .finally(() => {
<<<<<<< HEAD
        serviceWorker.immediateRegister();
=======
        serviceWorker.register();
>>>>>>> bfd5bf36
      });
  }
}<|MERGE_RESOLUTION|>--- conflicted
+++ resolved
@@ -144,11 +144,7 @@
       })
       .catch(e => console.error(e))
       .finally(() => {
-<<<<<<< HEAD
         serviceWorker.immediateRegister();
-=======
-        serviceWorker.register();
->>>>>>> bfd5bf36
       });
   }
 }