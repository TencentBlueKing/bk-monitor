--- conflicted
+++ resolved
@@ -161,16 +161,6 @@
           uin: window.user_name || window.username, // 用户唯一标识（可选）
           reportApiSpeed: true, // 接口测速
           reportAssetSpeed: true, // 静态资源测速
-<<<<<<< HEAD
-          hostUrl: window.rum_access_url, // 上报域名，
-          spa: true, // spa 页面需要开启，页面切换的时候上报pv
-          // url: window.rum_access_url,
-          // pvUrl: window.rum_access_url,
-          // whiteListUrl: window.rum_access_url,
-          // speedUrl: window.rum_access_url,
-          // performanceUrl: window.rum_access_url,
-        });
-=======
           pagePerformance: true, // 是否开启页面测速
           hostUrl: window.rum_access_url, // 上报域名，
           webVitals: true, // 是否开启 web vitals 测速
@@ -189,7 +179,6 @@
         Vue.config.errorHandler = (err, vm, info) => {
           window.aegisInstance.error(`Error: ${err.toString()}\nStack: ${err.stack}\nInfo: ${info}`);
         };
->>>>>>> 17db3798
       });
   }
 }