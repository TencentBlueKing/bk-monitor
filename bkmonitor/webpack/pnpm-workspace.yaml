packages:
  - src/*
  - '!packages/*'
  - '!**/bk-iframe/**'
  - '!**/bk-weweb/**'
  - '!**/mermaid/**'

modulesDir: node_modules

onlyBuiltDependencies:
  - '@biomejs/biome'
  - 'simple-git-hooks'

overrides:
  bk-magic-vue: 2.5.10-beta.5
  eslint: $eslint
  monaco-editor: 0.44.0
  semver: ^7.7.2
  vue-class-component: ^7.2.6
  vue-property-decorator: ^9.1.2
  vue-tsx-support: ^3.2.0
  vuex-module-decorators: ^1.2.0
  cross-spawn: ^7.0.6
  on-headers: ^1.1.0
<<<<<<< HEAD
  '@prometheus-io/lezer-promql': 0.305.0
=======
  browserslist: ^4.28.1
>>>>>>> 1b7cb8f1

recursiveInstall: true

publicHoistPattern:
  - '!vue@'
  - '!vue-template-compiler'
  - '!vue-i18n'
  - '!@vue/compiler-sfc'<|MERGE_RESOLUTION|>--- conflicted
+++ resolved
@@ -22,11 +22,8 @@
   vuex-module-decorators: ^1.2.0
   cross-spawn: ^7.0.6
   on-headers: ^1.1.0
-<<<<<<< HEAD
   '@prometheus-io/lezer-promql': 0.305.0
-=======
   browserslist: ^4.28.1
->>>>>>> 1b7cb8f1
 
 recursiveInstall: true
 
