--- conflicted
+++ resolved
@@ -22,11 +22,8 @@
   vuex-module-decorators: ^1.2.0
   cross-spawn: ^7.0.6
   on-headers: ^1.1.0
-<<<<<<< HEAD
   browserslist: ^4.28.1
-=======
   '@prometheus-io/lezer-promql': 0.305.0
->>>>>>> fd9ba42e
 
 recursiveInstall: true
 
