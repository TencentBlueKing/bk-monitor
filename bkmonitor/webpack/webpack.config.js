--- conflicted
+++ resolved
@@ -62,13 +62,8 @@
         {
           ...devConfig.proxy,
           proxyTimeout: 5 * 60 * 1000,
-<<<<<<< HEAD
-          timeout: 5 * 60 * 1000
-        }
-=======
           timeout: 5 * 60 * 1000,
         },
->>>>>>> f26bc57b
       ],
       client: {
         overlay: false,
@@ -91,7 +86,7 @@
             APP: JSON.stringify(`${app}`),
           },
         },
-      }),
+      })
     );
   } else if (app !== 'email') {
     config.plugins.push(
@@ -102,7 +97,7 @@
             APP: JSON.stringify(`${app}`),
           },
         },
-      }),
+      })
     );
     config.plugins.push(new MonitorWebpackPlugin(app));
   }
@@ -115,7 +110,7 @@
         { from: path.resolve(`./public/${app}/`), to: distUrl },
         { from: path.resolve('./public/img'), to: path.resolve(distUrl, './img') },
       ].filter(Boolean),
-    }),
+    })
   );
   return {
     ...config,
