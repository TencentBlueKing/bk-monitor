/*
 * Tencent is pleased to support the open source community by making
 * 蓝鲸智云PaaS平台 (BlueKing PaaS) available.
 *
 * Copyright (C) 2021 THL A29 Limited, a Tencent company.  All rights reserved.
 *
 * 蓝鲸智云PaaS平台 (BlueKing PaaS) is licensed under the MIT License.
 *
 * License for 蓝鲸智云PaaS平台 (BlueKing PaaS):
 *
 * ---------------------------------------------------
 * Permission is hereby granted, free of charge, to any person obtaining a copy of this software and associated
 * documentation files (the "Software"), to deal in the Software without restriction, including without limitation
 * the rights to use, copy, modify, merge, publish, distribute, sublicense, and/or sell copies of the Software, and
 * to permit persons to whom the Software is furnished to do so, subject to the following conditions:
 *
 * The above copyright notice and this permission notice shall be included in all copies or substantial portions of
 * the Software.
 *
 * THE SOFTWARE IS PROVIDED "AS IS", WITHOUT WARRANTY OF ANY KIND, EXPRESS OR IMPLIED, INCLUDING BUT NOT LIMITED TO
 * THE WARRANTIES OF MERCHANTABILITY, FITNESS FOR A PARTICULAR PURPOSE AND NONINFRINGEMENT. IN NO EVENT SHALL THE
 * AUTHORS OR COPYRIGHT HOLDERS BE LIABLE FOR ANY CLAIM, DAMAGES OR OTHER LIABILITY, WHETHER IN AN ACTION OF
 * CONTRACT, TORT OR OTHERWISE, ARISING FROM, OUT OF OR IN CONNECTION WITH THE SOFTWARE OR THE USE OR OTHER DEALINGS
 * IN THE SOFTWARE.
 */
const CopyPlugin = require('copy-webpack-plugin');
const fs = require('node:fs');
const path = require('node:path');
const webpack = require('webpack');

const MonitorWebpackPlugin = require('./webpack/monitor-webpack-plugin');
const { transformAppDir, transformDistDir } = require('./webpack/utils');

const devProxyUrl = 'http://appdev.bktencent.com:9002';
const devHost = 'appdev.bktencent.com';
const devPort = 7001;
let devConfig = {
  port: devPort,
  host: devHost,
  devProxyUrl,
  proxy: {},
  logProxy: {},
};
if (fs.existsSync(path.resolve(__dirname, './local.settings.js'))) {
  const localConfig = require('./local.settings');
  devConfig = Object.assign({}, devConfig, localConfig);
}
module.exports = async (baseConfig, { production, app }) => {
  const distUrl = path.resolve(`./${transformDistDir(app)}/`);
  const config = baseConfig;
  if (!production) {
    // 自动配port
    const port = await require('portfinder').getPortPromise({
      port: devConfig.port,
      stopPort: 8888,
    });
    config.devServer = {
      port,
      host: devConfig.host,
      allowedHosts: 'all',
      proxy: [
        {
          ...devConfig.proxy,
          proxyTimeout: 5 * 60 * 1000,
          timeout: 5 * 60 * 1000,
        },
        {
          ...devConfig.logProxy,
          proxyTimeout: 5 * 60 * 1000,
          timeout: 5 * 60 * 1000,
        },
      ],
      client: {
        overlay: false,
      },
      headers: {
        'Access-Control-Allow-Origin': '*',
      },
      open: false,
      static: [],
      watchFiles: [],
    };
    config.plugins.push(
      new webpack.DefinePlugin({
        process: {
          env: {
            NODE_ENV: JSON.stringify('development'),
            proxyUrl: JSON.stringify(devConfig.devProxyUrl),
            devUrl: JSON.stringify(`${devConfig.host}:${port}`),
            devHost: JSON.stringify(`${devConfig.host}`),
            defaultBizId: JSON.stringify(`${devConfig.defaultBizId || 2}`),
            APP: JSON.stringify(`${app}`),
          },
        },
      })
    );
  } else if (app !== 'email') {
    config.plugins.push(
      new webpack.DefinePlugin({
        process: {
          env: {
            NODE_ENV: JSON.stringify('production'),
            APP: JSON.stringify(`${app}`),
          },
        },
      })
    );
    config.plugins.push(new MonitorWebpackPlugin(app));
  }
  const appDirName = transformAppDir(app);
  const appDir = `./src/${appDirName}/`;
  config.plugins.push(
    new CopyPlugin({
      patterns: [
        { from: path.resolve(`./public/${app}/`), to: distUrl },
        { from: path.resolve('./public/img'), to: path.resolve(distUrl, './img') },
      ].filter(Boolean),
    })
  );
  // 固定vue版本 分离vue3 和 vue2项目vue相关依赖
  let vueAlias = {};
  if (['apm', 'fta', 'pc', 'mobile'].includes(app)) {
    vueAlias = {
      vue$: path.resolve(`./src/${appDirName}/node_modules/vue/dist/vue.runtime.common.js`),
    };
  } else if (app === 'trace') {
    vueAlias = {
      vue$: path.resolve(__dirname, `./src/${appDirName}/node_modules/vue/dist/vue.runtime.esm-bundler.js`),
    };
  }
  return {
    ...config,
    output: {
      publicPath: '',
      ...config.output,
      path: distUrl,
      uniqueName: app,
      clean: true,
    },
    entry: {
      ...config.entry,
      main: `./src/${appDirName}/index.ts`,
    },
    resolve: {
      ...config.resolve,
      alias: {
        ...config.resolve.alias,
        '@': appDir,
        '@router': path.resolve(`./src/${appDirName}/router/`),
        '@store': path.resolve(`./src/${appDirName}/store/`),
        '@page': path.resolve(`./src/${appDirName}/pages/`),
        '@api': path.resolve('./src/monitor-api/'),
        '@static': path.resolve('./src/monitor-static/'),
        '@common': path.resolve('./src/monitor-common/'),
        ...vueAlias,
      },
    },
<<<<<<< HEAD
    cache: production ? false : config.cache,
=======
    devtool: 'source-map',
>>>>>>> 4f6a0ebe
  };
};<|MERGE_RESOLUTION|>--- conflicted
+++ resolved
@@ -155,10 +155,7 @@
         ...vueAlias,
       },
     },
-<<<<<<< HEAD
+    devtool: 'source-map',
     cache: production ? false : config.cache,
-=======
-    devtool: 'source-map',
->>>>>>> 4f6a0ebe
   };
 };