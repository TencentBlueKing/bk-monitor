--- conflicted
+++ resolved
@@ -116,8 +116,6 @@
             return []
         return json.loads(data.decode("utf-8"))
 
-<<<<<<< HEAD
-=======
     @classmethod
     def set(cls, key: str, value: str) -> bool:
         return cls().client.set(key, value)
@@ -126,7 +124,6 @@
     def delete(cls, key: str) -> int:
         return cls().client.delete(key)
 
->>>>>>> a14e02ac
 
 def setup_client():
     RedisTools.metadata_redis_client = RedisClient.from_envs(
