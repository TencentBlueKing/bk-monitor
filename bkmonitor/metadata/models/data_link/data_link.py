--- conflicted
+++ resolved
@@ -48,8 +48,6 @@
     # 各个套餐所需要的链路资源
     STRATEGY_RELATED_COMPONENTS = {
         BK_STANDARD_V2_TIME_SERIES: [VMResultTableConfig, VMStorageBindingConfig, DataBusConfig],
-<<<<<<< HEAD
-=======
         BCS_FEDERAL_PROXY_TIME_SERIES: [VMResultTableConfig, VMStorageBindingConfig],
         BCS_FEDERAL_SUBSET_TIME_SERIES: [
             VMResultTableConfig,
@@ -57,7 +55,6 @@
             ConditionalSinkConfig,
             DataBusConfig,
         ],
->>>>>>> 06e81e64
     }
 
     STORAGE_TYPE_MAP = {
@@ -92,9 +89,6 @@
         )
         return compose_method(*args, **kwargs)
 
-<<<<<<< HEAD
-    def compose_standard_time_series_configs(self, data_source, table_id, storage_cluster_name):
-=======
     def compose_bcs_federal_proxy_time_series_configs(self, data_source, table_id, storage_cluster_name):
         """
         生成联邦代理集群（父集群）时序数据链路配置
@@ -153,7 +147,6 @@
     def compose_bcs_federal_subset_time_series_configs(
         self, data_source, table_id, bcs_cluster_id, storage_cluster_name
     ):
->>>>>>> 06e81e64
         """
         生成联邦子集群时序数据链路配置
         @param data_source: 数据源
