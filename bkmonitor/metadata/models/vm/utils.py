--- conflicted
+++ resolved
@@ -17,11 +17,7 @@
 from django.db.models import Q
 from tenacity import RetryError, retry, stop_after_attempt, wait_exponential
 
-<<<<<<< HEAD
-from bkmonitor.utils.tenant import bk_biz_id_to_bk_tenant_id, get_tenant_datalink_biz_id
-=======
 from bkmonitor.utils.tenant import get_tenant_datalink_biz_id, get_tenant_default_biz_id
->>>>>>> 957c9c18
 from constants.data_source import DATA_LINK_V3_VERSION_NAME, DATA_LINK_V4_VERSION_NAME
 from core.drf_resource import api
 from core.prometheus import metrics
@@ -91,8 +87,6 @@
     logger.info("bk_biz_id: %s, table_id: %s, data_id: %s start access vm", bk_biz_id, table_id, data_id)
 
     from metadata.models import AccessVMRecord, KafkaStorage, Space, SpaceVMInfo
-
-    bk_tenant_id = bk_biz_id_to_bk_tenant_id(bk_biz_id)
 
     # NOTE: 0 业务没有空间信息，不需要查询或者创建空间及空间关联的 vm
     space_data = {}
@@ -517,11 +511,7 @@
 
     # 1，获取VM集群信息
     vm_cluster = get_vm_cluster_id_name(
-<<<<<<< HEAD
-        bk_tenant_id=bk_biz_id_to_bk_tenant_id(bk_biz_id),
-=======
         bk_tenant_id=bk_tenant_id,
->>>>>>> 957c9c18
         space_type=space_data.get("space_type", ""),
         space_id=space_data.get("space_id", ""),
     )
