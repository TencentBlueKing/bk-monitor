# -*- coding: utf-8 -*-
"""
Tencent is pleased to support the open source community by making 蓝鲸智云 - 监控平台 (BlueKing - Monitor) available.
Copyright (C) 2017-2021 THL A29 Limited, a Tencent company. All rights reserved.
Licensed under the MIT License (the "License"); you may not use this file except in compliance with the License.
You may obtain a copy of the License at http://opensource.org/licenses/MIT
Unless required by applicable law or agreed to in writing, software distributed under the License is distributed on
an "AS IS" BASIS, WITHOUT WARRANTIES OR CONDITIONS OF ANY KIND, either express or implied. See the License for the
specific language governing permissions and limitations under the License.
"""

import abc
import base64
import datetime
import json
import logging
import re
import time
import traceback
from typing import Any, Dict, List, Optional, Tuple

import arrow
import curator
import elasticsearch
import elasticsearch5
import elasticsearch6
import influxdb
import requests
from bkcrypto.contrib.django.fields import SymmetricTextField
from django.conf import settings
from django.db import models
from django.db.models.fields import DateTimeField
from django.db.transaction import atomic
from django.utils import timezone as django_timezone
from django.utils.functional import cached_property
from django.utils.translation import gettext as _
from pytz import timezone
from tenacity import (
    RetryError,
    retry,
    retry_if_result,
    stop_after_attempt,
    wait_exponential,
    wait_fixed,
)

from bkmonitor.dataflow import auth
from bkmonitor.dataflow.task.cmdblevel import CMDBPrepareAggregateTask
from bkmonitor.dataflow.task.downsample import StatisticTask
from bkmonitor.dataflow.task.filtertime import FilterUnknownTimeTask
from bkmonitor.utils.common_utils import (
    gen_bk_data_rt_id_without_biz_id,
    to_bk_data_rt_id,
)
from bkmonitor.utils.db.fields import JsonField
from bkmonitor.utils.elasticsearch.curator import IndexList
from bkmonitor.utils.time_tools import datetime_str_to_datetime
from core.drf_resource import api
from metadata import config
from metadata.models import constants
from metadata.models.influxdb_cluster import InfluxDBTool
from metadata.utils import consul_tools, es_tools, go_time, influxdb_tools
from metadata.utils.redis_tools import RedisTools

from .constants import (
    ES_ALIAS_EXPIRED_DELAY_DAYS,
    ES_INDEX_CHECK_LEVEL,
    ES_READY_STATUS,
    ESNamespacedClientType,
    EventGroupStatus,
)
from .es_snapshot import EsSnapshot, EsSnapshotIndice
from .influxdb_cluster import (
    InfluxDBClusterInfo,
    InfluxDBHostInfo,
    InfluxDBProxyStorage,
)

logger = logging.getLogger("metadata")

ResultTableField = None
ResultTableFieldOption = None
ResultTable = None
EventGroup = None


class ClusterInfo(models.Model):
    """
    集群信息配置
    此处的集群信息，主要是指对于外部使用监控kafka集群或者influxDB-proxy集群的信息
    如果需要看到influxDB-proxy后面的实际集群信息，请看InfluxDBClusterInfo记录
    """

    CONSUL_PREFIX_PATH = "%s/unify-query/data/storage" % config.CONSUL_PATH
    CONSUL_VERSION_PATH = "%s/unify-query/version/storage" % config.CONSUL_PATH

    TYPE_INFLUXDB = "influxdb"
    TYPE_KAFKA = "kafka"
    TYPE_REDIS = "redis"
    TYPE_BKDATA = "bkdata"
    TYPE_ES = "elasticsearch"
    TYPE_ARGUS = "argus"
    TYPE_VM = "victoria_metrics"

    CLUSTER_TYPE_CHOICES = (
        (TYPE_INFLUXDB, "influxDB"),
        (TYPE_KAFKA, "kafka"),
        (TYPE_REDIS, "redis"),
        (TYPE_ES, "elasticsearch"),
        (TYPE_ARGUS, "argus"),
        (TYPE_VM, "victoria_metrics"),
    )

    # 默认注册系统名
    DEFAULT_REGISTERED_SYSTEM = "_default"
    LOG_PLATFORM_REGISTERED_SYSTEM = "log-search-4"
    BKDATA_REGISTERED_SYSTEM = "bkdata"

    cluster_id = models.AutoField("集群ID", primary_key=True)
    # 集群中文名，便于管理员维护
    cluster_name = models.CharField("集群名称", max_length=128, unique=True)
    cluster_type = models.CharField("集群类型", max_length=32, db_index=True)
    domain_name = models.CharField("集群域名", max_length=128)
    port = models.IntegerField("端口")
    extranet_domain_name = models.CharField("集群外网域名", max_length=128, null=True, default="")
    extranet_port = models.IntegerField("集群外网端口", null=True, default=0)
    description = models.CharField("集群备注说明信息", max_length=256)
    # 是否默认使用的集群
    # 当用户尝试使用该类型的集群时，且没有指定集群ID，则会优先使用默认集群
    is_default_cluster = models.BooleanField("是否默认集群")
    # 用户名及密码配置
    username = models.CharField("用户名", max_length=64, default="")
    password = SymmetricTextField("密码", max_length=128, default="")
    version = models.CharField("存储集群版本", max_length=64, default=None, null=True)
    # 自定义标签信息，此处存储的内容是格式化数据，供机器读写使用
    custom_option = models.TextField("自定义标签", default="")
    # 供部分http协议连接方案的存储使用，配置可以为http或者https等
    schema = models.CharField("访问协议", max_length=32, default=None, null=True)
    # ssl/tls 校验参数相关，Kafka场景下，使用了schema和ssl_verification_mode两个字段
    is_ssl_verify = models.BooleanField("SSL验证是否强验证", default=False)
    ssl_verification_mode = models.CharField("CA 校验模式", max_length=16, null=True, default="none")
    ssl_certificate_authorities = models.TextField("CA 内容", null=True, default="")
    ssl_certificate = models.TextField("SSL/TLS 证书内容", null=True, default="")
    ssl_certificate_key = models.TextField("SSL/TLS 证书私钥内容", null=True, default="")
    ssl_insecure_skip_verify = models.BooleanField("是否跳过服务器校验", default=False)

    # 描述该存储集群被何系统使用
    registered_system = models.CharField("注册来源系统", default=DEFAULT_REGISTERED_SYSTEM, max_length=128)

    # GSE注册相关
    # 是否需要往GSE注册
    is_register_to_gse = models.BooleanField(verbose_name="是否需要往GSE注册", default=False)
    gse_stream_to_id = models.IntegerField(verbose_name="GSE接收端配置ID", default=-1)

    # 用于标识用途标签
    label = models.CharField("用途标签", max_length=32, null=True, default="")
    default_settings = JsonField("集群的默认配置", default={}, null=True)

    # 创建和修改信息
    creator = models.CharField("创建者", default="system", max_length=255)
    create_time = models.DateTimeField("创建时间", auto_now_add=True)
    last_modify_user = models.CharField("最后更新者", max_length=32, default="system")
    last_modify_time = models.DateTimeField("最后更新时间", auto_now=True)

    class Meta:
        verbose_name = "集群配置信息"
        verbose_name_plural = "集群配置信息"

    def to_dict(self, fields: Optional[List] = None, exclude: Optional[List] = None) -> Dict:
        data = {}
        for f in self._meta.concrete_fields + self._meta.many_to_many:
            value = f.value_from_object(self)
            # 属性存在
            if fields and f.name not in fields:
                continue
            # 排除的属性
            if exclude and f.name in exclude:
                continue
            # 时间转换
            if isinstance(f, DateTimeField):
                value = value.strftime("%Y-%m-%d %H:%M:%S") if value else None

            data[f.name] = value

        return data

    @classmethod
    def refresh_consul_storage_config(cls):
        """
        刷新查询模块的table consul配置
        :return: None
        """

        hash_consul = consul_tools.HashConsul()

        # 1. 获取需要刷新的信息列表
        info_list = cls.objects.all()

        total_count = info_list.count()
        logger.debug("total find->[{}] es storage info to refresh".format(total_count))

        # 2. 构建需要刷新的字典信息
        refresh_dict = {}
        for storage_info in info_list:
            refresh_dict[storage_info.cluster_id] = storage_info

        # 3. 遍历所有的字典信息并写入至consul
        for cluster_id, storage_info in list(refresh_dict.items()):
            consul_path = "/".join([cls.CONSUL_PREFIX_PATH, str(cluster_id)])

            hash_consul.put(
                key=consul_path,
                value={
                    "address": "http://{}:{}".format(storage_info.domain_name, storage_info.port),
                    "username": storage_info.username,
                    "password": storage_info.password,
                    "type": storage_info.cluster_type,
                },
            )
            logger.debug("consul path->[{}] is refresh with value->[{}] success.".format(consul_path, refresh_dict))

        hash_consul.put(key=cls.CONSUL_VERSION_PATH, value={"time": time.time()})

        logger.info("all es table info is refresh to consul success count->[%s]." % total_count)

    def base64_with_prefix(self, content: str) -> str:
        """编码，并添加上前缀"""
        # 如果为空，则直接返回
        if not content:
            return content
        # 添加的前缀
        prefix = "base64://"
        try:
            _content = base64.b64encode(content.encode("utf-8"))
            _content_with_prefix = prefix + str(_content, "utf-8")
            return _content_with_prefix
        except Exception as err:  # pylint: disable=broad-except
            logger.error("convert cert error, %s", err)
            return ""

    @property
    def consul_config(self):
        """
        返回consul配置，字典
        :return: {
            "cluster_config": {
                "domain_name": self.mq_cluster.domain_name,
                "port": self.mq_cluster.port,
            },
            "cluster_type": self.mq_cluster.cluster_type
        }
        """
        _config = {
            "cluster_config": {
                "domain_name": self.domain_name,
                "port": self.port,
                "extranet_domain_name": self.extranet_domain_name,
                "extranet_port": self.extranet_port,
                "schema": self.schema,
                "is_ssl_verify": self.is_ssl_verify,
                "ssl_verification_mode": self.ssl_verification_mode,
                "ssl_insecure_skip_verify": self.ssl_insecure_skip_verify,
                "ssl_certificate_authorities": self.base64_with_prefix(self.ssl_certificate_authorities),
                "ssl_certificate": self.base64_with_prefix(self.ssl_certificate),
                "ssl_certificate_key": self.base64_with_prefix(self.ssl_certificate_key),
                "raw_ssl_certificate_authorities": self.ssl_certificate_authorities,
                "raw_ssl_certificate": self.ssl_certificate,
                "raw_ssl_certificate_key": self.ssl_certificate_key,
                "cluster_id": self.cluster_id,
                "cluster_name": self.cluster_name,
                "version": self.version,
                "custom_option": self.custom_option,
                "registered_system": self.registered_system,
                "creator": self.creator,
                "create_time": arrow.get(self.create_time).timestamp,
                "last_modify_user": self.last_modify_user,
                "last_modify_time": arrow.get(self.last_modify_time).timestamp,
                "is_default_cluster": self.is_default_cluster,
            },
            "cluster_type": self.cluster_type,
            "auth_info": {"password": self.password, "username": self.username},
        }

        # NOTE: 针对kafka类型添加认证字段；现阶段先不添加模型存储sasl的认证信息，后续需要再补充
        if self.cluster_type == self.TYPE_KAFKA and self.username and self.password:
            _config["auth_info"]["sasl_mechanisms"] = config.KAFKA_SASL_MECHANISM
            _config["auth_info"]["security_protocol"] = config.KAFKA_SASL_PROTOCOL

        return _config

    @property
    def cluster_detail(self):
        consul_config = self.consul_config
        detail = consul_config["cluster_config"]
        detail.update(
            {
                "cluster_type": consul_config["cluster_type"],
                "auth_info": consul_config["auth_info"],
                "label": self.label,
                "default_settings": self.default_settings,
            }
        )
        return detail

    def cluster_init(self):
        """
        集群初始化（目前主要针对ES集群处理，后续如果其他集群也需要的话，可以写成集成的方式）
        :return:
        """
        # 如果是es集群，那么需要禁用write_开头的索引自动创建
        if self.cluster_type == self.TYPE_ES:
            try:
                disable_start_with_write = "-write_*"
                client = es_tools.get_client(self.cluster_id)
                cluster_settings = client.cluster.get_settings()
                auto_create_index = (
                    cluster_settings.get("persistent", {}).get("action", {}).get("auto_create_index", "*")
                )
                if auto_create_index == "false":
                    return

                auto_create_index = "*" if auto_create_index == "true" else auto_create_index
                # 如果本身没有禁用自动创建索引配置，并且也没有禁用write开头的索引创建，那么则增加上配置
                if disable_start_with_write not in auto_create_index.split(","):
                    new_auto_create_index = ",".join([disable_start_with_write, auto_create_index])
                    ret = client.cluster.put_settings(
                        body={
                            "persistent": {"action": {"auto_create_index": new_auto_create_index}},
                        }
                    )
                    logger.info("cluster({}) init success, ret({})".format(self.cluster_name, ret))
            except Exception as e:  # pylint: disable=broad-except
                logger.error("cluster({}) init error, {}".format(self.cluster_name, e))

    @classmethod
    @atomic(config.DATABASE_CONNECTION_NAME)
    def create_cluster(
        cls,
        cluster_name,
        cluster_type,
        domain_name,
        port,
        registered_system,
        operator,
        description="",
        username="",
        password="",
        version="",
        custom_option="",
        schema="",
        is_ssl_verify=False,
        label="",
        default_settings=None,
        ssl_verification_mode: Optional[str] = "",
        ssl_certificate_authorities: Optional[str] = "",
        ssl_certificate: Optional[str] = "",
        ssl_certificate_key: Optional[str] = "",
        ssl_insecure_skip_verify: Optional[bool] = False,
        extranet_domain_name: Optional[str] = "",
        extranet_port: Optional[int] = 0,
    ):
        """
        创建一个存储集群信息
        :param cluster_name: 集群名
        :param cluster_type: 集群类型
        :param domain_name: 集群域名，也可以提供集群IP
        :param port: 集群端口
        :param operator: 创建者
        :param description: 集群描述内容，可以为空
        :param username: 用户名，用于身份验证（如果有）
        :param password: 密码，用于身份验证（如果有）
        :param version: 集群版本信息
        :param custom_option: 自定义标签
        :param schema: 通信协议，可以提供https或http的差异
        :param is_ssl_verify: 是否需要强制验证SSL
        :param registered_system: 注册来源系统
        :param label: 集群的用途标签
        :param default_settings: 默认集群配置
        :param ssl_verification_mode: CA 校验模式
        :param ssl_certificate_authorities: CA 证书路径
        :param ssl_certificate: ssl/tls 证书
        :param ssl_certificate_key: ssl/tls 证书私钥
        :param ssl_insecure_skip_verify: 是否跳过服务端校验
        :param extranet_domain_name: 外网域名
        :param extranet_port: 外网端口
        :return: clusterInfo object
        """

        # 1. 判断请求的数据是否有冲突
        # 基本数据校验
        if cls.objects.filter(cluster_name=cluster_name).exists():
            logger.error(
                "reg_system->[{}] try to add cluster with name->[{}] which is already exists, nothing "
                "will do".format(registered_system, cluster_name)
            )
            raise ValueError(_("集群名【{}】与已有集群冲突，请确认后重试").format(cluster_name))

        if cluster_type not in (cls.TYPE_INFLUXDB, cls.TYPE_ES, cls.TYPE_KAFKA, cls.TYPE_REDIS, cls.TYPE_ARGUS):
            logger.error(
                "reg_system->[{}] try to add cluster type->[{}] but is not at CLUSTER_TYPE_CHOICES, nothing "
                "will do".format(registered_system, cluster_type)
            )
            raise ValueError(_("存储集群【{}】暂不支持，请确认后重试").format(cluster_type))

        # 判断集群信息是否有存在冲突的
        if cls.objects.filter(domain_name=domain_name, port=port, username=username).exists():
            logger.error(
                "reg_system->[{}] try to add cluster->[{}] with domain->[{}] port->[{}] username->[{}] "
                "pass->[{}] which already has the same cluster config , nothing will do.".format(
                    registered_system, cluster_type, domain_name, port, username, password
                )
            )
            raise ValueError(_("存在同样配置集群，请确认后重试"))

        # 2. 创建新的逻辑
        new_cluster = cls.objects.create(
            cluster_name=cluster_name,
            cluster_type=cluster_type,
            domain_name=domain_name,
            port=port,
            extranet_domain_name=extranet_domain_name,
            extranet_port=extranet_port,
            registered_system=registered_system,
            creator=operator,
            last_modify_user=operator,
            description=description,
            username=username,
            password=password,
            version=version,
            custom_option=custom_option,
            schema=schema,
            is_ssl_verify=is_ssl_verify,
            # 新添加的，不可以为默认集群，触发运维通过admin修改
            is_default_cluster=False,
            label=label,
            default_settings=default_settings or {},
            ssl_verification_mode=ssl_verification_mode or "",
            ssl_certificate_authorities=ssl_certificate_authorities or "",
            ssl_certificate=ssl_certificate or "",
            ssl_certificate_key=ssl_certificate_key or "",
            ssl_insecure_skip_verify=ssl_insecure_skip_verify,
        )
        logger.info(
            "reg_system->[{}] created new cluster->[{}] type->[{}]".format(
                registered_system, new_cluster.cluster_id, cluster_type
            )
        )
        new_cluster.cluster_init()

        return new_cluster

    @atomic(config.DATABASE_CONNECTION_NAME)
    def modify(
        self,
        operator,
        description=None,
        username=None,
        password=None,
        custom_option=None,
        schema=None,
        is_ssl_verify=None,
        version=None,
        label="",
        default_settings=None,
        ssl_verification_mode: Optional[str] = None,
        ssl_certificate_authorities: Optional[str] = None,
        ssl_certificate: Optional[str] = None,
        ssl_certificate_key: Optional[str] = None,
        ssl_insecure_skip_verify: Optional[bool] = None,
        extranet_domain_name: Optional[str] = None,
        extranet_port: Optional[int] = None,
    ):
        """
        修改存储集群信息
        :param operator: 操作者
        :param description: 描述信息
        :param username: 用户名
        :param password: 密码
        :param custom_option: 自定义标签信息
        :param schema: 通信协议
        :param is_ssl_verify: 是否需要强制验证SSL
        :param label: 集群用途标签
        :param default_settings: 默认集群配置
        :param ssl_verification_mode: CA 校验模式
        :param ssl_certificate_authorities: CA 证书路径
        :param ssl_certificate: ssl/tls 证书
        :param ssl_certificate_key: ssl/tls 证书私钥
        :param ssl_insecure_skip_verify: 是否跳过服务端校验
        :param extranet_domain_name: 外网域名
        :param extranet_port: 外网端口
        :return: True | raise Exception
        """
        args = {
            "description": description,
            "username": username,
            "password": password,
            "custom_option": custom_option,
            "schema": schema,
            "is_ssl_verify": is_ssl_verify,
            "label": label,
            "default_settings": default_settings,
            "version": version,
            "ssl_verification_mode": ssl_verification_mode,
            "ssl_certificate_authorities": ssl_certificate_authorities,
            "ssl_certificate": ssl_certificate,
            "ssl_certificate_key": ssl_certificate_key,
            "ssl_insecure_skip_verify": ssl_insecure_skip_verify,
            "extranet_domain_name": extranet_domain_name,
            "extranet_port": extranet_port,
        }

        # 遍历更新，降低重复代码
        for attribute_name, value in list(args.items()):
            if value is not None:
                setattr(self, attribute_name, value)
                # 由于已经有更新了，所以需要更新最后更新者
                self.last_modify_user = operator
                logger.info(
                    "cluster->[{}] attribute->[{}] is set to->[{}] by->[{}]".format(
                        self.cluster_name, attribute_name, value, operator
                    )
                )

        self.save()
        logger.info("cluster->[{}] update success.".format(self.cluster_name))
        return True

    @atomic(config.DATABASE_CONNECTION_NAME)
    def delete(self, *args, **kwargs):
        if self.is_default_cluster:
            raise ValueError(_("默认集群不能删除"))

        real_storage = ResultTable.REAL_STORAGE_DICT[self.cluster_type]
        storage_table_ids = real_storage.objects.filter(storage_cluster_id=self.cluster_id).values_list(
            "table_id", flat=True
        )
        # 检测是否有未关闭的结果表
        enable_rts = ResultTable.objects.filter(
            table_id__in=storage_table_ids, is_enable=True, is_deleted=False
        ).values_list("table_id", flat=True)

        if enable_rts:
            logger.info(
                "cluster->[{}] has not closed result table [{}]".format(self.cluster_name, ",".join(enable_rts))
            )
            raise ValueError(_("存在未关闭的结果表 {}").format(','.join(enable_rts)))

        super(ClusterInfo, self).delete(*args, **kwargs)

        logger.info(
            "cluster->[{}] cluster_type->[{}] has deleted by [{}]".format(
                self.cluster_name, self.cluster_type, self.registered_system
            )
        )


class KafkaTopicInfo(models.Model):
    """数据源对应的Kafka队列配置"""

    bk_data_id = models.IntegerField("数据源ID", unique=True)
    topic = models.CharField("kafka topic", max_length=128)
    partition = models.IntegerField("分区数量")
    # transfer 写入配置
    batch_size = models.IntegerField("批量写入的大小", default=None, null=True)
    flush_interval = models.CharField("写入间隔", max_length=16, default=None, null=True)
    consume_rate = models.IntegerField("消费速率", default=None, null=True)

    class Meta:
        verbose_name = "Kafka消息队列配置"
        verbose_name_plural = "Kafka消息队列配置表"

    @classmethod
    def create_info(cls, bk_data_id, topic=None, partition=1, batch_size=None, flush_interval=None, consume_rate=None):
        """
        创建一个新的Topic信息
        :param bk_data_id: 数据源ID
        :param topic: topic默认与data_id一致，如果有提供，使用提供的topic
        :param partition: 默认分区为1，如果有提供，则使用提供的分区值
        :param batch_size: 批量写入的大小
        :param flush_interval: 刷新间隔
        :param consume_rate: 消费速率
        :return: KafkaTopicInfo | raise Exception
        """
        # 1. 判断是否已经存在该data_id的配置
        if cls.objects.filter(bk_data_id=bk_data_id).exists():
            logger.error(
                "try to create kafka topic for data_id->[%s], but which is already exists, "
                "something go wrong?" % bk_data_id
            )
            raise ValueError(_("数据源已经配置，请确认"))

        # 2. 创建新的记录
        info = cls.objects.create(
            bk_data_id=bk_data_id,
            # 如果topic没有指定，则设定为该data_id同名
            # TOPIC的生成规范，可以参考DataSource.gse_config注释
            topic=topic if topic is not None else "{}{}0".format(config.KAFKA_TOPIC_PREFIX, bk_data_id),
            partition=partition,
            batch_size=batch_size,
            flush_interval=flush_interval,
            consume_rate=consume_rate,
        )
        logger.info(
            "new kafka topic is set for data_id->[%s] topic->[%s] partition->[%s]"
            % (info.bk_data_id, info.topic, info.partition)
        )

        # 3. 返回新的实例
        return info


class StorageResultTable(object):
    """实际结果表基类，提供公共方法的模板"""

    STORAGE_TYPE = None
    UPGRADE_FIELD_CONFIG = ()

    # JSON 类型的字段列表
    JSON_FIELDS = ()

    # 对应ResultTable的table_id
    table_id = None
    storage_cluster_id = None

    @classmethod
    @abc.abstractmethod
    def create_table(cls, table_id, is_sync_db=False, **kwargs):
        """实际创建结果表"""
        # 注意在创建结果表的时候，需要注意
        # 1. 创建当前结果表的DB信息记录
        # 2. 创建实际结果表，带上所有的字段
        pass

    @abc.abstractmethod
    def get_client(self):
        """获取该结果表的客户端句柄"""
        pass

    @abc.abstractmethod
    def add_field(self, field):
        """增加一个新的字段"""

    @abc.abstractproperty
    def consul_config(self):
        """返回一个实际存储的consul配置"""
        pass

    @property
    def storage_type(self):
        """返回存储类型"""
        return self.STORAGE_TYPE

    def update_storage(self, **kwargs):
        """更新存储配置"""
        from metadata.models.space.space_table_id_redis import SpaceTableIDRedis

        space_client = SpaceTableIDRedis()

        # 仅当 last_storage_cluster_id 和 new_storage_cluster_id 不一致时，更新存储集群记录。
        if self.storage_type == ClusterInfo.TYPE_ES and kwargs.get("storage_cluster_id", '') != '':
            try:
                # 当集群发生迁移时，创建StorageClusterRecord记录
                last_storage_cluster_id = self.storage_cluster_id
                new_storage_cluster_id = kwargs.get("storage_cluster_id")

                logger.info(
                    "update_storage: table_id->[%s] update es_storage_cluster_id to ->[%s].old_cluster->[%s]",
                    self.table_id,
                    new_storage_cluster_id,
                    last_storage_cluster_id,
                )

                if last_storage_cluster_id != new_storage_cluster_id:
                    # 更新上一次集群记录，更新停止写入时间
                    record, _ = StorageClusterRecord.objects.update_or_create(
                        table_id=self.table_id,
                        cluster_id=last_storage_cluster_id,
                        defaults={
                            "is_current": False,
                            "disable_time": django_timezone.now(),
                        },
                    )
                    logger.info(
                        "update_storage: table_id->[%s] update_or_create es_storage_record success,old_cluster->[%s]",
                        self.table_id,
                        record.cluster_id,
                    )

                    # 创建新纪录
                    new_record, _ = StorageClusterRecord.objects.update_or_create(
                        table_id=self.table_id,
                        cluster_id=new_storage_cluster_id,
                        enable_time=django_timezone.now(),
                        defaults={
                            "is_current": True,
                        },
                    )
                    logger.info(
                        "update_storage: table_id->[%s] update_or_create es_storage_record success,new_cluster->[%s]",
                        self.table_id,
                        new_record.cluster_id,
                    )

                # 刷新RESULT_TABLE_DETAIL路由
                logger.info("update_storage: table_id->[%s] try to refresh es_table_id_detail", self.table_id)
                space_client.push_es_table_id_detail(table_id_list=[self.table_id], is_publish=True)
            except Exception as e:  # pylint: disable=broad-except
                logger.warning(
                    "update_storage: table_id->[%s] update es_storage_cluster_id failed,error->[%s]", self.table_id, e
                )

        # 遍历获取所有可以更新的字段，逐一更新
        for field_name in self.UPGRADE_FIELD_CONFIG:
            # 尝试获取配置
            upgrade_config = kwargs.get(field_name, None)

            if upgrade_config is None:
                logger.info(
                    "table_id->[{}] try to upgrade storage->[{}] config->[{}] but is not exists, "
                    "nothing will do.".format(self.table_id, self.STORAGE_TYPE, field_name)
                )
                continue

            # 判断写入的内容是否字典，如果是，需要json dumps一波
            if type(upgrade_config) in (dict, list) and field_name not in self.JSON_FIELDS:
                setattr(self, field_name, json.dumps(upgrade_config))

            else:
                setattr(self, field_name, upgrade_config)

            logger.info(
                "table_id->[{}] storage->[{}] has upgrade attribute->[{}] to->[{}]".format(
                    self.table_id, self.STORAGE_TYPE, field_name, upgrade_config
                )
            )

        self.save()

        logger.info("table->[{}] storage->[{}] upgrade operation success.".format(self.table_id, self.STORAGE_TYPE))

        return True

    @property
    def storage_cluster(self):
        """返回数据源的消息队列类型"""
        # 这个配置应该是很少变化的，所以考虑增加缓存
        if getattr(self, "_cluster", None) is None:
            self._cluster = ClusterInfo.objects.get(cluster_id=self.storage_cluster_id)

        return self._cluster


class InfluxDBStorage(models.Model, StorageResultTable, InfluxDBTool):
    """TSDB物理表配置"""

    # TODO: consul 中 router 的信息，待 redis 数据稳定后，可以删除
    CONSUL_CONFIG_CLUSTER_PATH = "%s/influxdb_info/router" % config.CONSUL_PATH

    STORAGE_TYPE = ClusterInfo.TYPE_INFLUXDB
    UPGRADE_FIELD_CONFIG = ("source_duration_time",)

    # 对应ResultTable的table_id
    table_id = models.CharField("结果表名", max_length=128, primary_key=True)
    # 对应StorageCluster记录ID
    # 该字段配置，供监控存储外部使用
    storage_cluster_id = models.IntegerField("存储集群")
    real_table_name = models.CharField("实际存储表名", max_length=128)
    database = models.CharField("数据库名", max_length=128)
    # 字段格式应该符合influxDB的格式
    source_duration_time = models.CharField("原始数据保留时间", max_length=32)
    # 降样后的表名
    down_sample_table = models.CharField("降样结果表名", blank=True, max_length=128)
    down_sample_gap = models.CharField("降样聚合区间", blank=True, max_length=32)
    # 字段格式应该符合influxDB的格式
    down_sample_duration_time = models.CharField("降样数据的保存时间", blank=True, max_length=32)
    # 实际存储（influxdb-proxy后）的存储集群名字
    # 该字段配置，供influxdb-proxy使用
    # 默认对于新建的结果表，如果在没有指定的情况下，使用默认集群
    proxy_cluster_name = models.CharField("实际存储集群名字", default="default", max_length=128)
    use_default_rp = models.BooleanField("是否使用默认RP配置", default=True)
    enable_refresh_rp = models.BooleanField("是否周期刷新rp", default=True)
    partition_tag = models.CharField("tag分组列表", blank=True, default="", max_length=128)
    vm_table_id = models.CharField(
        "VM 结果表 ID", blank=True, default="", max_length=128, help_text="此字段废弃，vm 结果表 ID 可以通过 AccessVMRecord 获取"
    )
    influxdb_proxy_storage_id = models.IntegerField(
        "influxdb proxy 和 存储的关联关系 ID",
        blank=True,
        null=True,
        help_text="设置influxdb proxy 和 后端存储集群的关联关系记录 ID, 用以查询结果表使用的 proxy 和后端存储",
    )

    class Meta:
        # 实际数据库存储表信息不可重复
        unique_together = ("real_table_name", "database")
        verbose_name = "TSDB物理表配置"
        verbose_name_plural = "TSDB物理表配置"

    @classmethod
    def export_data(cls):
        items = cls.objects.all()
        data = list(
            items.values(
                "table_id",
                "storage_cluster_id",
                "real_table_name",
                "database",
                "source_duration_time",
                "down_sample_table",
                "down_sample_gap",
                "down_sample_duration_time",
                "proxy_cluster_name",
                "use_default_rp",
                "partition_tag",
                "influxdb_proxy_storage_id",
            )
        )
        return data

    @classmethod
    def import_data(cls, data):
        items = data
        delete_list = []
        for info in cls.objects.all():
            exist = False
            for item in items:
                if (item["real_table_name"] == info.real_table_name) and (item["database"] == info.database):
                    exist = True
            if not exist:
                delete_list.append(info)

        for info in delete_list:
            data = info.__dict__
            info.delete()
            logger.info("delete route info:{}".format(data))

        for item in items:
            # info = InfluxDBTagInfo(**item)
            obj, created = cls.objects.update_or_create(
                real_table_name=item["real_table_name"],
                database=item["database"],
                defaults=item,
            )
            if created:
                logger.info("create new route info:{}".format(str(item)))
            else:
                logger.info("update route info to:{}".format(str(item)))

    @property
    def influxdb_proxy_storage(self) -> InfluxDBProxyStorage:
        if (
            getattr(self, "_influxdb_proxy_storage", None)
            and self._influxdb_proxy_storage.id == self.influxdb_proxy_storage_id
        ):
            return self._influxdb_proxy_storage

        # 查询记录
        try:
            self._influxdb_proxy_storage = InfluxDBProxyStorage.objects.get(id=self.influxdb_proxy_storage_id)
            return self._influxdb_proxy_storage
        except InfluxDBProxyStorage.DoesNotExist:
            raise ValueError("influxdb proxy storage: %s does not exist", self.influxdb_proxy_storage_id)

    def get_influxdb_storage(
        self,
        influxdb_proxy_storage_id: Optional[int] = None,
        proxy_cluster_name: Optional[str] = None,
        storage_cluster_id: Optional[int] = None,
    ) -> InfluxDBProxyStorage:
        """获取 proxy 集群和存储集群名称

        优先以 influxdb_proxy_storage_id 数据为准
        1. 如果 influxdb_proxy_storage_id 存在，则查询到对应 proxy_cluster_name 和 storage_cluster_id
        2. 如果 proxy_cluster_name 和 storage_cluster_id 都存在，则需要校验是否存在，如果不存在，则记录并使用默认值
        3. 如果 proxy_cluster_name 或者 storage_cluster_id 只有一个存在时，则使用默认查询到的第一个记录
        """
        # 满足条件 1
        if influxdb_proxy_storage_id is not None:
            try:
                return InfluxDBProxyStorage.objects.get(id=influxdb_proxy_storage_id)
            except InfluxDBProxyStorage.DoesNotExist:
                raise ValueError("influxdb proxy storage: %s does not exist", influxdb_proxy_storage_id)
        # 满足条件 2
        if proxy_cluster_name and storage_cluster_id:
            try:
                return InfluxDBProxyStorage.objects.get(
                    proxy_cluster_id=storage_cluster_id, instance_cluster_name=proxy_cluster_name
                )
            except InfluxDBProxyStorage.DoesNotExist:
                err_msg = f"influxdb proxy storage: ({storage_cluster_id}, {proxy_cluster_name}) does not exist"
                # 记录下日志，方便追踪
                logger.error(err_msg)
                raise ValueError(err_msg)
        # 满足条件 3
        # 去掉这里的[default]限制，因为 influxdb proxy 可能对应多个 influxdb 集群
        else:
            if storage_cluster_id:
                logger.info("query influxdb proxy storage by proxy cluster id: %s", storage_cluster_id)
                record = InfluxDBProxyStorage.objects.filter(proxy_cluster_id=storage_cluster_id).first()
            elif proxy_cluster_name:
                logger.info("query influxdb proxy storage by storage cluster name: %s", proxy_cluster_name)
                record = InfluxDBProxyStorage.objects.filter(instance_cluster_name=proxy_cluster_name).first()
            else:
                logger.info("query influxdb proxy storage default record")
                record = InfluxDBProxyStorage.objects.filter(is_default=True).first()
            if not record:
                raise ValueError("influxdb proxy storage has not record")
            return record

    @property
    def storage_cluster(self):
        """返回数据源的消息队列类型"""
        # 这个配置应该是很少变化的，所以考虑增加缓存
        if getattr(self, "_cluster", None) is None:
            self._cluster = ClusterInfo.objects.get(cluster_id=self.influxdb_proxy_storage.proxy_cluster_id)

        return self._cluster

    @classmethod
    def create_table(
        cls,
        table_id,
        is_sync_db=True,
        storage_cluster_id=None,
        database=None,
        real_table_name=None,
        source_duration_time="30d",
        proxy_cluster_name=None,
        influxdb_proxy_storage_id=None,
        **kwargs,
    ):
        """
        创建一个实际的结果表
        :param table_id: 结果表ID
        :param is_sync_db: 是否将创建同步到DB
        :param storage_cluster_id: 数据库集群ID，如果没有指定，则直接使用默认集群
        :param database: 数据库名，如果未None，则使用table_id.split['.'][0]
        :param real_table_name: 实际的结果表名，如果为None, 则使用table_id.split('.')[1]
        :param source_duration_time: 源数据保留的时间，默认是30d
        :param proxy_cluster_name: 对于influxdb-proxy，这个结果表需要路由至哪个集群的配置
        :param influxdb_proxy_storage_id: 添加 influxdb-proxy 和 后端存储的映射 ID
        :param kwargs: 其他创建的参数
        :return: storage object
        """
        # 获取存储的信息，用于后续的校验
        influxdb_proxy_storage = cls().get_influxdb_storage(
            influxdb_proxy_storage_id, proxy_cluster_name, storage_cluster_id
        )
        influxdb_proxy_storage_id, storage_cluster_id, proxy_cluster_name = (
            influxdb_proxy_storage.id,
            influxdb_proxy_storage.proxy_cluster_id,
            influxdb_proxy_storage.instance_cluster_name,
        )
        # 校验后端是否存在
        if not InfluxDBClusterInfo.objects.filter(cluster_name=proxy_cluster_name).exists():
            # 如果调入此处，表示指定的proxy并没有对应的任何机器
            logger.error(
                "proxy_cluster->[%s] has no config, maybe something go wrong?Nothing will do." % proxy_cluster_name
            )
            raise ValueError(_("请求集群[%s]不存在，请确认后重试") % proxy_cluster_name)

        # 如果未有指定对应的结果表及数据库，则从table_id中分割获取
        except_database, except_table_name = table_id.split(".")
        if database is None:
            database = except_database

        if real_table_name is None:
            real_table_name = except_table_name

        # InfluxDB不需要实际创建结果表，只需要创建一条DB记录即可
        new_storage = cls.objects.create(
            table_id=table_id,
            storage_cluster_id=storage_cluster_id,
            database=database,
            real_table_name=real_table_name,
            source_duration_time=source_duration_time,
            proxy_cluster_name=proxy_cluster_name,
            influxdb_proxy_storage_id=influxdb_proxy_storage_id,
            **kwargs,
        )
        logger.info("result_table->[%s] now has create influxDB storage." % new_storage.table_id)

        if is_sync_db:
            new_storage.sync_db()

        # 刷新一次结果表的路由信息至consul中
        # 由于是创建结果表，必须强行刷新到consul配置中
        new_storage.refresh_consul_cluster_config(is_version_refresh=True)

        logger.info("result_table->[%s] all database create is done." % new_storage.table_id)
        return new_storage

    @property
    def consul_config(self):
        consul_config = {
            "storage_config": {
                "real_table_name": self.real_table_name,
                "database": self.database,
                "retention_policy_name": self.rp_name,
            }
        }
        # 添加集群信息
        consul_config.update(self.storage_cluster.consul_config)

        # 将存储的修改时间去掉，防止MD5命中失败
        consul_config["cluster_config"].pop("last_modify_time")
        consul_config["cluster_config"]["instance_cluster_name"] = self.influxdb_proxy_storage.instance_cluster_name

        return consul_config

    def push_redis_data(self, is_publish: bool = True):
        """
        路由存储关系同步写入到 redis 里面
        :return:
        """
        # 通过 AccessVMRecord 获取结果表 ID
        # NOTE: 需要观察 db 的负载
        from metadata.models.vm.record import AccessVMRecord

        # NOTE: 现阶段先兼容获取 VM，后续 tsdb 路由，不包含 vm 相关
        vm_table_id = ""
        try:
            vm_obj = AccessVMRecord.objects.get(result_table_id=self.table_id)
            vm_table_id = vm_obj.vm_result_table_id
        except AccessVMRecord.DoesNotExist:
            logger.warning("table_id: %s not access vm", self.table_id)

        influxdb_proxy_storage = self.influxdb_proxy_storage
        val = {
            "storageID": str(influxdb_proxy_storage.proxy_cluster_id),
            "clusterName": influxdb_proxy_storage.instance_cluster_name,
            "tagsKey": self.partition_tag != "" and self.partition_tag.split(",") or [],
            "db": self.database,
            "vm_rt": vm_table_id,
            "measurement": self.real_table_name,
            "retention_policies": {
                "autogen": {
                    "is_default": True,
                    "resolution": 0,
                },
            },
        }
        self.push_to_redis(constants.INFLUXDB_PROXY_STORAGE_ROUTER_KEY, self.table_id, json.dumps(val), is_publish)

    @property
    def consul_cluster_path(self):
        return "/".join([self.CONSUL_CONFIG_CLUSTER_PATH, self.database, self.real_table_name])

    @property
    def consul_cluster_config(self):
        config = {"cluster": self.influxdb_proxy_storage.instance_cluster_name}

        if self.partition_tag != "":
            partition_tags = self.partition_tag.split(",")
            config["partition_tag"] = partition_tags

        return config

    @property
    def rp_name(self):
        """该结果表的rp名字"""
        if self.use_default_rp:
            return ""

        return "bkmonitor_rp_{}".format(self.table_id)

    def create_database(self):
        """
        创建一个配置记录对应的数据库内容，包括
        1. 数据库的创建
        2. 数据库的downsampling
        未来可以考虑在此增加CQ，保留粗粒度数据
        :return: True | raise Exception
        """
        # NOTE: 针对 `victoria_metrics` 类型集群，暂时不支持创建 DB API, 需要跳过
        if self.storage_cluster.cluster_type in constants.IGNORED_STORAGE_CLUSTER_TYPES:
            logging.info(
                "cluster: %s is victoria_metrics type, not supported create database api",
                self.storage_cluster.cluster_id,
            )
            return True
        # 1. 数据库的创建
        result = requests.post(
            url="http://{}:{}/create_database".format(self.storage_cluster.domain_name, self.storage_cluster.port),
            params={
                # 语句是供非表路由的proxy使用
                "q": 'CREATE DATABASE "%s"' % self.database,
                # cluster及DB名是供表路由proxy使用
                "db": self.database,
                "cluster": self.influxdb_proxy_storage.instance_cluster_name,
            },
            headers={"Content-type": "application/json"},
        )

        # 判断数据库创建是否正常
        if result.status_code >= 300:
            logger.error(
                "failed to create database->[%s] for status->[%s] content->[%s]"
                % (self.database, result.status_code, result.content)
            )
            raise ValueError(_("创建数据库[%s]失败，请联系管理员") % self.database)

        logger.info(
            "database->[{}] is create on host->[{}:{}]".format(
                self.database, self.storage_cluster.domain_name, self.storage_cluster.port
            )
        )
        return True

    def create_rp(self, host_info, name=None, is_update=False):
        """
        创建一个数据库的RP
        :param host_info: 需要创建RP的集群信息 InfluxDBHostInfo
        :param name: RP 名称
        :param is_update: 是否更新rp
        :return: True | raise Exception
        """
        # 判断是否存在这个主机在这个集群中的配置
        proxy_cluster_name = self.influxdb_proxy_storage.instance_cluster_name
        if not InfluxDBClusterInfo.objects.filter(
            cluster_name=proxy_cluster_name, host_name=host_info.host_name
        ).exists():
            logger.error(
                "cluster_info->[%s] is not same as storage cluster_id->[%s]"
                % (host_info.cluster_name, proxy_cluster_name)
            )
            raise ValueError(_("创建集群信息非结果表配置，请确认"))

        client = influxdb.client.InfluxDBClient(host=host_info.domain_name, port=host_info.port)

        rp_config = {
            "name": self.rp_name if name is None else name,
            "duration": self.source_duration_time,
            "database": self.database,
            "default": False,
            "replication": "1",
        }

        # 2. 数据库的配置实施
        if is_update:
            client.alter_retention_policy(**rp_config)
        else:
            client.create_retention_policy(**rp_config)
        logger.info(
            "database->[{}] now has rp duration->[{}] on host->[{}] port->[{}] host_name->[{}]".format(
                self.database, self.source_duration_time, host_info.domain_name, host_info.port, host_info.host_name
            )
        )

        return True

    def ensure_rp(self):
        """
        确保数据库存在该存储的独立RP策略
        :return: True
        """
        # 判断是否使用独立的策略，否则不需要配置
        if self.use_default_rp:
            logger.info("table->[{}] use default rp, nothing will refresh for it.".format(self.table_id))
            return True

        if not self.enable_refresh_rp:
            logger.info("table->[{}] disabled refresh rp, nothing will refresh for it.".format(self.table_id))
            return True

        # 否则，需要在相关的所有机器上，遍历判断RP是否正确配置了
        cluster_list = InfluxDBClusterInfo.objects.filter(
            cluster_name=self.influxdb_proxy_storage.instance_cluster_name
        )
        for cluster_info in cluster_list:
            # 获取当次集群机器的信息
            host_info = InfluxDBHostInfo.objects.get(host_name=cluster_info.host_name)

            # 1. 判断数据库是否存在RP
            client = influxdb.client.InfluxDBClient(
                host=host_info.domain_name,
                port=host_info.port,
            )

            # 如果用户名和密码有配置，需要配置生效使用
            if host_info.username or host_info.password:
                client.switch_user(username=host_info.username, password=host_info.password)
                logger.debug("host->[{}] is set with username and password.".format(host_info.domain_name))

            rp_result = client.get_list_retention_policies(database=self.database)

            # 判断这个rp是否正确配置了
            for rp_info in rp_result:
                duration = rp_info.get("duration", "")
                name = rp_info.get("name", "")

                if name != self.rp_name:
                    continue

                # 判断duration是否一致
                if go_time.parse_duration(duration) == go_time.parse_duration(self.source_duration_time):
                    logger.info(
                        "table->[{}] rp->[{} | {}] check fine on host->[{}]".format(
                            self.table_id, self.rp_name, self.source_duration_time, host_info.domain_name
                        )
                    )
                    # 可以直接找下一个机器了
                    break

                # 否则此处发现rp配置不一致，需要修复
                # 修复前根据新的duration判断shard的长度，并修改为合适的shard
                try:
                    shard_group_duration = InfluxDBHostInfo.judge_shard(self.source_duration_time)
                except ValueError as e:
                    logger.error(
                        "table->[{}] rp->[{} | {}] is updated on host->[{}] failed: [{}]".format(
                            self.table_id, self.rp_name, self.source_duration_time, host_info.domain_name, e
                        )
                    )
                    break
                client.alter_retention_policy(
                    name=self.rp_name,
                    database=self.database,
                    duration=self.source_duration_time,
                    shard_duration=shard_group_duration,
                )
                logger.info(
                    "table->[{}] rp->[{} | {} | {}] is updated on host->[{}]".format(
                        self.table_id,
                        self.rp_name,
                        self.source_duration_time,
                        shard_group_duration,
                        host_info.domain_name,
                    )
                )
                break
            # 如果没有找到, 那么需要创建一个RP
            else:
                # 创建前根据新的duration判断shard的长度，并修改为合适的shard
                try:
                    shard_group_duration = InfluxDBHostInfo.judge_shard(self.source_duration_time)
                except ValueError as e:
                    logger.error(
                        "table->[{}] rp->[{} | {}] is create on host->[{}] failed: [{}]".format(
                            self.table_id, self.rp_name, self.source_duration_time, host_info.domain_name, e
                        )
                    )
                    break
                client.create_retention_policy(
                    name=self.rp_name,
                    database=self.database,
                    duration=self.source_duration_time,
                    replication=1,
                    # 创建时不传shard_duration的值，使用create_retention_policy方法的默认值shard_duration="0s"，
                    # influxdb创建RP的时候如果不写 shard duration 或者令 shard duration 0s
                    # influxdb会自动根据duration创建合理shard长度的RP
                    # shard_duration="7d",
                    shard_duration=shard_group_duration,
                    default=False,
                )
                logger.info(
                    "table->[{}] rp->[{} | {} | {}] is create on host->[{}]".format(
                        self.table_id,
                        self.rp_name,
                        self.source_duration_time,
                        shard_group_duration,
                        host_info.domain_name,
                    )
                )
        return True

    def sync_db(self):
        """
        将这个结果表同步到实际数据库上
        1. 创建database
        2. 创建保留策略
        :return: True
        """
        # if self.is_database_exists():
        self.create_database()
        # self.create_rp()
        logger.debug("table_id->[%s] now is sync to db success" % self.table_id)

        return True

    def is_database_exists(self):
        """
        判断一个influx DB中的database是否存在
        :return: True | False
        """
        client = influxdb.client.InfluxDBClient(host=self.storage_cluster.domain_name, port=self.storage_cluster.port)

        return self.database in client.get_list_database()

    def add_field(self, field):
        """增加一个新的字段"""
        # InfluxDB不需要真的增加字段
        pass

    def get_client(self):
        pass

    @classmethod
    def clean_consul_config(cls):
        """
        清理掉不存在的consul key
        """
        # 遍历consul,删除已经不存在的key
        hash_consul = consul_tools.HashConsul()
        result_data = hash_consul.list(cls.CONSUL_CONFIG_CLUSTER_PATH)
        if not result_data[1]:
            return
        for item in result_data[1]:
            key = item["Key"]
            # 取路径最后一段，为主机名
            measurement = key.split("/")[-1]
            db = key.split("/")[-2]

            # 数据库里找不到的，就删掉
            length = len(cls.objects.filter(real_table_name=measurement, database=db))
            if length == 0:
                hash_consul.delete(key)
                logger.info("route info:{} deleted in consul".format(key))
            else:
                logger.info("route:{} has {} result,not delete".format(key, length))

    @classmethod
    def clean_redis_cluster_config(cls):
        """清理不存在的数据"""
        exist_table_id_list = cls.objects.values_list("table_id", flat=True)
        super().clean_redis_config(constants.INFLUXDB_PROXY_STORAGE_ROUTER_KEY, exist_table_id_list)

        logger.info("delete influxdb proxy successfully")

    def refresh_consul_cluster_config(self, is_version_refresh: bool = False, is_publish: bool = True):
        """
        刷新consul上的集群信息
        :return: None
        """

        hash_consul = consul_tools.HashConsul()
        hash_consul.put(key=self.consul_cluster_path, value=self.consul_cluster_config)
        logger.info("result_table->[%s] refresh cluster_info to consul success." % self.table_id)

        # TODO: 待推送 redis 数据稳定后，删除推送 consul 功能
        self.push_redis_data(is_publish)

        # 判断是否需要强行刷新一次consul版本
        if is_version_refresh:
            consul_tools.refresh_router_version()

    def get_metric_map(self):
        """
        获取metric及tag信息
        :return: [{
            "metric_name": "xxx",
            "metric_display_name": "XXX",
            "unit": "",
            "type": "float",
            "dimensions": [{
                "dimension_name": "",
                "dimension_display_name": ""
            }]
        }]
        """

        proxy = influxdb_tools.InfluxDBSchemaProxy(
            host=self.storage_cluster.domain_name,
            port=self.storage_cluster.port,
            database=self.database,
            measurement=self.real_table_name,
        )

        return proxy.get_metric_tag_values()

    def get_tag_values(self, tag_name):
        proxy = influxdb_tools.InfluxDBSchemaProxy(
            host=self.storage_cluster.domain_name,
            port=self.storage_cluster.port,
            database=self.database,
            measurement=self.real_table_name,
        )
        return proxy.get_tag_values(tag_name)

    @classmethod
    def refresh_additional_info_for_unify_query(cls):
        """刷新额外的信息，方便 unify query 查询使用

        现阶段包含数据源 ID, 所属的业务 ID, measurement 类型

        TODO: 待移除
        """
        from metadata.models import InfluxDBProxyStorage

        # 获取映射关系
        influxdb_proxy_ids = {
            obj["id"]: obj["proxy_cluster_id"] for obj in InfluxDBProxyStorage.objects.values("id", "proxy_cluster_id")
        }

        # 获取存在的路由表
        table_id_vm_rt_map = {
            obj["table_id"]: obj["influxdb_proxy_storage_id"]
            for obj in cls.objects.values("table_id", "influxdb_proxy_storage_id")
        }
        table_ids = list(table_id_vm_rt_map.keys())
        # 获取结果表的信息
        table_id_map = cls._get_table_info_by_table_ids(table_ids)
        # 获取数据源信息
        table_id_data_source_map = cls._get_data_source_by_table_ids(table_ids)
        # 获取结果表对应的业务 ID
        table_id_biz_id_map = cls._get_biz_id_by_table_ids(table_id_map, table_id_data_source_map)
        # 获取结果表类型
        table_id_measurement_type_map = cls._get_measurement_type(table_id_map)
        # 获取结果表对应的接入 vm 信息
        table_id_vm_info = cls._get_table_id_access_vm_data(table_ids)
        # 获取 vm 集群 ID
        vm_cluster_id_name = cls._get_vm_cluster_id_name()

        # 标识查询不到结果表的场景
        not_found_table_id = "not_found_table_id"
        # 组装数据，然后推送到 redis
        for table_id, influxdb_proxy_storage_id in table_id_vm_rt_map.items():
            data_id = (table_id_data_source_map.get(table_id) or {}).get("data_id") or not_found_table_id
            vm_info = table_id_vm_info.get(table_id) or {}
            cluster_id = influxdb_proxy_ids.get(influxdb_proxy_storage_id)

            val = {
                "bk_biz_id": table_id_biz_id_map.get(table_id) or not_found_table_id,
                "data_id": data_id,
                "measurement_type": table_id_measurement_type_map.get(table_id) or not_found_table_id,
                "vm_table_id": vm_info.get("vm_table_id") or "",
                "bcs_cluster_id": vm_info.get("bcs_cluster_id") or "",
                "is_influxdb_disabled": cluster_id in vm_cluster_id_name,
                "vm_storage_name": vm_cluster_id_name.get(cluster_id, ""),
            }
            cls.push_to_redis(
                constants.INFLUXDB_ADDITIONAL_INFO_FOR_UNIFY_QUERY, table_id, json.dumps(val), is_publish=False
            )
        # publish
        RedisTools.publish(constants.INFLUXDB_KEY_PREFIX, [constants.INFLUXDB_ADDITIONAL_INFO_FOR_UNIFY_QUERY])

    @classmethod
    def _get_table_id_access_vm_data(cls, table_ids: List[str]) -> Dict:
        """获取结果表和集群 ID 的关系"""
        from metadata.models import AccessVMRecord

        return {
            record["result_table_id"]: {
                "bcs_cluster_id": record["bcs_cluster_id"],
                "vm_table_id": record["vm_result_table_id"],
            }
            for record in AccessVMRecord.objects.filter(result_table_id__in=table_ids).values(
                "result_table_id", "bcs_cluster_id", "vm_result_table_id"
            )
        }

    @classmethod
    def _get_vm_cluster_id_name(cls) -> Dict:
        """获取 vm 集群 ID"""
        return {
            obj["cluster_id"]: obj["cluster_name"]
            for obj in ClusterInfo.objects.filter(cluster_type="victoria_metrics").values("cluster_id", "cluster_name")
        }

    @classmethod
    def _get_table_info_by_table_ids(cls, table_ids: List[str]) -> Dict[str, Dict]:
        """获取结果表信息"""
        rt_qs = ResultTable.objects.filter(table_id__in=table_ids).values("table_id", "schema_type", "bk_biz_id")
        return {
            obj["table_id"]: {
                "table_id": obj["table_id"],
                "schema_type": obj["schema_type"],
                "bk_biz_id": obj["bk_biz_id"],
            }
            for obj in rt_qs
        }

    @classmethod
    def _get_data_source_by_table_ids(cls, table_ids: List[str]) -> Dict[str, Dict]:
        """获取结果表对应的数据源信息"""
        from metadata.models import DataSource, DataSourceResultTable

        ds_rt_qs = DataSourceResultTable.objects.filter(table_id__in=table_ids).values("table_id", "bk_data_id")
        rt_ds_map = {obj["table_id"]: obj["bk_data_id"] for obj in ds_rt_qs}
        # 获取数据源名称和 ID
        data_id_name_map = {}
        data_id_space_uid_map = {}
        for ds in DataSource.objects.filter(bk_data_id__in=rt_ds_map.values()).values(
            "bk_data_id", "data_name", "space_uid"
        ):
            data_id_name_map[ds["bk_data_id"]] = ds["data_name"]
            data_id_space_uid_map[ds["bk_data_id"]] = ds["space_uid"]
        # 返回数据，格式: {table_id: {"data_id": "", "data_name": ""}}
        return {
            table_id: {
                "data_id": str(data_id),
                "data_name": data_id_name_map.get(data_id),
                "space_uid": data_id_space_uid_map.get(data_id),
            }
            for table_id, data_id in rt_ds_map.items()
        }

    @classmethod
    def _get_biz_id_by_table_ids(cls, table_id_map: Dict, table_id_data_source_map: Dict):
        """获取结果表所属的业务"""
        filter_params = {
            "bk_data_id__in": [table_id_data_source_map[table_id]["data_id"] for table_id in table_id_data_source_map]
        }

        from metadata.models import EventGroup, TimeSeriesGroup
        from metadata.models.space.space_data_source import get_real_biz_id

        # 过滤数据源是否存在
        data_id_ts_group_flag = {
            str(obj["bk_data_id"]): True for obj in TimeSeriesGroup.objects.filter(**filter_params).values("bk_data_id")
        }
        data_id_event_group_flag = {
            str(obj["bk_data_id"]): True for obj in EventGroup.objects.filter(**filter_params).values("bk_data_id")
        }
        # 获取结果表所属的业务 ID
        # TODO: 看需求可以增加到空间
        table_id_biz_id_map = {}
        for table_id, table_info in table_id_map.items():
            # NOTE: 应该不会有小于 0 的业务，当业务 ID 大于 0 时，直接返回
            bk_biz_id = table_info.get("bk_biz_id")
            if bk_biz_id > 0:
                table_id_biz_id_map[table_id] = str(bk_biz_id)
                continue

            # 获取 0 业务对应的真实业务 ID
            data_source = table_id_data_source_map.get(table_id) or {}
            data_name = data_source.get("data_name")
            space_uid = data_source.get("space_uid")
            data_id = str(data_source.get("data_id"))
            is_in_ts_group = data_id_ts_group_flag.get(data_id) or False
            is_in_event_group = data_id_event_group_flag.get(data_id) or False
            bk_biz_id = get_real_biz_id(data_name, is_in_ts_group, is_in_event_group, space_uid)
            table_id_biz_id_map[table_id] = str(bk_biz_id)

        return table_id_biz_id_map

    @classmethod
    def _get_measurement_type(cls, table_id_map: Dict) -> Dict:
        """获取 measurement 类型"""
        from metadata.models.space.ds_rt import get_measurement_type_by_table_id

        # 组装需要的结果表列表
        table_list, table_id_list = [], []
        for table_id, table_info in table_id_map.items():
            table_id_list.append(table_id)
            table_list.append({"table_id": table_id, "schema_type": table_info["schema_type"]})

        return get_measurement_type_by_table_id(table_id_list, table_list)


class RedisStorage(models.Model, StorageResultTable):
    """Redis存储方案记录"""

    STORAGE_TYPE = ClusterInfo.TYPE_REDIS
    UPGRADE_FIELD_CONFIG = ("is_sentinel", "master_name")

    # 对应ResultTable的table_id
    table_id = models.CharField("结果表名", max_length=128, primary_key=True)
    # 默认命令是PUBLISH
    command = models.CharField("写入消息的命令", max_length=32, default="PUBLISH")
    key = models.CharField("存储键值", max_length=256)
    # 默认publish未用到该配置，为后续扩展预留
    db = models.IntegerField("redis DB配置", default=0)
    # 对应StorageCluster记录ID
    # 该字段配置，供监控存储外部使用
    storage_cluster_id = models.IntegerField("存储集群")
    # redis配置是否哨兵模式
    is_sentinel = models.BooleanField("是否哨兵模式", default=False)
    # redis哨兵模式下的master名字
    master_name = models.CharField("哨兵模式master名字", default="", max_length=128)

    @classmethod
    def create_table(
        cls,
        table_id,
        storage_cluster_id=None,
        key=None,
        db=0,
        command="PUBLISH",
        is_sentinel=False,
        master_name="",
        **kwargs,
    ):
        """
        实际创建结果表
        :param table_id: 结果表ID
        :param storage_cluster_id: 存储集群配置ID
        :param key: 写入到redis的键值配置
        :param db: redis DB，但该配置在publish命令下无效
        :param command: 写入redis的命令
        :param is_sentinel: 是否使用哨兵模式
        :param master_name: 哨兵master名字
        :param kwargs: 其余的额外配置，目前无效
        :return: storage object
        """

        # 0. 判断是否需要使用默认集群信息
        if storage_cluster_id is None:
            storage_cluster_id = ClusterInfo.objects.get(
                cluster_type=ClusterInfo.TYPE_REDIS, is_default_cluster=True
            ).cluster_id

        # 如果有提供集群信息，需要判断
        else:
            if not ClusterInfo.objects.filter(
                cluster_type=ClusterInfo.TYPE_REDIS, cluster_id=storage_cluster_id
            ).exists():
                logger.error(
                    "cluster_id->[%s] is not exists or is not redis cluster, something go wrong?" % storage_cluster_id
                )
                raise ValueError(_("存储集群配置有误，请确认或联系管理员处理"))

        # 1. 校验table_id， key是否存在冲突
        if cls.objects.filter(table_id=table_id).exists():
            logger.error("result_table->[%s] already has redis storage config, nothing will add." % table_id)
            raise ValueError(_("结果表[%s]配置已存在，请确认后重试") % table_id)

        # 如果未有执行key，则改为table_id
        key = key if key is not None else table_id
        # key的构造为 ${prefix}_${key}
        key = "_".join([config.REDIS_KEY_PREFIX, key])
        # 由于redis不必提前创建key，创建记录完成后即可
        new_record = cls.objects.create(
            table_id=table_id,
            storage_cluster_id=storage_cluster_id,
            command=command,
            key=key,
            db=db,
            is_sentinel=is_sentinel,
            master_name=master_name,
        )

        logger.info("table->[%s] now has create redis storage config" % table_id)
        return new_record

    @property
    def consul_config(self):
        """返回一个实际存储的consul配置"""

        consul_config = {
            "storage_config": {
                "db": self.db,
                "key": self.key,
                "command": self.command,
                "is_sentinel": self.is_sentinel,
                "master_name": self.master_name,
            }
        }
        # 添加集群信息
        consul_config.update(self.storage_cluster.consul_config)

        # 将存储的修改时间去掉，防止MD5命中失败
        consul_config["cluster_config"].pop("last_modify_time")

        return consul_config

    def get_client(self):
        """获取该结果表的客户端句柄"""
        pass

    def add_field(self, field):
        """增加一个新的字段"""
        # redis算是无结构表数据库，不必提供方法
        pass


class KafkaStorage(models.Model, StorageResultTable):
    """Kafka存储方案记录"""

    STORAGE_TYPE = ClusterInfo.TYPE_KAFKA
    UPGRADE_FIELD_CONFIG = ("partition", "retention")

    # 对应ResultTable的table_id
    table_id = models.CharField("结果表名", max_length=128, primary_key=True)
    topic = models.CharField("topic", max_length=256)
    partition = models.IntegerField("topic分区数量", default=1)
    # 对应StorageCluster记录ID
    # 该字段配置，供监控存储外部使用
    storage_cluster_id = models.IntegerField("存储集群")
    # 数据过期时间配置为半小时，原因是kafka数据通常是为实时告警使用，该类告警不必保留过长时间
    retention = models.IntegerField("保存数据超时时间", default=1800000)

    def __unicode__(self):
        return "{}->[t:{} p:{}]".format(self.table_id, self.topic, self.partition)

    class Meta:
        verbose_name = "Kafka存储配置"
        verbose_name_plural = "Kafka存储配置"

    @classmethod
    def create_table(
        cls,
        table_id,
        is_sync_db=False,
        storage_cluster_id=None,
        topic=None,
        partition=1,
        retention=1800000,
        use_default_format=True,
        **kwargs,
    ):
        """
        实际创建结果表
        :param table_id: 结果表ID
        :param is_sync_db: 是否需要同步到存储
        :param storage_cluster_id: 存储集群配置ID
        :param topic: topic
        :param partition: topic分区
        :param retention: 数据过期时间
        :param use_default_format: 使用默认的 topic 规则
        :param kwargs: 其余的额外配置，目前无效
        :return: storage object
        """

        # 0. 判断是否需要使用默认集群信息
        if storage_cluster_id is None:
            if settings.DEFAULT_KAFKA_STORAGE_CLUSTER_ID is not None:
                storage_cluster_id = settings.DEFAULT_KAFKA_STORAGE_CLUSTER_ID
            else:
                storage_cluster_id = ClusterInfo.objects.get(
                    cluster_type=ClusterInfo.TYPE_KAFKA, is_default_cluster=True
                ).cluster_id

        # 如果有提供集群信息，需要判断
        else:
            if not ClusterInfo.objects.filter(
                cluster_type=ClusterInfo.TYPE_KAFKA, cluster_id=storage_cluster_id
            ).exists():
                logger.error(
                    "cluster_id->[%s] is not exists or is not redis cluster, something go wrong?" % storage_cluster_id
                )
                raise ValueError(_("存储集群配置有误，请确认或联系管理员处理"))

        # 1. 校验table_id， key是否存在冲突
        if cls.objects.filter(table_id=table_id).exists():
            logger.error("result_table->[%s] already has redis storage config, nothing will add." % table_id)
            raise ValueError(_("结果表[%s]配置已存在，请确认后重试") % table_id)

        # 如果未有指定key，则改为table_id
        topic = topic if topic is not None else table_id
        # topic的构造为 ${prefix}_${key}
        if use_default_format:
            topic = "_".join([config.KAFKA_TOPIC_PREFIX_STORAGE, topic])

        new_record = cls.objects.create(
            table_id=table_id,
            storage_cluster_id=storage_cluster_id,
            topic=topic,
            partition=partition,
            retention=retention,
        )

        # 需要确保topic存在
        if is_sync_db:
            new_record.ensure_topic()

        logger.info("table->[%s] now has create kafka storage config" % table_id)
        return new_record

    @property
    def consul_config(self):
        """返回一个实际存储的consul配置"""

        consul_config = {"storage_config": {"topic": self.topic, "partition": self.partition}}
        # 添加集群信息
        consul_config.update(self.storage_cluster.consul_config)

        # 将存储的修改时间去掉，防止MD5命中失败
        consul_config["cluster_config"].pop("last_modify_time")

        return consul_config

    def get_client(self):
        """获取该结果表的客户端句柄"""
        pass

    def add_field(self, field):
        """增加一个新的字段"""
        # kafka算是无结构表数据库，不必提供方法
        pass

    def ensure_topic(self):
        """
        确保这个存储的topic存在
        :return: True | raise Exception
        """
        logger.info("topic->[%s] will auto create by kafka server, nothing will do any more.", self.topic)
        return True


class ESStorage(models.Model, StorageResultTable):
    """ES存储配置信息"""

    CONSUL_PREFIX_PATH = "%s/unify-query/data/es/info" % config.CONSUL_PATH
    CONSUL_VERSION_PATH = "%s/unify-query/version/es/info" % config.CONSUL_PATH
    CONSUL_ALIAS_FORMAT = "{index}_{time}_read"
    CONSUL_DATE_FORMAT = "20060102"

    STORAGE_TYPE = ClusterInfo.TYPE_ES
    UPGRADE_FIELD_CONFIG = (
        "retention",
        "slice_size",
        "slice_gap",
        "index_settings",
        "mapping_settings",
        "storage_cluster_id",
        "warm_phase_days",
        "warm_phase_settings",
    )
    JSON_FIELDS = ("warm_phase_settings",)
    # 从ES7开始移除_type
    ES_REMOVE_TYPE_VERSION = 7
    TIME_ZONE_MAX = 12
    TIME_ZONE_MIN = -12

    # 对应ResultTable的table_id
    table_id = models.CharField("结果表名", max_length=128, primary_key=True)
    # 格式化配置字符串，用于追加到table_id后，作为index的创建方案，默认格式类似为20190910194802
    date_format = models.CharField("日期格式化配置", max_length=64, default="%Y%m%d%H")

    # index切分大小阈值，单位GB，默认是500GB
    slice_size = models.IntegerField("index大小切分阈值", default=500)
    # index分片时间间隔，单位分钟，默认2小时
    slice_gap = models.IntegerField("index分片时间间隔", default=120)
    # 存储时间, 单位天，默认30天
    retention = models.IntegerField("index保存时间", default=30)

    # 索引数据分配配置
    # 通过配置，将一定天数前的索引数据分配到拥有特定属性的节点
    warm_phase_days = models.IntegerField("切换到暖数据的等待天数", default=0)
    # 暖数据配置：dict
    # 参考：https://www.elastic.co/guide/en/elasticsearch/reference/current/shard-allocation-filtering.html
    # {
    #   "allocation_attr_name": "box_type",  // 切换路由的节点属性名称
    #   "allocation_attr_value": "warm",     // 切换路由的节点属性值
    #   "allocation_type": "include",   // 属性匹配类型，可选 require, include, exclude 等
    # }
    warm_phase_settings = JsonField("暖数据配置", default={})
    # 时区设置 取值[12]-[-12], 默认0时区
    time_zone = models.IntegerField("时区设置", default=0)

    # 下方三个配置，对于metadata都是透明存储的方式，供用户直接配置使用
    # 从而降低对版本等信息的依赖，格式应该是JSON格式，以便可以直接在创建请求的body中使用
    index_settings = models.TextField("索引配置信息", blank=True, null=True)
    mapping_settings = models.TextField("别名配置信息", blank=True, null=True)
    storage_cluster_id = models.IntegerField("存储集群")
    source_type = models.CharField("数据源类型", max_length=16, default="log", help_text="数据源类型，仅对日志内置集群索引进行生命周期管理")
    index_set = models.TextField("索引集", blank=True, null=True)
    # 新增标记位，用于标识是否需要创建索引
    need_create_index = models.BooleanField("是否需要创建索引", default=True)
    archive_index_days = models.IntegerField("索引归档天数", null=True, default=0)

    @classmethod
    def refresh_consul_table_config(cls):
        """
        刷新查询模块的table consul配置
        :return: None
        """

        hash_consul = consul_tools.HashConsul()

        # 1. 获取需要刷新的信息列表
        info_list = cls.objects.all()

        total_count = info_list.count()
        logger.debug("total find->[{}] es table info to refresh".format(total_count))

        # 2. 构建需要刷新的字典信息
        refresh_dict = {}
        for table_info in info_list:
            # 如果结果表已经废弃了，则不需要继续更新路径
            if table_info.is_index_enable():
                refresh_dict[table_info.table_id] = table_info
                continue

            logger.info(
                "table_id->[%s] is disable now, won`t refresh consul data any more and will clean it.",
                table_info.table_id,
            )
            consul_path = "/".join([cls.CONSUL_PREFIX_PATH, table_info.table_id])

            # 同时考虑清理consul上的路径
            if hash_consul.get(consul_path) is not None:
                logger.info(
                    "table_id->[%s] is disable now but consul path exists, will delete the consul path.",
                    table_info.table_id,
                )
                hash_consul.delete(consul_path)

        # 3. 遍历所有的字典信息并写入至consul
        for table_id, table_info in list(refresh_dict.items()):
            consul_path = "/".join([cls.CONSUL_PREFIX_PATH, table_id])

            hash_consul.put(
                key=consul_path,
                value={
                    "storage_id": table_info.storage_cluster_id,
                    "alias_format": cls.CONSUL_ALIAS_FORMAT,
                    "date_format": cls.CONSUL_DATE_FORMAT,
                    "date_step": table_info.slice_gap,
                },
            )
            logger.debug("consul path->[{}] is refresh with value->[{}] success.".format(consul_path, refresh_dict))

        hash_consul.put(key=cls.CONSUL_VERSION_PATH, value={"time": time.time()})
        logger.info("all es table info is refresh to consul success count->[%s]." % total_count)

    def create_es_index(self, is_sync_db: bool):
        """创建 es 索引"""
        table_id = self.table_id
        if is_sync_db:
            # 只往前创建一个index
            self.create_index_and_aliases(self.slice_gap)
            logger.info("result_table->[{}] has create es storage index".format(table_id))
        else:
            from metadata.task import tasks

            tasks.create_es_storage_index.delay(table_id=table_id)
            logger.info("result_table->[{}] create async with celery task".format(table_id))

    @classmethod
    def create_table(
        cls,
        table_id,
        is_sync_db=True,
        date_format="%Y%m%d%H",
        slice_size=500,
        slice_gap=120,
        index_settings=None,
        mapping_settings=None,
        cluster_id=None,
        retention=30,
        warm_phase_days=0,
        warm_phase_settings=None,
        time_zone=0,
        enable_create_index=True,
        source_type=constants.EsSourceType.LOG.value,
        index_set=None,
        need_create_index=True,
        **kwargs,
    ):
        """
        实际创建结果表
        :param table_id: 结果表ID
        :param is_sync_db: 是否需要同步创建结果表
        :param date_format: 时间格式，用于拼接index及别名
        :param slice_size: 切分大小，不提供使用默认值
        :param slice_gap: 切分时间间隔，不提供使用默认值
        :param index_settings: index创建配置，如果不提供，默认为{}(无配置)
        :param mapping_settings: index创建时的mapping配置，如果不提供，默认为{}，但是字段信息将会被覆盖
        :param cluster_id: 集群ID，如果不提供使用默认的ES集群
        :param retention: 保留时间
        :param warm_phase_days: 暖数据执行分配的等待天数，默认为 0 (不开启)
        :param warm_phase_settings: 暖数据切换配置，当 warm_phase_days > 0 时，此项必填
        :param time_zone: 时区设置，默认零时区
        :param enable_create_index: 启用创建索引，默认为 True；针对非内置的数据源，不能创建索引
        :param source_type: 数据源类型，默认日志自建
        :param index_set: 索引集
        :param need_create_index: 是否需要创建索引，默认为 True
        :param kwargs: 其他配置参数
        :return:
        """
        # 0. 判断是否需要使用默认集群信息
        if cluster_id is None:
            cluster_id = ClusterInfo.objects.get(cluster_type=ClusterInfo.TYPE_ES, is_default_cluster=True).cluster_id

        # 如果有提供集群信息，需要判断
        else:
            if not ClusterInfo.objects.filter(cluster_type=ClusterInfo.TYPE_ES, cluster_id=cluster_id).exists():
                logger.error("cluster_id->[%s] is not exists or is not redis cluster, something go wrong?" % cluster_id)
                raise ValueError(_("存储集群配置有误，请确认或联系管理员处理"))

        # 1. 校验table_id， key是否存在冲突
        if cls.objects.filter(table_id=table_id).exists():
            logger.error("result_table->[%s] already has redis storage config, nothing will add." % table_id)
            raise ValueError(_("结果表[%s]配置已存在，请确认后重试") % table_id)

        # 测试date_format是否正确可用的 -- 格式化结果的数据只能包含数字，不能有其他结果
        test_str = datetime.datetime.utcnow().strftime(date_format)
        if re.match(r"^\d+$", test_str) is None:
            logger.error("result_table->[{}] date_format contains none digit info, it is bad.".format(table_id))
            raise ValueError(_("时间格式不允许包含非数字格式"))

        # 校验分配配置
        if warm_phase_days > 0:
            if not warm_phase_settings:
                logger.error("result_table->[{}] warm_phase_settings is empty, but min_days > 0.".format(table_id))
                raise ValueError(_("warm_phase_settings 不能为空"))
            for required_field in ["allocation_attr_name", "allocation_attr_value", "allocation_type"]:
                if not warm_phase_settings.get(required_field):
                    raise ValueError(_("warm_phase_settings.{} 不能为空").format(required_field))

        # validate time_zone at 12 -> -12
        if not (cls.TIME_ZONE_MAX >= time_zone >= cls.TIME_ZONE_MIN):
            raise ValueError(_("time_zone -> [{}] 设置不合法").format(time_zone))

        warm_phase_settings = {} if warm_phase_settings is None else warm_phase_settings

        # 判断两个TextField的配置内容
        index_settings = {} if index_settings is None else index_settings
        mapping_settings = {} if mapping_settings is None else mapping_settings

        # alias settings目前暂时没有用上，在参数和配置中都没有更新
        new_record = cls.objects.create(
            table_id=table_id,
            date_format=date_format,
            slice_size=slice_size,
            slice_gap=slice_gap,
            retention=retention,
            warm_phase_days=warm_phase_days,
            warm_phase_settings=warm_phase_settings,
            index_settings=json.dumps(index_settings),
            mapping_settings=json.dumps(mapping_settings),
            storage_cluster_id=cluster_id,
            time_zone=time_zone,
            source_type=source_type,
            index_set=index_set,
            need_create_index=need_create_index,
        )
        logger.info("result_table->[{}] now has es_storage will try to create index.".format(table_id))

        storage_record, tag = StorageClusterRecord.objects.update_or_create(
            table_id=table_id,
            cluster_id=cluster_id,
            enable_time=django_timezone.now(),
            defaults={
                "is_current": True,
            },
        )
        logger.info(
            "create_table: table_id->[%s] update_or_create es_storage_record success,old_cluster->[%s]",
            table_id,
            storage_record.cluster_id,
        )

        # 判断是否启用创建索引，默认是启用
        if enable_create_index:
            new_record.create_es_index(is_sync_db)

        # 针对单个结果表推送数据很快，不用异步处理
        try:
            from metadata.models.space.space_table_id_redis import SpaceTableIDRedis

            logger.info("create_table: table_id->[%s] push detail start", table_id)
            SpaceTableIDRedis().push_es_table_id_detail(table_id_list=[table_id], is_publish=True)
        except Exception as e:  # pylint: disable=broad-except
            logger.error("table_id: %s push detail failed, error: %s", table_id, e)
        return new_record

    @property
    def index_body(self):
        """
        ES创建索引的配置内容
        :return: dict, 可以直接
        """
        from metadata.models import ESFieldQueryAliasOption, ResultTableField

        logger.info("index_body: try to compose index_body for table_id->[%s]", self.table_id)
        body = {"settings": json.loads(self.index_settings), "mappings": json.loads(self.mapping_settings)}

        # 构建mapping内容
        # 将所有properties先去掉，防止用户注入了自行的字段内容
        properties = body["mappings"]["properties"] = {}
        for field in ResultTableField.objects.filter(table_id=self.table_id):
            try:
                properties[field.field_name] = ResultTableFieldOption.get_field_option_es_format(
                    table_id=self.table_id, field_name=field.field_name
                )
            except Exception as e:  # pylint: disable=broad-except
                logger.error(
                    "index_body: error occurs for table_id->[%s],field->[%s],error->[%s]",
                    self.table_id,
                    field.field_name,
                    e,
                )

        try:
            logger.info("index_body: try to add alias_config for table_id->[%s]", self.table_id)
            alias_config = ESFieldQueryAliasOption.generate_query_alias_settings(self.table_id)
            logger.info("index_body: table_id->[%s] got alias_config->[%s]", self.table_id, alias_config)
            alias_path_config = ESFieldQueryAliasOption.generate_alias_path_type_settings(self.table_id)
            logger.info("index_body: table_id->[%s] got alias_path_config->[%s]", self.table_id, alias_path_config)
            if alias_config and alias_path_config:
                properties.update(alias_config)
                properties.update(alias_path_config)
        except Exception as e:
            logger.warning("index_body: add alias_config failed,table_id->[%s],error->[%s]", self.table_id, e)

        # 按ES版本返回构建body内容
        if self.es_version < self.ES_REMOVE_TYPE_VERSION:
            body["mappings"] = {self.table_id: body["mappings"]}
        logger.info("index_body: compose index_body for->[%s] success,body->[%s]", self.table_id, body)
        return body

    def compose_field_alias_settings(self):
        """
        组装采集项的别名配置
        :return: dict {"properties":{"alias":"type":"alias","path":"xxx"}}
        """
        from metadata.models import ESFieldQueryAliasOption

        logger.info("compose_field_alias_settings: try to compose field alias mapping for->[%s]", self.table_id)
        properties = ESFieldQueryAliasOption.generate_query_alias_settings(self.table_id)
        logger.info(
            "compose_field_alias_settings: compose alias mapping for->[%s] success,alias_settings->[%s]",
            self.table_id,
            properties,
        )
        return {"properties": properties}

    def put_field_alias_mapping_to_es(self):
        """
        推送别名配置至ES
        """
        # 组装字段别名配置
        properties = self.compose_field_alias_settings()
        # 获取使用中的索引列表
        activate_index_list = self.get_activate_index_list()
        if not activate_index_list:
            logger.info("put_field_alias_mapping_to_es: table_id->[%s],got no activate index,return", self.table_id)
            return
        logger.info("put_field_alias_mapping_to_es: try to put->[%s] for->[%s]", properties, activate_index_list)

        # 循环遍历激活的索引列表，推送别名配置
        for index in activate_index_list:
            logger.info("put_field_alias_mapping_to_es: try to put alias->[%s] for index->[%s]", properties, index)
            try:
                response = self.es_client.indices.put_mapping(body=properties, index=index)
                logger.info(
                    "put_field_alias_mapping_to_es: put alias for index->[%s] success,response->[%s]", index, response
                )
            except Exception as e:  # pylint: disable=broad-except
                logger.error(
                    "put_field_alias_mapping_to_es: failed to put alias->[%s] for index->[%s],error->[%s]",
                    properties,
                    index,
                    e,
                )
                continue
        logger.info(
            "put_field_alias_mapping_to_es: put alias->[%s] for index_list->[%s] successfully",
            properties,
            activate_index_list,
        )

    @property
    def index_re_v1(self):
        """获取这个存储的正则匹配内容"""
        pattern = r"{}_(?P<datetime>\d+)_(?P<index>\d+)".format(self.index_name)
        return re.compile(pattern)

    @property
    def index_re_v2(self):
        """获取这个存储的正则匹配内容"""
        pattern = r"^v2_{}_(?P<datetime>\d+)_(?P<index>\d+)$".format(self.index_name)
        return re.compile(pattern)

    @property
    def index_re_common(self):
        """获取这个存储的正则匹配内容"""
        pattern = r"^(v2_)?{}_(?P<datetime>\d+)_(?P<index>\d+)$".format(self.index_name)
        return re.compile(pattern)

    @property
    def write_alias_re(self):
        """获取写入别名的正则匹配"""
        pattern = r"write_(?P<datetime>\d+)_{}".format(self.index_name)
        return re.compile(pattern)

    @property
    def old_write_alias_re(self):
        """获取旧版写入别名的正则匹配"""
        pattern = r"{}_(?P<datetime>\d+)_write".format(self.index_name)
        return re.compile(pattern)

    @property
    def read_alias_re(self):
        """获取读取别名的正则匹配"""
        pattern = r"{}_(?P<datetime>\d+)_read".format(self.index_name)
        return re.compile(pattern)

    @property
    def index_name(self):
        """返回该index的名字"""
        return self.table_id.replace(".", "_")

    @property
    def es_version(self):
        """
        获取ES版本号
        """
        cluster_info = ClusterInfo.objects.get(cluster_id=self.storage_cluster_id)
        try:
            cluster_version = int(cluster_info.version.split(".")[0])
        except Exception:
            logger.error(
                "cluster_id->[{}] get version error->[{}] ".format(self.storage_cluster_id, traceback.format_exc())
            )
            cluster_version = config.ES_CLUSTER_VERSION_DEFAULT
        return cluster_version

    @property
    def consul_config(self):
        """返回一个实际存储的consul配置"""
        standard_time = datetime.datetime.strptime("200601021504", "%Y%m%d%H%M%S")

        consul_config = {
            "storage_config": {
                "index_datetime_format": "write_{}".format(standard_time.strftime(self.date_format)),
                "index_datetime_timezone": self.time_zone,
                "date_format": self.date_format,
                "slice_size": self.slice_size,
                "slice_gap": self.slice_gap,
                "retention": self.retention,
                "warm_phase_days": self.warm_phase_days,
                "warm_phase_settings": self.warm_phase_settings,
                "base_index": self.table_id.replace(".", "_"),
                "index_settings": json.loads(self.index_settings),
                "mapping_settings": json.loads(self.mapping_settings),
            }
        }
        # 添加集群信息
        consul_config.update(self.storage_cluster.consul_config)

        # 将存储的修改时间去掉，防止MD5命中失败
        consul_config["cluster_config"].pop("last_modify_time")

        return consul_config

    @property
    def now(self):
        return arrow.utcnow().replace(hours=self.time_zone).datetime + datetime.timedelta(
            hours=settings.ES_STORAGE_OFFSET_HOURS
        )

    def is_red(self):
        """判断 es 集群是否 red"""
        try:
            es_session = es_tools.es_retry_session(es_client=self.es_client, retry_num=3, backoff_factor=0.1)
            healthz = es_session.cluster.health()
            if healthz["status"] == "red":
                return True
            return False
        except Exception as e:  # pylint: disable=broad-except
            logger.error("query es cluster error by retry 3, error: %s", e)
            return True

    def is_index_enable(self):
        """判断index是否启用中"""

        # 判断如果结果表已经废弃了，那么不再进行index的创建
        if not ResultTable.objects.filter(table_id=self.table_id, is_enable=True, is_deleted=False).exists():
            logger.info("table_id->[%s] now is delete or disable, no index will create.", self.table_id)
            return False

        # 同时需要增加判断这个结果表是否可能遗留的自定义事件上报，需要考虑自定义上报已经关闭了
        try:
            # 查找发现，1. 这个es存储是归属于自定义事件的，而且 2. 不是在启动且未被删除的，那么不需要创建这个索引
            event_group = EventGroup.objects.get(table_id=self.table_id)

            if not event_group.is_enable or event_group.is_delete or event_group.status == EventGroupStatus.SLEEP.value:
                logger.info(
                    "table_id->[%s] is belong to event group and is disable or deleted, no index will create",
                    self.table_id,
                )
                return False

        except EventGroup.DoesNotExist:
            # 如果查找失败，那么这个存储是日志平台，而且rt没有被删除或废弃，需要继续建立index
            logger.info("table_id->[%s] belong to log search, will create it.", self.table_id)

        return True

    def search_format_v2(self):
        return f"v2_{self.index_name}_*"

    def search_format_v1(self):
        return f"{self.index_name}_*"

    def index_exist(self):
        """
        判断该index是否已经存在,优先v2，随后v1
        :return: True | False
        """
        stat_info_list = self.es_client.indices.stats(self.search_format_v2())
        for stat_index_name in list(stat_info_list["indices"].keys()):
            re_result = self.index_re_v2.match(stat_index_name)
            if re_result:
                logger.debug("table_id->[%s] found v2 index list->[%s]", self.table_id, str(stat_info_list))
                return True
        stat_info_list = self.es_client.indices.stats(self.search_format_v1())
        for stat_index_name in list(stat_info_list["indices"].keys()):
            re_result = self.index_re_v1.match(stat_index_name)
            if re_result:
                logger.info("table_id->[%s] found v1 index list->[%s]", self.table_id, str(stat_info_list))
                return True
        logger.info("table_id->[%s] no index", self.table_id)
        return False

    def _get_index_infos(self, namespaced: str) -> Tuple[Dict[str, Dict[str, Any]], str]:
        index_version = ""
        extra = {ESNamespacedClientType.CAT.value: {"format": "json"}, ESNamespacedClientType.INDICES.value: {}}[
            namespaced
        ]
        getdata = {
            ESNamespacedClientType.CAT.value: lambda d: {idx["index"]: idx for idx in d},
            ESNamespacedClientType.INDICES.value: lambda d: d["indices"],
        }[namespaced]
        func = {
            ESNamespacedClientType.CAT.value: self.es_client.cat.indices,
            ESNamespacedClientType.INDICES.value: self.es_client.indices.stats,
        }[namespaced]

        index_info_map: Dict[str, Dict[str, Any]] = getdata(func(index=self.search_format_v2(), **extra))
        if len(index_info_map) != 0:
            index_version = "v2"
        else:
            index_info_map: Dict[str, Dict[str, Any]] = getdata(func(index=self.search_format_v1(), **extra))
            if len(index_info_map) != 0:
                index_version = "v1"

        return index_info_map, index_version

    def get_index_names(self) -> List[str]:
        index_info_map, index_version = self._get_index_infos(ESNamespacedClientType.CAT.value)
        if index_version == "v2":
            index_re = self.index_re_v2
        else:
            index_re = self.index_re_v1

        index_names: List[str] = []
        for index_name in index_info_map:
            if index_re.match(index_name) is None:
                logger.warning("index->[%s] is not match re, skipped", index_name)
                continue
            index_names.append(index_name)
        return index_names

    def get_index_stats(self):
        """
        获取index的统计信息
        stats格式为：{
          "indices": {
              "${index_name}": {
                  "total": {
                      "store": {
                          "size_in_bytes": 1000
                      }
                  }
              }
          }
        }
        """
        return self._get_index_infos(ESNamespacedClientType.INDICES.value)

    @retry(stop=stop_after_attempt(3), wait=wait_fixed(2))
    def current_index_info(self):
        """
        返回当前使用的最新index相关的信息
        :return: {
            "datetime_object": max_datetime_object,
            "index": 0,
            "size": 123123,  # index大小，单位byte
        }
        """
        indices, index_version = self.get_index_stats()
        # 如果index_re为空，说明没找到任何可用的index
        if index_version == "":
            logger.info("index->[%s] has no index now, will raise a fake not found error", self.index_name)
            raise elasticsearch5.NotFoundError(self.index_name)

        if index_version == "v2":
            index_re = self.index_re_v2
        else:
            index_re = self.index_re_v1

        # 1.1 判断获取最新的index
        max_index = 0
        max_datetime_object = None
        for stat_index_name in list(indices.keys()):
            re_result = index_re.match(stat_index_name)
            if re_result is None:
                # 去掉一个整体index的计数
                logger.warning("index->[%s] is not match re, maybe something go wrong?", stat_index_name)
                continue

            # 获取实际的count及时间对象
            current_index = int(re_result.group("index"))
            current_datetime_str = re_result.group("datetime")
            current_datetime_object = datetime_str_to_datetime(current_datetime_str, self.date_format, self.time_zone)
            logger.info(
                "going to detect index->[%s] datetime->[%s] count->[%s]",
                stat_index_name,
                current_index,
                current_datetime_str,
            )

            # 初始化轮，直接赋值
            if max_datetime_object is None:
                max_index = current_index
                max_datetime_object = current_datetime_object
                logger.debug(
                    "current round is init round, will use datetime->[%s] and count->[%s]",
                    current_datetime_str,
                    current_index,
                )
                continue

            # 判断获取最新的index内容
            # 当时间较大的时候，直接赋值使用
            if current_datetime_object > max_datetime_object:
                max_datetime_object = current_datetime_object
                max_index = current_index
                logger.debug(
                    "current time->[%s] is newer than max time->[%s] will use it and reset count->[%s]",
                    current_datetime_str,
                    max_datetime_object.strftime(self.date_format),
                    current_index,
                )
                continue

            # 判断如果时间一致且index较大，需要更新替换
            if current_datetime_object == max_datetime_object and current_index > max_index:
                max_index = current_index
                logger.debug(
                    "current time->[%s] found newer index->[%s] will use it",
                    max_datetime_object.strftime(self.date_format),
                    current_index,
                )

        return {
            "index_version": index_version,
            "datetime_object": max_datetime_object,
            "index": max_index,
            "size": indices[f"{self.make_index_name(max_datetime_object, max_index, index_version)}"]["primaries"][
                "store"
            ]["size_in_bytes"],
        }

    def make_index_name(self, datetime_object, index, version):
        """根据传入的时间和index，创建返回一个index名"""
        if version == "v2":
            return f"v2_{self.index_name}_{datetime_object.strftime(self.date_format)}_{index}"
        return f"{self.index_name}_{datetime_object.strftime(self.date_format)}_{index}"

    @retry(stop=stop_after_attempt(3), wait=wait_fixed(2))
    def get_client(self):
        """获取该结果表的客户端句柄"""
        return es_tools.get_client(self.storage_cluster_id)

    es_client = cached_property(get_client, name="es_client")

    def add_field(self, field):
        """需要修改ES的mapping"""
        pass

    def create_index(self, ahead_time=1440):
        """
        创建index，具有提前创建index的能力
        :param ahead_time: 需要提前创建多少分钟后的index
        :return: True | raise Exception
        """

        # 判断如果结果表已经废弃了，那么不再进行index的创建
        if not ResultTable.objects.filter(table_id=self.table_id, is_enable=True, is_deleted=False).exists():
            logger.info("table_id->[%s] now is delete or disable, no index will create.", self.table_id)
            return

        # 同时需要增加判断这个结果表是否可能遗留的自定义事件上报，需要考虑自定义上报已经关闭了
        try:
            # 查找发现，1. 这个es存储是归属于自定义事件的，而且 2. 不是在启动且未被删除的，那么不需要创建这个索引
            event_group = EventGroup.objects.get(table_id=self.table_id)

            if not event_group.is_enable or event_group.is_delete:
                logger.info(
                    "table_id->[%s] is belong to event group and is disable or deleted, no index will create",
                    self.table_id,
                )
                return

        except EventGroup.DoesNotExist:
            # 如果查找失败，那么这个存储是日志平台，而且rt没有被删除或废弃，需要继续建立index
            logger.info("table_id->[%s] belong to log search, will create it.", self.table_id)

        now_time = self.now
        now_gap = 0

        # 1. 获取客户端 self.es_client
        # 统一的将所有【.】分割符改为【_】
        index_name = self.index_name

        # 3. 遍历创建所有的index
        # 创建的方式，是从近到远的创建
        while now_gap <= ahead_time:
            try:
                delete_index_list = []
                current_time = now_time + datetime.timedelta(minutes=now_gap)
                current_time_str = current_time.strftime(self.date_format)

                current_index_wildcard = "{}_{}_*".format(self.index_name, current_time_str)

                # 获取这个index的大小信息，这是需要兼容判断是否有未来数据写入到index上了
                stat_info = self.es_client.indices.stats(current_index_wildcard)
                max_index = -1

                # 判断获取最大的index名字
                for stat_index_name in list(stat_info["indices"].keys()):
                    re_result = self.index_re.match(stat_index_name)
                    if re_result is None:
                        # 去掉一个整体index的计数
                        logger.warning("index->[{}] is not match re, maybe something go wrong?".format(index_name))
                        continue

                    current_index_count = int(re_result.group("index"))
                    if max_index < current_index_count:
                        max_index = current_index_count

                # 获取现在当前最大的index
                # 注意，这时候的index有可能是-1的名字，例如：2_test_log_20191112_-1
                max_index_name = "{}_{}_{}".format(self.index_name, current_time_str, max_index)

                # 如果已经存在的index，不必重复创建
                is_index_exists = self.es_client.indices.exists(index=max_index_name)
                # 如果一个index是不存在的，则默认需要创建
                should_create = not is_index_exists

                # 判断index如果是存在的，需要判断：
                # 1. 是否大小需要进行切片分割
                # 2. 是否字段有变化，需要进行重建
                if is_index_exists:
                    # 判断字段是否一致，如果不一致，需要创建新的删除并创建新的
                    if not self.is_mapping_same(max_index_name):
                        logger.info(
                            "index->[{}] is exists, and field type is not the same as database, "
                            "will create a new index.".format(max_index_name)
                        )
                        should_create = True

                    # 判断大小是否有超限，需要切片
                    try:
                        size_in_bytes = stat_info["indices"][max_index_name]["total"]["store"]["size_in_bytes"]
                    except KeyError:
                        logger.warning(
                            "ops, index->[{}] is not exists in stat_info, maybe is not exists?".format(max_index_name)
                        )
                    else:
                        if size_in_bytes / 1024.0 / 1024.0 / 1024.0 > self.slice_size:
                            logger.info(
                                "index->[{}] size->[{}]bytes now is bigger than slice_size->[{}]GB, will "
                                "create new one".format(max_index_name, size_in_bytes, self.slice_size)
                            )
                            should_create = True

                # 判断是否需要重建了，不用重建的，直接下一个周期
                if not should_create:
                    logger.info("index->[{}] meet all config, nothing will create.".format(max_index_name))
                    # gap的更新在finally进行
                    continue

                # 如果判断要创建index，需要先判断这个index是否有数据了
                try:
                    # 如果是存在数据的，需要创建一个新的index
                    if self.es_client.count(index=max_index_name).get("count", 0) != 0:
                        logger.info(
                            "index->[{}] already has data, will keep it and create new index.".format(max_index_name)
                        )
                        # 有数据的，需要增加index
                        current_index = "{}_{}_{}".format(index_name, current_time_str, max_index + 1)
                        delete_index_list.append(max_index_name)

                    # 不存在数据的，则删除并重新创建
                    else:
                        self.es_client.indices.delete(max_index_name)

                        logger.warning(
                            "index->[{}] is differ from database config, "
                            "will be delete and recreated.".format(max_index_name)
                        )
                        # 创建的新index，使用已有的最大index名即可
                        # 此处可以保留已有的别名配置，不用删除
                        current_index = max_index_name

                except (elasticsearch5.NotFoundError, elasticsearch.NotFoundError, elasticsearch6.NotFoundError):
                    # 很可能是0号或者-1号的index没有创建，所以判断count不存在
                    logger.warning("index->[{}] may not exists, cannot found count? will create new one.")
                    # 看下是否-1的index，需要调整为0的
                    current_index = (
                        "{}_{}_0".format(index_name, current_time_str) if max_index == -1 else max_index_name
                    )

                # 创建索引需要增加一个请求超时的防御
                logger.info("index->[{}] trying to create, index_body->[{}]".format(index_name, self.index_body))
                response = self._create_index_with_retry(current_index)
                logger.info("index->[{}] now is created, response->[{}]".format(index_name, response))

                # 需要将对应的别名指向这个新建的index
                # 新旧类型的alias都会创建，防止transfer未更新导致异常
                new_current_alias_name = "write_{}_{}".format(current_time_str, index_name)
                old_current_alias_name = "{}_{}_write".format(index_name, current_time_str)

                self.es_client.indices.put_alias(index=current_index, name=new_current_alias_name)
                self.es_client.indices.put_alias(index=current_index, name=old_current_alias_name)

                logger.info(
                    "index->[{}] now has write alias->[{} | {}]".format(
                        current_index, new_current_alias_name, old_current_alias_name
                    )
                )

                # 清理别名
                if len(delete_index_list) != 0:
                    self.es_client.indices.delete_alias(index=",".join(delete_index_list), name=old_current_alias_name)
                    self.es_client.indices.delete_alias(index=",".join(delete_index_list), name=new_current_alias_name)
                    logger.info(
                        "index->[{}] has delete relation to alias->[{} | {}]".format(
                            delete_index_list, old_current_alias_name, new_current_alias_name
                        )
                    )

            finally:
                logger.info("all operations for index->[{}] gap->[{}] now is done.".format(self.table_id, now_gap))
                now_gap += self.slice_gap

        return True

    def create_or_update_aliases(self, ahead_time=1440, force_rotate: bool = False):
        """
        更新alias，如果有已存在的alias，则将其指向最新的index，并根据ahead_time前向预留一定的alias
        只有当即将切换的索引完全就绪时，才进行索引-别名的绑定关系切换，防止数据丢失
        """

        logger.info("create_or_update_aliases: start to create or update aliases for table_id->[%s]", self.table_id)
        # 0. 获取ES句柄，复用 self.es_client

        # 1.获取并组装当前最新的索引信息（索引名称、时间）
        current_index_info = self.current_index_info()
        last_index_name = self.make_index_name(
            current_index_info["datetime_object"], current_index_info["index"], current_index_info["index_version"]
        )
        logger.info(
            "create_or_update_aliases: current_index_info->[%s], last_index_name->[%s]",
            current_index_info,
            last_index_name,
        )

        now_datetime_object = self.now

        now_gap = 0
        index_name = self.index_name

        # 2. 循环，直至超出ahead_time，可以提前创建出未来ahead_time时间的别名,并添加索引完全就绪判断机制（green）
        while now_gap <= ahead_time:
            # 2.1 当前轮次时间信息
            round_time = now_datetime_object + datetime.timedelta(minutes=now_gap)
            round_time_str = round_time.strftime(self.date_format)

            try:
                # 2.2 组装当前轮次的读写别名信息
                round_alias_name = f"write_{round_time_str}_{index_name}"
                round_read_alias_name = f"{index_name}_{round_time_str}_read"
                logger.info(
                    "create_or_update_aliases: now try to manage for table_id->[%s] alias_name->[%s] "
                    "round_time_str->[%s]",
                    self.table_id,
                    round_alias_name,
                    round_time_str,
                )
                # 2.3 获取当前轮次的读写别名对应的已经绑定的索引信息
                try:
                    # 2.3.1 此处提前获取主要是为后续当新索引不存在时，需要获取到上一次的已就绪的索引，为下一轮次（未来）的读写别名-索引关系的创建作准备
                    index_list = self.es_client.indices.get_alias(name=round_alias_name).keys()
                    logger.info(
                        "create_or_update_aliases: table_id->[%s] alias_name->[%s] has index_list->[%s].",
                        self.table_id,
                        round_alias_name,
                        index_list,
                    )
                except (elasticsearch5.NotFoundError, elasticsearch.NotFoundError, elasticsearch6.NotFoundError):
                    # 2.3.2 若发生异常，说明当前轮次的读写别名不存在已经绑定的索引，index_list赋为空
                    logger.warning(
                        "create_or_update_aliases: table_id->[%s] alias_name->[%s] does not exists, "
                        "nothing will be deleted.",
                        self.table_id,
                        round_alias_name,
                    )
                    index_list = []

                # 2.4 检查即将指向的索引是否就绪，只有当完全就绪（各个分片均已green）时，才进行切换
                try:
                    is_ready = self.is_index_ready(last_index_name)
                    logger.info(
                        "create_or_update_aliases: table_id->[%s] index->[%s] is ready, will create alias.",
                        self.table_id,
                        last_index_name,
                    )
                except RetryError:  # 若重试后依然失败，则认为未就绪
                    is_ready = False

                if not is_ready and not force_rotate:
                    # 2.4.1 如果索引未就绪且不属于强制轮转，记录日志并跳过，将last_index_name变为上次的索引
                    logger.warning(
                        "create_or_update_aliases: table_id->[%s] index->[%s] is not ready, will skip creation.",
                        self.table_id,
                        last_index_name,
                    )
                    # 将索引赋值为上次的已就绪索引,为下一轮次作准备
                    if index_list:
                        last_index_name = list(index_list)[-1]
                        logger.info(
                            "create_or_update_aliases: table_id->[%s] will use index->[%s] for next round.",
                            self.table_id,
                            last_index_name,
                        )
                    continue

                # 2.5 判断当前轮次别名是否有指向旧的index，如果存在则需要解除（走到这里说明新索引 last_index_name一定存在，可以放心删除）
                delete_list = []
                if index_list:
                    for alias_index in index_list:
                        if alias_index != last_index_name:
                            delete_list.append(alias_index)
                    logger.info(
                        "create_or_update_aliases: table_id->[%s] found alias_name->[%s] is relay with index->[%s] "
                        "all will be deleted.",
                        self.table_id,
                        round_alias_name,
                        delete_list,
                    )

                # 2.6 组装需要新增或删除的索引和别名的关联关系
                actions = [
                    {"add": {"index": last_index_name, "alias": round_alias_name}},
                    {"add": {"index": last_index_name, "alias": round_read_alias_name}},
                ]

                # 2.7 如果需要删除的列表不为空，则添加对应的 `remove` 操作
                if delete_list:
                    for _index in delete_list:
                        actions.append({"remove": {"index": _index, "alias": round_alias_name}})
                    logger.info(
                        "create_or_update_aliases:table_id->[%s],last_index->[%s],index->[%s],alias->[%s] need delete",
                        self.table_id,
                        last_index_name,
                        delete_list,
                        round_alias_name,
                    )

                # 2.8 执行索引-别名绑定关系建立操作
                logger.info(
                    "create_or_update_aliases: table_id->[%s] try to add new index binding,actions->[%s]",
                    self.table_id,
                    actions,
                )
                try:
                    self._update_aliases_with_retry(
                        actions=actions, new_index_name=last_index_name, force_rotate=force_rotate
                    )
                    logger.info("create_or_update_aliases: table_id->[%s] add new index binding success", self.table_id)
                except Exception as e:  # pylint: disable=broad-except
                    logger.error(
                        "create_or_update_aliases: table_id->[%s] try to add index binding failed," "error->[%s]",
                        self.table_id,
                        e.__cause__ if isinstance(e, RetryError) else e,
                    )
                    continue

                try:
                    # 打印当前索引绑定的别名信息
                    index_binding_aliases_info = self.es_client.indices.get_alias(index=last_index_name)
                    logger.info(
                        "create_or_update_aliases: table_id->[%s] ,index->[%s],has alias info->[%s]",
                        self.table_id,
                        last_index_name,
                        index_binding_aliases_info,
                    )
                except Exception as e:  # pylint: disable=broad-except
                    logger.error(
                        "create_or_update_aliases: table_id->[%s] ,index->[%s],get alias info failed, error->[%s]",
                        self.table_id,
                        last_index_name,
                        e,
                    )
                    continue

                logger.info(
                    "create_or_update_aliases: table_id->[%s] now has index->[%s] and alias->[%s | %s]",
                    self.table_id,
                    last_index_name,
                    round_alias_name,
                    round_read_alias_name,
                )

            finally:
                # 2.9 结束当前轮次循环，进入下一次循环
                logger.info(
                    "create_or_update_aliases: all operations for index->[{}] gap->[{}] now is done.".format(
                        self.table_id, now_gap
                    )
                )
                # slice_gap maybe zero, will cause dead loop
                if self.slice_gap <= 0:
                    return
                now_gap += self.slice_gap

    def create_index_and_aliases(self, ahead_time=1440):
        # 1. 创建索引
        self.create_index_v2()
        # 2. 更新对应的别名<->索引绑定关系
        self.create_or_update_aliases(ahead_time)

    def update_index_and_aliases(self, ahead_time=1440):
        try:
            # 0. 更新mapping配置
            self.put_field_alias_mapping_to_es()
            logger.info("update_index_and_aliases:put alias to es for table_id->[%s] success", self.table_id)
        except Exception as e:
            logger.error(
                "update_index_and_aliases:failed to put field alias for table_id->[%s],error->[%s]", self.table_id, e
            )
        # 1. 更新索引
        self.update_index_v2()
        # 2. 更新对应的别名<->索引绑定关系
        self.create_or_update_aliases(ahead_time)

    @retry(
        stop=stop_after_attempt(3),
        wait=wait_fixed(3),
        retry=retry_if_result(lambda result: result is False),
    )
    def is_index_ready(self, index_name: str) -> bool:
        """
        检查索引的健康状态（是否在各个分片均已就绪）
        """
        try:
            # 获取索引的健康状态
            logger.info("is_index_ready:table_id->[%s] check index->[%s] health", self.table_id, index_name)
            health = self.es_client.cluster.health(
                index=index_name,
                level=ES_INDEX_CHECK_LEVEL,
                request_timeout=settings.METADATA_REQUEST_ES_TIMEOUT_SECONDS,
            )
            logger.info(
                "is_index_ready:table_id->[%s],index_name->[%s],index_health_detail->[%s]",
                self.table_id,
                index_name,
                health,
            )

            # 遍历所有索引并检查其状态
            indices_health = health.get('indices', {})
            all_green = all(index_info.get('status') == ES_READY_STATUS for index_info in indices_health.values())

            if all_green:
                return True
            else:
                logger.error(
                    "is_index_ready:table_id->[%s] index->[%s] health is not all green, will retry later.",
                    self.table_id,
                    index_name,
                )
                return False
        except Exception as e:  # pylint: disable=broad-except
            logger.error(
                "is_index_ready:table_id->[%s] index->[%s] health check failed,info->[%s].",
                self.table_id,
                index_name,
                str(e),
            )
            return False

    def create_index_v2(self):
        """
        创建全新的index序列，以及指向它的全新alias
        """
        if not self.is_index_enable():
            return False

        logger.info("create_index_v2: table_id->[%s] start to create index", self.table_id)
        now_datetime_object = self.now
        new_index_name = self.make_index_name(now_datetime_object, 0, "v2")
        # 创建index
        logger.info("create_index_v2: table_id->[%s] start to create index->[%s]", self.table_id, new_index_name)
        response = self._create_index_with_retry(new_index_name)
        logger.info(
            "create_index_v2:table_id->[%s] has created new index->[%s],response->[%s]",
            self.table_id,
            new_index_name,
            response,
        )
        return True

    def update_index_v2(self, force_rotate: bool = False):
        """
        判断index是否需要分裂，并提前建立index别名的功能
        此处仍然保留每个小时创建新的索引，主要是为了在发生异常的时候，可以降低影响的索引范围（最多一个小时）
        :return: True | raise Exception
        """
        # 0. 轮转前，刷新以获取最新值
        self.refresh_from_db()
        # 1. 首先，校验当前结果表是否处于启用状态
        if not self.is_index_enable():
            logger.info("update_index_v2: table_id->[%s] is not enabled, will not update index", self.table_id)
            return False

        now_datetime_object = self.now
        logger.info(
            "update_index_v2: table_id->[%s] start to update index,time->[%s],force_rotate->[%s]",
            self.table_id,
            now_datetime_object,
            force_rotate,
        )

        # 2. 获取ES客户端,self.es_client,复用以减少句柄开销

        # 3. 获取当前最新的index
        try:
            # 3.1 正常获取并组装当前最新的index信息
            current_index_info = self.current_index_info()
            last_index_name = self.make_index_name(
                current_index_info["datetime_object"], current_index_info["index"], current_index_info["index_version"]
            )
            index_size_in_byte = current_index_info["size"]

            logger.info(
                "update_index_v2: table_id->[%s],current index info:last_index_name->[%s],index_size_in_byte->[%s]",
                self.table_id,
                last_index_name,
                index_size_in_byte,
            )

        except (elasticsearch5.NotFoundError, elasticsearch.NotFoundError, elasticsearch6.NotFoundError):
            # 3.2 若当前索引不存在，走索引创建流程
            logger.error(
                "update_index_v2：attention! table_id->[%s] can not found any index to update,will do create function",
                self.table_id,
            )
            return self.create_index_v2()

        # 4. 兼容旧任务，将不合理的超前index清理掉
        # 如果最新时间超前了，要对应处理一下,通常发生在旧任务应用新的es代码过程中
        # 循环处理，以应对预留时间被手动加长,导致超前index有多个的场景
        while now_datetime_object < current_index_info["datetime_object"]:
            # 4.1. 清理超前时间的index
            logger.info(
                "update_index_v2: table_id->[%s] last_index->[%s] is ahead of now ,will delete it",
                self.table_id,
                last_index_name,
            )
            self.es_client.indices.delete(index=last_index_name)
            # 重新获取最新的index，这里没做防护，默认存在超前的index，就一定存在不超前的可用index
            current_index_info = self.current_index_info()
            last_index_name = self.make_index_name(
                current_index_info["datetime_object"], current_index_info["index"], current_index_info["index_version"]
            )

        should_create = self._should_create_index(force_rotate=force_rotate)
        logger.info("update_index_v2: table_id->[%s] should_create->[%s]", self.table_id, should_create)

        # 5. 若should_create为True，执行创建/更新 索引逻辑
        if not should_create:
            logger.info(
                "update_index_v2: table_id->[%s] index->[%s] everything is ok,nothing to do",
                self.table_id,
                last_index_name,
            )
            return True

        logger.info(
            "update_index_v2: table_id->[%s] index->[%s] need to create new index", self.table_id, last_index_name
        )
        new_index = 0
        # 6. 判断日期是否是当前日期
        if now_datetime_object.strftime(self.date_format) == current_index_info["datetime_object"].strftime(
            self.date_format
        ):
            alias_list = self.es_client.indices.get_alias(index=f"*{self.index_name}_*_*")
            filter_result = self.group_expired_alias(alias_list, self.retention)
            bounded_not_expired_alias_length = len(filter_result[last_index_name]["not_expired_alias"])

            # 7.1 如果last_index存在已经绑定的别名，且其中的数据为空，那么则进行删除重建操作
            if (bounded_not_expired_alias_length != 0) and (
                self.es_client.count(index=last_index_name).get("count", 0) == 0
            ):
                new_index = current_index_info["index"]
                self.es_client.indices.delete(index=last_index_name)
                logger.info(
                    "update_index_v2: table_id->[%s] has index->[%s] which has bounded alias but not data, "
                    "will be deleted for new index create.",
                    self.table_id,
                    last_index_name,
                )
            elif force_rotate:
                new_index = current_index_info["index"] + 1
                logger.info("update_index_v2:table_id>[%s],index->[%s],will force_rotate", self.table_id, new_index)
            # 7.2 若上一轮次发起创建的index还没有绑定的别名（未就绪 / 已就绪但还未进行别名切换），跳过本次轮转，等候其别名绑定
            elif bounded_not_expired_alias_length == 0:
                logger.info(
                    "update_index_v2: table_id->[%s] index->[%s] has no bounded alias maybe not ready, skip create "
                    "new index",
                    self.table_id,
                    last_index_name,
                )
                return
            # 7.3 否则原来的index不动，新增一个index，并把alias指向过去
            else:
                new_index = current_index_info["index"] + 1
                logger.info(
                    "update_index_v2: table_id->[%s] index->[%s] has data, so new index will create",
                    self.table_id,
                    new_index,
                )

        # 7. 但凡涉及到index新增，都使用v2版本的格式
        new_index_name = self.make_index_name(now_datetime_object, new_index, "v2")
        logger.info("update_index_v2: table_id->[%s] will create new index->[%s]", self.table_id, new_index_name)

        # 8. 创建新的index,添加重试机制
        response = self._create_index_with_retry(new_index_name)
        logger.info(
            "update_index_v2: table_id->[%s] create new index_name->[%s] response [%s]",
            self.table_id,
            new_index_name,
            response,
        )
        return True

    def _should_create_index(self, force_rotate: bool = False):
        """
        是否需要创建新索引
        :param force_rotate: 是否强制创建新索引
        :return: True | False
        """
        try:
            current_index_info = self.current_index_info()
            last_index_name = self.make_index_name(
                current_index_info["datetime_object"], current_index_info["index"], current_index_info["index_version"]
            )
            index_size_in_byte = current_index_info["size"]

            logger.info(
                "_should_create_index:table_id->[%s],current index info:last_index->[%s],index_size_in_byte->[%s]",
                self.table_id,
                last_index_name,
                index_size_in_byte,
            )
        except Exception as e:
            logger.error(
                "_should_create_index: table_id->[%s] get current index info failed, error->[%s]", self.table_id, e
            )
            return False

        # 1.如果index大小大于分割大小，需要创建新的index
        if index_size_in_byte / 1024.0 / 1024.0 / 1024.0 > self.slice_size:
            logger.info(
                "_should_create_index: table_id->[%s] index->[%s] current_size->[%s] is larger than slice size->[%s], "
                "create new index slice",
                self.table_id,
                last_index_name,
                index_size_in_byte,
                self.slice_size,
            )
            return True

        # 2. mapping 不一样了，也需要创建新的index
        if not self.is_mapping_same(last_index_name):
            logger.info(
                "_should_create_index: table_id->[%s] index->[%s] mapping is not the same, will create the new",
                self.table_id,
                last_index_name,
            )
            return True

        # 3. 达到保存期限进行分裂
        expired_time_point = self.now - datetime.timedelta(days=self.retention)
        if current_index_info["datetime_object"] < expired_time_point:
            logger.info(
                "_should_create_index: table_id->[%s] index->[%s] has arrive retention date, will create the new",
                self.table_id,
                last_index_name,
            )
            return True

        # 4. 若配置了归档时间，且当前索引在归档日期之前，需要创建新的index
        if self.archive_index_days > 0:
            archive_time_point = self.now - datetime.timedelta(days=self.archive_index_days)
            if current_index_info["datetime_object"] < archive_time_point:
                logger.info(
                    "_should_create_index: table_id->[%s] index->[%s] has arrive archive date, will create new "
                    "index",
                    self.table_id,
                    last_index_name,
                )
                return True

        # 5. 暖数据等待天数大于0且当前索引未过期，需要创建新的index
        # arrive warm_phase_days date to split index
        # avoid index always not split, it not be allocate to cold node
        if self.warm_phase_days > 0:
            expired_time_point = self.now - datetime.timedelta(days=self.warm_phase_days)
            if current_index_info["datetime_object"] < expired_time_point:
                logger.info(
                    "_should_create_index: table_id->[%s] index->[%s] has arrive warm_phase_days date, will create "
                    "the new",
                    self.table_id,
                    last_index_name,
                )
                return True

        # 6. 根据参数决定是否强制轮转
        if force_rotate:
            logger.info("_should_create_index:table_id->[%s],enable force rotate", self.table_id)
            return True

        return False

    @retry(stop=stop_after_attempt(4), wait=wait_exponential(multiplier=1, min=1, max=10))
    def _update_aliases_with_retry(self, actions, new_index_name, force_rotate: bool = False):
        """
        针对 别名-索引 的更新操作，添加重试机制，等待时间间隔呈指数增长 1 -> 2 -> 4 -> 8
        若new_index_name未就绪，不进行任何操作！
        @param actions 操作请求
        @param new_index_name 新索引名称
        """
        logger.info(
            "update_aliases_with_retry: table_id->[%s] try to do actions->[%s],new_index->[%s]",
            self.table_id,
            actions,
            new_index_name,
        )
        try:
            is_ready = self.is_index_ready(new_index_name)
            logger.info(
                "update_aliases_with_retry: table_id->[%s] index->[%s] is ready, will create alias.",
            )
        except RetryError as e:  # 若重试后依然失败，则认为未就绪
            is_ready = True if force_rotate else False  # 若强制刷新，则认为就绪
            logger.warning(
                "update_aliases_with_retry:table_id->[%s],new_index->[%s] not ready,error->[%s]",
                self.table_id,
                new_index_name,
                e.__cause__,
            )

        if not is_ready:
            logger.info(
                "update_aliases_with_retry: table_id->[%s],actions->[%s],new_index->[%s] is not ready, will not update",
                self.table_id,
                actions,
                new_index_name,
            )
            raise elasticsearch5.NotFoundError(new_index_name)

        try:
            response = self.es_client.indices.update_aliases(
                body={"actions": actions}, request_timeout=settings.METADATA_REQUEST_ES_TIMEOUT_SECONDS
            )
            logger.info(
                "update_aliases_with_retry: table_id->[%s] update aliases response [%s]", self.table_id, response
            )
        except Exception as e:  # pylint: disable=broad-except
            logger.error("update_aliases_with_retry: table_id->[%s] update aliases error [%s]", self.table_id, e)
            raise e

    @retry(stop=stop_after_attempt(3), wait=wait_fixed(3))
    def _create_index_with_retry(self, new_index_name):
        # 判断index是否已经存在，如果存在则不创建
        if self.es_client.indices.exists(index=new_index_name):
            logger.info(
                "create_index_with_retry: table_id->[%s] index->[%s] has already exists, will not create",
                self.table_id,
                new_index_name,
            )
            return
        try:
            response = self.es_client.indices.create(
                index=new_index_name, body=self.index_body, params={"request_timeout": 30}
            )
            logger.info(
                "create_index_with_retry: table_id->[%s] create new index_name->[%s] response [%s]",
                self.table_id,
                new_index_name,
                response,
            )
            return response
        except Exception as e:  # pylint: disable=broad-except
            logger.error(
                "create_index_with_retry: table_id -> [%s] failed to create index: %s with error: %s",
                self.table_id,
                new_index_name,
                str(e),
            )
            raise

    def clean_index(self):
        """
        清理过期index的操作
        :return: int(清理的index个数) | raise Exception
        """
        # 1. 计算获取当前超时时间节点
        expired_datetime_point = self.now - datetime.timedelta(days=self.retention)
        logger.debug(
            "going to clean table->[{}] es storage index, expired time is->[{}]".format(
                self.table_id, expired_datetime_point.strftime(self.date_format)
            )
        )

        # 2. 获取这个table_id相关的所有index名字
        index_list = self.es_client.indices.get("{}*".format(self.index_name))
        delete_count = 0

        # 3. 遍历所有的index
        for index_name in list(index_list.keys()):
            # 获取这个index对应的时间内容，并反序列到datetime对象
            result = self.index_re.match(index_name)
            # 如果拿不到正则的匹配成功，需要跳过
            if result is None:
                logger.warning(
                    "table_id->[{}] got index->[{}] which is not match index_re, something go wrong?".format(
                        self.table_id, index_name
                    )
                )
                continue

            # 需要将时间字符串反序列化为datetime object
            datetime_str = result.group("datetime")
            try:
                index_datetime_object = datetime.datetime.strptime(datetime_str, self.date_format)
            except ValueError:
                logger.error(
                    "table_id->[{}] got index->[{}] with datetime_str->[{}] which is not match date_format->"
                    "[{}], something go wrong?".format(self.table_id, index_name, datetime_str, self.date_format)
                )
                continue

            # 判断datetime是否已经小于时间节点
            if index_datetime_object > expired_datetime_point:
                # 未小于，放过他
                logger.info(
                    "table_id->[{}] got index->[{}] which still available, clean later?".format(
                        self.table_id, index_name
                    )
                )
                continue

            # 如果小于时间节点，需要将index清理
            self.es_client.indices.delete(index_name)
            logger.info(
                "table_id->[{}] now has delete index_name->[{}] for datetime->[{}]".format(
                    self.table_id, index_name, datetime_str
                )
            )
            delete_count += 1

        logging.info("table_id->[{}] clean es index success with count->[{}]".format(self.table_id, delete_count))
        return delete_count

    def get_alias_datetime_str(self, alias_name):
        # 判断是否是需要的格式
        # write_xxx
        alias_write_re = self.write_alias_re
        # xxx_read
        alias_read_re = self.read_alias_re
        # xxx_write
        old_write_alias_re = self.old_write_alias_re

        # 匹配并获取时间字符串
        write_result = alias_write_re.match(alias_name)
        if write_result is not None:
            return write_result.group("datetime")
        read_result = alias_read_re.match(alias_name)
        if read_result is not None:
            return read_result.group("datetime")
        old_write_result = old_write_alias_re.match(alias_name)
        if old_write_result is not None:
            return old_write_result.group("datetime")
        return ""

    def clean_index_v2(self):
        """
        清理过期的写入别名及index的操作，如果发现某个index已经没有写入别名，那么将会清理该index
        :return: int(清理的index个数) | raise Exception
        """
        # 没有快照任务可以直接删除
        # 有快照任务需要判断是否可以删除
        if not self.can_delete():
            logger.info("clean_index_v2:table_id->[%s] clean index is not allowed, skip", self.table_id)
            return

        logger.info("clean_index_v2:table_id->[%s] start clean index", self.table_id)
        # 获取所有的写入别名
        alias_list = self.es_client.indices.get_alias(index=f"*{self.index_name}_*_*")

        # 获取当前日期的字符串
        now_datetime_str = self.now.strftime(self.date_format)

        filter_result = self.group_expired_alias(alias_list, self.retention)
        logger.info(
            "clean_index_v2: table_id->[%s] in es->[%s] got filter_result ->[%s]",
            self.table_id,
            self.storage_cluster_id,
            filter_result,
        )

        for index_name, alias_info in filter_result.items():
            # 回溯的索引不经过正常删除的逻辑删除
            if index_name.startswith(self.restore_index_prefix):
                logger.info(
                    "clean_index_v2:table_id->[%s] index->[%s] is restore index, skip", self.table_id, index_name
                )
                continue
            # 如果index_name中包含now_datetime_str，说明是新索引，跳过
            if now_datetime_str in index_name:
                logger.info(
                    "clean_index_v2:table_id->[%s] index->[%s] contains now_datetime_str->[%s] ,skip",
                    self.table_id,
                    index_name,
                    now_datetime_str,
                )
                continue

            if alias_info["not_expired_alias"]:
                if alias_info["expired_alias"]:
                    # 如果存在已过期的别名，则将别名删除
                    logger.info(
                        "clean_index_v2::table_id->[%s] delete_alias_list->[%s] is not empty will delete the alias.",
                        self.table_id,
                        alias_info["expired_alias"],
                    )
                    self.es_client.indices.delete_alias(index=index_name, name=",".join(alias_info["expired_alias"]))
                    logger.warning(
                        "clean_index_v2::table_id->[%s] delete_alias_list->[%s] is deleted.",
                        self.table_id,
                        alias_info["expired_alias"],
                    )
                continue
            # 如果已经不存在未过期的别名，则将索引删除
            # 等待所有别名过期删除索引，防止删除别名快照时，丢失数据
            logger.info(
                "clean_index_v2:table_id->[%s] has not alias need to keep, will delete the index->[%s].",
                self.table_id,
                index_name,
            )
            try:
                self.es_client.indices.delete(index=index_name)
                logger.info("clean_index_v2:table_id->[%s] index->[%s] is deleted.", self.table_id, index_name)
            except (
                elasticsearch5.ElasticsearchException,
                elasticsearch.ElasticsearchException,
                elasticsearch6.ElasticsearchException,
            ):
                logger.warning(
                    "clean_index_v2::table_id->[%s] index->[%s] delete failed, index maybe doing snapshot",
                    self.table_id,
                    index_name,
                )
                continue
            logger.warning("clean_index_v2: table_id->[%s] index->[%s] is deleted now.", self.table_id, index_name)

        logger.info("clean_index_v2: table_id->[%s] is process done.", self.table_id)

        return True

    def clean_history_es_index(self):
        """
        清理过期的写入别名及 index 的操作，支持对所有关联的集群进行清理。
        如果某个集群内不再存在该采集项的数据，则将对应的 StorageClusterRecord 中的 is_deleted 设置为 True。
        :return: bool | raise Exception
        """
        # 没有快照任务可以直接删除
        if not self.can_delete():
            logger.info("clean_history_es_index:table_id->[%s] clean index is not allowed, skip", self.table_id)
            return False

        logger.info("clean_history_es_index:table_id->[%s] start cleaning indices", self.table_id)

        # 获取 StorageClusterRecord 中的所有关联集群记录（包括当前和历史集群）
        storage_records = StorageClusterRecord.objects.filter(
            table_id=self.table_id, is_deleted=False, is_current=False
        )

        # 遍历所有集群记录
        for record in storage_records:
            cluster_id = record.cluster_id  # 提取当前轮次处理的ES集群ID

            logger.info(
                "clean_history_es_index:table_id->[%s] cluster_id->[%s] start cleaning", self.table_id, cluster_id
            )
            # 初始化对应存储集群的 ES 客户端
            try:
                es_client = es_tools.get_client(cluster_id)
            except Exception as e:  # pylint: disable=broad-except
                logger.error(
                    "clean_history_es_index:table_id->[%s] failed to get ES client for cluster_id->[%s]: %s",
                    self.table_id,
                    cluster_id,
                    str(e),
                )
                continue

            # 获取该集群的所有写入别名
            try:
                alias_list = es_client.indices.get_alias(index=f"*{self.index_name}_*_*")
            except Exception as e:  # pylint: disable=broad-except
                logger.error(
                    "clean_history_es_index:table_id->[%s] failed to get aliases for cluster_id->[%s]: %s",
                    self.table_id,
                    cluster_id,
                    str(e),
                )
                continue

            # 当前日期字符串，用于判断是否是当前的索引
            now_datetime_str = self.now.strftime(self.date_format)

            # 分组索引中的过期和未过期别名
            filter_result = self.group_expired_alias(alias_list, self.retention)

            logger.info(
                "clean_history_es_index:table_id->[%s] cluster_id->[%s] got filter_result ->[%s]",
                self.table_id,
                cluster_id,
                filter_result,
            )
<<<<<<< HEAD

            # 跟踪是否集群中还存在该采集项相关的数据
            has_active_indices = False

            # 遍历所有索引进行处理
            for index_name, alias_info in filter_result.items():
                # 跳过回溯索引
                if index_name.startswith(self.restore_index_prefix):
                    logger.info(
                        "clean_history_es_index:table_id->[%s] index->[%s] in cluster_id->[%s],is restore index, skip",
                        self.table_id,
                        index_name,
                        cluster_id,
                    )
                    continue

                # 跳过当前日期相关的索引
                if now_datetime_str in index_name:
                    logger.info(
                        "clean_history_es_index:table_id->[%s] index->[%s] in cluster_id->[%s] "
                        "contains now_datetime_str->[%s], skip",
                        self.table_id,
                        index_name,
                        cluster_id,
                        now_datetime_str,
                    )
                    has_active_indices = True
                    continue

                # 如果索引有未过期别名，保留索引，只清理过期别名
                if alias_info["not_expired_alias"]:
                    has_active_indices = True
                    if alias_info["expired_alias"]:
                        try:
                            es_client.indices.delete_alias(index=index_name, name=",".join(alias_info["expired_alias"]))
                            logger.info(
                                "clean_history_es_index:table_id->[%s] expired aliases for index->[%s] "
                                "in cluster_id->[%s] ,deleted: [%s]",
                                self.table_id,
                                index_name,
                                cluster_id,
                                alias_info["expired_alias"],
                            )
                        except Exception as e:  # pylint: disable=broad-except
                            logger.warning(
                                "clean_history_es_index:table_id->[%s] ,cluster_id->[%s],failed to delete expired "
                                "aliases"
                                "for index->[%s]: %s",
                                self.table_id,
                                cluster_id,
                                index_name,
                                str(e),
                            )
                    continue

                logger.info(
                    "clean_history_es_index: table_id->[%s] index->[%s] in cluster_id->[%s]has no alias to keep,"
                    "deleting",
                    self.table_id,
                    index_name,
                    record.cluster_id,
                )
                # 如果索引没有未过期的别名，直接删除索引
                try:
                    es_client.indices.delete(index=index_name)
                    logger.info(
                        "clean_history_es_index:table_id->[%s] index->[%s] in cluster_id->[%s],is deleted.",
                        self.table_id,
                        index_name,
                        cluster_id,
                    )
                except Exception as e:  # pylint: disable=broad-except
                    logger.warning(
                        "clean_history_es_index:table_id->[%s] failed to delete index->[%s]in cluster_id->[%s],"
                        "error->%s",
                        self.table_id,
                        index_name,
                        cluster_id,
                        str(e),
                    )
                    continue

            # 如果当前集群中没有任何属于该采集项的未过期索引，则更新 StorageClusterRecord 为 is_deleted=True
            if not has_active_indices:
                logger.info(
                    "clean_history_es_index:table_id->[%s] no active indices found in cluster_id->[%s], marking as "
                    "deleted",
                    self.table_id,
                    cluster_id,
                )
                record.is_deleted = True
                record.save(update_fields=["is_deleted"])

=======

            # 跟踪是否集群中还存在该采集项相关的数据
            has_active_indices = False

            # 遍历所有索引进行处理
            for index_name, alias_info in filter_result.items():
                # 跳过回溯索引
                if index_name.startswith(self.restore_index_prefix):
                    logger.info(
                        "clean_history_es_index:table_id->[%s] index->[%s] in cluster_id->[%s],is restore index, skip",
                        self.table_id,
                        index_name,
                        cluster_id,
                    )
                    continue

                # 跳过当前日期相关的索引
                if now_datetime_str in index_name:
                    logger.info(
                        "clean_history_es_index:table_id->[%s] index->[%s] in cluster_id->[%s] "
                        "contains now_datetime_str->[%s], skip",
                        self.table_id,
                        index_name,
                        cluster_id,
                        now_datetime_str,
                    )
                    has_active_indices = True
                    continue

                # 如果索引有未过期别名，保留索引，只清理过期别名
                if alias_info["not_expired_alias"]:
                    has_active_indices = True
                    if alias_info["expired_alias"]:
                        try:
                            es_client.indices.delete_alias(index=index_name, name=",".join(alias_info["expired_alias"]))
                            logger.info(
                                "clean_history_es_index:table_id->[%s] expired aliases for index->[%s] "
                                "in cluster_id->[%s] ,deleted: [%s]",
                                self.table_id,
                                index_name,
                                cluster_id,
                                alias_info["expired_alias"],
                            )
                        except Exception as e:  # pylint: disable=broad-except
                            logger.warning(
                                "clean_history_es_index:table_id->[%s] ,cluster_id->[%s],failed to delete expired "
                                "aliases"
                                "for index->[%s]: %s",
                                self.table_id,
                                cluster_id,
                                index_name,
                                str(e),
                            )
                    continue

                logger.info(
                    "clean_history_es_index: table_id->[%s] index->[%s] in cluster_id->[%s]has no alias to keep,"
                    "deleting",
                    self.table_id,
                    index_name,
                    record.cluster_id,
                )
                # 如果索引没有未过期的别名，直接删除索引
                try:
                    es_client.indices.delete(index=index_name)
                    logger.info(
                        "clean_history_es_index:table_id->[%s] index->[%s] in cluster_id->[%s],is deleted.",
                        self.table_id,
                        index_name,
                        cluster_id,
                    )
                except Exception as e:  # pylint: disable=broad-except
                    logger.warning(
                        "clean_history_es_index:table_id->[%s] failed to delete index->[%s]in cluster_id->[%s],"
                        "error->%s",
                        self.table_id,
                        index_name,
                        cluster_id,
                        str(e),
                    )
                    continue

            # 如果当前集群中没有任何属于该采集项的未过期索引，则更新 StorageClusterRecord 为 is_deleted=True
            if not has_active_indices:
                logger.info(
                    "clean_history_es_index:table_id->[%s] no active indices found in cluster_id->[%s], marking as "
                    "deleted",
                    self.table_id,
                    cluster_id,
                )
                record.is_deleted = True
                record.save(update_fields=["is_deleted"])

>>>>>>> 2686ef6e
            logger.info(
                "clean_history_es_index:table_id->[%s] cluster_id->[%s] cleaning process is complete.",
                self.table_id,
                cluster_id,
            )

        logger.info("clean_history_es_index:table_id->[%s] cleaning process is complete.", self.table_id)
        return True

    def is_mapping_same(self, index_name):
        """
        判断一个index的mapping和数据库当前记录的配置是否一致
        :param index_name: 当前的时间字符串
        :return: {
            # 是否需要创建新的索引
            "should_create": True | False,
            # 新的索引名
            "index": "index_name",
            # 新索引对应的写别名
            "write_alias": "write_alias"
        }
        """

        # 判断最后一个index的配置是否和数据库的一致，如果不是，表示需要重建
        try:
            es_mappings = self.es_client.indices.get_mapping(index=index_name)[index_name]["mappings"]
            current_mapping = {}
            if es_mappings.get(self.table_id):
                current_mapping = es_mappings[self.table_id]["properties"]
            else:
                current_mapping = es_mappings["properties"]

        except (KeyError, elasticsearch5.NotFoundError, elasticsearch.NotFoundError, elasticsearch6.NotFoundError):
            logger.info("index_name->[{}] is not exists, will think the mapping is not same.".format(index_name))
            return False

        # 判断字段列表是否一致的: _type在ES7.x版本后取消
        if self.es_version < self.ES_REMOVE_TYPE_VERSION:
            es_properties = self.index_body["mappings"][self.table_id]["properties"]
        else:
            es_properties = self.index_body["mappings"]["properties"]
        database_field_list = list(es_properties.keys())
        current_field_list = list(current_mapping.keys())
        # 数据库中字段多于es的index中数据，则进行分裂
        field_diff_set = set(database_field_list) - set(current_field_list)
        if len(field_diff_set) != 0:
            logger.info(
                "table_id->[{}] index->[{}] found differ field->[{}] will thing not same".format(
                    self.table_id, index_name, field_diff_set
                )
            )
            return False

        # 遍历判断字段的内容是否完全一致
        for field_name, database_config in list(es_properties.items()):
            try:
                current_config = current_mapping[field_name]

            except KeyError:
                logger.info(
                    "table_id->[{}] found field->[{}] is missing in current_mapping->[{}], "
                    "will delete it and recreate."
                )
                return False
            # 判断具体的内容是否一致，只要判断具体的四个内容
            for field_config in ["type", "include_in_all", "doc_values", "format", "analyzer", "path"]:
                database_value = database_config.get(field_config, None)
                current_value = current_config.get(field_config, None)

                if field_config == "type" and current_value is None:
                    current_field_properties = current_config.get("properties", None)
                    # object 字段动态写入数据后 不再有type这个字段 只有 properties
                    if current_field_properties and database_value != ResultTableField.FIELD_TYPE_OBJECT:
                        logger.info(
                            "table_id->[{}] index->[{}] field->[{}] config->[{}] database->[{}] es field type is object"
                            "so not same".format(self.table_id, index_name, field_name, field_config, database_value)
                        )
                        return False
                    logger.info(
                        "table_id->[{}] index->[{}] field->[{}] config->[{}] database->[{}] es config is None, "
                        "so nothing will do.".format(
                            self.table_id, index_name, field_name, field_config, database_value
                        )
                    )
                    continue

                if database_value != current_value:
                    logger.info(
                        "table_id->[{}] index->[{}] field->[{}] config->[{}] database->[{}] es->[{}] is "
                        "not the same, ".format(
                            self.table_id, index_name, field_name, field_config, database_value, current_value
                        )
                    )
                    return False

        logger.info("table_id->[{}] index->[{}] field config same.".format(self.table_id, index_name))
        return True

    def get_tag_values(self, tag_name):
        """
        curl -XGET  http://es.service.consul:10004/2_bklog_abcde_20200608_0/_search?pretty -d '
        {
            "aggs" : {
                "field_values" : {
                    "terms" : { "field" : "serverIp", "size":10000 }
                }
            },
            "size" : 0
        }'
        response ==>
        {
            "took" : 301,
            "timed_out" : false,
            "_shards" : {
                "total" : 5,
                "successful" : 5,
                "failed" : 0
            },
            "hits" : {
                "total" : 2124190,
                "max_score" : 0.0,
                "hits" : [ ]
            },
            "aggregations" : {
                "field_values" : {
                    "doc_count_error_upper_bound" : 0,
                    "sum_other_doc_count" : 0,
                    "buckets" : [{
                        "key" : "127.0.0.1",
                        "doc_count" : 2124190
                    }]
                }
            }
        }
        """
        index_list = self.es_client.indices.get("{}*".format(self.index_name))

        result = []
        for index_name in index_list:
            body = {"aggs": {"field_values": {"terms": {"field": tag_name, "size": 10000}}}, "size": 0}
            res = self.es_client.search(index=index_name, body=body)
            buckets = res["aggregations"]["field_values"]["buckets"]
            tag_values = [bucket["key"] for bucket in buckets]
            result += tag_values

        return result

    def group_expired_alias(self, alias_list, expired_days, need_delay_delete_alias: Optional[bool] = True):
        """
        将每个索引的别名进行分组，分为已过期和未过期
        :param alias_list: 别名列表，格式
        {
            "2_bkmonitor_event_1500498_20200603_0":{
                "aliases":{
                    "2_bkmonitor_event_1500498_20200603_write":{},
                    "write_20200603_2_bkmonitor_event_1500498":{}
                }
            }
        }
        :param expired_days: 过期时间，单位天
        :return: 格式
        {
            "2_bkmonitor_event_1500498_20200603_0": {
                "expired_alias": ["write_20200603_2_bkmonitor_event_1500498"],
                "not_expired_alias: ["write_20200602_2_bkmonitor_event_1500498"],
            }
        }
        """
        # 是否延迟删除关联的别名
        # NOTE: 现阶段仅热冷数据转换时，不需要增加；其它场景都需要增加一天，用于临过期时的跨天查询
        if need_delay_delete_alias:
            expired_days += ES_ALIAS_EXPIRED_DELAY_DAYS

        logger.info("table_id->[%s] filtering expired alias before %s days.", self.table_id, expired_days)

        # 按照过期时间进行过期可能导致最早一天的数据查询缺失，让ES别名延迟1天过期，保证数据查询完整
        expired_datetime_point = self.now - datetime.timedelta(days=expired_days)

        filter_result = {}

        for index_name, alias_info in alias_list.items():
            # 不处理回溯索引
            if index_name.startswith(self.restore_index_prefix):
                continue

            expired_alias = []
            not_expired_alias = []

            # 遍历所有的alias是否需要删除
            for alias_name in alias_info["aliases"]:
                logger.info("going to process table_id->[%s] ", self.table_id)

                # 判断这个alias是否命中正则，是否需要删除的范围内
                datetime_str = self.get_alias_datetime_str(alias_name)

                if not datetime_str:
                    # 匹配不上时间字符串的情况，一般是因为用户自行创建了别名
                    if settings.ES_RETAIN_INVALID_ALIAS:
                        # 保留不合法的别名，将该别名视为未过期
                        not_expired_alias.append(alias_name)
                        logger.info(
                            "table_id->[%s] index->[%s] got alias_name->[%s] " "not match datetime str, retain it.",
                            self.table_id,
                            index_name,
                            alias_name,
                        )
                    else:
                        # 不保留不合法的别名，将该别名视为已过期
                        expired_alias.append(alias_name)
                        logger.info(
                            "table_id->[%s] index->[%s] got alias_name->[%s] not match datetime str, remove it.",
                            self.table_id,
                            index_name,
                            alias_name,
                        )
                    continue

                try:
                    index_datetime_object = datetime_str_to_datetime(datetime_str, self.date_format, self.time_zone)
                except ValueError:
                    logger.error(
                        "table_id->[%s] got index->[%s] with datetime_str->[%s] which is not match date_format->"
                        "[%s], something go wrong?",
                        self.table_id,
                        index_name,
                        datetime_str,
                        self.date_format,
                    )
                    continue

                # 检查当前别名是否过期
                logger.info("%s %s", index_datetime_object, expired_datetime_point)
                if index_datetime_object > expired_datetime_point:
                    logger.info(
                        "table_id->[%s] got alias->[%s] for index->[%s] is not expired.",
                        self.table_id,
                        alias_name,
                        index_name,
                    )
                    not_expired_alias.append(alias_name)
                else:
                    logger.info(
                        "table_id->[%s] got alias->[%s] for index->[%s] is expired.",
                        self.table_id,
                        alias_name,
                        index_name,
                    )
                    expired_alias.append(alias_name)

            filter_result[index_name] = {
                "expired_alias": expired_alias,
                "not_expired_alias": not_expired_alias,
            }

        return filter_result

    def reallocate_index(self):
        """
        重新分配索引所在的节点
        """
        if self.warm_phase_days <= 0:
            logger.info("table_id->[%s] warm_phase_days is not set, skip.", self.table_id)
            return

        warm_phase_settings = self.warm_phase_settings
        allocation_attr_name = warm_phase_settings["allocation_attr_name"]
        allocation_attr_value = warm_phase_settings["allocation_attr_value"]
        allocation_type = warm_phase_settings["allocation_type"]

        # 获取索引对应的别名
        alias_list = self.es_client.indices.get_alias(index=f"*{self.index_name}_*_*")

        filter_result = self.group_expired_alias(alias_list, self.warm_phase_days, need_delay_delete_alias=False)

        # 生成从当前日期到 warm_phase_days 天内的日期字符串列表
        date_range = [
            (self.now - datetime.timedelta(days=day)).strftime(self.date_format) for day in range(self.warm_phase_days)
        ]

        # 如果存在未过期的别名，那说明这个索引仍在被写入，不能把它切换到冷节点,新增double_check，若包含未过期的索引，不应降冷
        reallocate_index_list = [
            index_name
            for index_name, alias in filter_result.items()
            if not alias["not_expired_alias"] and not any(date in index_name for date in date_range)
        ]

        logger.info(
            "reallocate_index: table_id->[%s] reallocate_index_list->[%s],now try to reallocate.",
            self.table_id,
            reallocate_index_list,
        )

        # 如果没有过期的索引，则返回
        if not reallocate_index_list:
            logger.info(
                "table_id->[%s] no index should be allocated, skip.",
                self.table_id,
            )
            return

        ilo = IndexList(self.es_client, index_names=reallocate_index_list)
        # 过滤掉已经被 allocate 过的 index
        ilo.filter_allocated(key=allocation_attr_name, value=allocation_attr_value, allocation_type=allocation_type)

        logger.info("reallocate_index: table_id->[%s],need to reallocate index_list->[%s]", self.table_id, ilo.indices)

        # 过滤后索引为空，则返回
        if not ilo.indices:
            logger.info(
                "table_id->[%s] no index should be allocated, skip.",
                self.table_id,
            )
            return

        logger.info(
            "table_id->[%s] ready to reallocate with settings: days(%s), name(%s), value(%s), type(%s), "
            "for index_list: %s",
            self.table_id,
            self.warm_phase_days,
            allocation_attr_name,
            allocation_attr_value,
            allocation_type,
            ilo.indices,
        )

        try:
            # 执行 allocation 动作
            allocation = curator.Allocation(
                ilo=ilo,
                key=allocation_attr_name,
                value=allocation_attr_value,
                allocation_type=allocation_type,
            )
            allocation.do_action()
        except curator.NoIndices:
            # 过滤后索引列表为空，则返回
            if not ilo.indices:
                logger.info(
                    "table_id->[%s] no index should be allocated, skip.",
                    self.table_id,
                )
                return
        except Exception as e:  # pylint: disable=broad-except
            logger.exception("table_id->[%s] error occurred when allocate: %s", self.table_id, e)
        else:
            logger.info("table_id->[%s] index->[%s] allocate success!", self.table_id, ilo.indices)

    def get_index_info(self, index_name: str):
        """
        获取单个索引的详细信息（索引大小、索引状态、索引关联别名）
        @param index_name: 索引名称
        """
        try:
            logger.info(
                "get_index_info: table_id->[%s],try to get index details for index->[%s]", self.table_id, index_name
            )

            alias_list = self.es_client.indices.get_alias(index=f"*{self.index_name}_*_*")  # 采集项别名信息
            filter_result = self.group_expired_alias(alias_list, self.retention)

            # 索引关联别名信息 {'expired_alias':[],'not_expired_alias':[]}
            index_related_alias_info = filter_result.get(index_name, {})

            # 集群健康情况
            cluster_health = self.es_client.cluster.health(index=index_name)
            stats = self.es_client.indices.stats(index=index_name, metric="store")

            # 从统计信息中提取存储大小（以字节为单位）
            size_in_bytes = stats["indices"][index_name]["total"]["store"]["size_in_bytes"]
            # 转换为 GB
            size_in_gb = size_in_bytes / (1024**3)

            index_info = {
                "index_name": index_name,  # 索引名称
                "index_size(GB)": size_in_gb,  # 索引大小（以 GB 为单位）
                "index_status": cluster_health["status"],  # 索引状态
                "index_related_alias_info": index_related_alias_info,  # 索引关联别名信息
                "unassigned_shards": cluster_health["unassigned_shards"],  # 未分配分片数
                "active_shards": cluster_health["active_shards"],  # 活跃分片数
                "initializing_shards": cluster_health["initializing_shards"],  # 初始化中分片数
                "number_of_pending_tasks": cluster_health["number_of_pending_tasks"],  # 待处理任务数
            }
        except Exception as e:  # pylint: disable=broad-except
            logger.exception(
                "get_index_info: table_id->[%s] error occurred when get index info for->[%s],error->[%s]",
                self.table_id,
                index_name,
                e,
            )
            index_info = {}

        return index_info

    @property
    def snapshot_date_format(self):
        return "%Y%m%d"

    @property
    def snapshot_re(self):
        pattern = rf"^{self.index_name}_snapshot_(?P<datetime>\d+)$"
        return re.compile(pattern)

    @property
    def search_snapshot(self):
        return f"{self.index_name}_snapshot_*"

    @property
    def can_snapshot(self):
        return self.have_snapshot_conf and self.is_index_enable()

    @property
    def have_snapshot_conf(self):
        return EsSnapshot.objects.filter(table_id=self.table_id).exists()

    @property
    def is_snapshot_stopped(self):
        try:
            obj = EsSnapshot.objects.get(table_id=self.table_id)
            return obj.status == EsSnapshot.ES_STOPPED_STATUS
        except EsSnapshot.DoesNotExist:
            return False

    @property
    def can_delete_snapshot(self):
        es_snapshot: EsSnapshot = EsSnapshot.objects.filter(table_id=self.table_id).first()
        # 永久或者状态是停用的状态，则不允许删除快照数据
        if es_snapshot:
            return not (es_snapshot.is_permanent() or es_snapshot.status == EsSnapshot.ES_STOPPED_STATUS)
        return False

    @cached_property
    def snapshot_obj(self):
        return EsSnapshot.objects.get(table_id=self.table_id)

    @property
    def snapshot_complete_state(self):
        return "SUCCESS"

    @property
    def restore_index_prefix(self):
        return "restore_"

    def can_delete(self) -> bool:
        """
        判断是否可以删除 当存在快照配置当时候需要判断是否可以删除
        - 不快照的结果表 直接删除
        - 当天有索引需要删除的时候 需要判断当天快照是否创建
        - 当天快照完成 删除索引
        """
        if not self.have_snapshot_conf:
            return True

        if not self.can_snapshot:
            return True

        current_snapshot_info = self.current_snapshot_info()
        if self.expired_index():
            if not current_snapshot_info["datetime"]:
                return False
            if current_snapshot_info["datetime"].day != datetime.datetime.utcnow().day:
                return False
        if current_snapshot_info["datetime"]:
            return current_snapshot_info["is_success"]
        return True

    def make_snapshot_name(self, datetime, index):
        return f"{index}_snapshot_{datetime.strftime(self.snapshot_date_format)}"

    def expired_index(self):
        alias_list = self.es_client.indices.get_alias(index=f"*{self.index_name}_*_*")
        expired_index_info = self.group_expired_alias(alias_list, self.retention)
        ret = []

        for expired_index, expired_info in expired_index_info.items():
            if expired_info["not_expired_alias"]:
                continue
            if self.es_client.count(index=expired_index).get("count", 0) != 0:
                ret.append(expired_index)
        return ret

    def get_activate_index_list(self):
        """
        获取该采集项的未过期索引列表
        """
        logger.info("get_activated_index_list:try to get activate index list for table_id->[%s]", self.table_id)
        try:
            alias_list = self.es_client.indices.get_alias(index=f"*{self.index_name}_*_*")
        except Exception as e:  # pylint: disable=broad-except
            logger.error(
                "get_activate_index_list:table_id->[%s],failed to get alias_list,error->[%s] ,try again later",
                self.table_id,
                e,
            )
            return None
        index_info = self.group_expired_alias(alias_list, self.retention)  # 获取索引-别名映射关系
        index_list = []

        for index, info in index_info.items():
            try:
                if info["not_expired_alias"]:
                    if self.es_client.count(index=index).get("count", 0) != 0:
                        index_list.append(index)
            except Exception as e:  # pylint: disable=broad-except
                logger.error("get_activate_index_list：error occurs for table_id->[%s],error->[%s]", self.table_id, e)
                continue

        logger.info("get_activated_index_list: table_id->[%s],got activate index list->[%s]", self.table_id, index_list)
        return index_list

    def current_snapshot_info(self):
        try:
            snapshots = self.es_client.snapshot.get(
                self.snapshot_obj.target_snapshot_repository_name, self.search_snapshot
            ).get("snapshots", [])
        except (elasticsearch5.NotFoundError, elasticsearch.NotFoundError, elasticsearch6.NotFoundError):
            snapshots = []
        snapshot_re = self.snapshot_re
        max_datetime = None
        max_snapshot = {}

        for snapshot in snapshots:
            snapshot_name = snapshot.get("snapshot")
            re_result = snapshot_re.match(snapshot_name)

            if re_result:
                current_datetime_str = re_result.group("datetime")
                current_datetime = datetime_str_to_datetime(
                    current_datetime_str, self.snapshot_date_format, self.time_zone
                )
                if max_datetime:
                    if current_datetime > max_datetime:
                        max_datetime = current_datetime
                        max_snapshot = snapshot
                    continue

                max_datetime = current_datetime
                max_snapshot = snapshot

        return {
            "datetime": max_datetime,
            "snapshot": max_snapshot.get("snapshot"),
            "is_success": max_snapshot.get("state") == self.snapshot_complete_state,
        }

    def create_snapshot(self):
        if not self.can_snapshot:
            return

        # 如果是停用状态，则不能新建快照
        if self.is_snapshot_stopped:
            return

        current_snapshot_info = self.current_snapshot_info()
        now = self.now

        # 如果最新快照不存在 直接创建
        if current_snapshot_info["datetime"]:
            # 当天快照已经创建不再创建
            if current_snapshot_info["datetime"].day == now.day:
                return
            # 快照未完成 不创建新的快照
            if not current_snapshot_info["is_success"]:
                return

        new_snapshot_name = self.make_snapshot_name(now, self.index_name)
        expired_index = self.expired_index()

        # 如果当天没有需要删除的索引 不进行快照
        if not expired_index:
            return
        try:
            with atomic(config.DATABASE_CONNECTION_NAME):
                EsSnapshotIndice.objects.bulk_create(
                    [
                        self.create_target_index_meta_info(_expired_index, new_snapshot_name)
                        for _expired_index in expired_index
                    ]
                )

                self.es_client.snapshot.create(
                    self.snapshot_obj.target_snapshot_repository_name,
                    new_snapshot_name,
                    {"indices": ",".join(expired_index), "include_global_state": False},
                )
        except Exception as e:  # pylint: disable=broad-except
            logger.exception(
                "table_id->[%s] create new snapshot ->[%s] failed e -> [%s]", self.table_id, new_snapshot_name, e
            )
            return

        logger.info("table_id->[%s] has created new snapshot ->[%s]", self.table_id, new_snapshot_name)

    def create_target_index_meta_info(self, index_name, snapshot_name):
        create_obj = {
            "table_id": self.table_id,
            "start_time": datetime.datetime.fromtimestamp(
                int(self.__get_last_time_content(index_name).get("time")) / 1000
            ).astimezone(timezone(settings.TIME_ZONE)),
            "end_time": datetime.datetime.fromtimestamp(
                int(self.__get_last_time_content(index_name, False).get("time")) / 1000
            ).astimezone(timezone(settings.TIME_ZONE)),
            "doc_count": self.es_client.count(index=index_name).get("count"),
            "store_size": self.es_client.indices.stats(index=index_name, metric="store")["_all"]["primaries"]["store"][
                "size_in_bytes"
            ],
            "cluster_id": self.storage_cluster_id,
            "repository_name": self.snapshot_obj.target_snapshot_repository_name,
            "snapshot_name": snapshot_name,
            "index_name": index_name,
        }
        logger.debug(create_obj)
        return EsSnapshotIndice(**create_obj)

    def __get_last_time_content(self, index, order_asc=True):
        return (
            self.es_client.search(
                index=index, body={"size": 1, "sort": [{"time": {"order": "asc" if order_asc else "desc"}}]}
            )
            .get("hits")
            .get("hits")[0]
            .get("_source")
        )

    def expired_date_timestamp(self, snapshot):
        snapshot_re = self.snapshot_re
        re_result = snapshot_re.match(snapshot)
        snapshot_datetime_str = re_result.group("datetime")
        snapshot_datetime = datetime_str_to_datetime(snapshot_datetime_str, self.snapshot_date_format, self.time_zone)
        expired_datetime_point = snapshot_datetime + datetime.timedelta(days=self.snapshot_obj.snapshot_days)
        return expired_datetime_point.timestamp()

    def get_expired_snapshot(self, expired_days: int):
        logger.info("table_id -> [%s] filter expired snapshot before %s days", self.table_id, expired_days)
        expired_datetime_point = self.now - datetime.timedelta(days=expired_days)

        try:
            snapshots = self.es_client.snapshot.get(
                self.snapshot_obj.target_snapshot_repository_name, self.search_snapshot
            ).get("snapshots", [])
        except (elasticsearch5.NotFoundError, elasticsearch.NotFoundError, elasticsearch6.NotFoundError):
            snapshots = []
        snapshot_re = self.snapshot_re
        expired_snapshots = []

        for snapshot in snapshots:
            snapshot_name = snapshot.get("snapshot")
            re_result = snapshot_re.match(snapshot_name)

            if re_result:
                snapshot_datetime_str = re_result.group("datetime")
                snapshot_datetime = datetime_str_to_datetime(
                    snapshot_datetime_str, self.snapshot_date_format, self.time_zone
                )
                if snapshot_datetime < expired_datetime_point:
                    expired_snapshots.append(snapshot)
        return expired_snapshots

    def clean_snapshot(self):
        if not self.can_delete_snapshot:
            return

        expired_snapshots = self.get_expired_snapshot(self.snapshot_obj.snapshot_days)
        logger.debug("table_id->[%s] need delete snapshot ", self.table_id)

        for expired_snapshot in expired_snapshots:
            snapshot_name = expired_snapshot.get("snapshot")
            try:
                self.delete_snapshot(snapshot_name, self.snapshot_obj.target_snapshot_repository_name)
            except Exception as e:  # pylint: disable=broad-except
                logger.exception("clean snapshot => [%s] failed => %s", snapshot_name, e)

        logger.debug("table_id->[%s] has clean snapshot", self.table_id)

    @atomic(config.DATABASE_CONNECTION_NAME)
    def delete_snapshot(self, snapshot_name, target_snapshot_repository_name):
        EsSnapshotIndice.objects.filter(table_id=self.table_id, snapshot_name=snapshot_name).delete()
        self.es_client.snapshot.delete(target_snapshot_repository_name, snapshot_name)
        logger.info("table_id -> [%s] has delete snapshot -> [%s]", self.table_id, snapshot_name)

    def delete_all_snapshot(self, target_snapshot_repository_name):
        logger.info("table_id -> [%s] will delete all snapshot", self.table_id)
        all_snapshots = self.es_client.snapshot.get(target_snapshot_repository_name, self.search_snapshot).get(
            "snapshots", []
        )
        for snapshot in all_snapshots:
            snapshot_name = snapshot.get("snapshot")
            try:
                self.delete_snapshot(snapshot_name, target_snapshot_repository_name)
            except Exception as e:  # pylint: disable=broad-except
                logger.exception("delete snapshot [%s] failed => %s", snapshot_name, e)
        logger.info("table_id -> [%s] has delete all snapshot", self.table_id)


class DataBusStatus:
    RUNNING = "running"
    STARTING = "starting"


class BkDataStorage(models.Model, StorageResultTable):
    STORAGE_TYPE = ClusterInfo.TYPE_BKDATA

    # 对应ResultTable的table_id
    table_id = models.CharField("结果表名", max_length=128, primary_key=True)

    # 对应计算平台的接入配置ID
    raw_data_id = models.IntegerField("接入配置ID", default=-1)
    etl_json_config = models.TextField("清洗配置")
    bk_data_result_table_id = models.CharField("计算平台的结果表名", max_length=64)

    def __unicode__(self):
        return "{}->{}".format(self.table_id, self.raw_data_id)

    class Meta:
        verbose_name = "bkdata存储配置"
        verbose_name_plural = "bkdata存储配置"

    def get_client(self):
        pass

    def add_field(self, field):
        """
        字段变更的时候需要同步变更计算平台清洗逻辑，以及统计计算节点

        这个变更动作很重，需要放到后台异步任务去执行
        """
        pass

    @property
    def consul_config(self):
        """
        bkdata的storage暂时不需要同步配置到consul，故返回空数据
        """
        return {}

    @property
    def data_source(self):
        """
        对应的监控平台数据源ID
        """
        from metadata.models import DataSourceResultTable

        return DataSourceResultTable.objects.filter(table_id=self.table_id).first().bk_data_id

    @classmethod
    def create_table(cls, table_id, is_sync_db=False, is_access_now=False, **kwargs):
        try:
            bkdata_storage = BkDataStorage.objects.get(table_id=table_id)
        except BkDataStorage.DoesNotExist:
            bkdata_storage = BkDataStorage.objects.create(table_id=table_id)

        bkdata_storage.update_storage(is_access_now=is_access_now, **kwargs)

    def update_storage(self, is_access_now=False, **kwargs):
        # 如果立马接入，则在当前进程直接执行，否则走celery异步任务来同步
        if is_access_now:
            self.check_and_access_bkdata()
        else:
            from metadata.task import tasks

            tasks.access_to_bk_data_task.apply_async(args=(self.table_id,), countdown=60)

    def create_databus_clean(self, result_table):
        kafka_storage = KafkaStorage.objects.filter(table_id=result_table.table_id).first()
        if not kafka_storage:
            raise ValueError(_("结果表[{}]数据未写入消息队列，请确认后重试".format(result_table.table_id)))

        # 增加接入部署计划
        topic = kafka_storage.topic
        partition = kafka_storage.partition
        consul_config = kafka_storage.storage_cluster.consul_config

        domain = consul_config.get("cluster_config", {}).get("domain_name")
        port = consul_config.get("cluster_config", {}).get("port")
        # NOTE: kafka broker_url 以实际配置为准，如果没有配置，再使用默认的 broker url
        broker_url = settings.BK_DATA_KAFKA_BROKER_URL
        if domain and port:
            broker_url = "{}:{}".format(domain, port)
        is_sasl = consul_config.get("cluster_config", {}).get("is_ssl_verify")
        user = consul_config.get("auth_info", {}).get("username")
        passwd = consul_config.get("auth_info", {}).get("password")
        # 采用结果表区分消费组
        KAFKA_CONSUMER_GROUP_NAME = gen_bk_data_rt_id_without_biz_id(result_table.table_id)

        # 计算平台要求，raw_data_name不能超过50个字符
        raw_data_name = "{}_{}".format(settings.BK_DATA_RT_ID_PREFIX, result_table.table_id.replace(".", "__"))[-50:]
        params = {
            "data_scenario": "queue",
            "bk_biz_id": settings.BK_DATA_BK_BIZ_ID,
            "description": "",
            "access_raw_data": {
                "raw_data_name": raw_data_name,
                "maintainer": settings.BK_DATA_PROJECT_MAINTAINER,
                "raw_data_alias": result_table.table_name_zh,
                "data_source": "kafka",
                "data_encoding": "UTF-8",
                "sensitivity": "private",
                "description": _("接入配置 ({})").format(result_table.table_name_zh),
                "tags": [],
                "data_source_tags": ["src_kafka"],
            },
            "access_conf_info": {
                "collection_model": {"collection_type": "incr", "start_at": 1, "period": "-1"},
                "resource": {
                    "type": "kafka",
                    "scope": [
                        {
                            "master": broker_url,
                            "group": KAFKA_CONSUMER_GROUP_NAME,
                            "topic": topic,
                            "tasks": partition,
                            "use_sasl": is_sasl,
                            "security_protocol": "SASL_PLAINTEXT",
                            "sasl_mechanism": "SCRAM-SHA-512",
                            "user": user,
                            "password": passwd,
                        }
                    ],
                },
            },
        }
        try:
            result = api.bkdata.access_deploy_plan(**params)
            logger.info("access to bkdata, result:%s", result)

            self.raw_data_id = result["raw_data_id"]
            self.save()
        except Exception:  # noqa
            logger.exception("access to bkdata failed, params:%s", params)
            raise  # 这里继续往外抛出去

    def get_etl_status(self, processing_id):
        """
        根据对应的processing_id获取该清洗任务的状态
        """
        etl_templates = api.bkdata.get_databus_cleans(raw_data_id=self.raw_data_id)
        for etl_template in etl_templates:
            if etl_template["processing_id"] == processing_id:
                return etl_template["status"]

    def check_and_access_bkdata(self):
        """
        1. 先看是否已经接入，没有接入则继续
            第一步：
                - 按kafka逻辑，接入到100147业务下
                - 走access/deploy_plan接口配置kafka接入
                - 走databus/cleans接口配置清洗规则
                - 走databus/tasks接口启动清洗

            第二步：
                - 走auth/tickets接口将100147业务的表授权给某个项目
                - 走dataflow/flow/flows接口创建出一个画布
                - 走dataflow/flow/flows/{flow_id}/nodes/接口创建画布上的实时数据源、统计节点、存储节点
                - 走dataflow/flow/flows/{flow_id}/start/接口启动任务

        2. 已经接入，则走更新逻辑
            - 判断字段是否有变更，无变更则退出，有变更则继续
            - 走access/deploy_plan/{raw_data_id}/接口更新接入计划
            - 走databus/cleans/{processing_id}/接口更新清洗配置
            - 走dataflow/flow/flows/{fid}/nodes/{nid}/接口更新计算节点 & 存储节点
            - 走dataflow/flow/flows/{flow_id}/restart/接口重启任务

        :return:
        """
        try:
            result_table = ResultTable.objects.get(table_id=self.table_id)
        except ResultTable.DoesNotExist:
            raise ValueError(_("结果表%s不存在，请确认后重试") % self.table_id)

        if self.raw_data_id == -1:
            self.create_databus_clean(result_table)

        # 增加或修改清洗配置任务
        json_config, fields = self.generate_bk_data_etl_config()
        etl_json_config = json.dumps(json_config)
        bk_data_rt_id_without_biz_id = gen_bk_data_rt_id_without_biz_id(self.table_id)
        result_table_id = "{}_{}".format(settings.BK_DATA_BK_BIZ_ID, bk_data_rt_id_without_biz_id)
        params = {
            "raw_data_id": self.raw_data_id,
            "json_config": etl_json_config,
            "pe_config": "",
            "bk_biz_id": settings.BK_DATA_BK_BIZ_ID,
            "description": _("清洗配置 ({})").format(result_table.table_name_zh),
            "clean_config_name": _("清洗配置 ({})").format(result_table.table_name_zh),
            "result_table_name": bk_data_rt_id_without_biz_id,
            "result_table_name_alias": result_table.table_name_zh,
            "fields": fields,
        }
        if not self.etl_json_config:
            # 执行创建操作
            try:
                result = api.bkdata.databus_cleans(**params)
            except Exception:  # noqa
                logger.exception("add databus clean to bkdata failed, params:%s", params)
                return
            logger.info("add databus clean to bkdata, result:%s", result)
        else:
            if self.etl_json_config != etl_json_config:
                # 执行更新操作
                try:
                    result = api.bkdata.stop_databus_cleans(result_table_id=result_table_id, storages=["kafka"])
                except Exception:  # noqa
                    logger.exception("stop bkdata databus clean failed, param:%s", params)
                    return
                logger.info("stop bkdata databus clean success, result:%s", result)

                try:
                    params["processing_id"] = result_table_id
                    result = api.bkdata.update_databus_cleans(**params)
                except Exception:  # noqa
                    logger.exception("update databus clean to bkdata failed, params:%s", params)
                    return
                logger.info("update databus clean to bkdata success, result:%s", result)

        # 获取对应的etl任务状态，如果不是running则start三次，如果还不行，则报错
        etl_status = self.get_etl_status(result_table_id)
        if etl_status != DataBusStatus.RUNNING:
            for _i in range(3):
                # 启动清洗任务
                try:
                    result = api.bkdata.start_databus_cleans(result_table_id=result_table_id, storages=["kafka"])
                    # 轮训状态，查看是否启动成功
                    for _k in range(10):
                        status = self.get_etl_status(result_table_id)
                        if status == DataBusStatus.RUNNING:
                            logger.info("start bkdata databus clean success, result:%s", result)
                            break
                        elif status == DataBusStatus.STARTING:
                            time.sleep(1)
                        else:
                            logger.exception("start bkdata databus clean failed, param:%s", params)
                            return
                    else:
                        continue
                    break
                except Exception:  # noqa
                    logger.exception("start bkdata databus clean failed, param:%s", params)
                    return
            else:
                # 启动清洗任务不成功，则报错
                logger.exception("start bkdata databus clean failed, param:%s", params)
                return

            self.etl_json_config = etl_json_config
            self.bk_data_result_table_id = result_table_id
            self.save()

            # 提前做一次授权，授权给某个项目
            auth.ensure_has_permission_with_rt_id(
                settings.BK_DATA_PROJECT_MAINTAINER, result_table_id, int(settings.BK_DATA_PROJECT_ID)
            )

        # filter_unknown_time_with_rt 过滤掉未来时间后再入库
        if self.filter_unknown_time_with_rt():
            self.full_cmdb_node_info_to_result_table()

    def filter_unknown_time_with_rt(self):
        """
        通过dataflow过滤掉未来时间, 同时过滤过去时间后，再进行入库
        """
        from metadata.models.result_table import ResultTableField

        qs = ResultTableField.objects.filter(table_id=self.table_id)
        if not qs.exists():
            return False

        metric_fields = []
        dimension_fields = []
        for field in qs:
            if field.tag in [ResultTableField.FIELD_TAG_DIMENSION, ResultTableField.FIELD_TAG_GROUP]:
                dimension_fields.append(field.field_name)
            elif field.tag in [ResultTableField.FIELD_TAG_METRIC, ResultTableField.FIELD_TAG_TIMESTAMP]:
                metric_fields.append(field.field_name)

        task = FilterUnknownTimeTask(
            rt_id=self.bk_data_result_table_id,
            metric_field=metric_fields,
            dimension_fields=dimension_fields,
        )
        try:
            task.create_flow()
            task.start_flow()
            # 通过轮训去查看该flow的启动状态，如果60s内启动成功则正常返回，如果不成功则报错
            for _i in range(60):
                flow_deploy_info = api.bkdata.get_latest_deploy_data_flow(flow_id=task.data_flow.flow_id)
                if flow_deploy_info.get("status") == "success":
                    logger.info(
                        "create flow({}) successfully, result_id:({})".format(
                            task.flow_name, self.bk_data_result_table_id
                        )
                    )
                    return True
                else:
                    time.sleep(1)
        except Exception as e:  # pylint: disable=broad-except
            logger.exception(
                "create/start flow({}) failed, result_id:({}), reason: {}".format(
                    task.flow_name, self.bk_data_result_table_id, e
                )
            )
            return False

    def generate_bk_data_etl_config(self):
        from metadata.models.result_table import ResultTableField
        from metadata.models.vm.constants import TimestampLen
        from metadata.models.vm.utils import get_timestamp_len

        qs = ResultTableField.objects.filter(table_id=self.table_id)
        etl_dimension_assign = []
        etl_metric_assign = []
        etl_time_assign = []
        time_field_name = "time"

        timestamp_len = get_timestamp_len(self.data_source)
        time_format = TimestampLen.get_choice_value(timestamp_len)

        fields = []
        i = 1
        for field in qs:
            if field.tag in [ResultTableField.FIELD_TAG_DIMENSION, ResultTableField.FIELD_TAG_GROUP]:
                fields.append(
                    {
                        "field_name": field.field_name,
                        "field_type": "string",
                        "field_alias": field.description or field.field_name,
                        "is_dimension": True,
                        "field_index": i,
                    }
                )
                etl_dimension_assign.append({"type": "string", "key": field.field_name, "assign_to": field.field_name})
            elif field.tag == ResultTableField.FIELD_TAG_METRIC:
                # 计算平台没有float类型，这里使用double做一层转换
                # 监控的int类型转成计算平台的long类型
                field_type = field.field_type
                if field.field_type == ResultTableField.FIELD_TYPE_FLOAT:
                    field_type = "double"
                elif field.field_type == ResultTableField.FIELD_TYPE_INT:
                    field_type = "long"
                fields.append(
                    {
                        "field_name": field.field_name,
                        "field_type": field_type,
                        "field_alias": field.description or field.field_name,
                        "is_dimension": False,
                        "field_index": i,
                    }
                )
                etl_metric_assign.append({"type": field_type, "key": field.field_name, "assign_to": field.field_name})
            elif field.tag == ResultTableField.FIELD_TAG_TIMESTAMP:
                time_field_name = field.field_name
                fields.append(
                    {
                        "field_name": field.field_name,
                        "field_type": "string",
                        "field_alias": field.description or field.field_name,
                        "is_dimension": False,
                        "field_index": i,
                    }
                )
                etl_time_assign.append({"type": "string", "key": field.field_name, "assign_to": field.field_name})
            else:
                continue

            i += 1

        return (
            {
                "extract": {
                    "args": [],
                    "type": "fun",
                    "label": "label6356db",
                    "result": "json",
                    "next": {
                        "type": "branch",
                        "name": "",
                        "label": None,
                        "next": [
                            {
                                "type": "access",
                                "label": "label5a9c45",
                                "result": "dimensions",
                                "next": {
                                    "type": "assign",
                                    "label": "labelb2c1cb",
                                    "subtype": "assign_obj",
                                    "assign": etl_dimension_assign,
                                    "next": None,
                                },
                                "key": "dimensions",
                                "subtype": "access_obj",
                            },
                            {
                                "type": "access",
                                "label": "label65f2f1",
                                "result": "metrics",
                                "next": {
                                    "type": "assign",
                                    "label": "labela6b250",
                                    "subtype": "assign_obj",
                                    "assign": etl_metric_assign,
                                    "next": None,
                                },
                                "key": "metrics",
                                "subtype": "access_obj",
                            },
                            {
                                "type": "assign",
                                "label": "labelecd758",
                                "subtype": "assign_obj",
                                "assign": etl_time_assign,
                                "next": None,
                            },
                        ],
                    },
                    "method": "from_json",
                },
                "conf": {
                    "timezone": 8,
                    "output_field_name": "timestamp",
                    "time_format": time_format,
                    "time_field_name": time_field_name,
                    "timestamp_len": 10,
                    "encoding": "UTF-8",
                },
            },
            fields,
        )

    def create_statistics_data_flow(self, agg_interval):
        """
        创建好统计的dataflow, 按指定的聚合周期

        实时数据源(数据源节点)  ->  按sql统计聚合(计算节点)  ->  tspider存储（存储节点）

        :param agg_interval: 统计聚合
        :return:
        """
        from metadata.models.result_table import ResultTableField

        qs = ResultTableField.objects.filter(table_id=self.table_id)
        metric_fields = []
        dimension_fields = []
        for field in qs:
            if field.tag in [ResultTableField.FIELD_TAG_DIMENSION, ResultTableField.FIELD_TAG_GROUP]:
                dimension_fields.append(field.field_name)
            elif field.tag == ResultTableField.FIELD_TAG_METRIC:
                metric_fields.append(field.field_name)

        task = StatisticTask(
            rt_id=self.bk_data_result_table_id,
            agg_interval=agg_interval,
            agg_method="MAX",
            metric_field=metric_fields,
            dimension_fields=dimension_fields,
        )
        try:
            task.create_flow()
            task.start_flow()
        except Exception:  # noqa
            logger.exception(
                "create/start flow({}) failed, result_id:({})".format(task.flow_name, self.bk_data_result_table_id)
            )
            return
        logger.info("create flow({}) successfully, result_id:({})".format(task.flow_name, self.bk_data_result_table_id))

    def full_cmdb_node_info_to_result_table(self):
        if not settings.IS_ALLOW_ALL_CMDB_LEVEL:
            return

        from metadata.models.result_table import ResultTableField

        qs = ResultTableField.objects.filter(table_id=self.table_id)
        if not qs.exists():
            return

        metric_fields = []
        dimension_fields = []
        for field in qs:
            if field.tag in [ResultTableField.FIELD_TAG_DIMENSION, ResultTableField.FIELD_TAG_GROUP]:
                dimension_fields.append(field.field_name)
            elif field.tag == ResultTableField.FIELD_TAG_METRIC:
                metric_fields.append(field.field_name)

        task = CMDBPrepareAggregateTask(
            rt_id=to_bk_data_rt_id(self.table_id, settings.BK_DATA_RAW_TABLE_SUFFIX),
            agg_interval=0,
            agg_method="",
            metric_field=metric_fields,
            dimension_fields=dimension_fields,
        )
        try:
            task.create_flow()
            task.start_flow()
        except Exception:  # noqa
            logger.exception(
                "create/start flow({}) failed, result_id:({})".format(task.flow_name, self.bk_data_result_table_id)
            )
            return
        logger.info("create flow({}) successfully, result_id:({})".format(task.flow_name, self.bk_data_result_table_id))


class ArgusStorage(models.Model, StorageResultTable):
    """Argus 存储方案记录, 做数据冷备和降采样使用"""

    STORAGE_TYPE = ClusterInfo.TYPE_ARGUS

    # 对应ResultTable的table_id
    table_id = models.CharField("结果表名", max_length=128, primary_key=True)

    # 对应StorageCluster记录ID
    # 该字段配置，供监控存储外部使用
    storage_cluster_id = models.IntegerField("存储集群")

    tenant_id = models.CharField("argus租户ID", max_length=64)

    def __str__(self):
        return "<{}, {}>".format(self.table_id, self.storage_cluster_id)

    @classmethod
    def create_table(cls, table_id, tenant_id, storage_cluster_id=None, **kwargs):
        """
        实际创建结果表
        :param table_id: 结果表ID
        :param receive_url: argus receive 推送 URL
        :param kwargs: 其余的额外配置，目前无效
        :return: storage object
        """

        # 0. 判断是否需要使用默认集群信息
        if storage_cluster_id is None:
            storage_cluster_id = ClusterInfo.objects.get(
                cluster_type=ClusterInfo.TYPE_ARGUS, is_default_cluster=True
            ).cluster_id

        # 如果有提供集群信息，需要判断
        else:
            if not ClusterInfo.objects.filter(
                cluster_type=ClusterInfo.TYPE_ARGUS, cluster_id=storage_cluster_id
            ).exists():
                logger.error(
                    "cluster_id->[%s] is not exists or is not argus cluster, something go wrong?" % storage_cluster_id
                )
                raise ValueError(_("存储集群配置有误，请确认或联系管理员处理"))

        # 1. 校验table_id， key是否存在冲突
        if cls.objects.filter(table_id=table_id).exists():
            logger.error("result_table->[%s] already has argus storage config, nothing will add." % table_id)
            raise ValueError(_("结果表[%s]配置已存在，请确认后重试") % table_id)

        new_record = cls.objects.create(
            table_id=table_id,
            tenant_id=tenant_id,
            storage_cluster_id=storage_cluster_id,
        )

        logger.info("table->[%s] now has create argus storage config" % table_id)
        return new_record

    @property
    def consul_config(self):
        """返回一个实际存储的consul配置"""

        consul_config = {"storage_config": {"tenant_id": self.tenant_id}}
        # 添加集群信息
        consul_config.update(self.storage_cluster.consul_config)

        # 将存储的修改时间去掉，防止MD5命中失败
        consul_config["cluster_config"].pop("last_modify_time")

        return consul_config

    def get_client(self):
        """获取该结果表的客户端句柄"""
        pass

    def add_field(self, field):
        """增加一个新的字段"""
        pass


class StorageClusterRecord(models.Model):
    """
    采集项历史存储记录表
    """

    table_id = models.CharField(max_length=128, db_index=True, verbose_name="采集项结果表名")
    cluster_id = models.BigIntegerField(db_index=True, verbose_name="存储集群ID")
    is_deleted = models.BooleanField(default=False, verbose_name="是否删除/停用")
    is_current = models.BooleanField(default=False, verbose_name="是否是当前最新存储集群")
    creator = models.CharField(max_length=128, verbose_name="创建者")

    # enable_time & disable_time 分别对应 数据 开始/停止 写入 时间
    # create_time -> enable_time -> disable_time -> delete_time(完成索引清理)
    create_time = models.DateTimeField(auto_now_add=True, verbose_name="创建时间")

    enable_time = models.DateTimeField(null=True, blank=True, verbose_name='启用时间')
    disable_time = models.DateTimeField(null=True, blank=True, verbose_name="停用时间")

    delete_time = models.DateTimeField(null=True, blank=True, verbose_name="删除时间")

    class Meta:
        unique_together = ('table_id', 'cluster_id', 'enable_time')  # 联合索引，保证唯一性

    @classmethod
    def compose_table_id_storage_cluster_records(cls, table_id):
        """
        组装指定结果表的历史存储集群记录
        [
            {
                "cluster_id": 1,            # 存储集群ID 对应ClusterInfo.cluster_id
                "enable_time": 1111111111,  # Unix 时间戳
            },
        ]
        """
        logger.info(
            "compose_table_id_storage_cluster_records: try to get storage cluster records for table_id->[%s]", table_id
        )
        # 过滤出指定 table_id 且未删除的记录，按 create_time 降序排列
        records = (
            cls.objects.filter(table_id=table_id, is_deleted=False)
            .order_by('-create_time')
            .values('cluster_id', 'is_current', 'enable_time')
        )

        result = []
        for record in records:
            # 将 datetime 转换为 Unix 时间戳
            try:
                enable_timestamp = int(record['enable_time'].timestamp())
            except Exception as e:  # pylint: disable=broad-except
                # 避免因为类型不合法导致路由生成错误
                logger.warning(
                    "compose_table_id_storage_cluster_records: enable_time->[%s] is not datetime, "
                    "set default value，error_info->[%s]",
                    record['enable_time'],
                    e,
                )
                enable_timestamp = 0

            result.append(
                {
                    "storage_id": record['cluster_id'],
                    "enable_time": enable_timestamp,
                }
            )

        logger.info(
            "compose_table_id_storage_cluster_records: get storage cluster records for table_id->[%s] success,"
            "records->[%s]",
            table_id,
            result,
        )

        return result<|MERGE_RESOLUTION|>--- conflicted
+++ resolved
@@ -3421,7 +3421,6 @@
                 cluster_id,
                 filter_result,
             )
-<<<<<<< HEAD
 
             # 跟踪是否集群中还存在该采集项相关的数据
             has_active_indices = False
@@ -3515,101 +3514,6 @@
                 record.is_deleted = True
                 record.save(update_fields=["is_deleted"])
 
-=======
-
-            # 跟踪是否集群中还存在该采集项相关的数据
-            has_active_indices = False
-
-            # 遍历所有索引进行处理
-            for index_name, alias_info in filter_result.items():
-                # 跳过回溯索引
-                if index_name.startswith(self.restore_index_prefix):
-                    logger.info(
-                        "clean_history_es_index:table_id->[%s] index->[%s] in cluster_id->[%s],is restore index, skip",
-                        self.table_id,
-                        index_name,
-                        cluster_id,
-                    )
-                    continue
-
-                # 跳过当前日期相关的索引
-                if now_datetime_str in index_name:
-                    logger.info(
-                        "clean_history_es_index:table_id->[%s] index->[%s] in cluster_id->[%s] "
-                        "contains now_datetime_str->[%s], skip",
-                        self.table_id,
-                        index_name,
-                        cluster_id,
-                        now_datetime_str,
-                    )
-                    has_active_indices = True
-                    continue
-
-                # 如果索引有未过期别名，保留索引，只清理过期别名
-                if alias_info["not_expired_alias"]:
-                    has_active_indices = True
-                    if alias_info["expired_alias"]:
-                        try:
-                            es_client.indices.delete_alias(index=index_name, name=",".join(alias_info["expired_alias"]))
-                            logger.info(
-                                "clean_history_es_index:table_id->[%s] expired aliases for index->[%s] "
-                                "in cluster_id->[%s] ,deleted: [%s]",
-                                self.table_id,
-                                index_name,
-                                cluster_id,
-                                alias_info["expired_alias"],
-                            )
-                        except Exception as e:  # pylint: disable=broad-except
-                            logger.warning(
-                                "clean_history_es_index:table_id->[%s] ,cluster_id->[%s],failed to delete expired "
-                                "aliases"
-                                "for index->[%s]: %s",
-                                self.table_id,
-                                cluster_id,
-                                index_name,
-                                str(e),
-                            )
-                    continue
-
-                logger.info(
-                    "clean_history_es_index: table_id->[%s] index->[%s] in cluster_id->[%s]has no alias to keep,"
-                    "deleting",
-                    self.table_id,
-                    index_name,
-                    record.cluster_id,
-                )
-                # 如果索引没有未过期的别名，直接删除索引
-                try:
-                    es_client.indices.delete(index=index_name)
-                    logger.info(
-                        "clean_history_es_index:table_id->[%s] index->[%s] in cluster_id->[%s],is deleted.",
-                        self.table_id,
-                        index_name,
-                        cluster_id,
-                    )
-                except Exception as e:  # pylint: disable=broad-except
-                    logger.warning(
-                        "clean_history_es_index:table_id->[%s] failed to delete index->[%s]in cluster_id->[%s],"
-                        "error->%s",
-                        self.table_id,
-                        index_name,
-                        cluster_id,
-                        str(e),
-                    )
-                    continue
-
-            # 如果当前集群中没有任何属于该采集项的未过期索引，则更新 StorageClusterRecord 为 is_deleted=True
-            if not has_active_indices:
-                logger.info(
-                    "clean_history_es_index:table_id->[%s] no active indices found in cluster_id->[%s], marking as "
-                    "deleted",
-                    self.table_id,
-                    cluster_id,
-                )
-                record.is_deleted = True
-                record.save(update_fields=["is_deleted"])
-
->>>>>>> 2686ef6e
             logger.info(
                 "clean_history_es_index:table_id->[%s] cluster_id->[%s] cleaning process is complete.",
                 self.table_id,
