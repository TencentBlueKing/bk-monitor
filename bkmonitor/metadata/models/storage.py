--- conflicted
+++ resolved
@@ -2086,21 +2086,14 @@
         logger.info(f"result_table->[{table_id}] now has es_storage will try to create index.")
 
         # 创建集群记录，第一条记录的enable_time需要设置为最小时间
-<<<<<<< HEAD
-=======
         # 使用 1970-01-01 而不是 datetime.min，因为 MySQL DATETIME 类型不支持 0001-01-01
->>>>>>> 0a27ae2b
         storage_record, tag = StorageClusterRecord.objects.update_or_create(
             table_id=table_id,
             cluster_id=cluster_id,
             bk_tenant_id=bk_tenant_id,
             defaults={
                 "is_current": True,
-<<<<<<< HEAD
-                "enable_time": datetime.datetime.min,
-=======
                 "enable_time": datetime.datetime(1970, 1, 1),
->>>>>>> 0a27ae2b
             },
         )
         logger.info(
@@ -5357,20 +5350,13 @@
                     storage_cluster_id=storage_cluster_id,
                 )
                 # 创建集群记录，第一条记录的enable_time需要设置为最小时间
-<<<<<<< HEAD
-=======
                 # 使用 1970-01-01 而不是 datetime.min，因为 MySQL DATETIME 类型不支持 0001-01-01
->>>>>>> 0a27ae2b
                 StorageClusterRecord.objects.update_or_create(
                     bk_tenant_id=bk_tenant_id,
                     table_id=table_id,
                     cluster_id=storage_cluster_id,
                     defaults={
-<<<<<<< HEAD
-                        "enable_time": datetime.datetime.min,
-=======
                         "enable_time": datetime.datetime(1970, 1, 1),
->>>>>>> 0a27ae2b
                         "is_current": True,
                     },
                 )
