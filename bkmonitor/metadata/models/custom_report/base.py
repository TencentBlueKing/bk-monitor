"""
Tencent is pleased to support the open source community by making 蓝鲸智云 - 监控平台 (BlueKing - Monitor) available.
Copyright (C) 2017-2025 Tencent. All rights reserved.
Licensed under the MIT License (the "License"); you may not use this file except in compliance with the License.
You may obtain a copy of the License at http://opensource.org/licenses/MIT
Unless required by applicable law or agreed to in writing, software distributed under the License is distributed on
an "AS IS" BASIS, WITHOUT WARRANTIES OR CONDITIONS OF ANY KIND, either express or implied. See the License for the
specific language governing permissions and limitations under the License.
"""

import json
import logging
from typing import Any

from django.conf import settings
from django.db import models
from django.db.transaction import atomic
from django.utils.translation import gettext as _

from bkmonitor.utils.request import get_request_username
from metadata import config
from metadata.models.common import Label
from metadata.models.data_source import DataSourceOption, DataSourceResultTable
from metadata.models.result_table import ResultTable, ResultTableOption

"""
base is base class of:
    event: defined in event.py
    time_series: defined in time_series.py
    log: defined of log.py
"""

logger = logging.getLogger("metadata")


class CustomGroupBase(models.Model):
    # model差异动态配置
    GROUP_ID_FIELD = None
    GROUP_NAME_FIELD = None

    # 默认存储差异配置
    DEFAULT_STORAGE_CONFIG = {}
    DEFAULT_STORAGE = None

    # 时间字段的配置
    STORAGE_TIME_OPTION = {}
    STORAGE_FIELD_LIST = []

    NEED_REFRESH_CONSUL = None

    # 虚拟RT字段配置
    bk_data_id = models.IntegerField(verbose_name="数据源ID", db_index=True)
    # 可能存在公共数据源，但是独立的事件分组，因此先保留
    bk_biz_id = models.IntegerField(verbose_name="业务ID", db_index=True)
    bk_tenant_id = models.CharField("租户ID", max_length=256, null=True, default="system")
    table_id = models.CharField(verbose_name="结果表ID", max_length=128, db_index=True, null=True)
    # 自定义上报速率限制，默认为-1，跟随应用动态调整。如果手动指定，则优先使用使用数据库中的设置
    max_rate = models.IntegerField(verbose_name="上报速率限制", default=-1)
    max_future_time_offset = models.IntegerField(verbose_name="上报最大时间偏移", default=-1)
    # 事件标签，默认是其他类型
    label = models.CharField(verbose_name="事件标签", max_length=128, default=Label.RESULT_TABLE_LABEL_OTHER)
    is_enable = models.BooleanField(verbose_name="是否启用", default=True)
    is_delete = models.BooleanField(verbose_name="是否删除", default=False)
    creator = models.CharField(verbose_name="创建者", max_length=255)
    create_time = models.DateTimeField(verbose_name="创建时间", auto_now_add=True)
    last_modify_user = models.CharField("最后更新者", max_length=32)
    last_modify_time = models.DateTimeField("最后更新时间", auto_now=True)
    # 是否需要每个指标组单个结果表处理
    is_split_measurement = models.BooleanField("是否需要单个指标单表存储", default=False)

    DEFAULT_DATASOURCE_OPTIONS = [{"name": "flat_batch_key", "value": "data"}]

    class Meta:
        abstract = True

    def get_datasource_options(self):
        return self.DEFAULT_DATASOURCE_OPTIONS + self.datasource_options

    @property
    def datasource_options(self):
        return []

    @property
    def result_table_option(self):
        return {}

    @staticmethod
    def make_table_id(bk_biz_id, bk_data_id, bk_tenant_id: str, table_name: str = None) -> str:
        raise NotImplementedError

    def update_metrics(self, metric_info):
        raise NotImplementedError

    def set_table_id_disable(self):
        """
        设置结果表废弃，默认是将相关的公共结果表废弃
        :return: True | False
        """
        # 如果结果表存在，则先修改结果表的启用状态
        for table in ResultTable.objects.filter(table_id=self.table_id, bk_tenant_id=self.bk_tenant_id):
            table.modify(operator=get_request_username(settings.COMMON_USERNAME), is_enable=False)
            table.is_deleted = True
            table.save()
        logger.info("group->[%s] table->[%s] is disabled now.", self.custom_group_name, self.table_id)

    @classmethod
    def default_result_table_options(cls):
        pass

    @classmethod
    def process_default_storage_config(cls, custom_group: "CustomGroupBase", default_storage_config: dict[str, Any]):
        pass

    @classmethod
    def pre_check(cls, label: str, bk_data_id: int, custom_group_name: str, bk_biz_id: int, bk_tenant_id: str) -> dict:
        """
        pre check name, label, bk_data_id
        """

        # 确认label是否存在
        if not Label.objects.filter(label_type=Label.LABEL_TYPE_RESULT_TABLE, label_id=label).exists():
            logger.error(f"label->[{label}] is not exists as a rt label")
            raise ValueError(_("标签[{}]不存在，请确认后重试").format(label))

        # 判断同一个data_id是否已经被其他事件绑定了
        if cls.objects.filter(bk_data_id=bk_data_id).exists():
            logger.error("bk_data_id->[{}] is already used by other custom group, use it first?")
            raise ValueError(_("数据源[{}]已经被其他自定义组注册使用，请更换数据源").format(bk_data_id))

        # 判断同一个业务下是否有重名的custom_group_name
        filter_kwargs = {
            cls.GROUP_NAME_FIELD: custom_group_name,
        }
        if cls.objects.filter(
            bk_biz_id=bk_biz_id, bk_tenant_id=bk_tenant_id, is_delete=False, **filter_kwargs
        ).exists():
            logger.error(
                f"biz_id->[{bk_biz_id}] of bk_tenant_id->[{bk_tenant_id}] already has {cls.__name__}->[{cls.GROUP_NAME_FIELD}], should change {custom_group_name} and try again."
            )
            raise ValueError(_("自定义组名称已存在，请确认后重试"))

        return filter_kwargs

    @classmethod
    def _create(
        cls,
        table_id: str,
        bk_biz_id: int,
        bk_data_id: int,
        custom_group_name: str,
        label: str,
        operator: str,
        is_split_measurement: bool,
        bk_tenant_id: str,
        max_rate: int = -1,
        **filter_kwargs,
    ) -> (str, "CustomGroupBase"):
        """
        create custom log group
        """

        if table_id is None:
            # 如果是公共结果表记录，则需要创建公共结果表ID，否则填充None
            table_id = cls.make_table_id(bk_biz_id, bk_data_id, bk_tenant_id=bk_tenant_id, table_name=custom_group_name)

        custom_group = cls.objects.create(
            bk_data_id=bk_data_id,
            bk_biz_id=bk_biz_id,
            label=label,
            creator=operator,
            last_modify_user=operator,
            is_delete=False,
            is_enable=True,
            table_id=table_id,
            bk_tenant_id=bk_tenant_id,
            is_split_measurement=is_split_measurement,
            max_rate=max_rate,
            **filter_kwargs,
        )
        logger.info(
            f"{cls.__name__}->[{custom_group.custom_group_id}] now is created from data_id->[{bk_data_id}] by operator->[{operator}],bk_tenant_id->[{bk_tenant_id}]"
        )

        return table_id, custom_group

    @classmethod
    def _post_process_create(cls, custom_group, kwargs):
        pass

    @classmethod
    def create_custom_group(
        cls,
        bk_data_id,
        bk_biz_id,
        custom_group_name,
        label,
        operator,
        bk_tenant_id: str,
        metric_info_list=None,
        table_id=None,
        is_builtin=False,
        is_split_measurement=False,
        default_storage_config=None,
        additional_options: dict | None = None,
        data_label: str | None = None,
<<<<<<< HEAD
        **kwargs,
=======
        bk_biz_id_alias: str | None = None,
>>>>>>> bc942417
    ):
        """
        创建一个新的自定义分组记录
        :param bk_data_id: 数据源ID
        :param bk_biz_id: 业务ID
        :param custom_group_name: 自定义组名称
        :param label: 标签，描述事件监控对象
        :param operator: 操作者
        :param metric_info_list: metric列表
        :param table_id: 需要制定的table_id，否则通过默认规则创建得到
        :param is_builtin: 是否为内置指标
        :param is_split_measurement: 是否需要单指标单表存储，主要针对容器大量指标的情况适配
        :param default_storage_config: 默认存储的配置
        :param additional_options: 附带创建的 ResultTableOption
        :param data_label: 数据标签
        :param bk_tenant_id: 租户ID
        :param bk_biz_id_alias: 业务ID别名
        :return: group object
        """
        # 创建流程：pre_check -> _create -> create_result_table -> 配置更新

        logger.info(
            "create_custom_group: bk_biz_id->[%s],bk_tenant_id->[%s], custom_group_name->[%s], label->[%s], "
            "operator->[%s],default_storage_config->[%s],bk_tenant_id->[%s]",
            bk_biz_id,
            bk_tenant_id,
            custom_group_name,
            label,
            operator,
            default_storage_config,
            bk_tenant_id,
        )

        # 1. 参数检查
        filter_kwargs = cls.pre_check(
            label=label,
            bk_data_id=bk_data_id,
            custom_group_name=custom_group_name,
            bk_biz_id=bk_biz_id,
            bk_tenant_id=bk_tenant_id,
        )

        # 2. 创建group
        table_id, custom_group = cls._create(
            table_id=table_id,
            bk_biz_id=bk_biz_id,
            bk_data_id=bk_data_id,
            custom_group_name=custom_group_name,
            label=label,
            operator=operator,
            is_split_measurement=is_split_measurement,
            bk_tenant_id=bk_tenant_id,
            **filter_kwargs,
        )
        cls._post_process_create(custom_group, kwargs)

        # 3. 遍历创建metric_info_list
        # 如果未有提供metric_info_list，则需要替换为空列表，方便后续的逻辑使用
        final_metric_info_list = metric_info_list
        if metric_info_list is None:
            logger.info(
                f"{cls.__name__}->[{custom_group.custom_group_id}] is created with none metric_info_list are set."
            )
            final_metric_info_list = []

        # 创建一个关联的存储关系
        # 如果是自动分表逻辑，则该表为默认路由表，
        # 如果是旧版自定义上报逻辑，则该表作为该dataid的唯一写入表

        if default_storage_config is not None:
            default_storage_config.update(cls.DEFAULT_STORAGE_CONFIG)
        else:
            default_storage_config = cls.DEFAULT_STORAGE_CONFIG

        cls.process_default_storage_config(custom_group, default_storage_config)

        option = {"is_split_measurement": is_split_measurement}
        option.update(additional_options or {})

        # 4. 清除历史 DataSourceResultTable 数据
        # 这里无需添加租户过滤条件,因为bk_data_id全局唯一,除1001外不存在跨租户场景
        if DataSourceResultTable.objects.filter(bk_data_id=bk_data_id).exists():
            DataSourceResultTable.objects.filter(bk_data_id=bk_data_id).delete()

        ResultTable.create_result_table(
            bk_data_id=custom_group.bk_data_id,
            bk_biz_id=custom_group.bk_biz_id,
            table_id=table_id,
            table_name_zh=custom_group.custom_group_name,
            is_custom_table=True,
            schema_type=ResultTable.SCHEMA_TYPE_FREE,
            operator=operator,
            default_storage=cls.DEFAULT_STORAGE,
            default_storage_config=default_storage_config,
            field_list=cls.STORAGE_FIELD_LIST,
            is_builtin=is_builtin,
            # 自定义上报，都不需要业务属性、云区域、IP等内容，只需要保留时间字段即可
            is_time_field_only=True,
            time_option=cls.STORAGE_TIME_OPTION,
            label=label,
            option=option,
            data_label=data_label,
            bk_tenant_id=bk_tenant_id,
            bk_biz_id_alias=bk_biz_id_alias,
        )

        custom_group.update_metrics(metric_info=final_metric_info_list)
        logger.info(f"{cls.__name__}->[{custom_group.custom_group_id}] object now has created")

        # 4. 需要为datasource增加一个option，否则transfer无法得知需要拆解的字段内容
        for item in custom_group.get_datasource_options():
            DataSourceOption.create_option(bk_data_id=bk_data_id, bk_tenant_id=bk_tenant_id, creator="system", **item)

        # 5. 刷新配置到节点管理，通过节点管理下发配置到采集器
        # 目前只在新增组的时候增加了这个配置下发逻辑，更新不影响采集器的配置
        # 改为异步任务，因为节点管理接口会超时，update_subscription接口
        from metadata.task.tasks import refresh_custom_report_config

        refresh_custom_report_config.delay(bk_biz_id=bk_biz_id)

        return custom_group

    def modify_custom_group(
        self,
        operator,
        custom_group_name=None,
        label=None,
        is_enable=None,
        metric_info_list=None,
        field_list=None,
        max_rate=None,
        enable_field_black_list=None,
        data_label: str | None = None,
    ):
        """
        修改一个事件组
        :param operator: 操作者
        :param custom_group_name: 自定义分组名
        :param label: 事件组标签
        :param is_enable: 是否启用事件组
        :param metric_info_list: metric信息,
        :param field_list: 需要修改的字段信息
        :param max_rate: 上报最大速率
        :param enable_field_black_list: 是否开启黑名单
        :param data_label: 数据标签
        :return: True or raise
        """
        # 不可修改已删除的事件组
        if self.is_delete:
            logger.error(
                f"op->[{self.__class__.__name__}] try to update the deleted {operator}->[{self.custom_group_id}], but nothing will do."
            )
            raise ValueError(_("自定义组已删除，请确认后重试"))

        is_change = False

        # 分组名修改
        if custom_group_name is not None:
            self.custom_group_name = custom_group_name
            is_change = True
            logger.info(
                f"{self.__class__.__name__}->[{self.custom_group_id}] name is changed to->[{custom_group_name}]"
            )

        # 给分组打新的标签
        if label is not None:
            # 确认label是否存在
            if not Label.objects.filter(label_type=Label.LABEL_TYPE_RESULT_TABLE, label_id=label).exists():
                logger.error(f"label->[{label}] is not exists as a rt label")
                raise ValueError(_("标签[{}]不存在，请确认后重试").format(label))

            self.label = label
            is_change = True
            logger.info(f"{self.__class__.__name__}->[{self.custom_group_id}] now is change to label->[{label}]")

        # 判断是否有修改启用标记位，需要提供了该参数，而且该参数与现有的配置不一致方可配置
        if is_enable is not None and self.is_enable != is_enable:
            self.is_enable = is_enable
            is_change = True
            logger.info(f"{self.__class__.__name__}->[{self.custom_group_id}] has change enable->[{is_enable}]")

        # 判断是否有维度信息的创建/修改
        if metric_info_list is not None:
            self.update_metrics(metric_info_list)
            is_change = True
            logger.info(
                f"{self.__class__.__name__}->[{self.custom_group_id}] has create now metric list->[{len(metric_info_list)}]"
            )

        # 判断是否修改速率
        if max_rate is not None:
            self.max_rate = max_rate
            is_change = True
            logger.info(f"{self.__class__.__name__}->[{self.custom_group_id}] has change max_rate->[{max_rate}]")

        if is_change:
            self.last_modify_user = operator
            self.save()
            logger.info(f"{self.__class__.__name__}->[{self.custom_group_id}] is updated by->[{operator}]")

        # 这里之前在split的情况下是不做field_list的更新的 之前的背景是会动态更新指标 而不应该用户去设置指标
        # 但是如果用户需要修改元信息的时候 会出现该接口无法更新的情况 所以这里先去掉这个限制
        rt = None
        if field_list or data_label:
            try:
                rt = ResultTable.objects.get(table_id=self.table_id, bk_tenant_id=self.bk_tenant_id)
            except ResultTable.DoesNotExist:
                raise ValueError(_("对应结果表不存在"))

        if field_list is not None:  # 无需添加租户过滤,上文RT已经携带租户属性
            rt.modify(operator=operator, is_reserved_check=False, is_time_field_only=True, field_list=field_list)

        # 如果有传开启/关闭黑名单，则修改结果表数据，并刷新consul数据，触发transfer更新
        if enable_field_black_list is not None:
            ResultTableOption.objects.filter(
                table_id=self.table_id,
                bk_tenant_id=self.bk_tenant_id,
                name=ResultTableOption.OPTION_ENABLE_FIELD_BLACK_LIST,
            ).update(value=json.dumps(enable_field_black_list))
            logger.info(
                "%s->[%s] has change enable_field_black_list->[%s]",
                self.__class__.__name__,
                self.custom_group_id,
                enable_field_black_list,
            )
            self.NEED_REFRESH_CONSUL = True

        # 只在需要刷新 consul 的时候才进行刷新操作
        if self.NEED_REFRESH_CONSUL:
            from metadata.models import DataSource

            DataSource.objects.get(bk_data_id=self.bk_data_id).refresh_consul_config()

        # 判断是否修改数据标签
        if data_label:
            rt.modify(operator=operator, data_label=data_label)

        logger.info(f"{self.__class__.__name__}->[{self.custom_group_id}] update success.")
        return True

    @property
    def custom_group_id(self):
        return getattr(self, self.GROUP_ID_FIELD)

    @property
    def custom_group_name(self):
        return getattr(self, self.GROUP_NAME_FIELD)

    @custom_group_name.setter
    def custom_group_name(self, value):
        setattr(self, self.GROUP_NAME_FIELD, value)

    def remove_metrics(self):
        raise NotImplementedError

    @atomic(config.DATABASE_CONNECTION_NAME)
    def delete_custom_group(self, operator):
        """
        删除一个指定的组
        :param operator: 操作者
        :return: True or raise
        """
        # 不可修改已删除的事件组
        if self.is_delete:
            logger.error(
                f"op->[{self.__class__.__name__}] try to update the deleted {operator}->[{self.custom_group_id}], but nothing will do."
            )
            raise ValueError(_("自定义组已删除，请确认后重试"))

        self.remove_metrics()

        # 修改标志位
        self.last_modify_user = operator
        self.is_delete = True
        self.save()

        # 需要标记对应的结果表也是清除的状态
        self.set_table_id_disable()
        logger.info(
            f"{self.__class__.__name__}->[{self.custom_group_id}] set result_table->[{self.table_id}] and mark it delete."
        )

        logger.info(f"{self.__class__.__name__}->[{self.custom_group_id}] now is delete.")

        return True

    @property
    def data_label(self):
        try:
            return ResultTable.objects.get(table_id=self.table_id, bk_tenant_id=self.bk_tenant_id).data_label
        except ResultTable.DoesNotExist:
            return ""<|MERGE_RESOLUTION|>--- conflicted
+++ resolved
@@ -203,11 +203,8 @@
         default_storage_config=None,
         additional_options: dict | None = None,
         data_label: str | None = None,
-<<<<<<< HEAD
+        bk_biz_id_alias: str | None = None,
         **kwargs,
-=======
-        bk_biz_id_alias: str | None = None,
->>>>>>> bc942417
     ):
         """
         创建一个新的自定义分组记录
