--- conflicted
+++ resolved
@@ -10,7 +10,7 @@
 """
 import json
 import logging
-from typing import Optional, Dict, Any
+from typing import Any, Dict, Optional
 
 from django.db import models
 from django.db.transaction import atomic
@@ -101,18 +101,13 @@
     def default_result_table_options(cls):
         pass
 
+    def process_default_storage_config(cls, custom_group: "CustomGroupBase", default_storage_config: Dict[str, Any]):
+        pass
+
     @classmethod
-<<<<<<< HEAD
     def pre_check(
         cls, label: str, bk_data_id: int, custom_group_name: str, bk_biz_id: int, bk_tenant_id=DEFAULT_TENANT_ID
     ) -> dict:
-=======
-    def process_default_storage_config(cls, custom_group: "CustomGroupBase", default_storage_config: Dict[str, Any]):
-        pass
-
-    @classmethod
-    def pre_check(cls, label: str, bk_data_id: int, custom_group_name: str, bk_biz_id: int) -> dict:
->>>>>>> 8101f59d
         """
         pre check name, label, bk_data_id
         """
@@ -221,7 +216,6 @@
         :param bk_tenant_id: 租户ID
         :return: group object
         """
-<<<<<<< HEAD
 
         logger.info(
             "create_custom_group: bk_biz_id->[%s],bk_tenant_id->[%s], custom_group_name->[%s], label->[%s], "
@@ -233,9 +227,7 @@
             operator,
         )
 
-=======
         # 创建流程：pre_check -> _create -> create_result_table -> 配置更新
->>>>>>> 8101f59d
         # 1. 参数检查
         filter_kwargs = cls.pre_check(
             label=label,
