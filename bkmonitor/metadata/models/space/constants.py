--- conflicted
+++ resolved
@@ -146,11 +146,7 @@
 
 
 # 授权蓝盾使用的数据源 ID
-<<<<<<< HEAD
-BKCI_AUTHORIZED_DATA_LIST = [1001]
-=======
 BKCI_AUTHORIZED_DATA_ID_LIST = [1001]
->>>>>>> 8c9bafc1
 
 # 1001 跨空间类型允许 bkci 访问的结果表前缀
 BKCI_1001_TABLE_ID_PREFIX = "devx_system."