# -*- coding: utf-8 -*-
"""
Tencent is pleased to support the open source community by making 蓝鲸智云 - 监控平台 (BlueKing - Monitor) available.
Copyright (C) 2017-2021 THL A29 Limited, a Tencent company. All rights reserved.
Licensed under the MIT License (the "License"); you may not use this file except in compliance with the License.
You may obtain a copy of the License at http://opensource.org/licenses/MIT
Unless required by applicable law or agreed to in writing, software distributed under the License is distributed on
an "AS IS" BASIS, WITHOUT WARRANTIES OR CONDITIONS OF ANY KIND, either express or implied. See the License for the
specific language governing permissions and limitations under the License.
"""

import datetime
import json
import logging
from typing import Dict, List, Optional, Set

from django.conf import settings
from django.db.models import Q
from django.utils.timezone import now as tz_now

from metadata import models
from metadata.models.space import utils
from metadata.models.space.constants import (
    BKCI_1001_TABLE_ID_PREFIX,
    DATA_LABEL_TO_RESULT_TABLE_CHANNEL,
    DATA_LABEL_TO_RESULT_TABLE_KEY,
    FIELD_TO_RESULT_TABLE_CHANNEL,
    FIELD_TO_RESULT_TABLE_KEY,
    RESULT_TABLE_DETAIL_CHANNEL,
    RESULT_TABLE_DETAIL_KEY,
    SPACE_TO_RESULT_TABLE_CHANNEL,
    SPACE_TO_RESULT_TABLE_KEY,
    BCSClusterTypes,
    EtlConfigs,
    MeasurementType,
    SpaceTypes,
)
from metadata.models.space.ds_rt import (
    get_cluster_data_ids,
    get_measurement_type_by_table_id,
    get_result_tables_by_data_ids,
    get_space_table_id_data_id,
    get_table_id_cluster_id,
    get_table_info_for_influxdb_and_vm,
)
from metadata.utils.redis_tools import RedisTools

logger = logging.getLogger("metadata")


class SpaceTableIDRedis:
    """空间路由结果表数据推送 redis 相关功能"""

    def push_space_table_ids(self, space_type: str, space_id: str, is_publish: Optional[bool] = False):
        """推送空间及对应的结果表和过滤条件"""
        logger.info("start to push space table_id data")
        # 过滤空间关联的数据源信息
        if space_type == SpaceTypes.BKCC.value:
            self._push_bkcc_space_table_ids(space_type, space_id)
        elif space_type == SpaceTypes.BKCI.value:
            # 开启容器服务，则需要处理集群+业务+构建机+其它(在当前空间下创建的插件、自定义上报等)
            self._push_bkci_space_table_ids(space_type, space_id)
        elif space_type == SpaceTypes.BKSAAS.value:
            self._push_bksaas_space_table_ids(space_type, space_id)

        # 如果指定要更新，则通知
        if is_publish:
            RedisTools.publish(SPACE_TO_RESULT_TABLE_CHANNEL, [f"{space_type}__{space_id}"])
        logger.info("push space table_id data successfully")

    def push_field_table_ids(
        self, field_list: Optional[str] = None, table_id_list: Optional[List] = None, is_publish: Optional[bool] = False
    ):
        """推送指标及对应的结果表

        1. 根据 ts metric 进行过滤
        2. 跟进 result field tag: metric 进行过滤
        """
        logger.info("start to push field table_id data")
        table_ids = self._refine_table_ids(table_id_list)

        fields = models.ResultTableField.objects.filter(
            tag=models.ResultTableField.FIELD_TAG_METRIC, table_id__in=table_ids
        ).values_list("field_name", flat=True)
        # 如果指标存在，则以指标进行过滤
        if field_list:
            fields = fields.filter(field_name__in=field_list)

        # 通过指标在反查结果表
        table_id_fields_qs = models.ResultTableField.objects.filter(
            tag=models.ResultTableField.FIELD_TAG_METRIC, field_name__in=fields
        ).values("table_id", "field_name")

        table_ids = {data["table_id"] for data in table_id_fields_qs}
        # 根据 option 过滤是否有开启黑名单，如果开启黑名单，则指标会有过期时间
        white_tables = set(
            models.ResultTableOption.objects.filter(
                table_id__in=table_ids,
                name=models.ResultTableOption.OPTION_ENABLE_FIELD_BLACK_LIST,
                value="false",
            ).values_list("table_id", flat=True)
        )
        logger.info("white table_id list: %s", json.dumps(white_tables))

        # 剩余的结果表，需要判断是否时序的，然后根据过期时间过滤数据
        table_id_set = table_ids - white_tables
        ts_info = self._filter_ts_info(table_id_set)
        # 获取非时序的结果表
        not_ts_table_ids = table_ids - set(ts_info.get("table_id_ts_group_id", {}).keys())
        # 组装指标和结果表的关系
        field_table_ids = {}
        for data in table_id_fields_qs:
            table_id = data["table_id"]
            if table_id not in not_ts_table_ids:
                continue
            field_table_ids.setdefault(data["field_name"], []).append(table_id)
        # 如果时序的数据存在，则进行处理
        if ts_info:
            for table_id in ts_info["table_id_ts_group_id"]:
                group_id = ts_info["table_id_ts_group_id"][table_id]
                fields = ts_info["group_id_field_map"].get(group_id)
                # 如果指标为空，也直接跳过
                if not fields:
                    logger.warning("table_id: %s not found field or expired", table_id)
                    continue
                for field in fields:
                    field_table_ids.setdefault(field, []).append(table_id)

        # 推送数据到 redis，需要 json 序列化处理
        if field_table_ids:
            redis_values = {field: json.dumps(table_ids) for field, table_ids in field_table_ids.items()}
            RedisTools.hmset_to_redis(FIELD_TO_RESULT_TABLE_KEY, redis_values)

            if is_publish:
                RedisTools.publish(FIELD_TO_RESULT_TABLE_CHANNEL, list(field_table_ids.keys()))

        logger.info("push redis field_to_result_table, data: %s", json.dumps(field_table_ids))

    def push_data_label_table_ids(
        self,
        data_label_list: Optional[List] = None,
        table_id_list: Optional[List] = None,
        is_publish: Optional[bool] = False,
    ):
        """推送 data_label 及对应的结果表"""
        logger.info("start to push data_label table_id data")
        table_ids = self._refine_table_ids(table_id_list)
        # 过滤掉结果表数据标签为空或者为 None 的记录
        data_labels = (
            models.ResultTable.objects.filter(table_id__in=table_ids)
            .exclude(Q(data_label="") | Q(data_label=None))
            .values_list("data_label", flat=True)
        )
        if data_label_list:
            data_labels = data_labels.filter(data_label__in=data_label_list)
        # 再通过 data_label 过滤到结果表
<<<<<<< HEAD
        rt_dl_qs = models.ResultTable.objects.filter(data_label__in=data_label_list).values("table_id", "data_label")
=======
        rt_dl_qs = models.ResultTable.objects.filter(data_label__in=data_labels).values("table_id", "data_label")
>>>>>>> d2eb0cb4
        # 组装数据
        rt_dl_map = {}
        for data in rt_dl_qs:
            rt_dl_map.setdefault(data["data_label"], []).append(data["table_id"])

        if rt_dl_map:
            redis_values = {data_label: json.dumps(table_ids) for data_label, table_ids in rt_dl_map.items()}
            RedisTools.hmset_to_redis(DATA_LABEL_TO_RESULT_TABLE_KEY, redis_values)

            if is_publish:
                RedisTools.publish(DATA_LABEL_TO_RESULT_TABLE_CHANNEL, list(rt_dl_map.keys()))
        logger.info("push redis data_label_to_result_table, data: %s", json.dumps(rt_dl_map))

    def push_table_id_detail(self, table_id_list: Optional[List] = None, is_publish: Optional[bool] = False):
        """推送结果表的详细信息"""
        logger.info("start to push table_id detail data")
        table_id_detail = get_table_info_for_influxdb_and_vm(table_id_list)
        if not table_id_detail:
            logger.info("not found table")
            return

        table_ids = set(table_id_detail.keys())
        # 获取结果表类型
        _table_id_dict = {
            rt["table_id"]: rt
            for rt in models.ResultTable.objects.filter(table_id__in=table_ids).values(
                "table_id", "schema_type", "data_label"
            )
        }
        _table_list = list(_table_id_dict.values())
        # 获取结果表对应的类型
        measurement_type_dict = get_measurement_type_by_table_id(table_ids, _table_list)
        table_id_cluster_id = get_table_id_cluster_id(table_ids)
        # 再追加上结果表的指标数据、集群 ID、类型
        table_id_fields = self._compose_table_id_fields(set(table_id_detail.keys()))
        _table_id_detail = {}
        for table_id, detail in table_id_detail.items():
            detail["fields"] = table_id_fields.get(table_id) or []
            detail["measurement_type"] = measurement_type_dict.get(table_id) or ""
            detail["bcs_cluster_id"] = table_id_cluster_id.get(table_id) or ""
            detail["data_label"] = _table_id_dict.get(table_id, {}).get("data_label") or ""
            _table_id_detail[table_id] = json.dumps(detail)

        # 推送数据
        if _table_id_detail:
            RedisTools.hmset_to_redis(RESULT_TABLE_DETAIL_KEY, _table_id_detail)
            if is_publish:
                RedisTools.publish(RESULT_TABLE_DETAIL_CHANNEL, list(_table_id_detail.keys()))
        logger.info("push redis result_table_detail, data: %s", json.dumps(_table_id_detail))

    def _push_bkcc_space_table_ids(
        self,
        space_type: str,
        space_id: str,
        from_authorization: Optional[bool] = None,
    ):
        """推送 bkcc 类型空间数据"""
        logger.info("start to push bkcc space table_id")
        _values = self._compose_data(space_type, space_id, from_authorization=from_authorization)
        # 推送数据
        if _values:
            redis_values = {f"{space_type}__{space_id}": json.dumps(_values)}
            RedisTools.hmset_to_redis(SPACE_TO_RESULT_TABLE_KEY, redis_values)
        logger.info(
            "push redis space_to_result_table, space_type: %s, space_id:%s data: %s",
            space_type,
            space_id,
            json.dumps(_values),
        )

    def _push_bkci_space_table_ids(
        self,
        space_type: str,
        space_id: str,
    ):
        """推送 bcs 类型空间下的关联业务的数据"""
        logger.info("start to push biz of bcs space table_id")
        _values = self._compose_bcs_space_biz_table_ids(space_type, space_id)
        _values.update(self._compose_bcs_space_cluster_table_ids(space_type, space_id))
        _values.update(self._compose_bkci_other_table_ids(space_type, space_id))
        # 追加跨空间类型的数据源授权
        _values.update(self._compose_bkci_cross_table_ids(space_type, space_id))
        # 推送数据
        if _values:
            redis_values = {f"{space_type}__{space_id}": json.dumps(_values)}
            RedisTools.hmset_to_redis(SPACE_TO_RESULT_TABLE_KEY, redis_values)
        logger.info(
            "push redis space_to_result_table, space_type: %s, space_id:%s data: %s",
            space_type,
            space_id,
            json.dumps(_values),
        )

    def _push_bksaas_space_table_ids(
        self,
        space_type: str,
        space_id: str,
        table_id_list: Optional[List] = None,
    ):
        """推送 bksaas 类型空间下的数据"""
        logger.info("start to push bksaas space table_id")
        _values = self._compose_bksaas_space_cluster_table_ids(space_type, space_id, table_id_list)
        # 获取蓝鲸应用使用的集群数据
        _values.update(self._compose_bksaas_other_table_ids(space_type, space_id, table_id_list))
        if _values:
            redis_values = {f"{space_type}__{space_id}": json.dumps(_values)}
            RedisTools.hmset_to_redis(SPACE_TO_RESULT_TABLE_KEY, redis_values)
        logger.info(
            "push redis space_to_result_table, space_type: %s, space_id:%s data: %s",
            space_type,
            space_id,
            json.dumps(_values),
        )

    def _compose_bcs_space_biz_table_ids(
        self,
        space_type: str,
        space_id: str,
    ) -> Dict:
        """推送 bcs 类型空间下的集群数据"""
        logger.info("start to push cluster of bcs space table_id")
        # 首先获取关联业务的数据
        resource_type = SpaceTypes.BKCC.value
        obj = models.SpaceResource.objects.filter(
            space_type_id=space_type, space_id=space_id, resource_type=resource_type
        ).first()
        if not obj:
            logger.error("space: %s__%s, resource_type: %s not found", space_type, space_id, resource_type)
            return {}
        # 获取空间关联的业务，注意这里业务 ID 为字符串类型
        biz_id_str = obj.resource_id
        # 获取对应业务下的数据
        return self._compose_data(
            resource_type,
            biz_id_str,
            include_platform_data_id=True,
            from_authorization=False,
            default_filters=[{"bk_biz_id": biz_id_str}],
        )

    def _compose_bcs_space_cluster_table_ids(
        self,
        space_type: str,
        space_id: str,
    ) -> Dict:
        """推送 bcs 类型空间下的集群数据"""
        logger.info("start to push cluster of bcs space table_id")
        # 获取空间的集群数据
        resource_type = SpaceTypes.BCS.value
        # 优先进行判断项目相关联的容器资源，减少等待
        sr_objs = models.SpaceResource.objects.filter(
            space_type_id=space_type, space_id=space_id, resource_type=resource_type, resource_id=space_id
        )
        default_values = {}
        str_obj = sr_objs.first()
        if not str_obj:
            logger.error("space: %s__%s, resource_type: %s not found", space_type, space_id, resource_type)
            return default_values
        res_list = str_obj.dimension_values
        # 如果关键维度数据为空，同样返回默认
        if not res_list:
            return default_values
        # 获取集群的数据, 格式: {cluster_id: {"bcs_cluster_id": xxx, "namespace": xxx}}
        cluster_info = {}
        for res in res_list:
            if res["cluster_type"] == BCSClusterTypes.SHARED.value and res["namespace"]:
                cluster_info[res["cluster_id"]] = [
                    {"bcs_cluster_id": res["cluster_id"], "namespace": ns} for ns in res["namespace"]
                ]
            elif res["cluster_type"] == BCSClusterTypes.SINGLE.value:
                cluster_info[res["cluster_id"]] = [{"bcs_cluster_id": res["cluster_id"], "namespace": None}]
        cluster_id_list = list(cluster_info.keys())
        # 获取集群下对应的数据源
        data_id_cluster_id = get_cluster_data_ids(cluster_id_list)
        if not data_id_cluster_id:
            logger.error("space: %s__%s not found cluster", space_type, space_id)
            return default_values
        # 获取结果表及数据源
        table_id_data_id = get_result_tables_by_data_ids(list(data_id_cluster_id.keys()))
        # 组装 filter
        _values = {}
        for tid, data_id in table_id_data_id.items():
            cluster_id = data_id_cluster_id.get(data_id)
            if not cluster_id:
                continue
            # 获取对应的集群及命名空间信息
            _values[tid] = {"filters": cluster_info.get(cluster_id) or []}

        return _values

    def _compose_bkci_other_table_ids(self, space_type: str, space_id: str) -> Dict:
        logger.info("start to push bkci space other table_id")
        exclude_data_id_list = utils.cached_cluster_data_id_list()
        table_id_data_id = get_space_table_id_data_id(
            space_type, space_id, exclude_data_id_list=exclude_data_id_list, from_authorization=False
        )
        _values = {}
        if not table_id_data_id:
            logger.error("space_type: %s, space_id:%s not found table_id and data_id", space_type, space_id)
            return _values

        table_ids = self._refine_table_ids(list(table_id_data_id.keys()))
        # 组装数据
        for tid in table_ids:
            # NOTE: 现阶段针对1001下 `system.` 或者 `dbm_system.` 开头的结果表不允许被覆盖
            if tid.startswith("system.") or tid.startswith("dbm_system."):
                continue
            _values[tid] = {"filters": [{"projectId": space_id}]}

        return _values

    def _compose_bkci_cross_table_ids(self, space_type: str, space_id: str) -> Dict:
        """组装跨空间类型的结果表数据"""
        logger.info("start to push bkci space cross space_type table_id")
        tids = models.ResultTable.objects.filter(table_id__startswith=BKCI_1001_TABLE_ID_PREFIX).values_list(
            "table_id", flat=True
        )
        return {tid: {"filters": [{"projectId": f"{space_type}__{space_id}"}]} for tid in tids}

    def _compose_bksaas_space_cluster_table_ids(
        self,
        space_type: str,
        space_id: str,
        table_id_list: Optional[List] = None,
    ):
        logger.info("start to push cluster of bksaas space table_id")
        # 获取空间的集群数据
        resource_type = SpaceTypes.BKSAAS.value
        # 优先进行判断项目相关联的容器资源，减少等待
        sr_objs = models.SpaceResource.objects.filter(
            space_type_id=space_type, space_id=space_id, resource_type=resource_type, resource_id=space_id
        )
        default_values = {}
        str_obj = sr_objs.first()
        if not str_obj:
            logger.error("space: %s__%s, resource_type: %s not found", space_type, space_id, resource_type)
            return default_values
        res_list = str_obj.dimension_values
        # 如果关键维度数据为空，同样返回默认
        if not res_list:
            return default_values
        # 获取集群的数据, 格式: {cluster_id: {"bcs_cluster_id": xxx, "namespace": xxx}}
        cluster_info = {}
        for res in res_list:
            if res["cluster_type"] == BCSClusterTypes.SHARED.value and res["namespace"]:
                cluster_info[res["cluster_id"]] = [
                    {"bcs_cluster_id": res["cluster_id"], "namespace": ns} for ns in res["namespace"]
                ]
            elif res["cluster_type"] == BCSClusterTypes.SINGLE.value:
                cluster_info[res["cluster_id"]] = [{"bcs_cluster_id": res["cluster_id"], "namespace": None}]
        cluster_id_list = list(cluster_info.keys())
        # 获取集群下对应的数据源
        data_id_cluster_id = get_cluster_data_ids(cluster_id_list, table_id_list)
        if not data_id_cluster_id:
            logger.error("space: %s__%s not found cluster", space_type, space_id)
            return default_values
        # 获取结果表及数据源
        table_id_data_id = get_result_tables_by_data_ids(list(data_id_cluster_id.keys()), table_id_list)
        # 组装 filter
        _values = {}
        for tid, data_id in table_id_data_id.items():
            cluster_id = data_id_cluster_id.get(data_id)
            if not cluster_id:
                continue
            # 获取对应的集群及命名空间信息
            _values[tid] = {"filters": cluster_info.get(cluster_id) or []}

        return _values

    def _compose_bksaas_other_table_ids(self, space_type: str, space_id: str, table_id_list: Optional[List] = None):
        """组装蓝鲸应用非集群数据
        TODO: 暂时不考虑全局的数据源信息
        """
        logger.info("start to push bksaas space other table_id")
        exclude_data_id_list = utils.cached_cluster_data_id_list()
        # 过滤到对应的结果表
        table_id_data_id = get_space_table_id_data_id(
            space_type,
            space_id,
            table_id_list=table_id_list,
            exclude_data_id_list=exclude_data_id_list,
            include_platform_data_id=False,
        )

        default_values = {}
        if not table_id_data_id:
            logger.error("space_type: %s, space_id:%s not found table_id and data_id", space_type, space_id)
            return default_values
        # 提取仅包含写入 influxdb 和 vm 的结果表
        table_ids = self._refine_table_ids(list(table_id_data_id.keys()))
        # 组装数据
        _values = {}
        # 针对非集群的数据，不限制过滤条件
        for tid in table_ids:
            _values[tid] = {"filters": []}

        return _values

    def _compose_data(
        self,
        space_type: str,
        space_id: str,
        table_id_list: Optional[List] = None,
        include_platform_data_id: Optional[bool] = True,
        from_authorization: Optional[bool] = None,
        default_filters: Optional[List] = None,
    ) -> Dict:
        # 过滤到对应的结果表
        table_id_data_id = get_space_table_id_data_id(
            space_type,
            space_id,
            table_id_list=table_id_list,
            include_platform_data_id=include_platform_data_id,
            from_authorization=from_authorization,
        )
        _values = {}
        # 如果为空，返回默认值
        if not table_id_data_id:
            logger.error("space_type: %s, space_id:%s not found table_id and data_id", space_type, space_id)
            return _values
        # 提取仅包含写入 influxdb 和 vm 的结果表
        table_ids = self._refine_table_ids(list(table_id_data_id.keys()))
        data_id_list = list(table_id_data_id.values())
        # 获取datasource的信息，避免后续每次都去查询db
        data_id_detail = {
            data["bk_data_id"]: {
                "etl_config": data["etl_config"],
                "space_uid": data["space_uid"],
                "is_platform_data_id": data["is_platform_data_id"],
            }
            for data in models.DataSource.objects.filter(bk_data_id__in=data_id_list).values(
                "bk_data_id", "etl_config", "space_uid", "is_platform_data_id"
            )
        }

        # 判断是否添加过滤条件
        _table_list = list(
            models.ResultTable.objects.filter(table_id__in=table_ids).values("table_id", "schema_type", "data_label")
        )
        # 获取结果表对应的类型
        measurement_type_dict = get_measurement_type_by_table_id(table_ids, _table_list)
        # 获取空间所属的数据源 ID
        _space_data_ids = models.SpaceDataSource.objects.filter(
            space_type_id=space_type, space_id=space_id, from_authorization=False
        ).values_list("bk_data_id", flat=True)
        for tid in table_ids:
            # NOTE: 特殊逻辑，忽略跨空间类型的 bkci 的结果表; 如果有其它，再提取为常量
            if tid.startswith(BKCI_1001_TABLE_ID_PREFIX):
                continue
            measurement_type = measurement_type_dict.get(tid)
            # 如果查询不到类型，则忽略
            if not measurement_type:
                logger.error("table_id: %s not find measurement type", tid)
                continue
            data_id = table_id_data_id.get(tid)
            # 如果没有对应的结果表，则忽略
            if not data_id:
                logger.error("table_id: %s not found data_id", tid)
                continue
            _data_id_detail = data_id_detail.get(data_id)
            is_exist_space = data_id in _space_data_ids
            # 拼装过滤条件, 如果有指定，则按照指定数据设置过滤条件
            if default_filters:
                _values[tid] = {"filters": default_filters}
            else:
                filters = []
                if self._is_need_filter_for_bkcc(
                    measurement_type, space_type, space_id, _data_id_detail, is_exist_space
                ):
                    filters = [{"bk_biz_id": space_id}]
                _values[tid] = {"filters": filters}

        return _values

    def _is_need_filter_for_bkcc(
        self,
        measurement_type: str,
        space_type_id: str,
        space_id: str,
        data_id_detail: Optional[Dict] = None,
        is_exist_space: Optional[bool] = True,
    ) -> bool:
        """针对业务类型空间判断是否需要添加过滤条件"""
        if not data_id_detail:
            return True
        # 如果不是自定义时序，则不需要关注类似的情况，必须增加过滤条件
        if (
            measurement_type
            not in [
                MeasurementType.BK_SPLIT.value,
                MeasurementType.BK_STANDARD_V2_TIME_SERIES.value,
                MeasurementType.BK_EXPORTER.value,
            ]
            and data_id_detail["etl_config"] != EtlConfigs.BK_STANDARD_V2_TIME_SERIES.value
        ):
            return True

        # 对自定义插件的处理，兼容黑白名单对类型的更改
        # 黑名单时，会更改为单指标单表
        if measurement_type == MeasurementType.BK_EXPORTER.value or (
            data_id_detail["etl_config"] == EtlConfigs.BK_EXPORTER.value
            and measurement_type == MeasurementType.BK_SPLIT.value
        ):
            # 如果space_id与data_id所属空间UID相同，则不需要过滤
            if data_id_detail["space_uid"] == f"{space_type_id}__{space_id}":
                return False
            else:
                return True

        is_platform_data_id = data_id_detail["is_platform_data_id"]
        # 可以执行到以下代码，必然是自定义时序的数据源
        # 1. 非公共的(全空间或指定空间类型)自定义时序，查询时，不需要任何查询条件
        if not is_platform_data_id:
            return False

        # 2. 公共自定义时序，如果存在在当前space，不需要添加过滤条件
        if is_exist_space:
            return False

        # 3. 此时，必然是自定义时序，且是公共的平台数据源，同时非该当前空间下，ß需要添加过滤条件
        return True

    def _refine_table_ids(self, table_id_list: Optional[List] = None) -> Set:
        """提取写入到influxdb或vm的结果表数据"""
        # 过滤写入 influxdb 的结果表
        influxdb_table_ids = models.InfluxDBStorage.objects.values_list("table_id", flat=True)
        if table_id_list:
            influxdb_table_ids = influxdb_table_ids.filter(table_id__in=table_id_list)
        # 过滤写入 vm 的结果表
        vm_table_ids = models.AccessVMRecord.objects.values_list("result_table_id", flat=True)
        if table_id_list:
            vm_table_ids = vm_table_ids.filter(result_table_id__in=table_id_list)

        table_ids = set(influxdb_table_ids).union(set(vm_table_ids))

        return table_ids

    def _filter_ts_info(self, table_ids: Set) -> Dict:
        """根据结果表获取对应的时序数据"""
        if not table_ids:
            return {}
        table_id_ts_group_id = {
            data["table_id"]: data["time_series_group_id"]
            for data in models.TimeSeriesGroup.objects.filter(table_id__in=table_ids).values(
                "table_id", "time_series_group_id"
            )
        }
        # NOTE: 针对自定义时序，过滤掉历史废弃的指标，时间在`TIME_SERIES_METRIC_EXPIRED_DAYS`的为有效数据
        # 其它类型直接获取所有指标和维度
        begin_time = tz_now() - datetime.timedelta(settings.TIME_SERIES_METRIC_EXPIRED_DAYS)
        ts_group_fields = models.TimeSeriesMetric.objects.filter(
            last_modify_time__gte=begin_time, group_id__in=table_id_ts_group_id.values()
        ).values("field_name", "group_id")
        group_id_field_map = {}
        for data in ts_group_fields:
            group_id_field_map.setdefault(data["group_id"], set()).add(data["field_name"])

        return {"table_id_ts_group_id": table_id_ts_group_id, "group_id_field_map": group_id_field_map}

    def _compose_table_id_fields(self, table_ids: Optional[Set] = None) -> Dict:
        """组装结果表对应的指标数据"""
        # 过滤到对应的结果表
        table_id_fields_qs = models.ResultTableField.objects.filter(
            tag=models.ResultTableField.FIELD_TAG_METRIC, table_id__in=table_ids
        ).values("table_id", "field_name")
        table_id_fields = {}
        for data in table_id_fields_qs:
            table_id_fields.setdefault(data["table_id"], []).append(data["field_name"])
        # 根据 option 过滤是否有开启黑名单，如果开启黑名单，则指标会有过期时间
        white_tables = set(
            models.ResultTableOption.objects.filter(
                table_id__in=table_ids,
                name=models.ResultTableOption.OPTION_ENABLE_FIELD_BLACK_LIST,
                value="false",
            ).values_list("table_id", flat=True)
        )
        logger.info("white table_id list: %s", json.dumps(white_tables))

        # 剩余的结果表，需要判断是否时序的，然后根据过期时间过滤数据
        table_id_set = table_ids - white_tables
        ts_info = self._filter_ts_info(table_id_set)
        table_id_ts_group_id = ts_info.get("table_id_ts_group_id") or {}
        group_id_field_map = ts_info.get("group_id_field_map") or {}
        # 组装结果表对应的指标数据
        # _exist_table_id_list 用来标识结果表已经存在
        table_id_metrics, _exist_table_id_list = {}, []
        # 如果指标为空，也需要记录结果表
        for table_id, group_id in table_id_ts_group_id.items():
            table_id_metrics[table_id] = group_id_field_map.get(group_id) or []
            _exist_table_id_list.append(table_id)
        # 处理非时序结果表指标
        table_id_metrics.update(
            {
                table_id: table_id_fields[table_id]
                for table_id in table_id_fields
                if table_id not in _exist_table_id_list
            }
        )

        return table_id_metrics<|MERGE_RESOLUTION|>--- conflicted
+++ resolved
@@ -154,11 +154,8 @@
         if data_label_list:
             data_labels = data_labels.filter(data_label__in=data_label_list)
         # 再通过 data_label 过滤到结果表
-<<<<<<< HEAD
-        rt_dl_qs = models.ResultTable.objects.filter(data_label__in=data_label_list).values("table_id", "data_label")
-=======
         rt_dl_qs = models.ResultTable.objects.filter(data_label__in=data_labels).values("table_id", "data_label")
->>>>>>> d2eb0cb4
+
         # 组装数据
         rt_dl_map = {}
         for data in rt_dl_qs:
