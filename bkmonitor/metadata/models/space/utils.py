--- conflicted
+++ resolved
@@ -112,11 +112,7 @@
 
 
 def list_spaces(
-<<<<<<< HEAD
-    bk_tenant_id: str | None = None,
-=======
     bk_tenant_id: str,
->>>>>>> 81d0c4cc
     space_type_id: str | None = None,
     space_id: str | None = None,
     space_name: str | None = None,
