--- conflicted
+++ resolved
@@ -561,10 +561,7 @@
                     from metadata.task.tasks import access_bkdata_vm
 
                     access_bkdata_vm.delay(
-<<<<<<< HEAD
-=======
                         bk_tenant_id,
->>>>>>> 957c9c18
                         int(target_bk_biz_id),
                         table_id,
                         datasource.bk_data_id,
