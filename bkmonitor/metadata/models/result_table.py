"""
Tencent is pleased to support the open source community by making 蓝鲸智云 - 监控平台 (BlueKing - Monitor) available.
Copyright (C) 2017-2025 Tencent. All rights reserved.
Licensed under the MIT License (the "License"); you may not use this file except in compliance with the License.
You may obtain a copy of the License at http://opensource.org/licenses/MIT
Unless required by applicable law or agreed to in writing, software distributed under the License is distributed on
an "AS IS" BASIS, WITHOUT WARRANTIES OR CONDITIONS OF ANY KIND, either express or implied. See the License for the
specific language governing permissions and limitations under the License.
"""

import copy
import datetime
import json
import logging
import re
import time
import traceback
from typing import Any

from django.conf import settings
from django.db import models, transaction
from django.db.models import sql
from django.db.transaction import atomic, on_commit
from django.utils.translation import gettext as _
from tenacity import retry, stop_after_attempt, wait_exponential

from constants.common import DEFAULT_TENANT_ID
from core.drf_resource import api
from metadata import config
from metadata.models.constants import BULK_CREATE_BATCH_SIZE
from metadata.utils.basic import getitems

from .common import BaseModel, Label, OptionBase
from .data_source import DataSource, DataSourceOption, DataSourceResultTable
from .result_table_manage import EnableManager
from .space import SpaceDataSource, SpaceTypeToResultTableFilterAlias
from .space.constants import SpaceTypes
from .storage import (
    ArgusStorage,
    BkDataStorage,
    ClusterInfo,
    ESStorage,
    InfluxDBStorage,
    KafkaStorage,
    RedisStorage,
)

logger = logging.getLogger("metadata")


class ResultTable(models.Model):
    """逻辑结果表"""

    CONSUL_INFLUXDB_INFO_PREFIX_PATH = f"{config.CONSUL_PATH}/unify-query/data/influxdb/info"
    CONSUL_INFLUXDB_INFO_VERSION_PATH = f"{config.CONSUL_PATH}/unify-query/version/influxdb/info"
    SCHEMA_TYPE_FREE = "free"
    SCHEMA_TYPE_DYNAMIC = "dynamic"
    SCHEMA_TYPE_FIXED = "fixed"

    SCHEMA_TYPE_CHOICES = (
        (SCHEMA_TYPE_FREE, _("无固定字段")),
        (SCHEMA_TYPE_DYNAMIC, _("动态字段")),
        (SCHEMA_TYPE_FIXED, _("固定字段")),
    )

    # TODO: 多租户 下面所有的存储实体表都需要添加 bk_tenant_id
    REAL_STORAGE_DICT = {
        ClusterInfo.TYPE_ES: ESStorage,
        ClusterInfo.TYPE_INFLUXDB: InfluxDBStorage,
        ClusterInfo.TYPE_REDIS: RedisStorage,
        ClusterInfo.TYPE_KAFKA: KafkaStorage,
        ClusterInfo.TYPE_BKDATA: BkDataStorage,
        ClusterInfo.TYPE_ARGUS: ArgusStorage,
    }

    # 结果表命名规则，应该是DB.TABLE_NAME
    # DB通常是监控范围，例如system, docker, apache等
    # TABLE_NAME是具体指标集合，例如cpu, mem等
    id = models.BigAutoField(primary_key=True)
    table_id = models.CharField("结果表名", db_index=True, max_length=128)
    bk_tenant_id = models.CharField("租户ID", max_length=256, null=True, default="system")
    table_name_zh = models.CharField("结果表中文名", max_length=128)
    is_custom_table = models.BooleanField("是否自定义结果表")
    schema_type = models.CharField("schema配置方案", max_length=64, choices=SCHEMA_TYPE_CHOICES)
    default_storage = models.CharField("默认存储方案", max_length=32, choices=ClusterInfo.CLUSTER_TYPE_CHOICES)
    creator = models.CharField("创建者", max_length=32)
    create_time = models.DateTimeField("创建时间", auto_now_add=True)
    last_modify_user = models.CharField("最后更新者", max_length=32)
    last_modify_time = models.DateTimeField("最后更新时间", auto_now=True)
    # 业务ID，全业务为0，默认结果表都为全业务表
    bk_biz_id = models.IntegerField("结果表所属业务", default=0)
    # 是否已经禁用的结果表
    is_deleted = models.BooleanField("结果表是否已经禁用", default=False)
    # 是否启用该结果表
    is_enable = models.BooleanField("是否启用", default=True)
    # 数据表标签，默认是其他类型
    label = models.CharField(verbose_name="结果表标签", max_length=128, default=Label.RESULT_TABLE_LABEL_OTHER)
    # 数据标签
    data_label = models.CharField("数据标签", max_length=128, default="", null=True, blank=True)
    is_builtin = models.BooleanField("是否内置", default=False)
    bk_biz_id_alias = models.CharField("业务ID别名", max_length=128, default="", null=True, blank=True)

    class Meta:
        verbose_name = "逻辑结果表"
        verbose_name_plural = "逻辑结果表"
        unique_together = ("table_id", "bk_tenant_id")

    def refresh_datasource(self):
        pass

    @classmethod
    def refresh_consul_influxdb_tableinfo(cls):
        """
        刷新查询模块的table consul配置
        :return: None
        """

        from metadata.utils import consul_tools

        hash_consul = consul_tools.HashConsul()

        # 1. 获取需要刷新的信息列表, 只刷新主力存储是influxdb的结果表
        info_list = cls.objects.filter(default_storage=InfluxDBStorage.STORAGE_TYPE)

        total_count = info_list.count()
        logger.debug(f"total find->[{total_count}] influxdb table info to refresh")

        # 2. 构建需要刷新的字典信息
        refresh_dict = {}
        for table_info in info_list:
            # 如果结果表没有被删除或停用，则需要继续更新路径
            if not table_info.is_deleted and table_info.is_enable:
                refresh_dict[table_info.table_id] = table_info
                continue

            logger.info(
                "table_id->[%s] is disable now, won`t refresh consul data any more and will clean it.",
                table_info.table_id,
            )
            consul_path = "/".join([cls.CONSUL_INFLUXDB_INFO_PREFIX_PATH, table_info.table_id])

            # 同时考虑清理consul上的路径
            if hash_consul.get(consul_path) is not None:
                logger.info(
                    "table_id->[%s] is disable now but consul path exists, will delete the consul path.",
                    table_info.table_id,
                )
                hash_consul.delete(consul_path)

        # 3. 遍历所有的字典信息并写入至consul
        for table_id, table_info in list(refresh_dict.items()):
            consul_path = "/".join([cls.CONSUL_INFLUXDB_INFO_PREFIX_PATH, str(table_id)])

            pivot_table = False
            if table_info.schema_type == ResultTable.SCHEMA_TYPE_FREE:
                if not ResultTable.is_disable_metric_cutter(table_id):
                    pivot_table = True

            segmented_query_enable = False
            option = ResultTableOption.objects.filter(
                table_id=table_id, name=ResultTableOption.OPTION_SEGMENTED_QUERY_ENABLE
            ).first()
            if option:
                segmented_query_enable = option.to_json().get(ResultTableOption.OPTION_SEGMENTED_QUERY_ENABLE, False)

            hash_consul.put(
                key=consul_path,
                value={
                    # 存储是否是行专列
                    "pivot_table": pivot_table,
                    # 分段查询开关
                    "segmented_query_enable": segmented_query_enable,
                    "influxdb_version": "1.7",
                },
            )
            logger.debug(f"consul path->[{consul_path}] is refresh with value->[{refresh_dict}] success.")

        hash_consul.put(key=cls.CONSUL_INFLUXDB_INFO_VERSION_PATH, value={"time": time.time()})

        logger.info(f"all es table info is refresh to consul success count->[{total_count}].")

    @property
    def real_storage_list(self):
        """
        获取结果表的所有实际存储对象
        :return: [real_storage, ]
        """
        result = []
        for storage_str, real_storage in list(self.REAL_STORAGE_DICT.items()):
            try:
                result.append(real_storage.objects.get(table_id=self.table_id, bk_tenant_id=self.bk_tenant_id))

            except real_storage.DoesNotExist:
                continue

        return result

    @property
    def storage_list(self):
        """
        返回存储的方案字符串列表
        :return: ["influxdb", ]
        """
        result = []
        for storage_str, real_storage in list(self.REAL_STORAGE_DICT.items()):
            if real_storage.objects.filter(table_id=self.table_id, bk_tenant_id=self.bk_tenant_id).exists():
                result.append(storage_str)

        return result

    @property
    def data_source(self):
        """
        返回一个结果表的数据源
        :return: DataSource object
        """
        bk_data_id = DataSourceResultTable.objects.get(
            table_id=self.table_id, bk_tenant_id=self.bk_tenant_id
        ).bk_data_id
        return DataSource.objects.get(bk_data_id=bk_data_id, bk_tenant_id=self.bk_tenant_id)

    @classmethod
    def is_disable_metric_cutter(cls, table_id, bk_tenant_id=DEFAULT_TENANT_ID):
        """
        是否 禁用指标切分模式
        """
        data_source_map = DataSourceResultTable.objects.filter(table_id=table_id, bk_tenant_id=bk_tenant_id).first()
        if data_source_map:
            try:
                data_source_option = DataSourceOption.objects.get(
                    bk_data_id=data_source_map.bk_data_id,
                    bk_tenant_id=bk_tenant_id,
                    name=DataSourceOption.OPTION_DISABLE_METRIC_CUTTER,
                )
                return json.loads(data_source_option.value)
            except (DataSourceOption.DoesNotExist, ValueError):
                return False
        return False

    # TODO： 多租户 应该只允许获取一个租户下的结果表
    @classmethod
    def get_table_id_cutter(cls, table_ids: list | set, bk_tenant_id=DEFAULT_TENANT_ID) -> dict:
        """获取结果表是否禁用切分模块"""
        logger.info("get_table_id_cutter: table_ids->[%s],bk_tenant_id->[%s]", table_ids, bk_tenant_id)
        table_id_data_id_map = {
            dr["table_id"]: dr["bk_data_id"]
            for dr in DataSourceResultTable.objects.filter(table_id__in=table_ids).values("table_id", "bk_data_id")
        }
        data_id_option_map = {
            dso["bk_data_id"]: dso["value"]
            for dso in DataSourceOption.objects.filter(
                bk_data_id__in=table_id_data_id_map.values(),
                name=DataSourceOption.OPTION_DISABLE_METRIC_CUTTER,
                bk_tenant_id=bk_tenant_id,
            ).values("bk_data_id", "value")
        }
        # 组装数据
        table_id_cutter = {}
        for table_id in table_ids:
            bk_data_id = table_id_data_id_map.get(table_id)
            # 默认为 False
            if not bk_data_id:
                table_id_cutter[table_id] = False
                continue
            json_option_value = data_id_option_map.get(bk_data_id) or "false"
            try:
                option_value = json.loads(json_option_value)
            except Exception:
                option_value = False
            table_id_cutter[table_id] = option_value

        logger.info(
            "get_table_id_cutter: table_ids->[%s],bk_tenant_id->[%s],result->[%s]",
            table_ids,
            bk_tenant_id,
            table_id_cutter,
        )
        return table_id_cutter

    @classmethod
    @atomic(config.DATABASE_CONNECTION_NAME)
    def create_result_table(
        cls,
        bk_data_id,
        table_id: str,
        table_name_zh,
        is_custom_table,
        schema_type,
        operator,
        default_storage,
        bk_tenant_id=DEFAULT_TENANT_ID,
        default_storage_config=None,
        field_list=(),
        is_sync_db=True,
        bk_biz_id=0,
        include_cmdb_level=False,
        label=Label.RESULT_TABLE_LABEL_OTHER,
        external_storage=None,
        is_time_field_only=False,
        option=None,
        time_alias_name=None,
        time_option=None,
        create_storage=True,
        data_label: str | None = None,
        is_builtin=False,
        bk_biz_id_alias=None,
    ):
        """
        创建一个结果表
        :param bk_data_id: 数据源ID
        :param table_id: 结果表ID
        :param table_name_zh: 结果表中文名
        :param is_custom_table: 是否自定义结果表
        :param schema_type: 字段类型
        :param operator: 操作者
        :param label: 结果表标签
        :param default_storage: 默认存储，一个结果表必须存在一个存储，所以创建时需要提供默认存储
        :param bk_tenant_id: 租户ID
        :param default_storage_config: 默认存储创建的对应参数信息, 根据每种不同的存储类型，会有不同的参数传入
        :param field_list: 字段列表，如果是无schema结果表，该参数可以为空
        :param is_sync_db: 是否需要实际创建数据库
        :param bk_biz_id: 结果表所属业务ID
        :param include_cmdb_level: 是否需要创建的默认字段中是否需要带上CMDB层级字段
        :param external_storage: 额外存储配置，格式为{${storage_type}: ${storage_config}}, storage_type可以为kafka等，
            config为具体的配置字典内容
        :param is_time_field_only: 是否仅需要创建时间字段，忽略其他的默认字段；以便兼容日志检索的需求
        :param option: 结果表选项内容
        :param time_alias_name: 时间字段的别名配置
        :param time_option: 时间字段的配置内容
        :param create_storage: 是否创建存储，默认为 True
        :param data_label: 数据标签
        :param is_builtin: 是否为系统内置的结果表
        :param bk_biz_id_alias: 结果表所属业务名称
        :return: result_table instance | raise Exception
        """
        from metadata.models.space.constants import ENABLE_V4_DATALINK_ETL_CONFIGS

        logger.info(
            "create_result_table: start to create result table for bk_data_id->[%s],table_id->[%s],bk_biz_id->[%s],"
            "bk_biz_id_alias->[%s]",
            bk_data_id,
            table_id,
            bk_biz_id,
            bk_biz_id_alias,
        )

        # 判断label是否真实存在的配置
        if not Label.exists_label(label_id=label, label_type=Label.LABEL_TYPE_RESULT_TABLE):
            logger.error(
                "create_result_table: user->[%s] try to create rt->[%s] with label->[%s] but is not exists, "
                "nothing will do.",
                operator,
                table_id,
                label,
            )
            raise ValueError(_("标签[{}]不存在，请确认").format(label))

        table_id = table_id.lower()
        # 1. 判断data_source是否存在
        datasource = DataSource.objects.filter(bk_data_id=bk_data_id, bk_tenant_id=bk_tenant_id).first()
        if not datasource:
            logger.error("create_result_table: bk_data_id->[%s] is not exists, nothing will do.", bk_data_id)
            raise ValueError(_("数据源ID不存在，请确认"))

        # 非系统创建的结果表，不可以使用容器监控的表前缀名
        if operator != "system" and table_id.startswith(config.BCS_TABLE_ID_PREFIX):
            logger.error(
                "create_result_table: operator->[%s] try to create table->[%s] which is reserved prefix, nothing will "
                "do.",
                operator,
                table_id,
            )
            raise ValueError(_("结果表ID不可以是%s开头，请确认后重试") % config.BCS_TABLE_ID_PREFIX)

        # Q: 为什么不在结果表生成时,在table_id中拼接租户属性，从而做到结果表全局唯一？
        # A: 外部导入的插件,如redis_exporter、mongodb_exporter以及一些内置采集,结果表命名相对固定,使用额外字段过滤更为稳定安全
        if cls.objects.filter(table_id=table_id, bk_tenant_id=bk_tenant_id).exists():
            logger.error(
                "create_result_table: table_id->[%s] in bk_tenant_id->[%s] is already exists, change and try again.",
                table_id,
                bk_tenant_id,
            )
            raise ValueError(_("结果表ID在租户下已经存在，请确认"))

        # 全业务的结果表，不可以已数字下划线开头
        if str(bk_biz_id) == "0":
            # 全业务的结果表，不可以已数字下划线开头
            if re.match(r"\d+_", table_id):
                logger.error(
                    "create_result_table: user->[%s] try to create table->[%s],bk_tenant_id->[%s]"
                    "which is starts with number, "
                    "but set table under"
                    "biz_id->[0], maybe something go wrong?",
                    operator,
                    table_id,
                    bk_tenant_id,
                )
                raise ValueError(_("全业务结果表不可以数字及下划线开头，请确认后重试"))

        if data_label is None:
            data_label = ""

        # 1.5 新增datasource 的所属空间关联校验
        # 默认归属"bkcc__0"空间
        # 初始值设为传递的值
        target_bk_biz_id = int(bk_biz_id)
        if target_bk_biz_id == 0:
            datasource.is_platform_data_id = True
            datasource.save()
            from .custom_report import EventGroup, TimeSeriesGroup  # noqa

            if TimeSeriesGroup.objects.filter(bk_data_id=bk_data_id, bk_tenant_id=bk_tenant_id).exists():
                # 自定义时序指标，查找所属空间
                target_bk_biz_id = datasource.data_name.split("_")[0]
            elif EventGroup.objects.filter(bk_data_id=bk_data_id, bk_tenant_id=bk_tenant_id).exists():
                # 自定义事件，查找所属空间
                target_bk_biz_id = datasource.data_name.split("_")[-1]
            try:
                # 不符合要求的data_name，无法解析业务字段，使用默认全局业务。
                target_bk_biz_id = int(target_bk_biz_id)
            except (ValueError, TypeError):
                target_bk_biz_id = 0
        # 当业务不为 0 时，才进行空间和数据源的关联
        # 因为不会存在部分创建失败的情况，所以，仅在创建时处理即可
        space_type, space_id = None, None
        logger.info(
            "create_result_table: target_bk_biz_id->[%s],table_id->[%s],bk_data_id->[%s]",
            target_bk_biz_id,
            table_id,
            bk_data_id,
        )
        if target_bk_biz_id != 0:
            try:
                from metadata.models import Space

                logger.info(
                    "create_result_table:create space data source, bk_biz_id->[%s], table_id->[%s],"
                    "space_type->[%s], space_id->[%s]",
                    bk_biz_id,
                    table_id,
                    space_type,
                    space_id,
                )
                # 获取空间信息
                space = Space.objects.get_space_info_by_biz_id(bk_biz_id=int(target_bk_biz_id))
                # data id 已有所属记录，则不处理（dataid 和 rt 是1对多的关系）
                space_type, space_id = space["space_type"], space["space_id"]
                SpaceDataSource.objects.get_or_create(
                    bk_data_id=bk_data_id,
                    bk_tenant_id=bk_tenant_id,
                    from_authorization=False,
                    defaults={"space_id": space["space_id"], "space_type_id": space["space_type"]},
                )
            except Exception as e:
                logger.error(
                    "create_result_table: create space data source error, target_bk_biz_id type: %s, value: %s, "
                    "bk_tenant_id: %s"
                    "error: %s",
                    type(target_bk_biz_id),
                    target_bk_biz_id,
                    bk_tenant_id,
                    e,
                )

        # 2. 创建逻辑结果表内容
        result_table = cls.objects.create(
            table_id=table_id,
            bk_tenant_id=bk_tenant_id,
            table_name_zh=table_name_zh,
            is_custom_table=is_custom_table,
            schema_type=schema_type,
            default_storage=default_storage,
            creator=operator,
            last_modify_user=operator,
            bk_biz_id=bk_biz_id,
            label=label,
            data_label=data_label,
            is_builtin=is_builtin,
            bk_biz_id_alias=bk_biz_id_alias,
        )

        # TODO: 短期内需要创建SpaceTypeToResultTableFilterAlias记录对应的bk_biz_id_alias,待空间路由整体优化后统一下沉到ResultTable
        if bk_biz_id_alias:
            logger.info(
                "create_result_table: table_id->[%s] need to create filter alias record,bk_biz_id_alias->[%s]",
                table_id,
                bk_biz_id_alias,
            )

            SpaceTypeToResultTableFilterAlias.objects.create(
                table_id=table_id, space_type=SpaceTypes.BKCC.value, filter_alias=bk_biz_id_alias
            )

        # 创建结果表的option内容如果option为非空
        if option is not None:
            ResultTableOption.bulk_create_options(
                table_id=table_id, option_data=option, creator=operator, bk_tenant_id=bk_tenant_id
            )

        # 3. 创建新的字段信息，同时追加默认的字段
        ResultTableField.bulk_create_default_fields(
            table_id=result_table.table_id,
            include_cmdb_level=include_cmdb_level,
            is_time_field_only=is_time_field_only,
            time_alias_name=time_alias_name,
            time_option=time_option,
            bk_tenant_id=bk_tenant_id,
        )

        logger.info(
            "create_result_table: table_id->[%s] ,bk_tenant_id->[%s] "
            "default field is created with include_cmdb_level->[%s]",
            result_table.table_id,
            bk_tenant_id,
            include_cmdb_level,
        )

        # 批量创建 field 数据
        # NOTE: 针对非默认的field，都需要校验字段是否为保留字段
        for new_field in field_list:
            new_field.update(
                {
                    "operator": operator,
                    "is_config_by_user": new_field.get("is_config_by_user", (operator != "system")),
                }
            )
        result_table.bulk_create_fields(field_list, is_etl_refresh=False, is_force_add=True, bk_tenant_id=bk_tenant_id)

        # 4. 创建data_id和该结果表的关系
        DataSourceResultTable.objects.create(
            bk_data_id=bk_data_id, table_id=table_id, creator=operator, bk_tenant_id=bk_tenant_id
        )
        logger.info(
            f"create_result_table: result_table->[{result_table}] now has relate to bk_data->[{bk_data_id}],bk_tenant_id->[{bk_tenant_id}]"
        )

        # 5. 创建实际结果表
        if default_storage_config is None:
            default_storage_config = {}

        # 如果实际创建数据库失败，会有异常抛出，则所有数据统一回滚
        # NOTE: 添加参数标识是否创建存储，以便于可以兼容不需要存储或者已经存在的场景
        if create_storage:
            result_table.check_and_create_storage(
                is_sync_db=is_sync_db,
                external_storage=external_storage,
                default_storage_config=default_storage_config,
                bk_tenant_id=bk_tenant_id,
            )
        # 6. 更新数据写入 consul
        result_table.refresh_etl_config()

        if default_storage == ClusterInfo.TYPE_INFLUXDB:
            # 1. 如果influxdb被禁用，说明只能使用vm存储，此时需要使用bkbase v3链路
            # 2. 如果启用了新版数据链路，且etcl_config在启用的列表中，则使用vm存储，
            is_v4_datalink_etl_config = datasource.etl_config in ENABLE_V4_DATALINK_ETL_CONFIGS
            if (is_v4_datalink_etl_config and settings.ENABLE_V2_VM_DATA_LINK) or not settings.ENABLE_INFLUXDB_STORAGE:
                # NOTE: 因为计算平台接口稳定性不可控，暂时放到后台任务执行
                # NOTE: 事务中嵌套异步存在不稳定情况，后续迁移至BMW中进行
                try:
                    from metadata.task.tasks import access_bkdata_vm

                    access_bkdata_vm.delay(
                        bk_tenant_id,
                        int(target_bk_biz_id),
                        table_id,
                        datasource.bk_data_id,
                        space_type,
                        space_id,
                        is_v4_datalink_etl_config,
                    )
                except Exception as e:  # pylint: disable=broad-except
                    logger.error("create_result_table: access vm error: %s", e)
        elif default_storage == ClusterInfo.TYPE_ES:
            # 因为多个事务嵌套，针对 ES 的操作放在最后执行
            try:
                es_storage = ESStorage.objects.get(table_id=table_id, bk_tenant_id=bk_tenant_id)
                on_commit(lambda: es_storage.create_es_index(is_sync_db=is_sync_db))
            except Exception as e:  # pylint: disable=broad-except
                logger.error("create_result_table: create es storage index error, %s", e)

        return result_table

    def check_and_create_storage(
        self,
        bk_tenant_id: str,
        is_sync_db: bool,
        external_storage: dict | None = None,
        default_storage_config: dict | None = None,
    ) -> None:
        """检测并创建存储"""

        # 如果是influxdb类型的存储，并且禁止了influxdb存储，则不创建
        if self.default_storage == ClusterInfo.TYPE_INFLUXDB and not settings.ENABLE_INFLUXDB_STORAGE:
            return

        # 当 default_storage_config 值为 None 时，需要设置为 {}
        default_storage_config = default_storage_config or {}
        self.create_storage(
            storage=self.default_storage,
            is_sync_db=is_sync_db,
            bk_tenant_id=bk_tenant_id,
            external_storage=external_storage,
            **default_storage_config,
        )
        logger.info("result_table:[%s] has create storage on type:[%s]", self.table_id, self.default_storage)

    @classmethod
    def get_result_table_storage_info(cls, table_id, storage_type, bk_tenant_id=DEFAULT_TENANT_ID):
        """
        获取结果表一个指定存储的配置信息
        :param table_id: 结果表ID
        :param storage_type: 存储集群配置
        :param bk_tenant_id: 租户ID
        :return: consul config in dict | raise Exception
        """
        storage_class = cls.REAL_STORAGE_DICT[storage_type]
        storage_info = storage_class.objects.get(table_id=table_id, bk_tenant_id=bk_tenant_id)

        return storage_info.consul_config

    @classmethod
    def get_result_table_storage(cls, table_id, storage_type, bk_tenant_id=DEFAULT_TENANT_ID):
        """
        获取结果表一个指定存储
        :param table_id: 结果表ID
        :param storage_type: 存储集群配置
        :param bk_tenant_id: 租户ID
        :return: consul config in dict | raise Exception
        """
        storage_class = cls.REAL_STORAGE_DICT[storage_type]
        storage_info = storage_class.objects.get(table_id=table_id, bk_tenant_id=bk_tenant_id)

        return storage_info

    @classmethod
    def get_real_storage_list(cls):
        """
        返回结果表可以支持的所有实际存储列表
        :return: [{"storage_name": "influxdb"}]
        """

        storage_name_list = list(cls.REAL_STORAGE_DICT.keys())
        storage_list = [{"storage_name": storage_name} for storage_name in storage_name_list]

        return storage_list

    @classmethod
    def get_result_table(cls, table_id: str, bk_tenant_id=DEFAULT_TENANT_ID):
        """
        可以使用已有的结果表的命名规范(2_system_cpu_summary)或
        新的命名规范(system_cpu_summary | system.cpu_summary | 2_system.cpu_summary)查询结果表
        :param table_id: 结果表ID
        :param bk_tenant_id: 租户ID
        :return: raise Exception | ResultTable object
        """
        logger.info("get_result_table: try to get rt,bk_tenant_id->[%s],table_id->[%s]", bk_tenant_id, table_id)
        # 0. 尝试直接查询，如果可以命中，则认为符合新的命名规范，直接返回
        query_table_id: str = table_id

        try:
            return cls.objects.get(table_id=table_id, bk_tenant_id=bk_tenant_id, is_deleted=False)
        except cls.DoesNotExist:
            # 命中失败，则下面继续
            pass

        bk_biz_id = 0
        result_group = None

        # 1. 判断结果表是否以数字开头及 exporter的数据库
        # 3.2开始使用<database>.<table>
        re_exporter_result = re.match(
            r"((?P<bk_biz_id>\d+)_)?(?P<database>exporter_\w+?)\.(?P<table_id>(\w)+)", table_id
        )
        if not re_exporter_result:
            # 3.2之前兼容<database>_<table>规则：该规则exporter插件名不允许出现关键字_
            re_exporter_result = re.match(
                r"((?P<bk_biz_id>\d+)_)?(?P<database>exporter_\w+?)_(?P<table_id>(\w)+$)", table_id
            )
        re_original_result = re.match(r"((?P<bk_biz_id>\d+)_)?(?P<database>\w+?)(_|\.)(?P<table_id>(\w)+)", table_id)

        # 由于exporter会命中普通的规则，优先匹配exporter的规则
        if re_exporter_result is not None:
            result_group = re_exporter_result.groupdict()

        # exporter规则没有命中，退回到判断是否
        elif re_original_result is not None:
            result_group = re_original_result.groupdict()

        if result_group is not None:
            bk_biz_id = 0 if result_group["bk_biz_id"] is None else result_group["bk_biz_id"]
            table_id = "{}.{}".format(result_group["database"], result_group["table_id"])

        # 2. 使用业务ID及结果表ID来查询获取结果表对象
        table_id_with_biz = f"{bk_biz_id}_{table_id}"
        try:
            return cls.objects.get(
                bk_biz_id=bk_biz_id, table_id=table_id_with_biz, is_deleted=False, bk_tenant_id=bk_tenant_id
            )
        except cls.DoesNotExist:
            logger.info(
                f"table_id->[{table_id_with_biz}] of bk_tenant_id->[{bk_tenant_id}],is search as biz->[{bk_biz_id}] result table and found nothing, "
                "will try to all biz."
            )

        # 如果不能命中，尝试使用退回到全局的结果表查询
        try:
            # 这里是使用旧的结果表判断方式进行判断
            return cls.objects.get(bk_biz_id=0, table_id=table_id, bk_tenant_id=bk_tenant_id, is_deleted=False)
        except cls.DoesNotExist:
            logger.info(
                f"table_id->[{table_id_with_biz}] is search as all biz failed in old style , will try to all biz in new style."
            )
        # 如果使用单指标单表的结果表查询会查询不到真实的结果表
        database_name, _, _ = query_table_id.rpartition(".")
        table_id = f"{database_name}.__default__"
        try:
            return cls.objects.get(table_id=table_id, is_deleted=False, bk_tenant_id=bk_tenant_id)
        except cls.DoesNotExist:
            logger.info(f"table_id->[{table_id}] is search failed, because it not belong split measurement.")

        # 如果找不到，那么就使用新的结果表判断方式进行判断
        re_new_style_result = re.match(
            r"((?P<bk_biz_id>\d+)_)?(?P<database>(\w|_)+?)(\.)(?P<table_id>(\w)+)", query_table_id
        )
        if re_new_style_result is not None:
            result_group = re_new_style_result.groupdict()
            table_id = "{}.{}".format(result_group["database"], result_group["table_id"])

        return cls.objects.get(bk_biz_id=0, table_id=table_id, is_deleted=False, bk_tenant_id=bk_tenant_id)

    @classmethod
    def batch_to_json(cls, bk_tenant_id: str, result_table_id_list: list[str], with_option=True):
        """
        批量查询结果表的to_json结果，会加入缺失的几个依赖查询项,禁止跨租户查询
        :param result_table_id_list: ['table_id1', 'table_id2']
        :param with_option: True
        :param bk_tenant_id: 租户ID
        :return:
        """
        # 1. 查询所有依赖的内容
        # rt
        result_table_list = [
            result_table.to_json_self_only()
            for result_table in cls.objects.filter(table_id__in=result_table_id_list, bk_tenant_id=bk_tenant_id)
        ]

        # 字段
        field_dict = {}
        for field in ResultTableField.objects.filter(table_id__in=result_table_id_list, bk_tenant_id=bk_tenant_id):
            try:
                field_dict[field.table_id].append(field.to_json_self_only())
            except KeyError:
                field_dict[field.table_id] = [field.to_json_self_only()]

        # datasource的bk_data_id
        rt_datasource_dict = {
            record.table_id: record.bk_data_id
            for record in DataSourceResultTable.objects.filter(
                table_id__in=result_table_id_list, bk_tenant_id=bk_tenant_id
            )
        }

        # datasource的type_label, source_label
        bk_data_id_list = list(rt_datasource_dict.values())
        datasource_dict = {
            record["bk_data_id"]: record
            for record in DataSource.objects.filter(bk_data_id__in=bk_data_id_list).values(
                "type_label", "source_label", "bk_data_id"
            )
        }  # 这里不需要添加租户ID过滤条件

        field_option_dict = {}
        rt_option_dict = {}
        storage_dict = {}
        if with_option:
            # 字段option
            field_option_dict = ResultTableFieldOption.batch_field_option(
                table_id_list=result_table_id_list, bk_tenant_id=bk_tenant_id
            )
            # RT的option
            rt_option_dict = ResultTableOption.batch_result_table_option(
                table_id_list=result_table_id_list, bk_tenant_id=bk_tenant_id
            )

            # 存储的组合
            storage_dict = {table_id: [] for table_id in result_table_id_list}

            # 禁止跨租户查询
            for storage_name, storage_class in list(cls.REAL_STORAGE_DICT.items()):
                for storage_info in storage_class.objects.filter(
                    table_id__in=result_table_id_list, bk_tenant_id=bk_tenant_id
                ):
                    storage_dict[storage_info.table_id].append(storage_name)

        # 2. 组合
        for result_table_info in result_table_list:
            result_table_name = result_table_info["table_id"]

            # 追加字段名的内容，如果不存在，提供空数组
            result_table_info["field_list"] = field_dict.get(result_table_name, [])
            # 追加DATA_ID信息
            result_table_info["bk_data_id"] = rt_datasource_dict[result_table_name]
            # 追加datasource信息
            result_table_info["type_label"] = datasource_dict[result_table_info["bk_data_id"]]["type_label"]
            result_table_info["source_label"] = datasource_dict[result_table_info["bk_data_id"]]["source_label"]

            if with_option:
                for field_info in result_table_info["field_list"]:
                    field_info["option"] = field_option_dict.get(result_table_name, {}).get(
                        field_info["field_name"], {}
                    )

                # 追加结果表的option
                result_table_info["option"] = rt_option_dict.get(result_table_name, {})
                # 追加存储信息
                result_table_info["storage_list"] = storage_dict[result_table_name]

        return result_table_list

    def create_storage(
        self, storage, is_sync_db, external_storage=None, bk_tenant_id=DEFAULT_TENANT_ID, **storage_config
    ):
        """
        创建结果表的一个实际存储
        :param storage: 存储方案
        :param is_sync_db: 是否需要将配置实际同步到DB
        :param storage_config: 存储方案的配置参数
        :param external_storage: 额外存储方案配置
        :param bk_tenant_id: 租户ID
        :return: True | raise Exception
        """
        # 1. 创建该存储方案对应的实体类并创建存储
        try:
            real_storage = self.REAL_STORAGE_DICT[self.default_storage]
        except KeyError:
            logger.error(f"storage->[{storage}] now is not supported.")
            raise ValueError(_("存储[{}]暂不支持，请确认后重试").format(self.default_storage))

        if self.default_storage == ClusterInfo.TYPE_ES:
            storage_config["enable_create_index"] = False
        real_storage.create_table(
            table_id=self.table_id, bk_tenant_id=bk_tenant_id, is_sync_db=is_sync_db, **storage_config
        )
        logger.info(
            f"result_table->[{self.table_id}] of bk_tenant_id->[{bk_tenant_id}] has create real storage on type->[{storage}]"
        )

        # 3. 判断是否需要存在额外存储的配置支持
        if external_storage is not None:
            for ex_storage_type, ex_storage_config in list(external_storage.items()):
                try:
                    ex_storage = self.REAL_STORAGE_DICT[ex_storage_type]

                except KeyError:
                    logger.error(
                        f"try to set storage->[{ex_storage_type}] for table->[{self.table_id}] of bk_tenant_id->[{bk_tenant_id}] "
                        "but storage is not exists."
                    )
                    raise ValueError(_("存储[{}]暂不支持，请确认后重试").format(ex_storage_type))

                if ex_storage_type == ClusterInfo.TYPE_ES:
                    storage_config["enable_create_index"] = False
                ex_storage.create_table(
                    self.table_id, bk_tenant_id=bk_tenant_id, is_sync_db=is_sync_db, **ex_storage_config
                )
                logger.info(f"result_table->[{self.table_id}] has create real ex_storage on type->[{ex_storage_type}]")

        # 刷新最新版本的ETL配置到consul中
        if is_sync_db:
            try:
                # consul配置如果丢失，则等待cron task刷新
                self.refresh_etl_config()
            except Exception:
                logger.error(
                    f"table_id->[{self.table_id}] of bk_tenant_id->[{bk_tenant_id}] failed to push config to consul for->[{traceback.format_exc()}], wait cron task."
                )

        return True

    def bulk_create_fields(
        self,
        field_data: list[dict[str, Any]],
        is_etl_refresh: bool | None = True,
        is_force_add: bool | None = False,
        bk_tenant_id: str | None = DEFAULT_TENANT_ID,
    ) -> True:
        """批量创建新的字段

        # 按照下面步骤执行
        1. 判断该操作时非强制添加，而且结果表是否可以增加字段的模式
        2. 批量添加字段
        3. 遍历所有的实际存储，操作增加字段
        4. 更新ETL配置

        :param field_data: 字段信息，是个列表，列表中为需要插入的每个字段的详细信息
        :param is_etl_refresh: 是否需要更新ETL配置，默认需要更新，但是考虑到部分情景需要等待事务完成，交由上一层把控
        :param is_force_add: 是否需要强制添加字段，用于初始化的时候，其他使用场景不应该使用该字段
        :param bk_tenant_id: 租户ID
        :return: True 或者抛出异常
        """
        # 1. 判断该操作时非强制添加，而且结果表是否可以增加字段的模式
        if not is_force_add and self.schema_type == self.SCHEMA_TYPE_FIXED:
            logger.error("result_table->[%s] schema type is set, no field can be added.", self.table_id)
            raise ValueError(_("结果表[%s]字段不可变更") % self.table_id)

        # 2. 添加字段
        new_field = ResultTableField.bulk_create_fields(
            table_id=self.table_id, field_data=field_data, bk_tenant_id=bk_tenant_id
        )
        # NOTE: 先不处理日志长度，如果后续观察太长，在进行截断处理
        logger.info(
            "new field(name:type)->[%s] for result_table->[%s] now is created.",
            ",".join([f"{field['field_name']}:{field['field_type']}" for field in field_data]),
            self.table_id,
        )

        # 3. 遍历所有的实际存储，操作增加字段
        # NOTE: 下面仅针对计算平台数据库添加字段需要，现阶段没有使用，先注释掉
        # for real_storage in self.real_storage_list:
        #     real_storage.add_field(new_field)
        #     logger.info(
        #         "result_table->[%s] storage->[%s] has added field success.",
        #         self.table_id,
        #         real_storage.STORAGE_TYPE,
        #     )

        # 4. 更新ETL配置
        if is_etl_refresh:
            self.refresh_etl_config()
            logger.info(
                "result_table->[%s]  of bk_tenant_id->[%s] now is finish add field->[%s] and refresh consul config "
                "success.",
                self.table_id,
                bk_tenant_id,
                new_field,
            )

        return True

    def create_field(
        self,
        field_name,
        field_type,
        operator,
        bk_tenant_id=DEFAULT_TENANT_ID,
        is_config_by_user=False,
        default_value=None,
        unit="",
        tag="unknown",
        is_etl_refresh=True,
        is_reserved_check=True,
        is_force_add=False,
        description="",
        alias_name="",
        option=None,
    ):
        """
        该结果表增加一个新的字段
        :param field_name: 字段名
        :param field_type: 字段类型
        :param operator: 操作者
        :param bk_tenant_id: 租户ID
        :param default_value: 默认值，如果为None，则会设置为该类型的空值
        :param unit: 单位
        :param tag: 类型
        :param is_config_by_user: 是否用户配置的字段
        :param is_etl_refresh: 是否需要更新ETL配置，默认需要更新，但是考虑到部分情景需要等待事务完成，交由上一层把控
        :param is_reserved_check: 是否做保留字段检查
        :param is_force_add: 是否需要强制添加字段，用于初始化的时候，其他使用场景不应该使用该字段
        :param description: 字段描述
        :param alias_name: 字段别名
        :param option: 字段选项配置
        :return: True | raise Exception
        """
        logger.info(
            "create_field: try to create field->[%s] for result_table->[%s] of bk_tenant_id->[%s]",
            field_name,
            self.table_id,
            bk_tenant_id,
        )

        # 0. 判断该操作时非强制添加，而且结果表是否可以增加字段的模式
        if not is_force_add and self.schema_type == self.SCHEMA_TYPE_FIXED:
            logger.error(
                "result_table->[{}] of bk_tenant_id->[{}] schema type is set, no field can be added.".format(
                    *self.table_id
                ),
                bk_tenant_id,
            )
            raise ValueError(_("结果表[%s]字段不可变更") % self.table_id)

        # 此处去掉了对字段重名的检查，原因是在ResultTableField的检查会有去重的判断

        with atomic(config.DATABASE_CONNECTION_NAME):
            # 2. 增加新的字段
            new_field = ResultTableField.create_field(
                table_id=self.table_id,
                bk_tenant_id=bk_tenant_id,
                field_name=field_name,
                field_type=field_type,
                is_config_by_user=is_config_by_user,
                default_value=default_value,
                unit=unit,
                tag=tag,
                operator=operator,
                description=description,
                alias_name=alias_name,
                option=option,
                is_reserved_check=is_reserved_check,
            )
            logger.info(
                f"new field->[{field_name}] type->[{field_type}] for result_table->[{self.table_id}] of bk_tenant_id->[{bk_tenant_id}]now is create."
            )

            # 3. 遍历所有的实际存储，操作增加字段操作
            # TODO: 各Storage实体表待补充租户信息
            for real_storage in self.real_storage_list:
                real_storage.add_field(new_field)
                logger.info(
                    f"result_table->[{self.table_id}] storage->[{real_storage.STORAGE_TYPE}] has added field success."
                )

        # 4. 更新ETL配置
        if is_etl_refresh:
            self.refresh_etl_config()
            logger.info(
                f"result_table->[{self.table_id}] of bk_tenant_id->[{bk_tenant_id}] now is finish add field->[{new_field}] and refresh consul config "
                "success."
            )
        return True

    def refresh_etl_config(self):
        """
        更新ETL配置，确保其符合当前数据库配置
        :return: True
        """
        # 刷新RT对应的datasource的ETL配置即可
        bk_data_id = DataSourceResultTable.objects.get(
            table_id=self.table_id, bk_tenant_id=self.bk_tenant_id
        ).bk_data_id

        data_source = DataSource.objects.get(bk_data_id=bk_data_id)
        data_source.refresh_consul_config()
        logger.info("table_id->[%s] of bk_tenant_id->[%s] refresh etl config success", self.table_id, self.bk_tenant_id)

        return True

    def get_storage(self, storage_type):
        storage_class = self.REAL_STORAGE_DICT[storage_type]
        return storage_class.objects.get(table_id=self.table_id, bk_tenant_id=self.bk_tenant_id)

    def get_storage_info(self, storage_type):
        """
        获取结果表一个指定存储的配置信息
        :param storage_type: 存储集群配置
        :return: consul config in dict | raise Exception
        """
        return self.get_storage(storage_type).consul_config

    # TODO: 多租户 待确认
    def raw_delete(self, qs, using=config.DATABASE_CONNECTION_NAME):
        # 考虑公开
        sql.DeleteQuery(qs.model).delete_batch(qs, using)

    @atomic(config.DATABASE_CONNECTION_NAME)
    def modify(
        self,
        operator,
        label=None,
        field_list=None,
        table_name_zh=None,
        default_storage=None,
        include_cmdb_level=False,
        is_time_field_only=False,
        is_reserved_check=True,
        external_storage=None,
        option=None,
        is_enable=None,
        time_option=None,
        data_label=None,
        need_delete_storages=None,
        bk_biz_id_alias=None,
    ):
        """
        修改结果表的配置
        :param operator: 操作者
        :param label: 结果表标签
        :param table_name_zh: 结果表中文名
        :param default_storage: 默认存储方案
        :param field_list: 字段列表
        :param include_cmdb_level:  是否需要创建CMDB层级拆分字段
        :param is_time_field_only: 默认字段是否仅需要时间字段
        :param is_reserved_check: 是否做保留字段检查
        :param external_storage: 额外存储
        :param option: 结果表选项内容
        :param is_enable: 是否启用结果表
        :param time_option: 时间字段配置
        :param data_label: 数据标签
        :param need_delete_storages 需要删除额外存储配置
        :param bk_biz_id_alias: 结果表业务ID别名
        :return: True | raise Exception
        """
        logger.info(
            "modify: try to modify result_table,operator->[%s],table_id->[%s],bk_tenant_id->[%s]",
            operator,
            self.table_id,
            self.bk_tenant_id,
        )

        # 1. 判断是否需要修改中文名
        if table_name_zh is not None:
            self.table_name_zh = table_name_zh

        # 2. 判断是否需要修改默认的存储
        if default_storage is not None:
            # 判断该存储是否真实存在了
            try:
                real_storage_class = self.REAL_STORAGE_DICT[default_storage]
            except KeyError:
                logger.error(
                    "user->[%s] try to set table_id->[%s] default_storage to->[%s] but is not supported by system.",
                    operator,
                    self.table_id,
                    default_storage,
                )
                raise ValueError(_("存储类型[%s]暂不支持，请确认后重试") % default_storage)

            # 如果启用influxdb，当存储类型为influxdb时，校验存储路由存在, 否则，忽略校验
            if (
                settings.ENABLE_INFLUXDB_STORAGE
                and default_storage == ClusterInfo.TYPE_INFLUXDB
                and not real_storage_class.objects.filter(
                    table_id=self.table_id, bk_tenant_id=self.bk_tenant_id
                ).exists()
            ):
                logger.error(
                    "user->[%s] try to set default_storage to->[%s] of bk_tenant_id->[%s] but is not in storage_list.",
                    operator,
                    default_storage,
                    self.bk_tenant_id,
                )
                raise ValueError(_("结果表[{}]不存在存储类型[{}]，请确认").format(self.table_id, default_storage))

            self.default_storage = default_storage

        # 3. 更新结果表字段配置
        if self.schema_type == self.SCHEMA_TYPE_FREE and field_list is not None:
            # 只有是自动字段的结果表，才可以对字段进行修改
            # 需要将字段都先清理后，然后再重新建立该结果表的字段，ETL可以按照新的字段方案进行入库存储
            result_table_field_ids = ResultTableField.objects.filter(
                table_id=self.table_id, is_config_by_user=True, bk_tenant_id=self.bk_tenant_id
            ).values_list("id", flat=True)
            self.raw_delete(result_table_field_ids)

            # option也需要一并的清理
            # 目前rt的option存在清洗和查询两类option，清洗的option需要清理，查询的option需要保留。
            # 目前在option配置的时候并没有标记option的类型，因此只能通过名单的方式进行管理
            # TODO: 后续需要优化option的配置方式，增加option的类型标记
            result_table_field_option_ids = (
                ResultTableFieldOption.objects.filter(table_id=self.table_id, bk_tenant_id=self.bk_tenant_id)
                .exclude(name__in=ResultTableFieldOption.QUERY_OPTION_NAME_LIST)
                .values_list("id", flat=True)
            )
            self.raw_delete(result_table_field_option_ids)

            logger.info(
                "table_id->[%s] of bk_tenant_id->[%s] all fields and option are deleted for new fields create.",
                self.table_id,
                self.bk_tenant_id,
            )

            # 补充默认字段信息
            ResultTableField.bulk_create_default_fields(
                table_id=self.table_id,
                bk_tenant_id=self.bk_tenant_id,
                include_cmdb_level=include_cmdb_level,
                is_time_field_only=is_time_field_only,
                time_option=time_option,
            )
            logger.info(
                "table_id->[%s] of bk_tenant_id->[%s] default fields is created.", self.table_id, self.bk_tenant_id
            )

            # 批量创建 field 数据，是否需要校验字段由传递参数确认
            for field_info in field_list:
                field_info.update(
                    {
                        "creator": operator,
                        "is_config_by_user": field_info.get("is_config_by_user", True),
                    }
                )
            self.bulk_create_fields(field_list, bk_tenant_id=self.bk_tenant_id, is_etl_refresh=False, is_force_add=True)
            logger.info(
                "table->[%s] of bk_tenant_id->[%s] new field->[%s] is created.",
                self.table_id,
                self.bk_tenant_id,
                ",".join([field["field_name"] for field in field_list]),
            )

            # 判断该结果表是否有依赖的CMDB层级拆分表，这些表都需要依赖一起修改字段
            record_list = CMDBLevelRecord.enable_object.filter(
                source_table_id=self.table_id, bk_tenant_id=self.bk_tenant_id
            )

            # 构造带有CMDB追加信息的字段列表
            change_table_set = set()

            for record in record_list:
                # 需要防止同样的结果表不断的被更新
                if record.target_table_id in change_table_set:
                    logger.info("target result_table->[%s] is already update, nothing will do.", record.target_table_id)
                    continue

                target_table = ResultTable.objects.get(table_id=record.target_table_id, bk_tenant_id=self.bk_tenant_id)
                # 由于此处都是处理CMDB拆分表，所以都需要增加上cmdb拆分字段
                target_table.modify(operator=operator, field_list=field_list, include_cmdb_level=True)

                change_table_set.add(target_table.table_id)
                logger.info(
                    "source result_table->[%s] has relay cmdb_level target result_table->[%s] now has modify field.",
                    self.table_id,
                    record.target_table_id,
                )

        # 4. 判断标签是否需要修改
        if label is not None:
            if not Label.exists_label(label_id=label, label_type=Label.LABEL_TYPE_RESULT_TABLE):
                logger.error(
                    "user->[%s] try to update rt->[%s] of bk_tenant_id->[%s] to label->[%s] but is not exists, "
                    "nothing will do.",
                    operator,
                    self.table_id,
                    self.bk_tenant_id,
                    label,
                )
                raise ValueError(_("标签[{}]不存在，请确认后重试").format(label))
            self.label = label

        # 5. 判断是否有额外的存储需要创建
        # 由于空字典不可以作为默认值，因此此处需要做一个兼容处理
        external_storage = {} if external_storage is None else external_storage
        for ex_storage_type, ex_storage_config in list(external_storage.items()):
            try:
                ex_storage = self.REAL_STORAGE_DICT[ex_storage_type]

            except KeyError:
                logger.error(
                    "try to set storage->[%s] for table->[%s] of bk_tenant_id->[%s] but storage is not exists.",
                    ex_storage_type,
                    self.table_id,
                    self.bk_tenant_id,
                )
                raise ValueError(_("存储[{}]暂不支持，请确认后重试").format(ex_storage_type))

            # 需要先判断该额外存储是否已经存在了
            storage_query = ex_storage.objects.filter(table_id=self.table_id, bk_tenant_id=self.bk_tenant_id)
            if storage_query.exists():
                logger.info(
                    "table->[%s] of bk_tenant_id->[%s] is already has storage->[%s] config, nothing will added.",
                    self.table_id,
                    self.bk_tenant_id,
                    ex_storage_type,
                )
                storage = storage_query.get()
                storage.update_storage(**ex_storage_config)
                logger.info("table->[%s] upgrade storage->[%s] config success.", self.table_id, ex_storage_type)
                continue

            ex_storage.create_table(self.table_id, bk_tenant_id=self.bk_tenant_id, is_sync_db=True, **ex_storage_config)
            logger.info(
                "result_table->[%s] of bk_tenant_id->[%s] has create real ex_storage on type->[%s]",
                self.table_id,
                self.bk_tenant_id,
                ex_storage_type,
            )

            # 删除额外存储配置
            need_delete_storages = need_delete_storages or {}
            for storage_type, delete_storage in need_delete_storages.items():
                if storage_type not in self.REAL_STORAGE_DICT:
                    logger.info(
                        "try to delete storage->[%s] for table->[%s] but storage is not exists.",
                        storage_type,
                        self.table_id,
                    )
                    continue
                ex_storage = self.REAL_STORAGE_DICT[storage_type]
                ex_storage.objects.filter(table_id=self.table_id, bk_tenant_id=self.bk_tenant_id).delete()
                logger.info("table->[%s] delete storage->[%s] config success.", self.table_id, storage_type)

        # 更新结果表option配置
        if option is not None:
            # 目前rt的option存在清洗和查询两类option，清洗的option需要清理，查询的option需要保留。
            # 目前在option配置的时候并没有标记option的类型，因此只能通过名单的方式进行管理
            # TODO: 后续需要优化option的配置方式，增加option的类型标记
            result_table_option_ids = (
                ResultTableOption.objects.filter(table_id=self.table_id, bk_tenant_id=self.bk_tenant_id)
                .exclude(name__in=list(set(ResultTableFieldOption.QUERY_OPTION_NAME_LIST) - set(option.keys())))
                .values_list("id", flat=True)
            )
            self.raw_delete(result_table_option_ids)

            logger.info(
                "table_id->[%s] of bk_tenant_id->[%s] has delete all the result table options.",
                self.table_id,
                self.bk_tenant_id,
            )
            # 批量写入
            ResultTableOption.bulk_create_options(
                table_id=self.table_id, option_data=option, creator=operator, bk_tenant_id=self.bk_tenant_id
            )

        # 是否需要修改结果表是否启用
        if is_enable is not None:
            self.is_enable = is_enable
            self.save()  # 这里需要保存下，下面的es索引创建逻辑会依赖is_enable的判断
            logger.info(
                f"table_id->[{self.table_id}] of bk_tenant_id->[{self.bk_tenant_id}] is change to is_enable->[{self.is_enable}]"
            )

            # 如果启用结果表，需要创建结果表的实际存储依赖
            if is_enable:
                # 需要判断存储方式是否有明确的结果表创建
                # 目前只需要判断ES，influxdb，kafka和redis会有自动创建能力
                es_query = ESStorage.objects.filter(table_id=self.table_id, bk_tenant_id=self.bk_tenant_id)
                if es_query.exists():
                    es_storage = es_query.get()
                    if not es_storage.index_exist():
                        #   如果该table_id的index在es中不存在，说明要走初始化流程
                        logger.info(
                            "table_id->[%s] of bk_tenant_id->[%s] found no index in es, will create new one",
                            es_storage.table_id,
                            self.bk_tenant_id,
                        )
                        es_storage.create_index_and_aliases(es_storage.slice_gap)
                    else:
                        # 否则走更新流程
                        es_storage.update_index_and_aliases(ahead_time=es_storage.slice_gap)

                    logger.info(
                        f"table_id->[{self.table_id}] of bk_tenant_id->[{self.bk_tenant_id}] is change to is_enable {self.is_enable} and es index is created"
                    )

        if bk_biz_id_alias is not None:
            logger.info(
                "modify_result_table: table_id->[%s] got new_bk_biz_id_alias->[%s]", self.table_id, bk_biz_id_alias
            )
            self.bk_biz_id_alias = bk_biz_id_alias
            SpaceTypeToResultTableFilterAlias.objects.update_or_create(
                table_id=self.table_id, defaults={"space_type": SpaceTypes.BKCC.value, "filter_alias": bk_biz_id_alias}
            )

        # 是否需要修改数据标签
        if data_label is not None:
            self.data_label = data_label

        self.last_modify_user = operator
        self.save()

        # 异步执行时，需要在commit之后，以保证所有操作都提交
        # TODO：多租户改造--路由推送是否需要携带租户信息
        try:
            from metadata.models.space.utils import get_space_by_table_id
            from metadata.task.tasks import push_and_publish_space_router

            space_info = get_space_by_table_id(self.table_id, bk_tenant_id=self.bk_tenant_id)
            space_type, space_id = space_info.get("space_type_id"), space_info.get("space_id")
            if self.default_storage == ClusterInfo.TYPE_INFLUXDB:
                if space_id and space_type:
                    push_and_publish_space_router(space_type, space_id, table_id_list=[self.table_id])
                else:
                    on_commit(
                        lambda: push_and_publish_space_router.delay(space_type, space_id, table_id_list=[self.table_id])
                    )
        except Exception as e:  # pylint: disable=broad-except
            logger.error("push and publish redis error, table_id: %s, %s", self.table_id, e)

        # 刷新清洗配置
        self.refresh_etl_config()
        logger.info("table_id->[%s] of bk_tenant_id->[%s] updated success.", self.table_id, self.bk_tenant_id)

    # TODO: 多租户 计算平台关联接口，暂未改造
    @retry(stop=stop_after_attempt(4), wait=wait_exponential(multiplier=1, min=1, max=10))
    def notify_bkdata_log_data_id_changed(self, data_id):
        """
        通知计算平台，ES相关配置变更
        @param data_id: 数据源ID
        """
        try:
            api.bkdata.notify_log_data_id_changed(data_id=data_id)
            logger.info(
                f"notify_log_data_id_changed table_id->{self.table_id},data_id ->{data_id},notify es config changed success."
            )
            return True  # 成功时返回
        except Exception as e:
            logger.error(
                "notify_log_data_id_changed table_id->[%s],data_id ->[%s],notify es config changed error->[%s]",
                self.table_id,
                data_id,
                e,
            )
            raise e

    @atomic(config.DATABASE_CONNECTION_NAME)
    def upgrade_result_table(self, operator):
        """
        将单业务结果表升级为全业务结果表
        :param operator: 操作者
        :return:
        """
        logger.info(
            "upgrade_result_table: table_id->[%s],bk_tenant_id->[%s],operator->[%s]",
            self.table_id,
            self.bk_tenant_id,
            operator,
            operator,
        )

        # 1. 判断结果表是否已经是全业务
        if self.bk_biz_id == 0 or self.is_deleted:
            logger.error(
                f"user->[{operator}] result_table->[{self.table_id}] is already deleted or all business table, nothing will do."
            )
            raise ValueError(_("结果表不可操作，请确认后重试"))

        # 2. 标记自身已经不可用
        self.is_deleted = True
        self.bk_biz_id = 0
        self.last_modify_user = operator
        self.last_modify_time = datetime.datetime.now()
        # 必须在此时就save，否则后面改了table_id(主键)就不能修改已有数据了
        self.save()

        logger.info(f"result_table->[{self.table_id}] of bk_tenant_id->[{self.bk_tenant_id}] now is marked deleted.")

        new_table_id = re.match(r"\d+_(?P<table_id>(\w|_|\.)+)", self.table_id).group("table_id")

        # 3. 结果表已有信息迁移
        # 3.1 字段迁移
        ResultTableField.objects.filter(table_id=self.table_id, bk_tenant_id=self.bk_tenant_id).update(
            table_id=new_table_id
        )
        logger.info(
            f"result_table->[{self.table_id}] of bk_tenant_id->[{self.bk_tenant_id}] all fields is set to result_table->[{new_table_id}]"
        )

        # 3.2 新建存储记录
        for storage_str in list(self.REAL_STORAGE_DICT.keys()):
            storage_config = self.REAL_STORAGE_DICT[storage_str]

            try:
                storage = storage_config.objects.get(table_id=self.table_id, bk_tenant_id=self.bk_tenant_id)

            except storage_config.DoesNotExist:
                continue

            new_storage = copy.deepcopy(storage)
            storage.delete()
            new_storage.table_id = new_table_id
            new_storage.bk_tenant_id = self.bk_tenant_id
            new_storage.save()
            logger.info(
                f"result_table->[{self.table_id}] storage->[{storage_str}] now is give to new_result_table->[{new_table_id}]"
            )

        # 3.3 DataID与结果表关系迁移
        DataSourceResultTable.objects.filter(table_id=self.table_id, bk_tenant_id=self.bk_tenant_id).update(
            table_id=new_table_id
        )
        logger.info(
            f"result_table->[{self.table_id}] all data_source config to give to new_table_table->[{new_table_id}]"
        )

        # 3.4 复制自身数据到新结果表
        self.table_id = new_table_id
        self.save()
        logger.info(f"new_result_table->[{new_table_id}] now is update success.")

        return True

    @atomic(config.DATABASE_CONNECTION_NAME)
    def set_metric_split(self, cmdb_level, operator):
        """
        设置一个结果表的CMDB层级拆分任务
        :param cmdb_level: cmdb层级名
        :param operator: 操作者
        :return: CMDBLevelRecord object
        """
        # 0. 判断是否小于10000的原生数据源配置，如果是，不可以进行拆分配置
        try:
            data_id = DataSourceResultTable.objects.get(
                table_id=self.table_id, bk_tenant_id=self.bk_tenant_id
            ).bk_data_id

        except DataSourceResultTable.DoesNotExist:
            logger.error(
                f"failed to get table->[{self.table_id}] of bk_tenant_id->[{self.bk_tenant_id}] datasource as it is not exists, maybe something go "
                "wrong?"
            )
            raise ValueError(_("结果表[{}]不存在关联数据源").format(self.table_id))

        # 如果不允许全局创建CMDB_LEVEL，而且data_id是小于10000的，禁止创建
        if not settings.IS_ALLOW_ALL_CMDB_LEVEL and data_id < 10000:
            logger.error(f"cannot split data_id->[{data_id}] table_id->[{self.table_id}] as it is under 10000.")
            raise ValueError(_("公共数据源不允许配置拆分任务"))

        # 1. 判断是否存在已有该拆分任务
        if CMDBLevelRecord.is_level_exists(
            source_table_id=self.table_id, cmdb_level=cmdb_level, bk_tenant_id=self.bk_tenant_id
        ):
            # 如果已经存在类似的拆分任务，直接退出
            logger.info(
                f"table->[{self.table_id}] of bk_tenant_id->[{self.bk_tenant_id}] for cmdb_level->[{cmdb_level}] already exists, "
                "no new table will create."
            )
            return CMDBLevelRecord.objects.get(
                source_table_id=self.table_id, cmdb_level=cmdb_level, bk_tenant_id=self.bk_tenant_id
            )

        # 如果结果表已经是一个拆分结果的内容，不必再进行拆分
        if CMDBLevelRecord.objects.filter(target_table_id=self.table_id, bk_tenant_id=self.bk_tenant_id).exists():
            logger.error(
                f"table_id->[{self.table_id}] of bk_tenant_id->[{self.bk_tenant_id}] is already cmdb_level targe table, nothing will be split any "
                "more."
            )
            raise ValueError(_("不可对拆分结果表再次拆分"))

        # 2. 找到这个结果表输出的结果表
        # 如果已经存在的，可以直接复用；否则需要创建一个新的
        try:
            data_source = CMDBLevelRecord.get_table_data_source(
                source_table_id=self.table_id, bk_tenant_id=self.bk_tenant_id
            )

        except CMDBLevelRecord.DoesNotExist:
            # 如果未能找到已有的记录，需要创建一个新的数据源
            data_source = DataSource.create_data_source(
                bk_biz_id=self.bk_biz_id,
                data_name=config.RT_CMDB_LEVEL_DATA_SOURCE_NAME.format(self.table_id),
                bk_tenant_id=self.bk_tenant_id,
                # 由于重复流转之后的数据，都是标准格式数据，因此此处写死是bk_standard即可
                etl_config="bk_standard",
                operator=operator,
                is_refresh_config=False,
                source_label=self.data_source.source_label,
                type_label=self.data_source.type_label,
            )
            logger.info(
                f"new data_id->[{data_source.bk_data_id}] is create for table->[{self.table_id}] of bk_tenant_id->[{self.bk_tenant_id}] for cmdb_level."
            )

            # 判断RT是否已经存在Kafka输出，如果有，则将上述的data_source指向这个kafka
            if KafkaStorage.objects.filter(table_id=self.table_id, bk_tenant_id=self.bk_tenant_id).exists():
                storage = KafkaStorage.objects.filter(table_id=self.table_id, bk_tenant_id=self.bk_tenant_id).first()
                logger.info(
                    f"result_table->[{self.table_id}] of bk_tenant_id->[{self.bk_tenant_id}] already has kafka storage will set topic->[{storage.topic}] "
                    f"partition->[{storage.partition}]"
                )

            # 否则创建一个新的kafka结果表
            else:
                storage = KafkaStorage.create_table(table_id=self.table_id, bk_tenant_id=self.bk_tenant_id)
                logger.info(f"result_table->[{self.table_id}] create new kafka storage for cmdb_level.")

            data_source.mq_config.topic = storage.topic
            data_source.mq_config.partition = storage.partition
            data_source.mq_config.save()

        # 4. data_id增加一个新的结果表内容
        record = CMDBLevelRecord.create_record(
            source_table_id=self.table_id,
            bk_data_id=data_source.bk_data_id,
            cmdb_level=cmdb_level,
            operator=operator,
            bk_tenant_id=self.bk_tenant_id,
        )
        logger.info(
            f"table->[{self.table_id}] of bk_tenant_id->[{self.bk_tenant_id}] cmdb_level->[{cmdb_level}] create/reuse table->[{record.target_table_id}]"
        )

        return record

    @atomic(config.DATABASE_CONNECTION_NAME)
    def clean_metric_split(self, cmdb_level, operator):
        """
        清理一个CMDB_LEVEL拆分配置记录
        :param cmdb_level: cmdb层级记录名
        :param operator: 操作者
        :return: True | False
        """
        # 1. 判断是否存在该metric的拆分记录
        if not CMDBLevelRecord.objects.filter(
            source_table_id=self.table_id, cmdb_level=cmdb_level, bk_tenant_id=self.bk_tenant_id
        ).exists():
            logger.error(
                f"try to delete cmdb_level->[{cmdb_level}] for table->[{self.table_id}] of bk_tenant_id->[{self.bk_tenant_id}] but is not exist."
            )
            raise ValueError(_("结果表不存在该字段拆分记录"))

        # 2. 去掉cmdb_level信息
        record = CMDBLevelRecord.objects.get(
            source_table_id=self.table_id, cmdb_level=cmdb_level, bk_tenant_id=self.bk_tenant_id
        )
        record.delete()
        logger.info(
            f"cmdb level->[{cmdb_level}] for table->[{self.table_id}] of bk_tenant_id->[{self.bk_tenant_id}]now is deleted."
        )

        # 3. 重新覆盖option的记录
        # 注意，这里清理后，并没有进一步的清理数据源或者结果表
        # 原因是，Transfer如果发现这个cmdb_level为空后，会不再对该结果表入库，没有存储消耗问题
        ResultTableOption.sync_cmdb_level_option(
            table_id=record.target_table_id, operator=operator, bk_tenant_id=self.bk_tenant_id
        )
        logger.info(
            f"update table_id->[{self.table_id}] of bk_tenant_id->[{self.bk_tenant_id}] result_table cmdb_level option success."
        )

        return True

    def to_json(self):
        query_alias_settings = None
        if self.default_storage == ClusterInfo.TYPE_ES:
            query_alias_settings = ESFieldQueryAliasOption.generate_query_alias_settings(self.table_id)
        data = {
            "table_id": self.table_id,
            "bk_tenant_id": self.bk_tenant_id,
            "table_name_zh": _(self.table_name_zh),
            "is_custom_table": self.is_custom_table,
            "scheme_type": self.schema_type,
            "default_storage": self.default_storage,
            "storage_list": self.storage_list,
            "creator": self.creator,
            "create_time": self.create_time.strftime("%Y-%m-%d %H:%M:%S"),
            "last_modify_user": self.last_modify_user,
            "last_modify_time": self.last_modify_time.strftime("%Y-%m-%d %H:%M:%S"),
            "field_list": [
                field_info.to_json() for field_info in ResultTableField.objects.filter(table_id=self.table_id)
            ],
            "bk_biz_id": self.bk_biz_id,
            "option": ResultTableOption.get_option(self.table_id),
            "label": self.label,
            "bk_data_id": self.data_source.bk_data_id if self.default_storage != ClusterInfo.TYPE_BKDATA else None,
            "is_enable": self.is_enable,
            "data_label": self.data_label,
        }

        if query_alias_settings:
            data["query_alias_settings"] = query_alias_settings
        return data

    def to_json_self_only(self):
        """
        仅返回自身相关的信息json格式，其他的内容需要调用方自行追加，目前已知需要用户自定义添加的内容
        1. field_list, 字段内容
        2. option, 结果表选线内容
        3. storage_list, 存储列表
        4. bk_data_id, 数据源ID
        :return:
        """

        return {
            "table_id": self.table_id,
            "bk_tenant_id": self.bk_tenant_id,
            "table_name_zh": self.table_name_zh,
            "is_custom_table": self.is_custom_table,
            "scheme_type": self.schema_type,
            "default_storage": self.default_storage,
            "creator": self.creator,
            "create_time": self.create_time.strftime("%Y-%m-%d %H:%M:%S"),
            "last_modify_user": self.last_modify_user,
            "last_modify_time": self.last_modify_time.strftime("%Y-%m-%d %H:%M:%S"),
            "bk_biz_id": self.bk_biz_id,
            "label": self.label,
            "is_enable": self.is_enable,
            "data_label": self.data_label,
        }

    def get_tag_values(self, tag_name):
        for real_storage in self.real_storage_list:
            if hasattr(real_storage, "get_tag_values"):
                return real_storage.get_tag_values(
                    tag_name
                )  # 这里无需补充租户ID作为查询条件,因为real_storage已经进行了过滤

        raise NotImplementedError("no storage support get_tag_values")


class ResultTableField(models.Model):
    """逻辑结果表字段"""

    FIELD_TYPE_INT = "int"
    FIELD_TYPE_LONG = "long"
    FIELD_TYPE_FLOAT = "float"
    FIELD_TYPE_STRING = "string"
    FIELD_TYPE_BOOLEAN = "boolean"
    FIELD_TYPE_OBJECT = "object"
    FIELD_TYPE_NESTED = "nested"
    FIELD_TYPE_TIMESTAMP = "timestamp"

    FIELD_TYPE_CHOICES = (
        (FIELD_TYPE_INT, _("整型")),
        (FIELD_TYPE_FLOAT, _("浮点型")),
        (FIELD_TYPE_STRING, _("字符型")),
        (FIELD_TYPE_BOOLEAN, _("布尔型")),
        (FIELD_TYPE_TIMESTAMP, _("时间字段")),
    )

    # 对于TSDB，字段类型表示
    # 指标字段
    FIELD_TAG_METRIC = "metric"
    # 维度字段
    FIELD_TAG_DIMENSION = "dimension"
    # 时间字段
    FIELD_TAG_TIMESTAMP = "timestamp"
    # 标签字段（对于数据库而言，标签实际为维度字段）
    FIELD_TAG_GROUP = "group"

    TAG_CHOICES = (
        ("unknown", _("未知类型字段")),
        (FIELD_TAG_DIMENSION, _("维度字段")),
        (FIELD_TAG_METRIC, _("指标字段")),
        (FIELD_TAG_TIMESTAMP, _("时间戳字段")),
        (FIELD_TAG_GROUP, _("标签字段")),
        ("const", _("常量")),
    )

    # GSE agent ID
    FIELD_DEF_BK_AGENT_ID = {
        "field_name": "bk_agent_id",
        "field_type": FIELD_TYPE_STRING,
        "unit": "",
        "is_config_by_user": True,
        "default_value": "",
        "operator": "system",
        "tag": FIELD_TAG_DIMENSION,
        "description": "Agent ID",
        "alias_name": "",
    }
    # CMDB host ID
    FIELD_DEF_BK_HOST_ID = {
        "field_name": "bk_host_id",
        "field_type": FIELD_TYPE_STRING,
        "unit": "",
        "is_config_by_user": True,
        "default_value": "",
        "operator": "system",
        "tag": FIELD_TAG_DIMENSION,
        "description": "采集主机ID",
        "alias_name": "",
    }

    # CMDB host ID
    FIELD_DEF_BK_TARGET_HOST_ID = {
        "field_name": "bk_target_host_id",
        "field_type": FIELD_TYPE_STRING,
        "unit": "",
        "is_config_by_user": True,
        "default_value": "",
        "operator": "system",
        "tag": FIELD_TAG_DIMENSION,
        "description": "目标主机ID",
        "alias_name": "",
    }

    table_id = models.CharField("结果表名", max_length=128)
    bk_tenant_id = models.CharField("租户ID", max_length=256, null=True, default="system")
    field_name = models.CharField("字段名", max_length=255, db_collation="utf8_bin")
    field_type = models.CharField("字段类型", max_length=32, choices=FIELD_TYPE_CHOICES)
    description = models.TextField("字段描述", blank=True, default="")
    # 单位存在默认值，默认为空
    unit = models.CharField("字段单位", max_length=32, default="")
    tag = models.CharField("字段标签", max_length=16, choices=TAG_CHOICES)
    # 存在某些字段，是有清洗模块发现的，
    # 但该部分的字段只能缓存与元数据数据库中，不能直接生效到结果数据库中
    is_config_by_user = models.BooleanField("是否用户确认字段")
    default_value = models.CharField("字段默认值", max_length=128, default=None, null=True)
    creator = models.CharField("创建者", max_length=32)
    create_time = models.DateTimeField("创建时间", auto_now_add=True)
    last_modify_user = models.CharField("最后更新者", max_length=32)
    last_modify_time = models.DateTimeField("最后更新时间", auto_now=True)
    # 字段别名，默认为空，以支持部分keyword
    alias_name = models.CharField("字段映射前（上传时）名", default="", max_length=64)
    is_disabled = models.BooleanField("是否禁用", default=False)

    class Meta:
        # 一个结果表的字段名不可能重复
        unique_together = ("table_id", "field_name", "bk_tenant_id")
        verbose_name = "结果表字段"
        verbose_name_plural = "结果表字段表"

    def __unicode__(self):
        return f"table->[{self.table_id}]: field->[{self.field_name}]"

    @property
    def is_dimension(self):
        return self.tag == "dimension"

    @property
    def is_metric(self):
        return self.tag == "metric"

    @classmethod
    def bulk_create_default_fields(
        cls,
        table_id: str,
        include_cmdb_level: bool | None = False,
        is_time_field_only: bool | None = False,
        time_alias_name: str | None = None,
        time_option: str | None = None,
        bk_tenant_id: str | None = DEFAULT_TENANT_ID,
    ) -> None:
        """批量创建默认字段， 包含 time，bk_biz_id，bk_supplier_id，bk_cloud_id，ip，bk_cmdb_level

        :param table_id: 结果表 ID
        :param include_cmdb_level: 是否包含CMDB拆分字段，默认为 False
        :param is_time_field_only: 是否仅包含创建时间字段，兼容ES的创建需求，默认为 False
        :param time_alias_name: 时间字段的别名配置
        :param time_option: 时间字段选项
        :param bk_tenant_id: 租户ID
        """
        # NOTE: 公共字段直接列举到对应的字段中，减少计算
        # 组装要创建的默认字段数据
        # 上报时间
        logger.info(
            "bulk_create_default_fields: table_id->[%s], bk_tenant_id->[%s] try to create default fields",
            table_id,
            bk_tenant_id,
        )

        time_field_data = {
            "field_name": "time",
            "field_type": cls.FIELD_TYPE_TIMESTAMP,
            "unit": "",
            "is_config_by_user": True,
            "default_value": "",
            "operator": "system",
            "description": _("数据上报时间"),
            "tag": cls.FIELD_TAG_TIMESTAMP,
            "alias_name": "" if time_alias_name is None else time_alias_name,
            "option": time_option,
        }
        # 当限制仅包含时间字段时，创建时间字段，然后返回
        if is_time_field_only:
            cls.create_field(table_id, bk_tenant_id=bk_tenant_id, is_reserved_check=False, **time_field_data)
            logger.info("table->[%s] is need time only, no more fields will create.", table_id)
            return
        # 业务 ID
        bk_biz_id_field_data = {
            "field_name": "bk_biz_id",
            "field_type": cls.FIELD_TYPE_INT,
            "unit": "",
            "is_config_by_user": True,
            "default_value": "-1",
            "operator": "system",
            "tag": cls.FIELD_TAG_DIMENSION,
            "description": _("业务ID"),
            "alias_name": "",
        }
        # 开发商 ID
        bk_supplier_id_field_data = {
            "field_name": "bk_supplier_id",
            "field_type": cls.FIELD_TYPE_INT,
            "unit": "",
            "is_config_by_user": True,
            "default_value": "-1",
            "operator": "system",
            "tag": cls.FIELD_TAG_DIMENSION,
            "description": _("开发商ID"),
            "alias_name": "",
        }
        # 云区域 ID
        bk_cloud_id_field_data = {
            "field_name": "bk_cloud_id",
            "field_type": cls.FIELD_TYPE_INT,
            "unit": "",
            "is_config_by_user": True,
            "default_value": "-1",
            "operator": "system",
            "tag": cls.FIELD_TAG_DIMENSION,
            "description": _("采集器云区域ID"),
            "alias_name": "",
        }
        # IP 地址
        ip_field_data = {
            "field_name": "ip",
            "field_type": cls.FIELD_TYPE_STRING,
            "unit": "",
            "is_config_by_user": True,
            "default_value": "",
            "operator": "system",
            "tag": cls.FIELD_TAG_DIMENSION,
            "description": _("采集器IP"),
            "alias_name": "",
        }
        # CMDB 层级记录信息
        bk_cmdb_level_field_data = {
            "field_name": "bk_cmdb_level",
            "field_type": cls.FIELD_TYPE_STRING,
            "unit": "",
            "is_config_by_user": True,
            "default_value": "",
            "operator": "system",
            "tag": cls.FIELD_TAG_DIMENSION,
            "description": _("CMDB层级信息"),
            "alias_name": "",
        }
        # 批量添加字段
        cls.bulk_create_fields(
            table_id=table_id,
            field_data=[
                time_field_data,
                bk_biz_id_field_data,
                bk_supplier_id_field_data,
                bk_cloud_id_field_data,
                ip_field_data,
                bk_cmdb_level_field_data,
                cls.FIELD_DEF_BK_AGENT_ID,
                cls.FIELD_DEF_BK_HOST_ID,
                cls.FIELD_DEF_BK_TARGET_HOST_ID,
            ],
            bk_tenant_id=bk_tenant_id,
        )

        # 对于CMDB层级拆分结果表，需要追加两个相关的字段
        if include_cmdb_level:
            cls.make_cmdb_default_fields(table_id=table_id, bk_tenant_id=bk_tenant_id)

        # 当前cmdb_level默认都不需要写入influxdb, 防止维度增长问题
        ResultTableFieldOption.create_option(
            table_id=table_id,
            field_name="bk_cmdb_level",
            name=ResultTableFieldOption.OPTION_INFLUXDB_DISABLED,
            value=True,
            creator="system",
            bk_tenant_id=bk_tenant_id,
        )

        logger.info("all default field is created for table->[%s] of bk_tenant_id->[%s].", table_id, bk_tenant_id)

    @classmethod
    def make_default_fields(
        cls,
        table_id,
        bk_tenant_id=DEFAULT_TENANT_ID,
        include_cmdb_level=False,
        is_time_field_only=False,
        time_alias_name=None,
        time_option=None,
    ):
        """
        创建默认字段信息
        :param table_id: 结果表ID
        :param bk_tenant_id: 租户ID
        :param include_cmdb_level: 是否包含CMDB拆分字段
        :param is_time_field_only: 是否仅包含创建时间字段，兼容ES的创建需求
        :param time_alias_name: 时间字段的别名配置
        :param time_option: 时间字段选项
        :return: True | False
        """
        # 上报时间
        cls.create_field(
            table_id=table_id,
            field_name="time",
            bk_tenant_id=bk_tenant_id,
            field_type=cls.FIELD_TYPE_TIMESTAMP,
            is_config_by_user=True,
            default_value="",
            operator="system",
            description=_("数据上报时间"),
            tag=cls.FIELD_TAG_TIMESTAMP,
            is_reserved_check=False,
            alias_name="" if time_alias_name is None else time_alias_name,
            option=time_option,
        )
        if is_time_field_only:
            logger.info(f"table->[{table_id}] is need time only, no more fields will create.")
            return

        # 业务ID
        cls.create_field(
            table_id=table_id,
            bk_tenant_id=bk_tenant_id,
            field_name="bk_biz_id",
            field_type=cls.FIELD_TYPE_INT,
            is_config_by_user=True,
            default_value="-1",
            operator="system",
            tag=cls.FIELD_TAG_DIMENSION,
            description=_("业务ID"),
            is_reserved_check=False,
        )

        # 开发商ID
        cls.create_field(
            table_id=table_id,
            bk_tenant_id=bk_tenant_id,
            field_name="bk_supplier_id",
            field_type=cls.FIELD_TYPE_INT,
            is_config_by_user=True,
            default_value="-1",
            operator="system",
            tag=cls.FIELD_TAG_DIMENSION,
            description=_("开发商ID"),
            is_reserved_check=False,
        )

        # 云区域ID
        cls.create_field(
            table_id=table_id,
            bk_tenant_id=bk_tenant_id,
            field_name="bk_cloud_id",
            field_type=cls.FIELD_TYPE_INT,
            is_config_by_user=True,
            default_value="-1",
            operator="system",
            tag=cls.FIELD_TAG_DIMENSION,
            description=_("采集器云区域ID"),
            is_reserved_check=False,
        )

        # IP地址
        cls.create_field(
            table_id=table_id,
            bk_tenant_id=bk_tenant_id,
            field_name="ip",
            field_type=cls.FIELD_TYPE_STRING,
            is_config_by_user=True,
            default_value="",
            operator="system",
            tag=cls.FIELD_TAG_DIMENSION,
            description=_("采集器IP"),
            is_reserved_check=False,
        )

        # CMDB层级记录信息
        cls.create_field(
            table_id=table_id,
            bk_tenant_id=bk_tenant_id,
            field_name="bk_cmdb_level",
            field_type=cls.FIELD_TYPE_STRING,
            is_config_by_user=True,
            default_value="",
            operator="system",
            tag=cls.FIELD_TAG_DIMENSION,
            description=_("CMDB层级信息"),
            is_reserved_check=False,
        )

        # 对于CMDB层级拆分结果表，需要追加两个相关的字段
        if include_cmdb_level:
            cls.make_cmdb_default_fields(table_id=table_id, bk_tenant_id=bk_tenant_id)

        # 当前cmdb_level默认都不需要写入influxdb, 防止维度增长问题
        ResultTableFieldOption.create_option(
            table_id=table_id,
            bk_tenant_id=bk_tenant_id,
            field_name="bk_cmdb_level",
            name=ResultTableFieldOption.OPTION_INFLUXDB_DISABLED,
            value=True,
            creator="system",
        )

        logger.info(f"all default field is created for table->[{table_id}].")

    @classmethod
    def make_cmdb_default_fields(cls, table_id, bk_tenant_id=DEFAULT_TENANT_ID):
        """
        增加CMDB层级拆分的字段内容
        :param table_id: 结果表ID
        :param bk_tenant_id: 租户ID
        :return: True | raise Exception
        """
        logger.info(
            "make_cmdb_default_fields: try to add default cmdb_fields for table_id->[%s] of bk_tenant_id->[%s]",
            table_id,
            bk_tenant_id,
        )
        cls.create_field(
            table_id=table_id,
            bk_tenant_id=bk_tenant_id,
            field_name="bk_obj_id",
            field_type=cls.FIELD_TYPE_STRING,
            is_config_by_user=True,
            default_value="",
            operator="system",
            tag=cls.FIELD_TAG_DIMENSION,
            description=_("CMDB层级名"),
            is_reserved_check=False,
        )

        cls.create_field(
            table_id=table_id,
            bk_tenant_id=bk_tenant_id,
            field_name="bk_inst_id",
            field_type=cls.FIELD_TYPE_STRING,
            is_config_by_user=True,
            default_value="",
            operator="system",
            tag=cls.FIELD_TAG_DIMENSION,
            description=_("CMDB层级ID"),
            is_reserved_check=False,
        )
        logger.info(f"table->[{table_id}] of bk_tenant_id->[{bk_tenant_id}] now has created default cmdb field.")

    def _check_reserved_fields(self, uppercase_field_names: list[str]):
        """校验字段是否为保留字段"""
        # TODO: 确认是否可以 `RT_RESERVED_WORD_EXACT` 小写处理，因为在配置中有小写字段
        same_field_names = set(uppercase_field_names) & set(config.RT_RESERVED_WORD_EXACT)
        if not same_field_names:
            return
        # 记录日志并抛出异常
        # 以半角逗号拼接
        joined_names = ",".join([field.lower() for field in same_field_names])
        logger.error("try to create filed [%s] which are reserved fields, nothing will added.", joined_names)
        raise ValueError(_("字段[{}]为保留字段，不可创建").format(joined_names))

    def _check_existed_fields(self, table_id: str, field_names: list[str], bk_tenant_id=DEFAULT_TENANT_ID):
        """校验字段是否已经创建"""

        existed_field_names = ResultTableField.objects.filter(
            table_id=table_id, field_name__in=field_names, bk_tenant_id=bk_tenant_id
        ).values_list("field_name", flat=True)
        if not existed_field_names:
            return

        # 记录日志并抛出异常
        joined_names = ",".join(existed_field_names)
        logger.error("field->[%s] is exists under table->[%s], nothing will be added.", joined_names, table_id)
        raise ValueError(_("字段[{}]已在表[{}]中存在，请确认").format(joined_names, table_id))

    def _compose_data(
        self, table_id: str, field_data: list[dict[str, Any]], bk_tenant_id: str | None = DEFAULT_TENANT_ID
    ) -> tuple[list, list, list]:
        """组装数据"""
        logger.info(
            "compose data for table->[%s],field_data->[%s],bk_tenant_id->[%s", table_id, field_data, bk_tenant_id
        )
        fields, field_names, option_data = [], [], []
        for field in field_data:
            # 不影响传递的参数
            _field = copy.deepcopy(field)
            _field.pop("is_reserved_check", None)
            # 添加结果表 ID
            _field["table_id"] = table_id
            _field["bk_tenant_id"] = bk_tenant_id
            _field["creator"] = _field.pop("operator", "")
            field_names.append(_field["field_name"])
            # 处理 option
            option = _field.pop("option", None)
            # 组装新的 field 参数
            fields.append(_field)
            if not option:
                continue
            # 组装 option 数据
            option_data.extend(
                [
                    {
                        "table_id": _field["table_id"],
                        "field_name": _field["field_name"],
                        "name": key,
                        "value": val,
                        "creator": _field["creator"],
                    }
                    for key, val in option.items()
                ]
            )

        return fields, field_names, option_data

    @classmethod
    def bulk_create_fields(
        cls, table_id: str, field_data: list[dict[str, Any]], bk_tenant_id=DEFAULT_TENANT_ID
    ) -> bool:
        """批量创建 fields

        # 分为下面几步处理
        1. 校验字段是否为预留字段
        2. 校验字段是否已经创建
        3. 创建字段信息
        4. 创建 option

        :param table_id: 结果表 ID
        :param field_data: field 信息，可以考虑增加一个 `dataclass` 用于传递参数
        :param bk_tenant_id: 租户ID
        :return: 返回 True 或者抛出异常
        """
        # 获取需要校验的字段，然后检查是否已经被占用
        logger.info(
            "bulk_create_fields: table_id->[%s],bk_tenant_id->[%s,field_data->[%s] start to create fields",
            table_id,
            bk_tenant_id,
            field_data,
        )

        uppercase_field_names = [field["field_name"].upper() for field in field_data if field.get("is_reserved_check")]
        if uppercase_field_names:
            cls()._check_reserved_fields(uppercase_field_names)

        # 组装必要数据，用于后续的处理
        fields, field_names, option_data = cls()._compose_data(table_id, field_data, bk_tenant_id=bk_tenant_id)

        # 校验字段是否已经创建
        cls()._check_existed_fields(table_id, field_names)

        # 写入数据
        cls.objects.bulk_create([cls(**field) for field in fields])

        logger.info(
            "new field ->[%s] is create for table->[%s],bk_tenant_id->[%s]",
            ",".join(field_names),
            table_id,
            bk_tenant_id,
        )

        # 如果 option 数据存在，则批量写入
        ResultTableFieldOption.bulk_create_options(
            table_id=table_id, option_data=option_data, bk_tenant_id=bk_tenant_id
        )

    @classmethod
    def create_field(
        cls,
        table_id,
        field_name,
        field_type,
        is_config_by_user,
        operator,
        bk_tenant_id=DEFAULT_TENANT_ID,
        unit="",
        default_value=None,
        tag="",
        description="",
        is_reserved_check=True,
        alias_name="",
        option=None,
        is_disabled=False,
    ):
        """
        创建一个新的字段
        :param table_id: 结果表ID
        :param field_name: 字段名
        :param field_type: 字段类型
        :param unit: 字段单位
        :param tag: 字段标签
        :param is_config_by_user: 是否用户定义字段
        :param default_value: 默认值
        :param operator: 创建者
        :param bk_tenant_id: 租户ID
        :param description: 字段描述
        :param is_reserved_check: 是否做保留字段检查
        :param alias_name: 字段别名
        :param option: 字段选项
        :return: True | raise Exception
        """
        if is_reserved_check:
            if field_name.upper() in config.RT_RESERVED_WORD_EXACT:
                logger.error(
                    f"user->[{operator}] try to create field->[{field_name}] which is reserved field, nothing will added."
                )
                raise ValueError(_("字段[%s]为保留字段，不可创建") % field_name)

        if cls.objects.filter(table_id=table_id, field_name=field_name, bk_tenant_id=bk_tenant_id).exists():
            logger.error(
                f"field->[{field_name}] is exists under table->[{table_id}] in bk_tenant_id->[{bk_tenant_id}], nothing will be added."
            )
            raise ValueError(_("字段[{}]已在租户[{}]-表[{}]中存在，请确认").format(field_name, bk_tenant_id, table_id))

        cls.objects.create(
            table_id=table_id,
            field_name=field_name,
            field_type=field_type,
            bk_tenant_id=bk_tenant_id,
            unit=unit,
            tag=tag,
            is_config_by_user=is_config_by_user,
            default_value=default_value,
            creator=operator,
            description=description,
            alias_name=alias_name,
            is_disabled=is_disabled,
        )
        logger.info(
            f"new field->[{field_name}] type->[{field_type}] is create for table->[{table_id}],bk_tenant_id->[{bk_tenant_id}]"
        )

        # 如果不存在option配置，直接返回
        if option is None:
            logger.info(
                f"new field->[{field_name}]  of table_id->[{table_id}],bk_tenant_id->[{bk_tenant_id}],got no option config, jump it."
            )
            return True

        for option_name, option_value in list(option.items()):
            ResultTableFieldOption.create_option(
                table_id=table_id,
                field_name=field_name,
                name=option_name,
                value=option_value,
                creator=operator,
                bk_tenant_id=bk_tenant_id,
            )
            logger.info(
                f"field->[{field_name}] in table->[{table_id}] of bk_tenant_id->[{bk_tenant_id}],now has option->[{option_name}] with value->[{option_value}]"
            )

        return True

    @classmethod
    def get_field_list(cls, table_id, bk_tenant_id=DEFAULT_TENANT_ID, include_default_fields=False):
        """
        获取一个结果表的字段列表
        :param table_id: 结果表ID
        :param bk_tenant_id: 租户ID
        :param include_default_fields: 是否需要包含默认字段
        :return: QuerySet [field_object,  field_object]
        """
        field_list = cls.objects.filter(table_id=table_id, bk_tenant_id=bk_tenant_id)
        if not include_default_fields:
            field_list = field_list.exclude(
                field_name__in=[
                    "bk_biz_id",
                    "bk_supplier_id",
                    "bk_cloud_id",
                    "time",
                    "ip",
                    "bk_cmdb_level_name",
                    "bk_cmdb_level_id",
                    "bk_cmdb_level",
                    "bk_host_id",
                    "bk_agent_id",
                    "bk_target_host_id",
                ]
            )

        return field_list

    def to_json(self, is_consul_config=False):
        result = {
            "field_name": self.field_name,
            "type": self.field_type,
            "tag": self.tag,
            "default_value": self.default_value,
            "is_config_by_user": self.is_config_by_user,  # 是否已被用户确认添加
            "description": _(self.description),
            "unit": _(self.unit),
            "alias_name": _(self.alias_name),
            "option": ResultTableFieldOption.get_field_option(
                table_id=self.table_id, field_name=self.field_name, bk_tenant_id=self.bk_tenant_id
            ),
            "is_disabled": self.is_disabled,
        }

        if is_consul_config and self.alias_name != "":
            result["field_name"] = self.alias_name
            result["alias_name"] = self.field_name

        return result

    def to_json_self_only(self, is_consul_config=False):
        """
        仅返回自身相关的信息json格式，其他的内容需要调用方自行追加，目前已知需要用户自定义添加的内容
        1. option, 字段选项内容
        :param is_consul_config:
        :return:
        """

        result = {
            "field_name": self.field_name,
            "type": self.field_type,
            "tag": self.tag,
            "default_value": self.default_value,
            "is_config_by_user": self.is_config_by_user,  # 是否已被用户确认添加
            "description": self.description,
            "unit": self.unit,
            "alias_name": self.alias_name,
            "is_disabled": self.is_disabled,
        }

        # NOTE: 设计如此，因为 transfer 和 metadata 对这两个字段的含义相反
        # 而 transfer 是通过 consul 获取数据，因此，写入 consul 的数据需要处理
        if is_consul_config and self.alias_name != "":
            result["field_name"] = self.alias_name
            result["alias_name"] = self.field_name

        return result

    @classmethod
    def batch_get_fields(
        cls,
        table_id_list: list[str],
        is_consul_config: bool | None = False,
        bk_tenant_id: str | None = DEFAULT_TENANT_ID,
    ) -> dict:
        table_field_option_dict = ResultTableFieldOption.batch_field_option(
            table_id_list=table_id_list, bk_tenant_id=bk_tenant_id
        )

        qs = cls.objects.filter(table_id__in=table_id_list, bk_tenant_id=bk_tenant_id)

        # 组装数据
        data = {}
        for i in qs:
            # 添加对应的 option
            item = {
                "field_name": i.field_name,
                "type": i.field_type,
                "tag": i.tag,
                "default_value": i.default_value,
                "is_config_by_user": i.is_config_by_user,
                "description": i.description,
                "unit": i.unit,
                "alias_name": i.alias_name,
                "option": getitems(table_field_option_dict, [i.table_id, i.field_name], default={}),
                "is_disabled": i.is_disabled,
            }

            if is_consul_config and i.alias_name != "":
                item["field_name"] = i.alias_name
                item["alias_name"] = i.field_name

            if settings.ENABLE_CONSUL_LITE_MODE and is_consul_config:
                logger.info("Consul Lite Mode Enabled, remove unnecessary fields")
                if item["default_value"] is None:
                    item.pop("default_value")

                if item["option"] == {}:
                    item.pop("option")

                if item["alias_name"] == "":
                    item.pop("alias_name")

<<<<<<< HEAD
=======
                if not item["is_disabled"]:
                    item.pop("is_disabled")
                item.pop("unit")

>>>>>>> aec50638
                item.pop("description")

            # 组装对应的数据
            data.setdefault(i.table_id, []).append(item)
        return data


class ResultTableRecordFormat(models.Model):
    """记录结果表中的维度和指标关系"""

    table_id = models.CharField("结果表名", max_length=128)
    metric = models.CharField("指标字段", max_length=32)
    bk_tenant_id = models.CharField("租户ID", max_length=256, null=True, default="system")
    # 维度字段列表，JSON格式数组，元素为字符串
    dimension_list = models.CharField("维度字段列表", max_length=32, db_index=True)
    is_available = models.BooleanField("是否生效")

    class Meta:
        # 一个结果表不可能有重复的组合信息
        unique_together = ("table_id", "metric", "dimension_list", "bk_tenant_id")
        verbose_name = "结果表字段"
        verbose_name_plural = "结果表字段表"

    @classmethod
    def create_record_format(cls, table_id, metric, dimension_list, bk_tenant_id=DEFAULT_TENANT_ID, is_available=False):
        """
        创建关系记录
        :param table_id: 结果表ID
        :param metric: 指标字段
        :param dimension_list: 维度字段数组，元素为字符串
        :param bk_tenant_id: 租户ID
        :param is_available: 是否需要将该配置生效
        :return: True | raise Exception
        """
        logger.info(
            "create record format for table->[%s] of bk_tenant_id->[%s] metric->[%s] dimension->[%s]",
            table_id,
            bk_tenant_id,
            metric,
            dimension_list,
        )
        # 1. 确认所有的字段都是存在的
        fields_list = copy.copy(dimension_list)
        fields_list.append(metric)

        real_fields_count = ResultTableField.objects.filter(
            field_name__in=fields_list, table_id=table_id, bk_tenant_id=bk_tenant_id
        ).count()

        if real_fields_count != len(fields_list):
            logger.error(
                f"try to set metric->[{metric}] dimension_list->[{dimension_list}] for table->[{bk_tenant_id}] of bk_tenant_id->[{table_id}] but some fields "
                "are missing."
            )
            raise ValueError(_("部分维度或者指标字段不存在，请确认"))

        # 2. 将配置写入，但是不生效
        new_format = cls.objects.create(
            table_id=table_id,
            metric=metric,
            dimension_list=json.dumps(dimension_list),
            bk_tenant_id=bk_tenant_id,
            is_available=False,
        )
        logger.info(
            f"new format for table->[{table_id}] of bk_tenant_id->[{bk_tenant_id}] metric->[{metric}] dimension->[{dimension_list}] is now create."
        )

        # 3. 按需激活该配置
        if is_available:
            new_format.set_metric_available()

        return True

    @atomic(config.DATABASE_CONNECTION_NAME)
    def set_metric_available(self):
        """
        将一个指标字段的维度关系标记为可用的
        :return: True | raise Exception
        """
        # 1. 将已有的所有dimension配置改为不可用
        all_table_formats = self.__class__.objects.filter(table_id=self.table_id, bk_tenant_id=self.bk_tenant_id)
        all_table_formats.update(is_available=False)
        logger.info(f"all format for table->[{self.table_id}] now is disabled.")

        # 2. 将自己改为可用
        self.is_available = True
        self.save()
        logger.info(
            f"format for metric->[{self.metric}] dimension->[{self.dimension_list}] table->[{self.table_id}] of bk_tenant_id->[{self.bk_tenant_id}] now is available."
        )
        return True


class CMDBLevelRecord(models.Model):
    """
    记录结果表拆解CMDB层级的关系记录
    """

    source_table_id = models.CharField(verbose_name="来源结果表", max_length=128)
    target_table_id = models.CharField(verbose_name="落地结果表", max_length=128)
    bk_data_id = models.IntegerField(verbose_name="数据源配置ID")
    cmdb_level = models.CharField(verbose_name="拆解CMDB的层级名", max_length=255)
    bk_tenant_id = models.CharField("租户ID", max_length=256, null=True, default="system")
    is_disable = models.BooleanField(verbose_name="记录是否已经废弃", default=False)

    # 查询manage
    enable_object = EnableManager()
    objects = models.Manager()

    class Meta:
        # 对于同一个结果表的同一个CMDB的层级拆分，不可以有重复
        unique_together = ("source_table_id", "cmdb_level", "bk_tenant_id")
        verbose_name = "CMDB层级拆分记录"
        verbose_name_plural = "CMDB层级拆分记录表"

    @classmethod
    def is_level_exists(cls, source_table_id, cmdb_level, bk_tenant_id=DEFAULT_TENANT_ID):
        """
        判断一个指定的结果表是否已经存在指定的层级清洗配置
        :param source_table_id: 来源结果表ID
        :param cmdb_level: CMDB层级
        :param bk_tenant_id: 租户ID
        :return: True | False
        """

        return cls.enable_object.filter(
            source_table_id=source_table_id, cmdb_level=cmdb_level, bk_tenant_id=bk_tenant_id
        ).exists()

    @classmethod
    def create_record(
        cls, source_table_id, bk_data_id, cmdb_level, operator, target_table_id=None, bk_tenant_id=DEFAULT_TENANT_ID
    ):
        """
        创建一个新的CMDB层级清理配置
        :param source_table_id: 源结果表名
        :param target_table_id: 目标结果表名，如果不提供则使用结果表和层级配置的方式
        :param bk_data_id: 数据源ID
        :param cmdb_level: CMDB层级名
        :param operator: 操作者
        :param bk_tenant_id: 租户ID
        :return: record_object
        """
        logger.info(
            "CMDBLevelRecord: try to create record for table_id->[%s] of bk_tenant_id->[%s],cmdb_level->[%s]",
            source_table_id,
            bk_tenant_id,
            cmdb_level,
        )
        # 0. 处理源结果表和目标结果表的配置
        source_table = ResultTable.objects.get(table_id=source_table_id, bk_tenant_id=bk_tenant_id)
        if target_table_id is None:
            target_table_id = config.RT_CMDB_LEVEL_RT_NAME.format(source_table_id)

        # 1. 判断源结果表是否已经配置了输出结果
        # 如果后续需要将不同层级放到不同的结果表，可以考虑修改这里的逻辑
        if not cls.enable_object.filter(source_table_id=source_table_id, bk_tenant_id=bk_tenant_id).exists():
            # 如果没有配置，需要增加一个新的结果表
            # 准备对应的结果表字段内容, 查询中去掉了默认字段内容
            field_list = ResultTableField.get_field_list(
                table_id=source_table_id, include_default_fields=False, bk_tenant_id=bk_tenant_id
            )

            # 结果表的字段和源结果表一致，
            field_dict_list = [
                {
                    "field_name": field_info.field_name,
                    "field_type": field_info.field_type,
                    "operator": operator,
                    "is_config_by_user": field_info.is_config_by_user,
                    "tag": field_info.tag,
                }
                for field_info in field_list
            ]

            logger.debug(
                f"result_table->[{target_table_id}] of bk_tenant_id->[{bk_tenant_id}] going to create with field_list->[{field_dict_list}]"
            )

            logger.info(
                f"result_table->[{target_table_id}] of bk_tenant_id->[{bk_tenant_id}] is going to create field count->[{len(field_dict_list)}]"
            )

            # 创建结果表
            ResultTable.create_result_table(
                bk_data_id=bk_data_id,
                table_id=target_table_id,
                bk_tenant_id=bk_tenant_id,
                table_name_zh=source_table.table_name_zh,
                is_custom_table=True,
                schema_type=ResultTable.SCHEMA_TYPE_FREE,
                default_storage=ClusterInfo.TYPE_INFLUXDB,
                operator=operator,
                field_list=field_dict_list,
                # 不同步的原因是，并不知道后续的内容是否会成功
                is_sync_db=False,
                bk_biz_id=source_table.bk_biz_id,
                # 需要将CMDB拆分层级的字段增加上
                include_cmdb_level=True,
            )
            logger.info(
                f"result_table->[{target_table_id}] of bk_tenant_id->[{bk_tenant_id}] datasource->[{bk_data_id}] for cmdb split is create"
            )

        # 3. 增加CMDB拆分记录
        record = cls.objects.create(
            source_table_id=source_table_id,
            target_table_id=target_table_id,
            bk_data_id=bk_data_id,
            bk_tenant_id=bk_tenant_id,
            cmdb_level=cmdb_level,
        )

        # 2. 增加一个新的结果表option配置
        ResultTableOption.sync_cmdb_level_option(table_id=target_table_id, operator=operator, bk_tenant_id=bk_tenant_id)
        logger.info(
            f"target_table_id->[{target_table_id}] of bk_tenant_id->[{bk_tenant_id}] cmdb_level option added success."
        )

        logger.info(
            f"source_rt->[{source_table_id}] of bk_tenant_id->[{bk_tenant_id}] target_rt->[{target_table_id}] for cmdb_level->[{cmdb_level}] via data_id->[{bk_data_id}] is  create "
            "new record"
        )

        return record

    @classmethod
    def get_table_data_source(cls, source_table_id, bk_tenant_id=DEFAULT_TENANT_ID):
        """
        返回一个结果表作为源的数据源
        :param source_table_id: 源结果表
        :param bk_tenant_id: 租户ID
        :return: data_source配置 or None
        """
        query = cls.enable_object.filter(source_table_id=source_table_id, bk_tenant_id=bk_tenant_id)
        # 判断是否存在该配置
        if query.exists():
            return query.first()

        raise cls.DoesNotExist(_("找不到结果表配置"))

    @property
    def source_data_source(self):
        """
        源结果表输出的数据源ID
        :return: data_source配置
        """
        if self.is_disable:
            logger.warning(
                f"source_table_id->[{self.source_table_id}] table_table->[{self.target_table_id}] cmdb_level->[{self.cmdb_level}] is disable, nothing will get"
            )
            raise ValueError(_("结果表配置已失效，请确认后重试"))

        # 这里只可以使用输出结果表的来源数据源来判断data source id
        # 因为输入的结果表可能会输出到多个数据源
        return DataSource.objects.get(bk_data_id=self.bk_data_id)


class ResultTableOption(OptionBase):
    """结果表option配置"""

    QUERY_NAME = "table_id"

    OPTION_CMDB_LEVEL_CONFIG = "cmdb_level_config"
    OPTION_ES_DOCUMENT_ID = "es_unique_field_list"
    OPTION_GROUP_INFO_ALIAS = "group_info_alias"
    OPTION_CUSTOM_REPORT_DIMENSION_VALUES = "dimension_values"
    OPTION_SEGMENTED_QUERY_ENABLE = "segmented_query_enable"
    OPTION_IS_SPLIT_MEASUREMENT = "is_split_measurement"
    OPTION_ENABLE_FIELD_BLACK_LIST = "enable_field_black_list"

    # 选项类型
    TYPE_BOOL = "bool"
    TYPE_STRING = "string"
    TYPE_LIST = "list"

    table_id = models.CharField("结果表ID", max_length=128, db_index=True)
    name = models.CharField(
        "option名称",
        choices=(
            (OPTION_CMDB_LEVEL_CONFIG, OPTION_CMDB_LEVEL_CONFIG),
            (OPTION_ES_DOCUMENT_ID, OPTION_ES_DOCUMENT_ID),
            (OPTION_GROUP_INFO_ALIAS, OPTION_GROUP_INFO_ALIAS),
            (OPTION_CUSTOM_REPORT_DIMENSION_VALUES, OPTION_CUSTOM_REPORT_DIMENSION_VALUES),
            (OPTION_SEGMENTED_QUERY_ENABLE, _("分段查询开关")),
            (OPTION_IS_SPLIT_MEASUREMENT, _("是否为单指标单表")),
            (OPTION_ENABLE_FIELD_BLACK_LIST, _("是否开启指标黑名单")),
        ),
        max_length=128,
    )

    @classmethod
    def batch_result_table_option(cls, table_id_list, bk_tenant_id=DEFAULT_TENANT_ID):
        """
        返回批量的
        :param table_id_list: 结果表ID列表
        :param bk_tenant_id: 租户ID
        :return: {
            'table_id': {
                'option_name': option_value
            }
        }
        禁止跨租户查询
        """
        option_dict = {table_id: {} for table_id in table_id_list}

        for option in cls.objects.filter(table_id__in=table_id_list, bk_tenant_id=bk_tenant_id):
            try:
                option_dict[option.table_id].update(option.to_json())
            except KeyError:
                option_dict[option.table_id] = option.to_json()

        return option_dict

    @classmethod
    def sync_cmdb_level_option(cls, table_id, operator, bk_tenant_id=DEFAULT_TENANT_ID):
        """
        同步CMDB层级拆分的记录，如果之前未有记录，则会创建一个新的
        否则会在已有的记录上更新记录
        :param table_id: 结果表ID
        :param operator: 操作者
        :param bk_tenant_id: 租户ID
        :return: True | raise Exception
        """
        # 确认结果表存在
        ResultTable.objects.get(table_id=table_id, bk_tenant_id=bk_tenant_id)

        try:
            record = cls.objects.get(table_id=table_id, bk_tenant_id=bk_tenant_id)

        except cls.DoesNotExist:
            record = cls(
                table_id=table_id,
                bk_tenant_id=bk_tenant_id,
                name=cls.OPTION_CMDB_LEVEL_CONFIG,
                value_type=cls.TYPE_LIST,
                creator=operator,
                value="[]",
            )

        # 遍历所有的CMDB层级信息，更新option的内容
        value = []
        cmdb_record_list = CMDBLevelRecord.objects.filter(target_table_id=table_id, bk_tenant_id=bk_tenant_id)
        for cmdb_record in cmdb_record_list:
            value.append(cmdb_record.cmdb_level)

        record.value = json.dumps(value)
        record.save()

        logger.info(
            f"result_table->[{table_id}] of bk_tenant_id->[{bk_tenant_id}] cmdb_level option->[{record.id}] is updated to->[{value}]"
        )

        return True

    @classmethod
    def create_option(cls, table_id, name, value, creator, bk_tenant_id=DEFAULT_TENANT_ID):
        """
        创建结果表选项内
        :param table_id: 结果表ID
        :param name: 选项名
        :param value: 选项值
        :param creator: 创建者
        :param bk_tenant_id: 租户ID
        :return: object
        """
        if cls.objects.filter(table_id=table_id, name=name, bk_tenant_id=bk_tenant_id).exists():
            logger.error(
                f"table_id->[{table_id}] of bk_tenant_id->[{bk_tenant_id}] already has option->[{name}], maybe something go wrong?"
            )
            raise ValueError(_("结果表已存在[{}]选项").format(name))

        new_record = cls._create_option(value=value, creator=creator)

        new_record.table_id = table_id
        new_record.name = name
        new_record.bk_tenant_id = bk_tenant_id
        new_record.save()

        logger.info(f"table_id->[{table_id}] of bk_tenant_id->[{bk_tenant_id}] now has create option->[{name}]")

        return new_record

    @classmethod
    def bulk_create_options(
        cls, table_id: str, option_data: dict[str, Any], creator: str, bk_tenant_id=DEFAULT_TENANT_ID
    ):
        """批量创建结果表级别的选项内容

        :param table_id: 结果表ID
        :param option_data: 选项内容, 格式: {name: value}
        :param creator: 创建者
        :param bk_tenant_id: 租户ID
        """
        logger.info(
            "bulk_create_options: try to create options for table_id->[%s] of bk_tenant_id->[%s]",
            table_id,
            bk_tenant_id,
        )
        # 组装写入的对象
        obj_list, option_name_list = [], []
        for option_name, option_value in option_data.items():
            value, value_type = cls._parse_value(option_value)
            item = {
                "table_id": table_id,
                "creator": creator,
                "name": option_name,
                "value": value,
                "value_type": value_type,
                "bk_tenant_id": bk_tenant_id,
            }
            option_name_list.append(option_name)
            obj_list.append(cls(**item))

        if not obj_list:
            logger.info("table_id->[%s] of bk_tenant_id->[%s] options is null", table_id, bk_tenant_id)
            return

        # 判断是否存在
        # NOTE: 如果存在，则抛异常
        existed_name_list = cls.objects.filter(
            table_id=table_id, name__in=option_name_list, bk_tenant_id=bk_tenant_id
        ).values_list("name", flat=True)
        if existed_name_list:
            existed_name_str = ",".join(existed_name_list)
            logger.error(
                "table_id->[%s] of bk_tenant_id->[%s] already has option->[%s], maybe something go wrong?",
                table_id,
                bk_tenant_id,
                existed_name_str,
            )
            raise ValueError(_("结果表已存在[{}]选项").format(existed_name_str))

        # 批量写入数据
        cls.objects.bulk_create(obj_list, batch_size=BULK_CREATE_BATCH_SIZE)

        logger.info(
            "table_id->[%s] of bk_tenant_id->[%s] now has options->[%s]",
            table_id,
            bk_tenant_id,
            json.dumps(option_data),
        )


class ResultTableFieldOption(OptionBase):
    # es_field_type: ES专用，ES存储类型
    OPTION_ES_FIELD_TYPE = "es_type"
    # es_include_in_all: ES专用，存储是否需要包含到_all中
    OPTION_ES_INCLUDE_IN_ALL = "es_include_in_all"
    # es_time_format: ES专用, 时间字段的时间格式，格式样式应该以ES格式为准
    OPTION_ES_TIME_FORMAT = "es_format"
    # es_doc_values: ES专用，字段是否维度字段
    OPTION_ES_DOC_VAVLUES = "es_doc_values"
    # es_index: ES专用，字段是否需要分词，对应值可以为：analyzed、not_analyzed或no
    OPTION_ES_INDEX = "es_index"
    # influxdb_disabled: influxdb专用，表示字段是否不必写入到influxdb
    OPTION_INFLUXDB_DISABLED = "influxdb_disabled"

    # 查询选项名称列表
    QUERY_OPTION_NAME_LIST: list[str] = [
        "need_add_time",  # 是否需要添加时间字段
        "time_field",  # 指定查询时间单位，如：day、hour、minute、second
    ]

    table_id = models.CharField("结果表ID", max_length=128, db_index=True)
    field_name = models.CharField("字段名", max_length=255, db_collation="utf8_bin")
    name = models.CharField(
        "option名称",
        choices=(
            (OPTION_ES_FIELD_TYPE, OPTION_ES_FIELD_TYPE),
            (OPTION_ES_INCLUDE_IN_ALL, OPTION_ES_INCLUDE_IN_ALL),
            (OPTION_ES_TIME_FORMAT, OPTION_ES_TIME_FORMAT),
            (OPTION_ES_DOC_VAVLUES, OPTION_ES_DOC_VAVLUES),
            (OPTION_ES_INDEX, OPTION_ES_INDEX),
            (OPTION_INFLUXDB_DISABLED, OPTION_INFLUXDB_DISABLED),
        ),
        max_length=128,
    )

    @classmethod
    def create_option(cls, table_id, field_name, name, value, creator, bk_tenant_id=DEFAULT_TENANT_ID):
        """
        创建结果表字段选项
        :param table_id: 结果表ID
        :param field_name: 字段名
        :param name: 选项名
        :param value: 值
        :param creator: 创建者
        :param bk_tenant_id: 租户ID
        :return:
        """
        if cls.objects.filter(table_id=table_id, field_name=field_name, name=name, bk_tenant_id=bk_tenant_id).exists():
            logger.error(
                f"table_id->[{table_id}] in bk_tenant_id->[{bk_tenant_id}],field_name->[{field_name}] already has option->[{name}], maybe something go "
                "wrong?"
            )
            raise ValueError(_("结果表字段[{}]已存在[{}]选项").format(field_name, name))

        # 通过父类统一创建基本信息
        record = cls._create_option(value, creator)

        # 补充子类的特殊信息
        record.table_id = table_id
        record.field_name = field_name
        record.name = name
        record.bk_tenant_id = bk_tenant_id

        # 写入到数据库
        record.save()

        return record

    @classmethod
    def bulk_create_options(cls, table_id: str, option_data: list[dict], bk_tenant_id: str = DEFAULT_TENANT_ID):
        """批量写入字段选项

        :param table_id: 结果表ID
        :param option_data: 选项内容, 格式: [{"name": "", "value": ""}]
        :param bk_tenant_id: 租户ID
        """
        # 校验是否已经存在，如果已经存在，则抛出异常
        field_name_list = [i["field_name"] for i in option_data]
        qs = cls.objects.filter(table_id=table_id, bk_tenant_id=bk_tenant_id, field_name__in=field_name_list).values(
            "field_name", "name"
        )
        # 比对是否存在
        filter_data = [f"{i['field_name']}:{i['name']}" for i in qs]
        option_info = [f"{i['field_name']}:{i['name']}" for i in option_data]
        intersection = set(filter_data) & set(option_info)
        # 如果存在，则抛出异常
        if intersection:
            intersection_str = ",".join(intersection)
            logger.error(
                "table_id->[%s] in bk_tenant_id->[%s], field:option->[%s] already exist, maybe something go wrong?",
                table_id,
                bk_tenant_id,
                intersection_str,
            )
            raise ValueError(_("结果表[{}]已存在[{}]字段选项").format(table_id, intersection_str))

        # 批量写入数据
        obj_list = []
        for option in option_data:
            value, value_type = cls._parse_value(option["value"])
            option["value"] = value
            option["value_type"] = value_type
            option["bk_tenant_id"] = bk_tenant_id
            obj_list.append(cls(**option))

        # 为空时，直接返回
        if not obj_list:
            logger.info("table->[%s],bk_tenant_id->[%s] field option is null", table_id, bk_tenant_id)
            return

        cls.objects.bulk_create(obj_list, batch_size=BULK_CREATE_BATCH_SIZE)

        logger.info(
            "table->[%s],bk_tenant-id->[%s] now has field with option->[%s]",
            table_id,
            bk_tenant_id,
            json.dumps(option_data),
        )

    @classmethod
    def batch_field_option(cls, table_id_list, bk_tenant_id=DEFAULT_TENANT_ID):
        """
        禁止跨租户查询
        返回批量的
        :param table_id_list: 结果表ID列表
        :param bk_tenant_id: 租户ID
        :return: {
            'table_id': {
                'field_name': {
                    'option_name': option_value
                }
            }
        }
        """
        option_dict = {table_id: {} for table_id in table_id_list}

        # 不允许跨租户查询,查询的这批结果表必须是同一个租户的
        for option in cls.objects.filter(table_id__in=table_id_list, bk_tenant_id=bk_tenant_id):
            try:
                option_dict[option.table_id][option.field_name].update(option.to_json())
            except KeyError:
                option_dict[option.table_id][option.field_name] = option.to_json()

        return option_dict

    @classmethod
    def get_field_option(cls, table_id, field_name, bk_tenant_id=DEFAULT_TENANT_ID):
        """
        返回一个指定的option配置内容
        :param table_id: 结果表ID
        :param field_name: 字段名
        :param bk_tenant_id: 租户ID
        :return: {
            "option_name": option_value
        }
        """
        option_dict = {}

        for option_list in cls.objects.filter(table_id=table_id, field_name=field_name, bk_tenant_id=bk_tenant_id):
            option_dict.update(option_list.to_json())

        return option_dict

    @classmethod
    def get_field_option_es_format(cls, table_id, field_name, bk_tenant_id=DEFAULT_TENANT_ID):
        """
        返回一个自定的字段option配置内容，但是返回的格式是符合es mapping使用需求
        :param table_id: 结果表ID
        :param field_name: 字段名
        :param bk_tenant_id: 租户ID
        :return: dict， 符合es mappings的字段配置
        """
        origin_option = cls.get_field_option(table_id=table_id, field_name=field_name, bk_tenant_id=bk_tenant_id)
        es_config = {}

        for config_name, config_value in list(origin_option.items()):
            # 如果一个字段配置不是ES开头的，则跳过不再关注
            if not config_name.startswith("es"):
                continue

            es_config[config_name[3:]] = config_value

        return es_config


class ESFieldQueryAliasOption(BaseModel):
    """
    ES字段关联别名配置
    """

    table_id = models.CharField("结果表名", max_length=128)
    bk_tenant_id = models.CharField("租户ID", max_length=256, null=True, default="system")
    field_path = models.CharField("原始字段路径", max_length=256)
    path_type = models.CharField("路径类型", max_length=128, default="keyword")
    query_alias = models.CharField("查询别名", max_length=256)
    is_deleted = models.BooleanField("是否已删除", default=False)

    @classmethod
    def generate_query_alias_settings(cls, table_id, bk_tenant_id=DEFAULT_TENANT_ID):
        """
        生成指定 table_id 的别名配置
        :param table_id: 结果表ID
        :param bk_tenant_id: 租户ID
        :return: dict -> {query_alias: {"type": "alias", "path": field_path}}
        """
        logger.info("Generating alias configuration for bk_tenant_id->[%s],table_id->[%s]", bk_tenant_id, table_id)
        try:
            # 获取未软删除的所有记录
            alias_records = cls.objects.filter(table_id=table_id, is_deleted=False, bk_tenant_id=bk_tenant_id)

            # 构建结果字典
            alias_config = {
                record.query_alias: {
                    "type": "alias",
                    "path": record.field_path,
                }
                for record in alias_records
            }

            logger.info(
                "Alias configuration generated for bk_tenant_id->[%s],table_id=[%s]: %s",
                bk_tenant_id,
                table_id,
                alias_config,
            )
            return alias_config

        except Exception as e:
            logger.error(
                "Error generating alias configuration for bk_tenant_id->[%s],table_id=[%s]: %s",
                bk_tenant_id,
                table_id,
                str(e),
                exc_info=True,
            )
            raise

    @classmethod
    def generate_alias_path_type_settings(cls, table_id, bk_tenant_id=DEFAULT_TENANT_ID):
        """
        生成指定table_id的别名路径类型配置
        :param table_id: 结果表ID
        :param bk_tenant_id: 租户ID
        :return: dict -> {field_path: path_type}
        """
        try:
            alias_records = cls.objects.filter(table_id=table_id, is_deleted=False, bk_tenant_id=bk_tenant_id)

            # 获取ResultTableField中的所有field_name
            existing_field_names = set(
                ResultTableField.objects.filter(table_id=table_id, bk_tenant_id=bk_tenant_id).values_list(
                    "field_name", flat=True
                )
            )

            path_type_map = {
                record.field_path: {
                    "type": record.path_type,
                }
                for record in alias_records
                if record.field_path
                not in existing_field_names  # 只包括那些field_path不在ResultTableField中作为field_name的记录
            }
            return path_type_map
        except Exception as e:  # pylint: disable=broad-except
            logger.error("Error generating alias path type configuration for table_id->[%s],error->[%s]", table_id, e)
            raise

    @staticmethod
    @transaction.atomic
    def manage_query_alias_settings(table_id, query_alias_settings, operator, bk_tenant_id=DEFAULT_TENANT_ID):
        """
        管理ES字段关联别名配置记录（支持一个field_path对应多个alias）
        :param table_id: 结果表ID
        :param query_alias_settings: 用户传入的query_alias_settings列表
        :param operator: 操作者
        :param bk_tenant_id 租户ID
        """
        logger.info(
            "manage_query_alias_settings: try to manage alias settings for table_id->[%s],query_alias_settings->[%s]",
            table_id,
            query_alias_settings,
        )
        # 获取当前数据库中的记录（包括软删除记录）
        existing_records = ESFieldQueryAliasOption.objects.filter(table_id=table_id, bk_tenant_id=bk_tenant_id)
        existing_map = {(record.field_path, record.query_alias): record for record in existing_records}

        if not query_alias_settings:
            logger.info(
                "manage_query_alias_settings: table_id->[%s] now has no query_alias_settings,will delete old records",
                table_id,
            )
            ESFieldQueryAliasOption.objects.filter(table_id=table_id).update(is_deleted=True)
            return

        # 提取用户传入的数据组合，field_path+query_alias 为唯一组合
        incoming_combinations = {(item["field_name"], item["query_alias"]) for item in query_alias_settings}

        try:
            # 新增或更新记录
            for item in query_alias_settings:
                field_path = item["field_name"]
                query_alias = item["query_alias"]
                path_type = item.get("path_type", "keyword")

                if (field_path, query_alias) in existing_map:
                    # 更新记录
                    record = existing_map[(field_path, query_alias)]
                    record.is_deleted = False  # 重置软删除标记
                    record.path_type = path_type  # 更新 path_type
                    record.updater = operator
                    record.save()
                else:
                    # 新增记录
                    ESFieldQueryAliasOption.objects.create(
                        table_id=table_id,
                        bk_tenant_id=bk_tenant_id,
                        field_path=field_path,
                        query_alias=query_alias,
                        path_type=path_type,  # 设置 path_type
                        creator=operator,
                        is_deleted=False,
                    )

            # 标记未提供的记录为软删除
            for (field_path, query_alias), record in existing_map.items():
                if (field_path, query_alias) not in incoming_combinations and not record.is_deleted:
                    record.is_deleted = True
                    record.updater = operator
                    record.save()
        except Exception as e:  # pylint: disable=broad-except
            logger.error(
                "manage_query_alias_settings: failed to manage alias settings for table_id->[%s], "
                "query_alias_settings->[%s], error->[%s]",
                table_id,
                query_alias_settings,
                e,
            )
            raise e<|MERGE_RESOLUTION|>--- conflicted
+++ resolved
@@ -2431,13 +2431,10 @@
                 if item["alias_name"] == "":
                     item.pop("alias_name")
 
-<<<<<<< HEAD
-=======
                 if not item["is_disabled"]:
                     item.pop("is_disabled")
                 item.pop("unit")
 
->>>>>>> aec50638
                 item.pop("description")
 
             # 组装对应的数据
