# -*- coding: utf-8 -*-
"""
Tencent is pleased to support the open source community by making 蓝鲸智云 - 监控平台 (BlueKing - Monitor) available.
Copyright (C) 2017-2021 THL A29 Limited, a Tencent company. All rights reserved.
Licensed under the MIT License (the "License"); you may not use this file except in compliance with the License.
You may obtain a copy of the License at http://opensource.org/licenses/MIT
Unless required by applicable law or agreed to in writing, software distributed under the License is distributed on
an "AS IS" BASIS, WITHOUT WARRANTIES OR CONDITIONS OF ANY KIND, either express or implied. See the License for the
specific language governing permissions and limitations under the License.
"""

import copy
import datetime
import json
import logging
import re
import time
import traceback
from typing import Any, Dict, List, Optional, Set, Tuple, Union

from django.conf import settings
from django.db import models, transaction
from django.db.models import sql
from django.db.transaction import atomic, on_commit
from django.utils.translation import ugettext as _
from tenacity import retry, stop_after_attempt, wait_exponential

from core.drf_resource import api
from metadata import config
from metadata.models.constants import BULK_CREATE_BATCH_SIZE
from metadata.utils.basic import getitems

from .common import BaseModel, Label, OptionBase
from .data_source import DataSource, DataSourceOption, DataSourceResultTable
from .result_table_manage import EnableManager
from .space import SpaceDataSource
from .space.constants import EtlConfigs
from .storage import (
    ArgusStorage,
    BkDataStorage,
    ClusterInfo,
    ESStorage,
    InfluxDBStorage,
    KafkaStorage,
    RedisStorage,
)

logger = logging.getLogger("metadata")


class ResultTable(models.Model):
    """逻辑结果表"""

    CONSUL_INFLUXDB_INFO_PREFIX_PATH = "%s/unify-query/data/influxdb/info" % config.CONSUL_PATH
    CONSUL_INFLUXDB_INFO_VERSION_PATH = "%s/unify-query/version/influxdb/info" % config.CONSUL_PATH
    SCHEMA_TYPE_FREE = "free"
    SCHEMA_TYPE_DYNAMIC = "dynamic"
    SCHEMA_TYPE_FIXED = "fixed"

    SCHEMA_TYPE_CHOICES = (
        (SCHEMA_TYPE_FREE, _("无固定字段")),
        (SCHEMA_TYPE_DYNAMIC, _("动态字段")),
        (SCHEMA_TYPE_FIXED, _("固定字段")),
    )

    REAL_STORAGE_DICT = {
        ClusterInfo.TYPE_ES: ESStorage,
        ClusterInfo.TYPE_INFLUXDB: InfluxDBStorage,
        ClusterInfo.TYPE_REDIS: RedisStorage,
        ClusterInfo.TYPE_KAFKA: KafkaStorage,
        ClusterInfo.TYPE_BKDATA: BkDataStorage,
        ClusterInfo.TYPE_ARGUS: ArgusStorage,
    }

    # 结果表命名规则，应该是DB.TABLE_NAME
    # DB通常是监控范围，例如system, docker, apache等
    # TABLE_NAME是具体指标集合，例如cpu, mem等
    table_id = models.CharField("结果表名", primary_key=True, max_length=128)
    table_name_zh = models.CharField("结果表中文名", max_length=128)
    is_custom_table = models.BooleanField("是否自定义结果表")
    schema_type = models.CharField("schema配置方案", max_length=64, choices=SCHEMA_TYPE_CHOICES)
    default_storage = models.CharField("默认存储方案", max_length=32, choices=ClusterInfo.CLUSTER_TYPE_CHOICES)
    creator = models.CharField("创建者", max_length=32)
    create_time = models.DateTimeField("创建时间", auto_now_add=True)
    last_modify_user = models.CharField("最后更新者", max_length=32)
    last_modify_time = models.DateTimeField("最后更新时间", auto_now=True)
    # 业务ID，全业务为0，默认结果表都为全业务表
    bk_biz_id = models.IntegerField("结果表所属业务", default=0)
    # 是否已经禁用的结果表
    is_deleted = models.BooleanField("结果表是否已经禁用", default=False)
    # 是否启用该结果表
    is_enable = models.BooleanField("是否启用", default=True)
    # 数据表标签，默认是其他类型
    label = models.CharField(verbose_name="结果表标签", max_length=128, default=Label.RESULT_TABLE_LABEL_OTHER)
    # 数据标签
    data_label = models.CharField("数据标签", max_length=128, default="", null=True, blank=True)
    is_builtin = models.BooleanField("是否内置", default=False)

    class Meta:
        verbose_name = "逻辑结果表"
        verbose_name_plural = "逻辑结果表"

    def refresh_datasource(self):
        pass

    @classmethod
    def refresh_consul_influxdb_tableinfo(cls):
        """
        刷新查询模块的table consul配置
        :return: None
        """

        from metadata.utils import consul_tools

        hash_consul = consul_tools.HashConsul()

        # 1. 获取需要刷新的信息列表, 只刷新主力存储是influxdb的结果表
        info_list = cls.objects.filter(default_storage=InfluxDBStorage.STORAGE_TYPE)

        total_count = info_list.count()
        logger.debug("total find->[{}] influxdb table info to refresh".format(total_count))

        # 2. 构建需要刷新的字典信息
        refresh_dict = {}
        for table_info in info_list:
            # 如果结果表没有被删除或停用，则需要继续更新路径
            if not table_info.is_deleted and table_info.is_enable:
                refresh_dict[table_info.table_id] = table_info
                continue

            logger.info(
                "table_id->[%s] is disable now, won`t refresh consul data any more and will clean it.",
                table_info.table_id,
            )
            consul_path = "/".join([cls.CONSUL_INFLUXDB_INFO_PREFIX_PATH, table_info.table_id])

            # 同时考虑清理consul上的路径
            if hash_consul.get(consul_path) is not None:
                logger.info(
                    "table_id->[%s] is disable now but consul path exists, will delete the consul path.",
                    table_info.table_id,
                )
                hash_consul.delete(consul_path)

        # 3. 遍历所有的字典信息并写入至consul
        for table_id, table_info in list(refresh_dict.items()):
            consul_path = "/".join([cls.CONSUL_INFLUXDB_INFO_PREFIX_PATH, str(table_id)])

            pivot_table = False
            if table_info.schema_type == ResultTable.SCHEMA_TYPE_FREE:
                if not ResultTable.is_disable_metric_cutter(table_id):
                    pivot_table = True

            segmented_query_enable = False
            option = ResultTableOption.objects.filter(
                table_id=table_id, name=ResultTableOption.OPTION_SEGMENTED_QUERY_ENABLE
            ).first()
            if option:
                segmented_query_enable = option.to_json().get(ResultTableOption.OPTION_SEGMENTED_QUERY_ENABLE, False)

            hash_consul.put(
                key=consul_path,
                value={
                    # 存储是否是行专列
                    "pivot_table": pivot_table,
                    # 分段查询开关
                    "segmented_query_enable": segmented_query_enable,
                    "influxdb_version": "1.7",
                },
            )
            logger.debug("consul path->[{}] is refresh with value->[{}] success.".format(consul_path, refresh_dict))

        hash_consul.put(key=cls.CONSUL_INFLUXDB_INFO_VERSION_PATH, value={"time": time.time()})

        logger.info("all es table info is refresh to consul success count->[%s]." % total_count)

    @property
    def real_storage_list(self):
        """
        获取结果表的所有实际存储对象
        :return: [real_storage, ]
        """
        result = []
        for storage_str, real_storage in list(self.REAL_STORAGE_DICT.items()):
            try:
                result.append(real_storage.objects.get(table_id=self.table_id))

            except real_storage.DoesNotExist:
                continue

        return result

    @property
    def storage_list(self):
        """
        返回存储的方案字符串列表
        :return: ["influxdb", ]
        """
        result = []
        for storage_str, real_storage in list(self.REAL_STORAGE_DICT.items()):
            if real_storage.objects.filter(table_id=self.table_id).exists():
                result.append(storage_str)

        return result

    @property
    def data_source(self):
        """
        返回一个结果表的数据源
        :return: DataSource object
        """
        bk_data_id = DataSourceResultTable.objects.get(table_id=self.table_id).bk_data_id
        return DataSource.objects.get(bk_data_id=bk_data_id)

    @classmethod
    def is_disable_metric_cutter(cls, table_id):
        """
        是否 禁用指标切分模式
        """
        data_source_map = DataSourceResultTable.objects.filter(table_id=table_id).first()
        if data_source_map:
            try:
                data_source_option = DataSourceOption.objects.get(
                    bk_data_id=data_source_map.bk_data_id, name=DataSourceOption.OPTION_DISABLE_METRIC_CUTTER
                )
                return json.loads(data_source_option.value)
            except (DataSourceOption.DoesNotExist, ValueError):
                return False
        return False

    @classmethod
    def get_table_id_cutter(cls, table_ids: Union[List, Set]) -> Dict:
        """获取结果表是否禁用切分模块"""
        table_id_data_id_map = {
            dr["table_id"]: dr["bk_data_id"]
            for dr in DataSourceResultTable.objects.filter(table_id__in=table_ids).values("table_id", "bk_data_id")
        }
        data_id_option_map = {
            dso["bk_data_id"]: dso["value"]
            for dso in DataSourceOption.objects.filter(
                bk_data_id__in=table_id_data_id_map.values(), name=DataSourceOption.OPTION_DISABLE_METRIC_CUTTER
            ).values("bk_data_id", "value")
        }
        # 组装数据
        table_id_cutter = {}
        for table_id in table_ids:
            bk_data_id = table_id_data_id_map.get(table_id)
            # 默认为 False
            if not bk_data_id:
                table_id_cutter[table_id] = False
                continue
            json_option_value = data_id_option_map.get(bk_data_id) or "false"
            try:
                option_value = json.loads(json_option_value)
            except Exception:
                option_value = False
            table_id_cutter[table_id] = option_value

        return table_id_cutter

    @classmethod
    @atomic(config.DATABASE_CONNECTION_NAME)
    def create_result_table(
        cls,
        bk_data_id,
        table_id,
        table_name_zh,
        is_custom_table,
        schema_type,
        operator,
        default_storage,
        default_storage_config=None,
        field_list=(),
        is_sync_db=True,
        bk_biz_id=0,
        include_cmdb_level=False,
        label=Label.RESULT_TABLE_LABEL_OTHER,
        external_storage=None,
        is_time_field_only=False,
        option=None,
        time_alias_name=None,
        time_option=None,
        create_storage=True,
        data_label: Optional[str] = None,
        is_builtin=False,
    ):
        """
        创建一个结果表
        :param bk_data_id: 数据源ID
        :param table_id: 结果表ID
        :param table_name_zh: 结果表中文名
        :param is_custom_table: 是否自定义结果表
        :param schema_type: 字段类型
        :param operator: 操作者
        :param label: 结果表标签
        :param default_storage: 默认存储，一个结果表必须存在一个存储，所以创建时需要提供默认存储
        :param default_storage_config: 默认存储创建的对应参数信息, 根据每种不同的存储类型，会有不同的参数传入
        :param field_list: 字段列表，如果是无schema结果表，该参数可以为空
        :param is_sync_db: 是否需要实际创建数据库
        :param bk_biz_id: 结果表所属业务ID
        :param include_cmdb_level: 是否需要创建的默认字段中是否需要带上CMDB层级字段
        :param external_storage: 额外存储配置，格式为{${storage_type}: ${storage_config}}, storage_type可以为kafka等，
            config为具体的配置字典内容
        :param is_time_field_only: 是否仅需要创建时间字段，忽略其他的默认字段；以便兼容日志检索的需求
        :param option: 结果表选项内容
        :param time_alias_name: 时间字段的别名配置
        :param time_option: 时间字段的配置内容
        :param create_storage: 是否创建存储，默认为 True
        :param data_label: 数据标签
        :param is_builtin: 是否为系统内置的结果表
        :return: result_table instance | raise Exception
        """
        logger.info(
            "create_result_table: start to create result table for bk_data_id->[%s],table_id->[%s]," "bk_biz_id->[%s]",
            bk_data_id,
            table_id,
            bk_biz_id,
        )
        # 判断label是否真实存在的配置
        if not Label.exists_label(label_id=label, label_type=Label.LABEL_TYPE_RESULT_TABLE):
            logger.error(
                "create_result_table: user->[%s] try to create rt->[%s] with label->[%s] but is not exists, "
                "nothing will do.",
                operator,
                table_id,
                label,
            )
            raise ValueError(_("标签[{}]不存在，请确认").format(label))

        table_id = table_id.lower()
        # 1. 判断data_source是否存在
        datasource_qs = DataSource.objects.filter(bk_data_id=bk_data_id)
        if not datasource_qs.exists():
            logger.error("create_result_table: bk_data_id->[%s] is not exists, nothing will do.", bk_data_id)
            raise ValueError(_("数据源ID不存在，请确认"))
        datasource = datasource_qs.first()
        allow_access_v2_data_link = datasource.etl_config == EtlConfigs.BK_STANDARD_V2_TIME_SERIES.value

        # 非系统创建的结果表，不可以使用容器监控的表前缀名
        if operator != "system" and table_id.startswith(config.BCS_TABLE_ID_PREFIX):
            logger.error(
                "create_result_table: operator->[%s] try to create table->[%s] which is reserved prefix, nothing will "
                "do.",
                operator,
                table_id,
            )
            raise ValueError(_("结果表ID不可以是%s开头，请确认后重试") % config.BCS_TABLE_ID_PREFIX)

        if cls.objects.filter(table_id=table_id).exists():
            logger.error(
                "create_result_table: table_id->[%s] or table_name_zh->[%s] is already exists, change and try again.",
                table_id,
                table_name_zh,
            )
            raise ValueError(_("结果表ID已经存在，请确认"))

        # 校验biz_id是否符合要求
        if str(bk_biz_id) > "0":
            # 如果有指定表的对应业务信息，需要校验结果表的命名是否符合规范
            start_string = "%s_" % bk_biz_id
            if not table_id.startswith(start_string):
                logger.error(
                    "create_result_table: user->[%s] try to set table->[%s] under biz->[%s] but table_id is not start "
                    "with->[%s],"
                    "maybe something go wrong?",
                    operator,
                    table_id,
                    bk_biz_id,
                    start_string,
                )
                raise ValueError(_("结果表[%s]不符合命名规范，请确认后重试") % table_id)

        elif str(bk_biz_id) == "0":
            # 全业务的结果表，不可以已数字下划线开头
            if re.match(r"\d+_", table_id):
                logger.error(
                    "create_result_table: user->[%s] try to create table->[%s] which is starts with number, "
                    "but set table under"
                    "biz_id->[0], maybe something go wrong?",
                    operator,
                    table_id,
                )
                raise ValueError(_("全业务结果表不可以数字及下划线开头，请确认后重试"))

        if data_label is None:
            data_label = ""

        # 1.5 新增datasource 的所属空间关联校验
        # 默认归属"bkcc__0"空间
        # 初始值设为传递的值
        target_bk_biz_id = int(bk_biz_id)
        if target_bk_biz_id == 0:
            datasource.is_platform_data_id = True
            datasource.save()
            from .custom_report import EventGroup, TimeSeriesGroup  # noqa

            if TimeSeriesGroup.objects.filter(bk_data_id=bk_data_id).exists():
                # 自定义时序指标，查找所属空间
                target_bk_biz_id = datasource.data_name.split("_")[0]
            elif EventGroup.objects.filter(bk_data_id=bk_data_id).exists():
                # 自定义事件，查找所属空间
                target_bk_biz_id = datasource.data_name.split("_")[-1]
            try:
                # 不符合要求的data_name，无法解析业务字段，使用默认全局业务。
                target_bk_biz_id = int(target_bk_biz_id)
            except (ValueError, TypeError):
                target_bk_biz_id = 0
        # 当业务不为 0 时，才进行空间和数据源的关联
        # 因为不会存在部分创建失败的情况，所以，仅在创建时处理即可
        space_type, space_id = None, None
        logger.info(
            "create_result_table: target_bk_biz_id->[%s],table_id->[%s],bk_data_id->[%s]",
            target_bk_biz_id,
            table_id,
            bk_data_id,
        )
        if target_bk_biz_id != 0:
            try:
                from metadata.models import Space

                logger.info(
                    "create_result_table:create space data source, bk_biz_id->[%s], table_id->[%s],"
                    "space_type->[%s], space_id->[%s]",
                    bk_biz_id,
                    table_id,
                    space_type,
                    space_id,
                )
                # 获取空间信息
                space = Space.objects.get_space_info_by_biz_id(bk_biz_id=int(target_bk_biz_id))
                # data id 已有所属记录，则不处理（dataid 和 rt 是1对多的关系）
                space_type, space_id = space["space_type"], space["space_id"]
                SpaceDataSource.objects.get_or_create(
                    bk_data_id=bk_data_id,
                    from_authorization=False,
                    defaults={"space_id": space["space_id"], "space_type_id": space["space_type"]},
                )
            except Exception as e:
                logger.error(
                    "create_result_table: create space data source error, target_bk_biz_id type: %s, value: %s, "
                    "error: %s",
                    type(target_bk_biz_id),
                    target_bk_biz_id,
                    e,
                )

        # 2. 创建逻辑结果表内容
        result_table = cls.objects.create(
            table_id=table_id,
            table_name_zh=table_name_zh,
            is_custom_table=is_custom_table,
            schema_type=schema_type,
            default_storage=default_storage,
            creator=operator,
            last_modify_user=operator,
            bk_biz_id=bk_biz_id,
            label=label,
            data_label=data_label,
            is_builtin=is_builtin,
        )

        # 创建结果表的option内容如果option为非空
        if option is not None:
            ResultTableOption.bulk_create_options(table_id, option, operator)

        # 3. 创建新的字段信息，同时追加默认的字段
        ResultTableField.bulk_create_default_fields(
            table_id=result_table.table_id,
            include_cmdb_level=include_cmdb_level,
            is_time_field_only=is_time_field_only,
            time_alias_name=time_alias_name,
            time_option=time_option,
        )

        logger.info(
            "create_result_table: table_id->[%s] default field is created with include_cmdb_level->[%s]",
            result_table.table_id,
            include_cmdb_level,
        )

        # 批量创建 field 数据
        # NOTE: 针对非默认的field，都需要校验字段是否为保留字段
        for new_field in field_list:
            new_field.update(
                {
                    "operator": operator,
                    "is_config_by_user": new_field.get("is_config_by_user", (operator != "system")),
                }
            )
        result_table.bulk_create_fields(field_list, is_etl_refresh=False, is_force_add=True)

        # 4. 创建data_id和该结果表的关系
        DataSourceResultTable.objects.create(bk_data_id=bk_data_id, table_id=table_id, creator=operator)
        logger.info(
            "create_result_table: result_table->[{}] now has relate to bk_data->[{}]".format(result_table, bk_data_id)
        )

        # 5. 创建实际结果表
        if default_storage_config is None:
            default_storage_config = {}

        # 如果实际创建数据库失败，会有异常抛出，则所有数据统一回滚
        # NOTE: 添加参数标识是否创建存储，以便于可以兼容不需要存储或者已经存在的场景
        if create_storage:
            result_table.check_and_create_storage(is_sync_db, external_storage, option, default_storage_config)
        # 6. 更新数据写入 consul
        result_table.refresh_etl_config()

        # 7. 针对白名单中的空间及 etl_config 为 `bk_standard_v2_time_series` 的数据源接入 vm
        # 出错时，记录日志，不影响已有功能
        # NOTE: 因为计算平台接口稳定性不可控，暂时放到后台任务执行
        # NOTE: 事务中嵌套异步存在不稳定情况，后续迁移至BMW中进行
        try:
            # 仅针对 influxdb 类型进行过滤
            if default_storage == ClusterInfo.TYPE_INFLUXDB:
                # 避免出现引包导致循环引用问题
                from metadata.task.tasks import access_bkdata_vm

                access_bkdata_vm.delay(
                    int(target_bk_biz_id),
                    table_id,
                    datasource.bk_data_id,
                    space_type,
                    space_id,
                    allow_access_v2_data_link,
                )
        except Exception as e:  # pylint: disable=broad-except
            logger.error("create_result_table: access vm error: %s", e)

        # 因为多个事务嵌套，针对 ES 的操作放在最后执行
        try:
            if default_storage == ClusterInfo.TYPE_ES:
                es_storage = ESStorage.objects.get(table_id=table_id)
                on_commit(lambda: es_storage.create_es_index(is_sync_db=is_sync_db))
        except Exception as e:  # pylint: disable=broad-except
            logger.error("create_result_table: create es storage index error, %s", e)

        return result_table

    def check_and_create_storage(
        self,
        is_sync_db: bool,
        external_storage: Optional[Dict] = None,
        option: Optional[Dict] = None,
        default_storage_config: Optional[Dict] = None,
    ) -> bool:
        """检测并创建存储
        NOTE: 针对 influxdb 类型的存储，如果功能开关设置为禁用，则禁用所有新建结果表 influxdb 写入
        """
        storage_enabled = True
        if self.default_storage == ClusterInfo.TYPE_INFLUXDB and not settings.ENABLE_INFLUXDB_STORAGE:
            storage_enabled = False

        if storage_enabled:
            # 当 default_storage_config 值为 None 时，需要设置为 {}
            default_storage_config = default_storage_config or {}
            self.create_storage(
                self.default_storage,
                is_sync_db,
                external_storage=external_storage,
                **default_storage_config,
            )
            logger.info("result_table:[%s] has create storage on type:[%s]", self.table_id, self.default_storage)

    @classmethod
    def get_result_table_storage_info(cls, table_id, storage_type):
        """
        获取结果表一个指定存储的配置信息
        :param table_id: 结果表ID
        :param storage_type: 存储集群配置
        :return: consul config in dict | raise Exception
        """
        storage_class = cls.REAL_STORAGE_DICT[storage_type]
        storage_info = storage_class.objects.get(table_id=table_id)

        return storage_info.consul_config

    @classmethod
    def get_result_table_storage(cls, table_id, storage_type):
        """
        获取结果表一个指定存储
        :param table_id: 结果表ID
        :param storage_type: 存储集群配置
        :return: consul config in dict | raise Exception
        """
        storage_class = cls.REAL_STORAGE_DICT[storage_type]
        storage_info = storage_class.objects.get(table_id=table_id)

        return storage_info

    @classmethod
    def get_real_storage_list(cls):
        """
        返回结果表可以支持的所有实际存储列表
        :return: [{"storage_name": "influxdb"}]
        """

        storage_name_list = list(cls.REAL_STORAGE_DICT.keys())
        storage_list = [{"storage_name": storage_name} for storage_name in storage_name_list]

        return storage_list

    @classmethod
    def get_result_table(cls, table_id: str):
        """
        可以使用已有的结果表的命名规范(2_system_cpu_summary)或
        新的命名规范(system_cpu_summary | system.cpu_summary | 2_system.cpu_summary)查询结果表
        :param table_id: 结果表ID
        :return: raise Exception | ResultTable object
        """
        # 0. 尝试直接查询，如果可以命中，则认为符合新的命名规范，直接返回
        query_table_id: str = table_id

        try:
            return cls.objects.get(table_id=table_id, is_deleted=False)
        except cls.DoesNotExist:
            # 命中失败，则下面继续
            pass

        bk_biz_id = 0
        result_group = None

        # 1. 判断结果表是否以数字开头及 exporter的数据库
        # 3.2开始使用<database>.<table>
        re_exporter_result = re.match(
            r"((?P<bk_biz_id>\d+)_)?(?P<database>exporter_\w+?)\.(?P<table_id>(\w)+)", table_id
        )
        if not re_exporter_result:
            # 3.2之前兼容<database>_<table>规则：该规则exporter插件名不允许出现关键字_
            re_exporter_result = re.match(
                r"((?P<bk_biz_id>\d+)_)?(?P<database>exporter_\w+?)_(?P<table_id>(\w)+$)", table_id
            )
        re_original_result = re.match(r"((?P<bk_biz_id>\d+)_)?(?P<database>\w+?)(_|\.)(?P<table_id>(\w)+)", table_id)

        # 由于exporter会命中普通的规则，优先匹配exporter的规则
        if re_exporter_result is not None:
            result_group = re_exporter_result.groupdict()

        # exporter规则没有命中，退回到判断是否
        elif re_original_result is not None:
            result_group = re_original_result.groupdict()

        if result_group is not None:
            bk_biz_id = 0 if result_group["bk_biz_id"] is None else result_group["bk_biz_id"]
            table_id = "{}.{}".format(result_group["database"], result_group["table_id"])

        # 2. 使用业务ID及结果表ID来查询获取结果表对象
        try:
            table_id_with_biz = "{}_{}".format(bk_biz_id, table_id)
            return cls.objects.get(bk_biz_id=bk_biz_id, table_id=table_id_with_biz, is_deleted=False)
        except cls.DoesNotExist:
            logger.info(
                "table_id->[{}] is search as biz->[{}] result table and found nothing, "
                "will try to all biz.".format(table_id_with_biz, bk_biz_id)
            )

        # 如果不能命中，尝试使用退回到全局的结果表查询
        try:
            # 这里是使用旧的结果表判断方式进行判断
            return cls.objects.get(bk_biz_id=0, table_id=table_id, is_deleted=False)
        except cls.DoesNotExist:
            logger.info(
                "table_id->[{}] is search as all biz failed in old style , "
                "will try to all biz in new style.".format(table_id_with_biz)
            )
        # 如果使用单指标单表的结果表查询会查询不到真实的结果表
        database_name, _, _ = query_table_id.rpartition(".")
        table_id = f"{database_name}.__default__"
        try:
            return cls.objects.get(table_id=table_id, is_deleted=False)
        except cls.DoesNotExist:
            logger.info(f"table_id->[{table_id}] is search failed, because it not belong split measurement.")

        # 如果找不到，那么就使用新的结果表判断方式进行判断
        re_new_style_result = re.match(
            r"((?P<bk_biz_id>\d+)_)?(?P<database>(\w|_)+?)(\.)(?P<table_id>(\w)+)", query_table_id
        )
        if re_new_style_result is not None:
            result_group = re_new_style_result.groupdict()
            table_id = "{}.{}".format(result_group["database"], result_group["table_id"])

        return cls.objects.get(bk_biz_id=0, table_id=table_id, is_deleted=False)

    @classmethod
    def batch_to_json(cls, result_table_id_list=None, with_option=True):
        """
        批量查询结果表的to_json结果，会加入缺失的几个依赖查询项
        :param result_table_id_list: ['table_id1', 'table_id2']
        :param with_option: True
        :return:
        """
        # 1. 查询所有依赖的内容
        # rt
        result_table_list = [
            result_table.to_json_self_only() for result_table in cls.objects.filter(table_id__in=result_table_id_list)
        ]

        # 字段
        field_dict = {}
        for field in ResultTableField.objects.filter(table_id__in=result_table_id_list):
            try:
                field_dict[field.table_id].append(field.to_json_self_only())
            except KeyError:
                field_dict[field.table_id] = [field.to_json_self_only()]

        # datasource的bk_data_id
        rt_datasource_dict = {
            record.table_id: record.bk_data_id
            for record in DataSourceResultTable.objects.filter(table_id__in=result_table_id_list)
        }

        # datasource的type_label, source_label
        bk_data_id_list = list(rt_datasource_dict.values())
        datasource_dict = {
            record["bk_data_id"]: record
            for record in DataSource.objects.filter(bk_data_id__in=bk_data_id_list).values(
                "type_label", "source_label", "bk_data_id"
            )
        }

        field_option_dict = {}
        rt_option_dict = {}
        storage_dict = {}
        if with_option:
            # 字段option
            field_option_dict = ResultTableFieldOption.batch_field_option(table_id_list=result_table_id_list)
            # RT的option
            rt_option_dict = ResultTableOption.batch_result_table_option(table_id_list=result_table_id_list)

            # 存储的组合
            storage_dict = {table_id: [] for table_id in result_table_id_list}

            for storage_name, storage_class in list(cls.REAL_STORAGE_DICT.items()):
                for storage_info in storage_class.objects.filter(table_id__in=result_table_id_list):
                    storage_dict[storage_info.table_id].append(storage_name)

        # 2. 组合
        for result_table_info in result_table_list:
            result_table_name = result_table_info["table_id"]

            # 追加字段名的内容，如果不存在，提供空数组
            result_table_info["field_list"] = field_dict.get(result_table_name, [])
            # 追加DATA_ID信息
            result_table_info["bk_data_id"] = rt_datasource_dict[result_table_name]
            # 追加datasource信息
            result_table_info["type_label"] = datasource_dict[result_table_info["bk_data_id"]]["type_label"]
            result_table_info["source_label"] = datasource_dict[result_table_info["bk_data_id"]]["source_label"]

            if with_option:
                for field_info in result_table_info["field_list"]:
                    field_info["option"] = field_option_dict.get(result_table_name, {}).get(
                        field_info["field_name"], {}
                    )

                # 追加结果表的option
                result_table_info["option"] = rt_option_dict.get(result_table_name, {})
                # 追加存储信息
                result_table_info["storage_list"] = storage_dict[result_table_name]

        return result_table_list

    def create_storage(self, storage, is_sync_db, external_storage=None, **storage_config):
        """
        创建结果表的一个实际存储
        :param storage: 存储方案
        :param is_sync_db: 是否需要将配置实际同步到DB
        :param storage_config: 存储方案的配置参数
        :param external_storage: 额外存储方案配置
        :return: True | raise Exception
        """
        # 1. 创建该存储方案对应的实体类并创建存储
        try:
            real_storage = self.REAL_STORAGE_DICT[self.default_storage]
        except KeyError:
            logger.error("storage->[%s] now is not supported." % storage)
            raise ValueError(_("存储[{}]暂不支持，请确认后重试").format(self.default_storage))

        if self.default_storage == ClusterInfo.TYPE_ES:
            storage_config["enable_create_index"] = False
        real_storage.create_table(table_id=self.table_id, is_sync_db=is_sync_db, **storage_config)
        logger.info("result_table->[{}] has create real storage on type->[{}]".format(self.table_id, storage))

        # 3. 判断是否需要存在额外存储的配置支持
        if external_storage is not None:
            for ex_storage_type, ex_storage_config in list(external_storage.items()):
                try:
                    ex_storage = self.REAL_STORAGE_DICT[ex_storage_type]

                except KeyError:
                    logger.error(
                        "try to set storage->[{}] for table->[{}] but storage is not exists.".format(
                            ex_storage_type, self.table_id
                        )
                    )
                    raise ValueError(_("存储[{}]暂不支持，请确认后重试").format(ex_storage_type))

                if ex_storage_type == ClusterInfo.TYPE_ES:
                    storage_config["enable_create_index"] = False
                ex_storage.create_table(self.table_id, is_sync_db=is_sync_db, **ex_storage_config)
                logger.info(
                    "result_table->[{}] has create real ex_storage on type->[{}]".format(self.table_id, ex_storage_type)
                )

        # 刷新最新版本的ETL配置到consul中
        if is_sync_db:
            try:
                # consul配置如果丢失，则等待cron task刷新
                self.refresh_etl_config()
            except Exception:
                logger.error(
                    "table_id->[%s] failed to push config to consul for->[%s], wait cron task."
                    % (self.table_id, traceback.format_exc())
                )

        return True

    def bulk_create_fields(
        self,
        field_data: List[Dict[str, Any]],
        is_etl_refresh: Optional[bool] = True,
        is_force_add: Optional[bool] = False,
    ) -> True:
        """批量创建新的字段

        # 按照下面步骤执行
        1. 判断该操作时非强制添加，而且结果表是否可以增加字段的模式
        2. 批量添加字段
        3. 遍历所有的实际存储，操作增加字段
        4. 更新ETL配置

        :param field_data: 字段信息，是个列表，列表中为需要插入的每个字段的详细信息
        :param is_etl_refresh: 是否需要更新ETL配置，默认需要更新，但是考虑到部分情景需要等待事务完成，交由上一层把控
        :param is_force_add: 是否需要强制添加字段，用于初始化的时候，其他使用场景不应该使用该字段
        :return: True 或者抛出异常
        """
        # 1. 判断该操作时非强制添加，而且结果表是否可以增加字段的模式
        if not is_force_add and self.schema_type == self.SCHEMA_TYPE_FIXED:
            logger.error("result_table->[%s] schema type is set, no field can be added.", self.table_id)
            raise ValueError(_("结果表[%s]字段不可变更") % self.table_id)

        # 2. 添加字段
        new_field = ResultTableField.bulk_create_fields(self.table_id, field_data)
        # NOTE: 先不处理日志长度，如果后续观察太长，在进行截断处理
        logger.info(
            "new field(name:type)->[%s] for result_table->[%s] now is created.",
            ",".join([f'{field["field_name"]}:{field["field_type"]}' for field in field_data]),
            self.table_id,
        )

        # 3. 遍历所有的实际存储，操作增加字段
        # NOTE: 下面仅针对计算平台数据库添加字段需要，现阶段没有使用，先注释掉
        # for real_storage in self.real_storage_list:
        #     real_storage.add_field(new_field)
        #     logger.info(
        #         "result_table->[%s] storage->[%s] has added field success.",
        #         self.table_id,
        #         real_storage.STORAGE_TYPE,
        #     )

        # 4. 更新ETL配置
        if is_etl_refresh:
            self.refresh_etl_config()
            logger.info(
                "result_table->[%s] now is finish add field->[%s] and refresh consul config success.",
                self.table_id,
                new_field,
            )

        return True

    def create_field(
        self,
        field_name,
        field_type,
        operator,
        is_config_by_user=False,
        default_value=None,
        unit="",
        tag="unknown",
        is_etl_refresh=True,
        is_reserved_check=True,
        is_force_add=False,
        description="",
        alias_name="",
        option=None,
    ):
        """
        该结果表增加一个新的字段
        :param field_name: 字段名
        :param field_type: 字段类型
        :param operator: 操作者
        :param default_value: 默认值，如果为None，则会设置为该类型的空值
        :param unit: 单位
        :param tag: 类型
        :param is_config_by_user: 是否用户配置的字段
        :param is_etl_refresh: 是否需要更新ETL配置，默认需要更新，但是考虑到部分情景需要等待事务完成，交由上一层把控
        :param is_reserved_check: 是否做保留字段检查
        :param is_force_add: 是否需要强制添加字段，用于初始化的时候，其他使用场景不应该使用该字段
        :param description: 字段描述
        :param alias_name: 字段别名
        :param option: 字段选项配置
        :return: True | raise Exception
        """
        # 0. 判断该操作时非强制添加，而且结果表是否可以增加字段的模式
        if not is_force_add and self.schema_type == self.SCHEMA_TYPE_FIXED:
            logger.error("result_table->[%s] schema type is set, no field can be added." % self.table_id)
            raise ValueError(_("结果表[%s]字段不可变更") % self.table_id)

        # 此处去掉了对字段重名的检查，原因是在ResultTableField的检查会有去重的判断

        with atomic(config.DATABASE_CONNECTION_NAME):
            # 2. 增加新的字段
            new_field = ResultTableField.create_field(
                table_id=self.table_id,
                field_name=field_name,
                field_type=field_type,
                is_config_by_user=is_config_by_user,
                default_value=default_value,
                unit=unit,
                tag=tag,
                operator=operator,
                description=description,
                alias_name=alias_name,
                option=option,
                is_reserved_check=is_reserved_check,
            )
            logger.info(
                "new field->[%s] type->[%s] for result_table->[%s] now is create."
                % (field_name, field_type, self.table_id)
            )

            # 3. 遍历所有的实际存储，操作增加字段操作
            for real_storage in self.real_storage_list:
                real_storage.add_field(new_field)
                logger.info(
                    "result_table->[{}] storage->[{}] has added field success.".format(
                        self.table_id, real_storage.STORAGE_TYPE
                    )
                )

        # 4. 更新ETL配置
        if is_etl_refresh:
            self.refresh_etl_config()
            logger.info(
                "result_table->[%s] now is finish add field->[%s] and refresh consul config success."
                % (self.table_id, new_field)
            )
        return True

    def refresh_etl_config(self):
        """
        更新ETL配置，确保其符合当前数据库配置
        :return: True
        """
        # 刷新RT对应的datasource的ETL配置即可
        bk_data_id = DataSourceResultTable.objects.get(table_id=self.table_id).bk_data_id

        data_source = DataSource.objects.get(bk_data_id=bk_data_id)
        data_source.refresh_consul_config()
        logger.info("table_id->[%s] refresh etl config success." % self.table_id)

        return True

    def get_storage(self, storage_type):
        storage_class = self.REAL_STORAGE_DICT[storage_type]
        return storage_class.objects.get(table_id=self.table_id)

    def get_storage_info(self, storage_type):
        """
        获取结果表一个指定存储的配置信息
        :param storage_type: 存储集群配置
        :return: consul config in dict | raise Exception
        """
        return self.get_storage(storage_type).consul_config

    def raw_delete(self, qs, using=config.DATABASE_CONNECTION_NAME):
        # 考虑公开
        sql.DeleteQuery(qs.model).delete_batch(qs, using)

    @atomic(config.DATABASE_CONNECTION_NAME)
    def modify(
        self,
        operator,
        label=None,
        field_list=None,
        table_name_zh=None,
        default_storage=None,
        include_cmdb_level=False,
        is_time_field_only=False,
        is_reserved_check=True,
        external_storage=None,
        option=None,
        is_enable=None,
        time_option=None,
        data_label=None,
    ):
        """
        修改结果表的配置
        :param operator: 操作者
        :param label: 结果表标签
        :param table_name_zh: 结果表中文名
        :param default_storage: 默认存储方案
        :param field_list: 字段列表
        :param include_cmdb_level:  是否需要创建CMDB层级拆分字段
        :param is_time_field_only: 默认字段是否仅需要时间字段
        :param is_reserved_check: 是否做保留字段检查
        :param external_storage: 额外存储
        :param option: 结果表选项内容
        :param is_enable: 是否启用结果表
        :param time_option: 时间字段配置
        :param data_label: 数据标签
        :return: True | raise Exception
        """

        # 1. 判断是否需要修改中文名
        if table_name_zh is not None:
            self.table_name_zh = table_name_zh

        # 2. 判断是否需要修改默认的存储
        if default_storage is not None:
            # 判断该存储是否真实存在了
            try:
                real_storage_class = self.REAL_STORAGE_DICT[default_storage]

            except KeyError:
                logger.error(
                    "user->[%s] try to set table_id->[%s] default_storage to->[%s] but is not supported by system.",
                    operator,
                    self.table_id,
                    default_storage,
                )
                raise ValueError(_("存储类型[%s]暂不支持，请确认后重试") % default_storage)

            # 如果启用influxdb，当存储类型为influxdb时，校验存储路由存在, 否则，忽略校验
            if (
                settings.ENABLE_INFLUXDB_STORAGE
                and default_storage == ClusterInfo.TYPE_INFLUXDB
                and not real_storage_class.objects.filter(table_id=self.table_id).exists()
            ):
                logger.error(
                    "user->[%s] try to set default_storage to->[%s] but is not in storage_list.",
                    operator,
                    default_storage,
                )
                raise ValueError(_("结果表[{}]不存在存储类型[{}]，请确认").format(self.table_id, default_storage))

            self.default_storage = default_storage

        # 3. 更新结果表字段配置
        if self.schema_type == self.SCHEMA_TYPE_FREE and field_list is not None:
            # 只有是自动字段的结果表，才可以对字段进行修改
            # 需要将字段都先清理后，然后再重新建立该结果表的字段，ETL可以按照新的字段方案进行入库存储
            result_table_field_ids = ResultTableField.objects.filter(
                table_id=self.table_id, is_config_by_user=True
            ).values_list("id", flat=True)
            self.raw_delete(result_table_field_ids)

            # option也需要一并的清理
            result_table_field_option_ids = ResultTableFieldOption.objects.filter(table_id=self.table_id).values_list(
                "id", flat=True
            )
            self.raw_delete(result_table_field_option_ids)

            logger.info("table_id->[%s] all fields and option are deleted for new fields create.", self.table_id)

            # 补充默认字段信息
            ResultTableField.bulk_create_default_fields(
                table_id=self.table_id,
                include_cmdb_level=include_cmdb_level,
                is_time_field_only=is_time_field_only,
                time_option=time_option,
            )
            logger.info("table_id->[%s] default fields is created.", self.table_id)

            # 批量创建 field 数据，是否需要校验字段由传递参数确认
            for field_info in field_list:
                field_info.update(
                    {
                        "creator": operator,
                        "is_config_by_user": field_info.get("is_config_by_user", True),
                    }
                )
            self.bulk_create_fields(field_list, is_etl_refresh=False, is_force_add=True)
            logger.info(
                "table->[%s] new field->[%s] is created.",
                self.table_id,
                ",".join([field["field_name"] for field in field_list]),
            )

            # 判断该结果表是否有依赖的CMDB层级拆分表，这些表都需要依赖一起修改字段
            record_list = CMDBLevelRecord.enable_object.filter(source_table_id=self.table_id)

            # 构造带有CMDB追加信息的字段列表
            change_table_set = set()

            for record in record_list:
                # 需要防止同样的结果表不断的被更新
                if record.target_table_id in change_table_set:
                    logger.info("target result_table->[%s] is already update, nothing will do.", record.target_table_id)
                    continue

                target_table = ResultTable.objects.get(table_id=record.target_table_id)
                # 由于此处都是处理CMDB拆分表，所以都需要增加上cmdb拆分字段
                target_table.modify(operator=operator, field_list=field_list, include_cmdb_level=True)

                change_table_set.add(target_table.table_id)
                logger.info(
                    "source result_table->[%s] has relay cmdb_level target result_table->[%s] now has modify field.",
                    self.table_id,
                    record.target_table_id,
                )

        # 4. 判断标签是否需要修改
        if label is not None:
            if not Label.exists_label(label_id=label, label_type=Label.LABEL_TYPE_RESULT_TABLE):
                logger.error(
                    "user->[%s] try to update rt->[%s] to label->[%s] but is not exists, nothing will do.",
                    operator,
                    self.table_id,
                    label,
                )
                raise ValueError(_("标签[{}]不存在，请确认后重试").format(label))
            self.label = label

        # 5. 判断是否有额外的存储需要创建
        # 由于空字典不可以作为默认值，因此此处需要做一个兼容处理
        external_storage = {} if external_storage is None else external_storage
        for ex_storage_type, ex_storage_config in list(external_storage.items()):
            try:
                ex_storage = self.REAL_STORAGE_DICT[ex_storage_type]

            except KeyError:
                logger.error(
                    "try to set storage->[%s] for table->[%s] but storage is not exists.",
                    ex_storage_type,
                    self.table_id,
                )
                raise ValueError(_("存储[{}]暂不支持，请确认后重试").format(ex_storage_type))

            # 需要先判断该额外存储是否已经存在了
            storage_query = ex_storage.objects.filter(table_id=self.table_id)
            if storage_query.exists():
                logger.info(
                    "table->[%s] is already has storage->[%s] config, nothing will added.",
                    self.table_id,
                    ex_storage_type,
                )
                storage = storage_query.get()
                storage.update_storage(**ex_storage_config)
                logger.info("table->[%s] upgrade storage->[%s] config success.", self.table_id, ex_storage_type)
                continue

            ex_storage.create_table(self.table_id, is_sync_db=True, **ex_storage_config)
            logger.info("result_table->[%s] has create real ex_storage on type->[%s]", self.table_id, ex_storage_type)

        # 更新结果表option配置
        if option is not None:
            result_table_option_ids = ResultTableOption.objects.filter(table_id=self.table_id).values_list(
                "id", flat=True
            )
            self.raw_delete(result_table_option_ids)

            logger.info("table_id->[%s] has delete all the result table options.", self.table_id)
            # 批量写入
            ResultTableOption.bulk_create_options(self.table_id, option, operator)

        # 是否需要修改结果表是否启用
        if is_enable is not None:
            self.is_enable = is_enable
            self.save()  # 这里需要保存下，下面的es索引创建逻辑会依赖is_enable的判断
            logger.info("table_id->[{}] is change to is_enable->[{}]".format(self.table_id, self.is_enable))

            # 如果启用结果表，需要创建结果表的实际存储依赖
            if is_enable:
                # 需要判断存储方式是否有明确的结果表创建
                # 目前只需要判断ES，influxdb，kafka和redis会有自动创建能力
                es_query = ESStorage.objects.filter(table_id=self.table_id)
                if es_query.exists():
                    es_storage = es_query.get()
                    if not es_storage.index_exist():
                        #   如果该table_id的index在es中不存在，说明要走初始化流程
                        logger.info("table_id->[%s] found no index in es, will create new one", es_storage.table_id)
                        es_storage.create_index_and_aliases(es_storage.slice_gap)
                    else:
                        # 否则走更新流程
                        es_storage.update_index_and_aliases(ahead_time=es_storage.slice_gap)

                    logger.info(
                        "table_id->[{}] is change to is_enable {} and es index is created".format(
                            self.table_id, self.is_enable
                        )
                    )

        # 是否需要修改数据标签
        if data_label is not None:
            self.data_label = data_label

        self.last_modify_user = operator
        self.save()

        # 异步执行时，需要在commit之后，以保证所有操作都提交
        try:
            from metadata.models.space.utils import get_space_by_table_id
            from metadata.task.tasks import push_and_publish_space_router

            space_info = get_space_by_table_id(self.table_id)
            space_type, space_id = space_info.get("space_type_id"), space_info.get("space_id")
            if self.default_storage == ClusterInfo.TYPE_INFLUXDB:
                if space_id and space_type:
                    push_and_publish_space_router(space_type, space_id, table_id_list=[self.table_id])
                else:
                    on_commit(
                        lambda: push_and_publish_space_router.delay(space_type, space_id, table_id_list=[self.table_id])
                    )
        except Exception as e:
            logger.error("push and publish redis error, table_id: %s, %s", self.table_id, e)

        # 刷新清洗配置
        self.refresh_etl_config()
        logger.info("table_id->[%s] updated success." % self.table_id)

    @retry(stop=stop_after_attempt(4), wait=wait_exponential(multiplier=1, min=1, max=10))
    def notify_bkdata_log_data_id_changed(self, data_id):
        """
        通知计算平台，ES相关配置变更
        @param data_id: 数据源ID
        """
        try:
            api.bkdata.notify_log_data_id_changed(data_id=data_id)
            logger.info(
                "notify_log_data_id_changed table_id->{},data_id ->{},notify es config changed success.".format(
                    self.table_id, data_id
                )
            )
            return True  # 成功时返回
        except Exception as e:
            logger.error(
                "notify_log_data_id_changed table_id->[%s],data_id ->[%s],notify es config changed error->[%s]",
                self.table_id,
                data_id,
                e,
            )
            raise e

    @atomic(config.DATABASE_CONNECTION_NAME)
    def upgrade_result_table(self, operator):
        """
        将单业务结果表升级为全业务结果表
        :param operator: 操作者
        :return:
        """
        # 1. 判断结果表是否已经是全业务
        if self.bk_biz_id == 0 or self.is_deleted:
            logger.error(
                "user->[{}] result_table->[{}] is already deleted or all business table, nothing will "
                "do.".format(operator, self.table_id)
            )
            raise ValueError(_("结果表不可操作，请确认后重试"))

        # 2. 标记自身已经不可用
        self.is_deleted = True
        self.bk_biz_id = 0
        self.last_modify_user = operator
        self.last_modify_time = datetime.datetime.now()
        # 必须在此时就save，否则后面改了table_id(主键)就不能修改已有数据了
        self.save()
        logger.info("result_table->[{}] now is marked deleted.".format(self.table_id))

        new_table_id = re.match(r"\d+_(?P<table_id>(\w|_|\.)+)", self.table_id).group("table_id")

        # 3. 结果表已有信息迁移
        # 3.1 字段迁移
        ResultTableField.objects.filter(table_id=self.table_id).update(table_id=new_table_id)
        logger.info("result_table->[{}] all fields is set to result_table->[{}]".format(self.table_id, new_table_id))

        # 3.2 新建存储记录
        for storage_str in list(self.REAL_STORAGE_DICT.keys()):
            storage_config = self.REAL_STORAGE_DICT[storage_str]

            try:
                storage = storage_config.objects.get(table_id=self.table_id)

            except storage_config.DoesNotExist:
                continue

            new_storage = copy.deepcopy(storage)
            storage.delete()
            new_storage.table_id = new_table_id
            new_storage.save()
            logger.info(
                "result_table->[{}] storage->[{}] now is give to new_result_table->[{}]".format(
                    self.table_id, storage_str, new_table_id
                )
            )

        # 3.3 DataID与结果表关系迁移
        DataSourceResultTable.objects.filter(table_id=self.table_id).update(table_id=new_table_id)
        logger.info(
            "result_table->[{}] all data_source config to give to new_table_table->[{}]".format(
                self.table_id, new_table_id
            )
        )

        # 3.4 复制自身数据到新结果表
        self.table_id = new_table_id
        self.save()
        logger.info("new_result_table->[{}] now is update success.".format(new_table_id))

        return True

    @atomic(config.DATABASE_CONNECTION_NAME)
    def set_metric_split(self, cmdb_level, operator):
        """
        设置一个结果表的CMDB层级拆分任务
        :param cmdb_level: cmdb层级名
        :param operator: 操作者
        :return: CMDBLevelRecord object
        """
        # 0. 判断是否小于10000的原生数据源配置，如果是，不可以进行拆分配置
        try:
            data_id = DataSourceResultTable.objects.get(table_id=self.table_id).bk_data_id

        except DataSourceResultTable.DoesNotExist:
            logger.error(
                "failed to get table->[{}] datasource as it is not exists, maybe something go wrong?".format(
                    self.table_id
                )
            )
            raise ValueError(_("结果表[{}]不存在关联数据源").format(self.table_id))

        # 如果不允许全局创建CMDB_LEVEL，而且data_id是小于10000的，禁止创建
        if not settings.IS_ALLOW_ALL_CMDB_LEVEL and data_id < 10000:
            logger.error(
                "cannot split data_id->[{}] table_id->[{}] as it is under 10000.".format(data_id, self.table_id)
            )
            raise ValueError(_("公共数据源不允许配置拆分任务"))

        # 1. 判断是否存在已有该拆分任务
        if CMDBLevelRecord.is_level_exists(self.table_id, cmdb_level):
            # 如果已经存在类似的拆分任务，直接退出
            logger.info(
                "table->[{}] for cmdb_levle->[{}] already exists, no new table will create.".format(
                    self.table_id, cmdb_level
                )
            )
            return CMDBLevelRecord.objects.get(source_table_id=self.table_id, cmdb_level=cmdb_level)

        # 如果结果表已经是一个拆分结果的内容，不必再进行拆分
        if CMDBLevelRecord.objects.filter(target_table_id=self.table_id).exists():
            logger.error(
                "table_id->[{}] is already cmdb_level targe table, nothing will be split any more.".format(
                    self.table_id
                )
            )
            raise ValueError(_("不可对拆分结果表再次拆分"))

        # 2. 找到这个结果表输出的结果表
        # 如果已经存在的，可以直接复用；否则需要创建一个新的
        try:
            data_source = CMDBLevelRecord.get_table_data_source(source_table_id=self.table_id)

        except CMDBLevelRecord.DoesNotExist:
            # 如果未能找到已有的记录，需要创建一个新的数据源
            data_source = DataSource.create_data_source(
                data_name=config.RT_CMDB_LEVEL_DATA_SOURCE_NAME.format(self.table_id),
                # 由于重复流转之后的数据，都是标准格式数据，因此此处写死是bk_standard即可
                etl_config="bk_standard",
                operator=operator,
                is_refresh_config=False,
                source_label=self.data_source.source_label,
                type_label=self.data_source.type_label,
            )
            logger.info(
                "new data_id->[{}] is create for table->[{}] for cmdb_levle.".format(
                    data_source.bk_data_id, self.table_id
                )
            )

            # 判断RT是否已经存在Kafka输出，如果有，则将上述的data_source指向这个kafka
            if KafkaStorage.objects.filter(table_id=self.table_id).exists():
                storage = KafkaStorage.objects.filter(table_id=self.table_id).first()
                logger.info(
                    "result_table->[{}] already has kafka storage will set topic->[{}] partition->[{}]".format(
                        self.table_id, storage.topic, storage.partition
                    )
                )

            # 否则创建一个新的kafka结果表
            else:
                storage = KafkaStorage.create_table(table_id=self.table_id)
                logger.info("result_table->[{}] create new kafka storage for cmdb_level.".format(self.table_id))

            data_source.mq_config.topic = storage.topic
            data_source.mq_config.partition = storage.partition
            data_source.mq_config.save()

        # 4. data_id增加一个新的结果表内容
        record = CMDBLevelRecord.create_record(
            source_table_id=self.table_id, bk_data_id=data_source.bk_data_id, cmdb_level=cmdb_level, operator=operator
        )
        logger.info(
            "table->[{}] cmdb_level->[{}] create/reuse table->[{}]".format(
                self.table_id, cmdb_level, record.target_table_id
            )
        )

        return record

    @atomic(config.DATABASE_CONNECTION_NAME)
    def clean_metric_split(self, cmdb_level, operator):
        """
        清理一个CMDB_LEVEL拆分配置记录
        :param cmdb_level: cmdb层级记录名
        :param operator: 操作者
        :return: True | False
        """
        # 1. 判断是否存在该metric的拆分记录
        if not CMDBLevelRecord.objects.filter(source_table_id=self.table_id, cmdb_level=cmdb_level).exists():
            logger.error(
                "try to delete cmdb_level->[{}] for table->[{}] but is not exist.".format(cmdb_level, self.table_id)
            )
            raise ValueError(_("结果表不存在该字段拆分记录"))

        # 2. 去掉cmdb_level信息
        record = CMDBLevelRecord.objects.get(source_table_id=self.table_id, cmdb_level=cmdb_level)
        record.delete()
        logger.info("cmdb level->[{}] for table->[{}] now is deleted.".format(cmdb_level, self.table_id))

        # 3. 重新覆盖option的记录
        # 注意，这里清理后，并没有进一步的清理数据源或者结果表
        # 原因是，Transfer如果发现这个cmdb_level为空后，会不再对该结果表入库，没有存储消耗问题
        ResultTableOption.sync_cmdb_level_option(table_id=record.target_table_id, operator=operator)
        logger.info("update table_id->[{}] result_table cmdb_level option success.".format(self.table_id))

        return True

    def to_json(self):
        query_alias_settings = None
        if self.default_storage == ClusterInfo.TYPE_ES:
            query_alias_settings = ESFieldQueryAliasOption.generate_query_alias_settings(self.table_id)
        data = {
            "table_id": self.table_id,
            "table_name_zh": _(self.table_name_zh),
            "is_custom_table": self.is_custom_table,
            "scheme_type": self.schema_type,
            "default_storage": self.default_storage,
            "storage_list": self.storage_list,
            "creator": self.creator,
            "create_time": self.create_time.strftime("%Y-%m-%d %H:%M:%S"),
            "last_modify_user": self.last_modify_user,
            "last_modify_time": self.last_modify_time.strftime("%Y-%m-%d %H:%M:%S"),
            "field_list": [
                field_info.to_json() for field_info in ResultTableField.objects.filter(table_id=self.table_id)
            ],
            "bk_biz_id": self.bk_biz_id,
            "option": ResultTableOption.get_option(self.table_id),
            "label": self.label,
            "bk_data_id": self.data_source.bk_data_id,
            "is_enable": self.is_enable,
            "data_label": self.data_label,
        }

        if query_alias_settings:
            data["query_alias_settings"] = query_alias_settings
        return data

    def to_json_self_only(self):
        """
        仅返回自身相关的信息json格式，其他的内容需要调用方自行追加，目前已知需要用户自定义添加的内容
        1. field_list, 字段内容
        2. option, 结果表选线内容
        3. storage_list, 存储列表
        4. bk_data_id, 数据源ID
        :return:
        """

        return {
            "table_id": self.table_id,
            "table_name_zh": self.table_name_zh,
            "is_custom_table": self.is_custom_table,
            "scheme_type": self.schema_type,
            "default_storage": self.default_storage,
            "creator": self.creator,
            "create_time": self.create_time.strftime("%Y-%m-%d %H:%M:%S"),
            "last_modify_user": self.last_modify_user,
            "last_modify_time": self.last_modify_time.strftime("%Y-%m-%d %H:%M:%S"),
            "bk_biz_id": self.bk_biz_id,
            "label": self.label,
            "is_enable": self.is_enable,
            "data_label": self.data_label,
        }

    def get_tag_values(self, tag_name):
        for real_storage in self.real_storage_list:
            if hasattr(real_storage, "get_tag_values"):
                return real_storage.get_tag_values(tag_name)

        raise NotImplementedError("no storage support get_tag_values")

    @classmethod
    def get_table_id_and_data_id(cls, bk_biz_id: int) -> List[Dict]:
        """获取结果表和数据源 ID"""
        table_id_list = cls.objects.filter(bk_biz_id=bk_biz_id).values_list("table_id", flat=True)
        # 过滤 table_id 对应的数据源 ID
        return list(DataSourceResultTable.objects.filter(table_id__in=table_id_list).values("table_id", "bk_data_id"))


class ResultTableField(models.Model):
    """逻辑结果表字段"""

    FIELD_TYPE_INT = "int"
    FIELD_TYPE_LONG = "long"
    FIELD_TYPE_FLOAT = "float"
    FIELD_TYPE_STRING = "string"
    FIELD_TYPE_BOOLEAN = "boolean"
    FIELD_TYPE_OBJECT = "object"
    FIELD_TYPE_NESTED = "nested"
    FIELD_TYPE_TIMESTAMP = "timestamp"

    FIELD_TYPE_CHOICES = (
        (FIELD_TYPE_INT, _("整型")),
        (FIELD_TYPE_FLOAT, _("浮点型")),
        (FIELD_TYPE_STRING, _("字符型")),
        (FIELD_TYPE_BOOLEAN, _("布尔型")),
        (FIELD_TYPE_TIMESTAMP, _("时间字段")),
    )

    # 对于TSDB，字段类型表示
    # 指标字段
    FIELD_TAG_METRIC = "metric"
    # 维度字段
    FIELD_TAG_DIMENSION = "dimension"
    # 时间字段
    FIELD_TAG_TIMESTAMP = "timestamp"
    # 标签字段（对于数据库而言，标签实际为维度字段）
    FIELD_TAG_GROUP = "group"

    TAG_CHOICES = (
        ("unknown", _("未知类型字段")),
        (FIELD_TAG_DIMENSION, _("维度字段")),
        (FIELD_TAG_METRIC, _("指标字段")),
        (FIELD_TAG_TIMESTAMP, _("时间戳字段")),
        (FIELD_TAG_GROUP, _("标签字段")),
        ("const", _("常量")),
    )

    # GSE agent ID
    FIELD_DEF_BK_AGENT_ID = {
        "field_name": "bk_agent_id",
        "field_type": FIELD_TYPE_STRING,
        "unit": "",
        "is_config_by_user": True,
        "default_value": "",
        "operator": "system",
        "tag": FIELD_TAG_DIMENSION,
        "description": "Agent ID",
        "alias_name": "",
    }
    # CMDB host ID
    FIELD_DEF_BK_HOST_ID = {
        "field_name": "bk_host_id",
        "field_type": FIELD_TYPE_STRING,
        "unit": "",
        "is_config_by_user": True,
        "default_value": "",
        "operator": "system",
        "tag": FIELD_TAG_DIMENSION,
        "description": "采集主机ID",
        "alias_name": "",
    }

    # CMDB host ID
    FIELD_DEF_BK_TARGET_HOST_ID = {
        "field_name": "bk_target_host_id",
        "field_type": FIELD_TYPE_STRING,
        "unit": "",
        "is_config_by_user": True,
        "default_value": "",
        "operator": "system",
        "tag": FIELD_TAG_DIMENSION,
        "description": "目标主机ID",
        "alias_name": "",
    }

    table_id = models.CharField("结果表名", max_length=128)
    field_name = models.CharField("字段名", max_length=255, db_collation="utf8_bin")
    field_type = models.CharField("字段类型", max_length=32, choices=FIELD_TYPE_CHOICES)
    description = models.TextField("字段描述")
    # 单位存在默认值，默认为空
    unit = models.CharField("字段单位", max_length=32, default="")
    tag = models.CharField("字段标签", max_length=16, choices=TAG_CHOICES)
    # 存在某些字段，是有清洗模块发现的，
    # 但该部分的字段只能缓存与元数据数据库中，不能直接生效到结果数据库中
    is_config_by_user = models.BooleanField("是否用户确认字段")
    default_value = models.CharField("字段默认值", max_length=128, default=None, null=True)
    creator = models.CharField("创建者", max_length=32)
    create_time = models.DateTimeField("创建时间", auto_now_add=True)
    last_modify_user = models.CharField("最后更新者", max_length=32)
    last_modify_time = models.DateTimeField("最后更新时间", auto_now=True)
    # 字段别名，默认为空，以支持部分keyword
    alias_name = models.CharField("字段映射前（上传时）名", default="", max_length=64)
    is_disabled = models.BooleanField("是否禁用", default=False)

    class Meta:
        # 一个结果表的字段名不可能重复
        unique_together = ("table_id", "field_name")
        verbose_name = "结果表字段"
        verbose_name_plural = "结果表字段表"

    def __unicode__(self):
        return "table->[{}]: field->[{}]".format(self.table_id, self.field_name)

    @property
    def is_dimension(self):
        return self.tag == "dimension"

    @property
    def is_metric(self):
        return self.tag == "metric"

    @classmethod
    def bulk_create_default_fields(
        cls,
        table_id: str,
        include_cmdb_level: Optional[bool] = False,
        is_time_field_only: Optional[bool] = False,
        time_alias_name: Optional[str] = None,
        time_option: Optional[str] = None,
    ) -> None:
        """批量创建默认字段， 包含 time，bk_biz_id，bk_supplier_id，bk_cloud_id，ip，bk_cmdb_level

        :param table_id: 结果表 ID
        :param include_cmdb_level: 是否包含CMDB拆分字段，默认为 False
        :param is_time_field_only: 是否仅包含创建时间字段，兼容ES的创建需求，默认为 False
        :param time_alias_name: 时间字段的别名配置
        :param time_option: 时间字段选项
        """
        # NOTE: 公共字段直接列举到对应的字段中，减少计算
        # 组装要创建的默认字段数据
        # 上报时间
        time_field_data = {
            "field_name": "time",
            "field_type": cls.FIELD_TYPE_TIMESTAMP,
            "unit": "",
            "is_config_by_user": True,
            "default_value": "",
            "operator": "system",
            "description": _("数据上报时间"),
            "tag": cls.FIELD_TAG_TIMESTAMP,
            "alias_name": "" if time_alias_name is None else time_alias_name,
            "option": time_option,
        }
        # 当限制仅包含时间字段时，创建时间字段，然后返回
        if is_time_field_only:
            cls.create_field(table_id, is_reserved_check=False, **time_field_data)
            logger.info("table->[%s] is need time only, no more fields will create.", table_id)
            return
        # 业务 ID
        bk_biz_id_field_data = {
            "field_name": "bk_biz_id",
            "field_type": cls.FIELD_TYPE_INT,
            "unit": "",
            "is_config_by_user": True,
            "default_value": "-1",
            "operator": "system",
            "tag": cls.FIELD_TAG_DIMENSION,
            "description": _("业务ID"),
            "alias_name": "",
        }
        # 开发商 ID
        bk_supplier_id_field_data = {
            "field_name": "bk_supplier_id",
            "field_type": cls.FIELD_TYPE_INT,
            "unit": "",
            "is_config_by_user": True,
            "default_value": "-1",
            "operator": "system",
            "tag": cls.FIELD_TAG_DIMENSION,
            "description": _("开发商ID"),
            "alias_name": "",
        }
        # 云区域 ID
        bk_cloud_id_field_data = {
            "field_name": "bk_cloud_id",
            "field_type": cls.FIELD_TYPE_INT,
            "unit": "",
            "is_config_by_user": True,
            "default_value": "-1",
            "operator": "system",
            "tag": cls.FIELD_TAG_DIMENSION,
            "description": _("采集器云区域ID"),
            "alias_name": "",
        }
        # IP 地址
        ip_field_data = {
            "field_name": "ip",
            "field_type": cls.FIELD_TYPE_STRING,
            "unit": "",
            "is_config_by_user": True,
            "default_value": "",
            "operator": "system",
            "tag": cls.FIELD_TAG_DIMENSION,
            "description": _("采集器IP"),
            "alias_name": "",
        }
        # CMDB 层级记录信息
        bk_cmdb_level_field_data = {
            "field_name": "bk_cmdb_level",
            "field_type": cls.FIELD_TYPE_STRING,
            "unit": "",
            "is_config_by_user": True,
            "default_value": "",
            "operator": "system",
            "tag": cls.FIELD_TAG_DIMENSION,
            "description": _("CMDB层级信息"),
            "alias_name": "",
        }
        # 批量添加字段
        cls.bulk_create_fields(
            table_id,
            [
                time_field_data,
                bk_biz_id_field_data,
                bk_supplier_id_field_data,
                bk_cloud_id_field_data,
                ip_field_data,
                bk_cmdb_level_field_data,
                cls.FIELD_DEF_BK_AGENT_ID,
                cls.FIELD_DEF_BK_HOST_ID,
                cls.FIELD_DEF_BK_TARGET_HOST_ID,
            ],
        )

        # 对于CMDB层级拆分结果表，需要追加两个相关的字段
        if include_cmdb_level:
            cls.make_cmdb_default_fields(table_id=table_id)

        # 当前cmdb_level默认都不需要写入influxdb, 防止维度增长问题
        ResultTableFieldOption.create_option(
            table_id=table_id,
            field_name="bk_cmdb_level",
            name=ResultTableFieldOption.OPTION_INFLUXDB_DISABLED,
            value=True,
            creator="system",
        )

        logger.info("all default field is created for table->[%s].", table_id)

    @classmethod
    def make_default_fields(
        cls, table_id, include_cmdb_level=False, is_time_field_only=False, time_alias_name=None, time_option=None
    ):
        """
        创建默认字段信息
        :param table_id: 结果表ID
        :param include_cmdb_level: 是否包含CMDB拆分字段
        :param is_time_field_only: 是否仅包含创建时间字段，兼容ES的创建需求
        :param time_alias_name: 时间字段的别名配置
        :param time_option: 时间字段选项
        :return: True | False
        """
        # 上报时间
        cls.create_field(
            table_id=table_id,
            field_name="time",
            field_type=cls.FIELD_TYPE_TIMESTAMP,
            is_config_by_user=True,
            default_value="",
            operator="system",
            description=_("数据上报时间"),
            tag=cls.FIELD_TAG_TIMESTAMP,
            is_reserved_check=False,
            alias_name="" if time_alias_name is None else time_alias_name,
            option=time_option,
        )
        if is_time_field_only:
            logger.info("table->[{}] is need time only, no more fields will create.".format(table_id))
            return

        # 业务ID
        cls.create_field(
            table_id=table_id,
            field_name="bk_biz_id",
            field_type=cls.FIELD_TYPE_INT,
            is_config_by_user=True,
            default_value="-1",
            operator="system",
            tag=cls.FIELD_TAG_DIMENSION,
            description=_("业务ID"),
            is_reserved_check=False,
        )

        # 开发商ID
        cls.create_field(
            table_id=table_id,
            field_name="bk_supplier_id",
            field_type=cls.FIELD_TYPE_INT,
            is_config_by_user=True,
            default_value="-1",
            operator="system",
            tag=cls.FIELD_TAG_DIMENSION,
            description=_("开发商ID"),
            is_reserved_check=False,
        )

        # 云区域ID
        cls.create_field(
            table_id=table_id,
            field_name="bk_cloud_id",
            field_type=cls.FIELD_TYPE_INT,
            is_config_by_user=True,
            default_value="-1",
            operator="system",
            tag=cls.FIELD_TAG_DIMENSION,
            description=_("采集器云区域ID"),
            is_reserved_check=False,
        )

        # IP地址
        cls.create_field(
            table_id=table_id,
            field_name="ip",
            field_type=cls.FIELD_TYPE_STRING,
            is_config_by_user=True,
            default_value="",
            operator="system",
            tag=cls.FIELD_TAG_DIMENSION,
            description=_("采集器IP"),
            is_reserved_check=False,
        )

        # CMDB层级记录信息
        cls.create_field(
            table_id=table_id,
            field_name="bk_cmdb_level",
            field_type=cls.FIELD_TYPE_STRING,
            is_config_by_user=True,
            default_value="",
            operator="system",
            tag=cls.FIELD_TAG_DIMENSION,
            description=_("CMDB层级信息"),
            is_reserved_check=False,
        )

        # 对于CMDB层级拆分结果表，需要追加两个相关的字段
        if include_cmdb_level:
            cls.make_cmdb_default_fields(table_id=table_id)

        # 当前cmdb_level默认都不需要写入influxdb, 防止维度增长问题
        ResultTableFieldOption.create_option(
            table_id=table_id,
            field_name="bk_cmdb_level",
            name=ResultTableFieldOption.OPTION_INFLUXDB_DISABLED,
            value=True,
            creator="system",
        )

        logger.info("all default field is created for table->[%s]." % table_id)

    @classmethod
    def make_cmdb_default_fields(cls, table_id):
        """
        增加CMDB层级拆分的字段内容
        :param table_id: 结果表ID
        :return: True | raise Exception
        """
        cls.create_field(
            table_id=table_id,
            field_name="bk_obj_id",
            field_type=cls.FIELD_TYPE_STRING,
            is_config_by_user=True,
            default_value="",
            operator="system",
            tag=cls.FIELD_TAG_DIMENSION,
            description=_("CMDB层级名"),
            is_reserved_check=False,
        )

        cls.create_field(
            table_id=table_id,
            field_name="bk_inst_id",
            field_type=cls.FIELD_TYPE_STRING,
            is_config_by_user=True,
            default_value="",
            operator="system",
            tag=cls.FIELD_TAG_DIMENSION,
            description=_("CMDB层级ID"),
            is_reserved_check=False,
        )
        logger.info("table->[{}] now has created default cmdb field.".format(table_id))

    def _check_reserved_fields(self, uppercase_field_names: List[str]):
        """校验字段是否为保留字段"""
        # TODO: 确认是否可以 `RT_RESERVED_WORD_EXACT` 小写处理，因为在配置中有小写字段
        same_field_names = set(uppercase_field_names) & set(config.RT_RESERVED_WORD_EXACT)
        if not same_field_names:
            return
        # 记录日志并抛出异常
        # 以半角逗号拼接
        joined_names = ",".join([field.lower() for field in same_field_names])
        logger.error("try to create filed [%s] which are reserved fields, nothing will added.", joined_names)
        raise ValueError(_("字段[{}]为保留字段，不可创建").format(joined_names))

    def _check_existed_fields(self, table_id: str, field_names: List[str]):
        """校验字段是否已经创建"""
        existed_field_names = ResultTableField.objects.filter(
            table_id=table_id, field_name__in=field_names
        ).values_list("field_name", flat=True)
        if not existed_field_names:
            return
        # 记录日志并抛出异常
        joined_names = ",".join(existed_field_names)
        logger.error("field->[%s] is exists under table->[%s], nothing will be added.", joined_names, table_id)
        raise ValueError(_("字段[{}]已在表[{}]中存在，请确认").format(joined_names, table_id))

    def _compose_data(self, table_id: str, field_data: List[Dict[str, Any]]) -> Tuple[List, List, List]:
        """组装数据"""
        fields, field_names, option_data = [], [], []
        for field in field_data:
            # 不影响传递的参数
            _field = copy.deepcopy(field)
            _field.pop("is_reserved_check", None)
            # 添加结果表 ID
            _field["table_id"] = table_id
            _field["creator"] = _field.pop("operator", "")
            field_names.append(_field["field_name"])
            # 处理 option
            option = _field.pop("option", None)
            # 组装新的 field 参数
            fields.append(_field)
            if not option:
                continue
            # 组装 option 数据
            option_data.extend(
                [
                    {
                        "table_id": _field["table_id"],
                        "field_name": _field["field_name"],
                        "name": key,
                        "value": val,
                        "creator": _field["creator"],
                    }
                    for key, val in option.items()
                ]
            )

        return (fields, field_names, option_data)

    @classmethod
    def bulk_create_fields(cls, table_id: str, field_data: List[Dict[str, Any]]) -> bool:
        """批量创建 fields

        # 分为下面几步处理
        1. 校验字段是否为预留字段
        2. 校验字段是否已经创建
        3. 创建字段信息
        4. 创建 option

        :param table_id: 结果表 ID
        :param field_data: field 信息，可以考虑增加一个 `dataclass` 用于传递参数
        :return: 返回 True 或者抛出异常
        """
        # 获取需要校验的字段，然后检查是否已经被占用
        uppercase_field_names = [field["field_name"].upper() for field in field_data if field.get("is_reserved_check")]
        if uppercase_field_names:
            cls()._check_reserved_fields(uppercase_field_names)

        # 组装必要数据，用于后续的处理
        fields, field_names, option_data = cls()._compose_data(table_id, field_data)

        # 校验字段是否已经创建
        cls()._check_existed_fields(table_id, field_names)

        # 写入数据
        cls.objects.bulk_create([cls(**field) for field in fields])
        logger.info("new field ->[%s] is create for table->[%s]", ",".join(field_names), table_id)

        # 如果 option 数据存在，则批量写入
        ResultTableFieldOption.bulk_create_options(table_id, option_data)

    @classmethod
    def create_field(
        cls,
        table_id,
        field_name,
        field_type,
        is_config_by_user,
        operator,
        unit="",
        default_value=None,
        tag="",
        description="",
        is_reserved_check=True,
        alias_name="",
        option=None,
        is_disabled=False,
    ):
        """
        创建一个新的字段
        :param table_id: 结果表ID
        :param field_name: 字段名
        :param field_type: 字段类型
        :param unit: 字段单位
        :param tag: 字段标签
        :param is_config_by_user: 是否用户定义字段
        :param default_value: 默认值
        :param operator: 创建者
        :param description: 字段描述
        :param is_reserved_check: 是否做保留字段检查
        :param alias_name: 字段别名
        :param option: 字段选项
        :return: True | raise Exception
        """
        if is_reserved_check:
            if field_name.upper() in config.RT_RESERVED_WORD_EXACT:
                logger.error(
                    "user->[%s] try to create field->[%s] which is reserved field, nothing will added."
                    % (operator, field_name)
                )
                raise ValueError(_("字段[%s]为保留字段，不可创建") % field_name)

        if cls.objects.filter(table_id=table_id, field_name=field_name).exists():
            logger.error("field->[{}] is exists under table->[{}], nothing will be added.".format(field_name, table_id))
            raise ValueError(_("字段[{}]已在表[{}]中存在，请确认").format(field_name, table_id))

        cls.objects.create(
            table_id=table_id,
            field_name=field_name,
            field_type=field_type,
            unit=unit,
            tag=tag,
            is_config_by_user=is_config_by_user,
            default_value=default_value,
            creator=operator,
            description=description,
            alias_name=alias_name,
            is_disabled=is_disabled,
        )
        logger.info("new field->[{}] type->[{}] is create for table->[{}]".format(field_name, field_type, table_id))

        # 如果不存在option配置，直接返回
        if option is None:
            logger.info("new field->[{}] got no option config, jump it.".format(field_name))
            return True

        for option_name, option_value in list(option.items()):
            ResultTableFieldOption.create_option(
                table_id=table_id, field_name=field_name, name=option_name, value=option_value, creator=operator
            )
            logger.info(
                "field->[{}] in table->[{}] now has option->[{}] with value->[{}]".format(
                    field_name, table_id, option_name, option_value
                )
            )

        return True

    @classmethod
    def get_field_list(cls, table_id, include_default_fields=False):
        """
        获取一个结果表的字段列表
        :param table_id: 结果表ID
        :param include_default_fields: 是否需要包含默认字段
        :return: QuerySet [field_object,  field_object]
        """
        field_list = cls.objects.filter(table_id=table_id)
        if not include_default_fields:
            field_list = field_list.exclude(
                field_name__in=[
                    "bk_biz_id",
                    "bk_supplier_id",
                    "bk_cloud_id",
                    "time",
                    "ip",
                    "bk_cmdb_level_name",
                    "bk_cmdb_level_id",
                    "bk_cmdb_level",
                    "bk_host_id",
                    "bk_agent_id",
                    "bk_target_host_id",
                ]
            )

        return field_list

    def to_json(self, is_consul_config=False):
        result = {
            "field_name": self.field_name,
            "type": self.field_type,
            "tag": self.tag,
            "default_value": self.default_value,
            "is_config_by_user": self.is_config_by_user,  # 是否已被用户确认添加
            "description": _(self.description),
            "unit": _(self.unit),
            "alias_name": _(self.alias_name),
            "option": ResultTableFieldOption.get_field_option(table_id=self.table_id, field_name=self.field_name),
            "is_disabled": self.is_disabled,
        }

        if is_consul_config and self.alias_name != "":
            result["field_name"] = self.alias_name
            result["alias_name"] = self.field_name

        return result

    def to_json_self_only(self, is_consul_config=False):
        """
        仅返回自身相关的信息json格式，其他的内容需要调用方自行追加，目前已知需要用户自定义添加的内容
        1. option, 字段选项内容
        :param is_consul_config:
        :return:
        """

        result = {
            "field_name": self.field_name,
            "type": self.field_type,
            "tag": self.tag,
            "default_value": self.default_value,
            "is_config_by_user": self.is_config_by_user,  # 是否已被用户确认添加
            "description": self.description,
            "unit": self.unit,
            "alias_name": self.alias_name,
            "is_disabled": self.is_disabled,
        }

        # NOTE: 设计如此，因为 transfer 和 metadata 对这两个字段的含义相反
        # 而 transfer 是通过 consul 获取数据，因此，写入 consul 的数据需要处理
        if is_consul_config and self.alias_name != "":
            result["field_name"] = self.alias_name
            result["alias_name"] = self.field_name

        return result

    @classmethod
    def batch_get_fields(cls, table_id_list: List[str], is_consul_config: Optional[bool] = False) -> Dict:
        table_field_option_dict = ResultTableFieldOption.batch_field_option(table_id_list)
        qs = cls.objects.filter(table_id__in=table_id_list)
        # 组装数据
        data = {}
        for i in qs:
            # 添加对应的 option
            item = {
                "field_name": i.field_name,
                "type": i.field_type,
                "tag": i.tag,
                "default_value": i.default_value,
                "is_config_by_user": i.is_config_by_user,
                "description": i.description,
                "unit": i.unit,
                "alias_name": i.alias_name,
                "option": getitems(table_field_option_dict, [i.table_id, i.field_name], default={}),
                "is_disabled": i.is_disabled,
            }
            if is_consul_config and i.alias_name != "":
                item["field_name"] = i.alias_name
                item["alias_name"] = i.field_name

            # 组装对应的数据
            data.setdefault(i.table_id, []).append(item)
        return data


class ResultTableRecordFormat(models.Model):
    """记录结果表中的维度和指标关系"""

    table_id = models.CharField("结果表名", max_length=128)
    metric = models.CharField("指标字段", max_length=32)
    # 维度字段列表，JSON格式数组，元素为字符串
    dimension_list = models.CharField("维度字段列表", max_length=32, db_index=True)
    is_available = models.BooleanField("是否生效")

    class Meta:
        # 一个结果表不可能有重复的组合信息
        unique_together = ("table_id", "metric", "dimension_list")
        verbose_name = "结果表字段"
        verbose_name_plural = "结果表字段表"

    @classmethod
    def create_record_format(cls, table_id, metric, dimension_list, is_available=False):
        """
        创建关系记录
        :param table_id: 结果表ID
        :param metric: 指标字段
        :param dimension_list: 维度字段数组，元素为字符串
        :param is_available: 是否需要将该配置生效
        :return: True | raise Exception
        """
        # 1. 确认所有的字段都是存在的
        fields_list = copy.copy(dimension_list)
        fields_list.append(metric)

        real_fields_count = ResultTableField.objects.filter(field_name__in=fields_list, table_id=table_id).count()
        if real_fields_count != len(fields_list):
            logger.error(
                "try to set metric->[%s] dimension_list->[%s] for table->[%s] but some fields are missing."
                % (metric, dimension_list, table_id)
            )
            raise ValueError(_("部分维度或者指标字段不存在，请确认"))

        # 2. 将配置写入，但是不生效
        new_format = cls.objects.create(
            table_id=table_id, metric=metric, dimension_list=json.dumps(dimension_list), is_available=False
        )
        logger.info(
            "new format for table->[%s] metric->[%s] dimension->[%s] is now create."
            % (table_id, metric, dimension_list)
        )

        # 3. 按需激活该配置
        if is_available:
            new_format.set_metric_available()

        return True

    @atomic(config.DATABASE_CONNECTION_NAME)
    def set_metric_available(self):
        """
        将一个指标字段的维度关系标记为可用的
        :return: True | raise Exception
        """
        # 1. 将已有的所有dimension配置改为不可用
        all_table_formats = self.__class__.objects.filter(table_id=self.table_id)
        all_table_formats.update(is_available=False)
        logger.info("all format for table->[%s] now is disabled." % self.table_id)

        # 2. 将自己改为可用
        self.is_available = True
        self.save()
        logger.info(
            "format for metric->[%s] dimension->[%s] table->[%s] now is available."
            % (self.metric, self.dimension_list, self.table_id)
        )
        return True


class CMDBLevelRecord(models.Model):
    """
    记录结果表拆解CMDB层级的关系记录
    """

    source_table_id = models.CharField(verbose_name="来源结果表", max_length=128)
    target_table_id = models.CharField(verbose_name="落地结果表", max_length=128)
    bk_data_id = models.IntegerField(verbose_name="数据源配置ID")
    cmdb_level = models.CharField(verbose_name="拆解CMDB的层级名", max_length=255)
    is_disable = models.BooleanField(verbose_name="记录是否已经废弃", default=False)

    # 查询manage
    enable_object = EnableManager()
    objects = models.Manager()

    class Meta:
        # 对于同一个结果表的同一个CMDB的层级拆分，不可以有重复
        unique_together = ("source_table_id", "cmdb_level")
        verbose_name = "CMDB层级拆分记录"
        verbose_name_plural = "CMDB层级拆分记录表"

    @classmethod
    def is_level_exists(cls, source_table_id, cmdb_level):
        """
        判断一个指定的结果表是否已经存在指定的层级清洗配置
        :param source_table_id: 来源结果表ID
        :param cmdb_level: CMDB层级
        :return: True | False
        """

        return cls.enable_object.filter(source_table_id=source_table_id, cmdb_level=cmdb_level).exists()

    @classmethod
    def create_record(cls, source_table_id, bk_data_id, cmdb_level, operator, target_table_id=None):
        """
        创建一个新的CMDB层级清理配置
        :param source_table_id: 源结果表名
        :param target_table_id: 目标结果表名，如果不提供则使用结果表和层级配置的方式
        :param bk_data_id: 数据源ID
        :param cmdb_level: CMDB层级名
        :param operator: 操作者
        :return: record_object
        """
        # 0. 处理源结果表和目标结果表的配置
        source_table = ResultTable.objects.get(table_id=source_table_id)
        if target_table_id is None:
            target_table_id = config.RT_CMDB_LEVEL_RT_NAME.format(source_table_id)

        # 1. 判断源结果表是否已经配置了输出结果
        # 如果后续需要将不同层级放到不同的结果表，可以考虑修改这里的逻辑
        if not cls.enable_object.filter(source_table_id=source_table_id).exists():
            # 如果没有配置，需要增加一个新的结果表
            # 准备对应的结果表字段内容, 查询中去掉了默认字段内容
            field_list = ResultTableField.get_field_list(table_id=source_table_id, include_default_fields=False)

            # 结果表的字段和源结果表一致，
            field_dict_list = [
                {
                    "field_name": field_info.field_name,
                    "field_type": field_info.field_type,
                    "operator": operator,
                    "is_config_by_user": field_info.is_config_by_user,
                    "tag": field_info.tag,
                }
                for field_info in field_list
            ]

            logger.debug(
                "result_table->[{}] going to create with field_list->[{}]".format(target_table_id, field_dict_list)
            )

            logger.info(
                "result_table->[{}] is going to create field count->[{}]".format(target_table_id, len(field_dict_list))
            )

            # 创建结果表
            ResultTable.create_result_table(
                bk_data_id=bk_data_id,
                table_id=target_table_id,
                table_name_zh=source_table.table_name_zh,
                is_custom_table=True,
                schema_type=ResultTable.SCHEMA_TYPE_FREE,
                default_storage=ClusterInfo.TYPE_INFLUXDB,
                operator=operator,
                field_list=field_dict_list,
                # 不同步的原因是，并不知道后续的内容是否会成功
                is_sync_db=False,
                bk_biz_id=source_table.bk_biz_id,
                # 需要将CMDB拆分层级的字段增加上
                include_cmdb_level=True,
            )
            logger.info(
                "result_table->[{}] datasource->[{}] for cmdb split is create".format(target_table_id, bk_data_id)
            )

        # 3. 增加CMDB拆分记录
        record = cls.objects.create(
            source_table_id=source_table_id,
            target_table_id=target_table_id,
            bk_data_id=bk_data_id,
            cmdb_level=cmdb_level,
        )

        # 2. 增加一个新的结果表option配置
        ResultTableOption.sync_cmdb_level_option(target_table_id, operator)
        logger.info("target_table_id->[{}] cmdb_level option added success.".format(target_table_id))

        logger.info(
            "source_rt->[{}] target_rt->[{}] for cmdb_level->[{}] via data_id->[{}] is  create new record".format(
                source_table_id, target_table_id, cmdb_level, bk_data_id
            )
        )

        return record

    @classmethod
    def get_table_data_source(cls, source_table_id):
        """
        返回一个结果表作为源的数据源
        :param source_table_id: 源结果表
        :return: data_source配置 or None
        """
        query = cls.enable_object.filter(source_table_id=source_table_id)
        # 判断是否存在该配置
        if query.exists():
            return query.first()

        raise cls.DoesNotExist(_("找不到结果表配置"))

    @property
    def source_data_source(self):
        """
        源结果表输出的数据源ID
        :return: data_source配置
        """
        if self.is_disable:
            logger.warning(
                "source_table_id->[{}] table_table->[{}] cmdb_level->[{}] is disable, nothing will get".format(
                    self.source_table_id, self.target_table_id, self.cmdb_level
                )
            )
            raise ValueError(_("结果表配置已失效，请确认后重试"))

        # 这里只可以使用输出结果表的来源数据源来判断data source id
        # 因为输入的结果表可能会输出到多个数据源
        return DataSource.objects.get(bk_data_id=self.bk_data_id)


class ResultTableOption(OptionBase):
    """结果表option配置"""

    QUERY_NAME = "table_id"

    OPTION_CMDB_LEVEL_CONFIG = "cmdb_level_config"
    OPTION_ES_DOCUMENT_ID = "es_unique_field_list"
    OPTION_GROUP_INFO_ALIAS = "group_info_alias"
    OPTION_CUSTOM_REPORT_DIMENSION_VALUES = "dimension_values"
    OPTION_SEGMENTED_QUERY_ENABLE = "segmented_query_enable"
    OPTION_IS_SPLIT_MEASUREMENT = "is_split_measurement"
    OPTION_ENABLE_FIELD_BLACK_LIST = "enable_field_black_list"

    # 选项类型
    TYPE_BOOL = "bool"
    TYPE_STRING = "string"
    TYPE_LIST = "list"

    TYPE_DICT = {
        TYPE_BOOL: bool,
        TYPE_STRING: str,
    }

    table_id = models.CharField("结果表ID", max_length=128, db_index=True)
    name = models.CharField(
        "option名称",
        choices=(
            (OPTION_CMDB_LEVEL_CONFIG, OPTION_CMDB_LEVEL_CONFIG),
            (OPTION_ES_DOCUMENT_ID, OPTION_ES_DOCUMENT_ID),
            (OPTION_GROUP_INFO_ALIAS, OPTION_GROUP_INFO_ALIAS),
            (OPTION_CUSTOM_REPORT_DIMENSION_VALUES, OPTION_CUSTOM_REPORT_DIMENSION_VALUES),
            (OPTION_SEGMENTED_QUERY_ENABLE, _("分段查询开关")),
            (OPTION_IS_SPLIT_MEASUREMENT, _("是否为单指标单表")),
            (OPTION_ENABLE_FIELD_BLACK_LIST, _("是否开启指标黑名单")),
        ),
        max_length=128,
    )

    @classmethod
    def batch_result_table_option(cls, table_id_list):
        """
        返回批量的
        :param table_id_list: 结果表ID列表
        :return: {
            'table_id': {
                'option_name': option_value
            }
        }
        """
        option_dict = {table_id: {} for table_id in table_id_list}

        for option in cls.objects.filter(table_id__in=table_id_list):
            try:
                option_dict[option.table_id].update(option.to_json())
            except KeyError:
                option_dict[option.table_id] = option.to_json()

        return option_dict

    @classmethod
    def sync_cmdb_level_option(cls, table_id, operator):
        """
        同步CMDB层级拆分的记录，如果之前未有记录，则会创建一个新的
        否则会在已有的记录上更新记录
        :param table_id: 结果表ID
        :param operator: 操作者
        :return: True | raise Exception
        """
        # 确认结果表存在
        ResultTable.objects.get(table_id=table_id)

        try:
            record = cls.objects.get(table_id=table_id)

        except cls.DoesNotExist:
            record = cls(
                table_id=table_id,
                name=cls.OPTION_CMDB_LEVEL_CONFIG,
                value_type=cls.TYPE_LIST,
                creator=operator,
                value="[]",
            )

        # 遍历所有的CMDB层级信息，更新option的内容
        value = []
        cmdb_record_list = CMDBLevelRecord.objects.filter(target_table_id=table_id)
        for cmdb_record in cmdb_record_list:
            value.append(cmdb_record.cmdb_level)

        record.value = json.dumps(value)
        record.save()

        logger.info("result_table->[{}] cmdb_level option->[{}] is updated to->[{}]".format(table_id, record.id, value))

        return True

    @classmethod
    def create_option(cls, table_id, name, value, creator):
        """
        创建结果表选项内容
        :param table_id: 结果表ID
        :param name: 选项名
        :param value: 选项值
        :param creator: 创建者
        :return: object
        """
        if cls.objects.filter(table_id=table_id, name=name).exists():
            logger.error("table_id->[{}] already has option->[{}], maybe something go wrong?".format(table_id, name))
            raise ValueError(_("结果表已存在[{}]选项").format(name))

        new_record = cls._create_option(value=value, creator=creator)

        new_record.table_id = table_id
        new_record.name = name
        new_record.save()

        logger.info("table_id->[{}] now has create option->[{}]".format(table_id, name))

        return new_record

    @classmethod
    def bulk_create_options(cls, table_id: str, option_data: Dict[str, Any], creator: str):
        """批量创建结果表级别的选项内容

        :param table_id: 结果表ID
        :param option_data: 选项内容, 格式: {name: value}
        :param creator: 创建者
        """
        # 组装写入的对象
        obj_list, option_name_list = [], []
        for option_name, option_value in option_data.items():
            value, value_type = cls._parse_value(option_value)
            item = {
                "table_id": table_id,
                "creator": creator,
                "name": option_name,
                "value": value,
                "value_type": value_type,
            }
            option_name_list.append(option_name)
            obj_list.append(cls(**item))

        if not obj_list:
            logger.info("table_id->[%s] options is null", table_id)
            return

        # 判断是否存在
        # NOTE: 如果存在，则抛异常
        existed_name_list = cls.objects.filter(table_id=table_id, name__in=option_name_list).values_list(
            "name", flat=True
        )
        if existed_name_list:
            existed_name_str = ",".join(existed_name_list)
            logger.error(
                "table_id->[%s] already has option->[%s], maybe something go wrong?", table_id, existed_name_str
            )
            raise ValueError(_("结果表已存在[{}]选项").format(existed_name_str))

        # 批量写入数据
        cls.objects.bulk_create(obj_list, batch_size=BULK_CREATE_BATCH_SIZE)

        logger.info("table_id->[%s] now has options->[%s]", table_id, json.dumps(option_data))


class ResultTableFieldOption(OptionBase):
    # es_field_type: ES专用，ES存储类型
    OPTION_ES_FIELD_TYPE = "es_type"
    # es_include_in_all: ES专用，存储是否需要包含到_all中
    OPTION_ES_INCLUDE_IN_ALL = "es_include_in_all"
    # es_time_format: ES专用, 时间字段的时间格式，格式样式应该以ES格式为准
    OPTION_ES_TIME_FORMAT = "es_format"
    # es_doc_values: ES专用，字段是否维度字段
    OPTION_ES_DOC_VAVLUES = "es_doc_values"
    # es_index: ES专用，字段是否需要分词，对应值可以为：analyzed、not_analyzed或no
    OPTION_ES_INDEX = "es_index"
    # influxdb_disabled: influxdb专用，表示字段是否不必写入到influxdb
    OPTION_INFLUXDB_DISABLED = "influxdb_disabled"

    table_id = models.CharField("结果表ID", max_length=128, db_index=True)
    field_name = models.CharField("字段名", max_length=255, db_collation="utf8_bin")
    name = models.CharField(
        "option名称",
        choices=(
            (OPTION_ES_FIELD_TYPE, OPTION_ES_FIELD_TYPE),
            (OPTION_ES_INCLUDE_IN_ALL, OPTION_ES_INCLUDE_IN_ALL),
            (OPTION_ES_TIME_FORMAT, OPTION_ES_TIME_FORMAT),
            (OPTION_ES_DOC_VAVLUES, OPTION_ES_DOC_VAVLUES),
            (OPTION_ES_INDEX, OPTION_ES_INDEX),
            (OPTION_INFLUXDB_DISABLED, OPTION_INFLUXDB_DISABLED),
        ),
        max_length=128,
    )

    @classmethod
    def create_option(cls, table_id, field_name, name, value, creator):
        """
        创建结果表字段选项
        :param table_id: 结果表ID
        :param field_name: 字段名
        :param name: 选项名
        :param value: 值
        :param creator: 创建者
        :return:
        """
        if cls.objects.filter(table_id=table_id, field_name=field_name, name=name).exists():
            logger.error(
                "table_id->[{}] field_name->[{}] already has option->[{}], maybe something go wrong?".format(
                    table_id, field_name, name
                )
            )
            raise ValueError(_("结果表字段[{}]已存在[{}]选项").format(field_name, name))

        # 通过父类统一创建基本信息
        record = cls._create_option(value, creator)

        # 补充子类的特殊信息
        record.table_id = table_id
        record.field_name = field_name
        record.name = name

        # 写入到数据库
        record.save()

        return record

    @classmethod
    def bulk_create_options(cls, table_id: str, option_data: List[Dict]):
        """批量写入字段选项

        :param table_id: 结果表ID
        :param option_data: 选项内容, 格式: [{"name": "", "value": ""}]
        """
        # 校验是否已经存在，如果已经存在，则抛出异常
        field_name_list = [i["field_name"] for i in option_data]
        qs = cls.objects.filter(table_id=table_id, field_name__in=field_name_list).values("field_name", "name")
        # 比对是否存在
        filter_data = [f"{i['field_name']}:{i['name']}" for i in qs]
        option_info = [f"{i['field_name']}:{i['name']}" for i in option_data]
        intersection = set(filter_data) & set(option_info)
        # 如果存在，则抛出异常
        if intersection:
            intersection_str = ",".join(intersection)
            logger.error(
                "table_id->[%s] field:option->[%s] already exist, maybe something go wrong?", table_id, intersection_str
            )
            raise ValueError(_("结果表[{}]已存在[{}]字段选项").format(table_id, intersection_str))

        # 批量写入数据
        obj_list = []
        for option in option_data:
            value, value_type = cls._parse_value(option["value"])
            option["value"] = value
            option["value_type"] = value_type
            obj_list.append(cls(**option))

        # 为空时，直接返回
        if not obj_list:
            logger.info("table->[%s] field option is null", table_id)
            return

        cls.objects.bulk_create(obj_list, batch_size=BULK_CREATE_BATCH_SIZE)

        logger.info("table->[%s] now has field with option->[%s]", table_id, json.dumps(option_data))

    @classmethod
    def batch_field_option(cls, table_id_list):
        """
        返回批量的
        :param table_id_list: 结果表ID列表
        :return: {
            'table_id': {
                'field_name': {
                    'option_name': option_value
                }
            }
        }
        """
        option_dict = {table_id: {} for table_id in table_id_list}

        for option in cls.objects.filter(table_id__in=table_id_list):
            try:
                option_dict[option.table_id][option.field_name].update(option.to_json())
            except KeyError:
                option_dict[option.table_id][option.field_name] = option.to_json()

        return option_dict

    @classmethod
    def get_field_option(cls, table_id, field_name):
        """
        返回一个指定的option配置内容
        :param table_id: 结果表ID
        :param field_name: 字段名
        :return: {
            "option_name": option_value
        }
        """
        option_dict = {}

        for option_list in cls.objects.filter(table_id=table_id, field_name=field_name):
            option_dict.update(option_list.to_json())

        return option_dict

    @classmethod
    def get_field_option_es_format(cls, table_id, field_name):
        """
        返回一个自定的字段option配置内容，但是返回的格式是符合es mapping使用需求
        :param table_id: 结果表ID
        :param field_name: 字段名
        :return: dict， 符合es mappings的字段配置
        """
        origin_option = cls.get_field_option(table_id=table_id, field_name=field_name)
        es_config = {}

        for config_name, config_value in list(origin_option.items()):
            # 如果一个字段配置不是ES开头的，则跳过不再关注
            if not config_name.startswith("es"):
                continue

            es_config[config_name[3:]] = config_value

        return es_config

<<<<<<< HEAD
    @classmethod
    def get_field_es_read_alias(cls, table_id, field_name):
        """
        寻找ES字段关联别名，若有对应Option记录，回写至IndexBody.Properties中
        :param table_id: 结果表ID
        :param field_name: 字段名（原始字段名，非别名）
        :return: dict {alias_name:{"type":alias,"path":origin_field_name}}
        """
        origin_option = cls.get_field_option(table_id=table_id, field_name=field_name)
        es_config = {}
        for config_name, config_value in list(origin_option.items()):
            if config_name == 'query_alias':
                es_config[config_value] = {"type": "alias", "path": field_name}
        return es_config
=======

class ESFieldQueryAliasOption(BaseModel):
    """
    ES字段关联别名配置
    """

    table_id = models.CharField("结果表名", max_length=128)
    field_path = models.CharField("原始字段路径", max_length=256)
    query_alias = models.CharField("查询别名", max_length=256)
    is_deleted = models.BooleanField("是否已删除", default=False)

    @classmethod
    def generate_query_alias_settings(cls, table_id):
        """
        生成指定 table_id 的别名配置
        :param table_id: 结果表ID
        :return: dict -> {query_alias: {"type": "alias", "path": field_path}}
        """
        logger.info("Generating alias configuration for table_id=[%s]", table_id)
        try:
            # 获取未软删除的所有记录
            alias_records = cls.objects.filter(table_id=table_id, is_deleted=False)

            # 构建结果字典
            alias_config = {
                record.query_alias: {
                    "type": "alias",
                    "path": record.field_path,
                }
                for record in alias_records
            }

            logger.info("Alias configuration generated for table_id=[%s]: %s", table_id, alias_config)
            return alias_config

        except Exception as e:
            logger.error("Error generating alias configuration for table_id=[%s]: %s", table_id, str(e), exc_info=True)
            raise

    @staticmethod
    @transaction.atomic
    def manage_query_alias_settings(table_id, query_alias_settings, operator):
        """
        管理ES字段关联别名配置记录（支持一个field_path对应多个alias）
        :param table_id: 结果表ID
        :param query_alias_settings: 用户传入的query_alias_settings列表
        :param operator: 操作者
        """
        logger.info(
            "manage_query_alias_settings: try to manage alias settings for table_id->[%s],"
            "query_alias_settings->[%s]",
            table_id,
            query_alias_settings,
        )
        # 获取当前数据库中的记录（包括软删除记录）
        existing_records = ESFieldQueryAliasOption.objects.filter(table_id=table_id)
        existing_map = {(record.field_path, record.query_alias): record for record in existing_records}

        # 提取用户传入的数据组合，对于一个采集项而言，field_path+query_alias为一个组合
        incoming_combinations = {(item["field_name"], item["query_alias"]) for item in query_alias_settings}

        try:
            # 新增或更新记录
            for item in query_alias_settings:
                field_path = item["field_name"]
                query_alias = item["query_alias"]

                if (field_path, query_alias) in existing_map:
                    # 更新记录
                    record = existing_map[(field_path, query_alias)]
                    record.is_deleted = False  # 重置软删除标记
                    record.updater = operator
                    record.save()
                else:
                    # 新增记录
                    ESFieldQueryAliasOption.objects.create(
                        table_id=table_id,
                        field_path=field_path,
                        query_alias=query_alias,
                        creator=operator,
                        is_deleted=False,
                    )

            # 标记未提供的记录为软删除
            for (field_path, query_alias), record in existing_map.items():
                if (field_path, query_alias) not in incoming_combinations and not record.is_deleted:
                    record.is_deleted = True
                    record.updater = operator
                    record.save()
        except Exception as e:  # pylint: disable=broad-except
            logger.error(
                "manage_query_alias_settings: failed to manage alias settings for table_id->[%s], "
                "query_alias_settings->[%s], error->[%s]",
                table_id,
                query_alias_settings,
                e,
            )
            raise e
>>>>>>> 56b0dea6
<|MERGE_RESOLUTION|>--- conflicted
+++ resolved
@@ -2705,22 +2705,6 @@
 
         return es_config
 
-<<<<<<< HEAD
-    @classmethod
-    def get_field_es_read_alias(cls, table_id, field_name):
-        """
-        寻找ES字段关联别名，若有对应Option记录，回写至IndexBody.Properties中
-        :param table_id: 结果表ID
-        :param field_name: 字段名（原始字段名，非别名）
-        :return: dict {alias_name:{"type":alias,"path":origin_field_name}}
-        """
-        origin_option = cls.get_field_option(table_id=table_id, field_name=field_name)
-        es_config = {}
-        for config_name, config_value in list(origin_option.items()):
-            if config_name == 'query_alias':
-                es_config[config_value] = {"type": "alias", "path": field_name}
-        return es_config
-=======
 
 class ESFieldQueryAliasOption(BaseModel):
     """
@@ -2818,5 +2802,4 @@
                 query_alias_settings,
                 e,
             )
-            raise e
->>>>>>> 56b0dea6
+            raise e