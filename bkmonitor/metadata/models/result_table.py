# -*- coding: utf-8 -*-
"""
Tencent is pleased to support the open source community by making 蓝鲸智云 - 监控平台 (BlueKing - Monitor) available.
Copyright (C) 2017-2021 THL A29 Limited, a Tencent company. All rights reserved.
Licensed under the MIT License (the "License"); you may not use this file except in compliance with the License.
You may obtain a copy of the License at http://opensource.org/licenses/MIT
Unless required by applicable law or agreed to in writing, software distributed under the License is distributed on
an "AS IS" BASIS, WITHOUT WARRANTIES OR CONDITIONS OF ANY KIND, either express or implied. See the License for the
specific language governing permissions and limitations under the License.
"""

import copy
import datetime
import json
import logging
import re
import time
import traceback
from typing import Any, Dict, List, Optional, Set, Tuple, Union

from django.conf import settings
from django.db import models
from django.db.models import sql
from django.db.transaction import atomic, on_commit
from django.utils.translation import ugettext as _

from metadata import config
from metadata.models.constants import BULK_CREATE_BATCH_SIZE
from metadata.utils.basic import getitems

from .common import Label, OptionBase
from .data_source import DataSource, DataSourceOption, DataSourceResultTable
from .result_table_manage import EnableManager
from .space import SpaceDataSource
from .storage import (
    ArgusStorage,
    BkDataStorage,
    ClusterInfo,
    ESStorage,
    InfluxDBStorage,
    KafkaStorage,
    RedisStorage,
)

logger = logging.getLogger("metadata")


class ResultTable(models.Model):
    """逻辑结果表"""

    CONSUL_INFLUXDB_INFO_PREFIX_PATH = "%s/unify-query/data/influxdb/info" % config.CONSUL_PATH
    CONSUL_INFLUXDB_INFO_VERSION_PATH = "%s/unify-query/version/influxdb/info" % config.CONSUL_PATH
    SCHEMA_TYPE_FREE = "free"
    SCHEMA_TYPE_DYNAMIC = "dynamic"
    SCHEMA_TYPE_FIXED = "fixed"

    SCHEMA_TYPE_CHOICES = (
        (SCHEMA_TYPE_FREE, _("无固定字段")),
        (SCHEMA_TYPE_DYNAMIC, _("动态字段")),
        (SCHEMA_TYPE_FIXED, _("固定字段")),
    )

    REAL_STORAGE_DICT = {
        ClusterInfo.TYPE_ES: ESStorage,
        ClusterInfo.TYPE_INFLUXDB: InfluxDBStorage,
        ClusterInfo.TYPE_REDIS: RedisStorage,
        ClusterInfo.TYPE_KAFKA: KafkaStorage,
        ClusterInfo.TYPE_BKDATA: BkDataStorage,
        ClusterInfo.TYPE_ARGUS: ArgusStorage,
    }

    # 结果表命名规则，应该是DB.TABLE_NAME
    # DB通常是监控范围，例如system, docker, apache等
    # TABLE_NAME是具体指标集合，例如cpu, mem等
    table_id = models.CharField("结果表名", primary_key=True, max_length=128)
    table_name_zh = models.CharField("结果表中文名", max_length=128)
    is_custom_table = models.BooleanField("是否自定义结果表")
    schema_type = models.CharField("schema配置方案", max_length=64, choices=SCHEMA_TYPE_CHOICES)
    default_storage = models.CharField("默认存储方案", max_length=32, choices=ClusterInfo.CLUSTER_TYPE_CHOICES)
    creator = models.CharField("创建者", max_length=32)
    create_time = models.DateTimeField("创建时间", auto_now_add=True)
    last_modify_user = models.CharField("最后更新者", max_length=32)
    last_modify_time = models.DateTimeField("最后更新时间", auto_now=True)
    # 业务ID，全业务为0，默认结果表都为全业务表
    bk_biz_id = models.IntegerField("结果表所属业务", default=0)
    # 是否已经禁用的结果表
    is_deleted = models.BooleanField("结果表是否已经禁用", default=False)
    # 是否启用该结果表
    is_enable = models.BooleanField("是否启用", default=True)
    # 数据表标签，默认是其他类型
    label = models.CharField(verbose_name="结果表标签", max_length=128, default=Label.RESULT_TABLE_LABEL_OTHER)
    # 数据标签
    data_label = models.CharField("数据标签", max_length=128, default="", null=True, blank=True)

    class Meta:
        verbose_name = "逻辑结果表"
        verbose_name_plural = "逻辑结果表"

    def refresh_datasource(self):
        pass

    @classmethod
    def refresh_consul_influxdb_tableinfo(cls):
        """
        刷新查询模块的table consul配置
        :return: None
        """

        from metadata.utils import consul_tools

        hash_consul = consul_tools.HashConsul()

        # 1. 获取需要刷新的信息列表, 只刷新主力存储是influxdb的结果表
        info_list = cls.objects.filter(default_storage=InfluxDBStorage.STORAGE_TYPE)

        total_count = info_list.count()
        logger.debug("total find->[{}] influxdb table info to refresh".format(total_count))

        # 2. 构建需要刷新的字典信息
        refresh_dict = {}
        for table_info in info_list:
            # 如果结果表没有被删除或停用，则需要继续更新路径
            if not table_info.is_deleted and table_info.is_enable:
                refresh_dict[table_info.table_id] = table_info
                continue

            logger.info(
                "table_id->[%s] is disable now, won`t refresh consul data any more and will clean it.",
                table_info.table_id,
            )
            consul_path = "/".join([cls.CONSUL_INFLUXDB_INFO_PREFIX_PATH, table_info.table_id])

            # 同时考虑清理consul上的路径
            if hash_consul.get(consul_path) is not None:
                logger.info(
                    "table_id->[%s] is disable now but consul path exists, will delete the consul path.",
                    table_info.table_id,
                )
                hash_consul.delete(consul_path)

        # 3. 遍历所有的字典信息并写入至consul
        for table_id, table_info in list(refresh_dict.items()):
            consul_path = "/".join([cls.CONSUL_INFLUXDB_INFO_PREFIX_PATH, str(table_id)])

            pivot_table = False
            if table_info.schema_type == ResultTable.SCHEMA_TYPE_FREE:
                if not ResultTable.is_disable_metric_cutter(table_id):
                    pivot_table = True

            segmented_query_enable = False
            option = ResultTableOption.objects.filter(
                table_id=table_id, name=ResultTableOption.OPTION_SEGMENTED_QUERY_ENABLE
            ).first()
            if option:
                segmented_query_enable = option.to_json().get(ResultTableOption.OPTION_SEGMENTED_QUERY_ENABLE, False)

            hash_consul.put(
                key=consul_path,
                value={
                    # 存储是否是行专列
                    "pivot_table": pivot_table,
                    # 分段查询开关
                    "segmented_query_enable": segmented_query_enable,
                    "influxdb_version": "1.7",
                },
            )
            logger.debug("consul path->[{}] is refresh with value->[{}] success.".format(consul_path, refresh_dict))

        hash_consul.put(key=cls.CONSUL_INFLUXDB_INFO_VERSION_PATH, value={"time": time.time()})

        logger.info("all es table info is refresh to consul success count->[%s]." % total_count)

    @property
    def real_storage_list(self):
        """
        获取结果表的所有实际存储对象
        :return: [real_storage, ]
        """
        result = []
        for storage_str, real_storage in list(self.REAL_STORAGE_DICT.items()):
            try:
                result.append(real_storage.objects.get(table_id=self.table_id))

            except real_storage.DoesNotExist:
                continue

        return result

    @property
    def storage_list(self):
        """
        返回存储的方案字符串列表
        :return: ["influxdb", ]
        """
        result = []
        for storage_str, real_storage in list(self.REAL_STORAGE_DICT.items()):
            if real_storage.objects.filter(table_id=self.table_id).exists():
                result.append(storage_str)

        return result

    @property
    def data_source(self):
        """
        返回一个结果表的数据源
        :return: DataSource object
        """
        bk_data_id = DataSourceResultTable.objects.get(table_id=self.table_id).bk_data_id
        return DataSource.objects.get(bk_data_id=bk_data_id)

    @classmethod
    def is_disable_metric_cutter(cls, table_id):
        """
        是否 禁用指标切分模式
        """
        data_source_map = DataSourceResultTable.objects.filter(table_id=table_id).first()
        if data_source_map:
            try:
                data_source_option = DataSourceOption.objects.get(
                    bk_data_id=data_source_map.bk_data_id, name=DataSourceOption.OPTION_DISABLE_METRIC_CUTTER
                )
                return json.loads(data_source_option.value)
            except (DataSourceOption.DoesNotExist, ValueError):
                return False
        return False

    @classmethod
    def get_table_id_cutter(cls, table_ids: Union[List, Set]) -> Dict:
        """获取结果表是否禁用切分模块"""
        table_id_data_id_map = {
            dr["table_id"]: dr["bk_data_id"]
            for dr in DataSourceResultTable.objects.filter(table_id__in=table_ids).values("table_id", "bk_data_id")
        }
        data_id_option_map = {
            dso["bk_data_id"]: dso["value"]
            for dso in DataSourceOption.objects.filter(
                bk_data_id__in=table_id_data_id_map.values(), name=DataSourceOption.OPTION_DISABLE_METRIC_CUTTER
            ).values("bk_data_id", "value")
        }
        # 组装数据
        table_id_cutter = {}
        for table_id in table_ids:
            bk_data_id = table_id_data_id_map.get(table_id)
            # 默认为 False
            if not bk_data_id:
                table_id_cutter[table_id] = False
                continue
            json_option_value = data_id_option_map.get(bk_data_id) or "false"
            try:
                option_value = json.loads(json_option_value)
            except Exception:
                option_value = False
            table_id_cutter[table_id] = option_value

        return table_id_cutter

    @classmethod
    @atomic(config.DATABASE_CONNECTION_NAME)
    def create_result_table(
        cls,
        bk_data_id,
        table_id,
        table_name_zh,
        is_custom_table,
        schema_type,
        operator,
        default_storage,
        default_storage_config=None,
        field_list=(),
        is_sync_db=True,
        bk_biz_id=0,
        include_cmdb_level=False,
        label=Label.RESULT_TABLE_LABEL_OTHER,
        external_storage=None,
        is_time_field_only=False,
        option=None,
        time_alias_name=None,
        time_option=None,
        create_storage=True,
        data_label: Optional[str] = None,
    ):
        """
        创建一个结果表
        :param bk_data_id: 数据源ID
        :param table_id: 结果表ID
        :param table_name_zh: 结果表中文名
        :param is_custom_table: 是否自定义结果表
        :param schema_type: 字段类型
        :param operator: 操作者
        :param label: 结果表标签
        :param default_storage: 默认存储，一个结果表必须存在一个存储，所以创建时需要提供默认存储
        :param default_storage_config: 默认存储创建的对应参数信息, 根据每种不同的存储类型，会有不同的参数传入
        :param field_list: 字段列表，如果是无schema结果表，该参数可以为空
        :param is_sync_db: 是否需要实际创建数据库
        :param bk_biz_id: 结果表所属业务ID
        :param include_cmdb_level: 是否需要创建的默认字段中是否需要带上CMDB层级字段
        :param external_storage: 额外存储配置，格式为{${storage_type}: ${storage_config}}, storage_type可以为kafka等，
            config为具体的配置字典内容
        :param is_time_field_only: 是否仅需要创建时间字段，忽略其他的默认字段；以便兼容日志检索的需求
        :param option: 结果表选项内容
        :param time_alias_name: 时间字段的别名配置
        :param time_option: 时间字段的配置内容
        :param create_storage: 是否创建存储，默认为 True
        :param data_label: 数据标签
        :return: result_table instance | raise Exception
        """
        # 判断label是否真实存在的配置
        if not Label.exists_label(label_id=label, label_type=Label.LABEL_TYPE_RESULT_TABLE):
            logger.error(
                "user->[%s] try to create rt->[%s] with label->[%s] but is not exists, " "nothing will do.",
                operator,
                table_id,
                label,
            )
            raise ValueError(_("标签[{}]不存在，请确认").format(label))

        table_id = table_id.lower()
        # 1. 判断data_source是否存在
        datasource_qs = DataSource.objects.filter(bk_data_id=bk_data_id)
        if not datasource_qs.exists():
            logger.error("bk_data_id->[%s] is not exists, nothing will do.", bk_data_id)
            raise ValueError(_("数据源ID不存在，请确认"))
        datasource = datasource_qs.first()

        # 非系统创建的结果表，不可以使用容器监控的表前缀名
        if operator != "system" and table_id.startswith(config.BCS_TABLE_ID_PREFIX):
            logger.error(
                "operator->[%s] try to create table->[%s] which is reserved prefix, nothing will do.",
                operator,
                table_id,
            )
            raise ValueError(_("结果表ID不可以是%s开头，请确认后重试") % config.BCS_TABLE_ID_PREFIX)

        if cls.objects.filter(table_id=table_id).exists():
            logger.error(
                "table_id->[%s] or table_name_zh->[%s] is already exists, change and try again.",
                table_id,
                table_name_zh,
            )
            raise ValueError(_("结果表ID已经存在，请确认"))

        # 校验biz_id是否符合要求
        if str(bk_biz_id) > "0":
            # 如果有指定表的对应业务信息，需要校验结果表的命名是否符合规范
            start_string = "%s_" % bk_biz_id
            if not table_id.startswith(start_string):
                logger.error(
                    "user->[%s] try to set table->[%s] under biz->[%s] but table_id is not start with->[%s], "
                    "maybe something go wrong?",
                    operator,
                    table_id,
                    bk_biz_id,
                    start_string,
                )
                raise ValueError(_("结果表[%s]不符合命名规范，请确认后重试") % table_id)

        elif str(bk_biz_id) == "0":
            # 全业务的结果表，不可以已数字下划线开头
            if re.match(r"\d+_", table_id):
                logger.error(
                    "user->[%s] try to create table->[%s] which is starts with number, but set table under "
                    "biz_id->[0], maybe something go wrong?",
                    operator,
                    table_id,
                )
                raise ValueError(_("全业务结果表不可以数字及下划线开头，请确认后重试"))

        if data_label is None:
            data_label = ""

        # 1.5 新增datasource 的所属空间关联校验
        # 默认归属"bkcc__0"空间
        # 初始值设为传递的值
        target_bk_biz_id = int(bk_biz_id)
        if target_bk_biz_id == 0:
            datasource.is_platform_data_id = True
            datasource.save()
            from .custom_report import EventGroup, TimeSeriesGroup  # noqa

            if TimeSeriesGroup.objects.filter(bk_data_id=bk_data_id).exists():
                # 自定义时序指标，查找所属空间
                target_bk_biz_id = datasource.data_name.split("_")[0]
            elif EventGroup.objects.filter(bk_data_id=bk_data_id).exists():
                # 自定义事件，查找所属空间
                target_bk_biz_id = datasource.data_name.split("_")[-1]
            try:
                # 不符合要求的data_name，无法解析业务字段，使用默认全局业务。
                target_bk_biz_id = int(target_bk_biz_id)
            except (ValueError, TypeError):
                target_bk_biz_id = 0
        # 当业务不为 0 时，才进行空间和数据源的关联
        # 因为不会存在部分创建失败的情况，所以，仅在创建时处理即可
        space_type, space_id = None, None
        if target_bk_biz_id != 0:
            try:
                from metadata.models import Space

                # 获取空间信息
                space = Space.objects.get_space_info_by_biz_id(bk_biz_id=int(target_bk_biz_id))
                # data id 已有所属记录，则不处理（dataid 和 rt 是1对多的关系）
                space_type, space_id = space["space_type"], space["space_id"]
                SpaceDataSource.objects.get_or_create(
                    bk_data_id=bk_data_id,
                    from_authorization=False,
                    defaults={"space_id": space["space_id"], "space_type_id": space["space_type"]},
                )
            except Exception as e:
                logger.error(
                    "create space data source error, target_bk_biz_id type: %s, value: %s, error: %s",
                    type(target_bk_biz_id),
                    target_bk_biz_id,
                    e,
                )

        # 2. 创建逻辑结果表内容
        result_table = cls.objects.create(
            table_id=table_id,
            table_name_zh=table_name_zh,
            is_custom_table=is_custom_table,
            schema_type=schema_type,
            default_storage=default_storage,
            creator=operator,
            last_modify_user=operator,
            bk_biz_id=bk_biz_id,
            label=label,
            data_label=data_label,
        )

        # 创建结果表的option内容如果option为非空
        if option is not None:
            ResultTableOption.bulk_create_options(table_id, option, operator)

        # 3. 创建新的字段信息，同时追加默认的字段
        ResultTableField.bulk_create_default_fields(
            table_id=result_table.table_id,
            include_cmdb_level=include_cmdb_level,
            is_time_field_only=is_time_field_only,
            time_alias_name=time_alias_name,
            time_option=time_option,
        )

        logger.debug(
            "table_id->[%s] default field is created with include_cmdb_level->[%s]",
            result_table.table_id,
            include_cmdb_level,
        )

        # 批量创建 field 数据
        # NOTE: 针对非默认的field，都需要校验字段是否为保留字段
        for new_field in field_list:
            new_field.update(
                {
                    "operator": operator,
                    "is_config_by_user": new_field.get("is_config_by_user", (operator != "system")),
                }
            )
        result_table.bulk_create_fields(field_list, is_etl_refresh=False, is_force_add=True)

        # 4. 创建data_id和该结果表的关系
        DataSourceResultTable.objects.create(bk_data_id=bk_data_id, table_id=table_id, creator=operator)
        logger.info("result_table->[{}] now has relate to bk_data->[{}]".format(result_table, bk_data_id))

        # 5. 创建实际结果表
        if default_storage_config is None:
            default_storage_config = {}

        # 如果实际创建数据库失败，会有异常抛出，则所有数据统一回滚
        # NOTE: 添加参数标识是否创建存储，以便于可以兼容不需要存储或者已经存在的场景
        if create_storage:
            result_table.create_storage(
                result_table.default_storage,
                is_sync_db,
                external_storage=external_storage,
                **default_storage_config,
            )
            logger.info(
                "result_table->[{}] has create real storage on type->[{}]".format(
                    table_id, result_table.default_storage
                )
            )
        # 6. 更新数据写入 consul
        result_table.refresh_etl_config()

        # 7. 针对白名单中的空间及 etl_config 为 `bk_standard_v2_time_series` 的数据源接入 vm
        # 出错时，记录日志，不影响已有功能
        # NOTE: 因为计算平台接口稳定性不可控，暂时放到后台任务执行
        try:
            # 仅针对 influxdb 类型进行过滤
            if default_storage == ClusterInfo.TYPE_INFLUXDB:
                # 避免出现引包导致循环引用问题
                from metadata.task.tasks import access_bkdata_vm

                access_bkdata_vm.delay(int(target_bk_biz_id), table_id, datasource.bk_data_id)
        except Exception as e:
            logger.error("access vm error: %s", e)

        # 因为多个事务嵌套，针对 ES 的操作放在最后执行
        try:
            if default_storage == ClusterInfo.TYPE_ES:
                es_storage = ESStorage.objects.get(table_id=table_id)
                on_commit(lambda: es_storage.create_es_index(is_sync_db=is_sync_db))
        except Exception as e:
            logger.error("create es storage index error, %s", e)

        # 针对归属具体业务的结果表，直接推送 redis
        try:
<<<<<<< HEAD
            from metadata.task.tasks import publish_redis, push_and_publish_space_router
=======
            from metadata.task.tasks import push_and_publish_space_router
>>>>>>> 8c9bafc1

            if default_storage == ClusterInfo.TYPE_INFLUXDB:
                if target_bk_biz_id != 0 and space_id and space_type:
                    push_and_publish_space_router(space_type, space_id, table_id_list=[table_id])
<<<<<<< HEAD
                    publish_redis(space_type, space_id, table_id=table_id)
=======
>>>>>>> 8c9bafc1
                else:
                    on_commit(
                        lambda: push_and_publish_space_router.delay(space_type, space_id, table_id_list=[table_id])
                    )
<<<<<<< HEAD
                    on_commit(lambda: publish_redis.delay(space_type, space_id))
=======
>>>>>>> 8c9bafc1
        except Exception as e:
            logger.error("push and publish redis error, %s", e)
        return result_table

    @classmethod
    def get_result_table_storage_info(cls, table_id, storage_type):
        """
        获取结果表一个指定存储的配置信息
        :param table_id: 结果表ID
        :param storage_type: 存储集群配置
        :return: consul config in dict | raise Exception
        """
        storage_class = cls.REAL_STORAGE_DICT[storage_type]
        storage_info = storage_class.objects.get(table_id=table_id)

        return storage_info.consul_config

    @classmethod
    def get_result_table_storage(cls, table_id, storage_type):
        """
        获取结果表一个指定存储
        :param table_id: 结果表ID
        :param storage_type: 存储集群配置
        :return: consul config in dict | raise Exception
        """
        storage_class = cls.REAL_STORAGE_DICT[storage_type]
        storage_info = storage_class.objects.get(table_id=table_id)

        return storage_info

    @classmethod
    def get_real_storage_list(cls):
        """
        返回结果表可以支持的所有实际存储列表
        :return: [{"storage_name": "influxdb"}]
        """

        storage_name_list = list(cls.REAL_STORAGE_DICT.keys())
        storage_list = [{"storage_name": storage_name} for storage_name in storage_name_list]

        return storage_list

    @classmethod
    def get_result_table(cls, table_id):
        """
        可以使用已有的结果表的命名规范(2_system_cpu_summary)或
        新的命名规范(system_cpu_summary | system.cpu_summary | 2_system.cpu_summary)查询结果表
        :param table_id: 结果表ID
        :return: raise Exception | ResultTable object
        """
        # 0. 尝试直接查询，如果可以命中，则认为符合新的命名规范，直接返回
        query_table_id = table_id
        try:
            return cls.objects.get(table_id=table_id, is_deleted=False)
        except cls.DoesNotExist:
            # 命中失败，则下面继续
            pass

        bk_biz_id = 0
        result_group = None

        # 1. 判断结果表是否以数字开头及 exporter的数据库
        # 3.2开始使用<database>.<table>
        re_exporter_result = re.match(
            r"((?P<bk_biz_id>\d+)_)?(?P<database>exporter_\w+?)\.(?P<table_id>(\w)+)", table_id
        )
        if not re_exporter_result:
            # 3.2之前兼容<database>_<table>规则：该规则exporter插件名不允许出现关键字_
            re_exporter_result = re.match(
                r"((?P<bk_biz_id>\d+)_)?(?P<database>exporter_\w+?)_(?P<table_id>(\w)+$)", table_id
            )
        re_original_result = re.match(r"((?P<bk_biz_id>\d+)_)?(?P<database>\w+?)(_|\.)(?P<table_id>(\w)+)", table_id)

        # 由于exporter会命中普通的规则，优先匹配exporter的规则
        if re_exporter_result is not None:
            result_group = re_exporter_result.groupdict()

        # exporter规则没有命中，退回到判断是否
        elif re_original_result is not None:
            result_group = re_original_result.groupdict()

        if result_group is not None:
            bk_biz_id = 0 if result_group["bk_biz_id"] is None else result_group["bk_biz_id"]
            table_id = "{}.{}".format(result_group["database"], result_group["table_id"])

        # 2. 使用业务ID及结果表ID来查询获取结果表对象
        try:
            table_id_with_biz = "{}_{}".format(bk_biz_id, table_id)
            return cls.objects.get(bk_biz_id=bk_biz_id, table_id=table_id_with_biz, is_deleted=False)
        except cls.DoesNotExist:
            logger.info(
                "table_id->[{}] is search as biz->[{}] result table and found nothing, "
                "will try to all biz.".format(table_id_with_biz, bk_biz_id)
            )

        # 如果不能命中，尝试使用退回到全局的结果表查询
        try:
            # 这里是使用旧的结果表判断方式进行判断
            return cls.objects.get(bk_biz_id=0, table_id=table_id, is_deleted=False)
        except cls.DoesNotExist:
            logger.info(
                "table_id->[{}] is search as all biz failed in old style , "
                "will try to all biz in new style.".format(table_id_with_biz)
            )
        # 如果使用单指标单表的结果表查询会查询不到真实的结果表
        database_name, _, _ = query_table_id.rpartition(".")
        table_id = f"{database_name}.__default__"
        try:
            return cls.objects.get(table_id=table_id, is_deleted=False)
        except cls.DoesNotExist:
            logger.info(f"table_id->[{table_id}] is search failed, because it not belong split measurement.")

        # 如果找不到，那么就使用新的结果表判断方式进行判断
        re_new_style_result = re.match(
            r"((?P<bk_biz_id>\d+)_)?(?P<database>(\w|_)+?)(\.)(?P<table_id>(\w)+)", query_table_id
        )
        if re_new_style_result is not None:
            result_group = re_new_style_result.groupdict()
            table_id = "{}.{}".format(result_group["database"], result_group["table_id"])

        return cls.objects.get(bk_biz_id=0, table_id=table_id, is_deleted=False)

    @classmethod
    def batch_to_json(cls, result_table_id_list=None, with_option=True):
        """
        批量查询结果表的to_json结果，会加入缺失的几个依赖查询项
        :param result_table_id_list: ['table_id1', 'table_id2']
        :param with_option: True
        :return:
        """
        # 1. 查询所有依赖的内容
        # rt
        result_table_list = [
            result_table.to_json_self_only() for result_table in cls.objects.filter(table_id__in=result_table_id_list)
        ]

        # 字段
        field_dict = {}
        for field in ResultTableField.objects.filter(table_id__in=result_table_id_list):
            try:
                field_dict[field.table_id].append(field.to_json_self_only())
            except KeyError:
                field_dict[field.table_id] = [field.to_json_self_only()]

        # datasource的bk_data_id
        rt_datasource_dict = {
            record.table_id: record.bk_data_id
            for record in DataSourceResultTable.objects.filter(table_id__in=result_table_id_list)
        }

        # datasource的type_label, source_label
        bk_data_id_list = list(rt_datasource_dict.values())
        datasource_dict = {
            record["bk_data_id"]: record
            for record in DataSource.objects.filter(bk_data_id__in=bk_data_id_list).values(
                "type_label", "source_label", "bk_data_id"
            )
        }

        field_option_dict = {}
        rt_option_dict = {}
        storage_dict = {}
        if with_option:
            # 字段option
            field_option_dict = ResultTableFieldOption.batch_field_option(table_id_list=result_table_id_list)
            # RT的option
            rt_option_dict = ResultTableOption.batch_result_table_option(table_id_list=result_table_id_list)

            # 存储的组合
            storage_dict = {table_id: [] for table_id in result_table_id_list}

            for storage_name, storage_class in list(cls.REAL_STORAGE_DICT.items()):
                for storage_info in storage_class.objects.filter(table_id__in=result_table_id_list):
                    storage_dict[storage_info.table_id].append(storage_name)

        # 2. 组合
        for result_table_info in result_table_list:
            result_table_name = result_table_info["table_id"]

            # 追加字段名的内容，如果不存在，提供空数组
            result_table_info["field_list"] = field_dict.get(result_table_name, [])
            # 追加DATA_ID信息
            result_table_info["bk_data_id"] = rt_datasource_dict[result_table_name]
            # 追加datasource信息
            result_table_info["type_label"] = datasource_dict[result_table_info["bk_data_id"]]["type_label"]
            result_table_info["source_label"] = datasource_dict[result_table_info["bk_data_id"]]["source_label"]

            if with_option:
                for field_info in result_table_info["field_list"]:
                    field_info["option"] = field_option_dict.get(result_table_name, {}).get(
                        field_info["field_name"], {}
                    )

                # 追加结果表的option
                result_table_info["option"] = rt_option_dict.get(result_table_name, {})
                # 追加存储信息
                result_table_info["storage_list"] = storage_dict[result_table_name]

        return result_table_list

    def create_storage(self, storage, is_sync_db, external_storage=None, **storage_config):
        """
        创建结果表的一个实际存储
        :param storage: 存储方案
        :param is_sync_db: 是否需要将配置实际同步到DB
        :param storage_config: 存储方案的配置参数
        :param external_storage: 额外存储方案配置
        :return: True | raise Exception
        """
        # 1. 创建该存储方案对应的实体类并创建存储
        try:
            real_storage = self.REAL_STORAGE_DICT[self.default_storage]
        except KeyError:
            logger.error("storage->[%s] now is not supported." % storage)
            raise ValueError(_("存储[{}]暂不支持，请确认后重试").format(self.default_storage))

        if self.default_storage == ClusterInfo.TYPE_ES:
            storage_config["enable_create_index"] = False
        real_storage.create_table(table_id=self.table_id, is_sync_db=is_sync_db, **storage_config)
        logger.info("result_table->[{}] has create real storage on type->[{}]".format(self.table_id, storage))

        # 3. 判断是否需要存在额外存储的配置支持
        if external_storage is not None:
            for ex_storage_type, ex_storage_config in list(external_storage.items()):
                try:
                    ex_storage = self.REAL_STORAGE_DICT[ex_storage_type]

                except KeyError:
                    logger.error(
                        "try to set storage->[{}] for table->[{}] but storage is not exists.".format(
                            ex_storage_type, self.table_id
                        )
                    )
                    raise ValueError(_("存储[{}]暂不支持，请确认后重试").format(ex_storage_type))

                if ex_storage_type == ClusterInfo.TYPE_ES:
                    storage_config["enable_create_index"] = False
                ex_storage.create_table(self.table_id, is_sync_db=is_sync_db, **ex_storage_config)
                logger.info(
                    "result_table->[{}] has create real ex_storage on type->[{}]".format(self.table_id, ex_storage_type)
                )

        # 刷新最新版本的ETL配置到consul中
        if is_sync_db:
            try:
                # consul配置如果丢失，则等待cron task刷新
                self.refresh_etl_config()
            except Exception:
                logger.error(
                    "table_id->[%s] failed to push config to consul for->[%s], wait cron task."
                    % (self.table_id, traceback.format_exc())
                )

        return True

    def bulk_create_fields(
        self,
        field_data: List[Dict[str, Any]],
        is_etl_refresh: Optional[bool] = True,
        is_force_add: Optional[bool] = False,
    ) -> True:
        """批量创建新的字段

        # 按照下面步骤执行
        1. 判断该操作时非强制添加，而且结果表是否可以增加字段的模式
        2. 批量添加字段
        3. 遍历所有的实际存储，操作增加字段
        4. 更新ETL配置

        :param field_data: 字段信息，是个列表，列表中为需要插入的每个字段的详细信息
        :param is_etl_refresh: 是否需要更新ETL配置，默认需要更新，但是考虑到部分情景需要等待事务完成，交由上一层把控
        :param is_force_add: 是否需要强制添加字段，用于初始化的时候，其他使用场景不应该使用该字段
        :return: True 或者抛出异常
        """
        # 1. 判断该操作时非强制添加，而且结果表是否可以增加字段的模式
        if not is_force_add and self.schema_type == self.SCHEMA_TYPE_FIXED:
            logger.error("result_table->[%s] schema type is set, no field can be added.", self.table_id)
            raise ValueError(_("结果表[%s]字段不可变更") % self.table_id)

        # 2. 添加字段
        new_field = ResultTableField.bulk_create_fields(self.table_id, field_data)
        # NOTE: 先不处理日志长度，如果后续观察太长，在进行截断处理
        logger.info(
            "new field(name:type)->[%s] for result_table->[%s] now is created.",
            ",".join([f'{field["field_name"]}:{field["field_type"]}' for field in field_data]),
            self.table_id,
        )

        # 3. 遍历所有的实际存储，操作增加字段
        # TODO: 确认下这里的具体作用，因为 `add_field` 方法没有实现， 而且 create field 方法返回的是True
        for real_storage in self.real_storage_list:
            real_storage.add_field(new_field)
            logger.info(
                "result_table->[%s] storage->[%s] has added field success.",
                self.table_id,
                real_storage.STORAGE_TYPE,
            )

        # 4. 更新ETL配置
        if is_etl_refresh:
            self.refresh_etl_config()
            logger.info(
                "result_table->[%s] now is finish add field->[%s] and refresh consul config success.",
                self.table_id,
                new_field,
            )

        return True

    def create_field(
        self,
        field_name,
        field_type,
        operator,
        is_config_by_user=False,
        default_value=None,
        unit="",
        tag="unknown",
        is_etl_refresh=True,
        is_reserved_check=True,
        is_force_add=False,
        description="",
        alias_name="",
        option=None,
    ):
        """
        该结果表增加一个新的字段
        :param field_name: 字段名
        :param field_type: 字段类型
        :param operator: 操作者
        :param default_value: 默认值，如果为None，则会设置为该类型的空值
        :param unit: 单位
        :param tag: 类型
        :param is_config_by_user: 是否用户配置的字段
        :param is_etl_refresh: 是否需要更新ETL配置，默认需要更新，但是考虑到部分情景需要等待事务完成，交由上一层把控
        :param is_reserved_check: 是否做保留字段检查
        :param is_force_add: 是否需要强制添加字段，用于初始化的时候，其他使用场景不应该使用该字段
        :param description: 字段描述
        :param alias_name: 字段别名
        :param option: 字段选项配置
        :return: True | raise Exception
        """
        # 0. 判断该操作时非强制添加，而且结果表是否可以增加字段的模式
        if not is_force_add and self.schema_type == self.SCHEMA_TYPE_FIXED:
            logger.error("result_table->[%s] schema type is set, no field can be added." % self.table_id)
            raise ValueError(_("结果表[%s]字段不可变更") % self.table_id)

        # 此处去掉了对字段重名的检查，原因是在ResultTableField的检查会有去重的判断

        with atomic(config.DATABASE_CONNECTION_NAME):
            # 2. 增加新的字段
            new_field = ResultTableField.create_field(
                table_id=self.table_id,
                field_name=field_name,
                field_type=field_type,
                is_config_by_user=is_config_by_user,
                default_value=default_value,
                unit=unit,
                tag=tag,
                operator=operator,
                description=description,
                alias_name=alias_name,
                option=option,
                is_reserved_check=is_reserved_check,
            )
            logger.info(
                "new field->[%s] type->[%s] for result_table->[%s] now is create."
                % (field_name, field_type, self.table_id)
            )

            # 3. 遍历所有的实际存储，操作增加字段操作
            for real_storage in self.real_storage_list:
                real_storage.add_field(new_field)
                logger.info(
                    "result_table->[{}] storage->[{}] has added field success.".format(
                        self.table_id, real_storage.STORAGE_TYPE
                    )
                )

        # 4. 更新ETL配置
        if is_etl_refresh:
            self.refresh_etl_config()
            logger.info(
                "result_table->[%s] now is finish add field->[%s] and refresh consul config success."
                % (self.table_id, new_field)
            )
        return True

    def refresh_etl_config(self):
        """
        更新ETL配置，确保其符合当前数据库配置
        :return: True
        """
        # 刷新RT对应的datasource的ETL配置即可
        bk_data_id = DataSourceResultTable.objects.get(table_id=self.table_id).bk_data_id

        data_source = DataSource.objects.get(bk_data_id=bk_data_id)
        data_source.refresh_consul_config()
        logger.info("table_id->[%s] refresh etl config success." % self.table_id)

        return True

    def get_storage_info(self, storage_type):
        """
        获取结果表一个指定存储的配置信息
        :param storage_type: 存储集群配置
        :return: consul config in dict | raise Exception
        """

        storage_class = self.REAL_STORAGE_DICT[storage_type]
        storage_info = storage_class.objects.get(table_id=self.table_id)

        return storage_info.consul_config

    def raw_delete(self, qs, using=config.DATABASE_CONNECTION_NAME):
        # 考虑公开
        sql.DeleteQuery(qs.model).delete_batch(qs, using)

    @atomic(config.DATABASE_CONNECTION_NAME)
    def modify(
        self,
        operator,
        label=None,
        field_list=None,
        table_name_zh=None,
        default_storage=None,
        include_cmdb_level=False,
        is_time_field_only=False,
        is_reserved_check=True,
        external_storage=None,
        option=None,
        is_enable=None,
        time_option=None,
        data_label=None,
    ):
        """
        修改结果表的配置
        :param operator: 操作者
        :param label: 结果表标签
        :param table_name_zh: 结果表中文名
        :param default_storage: 默认存储方案
        :param field_list: 字段列表
        :param include_cmdb_level:  是否需要创建CMDB层级拆分字段
        :param is_time_field_only: 默认字段是否仅需要时间字段
        :param is_reserved_check: 是否做保留字段检查
        :param external_storage: 额外存储
        :param option: 结果表选项内容
        :param is_enable: 是否启用结果表
        :param time_option: 时间字段配置
        :param data_label: 数据标签
        :return: True | raise Exception
        """

        # 1. 判断是否需要修改中文名
        if table_name_zh is not None:
            self.table_name_zh = table_name_zh

        # 2. 判断是否需要修改默认的存储
        if default_storage is not None:
            # 判断该存储是否真实存在了
            try:
                real_storage_class = self.REAL_STORAGE_DICT[default_storage]

            except KeyError:
                logger.error(
                    "user->[%s] try to set table_id->[%s] default_storage to->[%s] but is not supported by system.",
                    operator,
                    self.table_id,
                    default_storage,
                )
                raise ValueError(_("存储类型[%s]暂不支持，请确认后重试") % default_storage)

            if not real_storage_class.objects.filter(table_id=self.table_id).exists():
                logger.error(
                    "user->[%s] try to set default_storage to->[%s] but is not in storage_list.",
                    operator,
                    default_storage,
                )
                raise ValueError(_("结果表[{}]不存在存储类型[{}]，请确认").format(self.table_id, default_storage))

            self.default_storage = default_storage

        # 3. 更新结果表字段配置
        if self.schema_type == self.SCHEMA_TYPE_FREE and field_list is not None:
            # 只有是自动字段的结果表，才可以对字段进行修改
            # 需要将字段都先清理后，然后再重新建立该结果表的字段，ETL可以按照新的字段方案进行入库存储
            result_table_field_ids = ResultTableField.objects.filter(
                table_id=self.table_id, is_config_by_user=True
            ).values_list("id", flat=True)
            self.raw_delete(result_table_field_ids)

            # option也需要一并的清理
            result_table_field_option_ids = ResultTableFieldOption.objects.filter(table_id=self.table_id).values_list(
                "id", flat=True
            )
            self.raw_delete(result_table_field_option_ids)

            logger.info("table_id->[%s] all fields and option are deleted for new fields create.", self.table_id)

            # 补充默认字段信息
            ResultTableField.bulk_create_default_fields(
                table_id=self.table_id,
                include_cmdb_level=include_cmdb_level,
                is_time_field_only=is_time_field_only,
                time_option=time_option,
            )
            logger.info("table_id->[%s] default fields is created.", self.table_id)

            # 批量创建 field 数据，是否需要校验字段由传递参数确认
            for field_info in field_list:
                field_info.update(
                    {
                        "creator": operator,
                        "is_config_by_user": field_info.get("is_config_by_user", True),
                    }
                )
            self.bulk_create_fields(field_list, is_etl_refresh=False, is_force_add=True)
            logger.info(
                "table->[%s] new field->[%s] is created.",
                self.table_id,
                ",".join([field["field_name"] for field in field_list]),
            )

            # 判断该结果表是否有依赖的CMDB层级拆分表，这些表都需要依赖一起修改字段
            record_list = CMDBLevelRecord.enable_object.filter(source_table_id=self.table_id)

            # 构造带有CMDB追加信息的字段列表
            change_table_set = set()

            for record in record_list:
                # 需要防止同样的结果表不断的被更新
                if record.target_table_id in change_table_set:
                    logger.info("target result_table->[%s] is already update, nothing will do.", record.target_table_id)
                    continue

                target_table = ResultTable.objects.get(table_id=record.target_table_id)
                # 由于此处都是处理CMDB拆分表，所以都需要增加上cmdb拆分字段
                target_table.modify(operator=operator, field_list=field_list, include_cmdb_level=True)

                change_table_set.add(target_table.table_id)
                logger.info(
                    "source result_table->[%s] has relay cmdb_level target result_table->[%s] now has modify field.",
                    self.table_id,
                    record.target_table_id,
                )

        # 4. 判断标签是否需要修改
        if label is not None:
            if not Label.exists_label(label_id=label, label_type=Label.LABEL_TYPE_RESULT_TABLE):
                logger.error(
                    "user->[%s] try to update rt->[%s] to label->[%s] but is not exists, nothing will do.",
                    operator,
                    self.table_id,
                    label,
                )
                raise ValueError(_("标签[{}]不存在，请确认后重试").format(label))
            self.label = label

        # 5. 判断是否有额外的存储需要创建
        # 由于空字典不可以作为默认值，因此此处需要做一个兼容处理
        external_storage = {} if external_storage is None else external_storage
        for ex_storage_type, ex_storage_config in list(external_storage.items()):
            try:
                ex_storage = self.REAL_STORAGE_DICT[ex_storage_type]

            except KeyError:
                logger.error(
                    "try to set storage->[%s] for table->[%s] but storage is not exists.",
                    ex_storage_type,
                    self.table_id,
                )
                raise ValueError(_("存储[{}]暂不支持，请确认后重试").format(ex_storage_type))

            # 需要先判断该额外存储是否已经存在了
            storage_query = ex_storage.objects.filter(table_id=self.table_id)
            if storage_query.exists():
                logger.info(
                    "table->[%s] is already has storage->[%s] config, nothing will added.",
                    self.table_id,
                    ex_storage_type,
                )
                storage = storage_query.get()
                storage.update_storage(**ex_storage_config)
                logger.info("table->[%s] upgrade storage->[%s] config success.", self.table_id, ex_storage_type)
                continue

            ex_storage.create_table(self.table_id, is_sync_db=True, **ex_storage_config)
            logger.info("result_table->[%s] has create real ex_storage on type->[%s]", self.table_id, ex_storage_type)

        # 更新结果表option配置
        if option is not None:
            result_table_option_ids = ResultTableOption.objects.filter(table_id=self.table_id).values_list(
                "id", flat=True
            )
            self.raw_delete(result_table_option_ids)

            logger.info("table_id->[%s] has delete all the result table options.", self.table_id)
            # 批量写入
            ResultTableOption.bulk_create_options(self.table_id, option, operator)

        # 是否需要修改结果表是否启用
        if is_enable is not None:
            self.is_enable = is_enable
            self.save()  # 这里需要保存下，下面的es索引创建逻辑会依赖is_enable的判断
            logger.info("table_id->[{}] is change to is_enable->[{}]".format(self.table_id, self.is_enable))

            # 如果启用结果表，需要创建结果表的实际存储依赖
            if is_enable:
                # 需要判断存储方式是否有明确的结果表创建
                # 目前只需要判断ES，influxdb，kafka和redis会有自动创建能力
                es_query = ESStorage.objects.filter(table_id=self.table_id)
                if es_query.exists():
                    es_storage = es_query.get()
                    if not es_storage.index_exist():
                        #   如果该table_id的index在es中不存在，说明要走初始化流程
                        logger.info("table_id->[%s] found no index in es, will create new one", es_storage.table_id)
                        es_storage.create_index_and_aliases(es_storage.slice_gap)
                    else:
                        # 否则走更新流程
                        es_storage.update_index_and_aliases(ahead_time=es_storage.slice_gap)

                    logger.info(
                        "table_id->[{}] is change to is_enable {} and es index is created".format(
                            self.table_id, self.is_enable
                        )
                    )

        # 是否需要修改数据标签
        if data_label is not None:
            self.data_label = data_label

        self.last_modify_user = operator
        self.save()

        self.refresh_etl_config()
        logger.info("table_id->[%s] updated success." % self.table_id)

    @atomic(config.DATABASE_CONNECTION_NAME)
    def upgrade_result_table(self, operator):
        """
        将单业务结果表升级为全业务结果表
        :param operator: 操作者
        :return:
        """
        # 1. 判断结果表是否已经是全业务
        if self.bk_biz_id == 0 or self.is_deleted:
            logger.error(
                "user->[{}] result_table->[{}] is already deleted or all business table, nothing will "
                "do.".format(operator, self.table_id)
            )
            raise ValueError(_("结果表不可操作，请确认后重试"))

        # 2. 标记自身已经不可用
        self.is_deleted = True
        self.bk_biz_id = 0
        self.last_modify_user = operator
        self.last_modify_time = datetime.datetime.now()
        # 必须在此时就save，否则后面改了table_id(主键)就不能修改已有数据了
        self.save()
        logger.info("result_table->[{}] now is marked deleted.".format(self.table_id))

        new_table_id = re.match(r"\d+_(?P<table_id>(\w|_|\.)+)", self.table_id).group("table_id")

        # 3. 结果表已有信息迁移
        # 3.1 字段迁移
        ResultTableField.objects.filter(table_id=self.table_id).update(table_id=new_table_id)
        logger.info("result_table->[{}] all fields is set to result_table->[{}]".format(self.table_id, new_table_id))

        # 3.2 新建存储记录
        for storage_str in list(self.REAL_STORAGE_DICT.keys()):
            storage_config = self.REAL_STORAGE_DICT[storage_str]

            try:
                storage = storage_config.objects.get(table_id=self.table_id)

            except storage_config.DoesNotExist:
                continue

            new_storage = copy.deepcopy(storage)
            storage.delete()
            new_storage.table_id = new_table_id
            new_storage.save()
            logger.info(
                "result_table->[{}] storage->[{}] now is give to new_result_table->[{}]".format(
                    self.table_id, storage_str, new_table_id
                )
            )

        # 3.3 DataID与结果表关系迁移
        DataSourceResultTable.objects.filter(table_id=self.table_id).update(table_id=new_table_id)
        logger.info(
            "result_table->[{}] all data_source config to give to new_table_table->[{}]".format(
                self.table_id, new_table_id
            )
        )

        # 3.4 复制自身数据到新结果表
        self.table_id = new_table_id
        self.save()
        logger.info("new_result_table->[{}] now is update success.".format(new_table_id))

        return True

    @atomic(config.DATABASE_CONNECTION_NAME)
    def set_metric_split(self, cmdb_level, operator):
        """
        设置一个结果表的CMDB层级拆分任务
        :param cmdb_level: cmdb层级名
        :param operator: 操作者
        :return: CMDBLevelRecord object
        """
        # 0. 判断是否小于10000的原生数据源配置，如果是，不可以进行拆分配置
        try:
            data_id = DataSourceResultTable.objects.get(table_id=self.table_id).bk_data_id

        except DataSourceResultTable.DoesNotExist:
            logger.error(
                "failed to get table->[{}] datasource as it is not exists, maybe something go wrong?".format(
                    self.table_id
                )
            )
            raise ValueError(_("结果表[{}]不存在关联数据源").format(self.table_id))

        # 如果不允许全局创建CMDB_LEVEL，而且data_id是小于10000的，禁止创建
        if not settings.IS_ALLOW_ALL_CMDB_LEVEL and data_id < 10000:
            logger.error(
                "cannot split data_id->[{}] table_id->[{}] as it is under 10000.".format(data_id, self.table_id)
            )
            raise ValueError(_("公共数据源不允许配置拆分任务"))

        # 1. 判断是否存在已有该拆分任务
        if CMDBLevelRecord.is_level_exists(self.table_id, cmdb_level):
            # 如果已经存在类似的拆分任务，直接退出
            logger.info(
                "table->[{}] for cmdb_levle->[{}] already exists, no new table will create.".format(
                    self.table_id, cmdb_level
                )
            )
            return CMDBLevelRecord.objects.get(source_table_id=self.table_id, cmdb_level=cmdb_level)

        # 如果结果表已经是一个拆分结果的内容，不必再进行拆分
        if CMDBLevelRecord.objects.filter(target_table_id=self.table_id).exists():
            logger.error(
                "table_id->[{}] is already cmdb_level targe table, nothing will be split any more.".format(
                    self.table_id
                )
            )
            raise ValueError(_("不可对拆分结果表再次拆分"))

        # 2. 找到这个结果表输出的结果表
        # 如果已经存在的，可以直接复用；否则需要创建一个新的
        try:
            data_source = CMDBLevelRecord.get_table_data_source(source_table_id=self.table_id)

        except CMDBLevelRecord.DoesNotExist:
            # 如果未能找到已有的记录，需要创建一个新的数据源
            data_source = DataSource.create_data_source(
                data_name=config.RT_CMDB_LEVEL_DATA_SOURCE_NAME.format(self.table_id),
                # 由于重复流转之后的数据，都是标准格式数据，因此此处写死是bk_standard即可
                etl_config="bk_standard",
                operator=operator,
                is_refresh_config=False,
                source_label=self.data_source.source_label,
                type_label=self.data_source.type_label,
            )
            logger.info(
                "new data_id->[{}] is create for table->[{}] for cmdb_levle.".format(
                    data_source.bk_data_id, self.table_id
                )
            )

            # 判断RT是否已经存在Kafka输出，如果有，则将上述的data_source指向这个kafka
            if KafkaStorage.objects.filter(table_id=self.table_id).exists():
                storage = KafkaStorage.objects.filter(table_id=self.table_id).first()
                logger.info(
                    "result_table->[{}] already has kafka storage will set topic->[{}] partition->[{}]".format(
                        self.table_id, storage.topic, storage.partition
                    )
                )

            # 否则创建一个新的kafka结果表
            else:
                storage = KafkaStorage.create_table(table_id=self.table_id)
                logger.info("result_table->[{}] create new kafka storage for cmdb_level.".format(self.table_id))

            data_source.mq_config.topic = storage.topic
            data_source.mq_config.partition = storage.partition
            data_source.mq_config.save()

        # 4. data_id增加一个新的结果表内容
        record = CMDBLevelRecord.create_record(
            source_table_id=self.table_id, bk_data_id=data_source.bk_data_id, cmdb_level=cmdb_level, operator=operator
        )
        logger.info(
            "table->[{}] cmdb_level->[{}] create/reuse table->[{}]".format(
                self.table_id, cmdb_level, record.target_table_id
            )
        )

        return record

    @atomic(config.DATABASE_CONNECTION_NAME)
    def clean_metric_split(self, cmdb_level, operator):
        """
        清理一个CMDB_LEVEL拆分配置记录
        :param cmdb_level: cmdb层级记录名
        :param operator: 操作者
        :return: True | False
        """
        # 1. 判断是否存在该metric的拆分记录
        if not CMDBLevelRecord.objects.filter(source_table_id=self.table_id, cmdb_level=cmdb_level).exists():
            logger.error(
                "try to delete cmdb_level->[{}] for table->[{}] but is not exist.".format(cmdb_level, self.table_id)
            )
            raise ValueError(_("结果表不存在该字段拆分记录"))

        # 2. 去掉cmdb_level信息
        record = CMDBLevelRecord.objects.get(source_table_id=self.table_id, cmdb_level=cmdb_level)
        record.delete()
        logger.info("cmdb level->[{}] for table->[{}] now is deleted.".format(cmdb_level, self.table_id))

        # 3. 重新覆盖option的记录
        # 注意，这里清理后，并没有进一步的清理数据源或者结果表
        # 原因是，Transfer如果发现这个cmdb_level为空后，会不再对该结果表入库，没有存储消耗问题
        ResultTableOption.sync_cmdb_level_option(table_id=record.target_table_id, operator=operator)
        logger.info("update table_id->[{}] result_table cmdb_level option success.".format(self.table_id))

        return True

    def to_json(self):
        return {
            "table_id": self.table_id,
            "table_name_zh": _(self.table_name_zh),
            "is_custom_table": self.is_custom_table,
            "scheme_type": self.schema_type,
            "default_storage": self.default_storage,
            "storage_list": self.storage_list,
            "creator": self.creator,
            "create_time": self.create_time.strftime("%Y-%m-%d %H:%M:%S"),
            "last_modify_user": self.last_modify_user,
            "last_modify_time": self.last_modify_time.strftime("%Y-%m-%d %H:%M:%S"),
            "field_list": [
                field_info.to_json() for field_info in ResultTableField.objects.filter(table_id=self.table_id)
            ],
            "bk_biz_id": self.bk_biz_id,
            "option": ResultTableOption.get_option(self.table_id),
            "label": self.label,
            "bk_data_id": self.data_source.bk_data_id,
            "is_enable": self.is_enable,
            "data_label": self.data_label,
        }

    def to_json_self_only(self):
        """
        仅返回自身相关的信息json格式，其他的内容需要调用方自行追加，目前已知需要用户自定义添加的内容
        1. field_list, 字段内容
        2. option, 结果表选线内容
        3. storage_list, 存储列表
        4. bk_data_id, 数据源ID
        :return:
        """

        return {
            "table_id": self.table_id,
            "table_name_zh": self.table_name_zh,
            "is_custom_table": self.is_custom_table,
            "scheme_type": self.schema_type,
            "default_storage": self.default_storage,
            "creator": self.creator,
            "create_time": self.create_time.strftime("%Y-%m-%d %H:%M:%S"),
            "last_modify_user": self.last_modify_user,
            "last_modify_time": self.last_modify_time.strftime("%Y-%m-%d %H:%M:%S"),
            "bk_biz_id": self.bk_biz_id,
            "label": self.label,
            "is_enable": self.is_enable,
            "data_label": self.data_label,
        }

    def get_tag_values(self, tag_name):
        for real_storage in self.real_storage_list:
            if hasattr(real_storage, "get_tag_values"):
                return real_storage.get_tag_values(tag_name)

        raise NotImplementedError("no storage support get_tag_values")

    @classmethod
    def get_table_id_and_data_id(cls, bk_biz_id: int) -> List[Dict]:
        """获取结果表和数据源 ID"""
        table_id_list = cls.objects.filter(bk_biz_id=bk_biz_id).values_list("table_id", flat=True)
        # 过滤 table_id 对应的数据源 ID
        return list(DataSourceResultTable.objects.filter(table_id__in=table_id_list).values("table_id", "bk_data_id"))


class ResultTableField(models.Model):
    """逻辑结果表字段"""

    FIELD_TYPE_INT = "int"
    FIELD_TYPE_LONG = "long"
    FIELD_TYPE_FLOAT = "float"
    FIELD_TYPE_STRING = "string"
    FIELD_TYPE_BOOLEAN = "boolean"
    FIELD_TYPE_OBJECT = "object"
    FIELD_TYPE_NESTED = "nested"
    FIELD_TYPE_TIMESTAMP = "timestamp"

    FIELD_TYPE_CHOICES = (
        (FIELD_TYPE_INT, _("整型")),
        (FIELD_TYPE_FLOAT, _("浮点型")),
        (FIELD_TYPE_STRING, _("字符型")),
        (FIELD_TYPE_BOOLEAN, _("布尔型")),
        (FIELD_TYPE_TIMESTAMP, _("时间字段")),
    )

    # 对于TSDB，字段类型表示
    # 指标字段
    FIELD_TAG_METRIC = "metric"
    # 维度字段
    FIELD_TAG_DIMENSION = "dimension"
    # 时间字段
    FIELD_TAG_TIMESTAMP = "timestamp"
    # 标签字段（对于数据库而言，标签实际为维度字段）
    FIELD_TAG_GROUP = "group"

    TAG_CHOICES = (
        ("unknown", _("未知类型字段")),
        (FIELD_TAG_DIMENSION, _("维度字段")),
        (FIELD_TAG_METRIC, _("指标字段")),
        (FIELD_TAG_TIMESTAMP, _("时间戳字段")),
        (FIELD_TAG_GROUP, _("标签字段")),
        ("const", _("常量")),
    )

    # GSE agent ID
    FIELD_DEF_BK_AGENT_ID = {
        "field_name": "bk_agent_id",
        "field_type": FIELD_TYPE_STRING,
        "unit": "",
        "is_config_by_user": True,
        "default_value": "",
        "operator": "system",
        "tag": FIELD_TAG_DIMENSION,
        "description": "Agent ID",
        "alias_name": "",
    }
    # CMDB host ID
    FIELD_DEF_BK_HOST_ID = {
        "field_name": "bk_host_id",
        "field_type": FIELD_TYPE_STRING,
        "unit": "",
        "is_config_by_user": True,
        "default_value": "",
        "operator": "system",
        "tag": FIELD_TAG_DIMENSION,
        "description": "采集主机ID",
        "alias_name": "",
    }

    # CMDB host ID
    FIELD_DEF_BK_TARGET_HOST_ID = {
        "field_name": "bk_target_host_id",
        "field_type": FIELD_TYPE_STRING,
        "unit": "",
        "is_config_by_user": True,
        "default_value": "",
        "operator": "system",
        "tag": FIELD_TAG_DIMENSION,
        "description": "目标主机ID",
        "alias_name": "",
    }

    table_id = models.CharField("结果表名", max_length=128)
    field_name = models.CharField("字段名", max_length=255)
    field_type = models.CharField("字段类型", max_length=32, choices=FIELD_TYPE_CHOICES)
    description = models.TextField("字段描述")
    # 单位存在默认值，默认为空
    unit = models.CharField("字段单位", max_length=32, default="")
    tag = models.CharField("字段标签", max_length=16, choices=TAG_CHOICES)
    # 存在某些字段，是有清洗模块发现的，
    # 但该部分的字段只能缓存与元数据数据库中，不能直接生效到结果数据库中
    is_config_by_user = models.BooleanField("是否用户确认字段")
    default_value = models.CharField("字段默认值", max_length=128, default=None, null=True)
    creator = models.CharField("创建者", max_length=32)
    create_time = models.DateTimeField("创建时间", auto_now_add=True)
    last_modify_user = models.CharField("最后更新者", max_length=32)
    last_modify_time = models.DateTimeField("最后更新时间", auto_now=True)
    # 字段别名，默认为空，以支持部分keyword
    alias_name = models.CharField("字段映射前（上传时）名", default="", max_length=64)
    is_disabled = models.BooleanField("是否禁用", default=False)

    class Meta:
        # 一个结果表的字段名不可能重复
        unique_together = ("table_id", "field_name")
        verbose_name = "结果表字段"
        verbose_name_plural = "结果表字段表"

    def __unicode__(self):
        return "table->[{}]: field->[{}]".format(self.table_id, self.field_name)

    @property
    def is_dimension(self):
        return self.tag == "dimension"

    @property
    def is_metric(self):
        return self.tag == "metric"

    @classmethod
    def bulk_create_default_fields(
        cls,
        table_id: str,
        include_cmdb_level: Optional[bool] = False,
        is_time_field_only: Optional[bool] = False,
        time_alias_name: Optional[str] = None,
        time_option: Optional[str] = None,
    ) -> None:
        """批量创建默认字段， 包含 time，bk_biz_id，bk_supplier_id，bk_cloud_id，ip，bk_cmdb_level

        :param table_id: 结果表 ID
        :param include_cmdb_level: 是否包含CMDB拆分字段，默认为 False
        :param is_time_field_only: 是否仅包含创建时间字段，兼容ES的创建需求，默认为 False
        :param time_alias_name: 时间字段的别名配置
        :param time_option: 时间字段选项
        """
        # NOTE: 公共字段直接列举到对应的字段中，减少计算
        # 组装要创建的默认字段数据
        # 上报时间
        time_field_data = {
            "field_name": "time",
            "field_type": cls.FIELD_TYPE_TIMESTAMP,
            "unit": "",
            "is_config_by_user": True,
            "default_value": "",
            "operator": "system",
            "description": _("数据上报时间"),
            "tag": cls.FIELD_TAG_TIMESTAMP,
            "alias_name": "" if time_alias_name is None else time_alias_name,
            "option": time_option,
        }
        # 当限制仅包含时间字段时，创建时间字段，然后返回
        if is_time_field_only:
            cls.create_field(table_id, is_reserved_check=False, **time_field_data)
            logger.info("table->[%s] is need time only, no more fields will create.", table_id)
            return
        # 业务 ID
        bk_biz_id_field_data = {
            "field_name": "bk_biz_id",
            "field_type": cls.FIELD_TYPE_INT,
            "unit": "",
            "is_config_by_user": True,
            "default_value": "-1",
            "operator": "system",
            "tag": cls.FIELD_TAG_DIMENSION,
            "description": _("业务ID"),
            "alias_name": "",
        }
        # 开发商 ID
        bk_supplier_id_field_data = {
            "field_name": "bk_supplier_id",
            "field_type": cls.FIELD_TYPE_INT,
            "unit": "",
            "is_config_by_user": True,
            "default_value": "-1",
            "operator": "system",
            "tag": cls.FIELD_TAG_DIMENSION,
            "description": _("开发商ID"),
            "alias_name": "",
        }
        # 云区域 ID
        bk_cloud_id_field_data = {
            "field_name": "bk_cloud_id",
            "field_type": cls.FIELD_TYPE_INT,
            "unit": "",
            "is_config_by_user": True,
            "default_value": "-1",
            "operator": "system",
            "tag": cls.FIELD_TAG_DIMENSION,
            "description": _("采集器云区域ID"),
            "alias_name": "",
        }
        # IP 地址
        ip_field_data = {
            "field_name": "ip",
            "field_type": cls.FIELD_TYPE_STRING,
            "unit": "",
            "is_config_by_user": True,
            "default_value": "",
            "operator": "system",
            "tag": cls.FIELD_TAG_DIMENSION,
            "description": _("采集器IP"),
            "alias_name": "",
        }
        # CMDB 层级记录信息
        bk_cmdb_level_field_data = {
            "field_name": "bk_cmdb_level",
            "field_type": cls.FIELD_TYPE_STRING,
            "unit": "",
            "is_config_by_user": True,
            "default_value": "",
            "operator": "system",
            "tag": cls.FIELD_TAG_DIMENSION,
            "description": _("CMDB层级信息"),
            "alias_name": "",
        }
        # 批量添加字段
        cls.bulk_create_fields(
            table_id,
            [
                time_field_data,
                bk_biz_id_field_data,
                bk_supplier_id_field_data,
                bk_cloud_id_field_data,
                ip_field_data,
                bk_cmdb_level_field_data,
                cls.FIELD_DEF_BK_AGENT_ID,
                cls.FIELD_DEF_BK_HOST_ID,
                cls.FIELD_DEF_BK_TARGET_HOST_ID,
            ],
        )

        # 对于CMDB层级拆分结果表，需要追加两个相关的字段
        if include_cmdb_level:
            cls.make_cmdb_default_fields(table_id=table_id)

        # 当前cmdb_level默认都不需要写入influxdb, 防止维度增长问题
        ResultTableFieldOption.create_option(
            table_id=table_id,
            field_name="bk_cmdb_level",
            name=ResultTableFieldOption.OPTION_INFLUXDB_DISABLED,
            value=True,
            creator="system",
        )

        logger.info("all default field is created for table->[%s].", table_id)

    @classmethod
    def make_default_fields(
        cls, table_id, include_cmdb_level=False, is_time_field_only=False, time_alias_name=None, time_option=None
    ):
        """
        创建默认字段信息
        :param table_id: 结果表ID
        :param include_cmdb_level: 是否包含CMDB拆分字段
        :param is_time_field_only: 是否仅包含创建时间字段，兼容ES的创建需求
        :param time_alias_name: 时间字段的别名配置
        :param time_option: 时间字段选项
        :return: True | False
        """
        # 上报时间
        cls.create_field(
            table_id=table_id,
            field_name="time",
            field_type=cls.FIELD_TYPE_TIMESTAMP,
            is_config_by_user=True,
            default_value="",
            operator="system",
            description=_("数据上报时间"),
            tag=cls.FIELD_TAG_TIMESTAMP,
            is_reserved_check=False,
            alias_name="" if time_alias_name is None else time_alias_name,
            option=time_option,
        )
        if is_time_field_only:
            logger.info("table->[{}] is need time only, no more fields will create.".format(table_id))
            return

        # 业务ID
        cls.create_field(
            table_id=table_id,
            field_name="bk_biz_id",
            field_type=cls.FIELD_TYPE_INT,
            is_config_by_user=True,
            default_value="-1",
            operator="system",
            tag=cls.FIELD_TAG_DIMENSION,
            description=_("业务ID"),
            is_reserved_check=False,
        )

        # 开发商ID
        cls.create_field(
            table_id=table_id,
            field_name="bk_supplier_id",
            field_type=cls.FIELD_TYPE_INT,
            is_config_by_user=True,
            default_value="-1",
            operator="system",
            tag=cls.FIELD_TAG_DIMENSION,
            description=_("开发商ID"),
            is_reserved_check=False,
        )

        # 云区域ID
        cls.create_field(
            table_id=table_id,
            field_name="bk_cloud_id",
            field_type=cls.FIELD_TYPE_INT,
            is_config_by_user=True,
            default_value="-1",
            operator="system",
            tag=cls.FIELD_TAG_DIMENSION,
            description=_("采集器云区域ID"),
            is_reserved_check=False,
        )

        # IP地址
        cls.create_field(
            table_id=table_id,
            field_name="ip",
            field_type=cls.FIELD_TYPE_STRING,
            is_config_by_user=True,
            default_value="",
            operator="system",
            tag=cls.FIELD_TAG_DIMENSION,
            description=_("采集器IP"),
            is_reserved_check=False,
        )

        # CMDB层级记录信息
        cls.create_field(
            table_id=table_id,
            field_name="bk_cmdb_level",
            field_type=cls.FIELD_TYPE_STRING,
            is_config_by_user=True,
            default_value="",
            operator="system",
            tag=cls.FIELD_TAG_DIMENSION,
            description=_("CMDB层级信息"),
            is_reserved_check=False,
        )

        # 对于CMDB层级拆分结果表，需要追加两个相关的字段
        if include_cmdb_level:
            cls.make_cmdb_default_fields(table_id=table_id)

        # 当前cmdb_level默认都不需要写入influxdb, 防止维度增长问题
        ResultTableFieldOption.create_option(
            table_id=table_id,
            field_name="bk_cmdb_level",
            name=ResultTableFieldOption.OPTION_INFLUXDB_DISABLED,
            value=True,
            creator="system",
        )

        logger.info("all default field is created for table->[%s]." % table_id)

    @classmethod
    def make_cmdb_default_fields(cls, table_id):
        """
        增加CMDB层级拆分的字段内容
        :param table_id: 结果表ID
        :return: True | raise Exception
        """
        cls.create_field(
            table_id=table_id,
            field_name="bk_obj_id",
            field_type=cls.FIELD_TYPE_STRING,
            is_config_by_user=True,
            default_value="",
            operator="system",
            tag=cls.FIELD_TAG_DIMENSION,
            description=_("CMDB层级名"),
            is_reserved_check=False,
        )

        cls.create_field(
            table_id=table_id,
            field_name="bk_inst_id",
            field_type=cls.FIELD_TYPE_STRING,
            is_config_by_user=True,
            default_value="",
            operator="system",
            tag=cls.FIELD_TAG_DIMENSION,
            description=_("CMDB层级ID"),
            is_reserved_check=False,
        )
        logger.info("table->[{}] now has created default cmdb field.".format(table_id))

    def _check_reserved_fields(self, uppercase_field_names: List[str]):
        """校验字段是否为保留字段"""
        # TODO: 确认是否可以 `RT_RESERVED_WORD_EXACT` 小写处理，因为在配置中有小写字段
        same_field_names = set(uppercase_field_names) & set(config.RT_RESERVED_WORD_EXACT)
        if not same_field_names:
            return
        # 记录日志并抛出异常
        # 以半角逗号拼接
        joined_names = ",".join([field.lower() for field in same_field_names])
        logger.error("try to create filed [%s] which are reserved fields, nothing will added.", joined_names)
        raise ValueError(_("字段[{}]为保留字段，不可创建").format(joined_names))

    def _check_existed_fields(self, table_id: str, field_names: List[str]):
        """校验字段是否已经创建"""
        existed_field_names = ResultTableField.objects.filter(
            table_id=table_id, field_name__in=field_names
        ).values_list("field_name", flat=True)
        if not existed_field_names:
            return
        # 记录日志并抛出异常
        joined_names = ",".join(existed_field_names)
        logger.error("field->[%s] is exists under table->[%s], nothing will be added.", joined_names, table_id)
        raise ValueError(_("字段[{}]已在表[{}]中存在，请确认").format(joined_names, table_id))

    def _compose_data(self, table_id: str, field_data: List[Dict[str, Any]]) -> Tuple[List, List, List]:
        """组装数据"""
        fields, field_names, option_data = [], [], []
        for field in field_data:
            # 不影响传递的参数
            _field = copy.deepcopy(field)
            _field.pop("is_reserved_check", None)
            # 添加结果表 ID
            _field["table_id"] = table_id
            _field["creator"] = _field.pop("operator", "")
            field_names.append(_field["field_name"])
            # 处理 option
            option = _field.pop("option", None)
            # 组装新的 field 参数
            fields.append(_field)
            if not option:
                continue
            # 组装 option 数据
            option_data.extend(
                [
                    {
                        "table_id": _field["table_id"],
                        "field_name": _field["field_name"],
                        "name": key,
                        "value": val,
                        "creator": _field["creator"],
                    }
                    for key, val in option.items()
                ]
            )

        return (fields, field_names, option_data)

    @classmethod
    def bulk_create_fields(cls, table_id: str, field_data: List[Dict[str, Any]]) -> bool:
        """批量创建 fields

        # 分为下面几步处理
        1. 校验字段是否为预留字段
        2. 校验字段是否已经创建
        3. 创建字段信息
        4. 创建 option

        :param table_id: 结果表 ID
        :param field_data: field 信息，可以考虑增加一个 `dataclass` 用于传递参数
        :return: 返回 True 或者抛出异常
        """
        # 获取需要校验的字段，然后检查是否已经被占用
        uppercase_field_names = [field["field_name"].upper() for field in field_data if field.get("is_reserved_check")]
        if uppercase_field_names:
            cls()._check_reserved_fields(uppercase_field_names)

        # 组装必要数据，用于后续的处理
        fields, field_names, option_data = cls()._compose_data(table_id, field_data)

        # 校验字段是否已经创建
        cls()._check_existed_fields(table_id, field_names)

        # 写入数据
        cls.objects.bulk_create([cls(**field) for field in fields])
        logger.info("new field ->[%s] is create for table->[%s]", ",".join(field_names), table_id)

        # 如果 option 数据存在，则批量写入
        ResultTableFieldOption.bulk_create_options(table_id, option_data)

    @classmethod
    def create_field(
        cls,
        table_id,
        field_name,
        field_type,
        is_config_by_user,
        operator,
        unit="",
        default_value=None,
        tag="",
        description="",
        is_reserved_check=True,
        alias_name="",
        option=None,
        is_disabled=False,
    ):
        """
        创建一个新的字段
        :param table_id: 结果表ID
        :param field_name: 字段名
        :param field_type: 字段类型
        :param unit: 字段单位
        :param tag: 字段标签
        :param is_config_by_user: 是否用户定义字段
        :param default_value: 默认值
        :param operator: 创建者
        :param description: 字段描述
        :param is_reserved_check: 是否做保留字段检查
        :param alias_name: 字段别名
        :param option: 字段选项
        :return: True | raise Exception
        """
        if is_reserved_check:
            if field_name.upper() in config.RT_RESERVED_WORD_EXACT:
                logger.error(
                    "user->[%s] try to create field->[%s] which is reserved field, nothing will added."
                    % (operator, field_name)
                )
                raise ValueError(_("字段[%s]为保留字段，不可创建") % field_name)

        if cls.objects.filter(table_id=table_id, field_name=field_name).exists():
            logger.error("field->[{}] is exists under table->[{}], nothing will be added.".format(field_name, table_id))
            raise ValueError(_("字段[{}]已在表[{}]中存在，请确认").format(field_name, table_id))

        cls.objects.create(
            table_id=table_id,
            field_name=field_name,
            field_type=field_type,
            unit=unit,
            tag=tag,
            is_config_by_user=is_config_by_user,
            default_value=default_value,
            creator=operator,
            description=description,
            alias_name=alias_name,
            is_disabled=is_disabled,
        )
        logger.info("new field->[{}] type->[{}] is create for table->[{}]".format(field_name, field_type, table_id))

        # 如果不存在option配置，直接返回
        if option is None:
            logger.info("new field->[{}] got no option config, jump it.".format(field_name))
            return True

        for option_name, option_value in list(option.items()):
            ResultTableFieldOption.create_option(
                table_id=table_id, field_name=field_name, name=option_name, value=option_value, creator=operator
            )
            logger.info(
                "field->[{}] in table->[{}] now has option->[{}] with value->[{}]".format(
                    field_name, table_id, option_name, option_value
                )
            )

        return True

    @classmethod
    def get_field_list(cls, table_id, include_default_fields=False):
        """
        获取一个结果表的字段列表
        :param table_id: 结果表ID
        :param include_default_fields: 是否需要包含默认字段
        :return: QuerySet [field_object,  field_object]
        """
        field_list = cls.objects.filter(table_id=table_id)
        if not include_default_fields:
            field_list = field_list.exclude(
                field_name__in=[
                    "bk_biz_id",
                    "bk_supplier_id",
                    "bk_cloud_id",
                    "time",
                    "ip",
                    "bk_cmdb_level_name",
                    "bk_cmdb_level_id",
                    "bk_cmdb_level",
                    "bk_host_id",
                    "bk_agent_id",
                    "bk_target_host_id",
                ]
            )

        return field_list

    def to_json(self, is_consul_config=False):
        result = {
            "field_name": self.field_name,
            "type": self.field_type,
            "tag": self.tag,
            "default_value": self.default_value,
            "is_config_by_user": self.is_config_by_user,  # 是否已被用户确认添加
            "description": _(self.description),
            "unit": _(self.unit),
            "alias_name": _(self.alias_name),
            "option": ResultTableFieldOption.get_field_option(table_id=self.table_id, field_name=self.field_name),
            "is_disabled": self.is_disabled,
        }

        if is_consul_config and self.alias_name != "":
            result["field_name"] = self.alias_name
            result["alias_name"] = self.field_name

        return result

    def to_json_self_only(self, is_consul_config=False):
        """
        仅返回自身相关的信息json格式，其他的内容需要调用方自行追加，目前已知需要用户自定义添加的内容
        1. option, 字段选项内容
        :param is_consul_config:
        :return:
        """

        result = {
            "field_name": self.field_name,
            "type": self.field_type,
            "tag": self.tag,
            "default_value": self.default_value,
            "is_config_by_user": self.is_config_by_user,  # 是否已被用户确认添加
            "description": self.description,
            "unit": self.unit,
            "alias_name": self.alias_name,
            "is_disabled": self.is_disabled,
        }

        # NOTE: 设计如此，因为 transfer 和 metadata 对这两个字段的含义相反
        # 而 transfer 是通过 consul 获取数据，因此，写入 consul 的数据需要处理
        if is_consul_config and self.alias_name != "":
            result["field_name"] = self.alias_name
            result["alias_name"] = self.field_name

        return result

    @classmethod
    def batch_get_fields(cls, table_id_list: List[str], is_consul_config: Optional[bool] = False) -> Dict:
        table_field_option_dict = ResultTableFieldOption.batch_field_option(table_id_list)
        qs = cls.objects.filter(table_id__in=table_id_list)
        # 组装数据
        data = {}
        for i in qs:
            # 添加对应的 option
            item = {
                "field_name": i.field_name,
                "type": i.field_type,
                "tag": i.tag,
                "default_value": i.default_value,
                "is_config_by_user": i.is_config_by_user,
                "description": i.description,
                "unit": i.unit,
                "alias_name": i.alias_name,
                "option": getitems(table_field_option_dict, [i.table_id, i.field_name], default={}),
                "is_disabled": i.is_disabled,
            }
            if is_consul_config and i.alias_name != "":
                item["field_name"] = i.alias_name
                item["alias_name"] = i.field_name

            # 组装对应的数据
            data.setdefault(i.table_id, []).append(item)
        return data


class ResultTableRecordFormat(models.Model):
    """记录结果表中的维度和指标关系"""

    table_id = models.CharField("结果表名", max_length=128)
    metric = models.CharField("指标字段", max_length=32)
    # 维度字段列表，JSON格式数组，元素为字符串
    dimension_list = models.CharField("维度字段列表", max_length=32, db_index=True)
    is_available = models.BooleanField("是否生效")

    class Meta:
        # 一个结果表不可能有重复的组合信息
        unique_together = ("table_id", "metric", "dimension_list")
        verbose_name = "结果表字段"
        verbose_name_plural = "结果表字段表"

    @classmethod
    def create_record_format(cls, table_id, metric, dimension_list, is_available=False):
        """
        创建关系记录
        :param table_id: 结果表ID
        :param metric: 指标字段
        :param dimension_list: 维度字段数组，元素为字符串
        :param is_available: 是否需要将该配置生效
        :return: True | raise Exception
        """
        # 1. 确认所有的字段都是存在的
        fields_list = copy.copy(dimension_list)
        fields_list.append(metric)

        real_fields_count = ResultTableField.objects.filter(field_name__in=fields_list, table_id=table_id).count()
        if real_fields_count != len(fields_list):
            logger.error(
                "try to set metric->[%s] dimension_list->[%s] for table->[%s] but some fields are missing."
                % (metric, dimension_list, table_id)
            )
            raise ValueError(_("部分维度或者指标字段不存在，请确认"))

        # 2. 将配置写入，但是不生效
        new_format = cls.objects.create(
            table_id=table_id, metric=metric, dimension_list=json.dumps(dimension_list), is_available=False
        )
        logger.info(
            "new format for table->[%s] metric->[%s] dimension->[%s] is now create."
            % (table_id, metric, dimension_list)
        )

        # 3. 按需激活该配置
        if is_available:
            new_format.set_metric_available()

        return True

    @atomic(config.DATABASE_CONNECTION_NAME)
    def set_metric_available(self):
        """
        将一个指标字段的维度关系标记为可用的
        :return: True | raise Exception
        """
        # 1. 将已有的所有dimension配置改为不可用
        all_table_formats = self.__class__.objects.filter(table_id=self.table_id)
        all_table_formats.update(is_available=False)
        logger.info("all format for table->[%s] now is disabled." % self.table_id)

        # 2. 将自己改为可用
        self.is_available = True
        self.save()
        logger.info(
            "format for metric->[%s] dimension->[%s] table->[%s] now is available."
            % (self.metric, self.dimension_list, self.table_id)
        )
        return True


class CMDBLevelRecord(models.Model):
    """
    记录结果表拆解CMDB层级的关系记录
    """

    source_table_id = models.CharField(verbose_name="来源结果表", max_length=128)
    target_table_id = models.CharField(verbose_name="落地结果表", max_length=128)
    bk_data_id = models.IntegerField(verbose_name="数据源配置ID")
    cmdb_level = models.CharField(verbose_name="拆解CMDB的层级名", max_length=255)
    is_disable = models.BooleanField(verbose_name="记录是否已经废弃", default=False)

    # 查询manage
    enable_object = EnableManager()
    objects = models.Manager()

    class Meta:
        # 对于同一个结果表的同一个CMDB的层级拆分，不可以有重复
        unique_together = ("source_table_id", "cmdb_level")
        verbose_name = "CMDB层级拆分记录"
        verbose_name_plural = "CMDB层级拆分记录表"

    @classmethod
    def is_level_exists(cls, source_table_id, cmdb_level):
        """
        判断一个指定的结果表是否已经存在指定的层级清洗配置
        :param source_table_id: 来源结果表ID
        :param cmdb_level: CMDB层级
        :return: True | False
        """

        return cls.enable_object.filter(source_table_id=source_table_id, cmdb_level=cmdb_level).exists()

    @classmethod
    def create_record(cls, source_table_id, bk_data_id, cmdb_level, operator, target_table_id=None):
        """
        创建一个新的CMDB层级清理配置
        :param source_table_id: 源结果表名
        :param target_table_id: 目标结果表名，如果不提供则使用结果表和层级配置的方式
        :param bk_data_id: 数据源ID
        :param cmdb_level: CMDB层级名
        :param operator: 操作者
        :return: record_object
        """
        # 0. 处理源结果表和目标结果表的配置
        source_table = ResultTable.objects.get(table_id=source_table_id)
        if target_table_id is None:
            target_table_id = config.RT_CMDB_LEVEL_RT_NAME.format(source_table_id)

        # 1. 判断源结果表是否已经配置了输出结果
        # 如果后续需要将不同层级放到不同的结果表，可以考虑修改这里的逻辑
        if not cls.enable_object.filter(source_table_id=source_table_id).exists():
            # 如果没有配置，需要增加一个新的结果表
            # 准备对应的结果表字段内容, 查询中去掉了默认字段内容
            field_list = ResultTableField.get_field_list(table_id=source_table_id, include_default_fields=False)

            # 结果表的字段和源结果表一致，
            field_dict_list = [
                {
                    "field_name": field_info.field_name,
                    "field_type": field_info.field_type,
                    "operator": operator,
                    "is_config_by_user": field_info.is_config_by_user,
                    "tag": field_info.tag,
                }
                for field_info in field_list
            ]

            logger.debug(
                "result_table->[{}] going to create with field_list->[{}]".format(target_table_id, field_dict_list)
            )

            logger.info(
                "result_table->[{}] is going to create field count->[{}]".format(target_table_id, len(field_dict_list))
            )

            # 创建结果表
            ResultTable.create_result_table(
                bk_data_id=bk_data_id,
                table_id=target_table_id,
                table_name_zh=source_table.table_name_zh,
                is_custom_table=True,
                schema_type=ResultTable.SCHEMA_TYPE_FREE,
                default_storage=ClusterInfo.TYPE_INFLUXDB,
                operator=operator,
                field_list=field_dict_list,
                # 不同步的原因是，并不知道后续的内容是否会成功
                is_sync_db=False,
                bk_biz_id=source_table.bk_biz_id,
                # 需要将CMDB拆分层级的字段增加上
                include_cmdb_level=True,
            )
            logger.info(
                "result_table->[{}] datasource->[{}] for cmdb split is create".format(target_table_id, bk_data_id)
            )

        # 3. 增加CMDB拆分记录
        record = cls.objects.create(
            source_table_id=source_table_id,
            target_table_id=target_table_id,
            bk_data_id=bk_data_id,
            cmdb_level=cmdb_level,
        )

        # 2. 增加一个新的结果表option配置
        ResultTableOption.sync_cmdb_level_option(target_table_id, operator)
        logger.info("target_table_id->[{}] cmdb_level option added success.".format(target_table_id))

        logger.info(
            "source_rt->[{}] target_rt->[{}] for cmdb_level->[{}] via data_id->[{}] is  create new record".format(
                source_table_id, target_table_id, cmdb_level, bk_data_id
            )
        )

        return record

    @classmethod
    def get_table_data_source(cls, source_table_id):
        """
        返回一个结果表作为源的数据源
        :param source_table_id: 源结果表
        :return: data_source配置 or None
        """
        query = cls.enable_object.filter(source_table_id=source_table_id)
        # 判断是否存在该配置
        if query.exists():
            return query.first()

        raise cls.DoesNotExist(_("找不到结果表配置"))

    @property
    def source_data_source(self):
        """
        源结果表输出的数据源ID
        :return: data_source配置
        """
        if self.is_disable:
            logger.warning(
                "source_table_id->[{}] table_table->[{}] cmdb_level->[{}] is disable, nothing will get".format(
                    self.source_table_id, self.target_table_id, self.cmdb_level
                )
            )
            raise ValueError(_("结果表配置已失效，请确认后重试"))

        # 这里只可以使用输出结果表的来源数据源来判断data source id
        # 因为输入的结果表可能会输出到多个数据源
        return DataSource.objects.get(bk_data_id=self.bk_data_id)


class ResultTableOption(OptionBase):
    """结果表option配置"""

    QUERY_NAME = "table_id"

    OPTION_CMDB_LEVEL_CONFIG = "cmdb_level_config"
    OPTION_ES_DOCUMENT_ID = "es_unique_field_list"
    OPTION_GROUP_INFO_ALIAS = "group_info_alias"
    OPTION_CUSTOM_REPORT_DIMENSION_VALUES = "dimension_values"
    OPTION_SEGMENTED_QUERY_ENABLE = "segmented_query_enable"
    OPTION_IS_SPLIT_MEASUREMENT = "is_split_measurement"
    OPTION_ENABLE_FIELD_BLACK_LIST = "enable_field_black_list"

    # 选项类型
    TYPE_BOOL = "bool"
    TYPE_STRING = "string"
    TYPE_LIST = "list"

    TYPE_DICT = {
        TYPE_BOOL: bool,
        TYPE_STRING: str,
    }

    table_id = models.CharField("结果表ID", max_length=128, db_index=True)
    name = models.CharField(
        "option名称",
        choices=(
            (OPTION_CMDB_LEVEL_CONFIG, OPTION_CMDB_LEVEL_CONFIG),
            (OPTION_ES_DOCUMENT_ID, OPTION_ES_DOCUMENT_ID),
            (OPTION_GROUP_INFO_ALIAS, OPTION_GROUP_INFO_ALIAS),
            (OPTION_CUSTOM_REPORT_DIMENSION_VALUES, OPTION_CUSTOM_REPORT_DIMENSION_VALUES),
            (OPTION_SEGMENTED_QUERY_ENABLE, _("分段查询开关")),
            (OPTION_IS_SPLIT_MEASUREMENT, _("是否为单指标单表")),
            (OPTION_ENABLE_FIELD_BLACK_LIST, _("是否开启指标黑名单")),
        ),
        max_length=128,
    )

    @classmethod
    def batch_result_table_option(cls, table_id_list):
        """
        返回批量的
        :param table_id_list: 结果表ID列表
        :return: {
            'table_id': {
                'option_name': option_value
            }
        }
        """
        option_dict = {table_id: {} for table_id in table_id_list}

        for option in cls.objects.filter(table_id__in=table_id_list):
            try:
                option_dict[option.table_id].update(option.to_json())
            except KeyError:
                option_dict[option.table_id] = option.to_json()

        return option_dict

    @classmethod
    def sync_cmdb_level_option(cls, table_id, operator):
        """
        同步CMDB层级拆分的记录，如果之前未有记录，则会创建一个新的
        否则会在已有的记录上更新记录
        :param table_id: 结果表ID
        :param operator: 操作者
        :return: True | raise Exception
        """
        # 确认结果表存在
        ResultTable.objects.get(table_id=table_id)

        try:
            record = cls.objects.get(table_id=table_id)

        except cls.DoesNotExist:
            record = cls(
                table_id=table_id,
                name=cls.OPTION_CMDB_LEVEL_CONFIG,
                value_type=cls.TYPE_LIST,
                creator=operator,
                value="[]",
            )

        # 遍历所有的CMDB层级信息，更新option的内容
        value = []
        cmdb_record_list = CMDBLevelRecord.objects.filter(target_table_id=table_id)
        for cmdb_record in cmdb_record_list:
            value.append(cmdb_record.cmdb_level)

        record.value = json.dumps(value)
        record.save()

        logger.info("result_table->[{}] cmdb_level option->[{}] is updated to->[{}]".format(table_id, record.id, value))

        return True

    @classmethod
    def create_option(cls, table_id, name, value, creator):
        """
        创建结果表选项内容
        :param table_id: 结果表ID
        :param name: 选项名
        :param value: 选项值
        :param creator: 创建者
        :return: object
        """
        if cls.objects.filter(table_id=table_id, name=name).exists():
            logger.error("table_id->[{}] already has option->[{}], maybe something go wrong?".format(table_id, name))
            raise ValueError(_("结果表已存在[{}]选项").format(name))

        new_record = cls._create_option(value=value, creator=creator)

        new_record.table_id = table_id
        new_record.name = name
        new_record.save()

        logger.info("table_id->[{}] now has create option->[{}]".format(table_id, name))

        return new_record

    @classmethod
    def bulk_create_options(cls, table_id: str, option_data: Dict[str, Any], creator: str):
        """批量创建结果表级别的选项内容

        :param table_id: 结果表ID
        :param option_data: 选项内容, 格式: {name: value}
        :param creator: 创建者
        """
        # 组装写入的对象
        obj_list, option_name_list = [], []
        for option_name, option_value in option_data.items():
            value, value_type = cls._parse_value(option_value)
            item = {
                "table_id": table_id,
                "creator": creator,
                "name": option_name,
                "value": value,
                "value_type": value_type,
            }
            option_name_list.append(option_name)
            obj_list.append(cls(**item))

        if not obj_list:
            logger.info("table_id->[%s] options is null", table_id)
            return

        # 判断是否存在
        # NOTE: 如果存在，则抛异常
        existed_name_list = cls.objects.filter(table_id=table_id, name__in=option_name_list).values_list(
            "name", flat=True
        )
        if existed_name_list:
            existed_name_str = ",".join(existed_name_list)
            logger.error(
                "table_id->[%s] already has option->[%s], maybe something go wrong?", table_id, existed_name_str
            )
            raise ValueError(_("结果表已存在[{}]选项").format(existed_name_str))

        # 批量写入数据
        cls.objects.bulk_create(obj_list, batch_size=BULK_CREATE_BATCH_SIZE)

        logger.info("table_id->[%s] now has options->[%s]", table_id, json.dumps(option_data))


class ResultTableFieldOption(OptionBase):
    # es_field_type: ES专用，ES存储类型
    OPTION_ES_FIELD_TYPE = "es_type"
    # es_include_in_all: ES专用，存储是否需要包含到_all中
    OPTION_ES_INCLUDE_IN_ALL = "es_include_in_all"
    # es_time_format: ES专用, 时间字段的时间格式，格式样式应该以ES格式为准
    OPTION_ES_TIME_FORMAT = "es_format"
    # es_doc_values: ES专用，字段是否维度字段
    OPTION_ES_DOC_VAVLUES = "es_doc_values"
    # es_index: ES专用，字段是否需要分词，对应值可以为：analyzed、not_analyzed或no
    OPTION_ES_INDEX = "es_index"
    # influxdb_disabled: influxdb专用，表示字段是否不必写入到influxdb
    OPTION_INFLUXDB_DISABLED = "influxdb_disabled"

    table_id = models.CharField("结果表ID", max_length=128, db_index=True)
    field_name = models.CharField("字段名", max_length=255)
    name = models.CharField(
        "option名称",
        choices=(
            (OPTION_ES_FIELD_TYPE, OPTION_ES_FIELD_TYPE),
            (OPTION_ES_INCLUDE_IN_ALL, OPTION_ES_INCLUDE_IN_ALL),
            (OPTION_ES_TIME_FORMAT, OPTION_ES_TIME_FORMAT),
            (OPTION_ES_DOC_VAVLUES, OPTION_ES_DOC_VAVLUES),
            (OPTION_ES_INDEX, OPTION_ES_INDEX),
            (OPTION_INFLUXDB_DISABLED, OPTION_INFLUXDB_DISABLED),
        ),
        max_length=128,
    )

    @classmethod
    def create_option(cls, table_id, field_name, name, value, creator):
        """
        创建结果表字段选项
        :param table_id: 结果表ID
        :param field_name: 字段名
        :param name: 选项名
        :param value: 值
        :param creator: 创建者
        :return:
        """
        if cls.objects.filter(table_id=table_id, field_name=field_name, name=name).exists():
            logger.error(
                "table_id->[{}] field_name->[{}] already has option->[{}], maybe something go wrong?".format(
                    table_id, field_name, name
                )
            )
            raise ValueError(_("结果表字段[{}]已存在[{}]选项").format(field_name, name))

        # 通过父类统一创建基本信息
        record = cls._create_option(value, creator)

        # 补充子类的特殊信息
        record.table_id = table_id
        record.field_name = field_name
        record.name = name

        # 写入到数据库
        record.save()

        return record

    @classmethod
    def bulk_create_options(cls, table_id: str, option_data: List[Dict]):
        """批量写入字段选项

        :param table_id: 结果表ID
        :param option_data: 选项内容, 格式: [{"name": "", "value": ""}]
        """
        # 校验是否已经存在，如果已经存在，则抛出异常
        field_name_list = [i["field_name"] for i in option_data]
        qs = cls.objects.filter(table_id=table_id, field_name__in=field_name_list).values("field_name", "name")
        # 比对是否存在
        filter_data = [f"{i['field_name']}:{i['name']}" for i in qs]
        option_info = [f"{i['field_name']}:{i['name']}" for i in option_data]
        intersection = set(filter_data) & set(option_info)
        # 如果存在，则抛出异常
        if intersection:
            intersection_str = ",".join(intersection)
            logger.error(
                "table_id->[%s] field:option->[%s] already exist, maybe something go wrong?", table_id, intersection_str
            )
            raise ValueError(_("结果表[{}]已存在[{}]字段选项").format(table_id, intersection_str))

        # 批量写入数据
        obj_list = []
        for option in option_data:
            value, value_type = cls._parse_value(option["value"])
            option["value"] = value
            option["value_type"] = value_type
            obj_list.append(cls(**option))

        # 为空时，直接返回
        if not obj_list:
            logger.info("table->[%s] field option is null", table_id)
            return

        cls.objects.bulk_create(obj_list, batch_size=BULK_CREATE_BATCH_SIZE)

        logger.info("table->[%s] now has field with option->[%s]", table_id, json.dumps(option_data))

    @classmethod
    def batch_field_option(cls, table_id_list):
        """
        返回批量的
        :param table_id_list: 结果表ID列表
        :return: {
            'table_id': {
                'field_name': {
                    'option_name': option_value
                }
            }
        }
        """
        option_dict = {table_id: {} for table_id in table_id_list}

        for option in cls.objects.filter(table_id__in=table_id_list):
            try:
                option_dict[option.table_id][option.field_name].update(option.to_json())
            except KeyError:
                option_dict[option.table_id][option.field_name] = option.to_json()

        return option_dict

    @classmethod
    def get_field_option(cls, table_id, field_name):
        """
        返回一个指定的option配置内容
        :param table_id: 结果表ID
        :param field_name: 字段名
        :return: {
            "option_name": option_value
        }
        """
        option_dict = {}

        for option_list in cls.objects.filter(table_id=table_id, field_name=field_name):
            option_dict.update(option_list.to_json())

        return option_dict

    @classmethod
    def get_field_option_es_format(cls, table_id, field_name):
        """
        返回一个自定的字段option配置内容，但是返回的格式是符合es mapping使用需求
        :param table_id: 结果表ID
        :param field_name: 字段名
        :return: dict， 符合es mappings的字段配置
        """
        origin_option = cls.get_field_option(table_id=table_id, field_name=field_name)
        es_config = {}

        for config_name, config_value in list(origin_option.items()):
            # 如果一个字段配置不是ES开头的，则跳过不再关注
            if not config_name.startswith("es"):
                continue

            es_config[config_name[3:]] = config_value

        return es_config<|MERGE_RESOLUTION|>--- conflicted
+++ resolved
@@ -504,27 +504,15 @@
 
         # 针对归属具体业务的结果表，直接推送 redis
         try:
-<<<<<<< HEAD
-            from metadata.task.tasks import publish_redis, push_and_publish_space_router
-=======
             from metadata.task.tasks import push_and_publish_space_router
->>>>>>> 8c9bafc1
 
             if default_storage == ClusterInfo.TYPE_INFLUXDB:
                 if target_bk_biz_id != 0 and space_id and space_type:
                     push_and_publish_space_router(space_type, space_id, table_id_list=[table_id])
-<<<<<<< HEAD
-                    publish_redis(space_type, space_id, table_id=table_id)
-=======
->>>>>>> 8c9bafc1
                 else:
                     on_commit(
                         lambda: push_and_publish_space_router.delay(space_type, space_id, table_id_list=[table_id])
                     )
-<<<<<<< HEAD
-                    on_commit(lambda: publish_redis.delay(space_type, space_id))
-=======
->>>>>>> 8c9bafc1
         except Exception as e:
             logger.error("push and publish redis error, %s", e)
         return result_table
