--- conflicted
+++ resolved
@@ -63,7 +63,7 @@
             "is_system": True,
             "usage": "event",
             # 背景：k8s 事件具有一致的 data_label，便于对多集群进行聚合查询
-            "data_label": DATA_TYPE_K8S_EVENT
+            "data_label": DATA_TYPE_K8S_EVENT,
         },
     }
 
@@ -266,11 +266,8 @@
                 is_split_measurement=register_info.get("is_split_measurement", False),
                 default_storage_config=default_storage_config,
                 additional_options=additional_options,
-<<<<<<< HEAD
                 bk_tenant_id=bk_tenant_id,
-=======
-                data_label=register_info.get("data_label")
->>>>>>> 8101f59d
+                data_label=register_info.get("data_label"),
             )
 
             logger.info(
