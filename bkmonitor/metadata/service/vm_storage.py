# -*- coding: utf-8 -*-
"""
Tencent is pleased to support the open source community by making 蓝鲸智云 - 监控平台 (BlueKing - Monitor) available.
Copyright (C) 2017-2021 THL A29 Limited, a Tencent company. All rights reserved.
Licensed under the MIT License (the "License"); you may not use this file except in compliance with the License.
You may obtain a copy of the License at http://opensource.org/licenses/MIT
Unless required by applicable law or agreed to in writing, software distributed under the License is distributed on
an "AS IS" BASIS, WITHOUT WARRANTIES OR CONDITIONS OF ANY KIND, either express or implied. See the License for the
specific language governing permissions and limitations under the License.
"""

import json
import logging
from typing import Dict, List, Optional

<<<<<<< HEAD
=======
from django.db.models import Q
>>>>>>> 12b28294
from rest_framework.exceptions import ValidationError

from metadata import models
from metadata.utils import consul_tools

logger = logging.getLogger(__name__)


def disable_influxdb_router_for_vm_table(
    table_ids: List, switched_storage_id: Optional[int] = 0, can_deleted: Optional[bool] = False
) -> bool:
    """禁用接入 vm 的结果表的写入 influxdb 的路由
    :param table_ids: 结果表 id
    :param switched_storage_id: 要切换到的关联关系 ID
    :param can_deleted: 是否删除
    :return: 返回是否成功
    """
    # NOTE: 现阶段路由的入口还是通过influxdb查询，这样会导致 influxdb 和 vm 比较混乱
    # 而且已经提供 vm 的接入路由，因此，可以切换到 vm 的记录中
    qs = models.InfluxDBStorage.objects.filter(table_id__in=table_ids)
    # 如果标识为要删除，则直接删除记录
    if can_deleted:
        qs.delete()
        logger.info("deleted router for table_id: %s", json.dumps(table_ids))
    # 如果不删除，则查询要切换到的存储关系是否有传递
    # 如果传递，则使用传递的数据
    # 否则，使用默认的数据
    else:
        logger.info("start to update influxdb router for table_id: %s", json.dumps(table_ids))
        # 检查集群 id 为 vm 类型
        if switched_storage_id:
            if not models.ClusterInfo.objects.filter(
                cluster_id=switched_storage_id, cluster_type=models.ClusterInfo.TYPE_VM
            ).exists():
                raise ValueError("storage cluster id: %s not vm type", switched_storage_id)
        else:
            vm_qs = models.AccessVMRecord.objects.filter(result_table_id__in=table_ids)
            if not vm_qs.exists():
                raise ValueError("table_id: %s not access to vm", json.dumps(table_ids))
            switched_storage_id = vm_qs.first().vm_cluster_id

        proxy_storage_qs = models.InfluxDBProxyStorage.objects.filter(proxy_cluster_id=switched_storage_id)
        if not proxy_storage_qs.exists():
            raise ValueError("storage cluster id: %s not register InfluxDBProxyStorage", switched_storage_id)
        proxy_storage_id = proxy_storage_qs.first().id
        qs.update(storage_cluster_id=switched_storage_id, influxdb_proxy_storage_id=proxy_storage_id)

    # 更新数据源的consul, 并且刷新路由配置
    logger.info("start to refresh datasource router")
    bk_data_ids = models.DataSourceResultTable.objects.filter(table_id__in=table_ids).values_list(
        "bk_data_id", flat=True
    )
    for ds in models.DataSource.objects.filter(bk_data_id__in=bk_data_ids):
        try:
            ds.refresh_outer_config()
        except Exception as e:
            logger.error("refresh datasource: %s consul error, %s", ds.bk_data_id, e)

    # 更新路由配置，需要通知到 unifyquery
    logger.info("start to refresh influxdb router")
    tsdb_qs = models.InfluxDBStorage.objects.filter(table_id__in=table_ids)
    index = tsdb_qs.count()
    for record in tsdb_qs:
        index -= 0
        record.refresh_consul_cluster_config(is_publish=(index == 0))

    consul_tools.refresh_router_version()

    # 更新 vm 路由
    models.AccessVMRecord.refresh_vm_router()

    logger.info("disable influxdb router for vm table successfully")


def query_vm_datalink(bk_data_id: int) -> Dict:
    """查询 vm 的链路"""
    try:
        ds = models.DataSource.objects.get(bk_data_id=bk_data_id)
    except models.DataSource.DoesNotExist:
        raise ValueError(f"bk_data_id:{bk_data_id} not found")
    # 组装返回数据
    ret_data = {"bk_data_id": ds.bk_data_id, "is_enabled": ds.is_enable, "etl_config": ds.etl_config}
    # 如果数据源已经停用，不需要后续的链路信息，直接返回
    if not ds.is_enable:
        return ret_data

    # 添加数据源级别的选项
    ret_data["option"] = models.DataSourceOption.get_option(bk_data_id)
    # 添加结果表信息
    result_table_id_list = [
        info.table_id for info in models.DataSourceResultTable.objects.filter(bk_data_id=bk_data_id)
    ]
    result_table_list = []
    # 获取存在的结果表
    real_table_ids = {
        rt["table_id"]: rt
        for rt in models.ResultTable.objects.filter(
            table_id__in=result_table_id_list, is_deleted=False, is_enable=True
        ).values("table_id", "bk_biz_id", "schema_type")
    }
    if not real_table_ids:
        ret_data["result_table_list"] = result_table_list
        return ret_data

    real_table_id_list = list(real_table_ids.keys())
    # 获取结果表对应 VM 的数据源 ID
    tid_bk_base_data_ids = {
        obj["result_table_id"]: obj["bk_base_data_id"]
        for obj in models.AccessVMRecord.objects.filter(result_table_id__in=real_table_id_list).values(
            "result_table_id", "bk_base_data_id"
        )
    }
    # 批量获取结果表级别选项
    table_id_option_dict = models.ResultTableOption.batch_result_table_option(real_table_id_list)
    # 获取字段信息
    table_field_dict = models.ResultTableField.batch_get_fields(real_table_id_list, True)
    # 判断需要未删除，而且在启用状态的结果表
    for rt, rt_info in real_table_ids.items():
        result_table_list.append(
            {
                "result_table": rt,
                # 如果是自定义上报的情况，不需要指定字段
                "field_list": table_field_dict.get(rt, []) if not ds.is_custom_timeseries_report else [],
                "schema_type": rt_info["schema_type"],
                "option": table_id_option_dict.get(rt, {}),
                "bk_base_data_id": tid_bk_base_data_ids.get(rt),
            }
        )
    ret_data["result_table_list"] = result_table_list

    return ret_data


def query_bcs_cluster_vm_rts(bcs_cluster_id: str) -> Dict:
    """查询 bcs 集群接入 vm 的结果表"""
    # 获取集群信息，如果已经废弃，则忽略
    cluster_infos = models.BCSClusterInfo.objects.filter(
        cluster_id=bcs_cluster_id, status=models.BCSClusterInfo.CLUSTER_STATUS_RUNNING
    )
    # 集群不可用时，返回异常
    if not cluster_infos.exists():
        raise ValidationError(f"cluster_id: {bcs_cluster_id} status is not running")
    # 获取到数据源ID， 区分内置和自定义
    cluster_info = cluster_infos.first()
    cluster_data_id = {
        cluster_info.K8sMetricDataID: "k8s_metric_data_id",
        cluster_info.CustomMetricDataID: "custom_metric_data_id",
    }
    # 通过数据源获取结果表
    data_id_table_id = {
        obj["bk_data_id"]: obj["table_id"]
        for obj in models.DataSourceResultTable.objects.filter(bk_data_id__in=cluster_data_id.keys()).values(
            "bk_data_id", "table_id"
        )
    }
    # 通过结果表获取 vm rt
    tid_vm_rt = {
        obj["result_table_id"]: obj["vm_result_table_id"]
        for obj in models.AccessVMRecord.objects.filter(result_table_id__in=data_id_table_id.values()).values(
            "result_table_id", "vm_result_table_id"
        )
    }
    # 组装数据，返回集群对应的数据
    data = {}
    for data_id, metric_type in cluster_data_id.items():
        tid = data_id_table_id.get(data_id)
        if not tid:
            continue
        vm_rt = tid_vm_rt.get(tid)
        if not vm_rt:
            continue
        # 固定类型，标识自定义还是内置
        if metric_type == "k8s_metric_data_id":
            data["k8s_metric_rt"] = vm_rt
        else:
            data["custom_metric_rt"] = vm_rt
<<<<<<< HEAD
    return data
=======
    return data


def get_table_id_from_vm(bk_base_data_id: Optional[int] = None, vm_table_id: Optional[str] = None) -> str:
    """获取vm下面的结果表"""
    if not (bk_base_data_id or vm_table_id):
        return ""
    objs = models.AccessVMRecord.objects.filter(Q(bk_base_data_id=bk_base_data_id) | Q(vm_result_table_id=vm_table_id))
    if not objs.exists():
        raise ValidationError(
            f"not found vm record by bk_base_data_id: {bk_base_data_id} or vm_table_id: {vm_table_id}"
        )
    # 如果有多个，则返回提示给用户确认，防止操作错误
    if objs.count() > 1:
        raise ValidationError(f"bk_base_data_id: {bk_base_data_id} or vm_table_id: {vm_table_id} not same record")

    return objs.first().result_table_id
>>>>>>> 12b28294
<|MERGE_RESOLUTION|>--- conflicted
+++ resolved
@@ -13,10 +13,7 @@
 import logging
 from typing import Dict, List, Optional
 
-<<<<<<< HEAD
-=======
 from django.db.models import Q
->>>>>>> 12b28294
 from rest_framework.exceptions import ValidationError
 
 from metadata import models
@@ -193,9 +190,6 @@
             data["k8s_metric_rt"] = vm_rt
         else:
             data["custom_metric_rt"] = vm_rt
-<<<<<<< HEAD
-    return data
-=======
     return data
 
 
@@ -212,5 +206,4 @@
     if objs.count() > 1:
         raise ValidationError(f"bk_base_data_id: {bk_base_data_id} or vm_table_id: {vm_table_id} not same record")
 
-    return objs.first().result_table_id
->>>>>>> 12b28294
+    return objs.first().result_table_id