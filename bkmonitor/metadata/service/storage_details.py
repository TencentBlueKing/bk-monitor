# -*- coding: utf-8 -*-
"""
Tencent is pleased to support the open source community by making 蓝鲸智云 - 监控平台 (BlueKing - Monitor) available.
Copyright (C) 2017-2021 THL A29 Limited, a Tencent company. All rights reserved.
Licensed under the MIT License (the "License"); you may not use this file except in compliance with the License.
You may obtain a copy of the License at http://opensource.org/licenses/MIT
Unless required by applicable law or agreed to in writing, software distributed under the License is distributed on
an "AS IS" BASIS, WITHOUT WARRANTIES OR CONDITIONS OF ANY KIND, either express or implied. See the License for the
specific language governing permissions and limitations under the License.
"""
import logging
from typing import Dict, List, Optional, Union

import kafka
import requests
from django.db.models import Q
from elasticsearch import Elasticsearch as Elasticsearch
from kafka.admin import KafkaAdminClient

from core.drf_resource import api
from metadata import models
from metadata.models.data_pipeline.utils import check_transfer_cluster_exist
from metadata.models.space.space_data_source import get_real_biz_id
from metadata.utils.es_tools import compose_es_hosts, get_client

logger = logging.getLogger("metadata")


class ResultTableAndDataSource:
    def __init__(
        self,
        table_id: Optional[str] = None,
        bk_data_id: Optional[int] = None,
        bcs_cluster_id: Optional[str] = None,
<<<<<<< HEAD
        metric_name: Optional[str] = None,
=======
        vm_table_id: Optional[str] = None,
>>>>>>> 38352da0
    ):
        self.bk_data_id = bk_data_id
        self.table_id = table_id
        self.bcs_cluster_id = bcs_cluster_id
<<<<<<< HEAD
        self.metric_name = metric_name
=======
        self.vm_table_id = vm_table_id
>>>>>>> 38352da0

    def get_detail(self):
        detail = self.get_basic_detail(self.bk_data_id)

        # 获取table id和data id
        try:
            table_id_data_id = self.get_table_id_data_id()
        except Exception as e:
            logger.error("get table_id and data_id error, error: %s", e)
            table_id_data_id = {}

        # 如果都不存在，则直接返回
        if not (detail or table_id_data_id):
            return []

        # 如果存在数据源基本信息，但是没有对应后续的链路信息，则直接返回
        if detail and not table_id_data_id:
            return [detail]
        # 组装获取数据详情
        data = []
        for table_id, data_id in table_id_data_id.items():
            _detail = {}
            if not detail or self.bcs_cluster_id:
                detail = self.get_basic_detail(data_id)
            _detail.update(detail)
            _detail.update(self.get_table_id(table_id))
            _detail.update(self.get_biz_info(table_id, detail["data_source"]))
            _detail.update(self.get_storage_cluster(table_id))
            _detail.update(self.get_influxdb_instance_cluster(table_id))
            data.append(_detail)
        return data

    def get_basic_detail(self, data_id: int) -> Dict:
        detail = {}
        # 如果传递的数据源，则查询数据源信息
        if data_id:
            detail = {"data_source": self.get_data_source(data_id)}
            detail.update(self.get_clusters(data_id))
        return detail

    def get_data_source(self, bk_data_id: int) -> Dict:
        """获取数据源信息

        :param bk_data_id: 数据源ID
        :return: 数据源信息，格式: {"bk_data_id": xxx, "bk_data_name": xxx}
        """
        try:
            ds = models.DataSource.objects.get(bk_data_id=bk_data_id)
        except Exception:
            raise Exception(f"bk_data_id: {bk_data_id} not found")

        # 如果是集群的数据源ID，则返回集群信息
        cluster_obj = models.BCSClusterInfo.objects.filter(
            Q(K8sMetricDataID=bk_data_id)
            | Q(CustomMetricDataID=bk_data_id)
            | Q(K8sEventDataID=bk_data_id)
            | Q(CustomEventDataID=bk_data_id)
        ).first()
        cluster_id = ""
        if cluster_obj:
            cluster_id = cluster_obj.cluster_id

        return {
            "bk_data_id": ds.bk_data_id,
            "bk_data_name": ds.data_name,
            "space_uid": ds.space_uid,
            "etl_config": ds.etl_config,
            "creator": ds.creator,
            "updater": ds.last_modify_user,
            "cluster_id": cluster_id,
            "is_enable": ds.is_enable,
        }

    def get_table_id(self, table_id: str) -> Dict:
        """获取结果表信息"""
        try:
            rt = models.ResultTable.objects.get(table_id=table_id)
        except models.ResultTable.DoesNotExist:
            raise Exception(f"table_id: {table_id} not found")
        return {
            "result_table": {
                "table_id": rt.table_id,
                "result_table_name": rt.table_name_zh,
                "is_enable": rt.is_enable,
            }
        }

    def get_table_id_data_id(self) -> Dict:
        """
        获取数据源ID和结果表ID

        1. 如果结果表或vm结果表存在，则以结果表查询数据源，这里仅存在一个
        2. 否则，如果数据源存在，则通过数据源查询结果表，这里可能会存在多个
        3. 否则，则按照过滤对应的数据源，然后查询到相应的结果表，一个集群会存在两个必要数据源
        """
        if self.table_id or self.vm_table_id:
            table_id = self.table_id
            if self.vm_table_id:
                table_id = models.AccessVMRecord.objects.get(vm_result_table_id=self.vm_table_id).result_table_id
            obj = models.DataSourceResultTable.objects.get(table_id=table_id)
            return {obj.table_id: obj.bk_data_id}

        elif self.bk_data_id:
            return {
                obj.table_id: obj.bk_data_id
                for obj in models.DataSourceResultTable.objects.filter(bk_data_id=self.bk_data_id)
            }
        else:
            cluster_record = models.BCSClusterInfo.objects.get(cluster_id=self.bcs_cluster_id)
            bk_data_id_list = [
                cluster_record.K8sMetricDataID,
                cluster_record.CustomMetricDataID,
                cluster_record.K8sEventDataID,
            ]

            tid_ds = {
                obj.table_id: obj.bk_data_id
                for obj in models.DataSourceResultTable.objects.filter(bk_data_id__in=bk_data_id_list)
            }
            # 当指标存在时，根据指标过滤结果表
            if self.metric_name:
                tids = models.ResultTableField.objects.filter(
                    field_name=self.metric_name, table_id__in=tid_ds.keys()
                ).values_list("table_id", flat=True)
                return {tid: tid_ds[tid] for tid in tids}

            return tid_ds

    def get_biz_info(self, table_id: str, data_source: Dict) -> Dict:
        try:
            rt = models.ResultTable.objects.get(table_id=table_id)
        except Exception:
            logger.error("table_id: %s not found", table_id)
            return {}
        bk_biz_id = rt.bk_biz_id
        # 当结果表对应的业务ID为0时，需要通过下面函数转换为真正的业务ID
        if str(bk_biz_id) == "0":
            # 过滤数据源数据
            data_id = data_source["bk_data_id"]
            is_in_ts_group = models.TimeSeriesGroup.objects.filter(bk_data_id=data_id).exists()
            is_in_event_group = models.EventGroup.objects.filter(bk_data_id=data_id).exists()
            bk_biz_id = get_real_biz_id(
                data_source["bk_data_name"], is_in_ts_group, is_in_event_group, data_source.get("space_uid")
            )
        # 通过业务 ID 查询业务中文名称
        try:
            biz = api.cmdb.get_business(bk_biz_ids=[bk_biz_id])[0]
            bk_biz_name = biz.bk_biz_name
        except Exception:
            logger.error("biz: %s not found", bk_biz_id)
            bk_biz_name = ""
        return {"bk_biz_info": {"bk_biz_id": bk_biz_id, "bk_biz_name": bk_biz_name}}

    def get_clusters(self, bk_data_id: int) -> Dict:
        try:
            ds = models.DataSource.objects.get(bk_data_id=bk_data_id)
        except Exception:
            raise Exception(f"bk_data_id: {bk_data_id} not found")
        cluster_info = {"transfer_cluster": ds.transfer_cluster_id, "kafka_config": {}}
        # 获取 kafka 队列的信息
        try:
            kt = models.KafkaTopicInfo.objects.get(id=ds.mq_config_id)
        except Exception:
            logger.error("KafkaTopicInfo: %s not found", ds.mq_config_id)
            return cluster_info
        cluster_info["kafka_config"].update({"topic": kt.topic, "partition": kt.partition})
        try:
            c = models.ClusterInfo.objects.get(cluster_id=ds.mq_cluster_id)
        except Exception:
            logger.error("kafka ClusterInfo: %s not found", ds.mq_cluster_id)
            return cluster_info
        cluster_info["kafka_config"].update(
            {
                "cluster_name": c.cluster_name,
                "domain_name": c.domain_name,
                "port": c.port,
                "username": c.username,
                "password": c.password,
                "version": c.version,
                "schema": c.schema,
                "gse_stream_to_id": c.gse_stream_to_id,
            }
        )
        return cluster_info

    def get_storage_cluster(self, table_id: str) -> Dict:
        """获取存储相关信息"""
        storage_dict = {}
        for storage_type, storage_cls in models.ResultTable.REAL_STORAGE_DICT.items():
            storage_info = storage_cls.objects.filter(table_id=table_id)
            if not storage_info:
                storage_dict[storage_type] = {}
                continue
            storage_info = storage_info.first()
            try:
                config = storage_info.consul_config
            except storage_cls.DoesNotExist:
                config = {}
            except Exception as e:
                logger.error("get consul config error, %s", e)
                config = {}
            storage_dict[storage_type] = config

        # 通过结果表追加 vm 配置
        table_id_vm_obj = models.AccessVMRecord.objects.filter(result_table_id=table_id)
        if table_id_vm_obj:
            obj = table_id_vm_obj.first()
            storage_dict[models.ClusterInfo.TYPE_VM] = {
                "vm_cluster_id": obj.vm_cluster_id,
                "bk_base_data_id": obj.bk_base_data_id,
                "vm_result_table_id": obj.vm_result_table_id,
            }
        else:
            storage_dict[models.ClusterInfo.TYPE_VM] = {}

        return storage_dict

    def get_influxdb_instance_cluster(self, table_id: str) -> Dict:
        """获取结果表对应的influxdb实例集群信息"""
        influxdb_storage = models.InfluxDBStorage.objects.filter(table_id=table_id)
        if not influxdb_storage:
            return {"influxdb_instance_cluster": {}}
        influxdb_proxy_storage_id = influxdb_storage.first().influxdb_proxy_storage_id
        # 获取对应的集群
        influxdb_proxy_storage_objs = models.InfluxDBProxyStorage.objects.filter(id=influxdb_proxy_storage_id)
        if not influxdb_proxy_storage_objs.exists():
            return {"influxdb_instance_cluster": {}}
        cluster_name = influxdb_proxy_storage_objs.first().instance_cluster_name
        cluster_info = models.InfluxDBClusterInfo.objects.filter(cluster_name=cluster_name).values(
            "host_name", "host_readable"
        )
        if not cluster_info:
            return {"influxdb_instance_cluster": {}}
        host_dict = {i["host_name"]: i for i in cluster_info}
        # 通过cluster info获取对应的主机 ip及密码信息
        qs = models.InfluxDBHostInfo.objects.filter(host_name__in=host_dict.keys())
        host_info_dict = {i.host_name: i.consul_config for i in qs}
        # 匹配数据
        for key, val in host_info_dict.items():
            if not host_dict.get(key):
                continue
            host_dict[key].update(val)
        # 返回数据
        return {"influxdb_instance_cluster": list(host_dict.values())}


class StorageCluster:
    @classmethod
    def get_cluster_type(self) -> List:
        """获取集群类型"""
        return list(models.ClusterInfo.objects.values_list("cluster_type", flat=True).distinct())

    @classmethod
    def get_all_clusters(cls):
        return {
            obj["cluster_id"]: obj["cluster_name"]
            for obj in models.ClusterInfo.objects.values("cluster_id", "cluster_name")
        }

    @classmethod
    def get_cluster_id_cluster_name(cls, cluster_id: Optional[int] = None, cluster_type: Optional[str] = None) -> Dict:
        """获取集群 id 和集群名称"""
        qs = models.ClusterInfo.objects.all()
        if not (cluster_id or cluster_type):
            return [
                {"cluster_id": obj.cluster_id, "cluster_name": obj.cluster_name, "cluster_type": obj.cluster_type}
                for obj in qs
            ]

        # 过滤数据
        if cluster_id:
            qs = qs.filter(cluster_id=cluster_id)
        if cluster_type:
            qs = qs.filter(cluster_type=cluster_type)

        # 返回内容
        if not qs.exists():
            err_msg = f"cluster_id: {cluster_id} not found"
            logger.error(err_msg)
            raise ValueError(err_msg)

        return [
            {"cluster_id": obj.cluster_id, "cluster_name": obj.cluster_name, "cluster_type": obj.cluster_type}
            for obj in qs
        ]


class ClusterHealthCheck:
    @classmethod
    def check(
        cls,
        cluster_id: Union[str, int, None] = None,
        cluster_type: Optional[str] = "",
        domain: Optional[str] = "",
        port: Optional[int] = 0,
        schema: Optional[str] = "",
        is_ssl_verify: Optional[bool] = False,
        username: Optional[str] = "",
        password: Optional[str] = "",
    ) -> bool:
        if cluster_type == "transfer":
            return cls.check_transfer_cluster(cluster_id)
        if cluster_type == models.ClusterInfo.TYPE_ES:
            obj = None
            if cluster_id:
                obj = cls.get_cluster(cluster_id)
            try:
                return cls.check_es_cluster(
                    cluster_obj=obj,
                    domain=domain,
                    port=port,
                    is_ssl_verify=is_ssl_verify,
                    username=username,
                    password=password,
                    schema=schema,
                )
            except Exception as e:
                logger.error("check es error, %s", e)
                return False
        type_func_map = {
            models.ClusterInfo.TYPE_ES: cls.check_es_cluster,
            models.ClusterInfo.TYPE_KAFKA: cls.check_kafka_cluster,
            models.ClusterInfo.TYPE_INFLUXDB: cls.check_influxdb_cluster,
            models.ClusterInfo.TYPE_VM: cls.check_vm_cluster,
        }
        # 设置默认值
        obj = None
        if cluster_id:
            obj = cls.get_cluster(cluster_id)
        if obj:
            cluster_type = obj.cluster_type
        func = type_func_map.get(cluster_type)
        if not func:
            raise ValueError("not support cluster type")
        host = ""
        if domain and port:
            host = f"{domain}:{port}"
        try:
            return func(cluster_obj=obj, host=host)
        except Exception as e:
            logger.error("check cluster status error, %s", e)
            return False

    @classmethod
    def get_cluster(cls, cluster_id: int) -> Optional[models.ClusterInfo]:
        """获取集群信息"""
        try:
            return models.ClusterInfo.objects.get(cluster_id=cluster_id)
        except models.ClusterInfo.DoesNotExist:
            logger.error("kafka cluster: %s not found", cluster_id)
            return None

    @classmethod
    def check_kafka_cluster(
        cls,
        kafka_cluster: Optional[int] = None,
        cluster_obj: Optional[models.ClusterInfo] = None,
        kafka_host: Optional[str] = "",
    ) -> bool:
        """检测 kafka 集群"""
        # 查询集群域名和端口
        if not cluster_obj and kafka_cluster:
            cluster_obj = cls.get_cluster(kafka_cluster)
            if not cluster_obj:
                return False

        # 测试 topic
        test_topic_name = "bkmonitor_health_check_topic"
        if cluster_obj:
            kafka_host = f"{cluster_obj.domain_name}:{cluster_obj.port}"
        try:
            client = kafka.KafkaClient(kafka_host)
            client.ensure_topic_exists(test_topic_name)
        except Exception as e:
            logger.error("create topic: %s error: %s", test_topic_name, e)
            return False

        # 获取 topic 存在
        if test_topic_name not in client.topic_partitions:
            return False

        # 删除 topic， 异常忽略
        try:
            admin_client = KafkaAdminClient(bootstrap_servers=kafka_host)
            admin_client.delete_topics([test_topic_name])
        except Exception as e:
            logger.error("delete topic: %s error: %s", test_topic_name, e)

        return True

    @classmethod
    def check_influxdb_cluster(
        cls,
        influxdb_cluster: Optional[int] = None,
        cluster_obj: Optional[models.ClusterInfo] = None,
        host: Optional[str] = "",
    ) -> bool:
        """检测 influxdb 集群"""
        # 查询集群域名和端口
        if not cluster_obj and influxdb_cluster:
            cluster_obj = cls.get_cluster(influxdb_cluster)
            if not cluster_obj:
                return False

        # 检测 metric
        if cluster_obj:
            host = f"{cluster_obj.domain_name}:{cluster_obj.port}"
        if not (host.startswith("http://") or host.startswith("https://")):
            host = f"http://{host}"
        try:
            resp = requests.get(f"{host}/metrics")
            # 非 200，则认为错误
            if resp.status_code != 200:
                logger.error("request influxdb proxy metric error: %s", resp.text)
                return False
        except Exception as e:
            logger.error("request influxdb proxy metric error: %s", e)
            return False

        return True

    @classmethod
    def check_es_cluster(
        cls,
        es_cluster: Optional[int] = None,
        cluster_obj: Optional[models.ClusterInfo] = None,
        domain: Optional[str] = "",
        port: Optional[int] = None,
        is_ssl_verify: Optional[bool] = False,
        username: Optional[str] = "",
        password: Optional[str] = "",
        schema: Optional[str] = "",
    ) -> bool:
        """检测 es 集群"""
        # 查询集群域名和端口
        if not cluster_obj and es_cluster:
            cluster_obj = cls.get_cluster(es_cluster)
            if not cluster_obj:
                return False

        if cluster_obj:
            client = get_client(cluster_obj)
            # 可以连通
            if client.ping():
                return True

        # 根据版本加载客户端
        connection_info = {
            "hosts": compose_es_hosts(domain, port),
            "verify_certs": is_ssl_verify,
            "use_ssl": is_ssl_verify,
        }
        if username and password:
            connection_info["http_auth"] = (username, password)

        if schema == "https":
            connection_info["scheme"] = schema
        es_client = Elasticsearch(**connection_info)
        if es_client.ping():
            return True
        return False

    @classmethod
    def check_transfer_cluster(cls, transfer_cluster: str) -> bool:
        """检测 transfer 集群，如果存在则认为是正常的"""
        return check_transfer_cluster_exist(transfer_cluster)

    @classmethod
    def check_vm_cluster(
        cls,
        vm_cluster: Optional[int] = None,
        cluster_obj: Optional[models.ClusterInfo] = None,
        host: Optional[str] = "",
    ) -> bool:
        return True


class StorageClusterDetail:
    @classmethod
    def get_detail(cls, cluster_id: Union[str, int]) -> List:
        type_func_map = {
            models.ClusterInfo.TYPE_KAFKA: cls.get_kafka_detail,
            models.ClusterInfo.TYPE_INFLUXDB: cls.get_influxdb_proxy_detail,
            models.ClusterInfo.TYPE_ES: cls.get_es_detail,
            models.ClusterInfo.TYPE_VM: cls.get_vm_details,
        }
        obj = cls.get_cluster(cluster_id)
        func = type_func_map.get(obj.cluster_type)
        if not func:
            raise ValueError("not support cluster type")
        return func(cluster_obj=obj)

    @classmethod
    def get_cluster(cls, cluster_id: int) -> Optional[models.ClusterInfo]:
        """获取集群信息"""
        try:
            return models.ClusterInfo.objects.get(cluster_id=cluster_id)
        except models.ClusterInfo.DoesNotExist:
            logger.error("kafka cluster: %s not found", cluster_id)
            raise ValueError("cluster_id: %s not found", cluster_id)

    @classmethod
    def get_kafka_detail(
        cls, cluster_id: Optional[int] = None, cluster_obj: Optional[models.ClusterInfo] = None
    ) -> List:
        # 查询集群域名和端口
        if not cluster_obj:
            cluster_obj = cls.get_cluster(cluster_id)
        # 获取 broker
        kafka_host = f"{cluster_obj.domain_name}:{cluster_obj.port}"
        try:
            client = kafka.KafkaClient(kafka_host)
            brokers = client.brokers
            topics = client.topic_partitions
        except Exception as e:
            logger.error("request kafka api error, %s", e)
            return [
                {
                    "host": cluster_obj.domain_name,
                    "port": cluster_obj.port,
                    "topic_count": 0,
                    "version": cluster_obj.version,
                    "schema": cluster_obj.schema,
                    "status": "running",
                }
            ]

        # 解析 broker 和 topic数据
        id_broker_map = {id: {"host": data.host, "port": data.port} for id, data in brokers.items()}
        id_topic_map = {}
        for topic, data in topics.items():
            for __, id in data.items():
                id_topic_map.setdefault(id, []).append(topic)

        # 返回数据
        data = []
        for id, broker in id_broker_map.items():
            item = broker.copy()
            item["topic_count"] = len(id_topic_map.get(id) or [])
            item["version"] = cluster_obj.version
            item["schema"] = cluster_obj.schema
            data.append(item)

        return data

    @classmethod
    def get_influxdb_proxy_detail(
        cls, cluster_id: Optional[int] = None, cluster_obj: Optional[models.ClusterInfo] = None
    ) -> List:
        # 查询集群域名和端口
        if not cluster_obj:
            cluster_obj = cls.get_cluster(cluster_id)

        # 返回数据
        return [
            {
                "host": cluster_obj.domain_name,
                "port": cluster_obj.port,
                "version": cluster_obj.version,
                "schema": cluster_obj.schema,
                "status": "running",
            }
        ]

    @classmethod
    def get_es_detail(cls, cluster_id: Optional[int] = None, cluster_obj: Optional[models.ClusterInfo] = None) -> List:
        # 查询集群域名和端口
        if not cluster_obj:
            cluster_obj = cls.get_cluster(cluster_id)

        # 返回数据
        return [
            {
                "host": cluster_obj.domain_name,
                "port": cluster_obj.port,
                "version": cluster_obj.version,
                "schema": cluster_obj.schema,
                "status": "running",
            }
        ]

    @classmethod
    def get_vm_details(cls, cluster_id: Optional[int] = None, cluster_obj: Optional[models.ClusterInfo] = None) -> List:
        # 查询集群域名和端口
        if not cluster_obj:
            cluster_obj = cls.get_cluster(cluster_id)

        # 返回数据
        return [
            {
                "host": cluster_obj.domain_name,
                "port": cluster_obj.port,
                "version": cluster_obj.version,
                "schema": cluster_obj.schema,
                "status": "running",
            }
        ]<|MERGE_RESOLUTION|>--- conflicted
+++ resolved
@@ -32,20 +32,14 @@
         table_id: Optional[str] = None,
         bk_data_id: Optional[int] = None,
         bcs_cluster_id: Optional[str] = None,
-<<<<<<< HEAD
+        vm_table_id: Optional[str] = None,
         metric_name: Optional[str] = None,
-=======
-        vm_table_id: Optional[str] = None,
->>>>>>> 38352da0
     ):
         self.bk_data_id = bk_data_id
         self.table_id = table_id
         self.bcs_cluster_id = bcs_cluster_id
-<<<<<<< HEAD
         self.metric_name = metric_name
-=======
         self.vm_table_id = vm_table_id
->>>>>>> 38352da0
 
     def get_detail(self):
         detail = self.get_basic_detail(self.bk_data_id)
