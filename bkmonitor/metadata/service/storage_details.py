--- conflicted
+++ resolved
@@ -253,23 +253,15 @@
         # 通过结果表追加 vm 配置
         table_id_vm_obj = models.AccessVMRecord.objects.filter(result_table_id=table_id).first()
         if table_id_vm_obj:
-<<<<<<< HEAD
-            storage_dict[models.ClusterInfo.TYPE_VM] = {
-                "vm_cluster_id": table_id_vm_obj.vm_cluster_id,
-                "bk_base_data_id": table_id_vm_obj.bk_base_data_id,
-                "vm_result_table_id": table_id_vm_obj.vm_result_table_id,
-=======
-            obj = table_id_vm_obj.first()
             try:
-                vm_cluster_domain = models.ClusterInfo.objects.get(cluster_id=obj.vm_cluster_id).domain_name
+                vm_cluster_domain = models.ClusterInfo.objects.get(cluster_id=table_id_vm_obj.vm_cluster_id).domain_name
             except models.ClusterInfo.DoesNotExist:
                 vm_cluster_domain = ""
             storage_dict[models.ClusterInfo.TYPE_VM] = {
                 "vm_cluster_domain": vm_cluster_domain,
-                "vm_cluster_id": obj.vm_cluster_id,
-                "bk_base_data_id": obj.bk_base_data_id,
-                "vm_result_table_id": obj.vm_result_table_id,
->>>>>>> fd31c42b
+                "vm_cluster_id": table_id_vm_obj.vm_cluster_id,
+                "bk_base_data_id": table_id_vm_obj.bk_base_data_id,
+                "vm_result_table_id": table_id_vm_obj.vm_result_table_id,
             }
         else:
             storage_dict[models.ClusterInfo.TYPE_VM] = {}
