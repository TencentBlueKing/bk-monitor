--- conflicted
+++ resolved
@@ -143,18 +143,6 @@
                 traceback.format_exc(),
             )
         else:
-<<<<<<< HEAD
-            logger.info(
-                "time_series_group->[{}] metric update from redis success.".format(time_series_group.bk_data_id)
-            )
-    # 更新空间路由信息
-    from metadata.models.space.space_table_id_redis import SpaceTableIDRedis
-
-    space_client = SpaceTableIDRedis()
-    space_client.push_field_table_ids(table_id_list=table_id_list, is_publish=True)
-    space_client.push_table_id_detail(table_id_list=table_id_list, is_publish=True)
-    logger.info("ts updated table_id: %s", json.dumps(table_id_list))
-=======
             logger.info("time_series_group->[%s] metric update from redis success.", time_series_group.bk_data_id)
 
     # 仅当指标有变动的结果表存在时，才进行路由配置更新
@@ -165,7 +153,6 @@
         space_client.push_field_table_ids(table_id_list=table_id_list, is_publish=True)
         space_client.push_table_id_detail(table_id_list=table_id_list, is_publish=True)
         logger.info("metric updated of table_id: %s", json.dumps(table_id_list))
->>>>>>> 8c9bafc1
 
     # 如果有更新时，刷新数据到 redis
     # NOTE: 因为一个空间下关联不止一个 data id，所以先过滤到空间数据，然后再进行推送消息
@@ -241,11 +228,6 @@
 ):
     """推送并发布空间路由功能"""
     logger.info("start to push and publish space_type: %s, space_id: %s router", space_type, space_id)
-<<<<<<< HEAD
-    from metadata.models.space.constants import SPACE_TO_RESULT_TABLE_CHANNEL, SpaceTypes
-    from metadata.models.space.space_table_id_redis import SpaceTableIDRedis
-
-=======
     from metadata.models.space.constants import (
         SPACE_TO_RESULT_TABLE_CHANNEL,
         SpaceTypes,
@@ -257,7 +239,6 @@
     if not table_id_list:
         table_id_list = get_space_table_id_data_id(space_type, space_id)
 
->>>>>>> 8c9bafc1
     space_client = SpaceTableIDRedis()
     # 更新数据
     space_client.push_field_table_ids(table_id_list=table_id_list, is_publish=True)
