--- conflicted
+++ resolved
@@ -167,15 +167,15 @@
     NOTE: 针对结果表校验使用的es集群状态，不要统一校验
     """
     # 遍历所有的ES存储并创建index, 并执行完整的es生命周期操作
-<<<<<<< HEAD
-    if es_storage.is_red():
-        logger.error(
-            "es cluster health is red, skip index lifecycle; name: %s, id: %s, domain: %s",
-            es_storage.storage_cluster.cluster_name,
-            es_storage.storage_cluster.cluster_id,
-            es_storage.storage_cluster.domain_name,
-        )
-        return
+
+#     if es_storage.is_red():
+#         logger.error(
+#             "es cluster health is red, skip index lifecycle; name: %s, id: %s, domain: %s",
+#             es_storage.storage_cluster.cluster_name,
+#             es_storage.storage_cluster.cluster_id,
+#             es_storage.storage_cluster.domain_name,
+#         )
+#         return
 
     try:
         # 先预创建各个时间段的index，
@@ -210,50 +210,7 @@
             es_storage.storage_cluster.domain_name,
             e,
         )
-=======
-    for es_storage in es_storages:
-        # if es_storage.is_red():
-        #     logger.error(
-        #         "es cluster health is red, skip index lifecycle; name: %s, id: %s, domain: %s",
-        #         es_storage.storage_cluster.cluster_name,
-        #         es_storage.storage_cluster.cluster_id,
-        #         es_storage.storage_cluster.domain_name,
-        #     )
-        #     continue
-        try:
-            # 先预创建各个时间段的index，
-            # 1. 同时判断各个预创建好的index是否字段与数据库的一致
-            # 2. 也判断各个创建的index是否有大小需要切片的需要
-
-            if not es_storage.index_exist():
-                #   如果该table_id的index在es中不存在，说明要走初始化流程
-                logger.info("table_id->[%s] found no index in es,will create new one", es_storage.table_id)
-                es_storage.create_index_and_aliases(es_storage.slice_gap)
-            else:
-                # 否则走更新流程
-                es_storage.update_index_and_aliases(ahead_time=es_storage.slice_gap)
-
-            # 创建快照
-            es_storage.create_snapshot()
-            # 清理过期的index
-            es_storage.clean_index_v2()
-            # 清理过期快照
-            es_storage.clean_snapshot()
-            # 重新分配索引数据
-            es_storage.reallocate_index()
-
-            logger.debug("es_storage->[{}] cron task success.".format(es_storage.table_id))
-        except Exception as e:
-            # 记录异常集群的信息
-            logger.error(
-                "es_storage: %s index lifecycle failed, name: %s, id: %s, domain: %s, error: %s",
-                es_storage.table_id,
-                es_storage.storage_cluster.cluster_name,
-                es_storage.storage_cluster.cluster_id,
-                es_storage.storage_cluster.domain_name,
-                e,
-            )
->>>>>>> 37a110db
+
 
 
 @app.task(ignore_result=True, queue="celery_metadata_task_worker")
