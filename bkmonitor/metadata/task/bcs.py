--- conflicted
+++ resolved
@@ -189,7 +189,6 @@
     # BCS 接口仅返回非 DELETED 状态的集群信息
     start_time = time.time()
     logger.info("discover_bcs_clusters: start to discover bcs clusters")
-<<<<<<< HEAD
     cluster_list: list[str] = []
     for tenant in api.bk_login.list_tenant():
         bk_tenant_id = tenant["id"]
@@ -246,62 +245,6 @@
                     logger.info(
                         f"discover_bcs_clusters: cluster_id:{cluster_id},project_id:{project_id} change bk_biz_id to {int(bk_biz_id)}"
                     )
-=======
-    try:
-        bcs_clusters = api.kubernetes.fetch_k8s_cluster_list()
-    except Exception as e:  # pylint: disable=broad-except
-        logger.error(f"discover_bcs_clusters: get bcs clusters failed, error:{e}")
-        return
-    cluster_list = []
-    # 获取所有联邦集群 ID
-    fed_clusters = {}
-    try:
-        fed_clusters = api.bcs.get_federation_clusters()
-        fed_cluster_id_list = list(fed_clusters.keys())  # 联邦的代理集群列表
-    except Exception as e:  # pylint: disable=broad-except
-        fed_cluster_id_list = []
-        logger.warning(f"discover_bcs_clusters: get federation clusters failed, error:{e}")
-
-    # 联邦集群顺序调整到前面，因为创建链路时依赖联邦关系记录
-    bcs_clusters = sorted(bcs_clusters, key=lambda x: x["cluster_id"] not in fed_cluster_id_list)
-
-    # bcs 集群中的正常状态
-    for bcs_cluster in bcs_clusters:
-        logger.info("discover_bcs_clusters: get bcs cluster:{},start to register".format(bcs_cluster["cluster_id"]))
-        project_id = bcs_cluster["project_id"]
-        bk_biz_id = bcs_cluster["bk_biz_id"]
-        cluster_id = bcs_cluster["cluster_id"]
-        cluster_raw_status = bcs_cluster["status"]
-        cluster_list.append(cluster_id)
-        is_fed_cluster = cluster_id in fed_cluster_id_list
-
-        # todo 同一个集群在切换业务时不能重复接入
-        cluster = BCSClusterInfo.objects.filter(cluster_id=cluster_id).first()
-        if cluster:
-            # 更新集群信息，兼容集群迁移场景
-            # 场景1:集群迁移业务，项目ID不变，只会变业务ID
-            # 场景2:集群迁移项目，项目ID和业务ID都可能变化
-            update_fields = []
-            # NOTE: 现阶段完全以 BCS 的集群状态为准，
-            if cluster_raw_status != cluster.status:
-                cluster.status = cluster_raw_status
-                update_fields.append("status")
-            # 如果 BCS Token 变了需要刷新
-            if cluster.api_key_content != settings.BCS_API_GATEWAY_TOKEN:
-                cluster.api_key_content = settings.BCS_API_GATEWAY_TOKEN
-                update_fields.append("api_key_content")
-
-            if int(bk_biz_id) != cluster.bk_biz_id:
-                # 记录旧业务ID，更新新业务ID
-                old_bk_biz_id = cluster.bk_biz_id
-                cluster.bk_biz_id = int(bk_biz_id)
-                update_fields.append("bk_biz_id")
-
-                # 若业务ID变更，其RT对应的业务ID也应一并变更
-                logger.info(
-                    f"discover_bcs_clusters: cluster_id:{cluster_id},project_id:{project_id} change bk_biz_id to {int(bk_biz_id)}"
-                )
->>>>>>> 43122903
 
                     # 变更对应的路由元信息
                     change_cluster_router(
@@ -334,7 +277,6 @@
                 logger.info(f"cluster_id:{cluster_id},project_id:{project_id} already exists,skip create it")
                 continue
 
-<<<<<<< HEAD
             cluster = BCSClusterInfo.register_cluster(
                 bk_tenant_id=bk_tenant_id,
                 bk_biz_id=bk_biz_id,
@@ -357,42 +299,13 @@
                     f"cluster_id:{cluster.cluster_id},project_id:{cluster.project_id},bk_biz_id:{cluster.bk_biz_id} init resource failed, error:{e}"
                 )
                 continue
-=======
-        cluster = BCSClusterInfo.register_cluster(
-            bk_biz_id=bk_biz_id,
-            cluster_id=cluster_id,
-            project_id=project_id,
-            creator="admin",
-            is_fed_cluster=is_fed_cluster,
-        )
-        logger.info(
-            f"discover_bcs_clusters: cluster_id:{cluster.cluster_id},project_id:{cluster.project_id},bk_biz_id:{cluster.bk_biz_id} registered"
-        )
-
-        try:
-            logger.info(
-                f"cluster_id:{cluster.cluster_id},project_id:{cluster.project_id},bk_biz_id:{cluster.bk_biz_id} start to init resource"
-            )
-            cluster.init_resource(is_fed_cluster=is_fed_cluster)
-        except Exception as e:  # pylint: disable=broad-except
-            logger.error(
-                f"cluster_id:{cluster.cluster_id},project_id:{cluster.project_id},bk_biz_id:{cluster.bk_biz_id} init resource failed, error:{e}"
-            )
-            continue
->>>>>>> 43122903
 
             # 更新云区域ID
             update_bcs_cluster_cloud_id_config(bk_biz_id, cluster_id)
 
-<<<<<<< HEAD
             logger.info(
                 f"cluster_id:{cluster.cluster_id},project_id:{cluster.project_id},bk_biz_id:{cluster.bk_biz_id} init resource finished"
             )
-=======
-        logger.info(
-            f"cluster_id:{cluster.cluster_id},project_id:{cluster.project_id},bk_biz_id:{cluster.bk_biz_id} init resource finished"
-        )
->>>>>>> 43122903
 
     # 如果是不存在的集群列表则更新当前状态为删除，加上>0的判断防止误删
     if cluster_list:
