# -*- coding: utf-8 -*-
"""
Tencent is pleased to support the open source community by making 蓝鲸智云 - 监控平台 (BlueKing - Monitor) available.
Copyright (C) 2017-2021 THL A29 Limited, a Tencent company. All rights reserved.
Licensed under the MIT License (the "License"); you may not use this file except in compliance with the License.
You may obtain a copy of the License at http://opensource.org/licenses/MIT
Unless required by applicable law or agreed to in writing, software distributed under the License is distributed on
an "AS IS" BASIS, WITHOUT WARRANTIES OR CONDITIONS OF ANY KIND, either express or implied. See the License for the
specific language governing permissions and limitations under the License.
"""
import json
import logging
import threading
<<<<<<< HEAD
from typing import Optional
=======
from typing import Dict, Optional, Set
>>>>>>> 8c9bafc1

from django.conf import settings
from django.db.models import Q
from django.db.transaction import atomic

from alarm_backends.core.lock.service_lock import share_lock
from core.drf_resource import api
from metadata import config, models
from metadata.models.constants import BULK_CREATE_BATCH_SIZE
from metadata.models.space import Space, SpaceDataSource, SpaceResource
from metadata.models.space.constants import (
    SKIP_DATA_ID_LIST_FOR_BKCC,
    SPACE_REDIS_KEY,
    SYSTEM_USERNAME,
    BCSClusterTypes,
    SpaceTypes,
)
from metadata.models.space.space_data_source import (
    get_biz_data_id,
    get_real_zero_biz_data_id,
)
from metadata.models.space.space_redis import SpaceRedis, push_and_publish_all_space
from metadata.models.space.utils import (
    cached_cluster_k8s_data_id,
    create_bcs_spaces,
    create_bkcc_space_data_source,
    create_bkcc_spaces,
    get_bkci_projects,
    get_metadata_cluster_list,
    get_shared_cluster_namespaces,
    get_valid_bcs_projects,
)
from metadata.utils.redis_tools import RedisTools

logger = logging.getLogger("metadata")


@share_lock(identify="metadata__sync_bkcc_space")
def sync_bkcc_space(allow_deleted=False):
    """同步 bkcc 的业务，自动创建对应的空间

    TODO: 是否由服务方调用接口创建或者服务方可以被 watch
    NOTE: 现阶段删除后，没有同步到redis数据
    """
    logger.info("start sync bkcc space task")
    bkcc_type_id = SpaceTypes.BKCC.value
    biz_list = api.cmdb.get_business()
    # NOTE: 为防止出现接口变动的情况，导致误删操作；如果为空，则忽略数据处理
    if not biz_list:
        logger.info("query cmdb api resp is null")
        return

    biz_id_name_dict = {str(b.bk_biz_id): b.bk_biz_name for b in biz_list}
    # 过滤已经创建空间的业务
    space_id_list = Space.objects.filter(space_type_id=bkcc_type_id).values_list("space_id", flat=True)
    diff = set(biz_id_name_dict.keys()) - set(space_id_list)
    diff_delete = set(space_id_list) - set(biz_id_name_dict.keys())
    # 如果业务没有查询，则直接返回；否则, 创建对应的空间信息
    if not (diff or diff_delete):
        logger.info("bkcc space not need add or delete!")
        return
    # 针对删除的业务
    # 当业务在 cmdb 删除业务，并且允许删除为 True 时，才进行删除；避免因为接口返回不正确，误删除的场景
    if diff_delete and allow_deleted:
        # 删除和数据源的关联
        SpaceDataSource.objects.filter(space_type_id=bkcc_type_id, space_id__in=diff_delete).delete()
        # NOTE 标识关联空间不可用，这里主要是针对 bcs 资源
        space_resources = SpaceResource.objects.filter(resource_type=bkcc_type_id, resource_id__in=diff_delete)
        # 对应的 BKCI(BCS) 空间，也标识为不可用
        Space.objects.filter(
            space_type_id=SpaceTypes.BKCI.value, space_id__in=[i.space_id for i in space_resources]
        ).update(is_bcs_valid=False)
        # 删除关联资源
        space_resources.delete()
        # 删除对应的 BKCC 空间
        Space.objects.filter(space_type_id=bkcc_type_id, space_id__in=diff_delete).delete()
        logger.info("delete space_type_id: [%s], space_id: [%s]", bkcc_type_id, ",".join(diff_delete))

    if diff:
        # 针对添加的业务
        diff_biz_list, redis_space_id_list = [], []
        for biz_id in diff:
            diff_biz_list.append({"bk_biz_id": biz_id, "bk_biz_name": biz_id_name_dict[biz_id]})
            redis_space_id_list.append(f"{bkcc_type_id}__{biz_id}")
        # 创建空间
        is_created = True
        try:
            create_bkcc_spaces(diff_biz_list)
        except Exception:
            logger.exception("create bkcc biz space error")
            is_created = False
        logger.info("create bkcc space successfully, space: %s", json.dumps(diff_biz_list))

        if is_created:
            # 推送空间详情
            for biz_id in diff:
                SpaceRedis().push_bkcc_type_space(str(biz_id))
            logger.info("push bkcc type space detail to redis successfully, space: %s", json.dumps(diff))
            # NOTE: 仅推送 redis，由使用方拉取使用
            RedisTools.push_space_to_redis(SPACE_REDIS_KEY, redis_space_id_list)
            logger.info("push bkcc type space to redis successfully, space: %s", json.dumps(redis_space_id_list))


@share_lock(identify="metadata__refresh_bkcc_space_name")
def refresh_bkcc_space_name():
    """刷新 bkcc 类型空间名称

    NOTE: 名称变动，不需要同步到存储介质(redis|consul)，所以单独任务处理
    """
    logger.info("start sync bkcc space name task")
    bkcc_type_id = SpaceTypes.BKCC.value
    biz_list = api.cmdb.get_business()
    biz_id_name_dict = {str(b.bk_biz_id): b.bk_biz_name for b in biz_list}
    space_id_name_map = {space.space_id: space.space_name for space in Space.objects.filter(space_type_id=bkcc_type_id)}
    # 比对名称是否有变动，如果变动，则进行更新
    diff = dict(set(biz_id_name_dict.items()) - set(space_id_name_map.items()))
    # 过滤数据，然后进行更新
    for obj in Space.objects.filter(space_id__in=diff.keys()):
        space_name = diff.get(obj.space_id)
        if not space_name:
            logger.warning("space_name of space_id: %s is null", obj.space_id)
            continue
        obj.space_name = space_name
        obj.save(update_fields=["space_name"])

    logger.info("refresh bkcc space name successfully")


@share_lock(identify="metadata__sync_data_source")
def sync_bkcc_space_data_source():
    """同步bkcc数据源和空间的关系及数据源的所属类型"""
    logger.info("start sync bkcc space data source task")

    def _refine(data_id_dict, space_id, bk_data_id) -> bool:
        """移除已经存在的数据源关联"""
        is_exist = False
        space_data_id_list = list(set(data_id_dict.get(int(space_id), [])))
        if space_data_id_list and bk_data_id in space_data_id_list:
            space_data_id_list.remove(bk_data_id)
            is_exist = True
        data_id_dict[int(space_id)] = space_data_id_list
        return is_exist

    biz_data_id_dict = get_biz_data_id()
    # 针对 0 业务按照规则转换为所属业务
    # NOTE: 因为 0 业务的数据源不一定是 bkcc 类型，需要忽略掉更新
    real_biz_data_id_dict, zero_data_id_list = get_real_zero_biz_data_id()
    models.DataSource.objects.filter(bk_data_id__in=zero_data_id_list).exclude(
        bk_data_id__in=SKIP_DATA_ID_LIST_FOR_BKCC
    ).update(is_platform_data_id=True, space_type_id=SpaceTypes.BKCC.value)
    logger.info(
        "update is_platform_data_id: %s, belong space type: %s of data id: %s",
        True,
        SpaceTypes.BKCC.value,
        json.dumps(zero_data_id_list),
    )

    # 过滤掉已经存在的data id
    exist_sd = models.SpaceDataSource.objects.filter(space_type_id=SpaceTypes.BKCC.value).values(
        "space_id", "bk_data_id"
    )
    for sd in exist_sd:
        is_exist = _refine(biz_data_id_dict, sd["space_id"], sd["bk_data_id"])
        if not is_exist:
            _refine(real_biz_data_id_dict, sd["space_id"], sd["bk_data_id"])

    # 创建空间和数据源的关联
    create_bkcc_space_data_source(biz_data_id_dict)
    create_bkcc_space_data_source(real_biz_data_id_dict)

    biz_id_list = list(biz_data_id_dict.keys())
    biz_id_list.extend(real_biz_data_id_dict.keys())

    # 直接推送一次
    space_id_list = []
    for biz_id in biz_id_list:
        # 暂不推送 0 业务
        if str(biz_id) == "0":
            continue
        SpaceRedis().push_bkcc_type_space(str(biz_id))
        logger.info("push bkcc type data source to redis successfully, space: %s", biz_id)

        space_id_list.append(f"{SpaceTypes.BKCC.value}__{biz_id}")

    # 避免业务不通知，添加一次推送通知
    if space_id_list:
        RedisTools.push_space_to_redis(SPACE_REDIS_KEY, space_id_list)
        logger.info("push bkcc type data source to redis successfully, space: %s", json.dumps(space_id_list))


@share_lock(identify="metadata__sync_bcs_space")
def sync_bcs_space():
    """同步 BCS 项目空间数据

    TODO: 当仅有项目还没有集群时，关联的资源为空，应该在增加一个关联资源变动检测的任务
    """
    logger.info("start sync bcs space task")

    bcs_type_id = SpaceTypes.BKCI.value
    projects = get_valid_bcs_projects()
    project_id_dict = {p["project_code"]: p for p in projects}
    space_qs = Space.objects.filter(space_type_id=bcs_type_id)
    space_id_list = space_qs.values_list("space_id", flat=True)
    exist_project_id_list = space_qs.filter(space_code="").values_list("space_id", flat=True)
    # 判断需要更新的项目
    update_projects = set(project_id_dict.keys()) & set(exist_project_id_list)
    # 判断是否有新项目增加(因为现阶段项目不会删除)
    diff = set(project_id_dict.keys()) - set(space_id_list)
    if not (diff or update_projects):
        logger.info("bcs space not need add or update!")
        return
    diff_project_list, redis_space_id_list = [], []
    # 更新 space_code
    # TODO: 更新资源再另一个任务处理，是否可以直接出发
    for project_id in update_projects:
        Space.objects.filter(space_type_id=bcs_type_id, space_id=project_id).update(
            space_code=project_id_dict[project_id]["project_id"],
            is_bcs_valid=True,
            space_name=project_id_dict[project_id]["name"],
        )
        redis_space_id_list.append(f"{bcs_type_id}__{project_id}")
    # 创建空间、空间资源、使用业务的 data id
    for project_id in diff:
        diff_project_list.append(project_id_dict[project_id])
        redis_space_id_list.append(f"{bcs_type_id}__{project_id}")
    # 批量创建
    try:
        create_bcs_spaces(diff_project_list)
    except Exception:
        logger.exception("create bcs project space error")
    logger.info("create bcs space successfully, space: %s", json.dumps(diff_project_list))
    # 创建成功，才会发布
    if redis_space_id_list:
        # 推送空间详情
        union_space = diff.union(update_projects)
        for project_id in union_space:
            SpaceRedis().push_bcs_type_space(project_id)
        logger.info("push bcs type space to redis successfully, space: %s", json.dumps(union_space))
        # NOTE: 仅推送 redis，由使用方拉取使用
        RedisTools.push_space_to_redis(SPACE_REDIS_KEY, redis_space_id_list)
        logger.info("push bcs type space to redis successfully, space: %s", json.dumps(redis_space_id_list))


@share_lock(identify="metadata_refresh_bcs_project_biz")
def refresh_bcs_project_biz():
    """检测 bcs 项目绑定的业务的变化"""
    logger.info("start check and update the binded biz of bcs project task")
    # 检测所有 bcs 项目
    projects = get_valid_bcs_projects()
    project_id_dict = {p["project_code"]: p["bk_biz_id"] for p in projects}
    # 1. 判断项目空间是否存在，如果不存在直接跳过
    # 2. 如果项目空间存在，则判断绑定的业务是否相等
    # 3. 如果相等，则忽略
    # 4. 如果不相等，则更新绑定的业务资源
    # 5. 推送到redis，并发布项目变动
    space_id_resource_dict = {
        sr.space_id: sr
        for sr in SpaceResource.objects.filter(space_type_id=SpaceTypes.BKCI.value, resource_type=SpaceTypes.BKCC.value)
    }
    # 记录变动的
    changed_space_for_redis, space_id_list, add_resource_list = [], [], []

    for s in Space.objects.filter(space_type_id=SpaceTypes.BKCI.value):
        # 没有开启容器服务的直接跳过
        if not s.space_code:
            continue
        space_id = s.space_id
        if space_id not in project_id_dict:
            continue

        biz_id = project_id_dict[space_id]

        # NOTE: 防止出现，删掉一部分数据场景的问题
        res = space_id_resource_dict.get(space_id)
        if not res:
            add_resource_list.append(
                SpaceResource(
                    space_type_id=SpaceTypes.BKCI.value,
                    space_id=space_id,
                    resource_type=SpaceTypes.BKCC.value,
                    resource_id=biz_id,
                    creator=SYSTEM_USERNAME,
                    updater=SYSTEM_USERNAME,
                    dimension_values=[{"bk_biz_id": biz_id}],
                )
            )
            space_id_list.append(space_id)
            continue

        if res.resource_id == biz_id:
            continue

        res.resource_id = biz_id
        res.dimension_values = [{"bk_biz_id": biz_id}]
        res.save()
        changed_space_for_redis.append(s.space_uid)
        space_id_list.append(space_id)

    if add_resource_list:
        SpaceResource.objects.bulk_create(add_resource_list)
        logger.info("create bcs space resource successfully, space: %s", json.dumps(space_id_list))

    if space_id_list:
        for space_id in space_id_list:
            SpaceRedis().push_bcs_type_space(space_id=space_id, push_bcs_type=False)
        logger.info(
            "the biz of bcs project changed, push updated bcs space to redis successfully, space: %s",
            json.dumps(space_id_list),
        )
        # NOTE: 仅推送 redis，由使用方拉取使用
        RedisTools.push_space_to_redis(SPACE_REDIS_KEY, changed_space_for_redis)
        logger.info("push updated bcs space to redis successfully, space: %s", json.dumps(changed_space_for_redis))


def get_cluster_data_id(space_id, cluster_id_list, space_data_id_map):
    filter_data_id_list = models.BCSClusterInfo.objects.filter(cluster_id__in=cluster_id_list).values(
        "K8sMetricDataID", "CustomMetricDataID", "K8sEventDataID"
    )
    for data_id in filter_data_id_list:
        space_data_id_map.setdefault(space_id, []).extend(
            [data_id["K8sMetricDataID"], data_id["CustomMetricDataID"], data_id["K8sEventDataID"]]
        )
    logger.info("cluster data id info: %s", json.dumps(space_data_id_map))


def bulk_create_records(space_type, space_data_id_map, space_id_list, from_authorization):
    """批量创建记录

    NOTE: 当共享集群项目时，返回的数据中，共享集群即使这个项目下的专用集群，也是这个项目的共享集群
          因此，分开创建，避免相同的数据写入
    """
    if not space_data_id_map:
        return
    add_space_data_id_list = []
    for space_id, data_ids in space_data_id_map.items():
        data_id_list = models.SpaceDataSource.objects.filter(
            space_type_id=space_type, space_id=space_id, bk_data_id__in=set(data_ids)
        ).values_list("bk_data_id", flat=True)
        diff = set(data_ids) - set(data_id_list)
        for i in diff:
            add_space_data_id_list.append(
                SpaceDataSource(
                    space_type_id=space_type,
                    space_id=space_id,
                    bk_data_id=i,
                    creator=SYSTEM_USERNAME,
                    updater=SYSTEM_USERNAME,
                    from_authorization=from_authorization,
                )
            )
        if diff:
            space_id_list.append(space_id)
    # 批量创建，创建失败，可以不影响其它
    try:
        models.SpaceDataSource.objects.bulk_create(add_space_data_id_list, BULK_CREATE_BATCH_SIZE)
    except Exception:
        logger.exception("batch create SpaceDataSource records failed")


@share_lock(identify="metadata__refresh_cluster_resource")
def refresh_cluster_resource():
    """检测集群资源的变化

    当绑定资源的集群信息变动时，刷新绑定的集群资源
    """
    logger.info("start sync bcs space cluster resource task")
    # 拉取现阶段绑定的资源，注意资源类型仅为 bcs
    space_type = SpaceTypes.BKCI.value
    resource_type = SpaceTypes.BCS.value
    space_res_dict = {
        sr["resource_id"]: sr["dimension_values"]
        for sr in SpaceResource.objects.get_resource_by_resource_type(space_type, resource_type)
    }
    # code 映射 id
    space_id_code_map = {
        s["space_id"]: s["space_code"]
        for s in Space.objects.filter(space_type_id=space_type).values("space_id", "space_code")
        if s["space_code"]
    }
    # 根据项目查询项目下资源的变化
    changed_space_list, space_id_list, add_resource_list = [], [], []
    space_data_id_map, shared_space_data_id_map = {}, {}
    # 获取存储在metadata中的集群数据
    metadata_clusters = get_metadata_cluster_list()
    for s_id, s_code in space_id_code_map.items():
        clusters = api.bcs_cluster_manager.get_project_clusters(project_id=s_code)
        dimension_values = []
        project_cluster, shared_cluster, shared_cluster_ns = set(), set(), {}
        used_cluster_list = set()
        for c in clusters:
            cluster_id = c["cluster_id"]
            # 防止共享集群所在项目返回相同集群的场景
            if cluster_id not in metadata_clusters or cluster_id in used_cluster_list:
                continue
            used_cluster_list.add(cluster_id)
            if c["is_shared"]:
                ns_list = [
                    ns["namespace"]
                    for ns in get_shared_cluster_namespaces(cluster_id=cluster_id, project_id=s_code)
                    if cluster_id == ns["cluster_id"]
                ]
                dimension_values.append({"cluster_id": cluster_id, "namespace": ns_list, "cluster_type": "shared"})
                shared_cluster_ns[cluster_id] = set(ns_list)
                shared_cluster.add(cluster_id)
            else:
                dimension_values.append({"cluster_id": cluster_id, "namespace": None, "cluster_type": "single"})
                project_cluster.add(cluster_id)
        # 过滤集群对应的 data id
        get_cluster_data_id(s_id, project_cluster, space_data_id_map)
        logger.info("cluster data id info: %s", json.dumps(space_data_id_map))
        if shared_cluster:
            get_cluster_data_id(s_id, shared_cluster, shared_space_data_id_map)
            logger.info("cluster data id info: %s", json.dumps(shared_space_data_id_map))

        sr = space_res_dict.get(s_id)
        if sr is None:
            add_resource_list.append(
                SpaceResource(
                    space_type_id=SpaceTypes.BKCI.value,
                    space_id=s_id,
                    resource_type=SpaceTypes.BCS.value,
                    resource_id=s_id,
                    creator=SYSTEM_USERNAME,
                    updater=SYSTEM_USERNAME,
                    dimension_values=dimension_values,
                )
            )
            space_id_list.append(s_id)
            continue
        # 获取现存的，判断是否有变化
        exist_project_cluster, exist_shared_cluster_ns = set(), {}
        for srd in sr:
            cluster_id = srd["cluster_id"]
            if srd["namespace"]:
                exist_shared_cluster_ns[cluster_id] = set(srd["namespace"])
            else:
                exist_project_cluster.add(cluster_id)
        # 对比差异
        if project_cluster != exist_project_cluster or shared_cluster_ns != exist_shared_cluster_ns:
            changed_space_list.append(f"{space_type}__{s_id}")
            SpaceResource.objects.filter(
                space_type_id=space_type, space_id=s_id, resource_type=resource_type, resource_id=s_id
            ).update(dimension_values=dimension_values)
            space_id_list.append(s_id)
    # 创建资源
    if add_resource_list:
        SpaceResource.objects.bulk_create(add_resource_list)
        logger.info("create bcs space resource successfully, space: %s", json.dumps(space_id_list))

    # 根据空间 data id，判断是否已经添加
    # 创建专用集群下的数据源 ID 记录
    # 因为共享集群在所属项目下会返回两次，因此，需要先创建属于专用集群的数据源关联
    bulk_create_records(space_type, space_data_id_map, space_id_list, False)
    # 创建共享集群下的数据源 ID 记录
    bulk_create_records(space_type, shared_space_data_id_map, space_id_list, True)

    logger.info("bulk create space data_id record")

    if space_id_list:
        for space_id in set(space_id_list):
            SpaceRedis().push_bcs_type_space(space_id=space_id, push_bcs_type=True)
        logger.info(
            "push updated bcs space resource to redis successfully, space: %s",
            json.dumps(space_id_list),
        )
        # NOTE: 仅推送 redis，由使用方拉取使用
        RedisTools.push_space_to_redis(SPACE_REDIS_KEY, changed_space_list)
        logger.info("push updated bcs space resource to redis successfully, space: %s", json.dumps(changed_space_list))


@share_lock(identify="metadata__refresh_redis_data")
def refresh_redis_data():
    """刷新 redis 数据，以保证数据一致性"""
    logger.info("start refresh redis data task")
    # 获取所有数据，然后更新一遍 redis 数据
    push_and_publish_all_space(is_publish=False)

    logger.info("push redis data successfully")


@share_lock(identify="metadata_refresh_bkci_project")
def refresh_bkci_space_name():
    """刷新 bkci 空间名称"""
    projects = get_bkci_projects()
    # 如果查询项目为空，则直接返回
    if not projects:
        return
    project_code_name_map = {project["project_code"]: project["name"] for project in projects}
    # 过滤 bkci 项目
    space_qs = Space.objects.filter(space_type_id=SpaceTypes.BKCI.value)
    # 比对名称是否一样，如果不一样，则进行更新
    for space in space_qs:
        project_name = project_code_name_map.get(space.space_id)
        if project_name is None:
            logger.error(
                "space not found from bkci api, space_id: %s, space_name: %s", space.space_id, space.space_name
            )
            continue
        # 获取更新前的名称
        old_name = space.space_name
        if project_name == old_name:
            continue
        # 更新记录
        space.space_name = project_name
        space.save(update_fields=["space_name"])
        logger.info(
            "space_id: %s updated space_name, old_name: %s, new_name: %s", space.space_id, old_name, project_name
        )

    logger.info("refresh only bkci space successfully")


@share_lock(identify="metadata_refresh_bksaas_space")
def refresh_not_biz_space_data_source():
    logger.info("start to refresh not biz space data source")

    # 过滤使用的 table_id
    table_id_list = list(models.InfluxDBStorage.objects.values_list("table_id", flat=True))
    table_id_list.extend(list(models.AccessVMRecord.objects.values_list("result_table_id", flat=True)))
    table_id_list = list(set(table_id_list))

    # 过滤业务 ID 为负的记录，并转换服务的业务 ID 为空间 ID
    table_id_biz_id_map = {
        rt["table_id"]: abs(rt["bk_biz_id"])
        for rt in models.ResultTable.objects.filter(table_id__in=table_id_list, bk_biz_id__lt=0).values(
            "table_id", "bk_biz_id"
        )
    }
    # 过滤对应的空间信息
    space_id_map = {
        space["id"]: (space["space_type_id"], space["space_id"])
        for space in models.Space.objects.filter(id__in=table_id_biz_id_map.values()).values(
            "id", "space_type_id", "space_id"
        )
    }

    # 过滤对应的数据源
    table_id_data_id_map = {
        ds["table_id"]: ds["bk_data_id"]
        for ds in models.DataSourceResultTable.objects.filter(table_id__in=table_id_biz_id_map.keys()).values(
            "table_id", "bk_data_id"
        )
    }
    # 过滤使用的空间，这里需要注意可能为空的情况
    filter_q = Q()
    for space in space_id_map.values():
        filter_q |= Q(space_type_id=space[0], space_id=space[1])
    space_data_id = {}
    if filter_q:
        space_data_source_qs = models.SpaceDataSource.objects.filter(filter_q).values(
            "space_type_id", "space_id", "bk_data_id"
        )
        for sd in space_data_source_qs:
            space_data_id.setdefault((sd["space_type_id"], sd["space_id"]), []).append(sd["bk_data_id"])

    # 要写入的数据记录
    data, space_type_and_ids = [], set()
    for table_id, biz_id in table_id_biz_id_map.items():
        space_type_and_id = space_id_map.get(biz_id)
        # 如果获取不到数据，则跳过
        if space_type_and_id is None:
            continue
        # 获取 bk_data_id
        bk_data_id = table_id_data_id_map.get(table_id)
        if bk_data_id is None:
            continue
        # 如果已经存在，则跳过
        if bk_data_id in space_data_id.get(space_type_and_id, []):
            continue

        # 标识数据源已添加到指定的空间下
        space_data_id.setdefault(space_type_and_id, []).append(bk_data_id)

        # 记录变更的空间
        space_type_and_ids.add(space_type_and_id)
        data.append(
            models.SpaceDataSource(
                space_type_id=space_type_and_id[0], space_id=space_type_and_id[1], bk_data_id=bk_data_id
            )
        )
    # 批量写入数据
    models.SpaceDataSource.objects.bulk_create(data, BULK_CREATE_BATCH_SIZE)
    if space_type_and_ids:
        for space in space_type_and_ids:
            SpaceRedis().push_not_biz_type_space(space_type=space[0], space_id=space[1])
        logger.info(
            "push space resource to redis successfully, space: %s",
            json.dumps(space_type_and_ids),
        )

    logger.info("refresh not biz space data source successfully")


def push_and_publish_space_router(
    space_type: Optional[str] = None, space_id: Optional[str] = None, is_publish: Optional[bool] = True
):
    """推送数据和通知"""
    from metadata.models.space.constants import SPACE_TO_RESULT_TABLE_CHANNEL
    from metadata.models.space.ds_rt import get_space_table_id_data_id
    from metadata.task.tasks import multi_push_space_table_ids

    # 过滤数据
    spaces = models.Space.objects.values("space_type_id", "space_id")
    if space_type:
        spaces = spaces.filter(space_type_id=space_type)
    if space_id:
        spaces = spaces.filter(space_id=space_id)
    # 拼装数据
    space_list = [{"space_type": space["space_type_id"], "space_id": space["space_id"]} for space in spaces]

    # 设置线程数为 30，使用线程处理，暂不允许变动
    MAX_TASK_THREAD_NUM = 30
    count = len(space_list)
    chunk_size = (
        count // MAX_TASK_THREAD_NUM + 1 if count % MAX_TASK_THREAD_NUM != 0 else int(count / MAX_TASK_THREAD_NUM)
    )
    # 分组
    chunks = [space_list[i : i + chunk_size] for i in range(0, count, chunk_size)]
    threads = []

    for chunk in chunks:
        t = threading.Thread(target=multi_push_space_table_ids, args=(chunk,))
        t.start()
        threads.append(t)

    # 等待所有线程完成
    for t in threads:
        t.join()

    # 通知到使用方
    if is_publish:
        space_uid_list = [f"{space['space_type_id']}__{space['space_id']}" for space in spaces]
        RedisTools.publish(SPACE_TO_RESULT_TABLE_CHANNEL, space_uid_list)

    # 更新数据
    from metadata.models.space.space_table_id_redis import SpaceTableIDRedis

    # 仅存在空间 id 时，可以直接按照结果表进行处理
    table_id_list = []
    if space_id:
        for space in space_list:
            tid_ds = get_space_table_id_data_id(space["space_type"], space["space_id"])
            table_id_list.extend(tid_ds.keys())

    space_client = SpaceTableIDRedis()
    space_client.push_field_table_ids(table_id_list=table_id_list, is_publish=is_publish)
    space_client.push_data_label_table_ids(table_id_list=table_id_list, is_publish=is_publish)
    space_client.push_table_id_detail(table_id_list=table_id_list, is_publish=is_publish)


@share_lock(identify="metadata_push_and_publish_space_router")
def push_and_publish_space_router_task():
    logger.info("start to push and publish space router")

    push_and_publish_space_router(is_publish=False)

<<<<<<< HEAD
    logger.info("push and publish space router successfully")
=======
    logger.info("push and publish space router successfully")


@atomic(config.DATABASE_CONNECTION_NAME)
def delete_and_create_paas_space_data_id(
    space_type: str,
    space_id: str,
    need_delete_data_ids: Set,
    need_add_data_ids: Set,
):
    if need_delete_data_ids:
        models.SpaceDataSource.objects.filter(
            space_type_id=space_type, space_id=space_id, bk_data_id__in=need_delete_data_ids
        ).delete()
    bulk_create_records = []
    for data_id in need_add_data_ids:
        bulk_create_records.append(
            models.SpaceDataSource(
                space_type_id=space_type, space_id=space_id, bk_data_id=data_id, from_authorization=True
            )
        )

    # 批量创建
    models.SpaceDataSource.objects.bulk_create(bulk_create_records, batch_size=BULK_CREATE_BATCH_SIZE)


def authorize_paas_space_cluster_data_source(space_cluster: Dict):
    """重新针对使用的集群内置指标数据源授权

    NOTE: 仅针对集群的进行授权处理
    """
    space_type = SpaceTypes.BKSAAS.value
    # 变更授权的集群内置指标 ID
    # 过滤和已经授权的交集，然后删除，再批量创建
    space_data_ids = list(
        models.SpaceDataSource.objects.filter(space_type_id=space_type).values("space_id", "bk_data_id")
    )
    space_data_id_map = {}
    for space_data_id in space_data_ids:
        space_data_id_map.setdefault(space_data_id["space_id"], set()).add(space_data_id["bk_data_id"])
    paas_data_id_list = settings.BKPAAS_AUTHORIZED_DATA_ID_LIST
    # 进行数据匹配
    for space_id, data_ids in space_data_id_map.items():
        paas_data_id_exist = False or bool(set(paas_data_id_list) & data_ids)
        try:
            # 如果平台授权的数据源不存在，则进行创建
            if not paas_data_id_exist:
                for data_id in paas_data_id_list:
                    models.SpaceDataSource.objects.create(
                        space_type_id=space_type, space_id=space_id, bk_data_id=data_id, from_authorization=True
                    )
        except Exception as e:
            logger.error(
                """authorize paas data_ids failed, space_type: %s, space_id: %s, data_ids: %s, error: %s""",
                space_type,
                space_id,
                json.dumps(paas_data_id_list),
                e,
            )

        clusters = space_cluster.get(space_id)
        if not clusters:
            logger.error("not found cluster by space: %s", f"{space_type}__{space_id}")
            continue

        # 获取空间使用的集群 data_id, 然后删除
        # 获取集群内置指标
        cluster_data_id_list = cached_cluster_k8s_data_id()
        need_delete_data_ids = data_ids & set(cluster_data_id_list.keys())
        # 获取最新使用的集群的 data_id
        need_add_data_ids = {cluster_data_id_list[c] for c in clusters if c in cluster_data_id_list}
        # 如果要删除的和要添加的一样，则不需要处理
        if need_add_data_ids == need_delete_data_ids:
            continue

        logger.info(
            """delete and create space data_ids,
            space_type: %s, space_id: %s, need_delete_data_ids: %s, need_add_data_ids: %s""",
            space_type,
            space_id,
            json.dumps(need_delete_data_ids),
            json.dumps(need_add_data_ids),
        )
        try:
            delete_and_create_paas_space_data_id(space_type, space_id, need_delete_data_ids, need_add_data_ids)
        except Exception as e:
            logger.error(
                """delete and create space data_ids failed, space_type: %s, space_id: %s,
                need_delete_data_ids: %s, need_add_data_ids: %s, error: %s""",
                space_type,
                space_id,
                json.dumps(need_delete_data_ids),
                json.dumps(need_add_data_ids),
                e,
            )


def create_and_update_paas_space_resource(space_cluster_namespaces: Dict):
    """创建或更新空间绑定的资源"""
    space_type = SpaceTypes.BKSAAS.value
    # 针对资源的集群进行处理
    objs = models.SpaceResource.objects.filter(space_type_id=space_type, space_id__in=space_cluster_namespaces.keys())

    # 进行关联资源的更新
    exist_space_set = set()
    for obj in objs:
        exist_space_set.add(obj.space_id)
        obj.dimension_values = space_cluster_namespaces.get(obj.space_id, [])
    try:
        models.SpaceResource.objects.bulk_update(objs, ["dimension_values"], batch_size=BULK_CREATE_BATCH_SIZE)
    except Exception as e:
        logger.error("bulk update space resource error, space: %s, error: %s", json.dumps(exist_space_set), e)

    # 如果不存在，则进行创建
    need_add_space = set(space_cluster_namespaces.keys()) - exist_space_set
    add_records = []
    for space in need_add_space:
        add_records.append(
            models.SpaceResource(
                space_type_id=space_type,
                space_id=space,
                resource_type=space_type,
                resource_id=space,
                dimension_values=space_cluster_namespaces.get(space, []),
            )
        )
    try:
        models.SpaceResource.objects.bulk_create(add_records, batch_size=BULK_CREATE_BATCH_SIZE)
    except Exception as e:
        logger.error("bulk add space resource error, space: %s, error: %s", json.dumps(need_add_space), e)


@share_lock(identify="metadata_refresh_bksaas_space_resource")
def refresh_bksaas_space_resouce():
    """刷新蓝鲸应用空间绑定的资源"""
    logger.info("start to refresh bksaas space resource")

    # 设置每次处理的数据量
    MAX_PAGE_NUM = 30
    space_type = SpaceTypes.BKSAAS.value

    # 获取bksaas的空间
    space_id_list = [
        {"app_code": space_id}
        for space_id in models.Space.objects.filter(space_type_id=space_type).values_list("space_id", flat=True)
    ]

    # 批量获取蓝鲸应用使用的集群资源
    space_id_count = len(space_id_list)
    # 分组
    space_with_page_list = [space_id_list[i : i + MAX_PAGE_NUM] for i in range(0, space_id_count, MAX_PAGE_NUM)]

    # 然后根据分组进行请求
    space_cluster_namespaces, space_cluster = {}, {}
    for spaces in space_with_page_list:
        cluster_ns = api.bk_paas.get_app_cluster_namespace.bulk_request(spaces)
        # 组装数据
        for space, val in zip(spaces, cluster_ns):
            # 转换格式 {"cluster_id": xxx, "namespace": ["xxx", "xxx"]}
            _cn = {}
            for v in val:
                _cn.setdefault(v["bcs_cluster_id"], []).append(v["namespace"])
            # 获取空间使用的集群数据
            space_cluster_namespaces[space["app_code"]] = [
                {
                    "cluster_id": c,
                    "namespace": n,
                    "cluster_type": BCSClusterTypes.SHARED.value,
                }
                for c, n in _cn.items()
            ]
            space_cluster[space["app_code"]] = {v["bcs_cluster_id"] for v in val}

    # 创建或更新空间绑定的资源
    create_and_update_paas_space_resource(space_cluster_namespaces)
    # 重新授权
    authorize_paas_space_cluster_data_source(space_cluster)

    logger.info("refresh bksaas space resource successfully")
>>>>>>> 8c9bafc1
<|MERGE_RESOLUTION|>--- conflicted
+++ resolved
@@ -11,11 +11,7 @@
 import json
 import logging
 import threading
-<<<<<<< HEAD
-from typing import Optional
-=======
 from typing import Dict, Optional, Set
->>>>>>> 8c9bafc1
 
 from django.conf import settings
 from django.db.models import Q
@@ -672,9 +668,6 @@
 
     push_and_publish_space_router(is_publish=False)
 
-<<<<<<< HEAD
-    logger.info("push and publish space router successfully")
-=======
     logger.info("push and publish space router successfully")
 
 
@@ -853,5 +846,4 @@
     # 重新授权
     authorize_paas_space_cluster_data_source(space_cluster)
 
-    logger.info("refresh bksaas space resource successfully")
->>>>>>> 8c9bafc1
+    logger.info("refresh bksaas space resource successfully")