--- conflicted
+++ resolved
@@ -15,12 +15,9 @@
 from bkmonitor.utils.k8s_metric import get_built_in_k8s_metrics
 from metadata import models
 
-<<<<<<< HEAD
-=======
 # 这里添加需要更新的指标名
 TARGET_METRIC_NAME_LIST = []
 
->>>>>>> 9e705529
 
 class Command(BaseCommand):
     """
