"""
Tencent is pleased to support the open source community by making 蓝鲸智云 - 监控平台 (BlueKing - Monitor) available.
Copyright (C) 2017-2025 Tencent. All rights reserved.
Licensed under the MIT License (the "License"); you may not use this file except in compliance with the License.
You may obtain a copy of the License at http://opensource.org/licenses/MIT
Unless required by applicable law or agreed to in writing, software distributed under the License is distributed on
an "AS IS" BASIS, WITHOUT WARRANTIES OR CONDITIONS OF ANY KIND, either express or implied. See the License for the
specific language governing permissions and limitations under the License.
"""

import json
import logging
from datetime import datetime, timedelta
from typing import Any

from django.conf import settings
from django.utils import timezone
from rest_framework import serializers
from rest_framework.exceptions import ValidationError

from bkmonitor.utils.serializers import TenantIdField
from core.drf_resource import Resource
from metadata import models
from metadata.config import METADATA_RESULT_TABLE_WHITE_LIST
from metadata.models import AccessVMRecord, DataSource
from metadata.models.constants import DataIdCreatedFromSystem
from metadata.models.space.constants import (
    RESULT_TABLE_DETAIL_KEY,
    SPACE_TO_RESULT_TABLE_KEY,
    SpaceTypes,
)
from metadata.utils.redis_tools import RedisTools

logger = logging.getLogger("metadata")


class AddBkDataTableIdsResource(Resource):
    """添加访问计算平台指标发现的结果表"""

    class RequestSerializer(serializers.Serializer):
        bk_tenant_id = TenantIdField(label="租户ID")
        bkdata_table_ids = serializers.ListField(child=serializers.CharField(), required=True)

    def perform_request(self, validated_request_data):
        bk_tenant_id = validated_request_data["bk_tenant_id"]
        bkdata_table_ids = validated_request_data["bkdata_table_ids"]

        tid_list = list(
            AccessVMRecord.objects.filter(
                bk_tenant_id=bk_tenant_id, vm_result_table_id__in=bkdata_table_ids
            ).values_list("result_table_id", flat=True)
        )
        if not tid_list:
            raise ValidationError("not found bkmonitor table id")

        # 获取已有的数据
        data = RedisTools.get_list(METADATA_RESULT_TABLE_WHITE_LIST)
        data.extend(tid_list)
        # 去重
        data = list(set(data))
        # 保存到redis
        RedisTools.set(METADATA_RESULT_TABLE_WHITE_LIST, json.dumps(data))


class QueryDataLinkInfoResource(Resource):
    """
    查询链路信息
    """

    class RequestSerializer(serializers.Serializer):
        bk_tenant_id = TenantIdField(label="租户ID")
        bk_data_id = serializers.CharField(label="数据源ID", required=True)
        is_complete = serializers.BooleanField(label="是否返回完整信息", default=False)

    def perform_request(self, validated_request_data):
        bk_tenant_id = validated_request_data["bk_tenant_id"]
        bk_data_id = validated_request_data["bk_data_id"]
        is_complete = validated_request_data["is_complete"]
        logger.info(
            "QueryDataLinkInfoResource: start to query bk_data_id: %s, is_complete: %s", bk_data_id, is_complete
        )
        try:
            # 避免缓存问题
            self.bklog_table_ids: list[str] = []
            self.time_series_table_ids: list[str] = []

            # 数据源信息
            try:
                ds = models.DataSource.objects.get(bk_tenant_id=bk_tenant_id, bk_data_id=bk_data_id)
            except models.DataSource.DoesNotExist:
                raise ValidationError(f"QueryDataLinkInfoResource: bk_data_id {bk_data_id} does not exist")
            ds_infos = self._get_data_id_details(ds=ds)

            # 清洗配置信息（Kafka）
            etl_infos = self._get_etl_details(ds=ds)

            dsrt = models.DataSourceResultTable.objects.filter(bk_data_id=bk_data_id)
            table_ids = list(dsrt.values_list("table_id", flat=True))

            # 监控平台结果表信息
            rt_infos = self._get_table_ids_details(bk_tenant_id=bk_tenant_id, table_ids=table_ids)

            # 计算平台结果表信息
            bkbase_infos = self._get_bkbase_details(bk_tenant_id=bk_tenant_id)

            # 若有ES结果表，额外拼接ES结果表信息+索引/别名状态
            es_storage_infos = {}
            if self.bklog_table_ids:
                es_storage_infos = self._get_es_storage_details(bk_tenant_id=bk_tenant_id)

            res = {
                "ds_infos": ds_infos,
                "etl_infos": etl_infos,
                "rt_infos": rt_infos,
                "es_storage_infos": es_storage_infos,
                "bkbase_infos": bkbase_infos,
            }

            if is_complete:
                # 健康状态
                # TimeSeriesGroup -- 指标过期问题
                # 当清洗配置为以下类型时，说明为时序指标数据，需要检查指标是否存在过期问题
                time_series_etl_configs = ["bk_standard_v2_time_series", "bk_standard", "bk_exporter"]
                expired_metrics = []
                if ds.etl_config in time_series_etl_configs:
                    expired_metrics = self._check_expired_metrics(bk_tenant_id=bk_tenant_id, bk_data_id=bk_data_id)

                # 授权访问的space_uid列表
                authorized_space_uids = self._get_authorized_space_uids(
                    bk_tenant_id=bk_tenant_id, bk_data_id=bk_data_id
                )

                # 检查RT-指标路由 RESULT_TABLE_DETAIL_KEY
                time_series_rt_detail_infos = self._check_result_table_detail_metric_router_status(
                    bk_tenant_id=bk_tenant_id
                )

                # 检查SPACE_TO_RESULT_TABLE_DETAIL_KEY 中是否存在对应结果表的路由关系
                space_to_result_table_router_infos = self._check_space_to_result_table_router(
                    bk_tenant_id=bk_tenant_id, table_ids=table_ids, authorized_space_uids=authorized_space_uids
                )
                res.update(
                    {
                        "authorized_space_uids": authorized_space_uids,
                        "expired_metrics": expired_metrics,
                        "rt_detail_router": time_series_rt_detail_infos,
                        "space_to_result_table_router_infos": space_to_result_table_router_infos,
                    }
                )

            return json.dumps(res, ensure_ascii=False)
        except Exception as e:
            logger.error(
                "QueryDataLinkInfoResource: Failed to query data_link information, bk_data_id: %s, error: %s",
                bk_data_id,
                str(e),
            )
            res = {"error_info": f"Error occurs->{str(e)}"}
            return json.dumps(res, ensure_ascii=False)

    def _get_data_id_details(self, ds: models.DataSource):
        """
        组装数据源详情信息
        """
        logger.info("QueryDataLinkInfoResource: start to get bk_data_id infos")
        return {
            "数据源ID": ds.bk_data_id,
            "数据源名称": ds.data_name,
            "请求来源系统": ds.source_system,
            "清洗配置(etl_config)": ds.etl_config,
            "是否启用": ds.is_enable,
            "是否是平台级别": ds.is_platform_data_id,
            "数据源来源": ds.created_from,
            "Consul路径": ds.consul_config_path,
            "Transfer集群ID": ds.transfer_cluster_id,
            "链路版本": "V4链路" if ds.created_from == DataIdCreatedFromSystem.BKDATA.value else "V3链路",
        }

    def _get_etl_details(self, ds: models.DataSource) -> dict[str, Any]:
        """
        获取数据源清洗详情信息
        """
        # 清洗配置信息（Kafka）
        logger.info("QueryDataLinkInfoResource: start to get bk_data_id etl infos")
        etl_infos = {}
        try:
            cluster = models.ClusterInfo.objects.get(bk_tenant_id=ds.bk_tenant_id, cluster_id=ds.mq_cluster_id)
            mq_config = models.KafkaTopicInfo.objects.get(id=ds.mq_config_id)

            etl_infos.update(
                {
                    "前端Kafka集群ID": cluster.cluster_id,
                    "前端Kafka集群名称": cluster.cluster_name,
                    "前端Kafka集群域名": cluster.domain_name,
                    "前端Kafka-Topic": mq_config.topic,
                    "前端Kafka分区数量": mq_config.partition,
                }
            )
        except Exception as e:  # pylint: disable=broad-except
            etl_infos.update({"status": "集群配置获取异常", "info": str(e)})
        return etl_infos

    def _get_table_ids_details(self, bk_tenant_id: str, table_ids: list[str]):
        """
        根据 table_ids，批量获取结果表详情信息
        """
        table_ids_details = {}

        # 批量化处理
        for table_id in table_ids:
            logger.info("QueryDataLinkInfoResource: start to get table_id: %s", table_id)
            try:
                rt = models.ResultTable.objects.get(bk_tenant_id=bk_tenant_id, table_id=table_id)
                if rt.bk_biz_id > 0:
                    space = models.Space.objects.get(
                        bk_tenant_id=bk_tenant_id, space_type_id=SpaceTypes.BKCC.value, space_id=rt.bk_biz_id
                    )
                elif rt.bk_biz_id < 0:
<<<<<<< HEAD
                    space = models.Space.objects.get(bk_tenant_id=bk_tenant_id, space_id=abs(rt.bk_biz_id))
=======
                    space = models.Space.objects.get(bk_tenant_id=bk_tenant_id, id=abs(rt.bk_biz_id))
>>>>>>> 957c9c18
                else:
                    space = None

                table_ids_details[table_id] = {
                    "存储方案": rt.default_storage,
                    "归属业务ID": rt.bk_biz_id,
                    "空间UID": f"{space.space_type_id}__{space.space_id}" if space else "全局",
                    "空间名称": space.space_name if space else "全局",
                    "是否启用": rt.is_enable,
                    "数据标签(data_label)": rt.data_label,
                }

                backend_kafka_config = models.KafkaStorage.objects.filter(bk_tenant_id=bk_tenant_id, table_id=table_id)
                if backend_kafka_config:  # 若存在对应的后端Kafka配置，添加至返回信息
                    backend_kafka_cluster_id = backend_kafka_config[0].storage_cluster_id
                    backend_kafka_topic = backend_kafka_config[0].topic
                    backend_kafka_partition = backend_kafka_config[0].partition
                    backend_kafka_cluster = models.ClusterInfo.objects.get(
                        bk_tenant_id=bk_tenant_id, cluster_id=backend_kafka_cluster_id
                    )
                    backend_kafka_cluster_name = backend_kafka_cluster.cluster_name
                    backend_kafka_domain_name = backend_kafka_cluster.domain_name
                    table_ids_details[table_id].update(
                        {
                            "后端Kafka集群ID": backend_kafka_cluster_id,
                            "后端Kafka集群名称": backend_kafka_cluster_name,
                            "后端Kafka集群域名": backend_kafka_domain_name,
                            "后端Kafka-Topic": backend_kafka_topic,
                            "后端Kafka分区数量": backend_kafka_partition,
                        }
                    )

                if rt.default_storage == models.ClusterInfo.TYPE_ES:
                    self.bklog_table_ids.append(rt.table_id)
                else:
                    self.time_series_table_ids.append(rt.table_id)
            except Exception as e:  # pylint: disable=broad-except
                table_ids_details[table_id] = {"status": "查询异常", "info": str(e)}

        return table_ids_details

    def _get_bkbase_details(self, bk_tenant_id: str):
        """
        根据table_ids，批量获取计算平台结果表详情信息
        """
        bkbase_details = []
        for table_id in self.time_series_table_ids:
            logger.info("QueryDataLinkInfoResource: start to get bkbase_details: %s", table_id)
            vmrts = models.AccessVMRecord.objects.filter(bk_tenant_id=bk_tenant_id, result_table_id=table_id)
            if not vmrts.exists():
                bkbase_details.append({"异常信息": "接入计算平台记录不存在！"})
                continue
            for vm in vmrts:
                vm_cluster = models.ClusterInfo.objects.get(bk_tenant_id=bk_tenant_id, cluster_id=vm.vm_cluster_id)
                bkbase_details.append(
                    {
                        "VM结果表ID": vm.vm_result_table_id,
                        "查询集群ID": vm.vm_cluster_id,
                        "接入集群ID": vm.storage_cluster_id,
                        "计算平台ID": vm.bk_base_data_id,
                        "查询集群地址": vm_cluster.domain_name,
                    }
                )
        return bkbase_details

    def _get_es_storage_details(self, bk_tenant_id: str):
        """
        根据bklog_table_ids，批量获取ES存储详情信息,现阶段仅获取当前索引信息供排障使用
        """
        logger.info(
            "QueryDataLinkInfoResource: start to get es_storage_details, bklog_table_ids->[%s]", self.bklog_table_ids
        )
        table_ids_details = {}
        for table_id in self.bklog_table_ids:
            try:
                es_storage = models.ESStorage.objects.get(bk_tenant_id=bk_tenant_id, table_id=table_id)
                es_cluster = models.ClusterInfo.objects.get(
                    bk_tenant_id=bk_tenant_id, cluster_id=es_storage.storage_cluster_id
                )
                current_index_info = es_storage.current_index_info()
                last_index_name = es_storage.make_index_name(
                    current_index_info["datetime_object"],
                    current_index_info["index"],
                    current_index_info["index_version"],
                )
                index_details = es_storage.get_index_info(index_name=last_index_name)
                table_ids_details[table_id] = {
                    "ES索引大小切分阈值(GB)": es_storage.slice_size,
                    "ES索引分片时间间隔(分钟）": es_storage.slice_gap,
                    "ES时区配置": es_storage.time_zone,
                    "ES索引配置信息": es_storage.index_settings,
                    "ES索引集": es_storage.index_set,
                    "ES存储集群": es_storage.storage_cluster_id,
                    "ES存储集群名称": es_cluster.cluster_name,
                    "ES存储集群域名": es_cluster.domain_name,
                    "当前索引详情信息": index_details,
                    "是否需要进行索引轮转": es_storage._should_create_index(),
                }

            except Exception as e:  # pylint: disable=broad-except
                table_ids_details[table_id] = {"status": "查询异常", "info": str(e)}
                continue
        return table_ids_details

    def _check_expired_metrics(self, bk_tenant_id: str, bk_data_id: str):
        """
        针对时序指标类型，检查其是否存在指标过期问题
        """
        expired_metric_infos = []
        logger.info("QueryDataLinkInfoResource: start to check expired metrics")
        try:
            now = timezone.now()
            expired_time = now - timedelta(seconds=settings.TIME_SERIES_METRIC_EXPIRED_SECONDS)
            remote_expired_time = now - timedelta(seconds=5 * 24 * 3600)
            ts_group = models.TimeSeriesGroup.objects.get(bk_data_id=bk_data_id)
            ts_metrics = models.TimeSeriesMetric.objects.filter(group_id=ts_group.time_series_group_id)
            remote_metrics = ts_group.get_metrics_from_redis()
            metric_dict = {metric.field_name: metric for metric in ts_metrics}

            for remote_metric in remote_metrics:
                field_name = remote_metric["field_name"]
                # 检查该指标是否存在于 TimeSeriesMetric 中
                if field_name in metric_dict:
                    metric = metric_dict[field_name]
                    remote_time = datetime.fromtimestamp(remote_metric["last_modify_time"], tz=timezone.utc)
                    time_difference = (remote_time - metric.last_modify_time).total_seconds() / 3600
                    # 检查 last_modify_time 是否超过一个月，若Transfer侧时间超过五天未修改，说明该指标已禁用
                    if (metric.last_modify_time < expired_time) and not (remote_time < remote_expired_time):
                        expired_metric_infos.append(
                            {
                                "metric_name": metric.field_name,
                                "DB上次修改时间": metric.last_modify_time.strftime("%Y-%m-%d %H:%M:%S"),
                                # Note：DB修改时间理论上应该晚于远端修改时间
                                "Transfer/计算平台时间": datetime.fromtimestamp(
                                    remote_metric["last_modify_time"], tz=timezone.utc
                                ).strftime("%Y-%m-%d %H:%M:%S"),
                                "时间差": f"{time_difference}小时",
                            }
                        )
        except Exception:  # pylint: disable=broad-except
            pass
        return expired_metric_infos

    def _get_authorized_space_uids(self, bk_tenant_id: str, bk_data_id: str):
        """
        根据bk_data_id,查询其路由信息
        """
        # 路由信息
        authorized_spaces = list(
            models.SpaceDataSource.objects.filter(bk_tenant_id=bk_tenant_id, bk_data_id=bk_data_id).values_list(
                "space_type_id", "space_id"
            )
        )
        authorized_space_uids = [f"{space_type}__{space_id}" for space_type, space_id in authorized_spaces]
        return authorized_space_uids

    def _check_result_table_detail_metric_router_status(self, bk_tenant_id: str):
        """
        检查结果表指标路由
        若在Transfer/计算平台侧存在指标，但是在RESULT_TABLE_DETAIL中不存在，说明路由异常
        """
        rt_detail_router_infos = []
        for table_id in self.time_series_table_ids:
            try:
                if settings.ENABLE_MULTI_TENANT_MODE:
                    router = RedisTools.hget(RESULT_TABLE_DETAIL_KEY, f"{table_id}|{bk_tenant_id}")
                else:
                    router = RedisTools.hget(RESULT_TABLE_DETAIL_KEY, table_id)

                if not router:
                    rt_detail_router_infos.append({table_id: {"status": "路由不存在"}})
                    continue

                ts_group = models.TimeSeriesGroup.objects.get(bk_tenant_id=bk_tenant_id, table_id=table_id)
                remote_metrics = ts_group.get_metrics_from_redis()
                router_data = json.loads(router.decode("utf-8"))
                # 从 router_data 中提取存在的字段列表
                router_fields = set(router_data["fields"])
                remote_fields = {metric["field_name"] for metric in remote_metrics}

                # 找出在 remote_metrics 中存在但在 router 中不存在的字段
                missing_fields = remote_fields - router_fields
                if missing_fields:
                    rt_detail_router_infos.append({table_id: {"缺失指标": missing_fields}})
                else:
                    rt_detail_router_infos.append({table_id: {"status": "RT详情路由正常"}})
            except models.TimeSeriesGroup.DoesNotExist as e:
                rt_detail_router_infos.append({table_id: {"status": "时序分组不存在", "info": str(e)}})
            except Exception as e:  # pylint: disable=broad-except
                rt_detail_router_infos.append({table_id: {"status": "查询异常", "info": str(e)}})
        return rt_detail_router_infos

    def _check_space_to_result_table_router(
        self, bk_tenant_id: str, table_ids: list[str], authorized_space_uids: list[str]
    ):
        """
        检查空间-结果表路由
        若在空间允许访问的结果表中不包含该table_id对应的结果表，说明空间路由异常
        """
        space_to_result_table_router_infos = {}

        for item in authorized_space_uids:
            try:
                # 从 Redis 获取当前空间的路由信息
                if settings.ENABLE_MULTI_TENANT_MODE:
                    space_router = RedisTools.hget(SPACE_TO_RESULT_TABLE_KEY, f"{item}|{bk_tenant_id}")
                else:
                    space_router = RedisTools.hget(SPACE_TO_RESULT_TABLE_KEY, item)
                if not space_router:
                    continue
                space_router_data: dict[str, dict[str, dict]] = json.loads(space_router.decode("utf-8"))
                space_router_data = {key.split("|")[-1]: value for key, value in space_router_data.items()}
                # 初始化每个空间的记录列表
                space_to_result_table_router_infos[item] = []

                for table_id in table_ids:
                    # 检查 table_id 是否在 space_router 中
                    if table_id in space_router_data:
                        # 保存对应的记录及其 filters
                        record = space_router_data[table_id]
                        # 将所需信息添加到当前 space_uid 的列表中
                        space_to_result_table_router_infos[item].append(
                            {"table_id": table_id, "filters": record["filters"], "status": "正常"}  # 标记状态为正常
                        )
                    else:
                        # 如果记录未找到，记录 table_id 并标记为异常
                        space_to_result_table_router_infos[item].append(
                            {
                                "table_id": table_id,
                                "filters": None,
                                "status": "异常",
                            }  # 由于不存在，filters 设置为 None 并标记状态为异常，需要额外检查
                        )
            except Exception as e:
                space_to_result_table_router_infos[item] = [{"status": "空间路由信息不存在/异常", "info": str(e)}]
                continue

        return space_to_result_table_router_infos


class QueryDataIdsByBizIdResource(Resource):
    """
    根据业务ID查询其下所有数据源ID
    @param bk_biz_id 业务ID
    @return [{'bk_data_id': 123, 'monitor_table_id': 'xxx', 'storage_type': 'xxx'}]
    """

    class RequestSerializer(serializers.Serializer):
        bk_tenant_id = TenantIdField(label="租户ID")
        bk_biz_id = serializers.CharField(label="业务ID", required=True)

    def perform_request(self, validated_request_data: dict[str, Any]) -> list[dict[str, Any]]:
        bk_tenant_id = validated_request_data["bk_tenant_id"]
        bk_biz_id = validated_request_data["bk_biz_id"]

        # 获取所有相关的 ResultTable
        result_tables = models.ResultTable.objects.filter(bk_tenant_id=bk_tenant_id, bk_biz_id=bk_biz_id).values(
            "table_id", "default_storage"
        )

        table_ids = [r["table_id"] for r in result_tables]

        # 获取 table_id 对应的 default_storage，存入字典方便后续快速查找
        table_storage_mapping = {r["table_id"]: r["default_storage"] for r in result_tables}

        # 查询 DataSourceResultTable，获取 bk_data_id 和 table_id，确保数据一致性
        data_source_mappings = models.DataSourceResultTable.objects.filter(
            bk_tenant_id=bk_tenant_id, table_id__in=table_ids
        ).values("bk_data_id", "table_id")

        # 组合最终结果
        result = [
            {
                "bk_data_id": item["bk_data_id"],
                "monitor_table_id": item["table_id"],
                "storage_type": table_storage_mapping.get(item["table_id"]),
            }
            for item in data_source_mappings
        ]
        return result


class IntelligentDiagnosisMetadataResource(Resource):
    """
    元数据智能诊断接口
    """

    class RequestSerializer(serializers.Serializer):
        bk_tenant_id = TenantIdField(label="租户ID")
        bk_data_id = serializers.CharField(label="数据源ID", required=True)

    def perform_request(self, validated_request_data):
        from metadata.agents.diagnostic.metadata_diagnostic_agent import MetadataDiagnosisAgent

        bk_data_id = validated_request_data["bk_data_id"]
        bk_tenant_id = validated_request_data["bk_tenant_id"]

        if not DataSource.objects.filter(bk_tenant_id=bk_tenant_id, bk_data_id=bk_data_id).exists():
            logger.warning("data source not found, bk_tenant_id->[%s], bk_data_id->[%s]", bk_tenant_id, bk_data_id)
            return {"error": f"DataSource {bk_tenant_id}->{bk_data_id} 不存在"}

        logger.info("agents: try to diagnose bk_data_id->[%s]", bk_data_id)
        try:
            report = MetadataDiagnosisAgent.diagnose(bk_data_id=int(bk_data_id))
            return json.dumps(report, ensure_ascii=False)  # 适配中文返回
        except Exception as e:  # pylint: disable=broad-except
            logger.exception("metadata diagnose error, bk_data_id->[%s], error->[%s]", bk_data_id, e)
            return {"error": f"诊断过程中发生错误: {str(e)}"}<|MERGE_RESOLUTION|>--- conflicted
+++ resolved
@@ -216,11 +216,7 @@
                         bk_tenant_id=bk_tenant_id, space_type_id=SpaceTypes.BKCC.value, space_id=rt.bk_biz_id
                     )
                 elif rt.bk_biz_id < 0:
-<<<<<<< HEAD
-                    space = models.Space.objects.get(bk_tenant_id=bk_tenant_id, space_id=abs(rt.bk_biz_id))
-=======
                     space = models.Space.objects.get(bk_tenant_id=bk_tenant_id, id=abs(rt.bk_biz_id))
->>>>>>> 957c9c18
                 else:
                     space = None
 
