--- conflicted
+++ resolved
@@ -119,16 +119,6 @@
         is_platform_data_id = serializers.CharField(required=False, label="是否为平台级 ID", default=False)
         space_type_id = serializers.CharField(required=False, label="数据源所属类型", default=SpaceTypes.ALL.value)
 
-<<<<<<< HEAD
-        def validate(self, attrs):
-            # 多租户模式下，必须指定dataid所属业务ID和租户ID
-            if settings.ENABLE_MULTI_TENANT_MODE:
-                if not attrs.get("bk_biz_id"):
-                    raise ValueError(_("多租户下，必须指定dataid所属业务ID"))
-            return attrs
-
-=======
->>>>>>> 316d5556
     def perform_request(self, validated_request_data):
         space_uid = validated_request_data.pop("space_uid", None)
 
