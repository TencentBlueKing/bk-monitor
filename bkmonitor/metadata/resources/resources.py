"""
Tencent is pleased to support the open source community by making 蓝鲸智云 - 监控平台 (BlueKing - Monitor) available.
Copyright (C) 2017-2025 Tencent. All rights reserved.
Licensed under the MIT License (the "License"); you may not use this file except in compliance with the License.
You may obtain a copy of the License at http://opensource.org/licenses/MIT
Unless required by applicable law or agreed to in writing, software distributed under the License is distributed on
an "AS IS" BASIS, WITHOUT WARRANTIES OR CONDITIONS OF ANY KIND, either express or implied. See the License for the
specific language governing permissions and limitations under the License.
"""

import base64
import json
import logging
import tempfile
import time
import uuid
from itertools import chain
from typing import Any

import yaml
from confluent_kafka import Consumer as ConfluentConsumer
from confluent_kafka import KafkaError, KafkaException
from confluent_kafka import TopicPartition as ConfluentTopicPartition
from django.conf import settings
from django.db import transaction
from django.db.models import Q
from django.db.models.query import QuerySet
from django.utils.translation import gettext as _
from kafka import KafkaConsumer, TopicPartition
from kubernetes import utils
from rest_framework import serializers
from rest_framework.exceptions import ValidationError
from tenacity import RetryError

from bkmonitor.utils import consul
from bkmonitor.utils.k8s_metric import get_built_in_k8s_events, get_built_in_k8s_metrics
from bkmonitor.utils.request import get_app_code_by_request, get_request, get_request_tenant_id
from bkmonitor.utils.serializers import TenantIdField
from constants.common import DEFAULT_TENANT_ID
from constants.data_source import DATA_LINK_V4_VERSION_NAME
from core.drf_resource import Resource, api
from metadata import config, models
from metadata.config import (
    ES_ROUTE_ALLOW_URL,
    cluster_custom_metric_name,
    k8s_event_name,
    k8s_metric_name,
)
from metadata.models.bcs import (
    BCSClusterInfo,
    LogCollectorInfo,
    PodMonitorInfo,
    ServiceMonitorInfo,
)
from metadata.models.constants import (
    DT_TIME_STAMP_NANO,
    EPOCH_MILLIS_FORMAT,
    NANO_FORMAT,
    STRICT_NANO_ES_FORMAT,
    DataIdCreatedFromSystem,
)
from metadata.models.data_link.utils import (
    get_bkbase_raw_data_name_for_v3_datalink,
    get_data_source_related_info,
)
from metadata.models.space.constants import SPACE_UID_HYPHEN, EtlConfigs, SpaceTypes
from metadata.models.space.space_table_id_redis import SpaceTableIDRedis
from metadata.service.data_source import (
    modify_data_id_source,
    stop_or_enable_datasource,
)
from metadata.service.storage_details import ResultTableAndDataSource
from metadata.task.bcs import refresh_dataid_resource
from metadata.utils.bcs import get_bcs_dataids
from metadata.utils.bkbase import sync_bkbase_result_table_meta
from metadata.utils.data_link import get_record_rule_metrics_by_biz_id
from metadata.utils.es_tools import get_client

logger = logging.getLogger("metadata")


class FieldSerializer(serializers.Serializer):
    field_name = serializers.CharField(required=True, label="字段名")
    field_type = serializers.CharField(required=True, label="字段类型")
    tag = serializers.CharField(required=True, label="字段类型，指标或维度")
    unit = serializers.CharField(required=False, allow_blank=True, default="", label="字段单位")
    description = serializers.CharField(required=False, allow_blank=True, default="", label="字段描述")
    alias_name = serializers.CharField(required=False, label="字段别名", default="", allow_blank=True)
    option = serializers.DictField(required=False, label="字段选项", default={})
    is_reserved_check = serializers.BooleanField(required=False, label="是否进行保留字检查", default=True)


class QueryAliasSettingSerializer(serializers.Serializer):
    field_name = serializers.CharField(required=True, label="字段名", help_text="需要设置查询别名的字段名")
    query_alias = serializers.CharField(required=True, label="查询别名", help_text="字段的查询别名")


class CreateDataIDResource(Resource):
    """创建数据源ID"""

    class RequestSerializer(serializers.Serializer):
        bk_tenant_id = TenantIdField(label="租户ID")
        bk_biz_id = serializers.IntegerField(required=False, label="业务ID")
        data_name = serializers.CharField(required=True, label="数据源名称")
        etl_config = serializers.CharField(required=True, label="清洗模板配置")
        operator = serializers.CharField(required=True, label="操作者")
        bk_data_id = serializers.IntegerField(required=False, label="数据源ID")
        mq_cluster = serializers.IntegerField(required=False, label="数据源使用的消息集群", default=None)
        mq_config = serializers.DictField(required=False, label="数据源消息队列配置", default={})
        data_description = serializers.CharField(required=False, label="数据源描述")
        is_custom_source = serializers.BooleanField(required=False, label="是否用户自定义数据源", default=True)
        source_label = serializers.CharField(required=True, label="数据源标签")
        type_label = serializers.CharField(required=True, label="数据类型标签")
        option = serializers.DictField(required=False, label="数据源配置项")
        custom_label = serializers.CharField(required=False, label="自定义标签")
        transfer_cluster_id = serializers.CharField(required=False, label="transfer集群ID")
        space_uid = serializers.CharField(label="空间英文名称", required=False, default="")
        authorized_spaces = serializers.JSONField(required=False, label="授权使用的空间 ID 列表", default=[])
        is_platform_data_id = serializers.BooleanField(required=False, label="是否为平台级 ID", default=False)
        space_type_id = serializers.CharField(required=False, label="数据源所属类型", default=SpaceTypes.ALL.value)

    def perform_request(self, validated_request_data):
        space_uid = validated_request_data.pop("space_uid", None)

        if space_uid:
            try:
                validated_request_data["space_type_id"], validated_request_data["space_id"] = space_uid.split(
                    SPACE_UID_HYPHEN
                )
                validated_request_data["space_uid"] = space_uid
            except ValueError:
                raise ValueError(_("空间唯一标识{}错误").format(space_uid))

        request = get_request(peaceful=True)
        bk_app_code = get_app_code_by_request(request) if request else None
        # 当请求的 app_code 为空时，记录请求，用于后续优化处理
        if not bk_app_code:
            logger.error(
                "app_code is null when create data source, request params: %s", json.dumps(validated_request_data)
            )

        # 默认来源系统标识
        default_source_system = "unknown"
        validated_request_data["source_system"] = bk_app_code or default_source_system

        new_data_source = models.DataSource.create_data_source(**validated_request_data)

        return {"bk_data_id": new_data_source.bk_data_id}


class GetOrCreateAgentEventDataIdResource(Resource):
    """
    获取/创建 Agent事件 数据ID
    """

    class RequestSerializer(serializers.Serializer):
        bk_tenant_id = TenantIdField(label="租户ID")
        bk_biz_id = serializers.IntegerField(required=True, label="业务ID")

    def perform_request(self, validated_request_data):
        bk_biz_id = validated_request_data.get("bk_biz_id")
        space_uid = f"{SpaceTypes.BKCC.value}__{bk_biz_id}"
        etl_config = EtlConfigs.BK_MULTI_TENANCY_AGENT_EVENT_ETL_CONFIG.value
        logger.info(
            "GetOrCreateAgentEventDataIdResource: try to get_or_create agent event data id,bk_biz_id->[%s]", bk_biz_id
        )
        try:
            data_source = models.DataSource.objects.get(
                bk_tenant_id=validated_request_data["bk_tenant_id"], space_uid=space_uid, etl_config=etl_config
            )
            return {"bk_data_id": data_source.bk_data_id}
        except models.DataSource.DoesNotExist:  # 若不存在,则进行申请新建
            pass
        except Exception as e:  # pylint: disable=broad-except
            logger.error("GetOrCreateAgentEventDataIdResource: unexpected error occurred,bk_biz_id->[%s]", bk_biz_id)
            raise e  # 非不存在类报错,直接Raise

        logger.info("GetOrCreateAgentEventDataIdResource: try to create agent event data id,bk_biz_id->[%s]", bk_biz_id)

        data_name = f"base_{bk_biz_id}_agent_event"  # UNIQUE KEY

        logger.info(
            "GetOrCreateAgentEventDataIdResource: try to create agent event data id for bk_biz_id->[%s],"
            "use data_name->[%s]",
            bk_biz_id,
            data_name,
        )

        # 调用DataSource模型类方法,事务
        new_data_source = models.DataSource.create_data_source(
            bk_tenant_id=validated_request_data["bk_tenant_id"],
            data_name=data_name,
            etl_config=etl_config,
            operator="system",
            source_label="bk_monitor",
            type_label="event",
            space_uid=space_uid,
            bk_biz_id=bk_biz_id,
        )

        return {"bk_data_id": new_data_source.bk_data_id}


class ModifyDatasourceResultTable(Resource):
    """切换结果表与数据源的关联关系"""

    class RequestSerializer(serializers.Serializer):
        bk_tenant_id = TenantIdField(label="租户ID")
        table_id = serializers.CharField(required=True, label="结果表ID")
        bk_data_id = serializers.IntegerField(required=True, label="数据源ID")

    def perform_request(self, validated_request_data):
        models.DataSourceResultTable.modify_table_id_datasource(**validated_request_data)


class CreateResultTableResource(Resource):
    """创建结果表"""

    class RequestSerializer(serializers.Serializer):
        # 豁免space_uid 注入
        bk_tenant_id = TenantIdField(label="租户ID")
        bk_data_id = serializers.IntegerField(required=True, label="数据源ID")
        table_id = serializers.CharField(required=True, label="结果表ID")
        table_name_zh = serializers.CharField(required=True, label="结果表中文名")
        bk_biz_id_alias = serializers.CharField(required=False, label="过滤条件业务ID别名")
        is_custom_table = serializers.BooleanField(required=True, label="是否用户自定义结果表")
        schema_type = serializers.CharField(required=True, label="结果表字段配置方案")
        operator = serializers.CharField(required=True, label="操作者")
        default_storage = serializers.CharField(required=True, label="默认存储方案")
        default_storage_config = serializers.DictField(required=False, label="默认存储参数")
        field_list = FieldSerializer(many=True, required=False, label="字段列表")
        query_alias_settings = QueryAliasSettingSerializer(
            many=True, required=False, label="查询别名设置", help_text="字段查询别名的配置"
        )
        bk_biz_id = serializers.IntegerField(required=False, label="结果表所属ID", default=0)
        label = serializers.CharField(required=False, label="结果表标签", default=models.Label.RESULT_TABLE_LABEL_OTHER)
        external_storage = serializers.JSONField(required=False, label="额外存储配置", default=None)
        is_time_field_only = serializers.BooleanField(required=False, label="是否仅需要提供时间默认字段", default=False)
        option = serializers.JSONField(required=False, label="结果表选项内容", default=None)
        time_alias_name = serializers.CharField(required=False, label="时间节点")
        time_option = serializers.DictField(required=False, label="时间字段选项配置", default=None)
        is_sync_db = serializers.BooleanField(required=False, label="是否需要同步创建真实表", default=True)
        data_label = serializers.CharField(required=False, label="数据标签", default="")

    def perform_request(self, request_data):
        query_alias_settings = request_data.pop("query_alias_settings", [])
        table_id = request_data.get("table_id", None)
        operator = request_data.get("operator", None)
        bk_tenant_id = request_data["bk_tenant_id"]

        if query_alias_settings:
            try:
                logger.info(
                    "CreateResultTableResource: try to manage alias_settings,table_id->[%s],query_alias_settings->["
                    "%s],bk_tenant_id->[%s]",
                    table_id,
                    query_alias_settings,
                    bk_tenant_id,
                )
                models.ESFieldQueryAliasOption.manage_query_alias_settings(
                    table_id=table_id,
                    query_alias_settings=query_alias_settings,
                    operator=operator,
                    bk_tenant_id=bk_tenant_id,
                )
            except Exception as e:  # pylint: disable=broad-except
                logger.warning(
                    "CreateResultTableResource: manage alias_settings failed,table_id->[%s],query_alias_settings->["
                    "%s],error->[%s]",
                    table_id,
                    query_alias_settings,
                    e,
                )
        try:
            new_result_table = models.ResultTable.create_result_table(**request_data)
        except RetryError as e:
            logger.error(
                "CreateResultTableResource: create table failed, table_id->[%s], error->[%s]", table_id, e.__cause__
            )
            raise e
        except Exception as e:
            logger.error("CreateResultTableResource: create table failed, table_id->[%s], error->[%s]", table_id, e)
            raise e
        return {"table_id": new_result_table.table_id}


class PageSerializer(serializers.Serializer):
    page = serializers.IntegerField(default=1, required=False, label="页数", min_value=1)
    page_size = serializers.IntegerField(default=0, required=False, label="页长")


# TODO 这个接口需要确认，后续应该不允许全业务查询
class ListResultTableResource(Resource):
    """查询返回结果表"""

    class RequestSerializer(PageSerializer):
        bk_tenant_id = TenantIdField(label="租户ID")
        datasource_type = serializers.CharField(required=False, label="过滤的结果表类型", default=None)
        bk_biz_id = serializers.IntegerField(required=False, label="获取指定业务下的结果表信息", default=None)
        with_option = serializers.BooleanField(required=False, label="是否包含option字段信息", default=True)
        is_public_include = serializers.IntegerField(required=False, label="是否包含全业务结果表", default=None)
        is_config_by_user = serializers.BooleanField(
            required=False, label="是否需要包含非用户定义的结果表", default=True
        )

    def perform_request(self, request_data):
        bk_tenant_id = request_data["bk_tenant_id"]

        # 获取bcs相关的dataid
        data_ids, _ = get_bcs_dataids()

        # 使用datasource排除掉dataid,得到table_id列表
        table_ids = [
            item["table_id"]
            for item in models.DataSourceResultTable.objects.filter(bk_tenant_id=bk_tenant_id)
            .exclude(bk_data_id__in=data_ids)
            .values("table_id")
            .distinct()
        ]

        # 只查询不属于bcs指标的信息
        result_table_queryset = models.ResultTable.objects.filter(
            bk_tenant_id=bk_tenant_id, is_deleted=False, table_id__in=table_ids
        )

        # 判断是否有结果表类型的过滤
        datasource_type = request_data["datasource_type"]
        if datasource_type is not None:
            result_table_queryset = result_table_queryset.filter(table_id__startswith=f"{datasource_type}.")

        # 判断是否有全业务和单业务的过滤需求
        bk_biz_id = []
        if request_data["is_public_include"] is not None and request_data["is_public_include"]:
            bk_biz_id.append(0)

        if request_data["bk_biz_id"] is not None:
            bk_biz_id.append(request_data["bk_biz_id"])

        record_rule_metrics = []
        if len(bk_biz_id) != 0:
            result_table_queryset = result_table_queryset.filter(bk_biz_id__in=bk_biz_id)
            # 拼接预计算指标信息
            logger.info("ListResultTableResource: try to get precal metrics for bk_biz_ids->[%s]", bk_biz_id)
            for biz_id in bk_biz_id:
                logger.info("ListResultTableResource: try to get precal metrics for bk_biz_id->[%s]", biz_id)
                try:
                    precal_metrics = get_record_rule_metrics_by_biz_id(bk_biz_id=biz_id)
                except Exception as e:
                    logger.error(
                        "ListResultTableResource: get_record_rule_metrics_by_biz_id failed, "
                        "bk_biz_id->[%s], error->[%s]",
                        bk_biz_id,
                        e,
                    )
                    precal_metrics = []
                record_rule_metrics.extend(precal_metrics)

        # 判断是否需要带上非用户字段的内容
        if request_data["is_config_by_user"]:
            result_table_queryset = result_table_queryset.filter(~Q(table_id__endswith="_cmdb_level"))

        if request_data["page_size"] > 0:
            # page_size > 0 才分页
            count = result_table_queryset.count()
            limit = request_data["page_size"]
            offset = (request_data["page"] - 1) * request_data["page_size"]

            result_table_id_list = list(
                result_table_queryset.values_list("table_id", flat=True)[offset : offset + limit]
            )
            result_list = models.ResultTable.batch_to_json(
                bk_tenant_id=bk_tenant_id,
                result_table_id_list=result_table_id_list,
                with_option=request_data["with_option"],
            )
            return {"count": count, "info": result_list}

        result_table_id_list = list(result_table_queryset.values_list("table_id", flat=True))
        result_list = models.ResultTable.batch_to_json(
            bk_tenant_id=bk_tenant_id,
            result_table_id_list=result_table_id_list,
            with_option=request_data["with_option"],
        )

        if record_rule_metrics:
            logger.info("ListResultTableResource: bk_biz_ids->[%s] get precal metrics,try to extend them", bk_biz_id)
            result_list.extend(record_rule_metrics)
        return result_list


class ModifyResultTableResource(Resource):
    """修改结果表"""

    class RequestSerializer(serializers.Serializer):
        bk_tenant_id = TenantIdField(label="租户ID")
        table_id = serializers.CharField(required=True, label="结果表ID")
        operator = serializers.CharField(required=True, label="操作者")
        bk_biz_id_alias = serializers.CharField(required=False, label="过滤条件业务ID别名")
        field_list = FieldSerializer(many=True, required=False, label="字段列表", default=None)
        query_alias_settings = QueryAliasSettingSerializer(
            many=True, required=False, label="查询别名设置", help_text="字段查询别名的配置"
        )
        table_name_zh = serializers.CharField(required=False, label="结果表中文名")
        default_storage = serializers.CharField(required=False, label="默认存储方案")
        label = serializers.CharField(required=False, label="结果表标签", default=None)
        external_storage = serializers.DictField(required=False, label="额外存储", default=None)
        option = serializers.JSONField(required=False, label="结果表选项内容", default=None)
        is_enable = serializers.BooleanField(required=False, label="是否启用结果表", default=None)
        is_time_field_only = serializers.BooleanField(required=False, label="默认字段仅有time", default=False)
        is_reserved_check = serializers.BooleanField(required=False, label="检查内置字段", default=True)
        time_option = serializers.DictField(required=False, label="时间字段选项配置", default=None, allow_null=True)
        data_label = serializers.CharField(required=False, label="数据标签", default=None)
        need_delete_storages = serializers.DictField(required=False, label="需要删除的额外存储", default=None)

    def perform_request(self, validated_request_data: dict[str, Any]) -> dict[str, Any]:
        """执行结果表修改请求"""
        table_id = validated_request_data.pop("table_id")
        query_alias_settings = validated_request_data.pop("query_alias_settings", None)
        operator = validated_request_data.get("operator", None)
        bk_tenant_id = validated_request_data.pop("bk_tenant_id")

        # 处理查询别名设置
        self._handle_query_alias_settings(table_id, query_alias_settings, operator, bk_tenant_id)

        # 检查ES集群迁移状态
        is_moving_cluster = self._check_es_cluster_migration(table_id, validated_request_data, bk_tenant_id)

        # 修改结果表信息
        result_table = self._modify_result_table(table_id, validated_request_data, bk_tenant_id)

        # 处理ES存储相关的逻辑
        if result_table.default_storage == models.ClusterInfo.TYPE_ES:
            # 处理ES存储索引更新
            self._handle_es_storage_index_update(table_id, validated_request_data, bk_tenant_id, is_moving_cluster)

            # 通知数据平台信息变更，目前只有es类型需要通知
            self._notify_bkdata_if_needed(table_id, result_table, bk_tenant_id)

            # 推送路由 (关联的虚拟RT）
            self._push_es_route(result_table, bk_tenant_id)

        return result_table.to_json()

    def _handle_query_alias_settings(
        self, table_id: str, query_alias_settings: Any, operator: str | None, bk_tenant_id: str
    ) -> None:
        """处理查询别名设置"""
        if query_alias_settings is None:
            return

        try:
            logger.info(
                "ModifyResultTableResource: try to manage alias_settings,table_id->[%s],query_alias_settings->[%s]",
                table_id,
                query_alias_settings,
            )
            models.ESFieldQueryAliasOption.manage_query_alias_settings(
                table_id=table_id,
                query_alias_settings=query_alias_settings,
                operator=operator,
                bk_tenant_id=bk_tenant_id,
            )
        except Exception as e:  # pylint: disable=broad-except
            logger.warning(
                "ModifyResultTableResource: manage alias_settings failed,table_id->[%s],query_alias_settings->["
                "%s],error->[%s]",
                table_id,
                query_alias_settings,
                e,
            )

    def _check_es_cluster_migration(
        self, table_id: str, validated_request_data: dict[str, Any], bk_tenant_id: str
    ) -> bool:
        """检查ES集群是否发生迁移"""
        is_moving_cluster = False
        external_storage = validated_request_data.get("external_storage") or {}

        if external_storage.get(models.ClusterInfo.TYPE_ES):
            es_storage = models.ESStorage.objects.filter(table_id=table_id, bk_tenant_id=bk_tenant_id).first()
            if es_storage:
                param_cluster_id = external_storage[models.ClusterInfo.TYPE_ES].get("storage_cluster_id")
                if es_storage.storage_cluster_id != param_cluster_id:
                    logger.info(
                        "ModifyResultTableResource: table_id->[%s] moved es cluster from old->[%s] to new->[%s]",
                        table_id,
                        es_storage.storage_cluster_id,
                        param_cluster_id,
                    )
                    is_moving_cluster = True

        return is_moving_cluster

    def _modify_result_table(
        self, table_id: str, validated_request_data: dict[str, Any], bk_tenant_id: str
    ) -> models.ResultTable:
        """修改结果表信息"""
        try:
            result_table = models.ResultTable.objects.get(table_id=table_id, bk_tenant_id=bk_tenant_id)
            result_table.modify(**validated_request_data)
        except RetryError as e:
            logger.error(
                "ModifyResultTableResource: modify table failed,table_id->[%s],error->[%s]", table_id, e.__cause__
            )
            raise e.__cause__ if e.__cause__ else e
        except Exception as e:  # pylint: disable=broad-except
            logger.error("ModifyResultTableResource: modify table failed,table_id->[%s],error->[%s]", table_id, e)
            raise e

        # 刷新一波对象，防止存在缓存等情况
        result_table.refresh_from_db()
        return result_table

    def _handle_es_storage_index_update(
        self, table_id: str, validated_request_data: dict[str, Any], bk_tenant_id: str, is_moving_cluster: bool
    ) -> None:
        """处理ES存储索引更新"""
        if validated_request_data.get("field_list") is None:
            return

        es_storage = models.ESStorage.objects.filter(table_id=table_id, bk_tenant_id=bk_tenant_id).first()
        if es_storage:
            logger.info(
                "ModifyResultTableResource: table_id->[%s] has es storage,update index,is_moving_cluster->[%s]",
                table_id,
                is_moving_cluster,
            )
            es_storage.update_index_and_aliases(ahead_time=0, is_moving_cluster=is_moving_cluster)

    def _notify_bkdata_if_needed(self, table_id: str, result_table: models.ResultTable, bk_tenant_id: str) -> None:
        """如果需要，通知bkdata数据变更"""
        bk_data_id = models.DataSourceResultTable.objects.get(table_id=table_id, bk_tenant_id=bk_tenant_id).bk_data_id
        ds = models.DataSource.objects.get(bk_data_id=bk_data_id)

        if ds.created_from == DataIdCreatedFromSystem.BKDATA.value:
            try:
                result_table.notify_bkdata_log_data_id_changed(data_id=bk_data_id)
                logger.info(
                    "ModifyResultTableResource: notify bkdata successfully,table_id->[%s],data_id->[%s]",
                    table_id,
                    bk_data_id,
                )
            except RetryError as e:
                logger.warning("notify_log_data_id_changed error, table_id->[%s],error->[%s]", table_id, e.__cause__)
            except Exception as e:  # pylint: disable=broad-except
                logger.warning("notify_log_data_id_changed error, table_id->[%s],error->[%s]", table_id, e)

    def _push_es_route(self, result_table: models.ResultTable, bk_tenant_id: str) -> None:
        """推送ES路由信息"""
        # 获取关联的虚拟RT列表
        virtual_rt_list = list(
            models.ESStorage.objects.filter(origin_table_id=result_table.table_id).values_list("table_id", flat=True)
        )
        table_ids = [result_table.table_id] + virtual_rt_list

        logger.info(
            "ModifyResultTableResource: all things done, now try to push es route,table_id->[%s]",
            json.dumps(table_ids),
        )

        client = SpaceTableIDRedis()
        client.push_es_table_id_detail(table_id_list=table_ids, bk_tenant_id=bk_tenant_id)


class AccessBkDataByResultTableResource(Resource):
    """
    接入计算平台（根据结果表）
    """

    class RequestSerializer(serializers.Serializer):
        bk_tenant_id = TenantIdField(label="租户ID")
        table_id = serializers.CharField(required=True, label="结果表ID")
        is_access_now = serializers.BooleanField(default=False, label="是否立即接入")

    def perform_request(self, validated_request_data):
        if not settings.IS_ACCESS_BK_DATA:
            return

        bk_tenant_id = validated_request_data.pop("bk_tenant_id")
        table_id = validated_request_data.pop("table_id")
        try:
            models.ResultTable.objects.get(table_id=table_id, bk_tenant_id=bk_tenant_id)
        except models.ResultTable.DoesNotExist:
            raise ValueError(_("结果表%s不存在，请确认后重试") % table_id)

        models.BkDataStorage.create_table(
            bk_tenant_id=bk_tenant_id,
            table_id=table_id,
            is_access_now=validated_request_data["is_access_now"],
        )


class IsDataLabelExistResource(Resource):
    """
    判断结果表中是否存在指定data_label
    """

    class RequestSerializer(serializers.Serializer):
        bk_tenant_id = TenantIdField(label="租户ID")
        bk_data_id = serializers.IntegerField(required=False, default=None)
        data_label = serializers.CharField(required=True, label="数据标签")

    def perform_request(self, validated_request_data):
        bk_tenant_id = validated_request_data["bk_tenant_id"]
        bk_data_id = validated_request_data.pop("bk_data_id")
        data_label = validated_request_data.pop("data_label")

        if not data_label:
            raise ValueError(_("data_label不能为空"))

        qs = models.ResultTable.objects.filter(data_label=data_label, bk_tenant_id=bk_tenant_id)
        if bk_data_id:
            # 相同data_id的result_table使用的data_label允许重复
            table_ids = models.DataSourceResultTable.objects.filter(bk_data_id=bk_data_id).values_list(
                "table_id", flat=True
            )
            qs = qs.exclude(table_id__in=table_ids)

        return qs.exists()


class CreateDownSampleDataFlowResource(Resource):
    """
    创建统计节点（按指定的降采样频率）
    """

    class RequestSerializer(serializers.Serializer):
        bk_tenant_id = TenantIdField(label="租户ID")
        table_id = serializers.CharField(required=True, label="结果表ID")
        agg_interval = serializers.IntegerField(label="统计周期", default=60)

    def perform_request(self, validated_request_data):
        if not settings.IS_ACCESS_BK_DATA:
            return

        bk_tenant_id = validated_request_data["bk_tenant_id"]
        table_id = validated_request_data.pop("table_id")
        agg_interval = validated_request_data.get("agg_interval") or 60
        try:
            models.ResultTable.objects.get(table_id=table_id, bk_tenant_id=bk_tenant_id)
        except models.ResultTable.DoesNotExist:
            raise ValueError(_("结果表%s不存在，请确认后重试") % table_id)

        from metadata.task import tasks

        # TODO：这里是否需要租户ID
        tasks.create_statistics_data_flow.delay(table_id, agg_interval)


class QueryDataSourceResource(Resource):
    """查询数据源"""

    class RequestSerializer(serializers.Serializer):
        bk_tenant_id = TenantIdField(label="租户ID")
        bk_data_id = serializers.IntegerField(required=False, label="数据源ID", default=None)
        data_name = serializers.CharField(required=False, label="数据源名称", default=None)
        with_rt_info = serializers.BooleanField(required=False, label="是否需要ResultTable信息", default=True)

    def perform_request(self, request_data):
        if request_data["bk_data_id"] is not None:  # 指定bk_data_id时，无需添加租户过滤条件
            data_source = models.DataSource.objects.get(bk_data_id=request_data["bk_data_id"])
        elif request_data["data_name"] is not None:
            data_source = models.DataSource.objects.get(
                data_name=request_data["data_name"], bk_tenant_id=request_data["bk_tenant_id"]
            )
        else:
            raise ValueError(_("找不到请求参数，请确认后重试"))

        return data_source.to_json(with_rt_info=request_data["with_rt_info"])


class ModifyDataSource(Resource):
    """修改数据源"""

    class RequestSerializer(serializers.Serializer):
        bk_tenant_id = TenantIdField(label="租户ID")
        operator = serializers.CharField(required=True, label="操作者")
        data_id = serializers.IntegerField(required=True, label="数据源ID")
        data_name = serializers.CharField(required=False, label="数据源名称", default=None)
        data_description = serializers.CharField(required=False, label="数据源描述", default=None)
        option = serializers.DictField(required=False, label="数据源配置项")
        is_enable = serializers.BooleanField(required=False, label="是否启用数据源", default=None)
        is_platform_data_id = serializers.BooleanField(required=False, label="是否为平台级 ID", default=None)
        authorized_spaces = serializers.JSONField(required=False, label="授权使用的空间 ID 列表", default=None)
        space_type_id = serializers.CharField(required=False, label="数据源所属类型", default=None)
        etl_config = serializers.CharField(required=False, label="清洗模板配置")

    def perform_request(self, request_data):
        # 指定data_id的情况下，无需使用租户ID进行二次过滤
        try:
            data_source = models.DataSource.objects.get(
                bk_tenant_id=request_data["bk_tenant_id"], bk_data_id=request_data["data_id"]
            )

        except models.DataSource.DoesNotExist:
            raise ValueError(_("数据源不存在，请确认后重试"))

        # 不允许更改已经创建的数据源的隶属租户信息
        data_source.update_config(
            operator=request_data["operator"],
            data_name=request_data["data_name"],
            data_description=request_data["data_description"],
            option=request_data.get("option"),
            is_enable=request_data["is_enable"],
            is_platform_data_id=request_data["is_platform_data_id"],
            authorized_spaces=request_data["authorized_spaces"],
            space_type_id=request_data["space_type_id"],
            etl_config=request_data.get("etl_config"),
        )
        return data_source.to_json()


class StopOrEnableDatasource(Resource):
    """批量启停数据源
    1. 设置数据源的状态为启停
    2. 增删transfer依赖的consul配置
    """

    class RequestSerializer(serializers.Serializer):
        bk_tenant_id = TenantIdField(label="租户ID")
        data_id_list = serializers.ListField(required=True, child=serializers.IntegerField(), label="数据源列表")
        is_enabled = serializers.BooleanField(required=False, label="是否启用数据源", default=True)

    def perform_request(self, validated_request_data):
        # 指定data_id的情况下，无需使用租户ID进行二次过滤
        stop_or_enable_datasource(
            bk_tenant_id=validated_request_data["bk_tenant_id"],
            data_id_list=validated_request_data["data_id_list"],
            is_enabled=validated_request_data["is_enabled"],
        )


class ModifyDataIdSource(Resource):
    """更改数据源来源"""

    class RequestSerializer(serializers.Serializer):
        bk_tenant_id = TenantIdField(label="租户ID")
        data_id_list = serializers.ListField(required=True, child=serializers.IntegerField(), label="数据源列表")
        source_system = serializers.CharField(required=True, label="数据源ID来源平台")

        def validate_source_system(self, source_system: str) -> str:
            if source_system not in [DataIdCreatedFromSystem.BKDATA.value, DataIdCreatedFromSystem.BKGSE.value]:
                raise ValidationError("source_system must be one of [bkdata, bkgse]")
            return source_system

    def perform_request(self, validated_request_data):
        # 指定data_id的情况下，无需使用租户ID进行二次过滤
        modify_data_id_source(
            bk_tenant_id=validated_request_data["bk_tenant_id"],
            data_id_list=validated_request_data["data_id_list"],
            source_type=validated_request_data["source_system"],
        )


class QueryDataSourceBySpaceUidResource(Resource):
    """
    根据space_uid查询data_source
    """

    class RequestSerializer(serializers.Serializer):
        bk_tenant_id = TenantIdField(label="租户ID")
        space_uid_list = serializers.ListField(required=True, label="数据源所属空间uid列表")
        is_platform_data_id = serializers.BooleanField(required=False, label="是否为平台级 ID", default=True)

    def perform_request(self, validated_request_data):
        data_sources = models.DataSource.objects.filter(
            space_uid__in=validated_request_data["space_uid_list"],
            is_platform_data_id=validated_request_data["is_platform_data_id"],
            bk_tenant_id=validated_request_data["bk_tenant_id"],
        ).values("data_name", "bk_data_id")

        return list(data_sources)


class QueryResultTableSourceResource(Resource):
    """查询结果表"""

    class RequestSerializer(serializers.Serializer):
        bk_tenant_id = TenantIdField(label="租户ID")
        table_id = serializers.CharField(required=True, label="结果表ID")

    def perform_request(self, validated_request_data):
        result_table = models.ResultTable.get_result_table(
            table_id=validated_request_data["table_id"], bk_tenant_id=validated_request_data["bk_tenant_id"]
        )
        return result_table.to_json()


class UpgradeResultTableResource(Resource):
    """结果表升级为全局业务表"""

    class RequestSerializer(serializers.Serializer):
        bk_tenant_id = TenantIdField(label="租户ID")
        operator = serializers.CharField(required=True, label="操作者")
        table_id_list = serializers.ListField(required=True, label="结果表ID列表")

    def perform_request(self, validated_request_data):
        result_table_list = []

        for table_id in validated_request_data["table_id_list"]:
            result_table = models.ResultTable.get_result_table(
                table_id=table_id, bk_tenant_id=validated_request_data["bk_tenant_id"]
            )
            result_table_list.append(result_table)

        for result_table in result_table_list:
            result_table.upgrade_result_table()

        return


class FullCmdbNodeInfoResource(Resource):
    class RequestSerializer(serializers.Serializer):
        bk_tenant_id = TenantIdField(label="租户ID")
        table_id = serializers.CharField(required=True, label="结果表ID")

    def perform_request(self, validated_request_data):
        if not settings.IS_ACCESS_BK_DATA:
            return

        table_id = validated_request_data["table_id"]
        try:
            models.ResultTable.objects.get(table_id=table_id, bk_tenant_id=validated_request_data["bk_tenant_id"])
        except models.ResultTable.DoesNotExist:
            raise ValueError(_("结果表%s不存在，请确认后重试") % table_id)

        from metadata.task.tasks import create_full_cmdb_level_data_flow

        create_full_cmdb_level_data_flow.delay(table_id=table_id, bk_tenant_id=validated_request_data["bk_tenant_id"])


class CreateResultTableMetricSplitResource(Resource):
    """创建结果表的CMDB层级拆分记录"""

    class RequestSerializer(serializers.Serializer):
        bk_tenant_id = TenantIdField(label="租户ID")
        operator = serializers.CharField(required=True, label="操作者")
        table_id = serializers.CharField(required=True, label="结果表ID列表")
        cmdb_level = serializers.CharField(required=True, label="CMDB拆分层级目标")

    def perform_request(self, validated_request_data):
        try:
            result_table = models.ResultTable.objects.get(
                table_id=validated_request_data["table_id"],
                is_deleted=False,
                bk_tenant_id=validated_request_data["bk_tenant_id"],
            )
        except models.ResultTable.DoesNotExist:
            raise ValueError(_("结果表不存在，请确认后重试"))

        result = result_table.set_metric_split(
            cmdb_level=validated_request_data["cmdb_level"], operator=validated_request_data["operator"]
        )

        return {"bk_data_id": result.bk_data_id, "table_id": result.target_table_id}


class CleanResultTableMetricSplitResource(Resource):
    """清理结果表的CMDB层级拆分记录"""

    class RequestSerializer(serializers.Serializer):
        bk_tenant_id = TenantIdField(label="租户ID")
        operator = serializers.CharField(required=True, label="操作者")
        table_id = serializers.CharField(required=True, label="结果表ID列表")
        cmdb_level = serializers.CharField(required=True, label="CMDB拆分层级目标")

    def perform_request(self, validated_request_data):
        try:
            result_table = models.ResultTable.objects.get(
                table_id=validated_request_data["table_id"],
                is_deleted=False,
                bk_tenant_id=validated_request_data["bk_tenant_id"],
            )
        except models.ResultTable.DoesNotExist:
            raise ValueError(_("结果表不存在，请确认后重试"))

        result_table.clean_metric_split(
            cmdb_level=validated_request_data["cmdb_level"], operator=validated_request_data["operator"]
        )

        return


class LabelResource(Resource):
    """返回所有的标签内容"""

    class RequestSerializer(serializers.Serializer):
        include_admin_only = serializers.BooleanField(required=True, label="是否展示管理员可见标签")
        label_type = serializers.CharField(required=False, label="标签类型", default=None)
        level = serializers.IntegerField(required=False, label="标签层级", default=None)
        is_plain_text = serializers.BooleanField(required=False, label="是否明文展示", default=False)

    def perform_request(self, validated_request_data):
        return models.Label.get_label_info(
            include_admin_only=validated_request_data["include_admin_only"],
            label_type=validated_request_data["label_type"],
            level=validated_request_data["level"],
        )


class GetResultTableStorageResult(Resource):
    """返回一个结果表指定存储的数据"""

    class RequestSerializer(serializers.Serializer):
        bk_tenant_id = TenantIdField(label="租户ID")
        result_table_list = serializers.CharField(required=True, label="结果表列表")
        storage_type = serializers.CharField(required=True, label="存储类型")
        is_plain_text = serializers.BooleanField(required=False, label="是否明文显示链接信息")

    def perform_request(self, validated_request_data):
        # 判断请求的存储类型是否有效
        storage_type = validated_request_data["storage_type"]
        if storage_type not in models.ResultTable.REAL_STORAGE_DICT:
            raise ValueError(_("请求存储类型暂不支持，请确认"))

        # 遍历判断所有的存储信息
        result_table_list = validated_request_data["result_table_list"].split(",")
        storage_class = models.ResultTable.REAL_STORAGE_DICT[storage_type]
        result = {}

        for result_table in result_table_list:
            try:
                storage_info = storage_class.objects.get(
                    table_id=result_table, bk_tenant_id=validated_request_data["bk_tenant_id"]
                )
            except storage_class.DoesNotExist:
                continue

            result[result_table] = storage_info.consul_config

            # 判断是否需要明文返回链接信息
            if not validated_request_data["is_plain_text"]:
                result[result_table]["auth_info"] = base64.b64encode(
                    json.dumps(result[result_table]["auth_info"]).encode("utf-8")
                )

        # 返回
        return result


class QueryEventGroupResource(Resource):
    class RequestSerializer(PageSerializer):
        bk_tenant_id = TenantIdField(label="租户ID")
        label = serializers.CharField(required=False, label="事件分组标签", default=None)
        event_group_name = serializers.CharField(required=False, label="事件分组名称", default=None)
        bk_biz_id = serializers.CharField(required=False, label="业务ID", default=None)
        bk_data_ids = serializers.ListField(
            required=False, label="数据源ID列表", default=[], child=serializers.IntegerField(label="数据源ID")
        )

    def perform_request(self, validated_request_data):
        # 默认都是返回已经删除的内容
        query_set = models.EventGroup.objects.filter(
            is_delete=False, bk_tenant_id=validated_request_data["bk_tenant_id"]
        )

        label = validated_request_data["label"]
        bk_biz_id = validated_request_data["bk_biz_id"]
        event_group_name = validated_request_data["event_group_name"]
        bk_data_ids = validated_request_data.get("bk_data_ids")

        if label is not None:
            query_set = query_set.filter(label=label)

        if bk_biz_id is not None:
            query_set = query_set.filter(bk_biz_id=bk_biz_id)

        if event_group_name is not None:
            query_set = query_set.filter(event_group_name=event_group_name)

        if bk_data_ids:
            query_set = query_set.filter(bk_data_id__in=bk_data_ids)

        # 分页返回
        page_size = validated_request_data["page_size"]
        if page_size > 0:
            count = query_set.count()
            offset = (validated_request_data["page"] - 1) * page_size
            paginated_queryset = query_set[offset : offset + page_size]
            events = self._compose_in_event(paginated_queryset)
            return {"count": count, "info": events}

        # 组装数据
        return self._compose_in_event(query_set)

    def _compose_in_event(self, event_query_set: QuerySet) -> list:
        """组装数据, 添加内置事件"""
        built_events = get_built_in_k8s_events()
        built_event_map = {event["event_name"]: event for event in built_events}
        ret_data = []
        for qs in event_query_set:
            data = qs.to_json()
            # 仅针对 k8s 事件添加内置事件; 其它直接返回事件
            # NOTE: 现阶段按照名称以 `bcs_BCS-K8S-` 作为匹配条件
            if not data["event_group_name"].startswith("bcs_BCS-K8S-"):
                ret_data.append(data)
                continue
            event_info_list = data.get("event_info_list") or []
            event_name_list = [event["event_name"] for event in event_info_list]
            # 如果指标不存在，则补充内置指标
            for event_name in set(built_event_map.keys()) - set(event_name_list):
                item = built_event_map.get(event_name)
                if not item:
                    continue
                event_info_list.append(item)
            data["event_info_list"] = event_info_list
            ret_data.append(data)

        return ret_data


class CreateEventGroupResource(Resource):
    class RequestSerializer(serializers.Serializer):
        bk_tenant_id = TenantIdField(label="租户ID")
        bk_data_id = serializers.CharField(required=True, label="数据源ID")
        bk_biz_id = serializers.CharField(required=True, label="业务ID")
        event_group_name = serializers.CharField(required=True, label="事件分组名")
        label = serializers.CharField(required=True, label="事件分组标签")
        operator = serializers.CharField(required=True, label="创建者")
        event_info_list = serializers.ListField(required=False, label="事件列表", default=None)
        data_label = serializers.CharField(label="数据标签", required=False, default="")

    def perform_request(self, validated_request_data):
        # 默认都是返回已经删除的内容
        event_group = models.EventGroup.create_event_group(**validated_request_data)
        return event_group.to_json()


class ModifyEventGroupResource(Resource):
    class RequestSerializer(serializers.Serializer):
        bk_tenant_id = TenantIdField(label="租户ID")
        event_group_id = serializers.IntegerField(required=True, label="事件分组ID")
        operator = serializers.CharField(required=True, label="修改者")
        event_group_name = serializers.CharField(required=False, label="事件分组名", default=None)
        label = serializers.CharField(required=False, label="事件分组标签")
        event_info_list = serializers.ListField(required=False, label="事件列表", default=None)
        is_enable = serializers.BooleanField(required=False, label="是否启用事件分组", default=None)
        data_label = serializers.CharField(label="数据标签", required=False, default=None)

    def perform_request(self, validated_request_data):
        try:  # 指定group_id的情况下，无需再次对租户ID进行过滤
            event_group = models.EventGroup.objects.get(
                # 将事件分组的ID去掉
                event_group_id=validated_request_data.pop("event_group_id"),
                is_delete=False,
                bk_tenant_id=validated_request_data.pop("bk_tenant_id"),
            )
        except models.EventGroup.DoesNotExist:
            raise ValueError(_("事件分组不存在，请确认后重试"))

        event_group.modify_event_group(**validated_request_data)
        event_group.refresh_from_db()

        return event_group.to_json()


class DeleteEventGroupResource(Resource):
    class RequestSerializer(serializers.Serializer):
        bk_tenant_id = TenantIdField(label="租户ID")
        event_group_id = serializers.IntegerField(required=True, label="事件分组ID")
        operator = serializers.CharField(required=True, label="操作者")

    def perform_request(self, validated_request_data):
        # 指定group_id的情况下，无需再次对租户ID进行过滤
        try:
            event_group = models.EventGroup.objects.get(
                # 将事件分组的ID去掉
                event_group_id=validated_request_data.pop("event_group_id"),
                is_delete=False,
                bk_tenant_id=validated_request_data["bk_tenant_id"],
            )
        except models.EventGroup.DoesNotExist:
            raise ValueError(_("事件分组不存在，请确认后重试"))

        event_group.delete_event_group(validated_request_data["operator"])
        return


class GetEventGroupResource(Resource):
    class RequestSerializer(serializers.Serializer):
        bk_tenant_id = TenantIdField(label="租户ID")
        event_group_id = serializers.IntegerField(required=True, label="事件分组ID")
        with_result_table_info = serializers.BooleanField(required=False, label="是否需要带结果表信息")
        need_refresh = serializers.BooleanField(required=False, label="是否需要实时刷新", default=False)
        event_infos_limit = serializers.IntegerField(required=False, default=None, label="事件信息列表上限")

    def perform_request(self, validated_request_data):
        # 指定group_id的情况下，无需再次对租户ID进行过滤
        try:
            event_group = models.EventGroup.objects.get(
                # 将事件分组的ID去掉
                event_group_id=validated_request_data.pop("event_group_id"),
                is_delete=False,
                bk_tenant_id=validated_request_data["bk_tenant_id"],
            )
        except models.EventGroup.DoesNotExist:
            raise ValueError(_("事件分组不存在，请确认后重试"))

        if validated_request_data.pop("need_refresh"):
            # 立即更新事件分组的事件及维度信息内容
            event_group.update_event_dimensions_from_es()

        if not validated_request_data["with_result_table_info"]:
            return event_group.to_json(validated_request_data["event_infos_limit"])

        result = event_group.to_json(validated_request_data["event_infos_limit"])

        # 查询增加结果表信息
        result_table = models.ResultTable.objects.get(
            table_id=event_group.table_id, bk_tenant_id=event_group.bk_tenant_id
        )
        result["shipper_list"] = [real_table.consul_config for real_table in result_table.real_storage_list]

        return result


class QueryLogGroupResource(Resource):
    """
    查询日志分组
    """

    class RequestSerializer(serializers.Serializer):
        bk_tenant_id = TenantIdField(label="租户ID")
        label = serializers.CharField(required=False, label="日志分组标签", default=None)
        log_group_name = serializers.CharField(required=False, label="日志分组名称", default=None)
        bk_biz_id = serializers.CharField(required=False, label="业务ID", default=None)

    def perform_request(self, validated_request_data):
        # 查询条件
        label = validated_request_data["label"]
        bk_biz_id = validated_request_data["bk_biz_id"]
        log_group_name = validated_request_data["log_group_name"]

        # 查询
        query_set = models.LogGroup.objects.filter(is_delete=False, bk_tenant_id=validated_request_data["bk_tenant_id"])
        if label is not None:
            query_set = query_set.filter(label=label)
        if bk_biz_id is not None:
            query_set = query_set.filter(bk_biz_id=bk_biz_id)
        if log_group_name is not None:
            query_set = query_set.filter(log_group_name=log_group_name)

        # 响应
        return [log_group.to_json() for log_group in query_set]


class GetLogGroupResource(Resource):
    """
    获取单个日志分组信息
    """

    class RequestSerializer(serializers.Serializer):
        bk_tenant_id = TenantIdField(label="租户ID")
        log_group_id = serializers.IntegerField(required=True, label="日志分组ID")

    def perform_request(self, validated_request_data):
        # 指定group_id的情况下，无需使用租户ID再次过滤
        # 获取日志分组
        try:
            log_group = models.LogGroup.objects.get(
                bk_tenant_id=validated_request_data["bk_tenant_id"],
                log_group_id=validated_request_data.pop("log_group_id"),
                is_delete=False,
            )
        except models.LogGroup.DoesNotExist:
            raise ValueError(_("日志分组不存在，请确认后重试"))

        # 直接返回
        return log_group.to_json(with_token=True)


class CreateLogGroupResource(Resource):
    """
    创建日志分组
    """

    class RequestSerializer(serializers.Serializer):
        bk_tenant_id = TenantIdField(label="租户ID")
        bk_data_id = serializers.CharField(required=True, label="数据源ID")
        bk_biz_id = serializers.CharField(required=True, label="业务ID")
        log_group_name = serializers.CharField(required=True, label="日志分组名")
        label = serializers.CharField(required=True, label="日志分组标签")
        operator = serializers.CharField(required=True, label="创建者")
        max_rate = serializers.IntegerField(required=False, label="最大上报速率", default=-1)

    def perform_request(self, validated_request_data):
        log_group = models.LogGroup.create_log_group(**validated_request_data)
        return log_group.to_json(with_token=True)


class ModifyLogGroupResource(Resource):
    """
    更新日志分组
    """

    class RequestSerializer(serializers.Serializer):
        bk_tenant_id = TenantIdField(label="租户ID")
        log_group_id = serializers.IntegerField(required=True, label="日志分组ID")
        operator = serializers.CharField(required=True, label="修改者")
        label = serializers.CharField(required=False, label="事件分组标签")
        is_enable = serializers.BooleanField(required=False, label="是否启用日志分组", default=None)
        max_rate = serializers.IntegerField(required=False, label="最大上报速率")

    def perform_request(self, validated_request_data):
        # 指定group_id的情况下，无需使用租户ID再次过滤
        # 获取日志分组
        try:
            log_group = models.LogGroup.objects.get(
                bk_tenant_id=validated_request_data["bk_tenant_id"],
                log_group_id=validated_request_data.pop("log_group_id"),
                is_delete=False,
            )
        except models.LogGroup.DoesNotExist:
            raise ValueError(_("日志分组不存在，请确认后重试"))

        # 修改信息
        log_group.modify_log_group(**validated_request_data)
        log_group.refresh_from_db()

        # 响应
        return log_group.to_json(with_token=True)


class DeleteLogGroupResource(Resource):
    """
    删除日志分组
    """

    class RequestSerializer(serializers.Serializer):
        bk_tenant_id = TenantIdField(label="租户ID")
        log_group_id = serializers.IntegerField(required=True, label="日志分组ID")
        operator = serializers.CharField(required=True, label="操作者")

    def perform_request(self, validated_request_data):
        # 指定group_id的情况下，无需使用租户ID再次过滤
        # 获取日志分组
        try:
            log_group = models.LogGroup.objects.get(
                bk_tenant_id=validated_request_data["bk_tenant_id"],
                log_group_id=validated_request_data.pop("log_group_id"),
                is_delete=False,
            )
        except models.LogGroup.DoesNotExist:
            raise ValueError(_("日志分组不存在，请确认后重试"))

        # 删除
        log_group.delete_log_group(validated_request_data["operator"])


class CreateTimeSeriesGroupResource(Resource):
    class RequestSerializer(serializers.Serializer):
        bk_tenant_id = TenantIdField(label="租户ID")
        bk_data_id = serializers.CharField(required=True, label="数据源ID")
        bk_biz_id = serializers.CharField(required=True, label="业务ID")
        time_series_group_name = serializers.CharField(required=True, label="自定义时序分组名")
        label = serializers.CharField(required=True, label="自定义时序分组标签")
        operator = serializers.CharField(required=True, label="创建者")
        metric_info_list = serializers.ListField(required=False, label="自定义时序metric列表", default=None)
        table_id = serializers.CharField(required=False, label="结果表id")
        is_split_measurement = serializers.BooleanField(required=False, label="是否启动自动分表逻辑", default=False)
        default_storage_config = serializers.DictField(required=False, label="默认存储参数")
        additional_options = serializers.DictField(required=False, label="附带创建的ResultTableOption")
        data_label = serializers.CharField(label="数据标签", required=False, default="")
        metric_group_dimensions = serializers.ListField(required=False, label="指标分组的维度key配置")

    def perform_request(self, validated_request_data):
        # 默认都是返回已经删除的内容
        time_series_group = models.TimeSeriesGroup.create_time_series_group(**validated_request_data)
        return time_series_group.to_json()


class ModifyTimeSeriesGroupResource(Resource):
    class RequestSerializer(serializers.Serializer):
        bk_tenant_id = TenantIdField(label="租户ID")
        time_series_group_id = serializers.IntegerField(required=True, label="自定义时序分组ID")
        operator = serializers.CharField(required=True, label="修改者")
        time_series_group_name = serializers.CharField(required=False, label="自定义时序分组名", default=None)
        label = serializers.CharField(required=False, label="自定义时序分组标签")
        field_list = serializers.ListField(required=False, label="字段列表", default=None)
        is_enable = serializers.BooleanField(required=False, label="是否启用自定义分组", default=None)
        metric_info_list = serializers.ListField(required=False, label="metric信息", default=None)
        enable_field_black_list = serializers.BooleanField(required=False, label="黑名单的启用状态", default=None)
        data_label = serializers.CharField(label="数据标签", required=False, default=None)

    def perform_request(self, validated_request_data):
        bk_tenant_id = validated_request_data.pop("bk_tenant_id")
        # 指定group_id的情况下，无需使用租户ID再次过滤
        try:
            time_series_group = models.TimeSeriesGroup.objects.get(
                bk_tenant_id=bk_tenant_id,
                time_series_group_id=validated_request_data.pop("time_series_group_id"),
                is_delete=False,
            )
        except models.TimeSeriesGroup.DoesNotExist:
            raise ValueError(_("自定义时序分组不存在，请确认后重试"))

        time_series_group.modify_time_series_group(**validated_request_data)
        time_series_group.refresh_from_db()

        return time_series_group.to_json()


class DeleteTimeSeriesGroupResource(Resource):
    class RequestSerializer(serializers.Serializer):
        bk_tenant_id = TenantIdField(label="租户ID")
        time_series_group_id = serializers.IntegerField(required=True, label="自定义分组ID")
        operator = serializers.CharField(required=True, label="操作者")

    def perform_request(self, validated_request_data):
        # 指定group_id的情况下，无需使用租户ID再次过滤
        try:
            time_series_group = models.TimeSeriesGroup.objects.get(
                bk_tenant_id=validated_request_data["bk_tenant_id"],
                time_series_group_id=validated_request_data.pop("time_series_group_id"),
                is_delete=False,
            )
        except models.TimeSeriesGroup.DoesNotExist:
            raise ValueError(_("自定义时序分组不存在，请确认后重试"))

        time_series_group.delete_time_series_group(validated_request_data["operator"])
        return


class GetTimeSeriesGroupResource(Resource):
    class RequestSerializer(serializers.Serializer):
        bk_tenant_id = TenantIdField(label="租户ID")
        time_series_group_id = serializers.IntegerField(required=True, label="自定义时序分组ID")
        with_result_table_info = serializers.BooleanField(required=False, label="是否需要带结果表信息")

    def perform_request(self, validated_request_data):
        # 指定group_id的情况下，无需使用租户ID再次过滤
        try:
            time_series_group = models.TimeSeriesGroup.objects.get(
                bk_tenant_id=validated_request_data["bk_tenant_id"],
                time_series_group_id=validated_request_data.pop("time_series_group_id"),
                is_delete=False,
            )
        except models.TimeSeriesGroup.DoesNotExist:
            raise ValueError(_("自定义时序分组不存在，请确认后重试"))

        # 统一转换为列表形式数据
        results = time_series_group.to_json_v2()

        if not validated_request_data["with_result_table_info"]:
            return results

        # 查询增加结果表信息
        result_table = models.ResultTable.objects.get(
            table_id=time_series_group.table_id, bk_tenant_id=time_series_group.bk_tenant_id
        )
        for result in results:
            result["shipper_list"] = [real_table.consul_config for real_table in result_table.real_storage_list]

        return results


class GetTimeSeriesMetricsResource(Resource):
    class RequestSerializer(serializers.Serializer):
        bk_tenant_id = TenantIdField(label="租户ID")
        table_id = serializers.CharField(required=True, label="结果表ID")

    def perform_request(self, validated_request_data):
        # 指定group_id的情况下，无需使用租户ID再次过滤
        table_id = validated_request_data.pop("table_id")
        try:
            time_series_group = models.TimeSeriesGroup.objects.get(
                bk_tenant_id=validated_request_data["bk_tenant_id"], table_id=table_id
            )
        except models.TimeSeriesGroup.DoesNotExist:
            raise ValueError(_("自定义时序分组不存在，请确认后重试"))

        return {"metric_info_list": time_series_group.get_metric_info_list()}


class QueryTimeSeriesGroupResource(Resource):
    class RequestSerializer(PageSerializer):
        bk_tenant_id = TenantIdField(label="租户ID")
        label = serializers.CharField(required=False, label="自定义分组标签", default=None)
        time_series_group_name = serializers.CharField(required=False, label="自定义分组名称", default=None)
        bk_biz_id = serializers.CharField(required=False, label="业务ID", default=None)

    def perform_request(self, validated_request_data):
        # 屏蔽bcs相关的dataid
        data_ids, data_id_cluster_map = get_bcs_dataids()
        # 默认都是返回未删除的内容
        query_set = models.TimeSeriesGroup.objects.filter(
            is_delete=False,
            bk_tenant_id=validated_request_data["bk_tenant_id"],
        ).exclude(bk_data_id__in=data_ids)

        label = validated_request_data["label"]
        bk_biz_id = validated_request_data["bk_biz_id"]
        time_series_group_name = validated_request_data["time_series_group_name"]

        if label is not None:
            query_set = query_set.filter(label=label)

        if bk_biz_id is not None:
            query_set = query_set.filter(bk_biz_id=bk_biz_id)

        if time_series_group_name is not None:
            query_set = query_set.filter(time_series_group_name=time_series_group_name)

        page_size = validated_request_data["page_size"]
        if page_size > 0:
            count = query_set.count()
            offset = (validated_request_data["page"] - 1) * page_size
            paginated_query_set = query_set[offset : offset + page_size]
            results = list(chain.from_iterable(instance.to_json_v2() for instance in paginated_query_set))
            return {"count": count, "info": results}

        return list(chain.from_iterable(instance.to_json_v2() for instance in query_set))


<<<<<<< HEAD
class CreateOrUpdateTimeSeriesMetricResource(Resource):
    """批量创建或更新自定义时序指标"""

    class RequestSerializer(serializers.Serializer):
        class MetricSerializer(serializers.Serializer):
            """单个指标的序列化器"""

            field_id = serializers.IntegerField(required=False, label="字段ID")
            group_id = serializers.IntegerField(required=False, label="自定义时序数据源ID")
            field_name = serializers.CharField(required=False, label="指标字段名称", max_length=255)
            tag_list = serializers.ListField(
                required=False, label="Tag列表", child=serializers.CharField(), allow_null=True
            )
            field_config = serializers.DictField(required=False, label="字段其他配置", allow_null=True)
            label = serializers.CharField(required=False, label="指标监控对象", max_length=255, allow_null=True)
            service_name = serializers.CharField(required=False, label="服务名称", max_length=255, allow_null=True)

        bk_tenant_id = TenantIdField(label="租户ID")
        metrics = serializers.ListField(
            required=True,
            label="批量指标列表",
            child=MetricSerializer(),
            allow_empty=False,
        )

    def perform_request(self, validated_request_data):
        """执行批量创建或更新时序指标的请求"""
        bk_tenant_id = validated_request_data.pop("bk_tenant_id")
        metrics = validated_request_data.pop("metrics")

        models.TimeSeriesMetric.batch_create_or_update(metrics, bk_tenant_id)
=======
class CreateOrUpdateTimeSeriesScopeResource(Resource):
    """
    批量创建或更新自定义时序指标分组
    如果指标分组已存在则更新，不存在则创建
    """

    class RequestSerializer(serializers.Serializer):
        bk_tenant_id = TenantIdField(label="租户ID")

        class ScopeSerializer(serializers.Serializer):
            scope_id = serializers.IntegerField(required=False, label="指标分组ID")
            group_id = serializers.IntegerField(required=True, label="自定义时序数据源ID")
            service_name = serializers.CharField(
                required=False, label="服务名（APM场景使用）", max_length=255, allow_blank=True
            )
            scope_name = serializers.CharField(required=False, label="指标分组名", max_length=255)
            dimension_config = serializers.DictField(required=False, allow_null=True, label="分组下的维度配置")
            manual_list = serializers.ListField(required=False, label="手动分组的指标列表")
            auto_rules = serializers.ListField(required=False, label="自动分组的匹配规则列表")
            # 是否删除不再匹配 manual_list 和 auto_rules 的 dimension_config
            # 对于导入分组场景来说，这个字段应该为 False，否则可能由于无法匹配而导入失败
            delete_unmatched_dimensions = serializers.BooleanField(
                required=False, default=False, label="是否删除不再匹配的维度配置（仅更新时生效）"
            )

        scopes = serializers.ListField(
            required=True, child=ScopeSerializer(), label="批量创建或更新的分组列表", min_length=1
        )

    def perform_request(self, validated_request_data):
        bk_tenant_id = validated_request_data.pop("bk_tenant_id")
        scopes = validated_request_data["scopes"]

        # 使用统一的事务方法批量创建或更新
        results = models.TimeSeriesScope.bulk_create_or_update_scopes(
            bk_tenant_id=bk_tenant_id,
            scopes=scopes,
        )

        return results


class DeleteTimeSeriesScopeResource(Resource):
    """
    批量删除自定义时序指标分组
    """

    class RequestSerializer(serializers.Serializer):
        bk_tenant_id = TenantIdField(label="租户ID")

        class ScopeSerializer(serializers.Serializer):
            group_id = serializers.IntegerField(required=True, label="自定义时序数据源ID")
            scope_name = serializers.CharField(required=True, label="指标分组名", max_length=255)
            service_name = serializers.CharField(
                required=False, label="服务名（APM场景使用）", max_length=255, allow_blank=True
            )

        scopes = serializers.ListField(required=True, child=ScopeSerializer(), label="批量删除的分组列表", min_length=1)

    def perform_request(self, validated_request_data):
        models.TimeSeriesScope.bulk_delete_scopes(
            bk_tenant_id=validated_request_data.pop("bk_tenant_id"),
            scopes=validated_request_data["scopes"],
        )


class QueryTimeSeriesScopeResource(Resource):
    """
    查询自定义时序指标分组列表

    支持通过 group_id 和 scope_name 进行模糊匹配查询，返回列表结果
    """

    class RequestSerializer(serializers.Serializer):
        bk_tenant_id = TenantIdField(label="租户ID")
        group_id = serializers.IntegerField(required=False, label="自定义时序数据源ID")
        service_name = serializers.CharField(
            required=False, label="服务名（APM场景使用，约定必须传递）", max_length=255, allow_blank=True
        )
        scope_name = serializers.CharField(required=False, label="指标分组名", allow_blank=True)

    def perform_request(self, validated_request_data):
        from metadata.models.custom_report.time_series import TimeSeriesMetric

        bk_tenant_id = validated_request_data.pop("bk_tenant_id")
        group_id = validated_request_data.get("group_id")
        scope_name = validated_request_data.get("scope_name")
        service_name = validated_request_data.get("service_name")

        # 构建用于查询未分组指标的 scope_name
        # 如果有 service_name，使用 {service_name}||default；否则使用 default
        if service_name:
            ungrouped_scope_name = f"{service_name}||{TimeSeriesMetric.DEFAULT_SCOPE}"
        else:
            ungrouped_scope_name = TimeSeriesMetric.DEFAULT_SCOPE

        # 判断查询类型
        is_query_only_ungrouped = scope_name == ""  # 仅查询未分组
        is_include_ungrouped = scope_name is None  # 包含未分组

        # 验证 group_id 的有效性（如果提供）
        if group_id is not None:
            self._validate_group_id(group_id, bk_tenant_id)

        # 场景1：仅查询未分组指标
        if is_query_only_ungrouped:
            group_ids = self._get_target_group_ids(group_id, bk_tenant_id)
            return self._build_ungrouped_results(group_ids, ungrouped_scope_name)

        # 场景2：查询已分组指标
        query_set = self._build_scope_queryset(group_id, scope_name, bk_tenant_id, service_name)
        results = self._build_grouped_results(query_set)

        # 场景3：追加未分组指标（当 scope_name 为 None 时）
        if is_include_ungrouped:
            group_ids = self._get_target_group_ids(group_id, bk_tenant_id)
            results.extend(self._build_ungrouped_results(group_ids, ungrouped_scope_name))

        return results

    @staticmethod
    def _validate_group_id(group_id, bk_tenant_id):
        """验证 group_id 是否存在且属于当前租户"""
        if not models.TimeSeriesGroup.objects.filter(
            time_series_group_id=group_id, bk_tenant_id=bk_tenant_id, is_delete=False
        ).exists():
            raise ValueError(_("自定义时序分组不存在，请确认后重试"))

    @staticmethod
    def _get_target_group_ids(group_id, bk_tenant_id):
        """获取目标 group_id 列表"""
        if group_id is not None:
            return [group_id]
        return list(
            models.TimeSeriesGroup.objects.filter(bk_tenant_id=bk_tenant_id, is_delete=False).values_list(
                "time_series_group_id", flat=True
            )
        )

    @staticmethod
    def _build_scope_queryset(group_id, scope_name, bk_tenant_id, service_name=None):
        """构建 TimeSeriesScope 查询集

        当 scope_name 为 None 时（包含未分组场景），会排除空串分组，避免与未分组指标重复
        """
        from metadata.models.constants import UNGROUP_SCOPE_NAME

        query_set = models.TimeSeriesScope.objects.all()

        # 按 group_id 过滤
        if group_id is not None:
            query_set = query_set.filter(group_id=group_id)
        else:
            # 按租户过滤
            valid_group_ids = models.TimeSeriesGroup.objects.filter(
                bk_tenant_id=bk_tenant_id, is_delete=False
            ).values_list("time_series_group_id", flat=True)
            query_set = query_set.filter(group_id__in=valid_group_ids)

        # 按 service_name 和 scope_name 过滤
        # 对于 APM 场景，scope_name 的格式为 {service_name}||{scope_name}
        if service_name and scope_name:
            # 同时指定了 service_name 和 scope_name，匹配 {service_name}||{scope_name}
            query_set = query_set.filter(scope_name__istartswith=f"{service_name}||", scope_name__icontains=scope_name)
        elif service_name:
            # 仅指定了 service_name，匹配以 {service_name}|| 开头的所有分组
            query_set = query_set.filter(scope_name__istartswith=f"{service_name}||")
        elif scope_name:
            # 仅指定了 scope_name，模糊匹配
            query_set = query_set.filter(scope_name__icontains=scope_name)

        # 当 scope_name 为 None 时（包含未分组场景），排除空串分组，避免与未分组指标重复
        if scope_name is None:
            if service_name:
                # APM 场景：排除 {service_name}|| 格式的空串分组
                query_set = query_set.exclude(scope_name=f"{service_name}||")
            else:
                # 非 APM 场景：排除空字符串分组
                query_set = query_set.exclude(scope_name=UNGROUP_SCOPE_NAME)

        return query_set

    def _build_grouped_results(self, query_set):
        """构建已分组指标的结果列表"""
        from metadata.models.custom_report.time_series import TimeSeriesScope

        results = []
        for scope in query_set:
            manual_list = set(scope.manual_list or [])
            # 查询 manual_list 中的指标（来自 default 数据分组）
            manual_metrics = []
            if manual_list:
                manual_metrics = list(
                    models.TimeSeriesMetric.objects.filter(group_id=scope.group_id, field_name__in=manual_list).filter(
                        models.TimeSeriesMetric.get_default_scope_metric_filter(scope_name=scope.scope_name)
                    )
                )

            # 用户分组：只查询 manual_list 中的指标
            if scope.create_from != TimeSeriesScope.CREATE_FROM_DATA:
                metric_list = self._convert_metrics_to_list(manual_metrics)
            else:
                # 数据分组：查询 manual_list + 数据分组的指标
                # 查询数据分组的指标
                data_group_metrics = list(
                    models.TimeSeriesMetric.objects.filter(group_id=scope.group_id, field_scope=scope.scope_name)
                )

                # 合并指标
                all_metrics = data_group_metrics + manual_metrics
                metric_list = self._convert_metrics_to_list(all_metrics)
            results.append(
                {
                    "scope_id": scope.id,
                    "group_id": scope.group_id,
                    "scope_name": scope.scope_name,
                    "dimension_config": scope.dimension_config,
                    "manual_list": scope.manual_list,
                    "auto_rules": scope.auto_rules,
                    "metric_list": metric_list,
                    "create_from": scope.create_from,
                }
            )
        return results

    def _build_ungrouped_results(self, group_ids, scope_name):
        """构建未分组指标的结果列表

        未分组下的指标 = default 数据分组的指标 - 所有 manual_list
        :param group_ids: 自定义时序数据源ID列表
        :param scope_name: 指标分组名，用于确定 default 数据分组的 scope
        """
        from metadata.models.custom_report.time_series import TimeSeriesScope
        from metadata.models.constants import UNGROUP_SCOPE_NAME

        results = []
        for gid in group_ids:
            # 获取未分组指标的 QuerySet
            ungrouped_metrics_qs = TimeSeriesScope.get_ungrouped_metrics_qs(gid, scope_name=scope_name)
            metric_list = self._convert_metrics_to_list(ungrouped_metrics_qs)

            # 查询未分组的维度配置
            if "||" in scope_name:
                # APM 场景：提取 service_name，构建未分组的 scope_name
                db_scope_name = scope_name.rsplit("||", 1)[0] + "||"
            else:
                # 非 APM 场景：使用空字符串
                db_scope_name = UNGROUP_SCOPE_NAME

            ungrouped_scope = models.TimeSeriesScope.objects.filter(group_id=gid, scope_name=db_scope_name).first()
            dimension_config = ungrouped_scope.dimension_config if ungrouped_scope else {}

            results.append(
                {
                    "scope_id": ungrouped_scope.id if ungrouped_scope else None,
                    "group_id": gid,
                    "scope_name": "",
                    "dimension_config": dimension_config,
                    "manual_list": [],
                    "auto_rules": [],
                    "metric_list": metric_list,
                    "create_from": None,
                }
            )
        return results

    @staticmethod
    def _convert_metrics_to_list(metrics):
        """将指标对象列表转换为字典列表"""
        metric_list = []
        for metric in metrics:
            field_config = metric.field_config or {}
            metric_info = {
                "metric_name": metric.field_name,
                "field_id": metric.field_id,
                "field_scope": metric.field_scope,
                "tag_list": metric.tag_list,
                "desc": field_config.get("desc", ""),
                "unit": field_config.get("unit", ""),
                "hidden": field_config.get("hidden", False),
                "aggregate_method": field_config.get("aggregate_method", ""),
                "function": field_config.get("function", ""),
                "interval": field_config.get("interval", 0),
                "disabled": field_config.get("disabled", False),
                "create_time": metric.create_time.timestamp() if metric.create_time else None,
                "last_modify_time": metric.last_modify_time.timestamp() if metric.last_modify_time else None,
            }
            metric_list.append(metric_info)

        return metric_list
>>>>>>> aaaaaf7d


class QueryBCSMetricsResource(Resource):
    """查询bcs相关指标"""

    class RequestSerializer(serializers.Serializer):
        bk_tenant_id = TenantIdField(label="租户ID")
        bk_biz_ids = serializers.ListField(
            required=False, label="业务ID", default=None, child=serializers.IntegerField()
        )
        cluster_ids = serializers.ListField(required=False, label="BCS集群ID", default=None)
        dimension_name = serializers.CharField(required=False, label="指标名称", default="")
        dimension_value = serializers.CharField(required=False, label="指标取值", default="")

    def perform_request(self, validated_request_data):
        # 基于BCS集群信息获取dataid列表，用于过滤
        bk_tenant_id = validated_request_data["bk_tenant_id"]
        # TODO: 这里需要校验业务ID是否属于当前租户
        bk_biz_ids = validated_request_data["bk_biz_ids"]
        cluster_ids = validated_request_data["cluster_ids"]
        # 注意参数 维度名称和维度值 必须同时存在
        dimension_name = validated_request_data.get("dimension_name", "")
        dimension_value = validated_request_data.get("dimension_value", "")
        metric_datas = {}
        # 通过文件获取内置指标数据
        k8s_metrics = get_built_in_k8s_metrics()

        # 业务id为0时，获取 k8s 系统内置指标
        # NOTE: 当业务列表存在，业务列表包含 0 业务，且参数维度名称或值不存在时，直接获取内置指标
        if bk_biz_ids and 0 in bk_biz_ids and not (dimension_name and dimension_value):
            self._refine_built_in_metric_dimensions(metric_datas, k8s_metrics)

        built_in_metric_field_list = [metric["field_name"] for metric in k8s_metrics]
        # 获取自定义及内置指标
        self._refine_metric_dimensions_from_redis(
            bk_tenant_id,
            bk_biz_ids,
            cluster_ids,
            dimension_name,
            dimension_value,
            metric_datas,
            built_in_metric_field_list,
        )

        # 将数据填充好
        results = []
        for metric_data in metric_datas.values():
            # 删除临时维度集合，节约流量
            del metric_data["tag_names"]
            results.append(metric_data)

        return results

    def _refine_built_in_metric_dimensions(self, metric_datas: dict, k8s_metrics: list):
        """获取 k8s 内置指标和维度"""
        for metric in k8s_metrics:
            field_name = metric["field_name"]
            metric_datas[field_name] = {
                "field_name": field_name,
                "description": metric.get("description", ""),
                "unit": metric.get("unit", ""),
                "type": metric.get("type", "float"),
                "bk_biz_ids": {0},
                "bk_data_ids": set(),
                "cluster_ids": set(),
                "dimensions": metric["tag_list"],
                "label": metric.get("label", "kubernetes"),
                "tag_names": {tag["field_name"] for tag in metric["tag_list"]},
            }

    def _refine_metric_dimensions_from_redis(
        self,
        bk_tenant_id: str,
        bk_biz_ids: list,
        cluster_ids: list,
        dimension_name: str,
        dimension_value: str,
        metric_datas: dict,
        built_in_metric_field_list: list,
    ):
        """通过 redis 中获取指标和维度"""
        # 当参数 指标名称和指标值 的内容全部存在时，查询内置和自定义指标
        # both: 标识需要内置和自定义指标
        # custom: 标识仅需要过滤自定义指标
        metric_mode = "both" if (dimension_name and dimension_value) else "custom"
        data_ids, data_id_cluster_map = get_bcs_dataids(bk_biz_ids, cluster_ids, metric_mode)

        query_set = models.TimeSeriesGroup.objects.filter(
            bk_tenant_id=bk_tenant_id, bk_data_id__in=data_ids, is_delete=False
        )

        for time_series_group in query_set:
            # 基于group的dataid，对数据补充集群id字段
            cluster_id = data_id_cluster_map[time_series_group.bk_data_id]
            metrics = time_series_group.get_metric_info_list_with_label(dimension_name, dimension_value)
            # 获取是否为内置指标，用于判断是否存在于文件白名单中
            is_built_in_metric = time_series_group.bk_data_id in data_id_cluster_map["built_in_metric_data_id_list"]
            # 遍历该group自定义k8s指标，记录其cluster_id和维度信息
            for metric in metrics:
                field_name = metric["field_name"]
                # 如果为内置指标，但是不在文件白名单中，则忽略
                if is_built_in_metric and field_name not in built_in_metric_field_list:
                    continue
                if field_name not in metric_datas.keys():
                    item = {
                        "field_name": field_name,
                        "description": metric["description"],
                        "unit": metric["unit"],
                        "type": metric["type"],
                        "bk_biz_ids": {time_series_group.bk_biz_id},
                        "bk_data_ids": {time_series_group.bk_data_id},
                        "cluster_ids": {cluster_id},
                        "dimensions": metric["tag_list"],
                        "label": metric["label"],
                    }
                    # tag_names为临时维度集合
                    tag_names = set()
                    for tag in metric["tag_list"]:
                        tag_names.add(tag["field_name"])
                    item["tag_names"] = tag_names
                    metric_datas[field_name] = item
                else:
                    item = metric_datas[field_name]
                    item["bk_biz_ids"].add(time_series_group.bk_biz_id)
                    item["bk_data_ids"].add(time_series_group.bk_data_id)
                    item["cluster_ids"].add(cluster_id)
                    # 如果之前有指标记录了维度，这里取并集
                    pre_tag_list = item["dimensions"]
                    pre_tag_names = item["tag_names"]
                    for new_tag in metric["tag_list"]:
                        if new_tag["field_name"] not in pre_tag_names:
                            pre_tag_list.append(new_tag)
                            pre_tag_names.add(new_tag["field_name"])
                    item["dimensions"] = pre_tag_list
                    item["tag_names"] = pre_tag_names
                    metric_datas[field_name] = item


class QueryTagValuesResource(Resource):
    class RequestSerializer(serializers.Serializer):
        bk_tenant_id = TenantIdField(label="租户ID")
        table_id = serializers.CharField(required=True, label="结果表ID")
        tag_name = serializers.CharField(required=True, label="dimension/tag名称")

    def perform_request(self, validated_request_data):
        bk_tenant_id = validated_request_data["bk_tenant_id"]
        table_id = validated_request_data.pop("table_id")
        tag_name = validated_request_data.pop("tag_name")
        try:
            rt = models.ResultTable.objects.get(table_id=table_id, bk_tenant_id=bk_tenant_id)
        except models.ResultTable.DoesNotExist:
            raise ValueError(f"结果表{table_id}不存在，请确认后重试")

        return {"tag_values": rt.get_tag_values(tag_name=tag_name)}


class ListTransferClusterResource(Resource):
    """
    获取所有transfer集群信息
    """

    def perform_request(self, validated_request_data):
        consul_client = consul.BKConsul()

        _, node_list = consul_client.kv.get(config.CONSUL_TRANSFER_PATH, keys=True)
        node_child_name = set()
        for node in node_list or []:
            name, _, _ = node[len(config.CONSUL_TRANSFER_PATH) :].partition("/")
            node_child_name.add(name)

        black_transfer_cluster_id = settings.TRANSFER_BUILTIN_CLUSTER_ID or ""
        black_transfer_cluster_id_list = black_transfer_cluster_id.split(",")
        return [{"cluster_id": i} for i in node_child_name if i not in black_transfer_cluster_id_list]


class CheckOrCreateKafkaStorageResource(Resource):
    """
    检查对应结果表的kafka存储是否存在，不存在则创建
    """

    class RequestSerializer(serializers.Serializer):
        bk_tenant_id = TenantIdField(label="租户ID")
        table_ids = serializers.ListField(required=True, label="结果表IDs")

    def perform_request(self, validated_request_data):
        bk_tenant_id = validated_request_data["bk_tenant_id"]
        table_ids = validated_request_data["table_ids"]
        exists_table_ids = models.KafkaStorage.objects.filter(
            table_id__in=table_ids, bk_tenant_id=bk_tenant_id
        ).values_list("table_id", flat=True)
        need_create_table_ids = list(set(table_ids) - set(exists_table_ids))
        for table_id in need_create_table_ids:
            models.storage.KafkaStorage.create_table(table_id, is_sync_db=True, **{"expired_time": 1800000})
            models.ResultTable.objects.get(table_id=table_id).refresh_etl_config()


class RegisterBCSClusterResource(Resource):
    """
    将BCS集群信息注册到metadata，并进行一系列初始化操作
    """

    class RequestSerializer(serializers.Serializer):
        bk_tenant_id = TenantIdField(label="租户ID")
        bk_biz_id = serializers.IntegerField(required=True, label="业务id")
        cluster_id = serializers.CharField(required=True, label="bcs集群id")
        project_id = serializers.CharField(required=True, label="bcs项目id")
        creator = serializers.CharField(required=True, label="操作人")
        domain_name = serializers.CharField(required=False, label="bcs域名")
        port = serializers.IntegerField(required=False, label="bcs端口")
        api_key_type = serializers.CharField(required=False, label="api密钥类型")
        api_key_prefix = serializers.CharField(required=False, label="api密钥前缀")
        is_skip_ssl_verify = serializers.BooleanField(required=False, label="是否跳过ssl认证")
        transfer_cluster_id = serializers.CharField(required=False, label="transfer集群id")
        bk_env = serializers.CharField(required=False, default="", label="配置来源标签")

    def perform_request(self, validated_request_data):
        # 注册集群
        cluster = BCSClusterInfo.register_cluster(**validated_request_data)
        cluster.init_resource()
        # 异步刷新集群内的resource数据
        refresh_dataid_resource.delay(cluster_id=cluster.cluster_id, data_id=cluster.CustomMetricDataID)


class ModifyBCSResourceInfoResource(Resource):
    """
    修改bcs的resource内容，通常为调整dataid
    """

    class RequestSerializer(serializers.Serializer):
        bk_tenant_id = TenantIdField(label="租户ID")
        cluster_id = serializers.CharField(required=True, label="bcs集群id")
        resource_type = serializers.CharField(required=True, label="resource类型")
        resource_name = serializers.CharField(required=True, label="resource名称")
        data_id = serializers.IntegerField(required=True, label="修改后的目标dataid")

    def perform_request(self, validated_request_data):
        # 指定集群ID的情况下，无需使用租户ID再次过滤
        resource_type = validated_request_data["resource_type"]

        # TODO: 这些表没有多租户字段
        type_to_class = {
            ServiceMonitorInfo.PLURAL: ServiceMonitorInfo,
            PodMonitorInfo.PLURAL: PodMonitorInfo,
            LogCollectorInfo.PLURAL: LogCollectorInfo,
        }
        resource_cls = type_to_class.get(resource_type)
        if resource_cls is None:
            raise ValueError(f"unknown resource type:{resource_type}")

        target_resource = resource_cls.objects.get(
            cluster_id=validated_request_data["cluster_id"], name=validated_request_data["resource_name"]
        )

        if target_resource:
            target_resource.change_data_id(data_id=validated_request_data["data_id"])
        else:
            raise ValueError("unknown target resource")


class ListBCSResourceInfoResource(Resource):
    """
    提供录入metadata的dataid resource信息
    """

    class RequestSerializer(serializers.Serializer):
        bk_tenant_id = TenantIdField(label="租户ID")
        cluster_ids = serializers.ListField(required=False, label="bcs集群id", default=[])
        resource_type = serializers.CharField(required=True, label="resource类型")

    def perform_request(self, validated_request_data):
        # 指定集群ID的情况下，无需使用租户ID再次过滤
        cluster_list = validated_request_data["cluster_ids"]
        resource_type = validated_request_data["resource_type"]

        # TODO: 这些表没有多租户字段
        type_to_class = {
            ServiceMonitorInfo.PLURAL: ServiceMonitorInfo,
            PodMonitorInfo.PLURAL: PodMonitorInfo,
            LogCollectorInfo.PLURAL: LogCollectorInfo,
        }

        resources = []
        for resource_type in resource_type.split(","):
            if not resource_type:
                continue

            resource_cls = type_to_class.get(resource_type)
            if resource_cls is None:
                raise ValueError(f"unknown resource type:{resource_type}")

            if len(cluster_list) != 0:
                resources += list(resource_cls.objects.filter(cluster_id__in=cluster_list))
            else:
                resources += list(resource_cls.objects.all())

        results = []
        for item in resources:
            results.append(item.to_json())
        return results


class ListBCSClusterInfoResource(Resource):
    """
    查询bcs集群信息
    """

    class RequestSerializer(serializers.Serializer):
        bk_tenant_id = TenantIdField(label="租户ID")
        bk_biz_id = serializers.IntegerField(label="业务ID", required=False)
        cluster_ids = serializers.ListField(label="集群ID", child=serializers.CharField(), required=False)

    def perform_request(self, validated_request_data):
        clusters = BCSClusterInfo.objects.filter(bk_tenant_id=validated_request_data["bk_tenant_id"])

        if "bk_biz_id" in validated_request_data:
            clusters = clusters.filter(bk_biz_id=validated_request_data["bk_biz_id"])

        if validated_request_data.get("cluster_ids"):
            clusters = clusters.filter(cluster_id__in=validated_request_data["cluster_ids"])

        return [cluster.to_json() for cluster in clusters]


class ListBCSClusterInfoByBizResource(Resource):
    """
    查询指定业务下的bcs集群信息,用于用户查询
    """

    class RequestSerializer(serializers.Serializer):
        bk_tenant_id = TenantIdField(label="租户ID")
        bk_biz_id = serializers.IntegerField(label="业务ID")

    def perform_request(self, validated_request_data):
        clusters = BCSClusterInfo.objects.filter(
            bk_tenant_id=validated_request_data["bk_tenant_id"], bk_biz_id=validated_request_data["bk_biz_id"]
        )
        return [cluster.to_json_for_user() for cluster in clusters]


class ApplyYamlToBCSClusterResource(Resource):
    """
    应用yaml配置到指定集群
    """

    class RequestSerializer(serializers.Serializer):
        bk_tenant_id = TenantIdField(label="租户ID")
        cluster_id = serializers.CharField(required=True, label="bcs集群id")
        namespace = serializers.CharField(default="default", label="命名空间")
        yaml_content = serializers.CharField(required=True, label="yaml文本内容")

    def perform_request(self, validated_request_data):
        # 指定集群ID的情况下，无需使用租户ID再次过滤
        cluster_id = validated_request_data["cluster_id"]
        try:
            cluster = BCSClusterInfo.objects.get(
                cluster_id=cluster_id, bk_tenant_id=validated_request_data["bk_tenant_id"]
            )
        except BCSClusterInfo.DoesNotExist:
            logger.error("apply resource to cluster_id(%s) failed, because cluster not exists", cluster_id)
            return False

        yaml_content = validated_request_data["yaml_content"]
        try:
            yaml_objects = yaml.safe_load_all(yaml_content)
        except:  # noqa
            logger.error("resource check failed, check your yaml_content, cluster_id(%s)", cluster_id)
            return False

        utils.create_from_yaml(
            cluster.api_client, yaml_objects=yaml_objects, namespace=validated_request_data["namespace"]
        )
        return True


class CreateEsSnapshotRepositoryResource(Resource):
    """
    创建Es快照仓库
    """

    class RequestSerializer(serializers.Serializer):
        bk_tenant_id = TenantIdField(label="租户ID")
        cluster_id = serializers.IntegerField(required=True, label="ES存储集群ID")
        snapshot_repository_name = serializers.CharField(required=True, label="快照仓库名称")
        es_config = serializers.DictField(required=True, label="快照仓库配置")
        alias = serializers.CharField(required=True, label="别名")
        operator = serializers.CharField(required=True, label="操作者")

    def perform_request(self, validated_request_data):
        return models.EsSnapshotRepository.create_repository(**validated_request_data).to_json()


class ModifyEsSnapshotRepositoryResource(Resource):
    """
    修改Es快照仓库
    """

    class RequestSerializer(serializers.Serializer):
        bk_tenant_id = TenantIdField(label="租户ID")
        cluster_id = serializers.IntegerField(required=True, label="ES存储集群ID")
        snapshot_repository_name = serializers.CharField(required=True, label="快照仓库名称")
        alias = serializers.CharField(required=True, label="别名")
        operator = serializers.CharField(required=True, label="操作者")

    def perform_request(self, validated_request_data):
        models.EsSnapshotRepository.modify_repository(**validated_request_data)
        return validated_request_data


class DeleteEsSnapshotRepositoryResource(Resource):
    """
    删除Es快照仓库
    """

    class RequestSerializer(serializers.Serializer):
        bk_tenant_id = TenantIdField(label="租户ID")
        cluster_id = serializers.IntegerField(required=True, label="ES存储集群ID")
        snapshot_repository_name = serializers.CharField(required=True, label="快照仓库名称")
        operator = serializers.CharField(required=True, label="操作者")

    def perform_request(self, validated_request_data):
        models.EsSnapshotRepository.delete_repository(**validated_request_data)
        return validated_request_data


class VerifyEsSnapshotRepositoryResource(Resource):
    """
    验证Es集群访问快照仓库情况
    """

    class RequestSerializer(serializers.Serializer):
        bk_tenant_id = TenantIdField(label="租户ID")
        cluster_id = serializers.IntegerField(required=True, label="ES存储集群ID")
        snapshot_repository_name = serializers.CharField(required=True, label="快照仓库名称")

    def perform_request(self, validated_request_data):
        return models.EsSnapshotRepository.verify_repository(**validated_request_data)


class EsSnapshotRepositoryResource(Resource):
    """
    集群快照仓库信息
    """

    class RequestSerializer(serializers.Serializer):
        bk_tenant_id = TenantIdField(label="租户ID")
        cluster_id = serializers.IntegerField(required=True, label="ES存储集群ID")

    def perform_request(self, validated_request_data):
        queryset = models.EsSnapshotRepository.objects.filter(
            is_deleted=False, bk_tenant_id=validated_request_data["bk_tenant_id"]
        )
        return [repository.to_json() for repository in queryset.filter(cluster_id=validated_request_data["cluster_id"])]


class ListEsSnapshotRepositoryResource(Resource):
    """
    集群快照仓库信息
    """

    class RequestSerializer(serializers.Serializer):
        bk_tenant_id = TenantIdField(label="租户ID")
        cluster_ids = serializers.ListField(required=False, label="ES存储集群ID")

    def perform_request(self, validated_request_data):
        cluster_ids = validated_request_data.get("cluster_ids")
        queryset = models.EsSnapshotRepository.objects.filter(
            is_deleted=False, bk_tenant_id=validated_request_data["bk_tenant_id"]
        )
        if cluster_ids:
            queryset = queryset.filter(cluster_id__in=cluster_ids)
        return [repository.to_json() for repository in queryset]


class CreateResultTableSnapshotResource(Resource):
    """
    Es结果表快照配置创建
    """

    class RequestSerializer(serializers.Serializer):
        bk_tenant_id = TenantIdField(label="租户ID")
        table_id = serializers.CharField(required=True, label="结果表ID")
        target_snapshot_repository_name = serializers.CharField(required=True, label="目标es集群快照仓库")
        snapshot_days = serializers.IntegerField(required=True, label="快照存储时间配置", min_value=0)
        operator = serializers.CharField(required=True, label="操作者")

    def perform_request(self, validated_request_data):
        return models.EsSnapshot.create_snapshot(**validated_request_data).to_json()


class ModifyResultTableSnapshotResource(Resource):
    """
    Es结果表快照配置修改
    """

    class RequestSerializer(serializers.Serializer):
        bk_tenant_id = TenantIdField(label="租户ID")
        table_id = serializers.CharField(required=True, label="结果表ID")
        snapshot_days = serializers.IntegerField(required=True, label="快照存储时间配置", min_value=0)
        operator = serializers.CharField(required=True, label="操作者")
        status = serializers.CharField(required=False, label="操作者")

    def perform_request(self, validated_request_data):
        models.EsSnapshot.modify_snapshot(**validated_request_data)
        return validated_request_data


class DeleteResultTableSnapshotResource(Resource):
    """
    删除es快照配置
    """

    class RequestSerializer(serializers.Serializer):
        bk_tenant_id = TenantIdField(label="租户ID")
        table_id = serializers.CharField(required=True, label="结果表ID")
        is_sync = serializers.BooleanField(required=False, label="是否需要同步", default=False)

    def perform_request(self, validated_request_data):
        models.EsSnapshot.delete_snapshot(**validated_request_data)
        return validated_request_data


class RetryResultTableSnapshotResource(Resource):
    """
    重试es快照配置
    """

    class RequestSerializer(serializers.Serializer):
        bk_tenant_id = TenantIdField(label="租户ID")
        table_id = serializers.CharField(required=True, label="结果表ID")
        is_sync = serializers.BooleanField(required=False, label="是否需要同步", default=False)

    def perform_request(self, validated_request_data):
        models.EsSnapshot.retry_snapshot(**validated_request_data)
        return validated_request_data


class ListResultTableSnapshotResource(Resource):
    """
    Es结果表快照列表
    """

    class RequestSerializer(serializers.Serializer):
        bk_tenant_id = TenantIdField(label="租户ID")
        table_ids = serializers.ListField(required=False, label="结果表IDs")

    def perform_request(self, validated_request_data):
        bk_tenant_id = validated_request_data["bk_tenant_id"]
        table_ids = validated_request_data.get("table_ids")
        result_queryset = models.EsSnapshot.objects.filter(bk_tenant_id=bk_tenant_id)
        if table_ids:
            result_queryset = result_queryset.filter(table_id__in=table_ids)
        table_ids = [snapshot.table_id for snapshot in result_queryset]
        all_doc_count_and_store_size = models.EsSnapshotIndice.all_doc_count_and_store_size(
            bk_tenant_id=bk_tenant_id, table_ids=table_ids
        )
        result = []
        for snapshot in result_queryset:
            snapshot_json = snapshot.to_self_json()
            table_id_doc_count_and_store_size = all_doc_count_and_store_size.get(snapshot.table_id, {})
            snapshot_json["doc_count"] = table_id_doc_count_and_store_size.get("doc_count", 0)
            snapshot_json["store_size"] = table_id_doc_count_and_store_size.get("store_size", 0)
            snapshot_json["index_count"] = table_id_doc_count_and_store_size.get("index_count", 0)
            result.append(snapshot_json)
        return result


class ListResultTableSnapshotIndicesResource(Resource):
    """
    Es结果表快照含物理索引
    """

    class RequestSerializer(serializers.Serializer):
        bk_tenant_id = TenantIdField(label="租户ID")
        table_ids = serializers.ListField(required=True, label="结果表ID")

    def perform_request(self, validated_request_data):
        bk_tenant_id = validated_request_data["bk_tenant_id"]
        table_ids = validated_request_data.get("table_ids")
        es_snapshots = models.EsSnapshot.objects.filter(table_id__in=table_ids, bk_tenant_id=bk_tenant_id)
        return [es_snapshot.to_json() for es_snapshot in es_snapshots]


class GetResultTableSnapshotStateResource(Resource):
    """
    Es结果表快照状态
    """

    class RequestSerializer(serializers.Serializer):
        bk_tenant_id = TenantIdField(label="租户ID")
        table_ids = serializers.ListField(required=True, label="结果表ids")

    def perform_request(self, validated_request_data):
        return models.EsSnapshot.batch_get_state(
            bk_tenant_id=validated_request_data["bk_tenant_id"], table_ids=validated_request_data["table_ids"]
        )


class GetResultTableSnapshotRecentStateResource(Resource):
    """
    Es结果表最近一次快照状态
    """

    class RequestSerializer(serializers.Serializer):
        bk_tenant_id = TenantIdField(label="租户ID")
        table_ids = serializers.ListField(required=True, label="结果表ids")

    def perform_request(self, validated_request_data):
        return models.EsSnapshot.batch_get_recent_state(**validated_request_data)


class RestoreResultTableSnapshotResource(Resource):
    """
    创建快照恢复接口
    """

    class RequestSerializer(serializers.Serializer):
        bk_tenant_id = TenantIdField(label="租户ID")
        table_id = serializers.CharField(required=True, label="结果表ID")
        start_time = serializers.DateTimeField(required=True, label="数据开始时间", format="%Y-%m-%d %H:%M:%S")
        end_time = serializers.DateTimeField(required=True, label="数据结束时间", format="%Y-%m-%d %H:%M:%S")
        expired_time = serializers.DateTimeField(required=True, label="指定过期时间", format="%Y-%m-%d %H:%M:%S")
        operator = serializers.CharField(required=True, label="操作者")
        is_sync = serializers.BooleanField(required=False, label="是否需要同步", default=False)

    def perform_request(self, validated_request_data):
        return models.EsSnapshotRestore.create_restore(**validated_request_data)


class ModifyRestoreResultTableSnapshotResource(Resource):
    """
    修改快照恢复接口
    """

    class RequestSerializer(serializers.Serializer):
        restore_id = serializers.IntegerField(required=True, label="回溯id")
        expired_time = serializers.DateTimeField(required=True, label="指定过期时间", format="%Y-%m-%d %H:%M:%S")
        operator = serializers.CharField(required=True, label="操作者")

    def perform_request(self, validated_request_data):
        # 若开启多租户模式，需要获取租户ID
        if settings.ENABLE_MULTI_TENANT_MODE:
            bk_tenant_id = get_request_tenant_id()
            logger.info(
                "ModifyRestoreResultTableSnapshotResource: enable multi tenant mode,bk_tenant_id->[%s]", bk_tenant_id
            )
        else:
            bk_tenant_id = DEFAULT_TENANT_ID

        validated_request_data["bk_tenant_id"] = bk_tenant_id

        models.EsSnapshotRestore.modify_restore(**validated_request_data)
        return validated_request_data


class DeleteRestoreResultTableSnapshotResource(Resource):
    """
    快照恢复删除接口
    """

    class RequestSerializer(serializers.Serializer):
        bk_tenant_id = TenantIdField(label="租户ID")
        restore_id = serializers.IntegerField(required=True, label="快照恢复任务id")
        operator = serializers.CharField(required=True, label="操作者")
        is_sync = serializers.BooleanField(required=False, label="是否需要同步", default=False)

    def perform_request(self, validated_request_data):
        models.EsSnapshotRestore.delete_restore(**validated_request_data)
        return validated_request_data


class RetryRestoreResultTableSnapshotResource(Resource):
    """
    快照恢复重试接口
    """

    class RequestSerializer(serializers.Serializer):
        bk_tenant_id = TenantIdField(label="租户ID")
        restore_id = serializers.IntegerField(required=True, label="快照恢复任务id")
        operator = serializers.CharField(required=True, label="操作者")
        indices = serializers.ListField(required=False, label="重试索引列表", default=[])
        is_sync = serializers.BooleanField(required=False, label="是否需要同步", default=False)
        is_force = serializers.BooleanField(required=False, label="是否强制重试", default=False)

    def perform_request(self, validated_request_data):
        return models.EsSnapshotRestore.retry_restore(**validated_request_data)


class ListRestoreResultTableSnapshotResource(Resource):
    """
    快照恢复任务list接口
    """

    class RequestSerializer(serializers.Serializer):
        bk_tenant_id = TenantIdField(label="租户ID")
        table_ids = serializers.ListField(required=False, label="结果表ID", default=[])

    def perform_request(self, validated_request_data):
        bk_tenant_id = validated_request_data["bk_tenant_id"]
        querysets = models.EsSnapshotRestore.objects.filter(is_deleted=False, bk_tenant_id=bk_tenant_id)
        if validated_request_data["table_ids"]:
            querysets = querysets.filter(table_id__in=validated_request_data["table_ids"])
        return [queryset.to_json() for queryset in querysets]


class GetRestoreResultTableSnapshotStateResource(Resource):
    """
    rt快照状态
    """

    class RequestSerializer(serializers.Serializer):
        bk_tenant_id = TenantIdField(label="租户ID")
        restore_ids = serializers.ListField(required=True, label="快照回溯任务ids")

    def perform_request(self, validated_request_data):
        return models.EsSnapshotRestore.batch_get_state(
            bk_tenant_id=validated_request_data["bk_tenant_id"], restore_ids=validated_request_data["restore_ids"]
        )


class GetRestoreResultTableSnapshotIndicesResource(Resource):
    """
    快照回溯任务索引回溯详情
    """

    class RequestSerializer(serializers.Serializer):
        bk_tenant_id = TenantIdField(label="租户ID")
        restore_ids = serializers.ListField(required=True, label="快照回溯任务ids")

    def perform_request(self, validated_request_data):
        return models.EsSnapshotRestore.batch_get_indices(**validated_request_data)


class EsRouteResource(Resource):
    """
    传发ES GET请求
    """

    class RequestSerializer(serializers.Serializer):
        bk_tenant_id = TenantIdField(label="租户ID")
        es_storage_cluster = serializers.IntegerField(label="es存储集群id", required=True)
        url = serializers.CharField(label="es请求url", required=True)

    def validate_url(self, url: str):
        url = url.lstrip("/")
        for allow_url_prefix in ES_ROUTE_ALLOW_URL:
            if url.startswith(allow_url_prefix):
                if "format=" not in url and "?" not in url:
                    return f"{url}?format=json"
                if "format=" not in url:
                    return f"{url}&format=json"
                return url
        raise ValidationError(_("非法的url路径"))

    def perform_request(self, validated_request_data):
        bk_tenant_id = validated_request_data["bk_tenant_id"]
        es_client = get_client(bk_tenant_id=bk_tenant_id, cluster_id=validated_request_data["es_storage_cluster"])
        url = validated_request_data["url"]
        if not url.startswith("/"):
            url = "/" + url
        return es_client.transport.perform_request("GET", url)


class KafkaTailResource(Resource):
    """
    根据table_id消费kafka数据
    Note: 由于存在第三方Kafka的场景（如计算平台Kafka），接口中使用了confluent_kafka和kafka_python两个SDK，使用时需要注意Confluent和kafka的函数调用
    如Consumer和ConfluentConsumer，其中confluent_kafka相关主要针对2.4+版本的Kafka鉴权，如SCRAM-SHA-512
    """

    class RequestSerializer(serializers.Serializer):
        bk_tenant_id = TenantIdField(label="租户ID")
        table_id = serializers.CharField(required=False, label="结果表ID")
        bk_data_id = serializers.IntegerField(required=False, label="数据源ID")
        size = serializers.IntegerField(required=False, label="拉取条数", default=10)
        namespace = serializers.CharField(required=False, label="命名空间", default="bkmonitor")

    def perform_request(self, validated_request_data):
        bk_tenant_id = validated_request_data["bk_tenant_id"]
        bk_data_id = validated_request_data.get("bk_data_id")
        result_table = None

        # 参数处理,result_table / datasource
        if bk_data_id:
            logger.info("KafkaTailResource: got bk_data_id->[%s],try to tail kafka", bk_data_id)
            datasource = models.DataSource.objects.get(bk_tenant_id=bk_tenant_id, bk_data_id=bk_data_id)
            dsrt = models.DataSourceResultTable.objects.filter(bk_data_id=bk_data_id).first()
            if dsrt:
                result_table = models.ResultTable.objects.get(table_id=dsrt.table_id)
        else:
            table_id = validated_request_data["table_id"]
            logger.info("KafkaTailResource: got table_id->[%s],try to tail kafka", table_id)
            result_table = models.ResultTable.objects.filter(table_id=table_id, bk_tenant_id=bk_tenant_id).first()
            if not result_table:
                return []
            datasource = result_table.data_source

        size = validated_request_data["size"]
        mq_ins = models.ClusterInfo.objects.get(cluster_id=datasource.mq_cluster_id)

        # Kafka是否需要进行鉴权,如SCRAM-SHA-512协议
        if mq_ins.is_auth:
            result = self._consume_with_confluent_kafka(mq_ins, datasource, size)
        # 是否是V4数据链路
        elif datasource.datalink_version == DATA_LINK_V4_VERSION_NAME:
            # 若开启特性开关且存在RT且非日志数据，则V4链路使用BkBase侧的Kafka采样接口拉取数据
            if result_table and datasource.etl_config != "bk_flat_batch":
                logger.info("KafkaTailResource: using bkdata kafka tail api,bk_data_id->[%s]", datasource.bk_data_id)
                # TODO: 获取计算平台数据名称,待数据一致性实现后,统一通过BkBaseResultTable获取,不再进行复杂转换
                vm_record = models.AccessVMRecord.objects.get(
                    bk_tenant_id=bk_tenant_id, result_table_id=result_table.table_id
                )
                data_id_name = vm_record.bk_base_data_name
                namespace = validated_request_data["namespace"]
                if not data_id_name:
                    data_id_name = get_bkbase_raw_data_name_for_v3_datalink(
                        bk_tenant_id=bk_tenant_id, bkbase_data_id=vm_record.bk_base_data_id
                    )
                logger.info(
                    "KafkaTailResource: using bkdata kafka tail api,table_id->[%s],namespace->[%s],name->[%s]",
                    result_table.table_id,
                    namespace,
                    data_id_name,
                )
                res = api.bkdata.tail_kafka_data(
                    bk_tenant_id=bk_tenant_id, namespace=namespace, name=data_id_name, limit=size
                )
                result = [json.loads(data) for data in res]
            else:
                result = self._consume_with_gse_config(datasource, size)
        else:  # 其他情况使用kafka-python库,适配边缘存查链路等带证书鉴权的Kafka集群
            result = self._consume_with_kafka_python(datasource=datasource, mq_ins=mq_ins, size=size)

        result.reverse()
        return result

    def _consume_with_confluent_kafka(self, mq_ins, datasource, size):
        """
        使用confluent_kafka库消费kafka数据，针对2.4+鉴权认证的集群，如SCRAM-SHA-512
        """
        consumer_config = {
            "bootstrap.servers": f"{datasource.mq_cluster.domain_name}:{datasource.mq_cluster.port}",
            "group.id": f"bkmonitor-{uuid.uuid4()}",
            "session.timeout.ms": 6000,
            "auto.offset.reset": "latest",
            "security.protocol": mq_ins.security_protocol,
            "sasl.mechanisms": mq_ins.sasl_mechanisms,
            "sasl.username": datasource.mq_cluster.username,
            "sasl.password": datasource.mq_cluster.password,
        }

        consumer = ConfluentConsumer(consumer_config)
        topic = datasource.mq_config.topic

        # 获取该主题的所有分区
        metadata = consumer.list_topics(topic)
        partitions = metadata.topics[topic].partitions.keys()
        topic_partitions = [ConfluentTopicPartition(topic, partition) for partition in partitions]

        # 分配指定的分区
        consumer.assign(topic_partitions)

        # 在 assign 之后调用一次 poll 使 consumer 进入正确的状态
        consumer.poll(0.5)

        result = []
        errors = []

        for tp in topic_partitions:
            # 获取该分区最大偏移量
            low, high = consumer.get_watermark_offsets(tp)
            end_offset = high
            if not end_offset:
                continue

            # 设置消息消费偏移量
            if end_offset >= size:
                consumer.seek(ConfluentTopicPartition(topic, tp.partition, end_offset - size))
            else:
                consumer.seek(ConfluentTopicPartition(topic, tp.partition, 0))

            while len(result) < size:
                messages = consumer.consume(num_messages=size - len(result), timeout=1.0)
                if not messages:
                    break

                for msg in messages:
                    if msg.error():
                        if msg.error().code() == KafkaError._PARTITION_EOF:
                            break
                        else:
                            errors.append(msg.error())  # 记录错误信息
                    else:
                        try:
                            result.append(json.loads(msg.value().decode()))
                        except Exception:  # pylint: disable=broad-except
                            pass
                    if msg.offset() == end_offset - 1:
                        break

        consumer.close()

        # 检查是否有错误并且没有成功读取到数据
        if not result and errors:
            raise KafkaException(errors)

        return result

    def _consume_with_kafka_python(self, datasource, mq_ins, size):
        """
        使用kafka-python库消费kafka数据，针对PLAIN认证的集群，适用于边缘存查联路等证书鉴权Kafka
        @param datasource: 数据源实例
        @param mq_ins: 集群实例
        @param size: 拉取条数
        """
        logger.info("KafkaTailResource: using kafka-python to tail,bk_data_id->[%s]", datasource.bk_data_id)

        mq_config = models.KafkaTopicInfo.objects.get(id=datasource.mq_config_id)
        topic = mq_config.topic
        logger.info(
            "KafkaTailResource: using kafka-python to tail,bk_data_id->[%s],topic->[%s]", datasource.bk_data_id, topic
        )

        if mq_ins.is_ssl_verify:  # SSL验证是否强验证
            server = mq_ins.extranet_domain_name if mq_ins.extranet_domain_name else mq_ins.domain_name
            port = mq_ins.port
            kafka_server = server + ":" + str(port)

            security_protocol = "SASL_SSL" if mq_ins.username else "SSL"
            sasl_mechanism = mq_ins.consul_config.get("sasl_mechanisms") or ("PLAIN" if mq_ins.username else None)

            # SSL认证证书相关，需要保存到临时文件以获取Consumer
            ssl_cafile = mq_ins.ssl_certificate_authorities
            ssl_certfile = mq_ins.ssl_certificate
            ssl_keyfile = mq_ins.ssl_certificate_key

            if ssl_cafile:
                with tempfile.NamedTemporaryFile(mode="w", delete=False) as fd:
                    fd.write(ssl_cafile)
                    ssl_cafile = fd.name

            if ssl_certfile:
                with tempfile.NamedTemporaryFile(mode="w", delete=False) as fd:
                    fd.write(ssl_certfile)
                    ssl_certfile = fd.name

            if ssl_keyfile:
                with tempfile.NamedTemporaryFile(mode="w", delete=False) as fd:
                    fd.write(ssl_keyfile)
                    ssl_keyfile = fd.name

            # 创建Consumer消费实例
            consumer = KafkaConsumer(
                topic,
                bootstrap_servers=kafka_server,
                security_protocol=security_protocol,
                sasl_mechanism=sasl_mechanism,
                sasl_plain_username=mq_ins.username,
                sasl_plain_password=mq_ins.password,
                request_timeout_ms=settings.KAFKA_TAIL_API_TIMEOUT_SECONDS,
                consumer_timeout_ms=settings.KAFKA_TAIL_API_TIMEOUT_SECONDS,
                ssl_cafile=ssl_cafile,
                ssl_certfile=ssl_certfile,
                ssl_keyfile=ssl_keyfile,
                ssl_check_hostname=not mq_ins.ssl_insecure_skip_verify,
            )
        else:
            param = {
                "bootstrap_servers": f"{datasource.mq_cluster.domain_name}:{datasource.mq_cluster.port}",
                "request_timeout_ms": settings.KAFKA_TAIL_API_TIMEOUT_SECONDS,
                "consumer_timeout_ms": settings.KAFKA_TAIL_API_TIMEOUT_SECONDS,
            }
            if datasource.mq_cluster.username:
                param["sasl_plain_username"] = datasource.mq_cluster.username
                param["sasl_plain_password"] = datasource.mq_cluster.password
                param["security_protocol"] = "SASL_PLAINTEXT"
                param["sasl_mechanism"] = "PLAIN"
            consumer = KafkaConsumer(topic, **param)

        max_retries = settings.KAFKA_TAIL_API_RETRY_TIMES
        retry_delay = settings.KAFKA_TAIL_API_RETRY_INTERVAL_SECONDS
        for attempt in range(max_retries):  # 边缘存查集群存在首次连接拉取时异常问题，添加重试机制
            consumer.poll(size)
            topic_partitions = consumer.partitions_for_topic(topic)
            if topic_partitions:
                break
            logger.warning(
                "KafkaTailResource: Failed to get partitions for topic->[%s],attempt->[%s],retrying.", topic, attempt
            )
            time.sleep(retry_delay)
        else:
            raise ValueError("failed to get partitions")
        result = []
        for partition in topic_partitions:
            # 获取该分区最大偏移量
            tp = TopicPartition(topic=datasource.mq_config.topic, partition=partition)
            end_offset = consumer.end_offsets([tp])[tp]
            if not end_offset:
                continue

            # 设置消息消费偏移量
            if end_offset >= size:
                consumer.seek(tp, end_offset - size)
            else:
                consumer.seek_to_beginning()
            for msg in consumer:
                try:
                    result.append(json.loads(msg.value.decode()))
                except Exception:  # pylint: disable=broad-except
                    pass
                if len(result) >= size:
                    return result
                if msg.offset == end_offset - 1:
                    break

        return result

    def _consume_with_gse_config(self, datasource, size):
        """
        从gse获取V4链路的kafka集群信息
        """
        route_params = {
            "condition": {"channel_id": datasource.bk_data_id, "plat_name": config.DEFAULT_GSE_API_PLAT_NAME},
            "operation": {"operator_name": settings.COMMON_USERNAME},
        }

        route_info_list = api.gse.query_route(**route_params)
        stream_to_id = None
        topic = None
        for route_list in route_info_list:
            # Todo: 当前只有1条route
            if route_list:
                route = route_list["route"][0]
                stream_to = route.get("stream_to", {}) if isinstance(route, dict) else {}
                stream_to_id = stream_to.get("stream_to_id")
                topic = stream_to.get("kafka", {}).get("topic_name")
                if stream_to_id and topic:
                    break

        if not (stream_to_id and topic):
            return []

        kafka_params = {
            "condition": {
                "stream_to_id": stream_to_id,
                "plat_name": config.DEFAULT_GSE_API_PLAT_NAME,
            },
            "operation": {"operator_name": settings.COMMON_USERNAME},
        }

        kafka_config_list = api.gse.query_stream_to(**kafka_params)

        # Todo: 当前只有1条kafka_addr
        kafka_addr = None
        for kafka_config in kafka_config_list:
            kafka_addr_list = kafka_config.get("kafka", {}).get("storage_address", [])
            if kafka_addr_list:
                kafka_addr = kafka_addr_list[0]
                break
        if not (isinstance(kafka_addr, dict) and kafka_addr.get("ip") and kafka_addr.get("port")):
            return []

        consumer_config = {
            "bootstrap_servers": f"{kafka_addr['ip']}:{kafka_addr['port']}",
            "request_timeout_ms": 1000,
            "consumer_timeout_ms": 1000,
        }

        consumer = KafkaConsumer(topic, **consumer_config)
        consumer.poll(size)
        topic_partitions = consumer.partitions_for_topic(topic)
        if not topic_partitions:
            raise ValueError(_("partition获取失败"))
        result = []
        for partition in topic_partitions:
            # 获取该分区最大偏移量
            tp = TopicPartition(topic=topic, partition=partition)
            end_offset = consumer.end_offsets([tp])[tp]
            if not end_offset:
                continue

            # 设置消息消费偏移量
            if end_offset >= size:
                consumer.seek(tp, end_offset - size)
            else:
                consumer.seek_to_beginning()
            for msg in consumer:
                try:
                    result.append(json.loads(msg.value.decode()))
                except Exception:  # pylint: disable=broad-except
                    pass
                if len(result) >= size:
                    return result
                if msg.offset == end_offset - 1:
                    break

        return result


class GetBCSClusterRelatedDataLinkResource(Resource):
    """
    获取BCS集群关联的数据链路（K8SMetric、CustomMetric、K8SEvent）
    返回关联的DataId、ResultTable、VMResultTable
    """

    class RequestSerializer(serializers.Serializer):
        bk_tenant_id = TenantIdField(label="租户ID")
        bcs_cluster_id = serializers.CharField(required=True, label="集群ID")

    def perform_request(self, validated_request_data):
        bcs_cluster_id = validated_request_data.get("bcs_cluster_id", None)
        if not bcs_cluster_id:
            logger.info(
                "GetBCSClusterRelatedDataLinkResource: get bcs_cluster_id failed for request_data->[%s]",
                validated_request_data,
            )
            raise ValidationError(_("集群ID不能为空"))

        logger.info(
            "GetBCSClusterRelatedDataLinkResource: try to get cluster related data_link infos for bcs_cluster_id->[%s]",
            bcs_cluster_id,
        )
        cluster_ins = BCSClusterInfo.objects.get(
            cluster_id=bcs_cluster_id, bk_tenant_id=validated_request_data["bk_tenant_id"]
        )

        k8s_metric_data_id = cluster_ins.K8sMetricDataID
        custom_metric_data_id = cluster_ins.CustomMetricDataID
        k8s_event_data_id = cluster_ins.K8sEventDataID

        result = {
            k8s_metric_name: get_data_source_related_info(k8s_metric_data_id),
            cluster_custom_metric_name: get_data_source_related_info(custom_metric_data_id),
            k8s_event_name: get_data_source_related_info(k8s_event_data_id),
        }
        return result


class QueryResultTableStorageDetailResource(Resource):
    class RequestSerializer(serializers.Serializer):
        bk_tenant_id = TenantIdField(label="租户ID")
        bk_data_id = serializers.IntegerField(required=False, label="数据源ID")
        table_id = serializers.CharField(required=False, label="结果表ID")
        bcs_cluster_id = serializers.CharField(required=False, label="集群ID")

    def perform_request(self, validated_request_data):
        source = ResultTableAndDataSource(
            bk_tenant_id=validated_request_data["bk_tenant_id"],
            table_id=validated_request_data.get("table_id", None),
            bk_data_id=validated_request_data.get("bk_data_id", None),
            bcs_cluster_id=validated_request_data.get("bcs_cluster_id", None),
        )
        return source.get_detail()


class NotifyEsDataLinkAdaptNano(Resource):
    """
    通知监控平台，V4日志链路变更为纳秒，需要进行特殊适配操作
    新增dtEventTimeStampNanos，且其为 strict_date_optional_time_nanos||epoch_millis
    调整原有的dtEventTimeStamp,其es_format变为 strict_date_optional_time_nanos||epoch_millis
    """

    class RequestSerializer(serializers.Serializer):
        bk_tenant_id = TenantIdField(label="租户ID")
        bk_data_id = serializers.IntegerField(required=False, label="数据源ID")
        table_id = serializers.CharField(required=False, label="结果表ID")
        force_rotate = serializers.BooleanField(required=False, default=False, label="是否强制轮转索引")

    def perform_request(self, validated_request_data):
        bk_tenant_id = validated_request_data["bk_tenant_id"]
        table_id = validated_request_data.get("table_id", None)
        bk_data_id = validated_request_data.get("bk_data_id", None)
        force_rotate = validated_request_data.get("force_rotate", False)

        if not table_id and not bk_data_id:
            raise ValidationError(_("table_id和bk_data_id不能同时为空"))

        if table_id:
            pass
        elif bk_data_id:
            table_id = models.DataSourceResultTable.objects.get(
                bk_data_id=bk_data_id, bk_tenant_id=bk_tenant_id
            ).table_id

        logger.info("NotifyEsDataLinkAdaptNano: table_id->[%s] changes to date_nanos,will adapt metadata", table_id)

        result_table = models.ResultTable.objects.filter(table_id=table_id, bk_tenant_id=bk_tenant_id).first()
        if not result_table:
            raise ValidationError(_("结果表不存在"))

        # 更改元数据
        try:
            with transaction.atomic():
                # ResultTableField新增 dtEventTimestampNanos
                models.ResultTableField.objects.create(
                    table_id=table_id,
                    field_name=DT_TIME_STAMP_NANO,
                    field_type="timestamp",
                    description="数据时间",
                    tag="dimension",
                    is_config_by_user=True,
                    bk_tenant_id=bk_tenant_id,
                )

                # 通过复制的方式,生成dtEventTimestampNanos的option
                original_objects = models.ResultTableFieldOption.objects.filter(
                    table_id=table_id, field_name="dtEventTimeStamp", bk_tenant_id=bk_tenant_id
                )

                # 创建新对象，修改 field_name 为 'dtEventTimeStampNanos'
                for obj in original_objects:
                    # 使用 get_or_create 以确保不会重复创建相同的记录
                    new_obj, created = models.ResultTableFieldOption.objects.update_or_create(
                        table_id=obj.table_id,
                        field_name="dtEventTimeStampNanos",  # 更新 field_name
                        name=obj.name,
                        defaults={  # 如果记录不存在，才会使用 defaults 来创建新的记录
                            "value_type": obj.value_type,
                            "value": obj.value,
                            "creator": obj.creator,
                            "bk_tenant_id": obj.bk_tenant_id,
                        },
                    )
                    logger.info(
                        "NotifyEsDataLinkAdaptNano: create_field->[%s] for table_id->[%s] created->[%s]",
                        new_obj.field_name,
                        new_obj.table_id,
                        created,
                    )

                models.ResultTableFieldOption.objects.filter(
                    table_id=table_id, field_name="dtEventTimeStampNanos", name="es_type", bk_tenant_id=bk_tenant_id
                ).update(value=NANO_FORMAT)

                models.ResultTableFieldOption.objects.filter(
                    table_id=table_id, field_name="dtEventTimeStampNanos", name="es_format", bk_tenant_id=bk_tenant_id
                ).update(value=STRICT_NANO_ES_FORMAT)

                models.ResultTableFieldOption.objects.filter(
                    table_id=table_id, field_name="time", name="es_format", bk_tenant_id=bk_tenant_id
                ).update(value=EPOCH_MILLIS_FORMAT)

                models.ResultTableFieldOption.objects.filter(
                    table_id=table_id, field_name="dtEventTimeStamp", name="es_format", bk_tenant_id=bk_tenant_id
                ).update(value=EPOCH_MILLIS_FORMAT)

                models.ResultTableFieldOption.objects.filter(
                    table_id=table_id, field_name="dtEventTimeStamp", name="es_type", bk_tenant_id=bk_tenant_id
                ).update(value="date")

        except Exception as e:  # pylint: disable=broad-except
            logger.exception(
                "NotifyEsDataLinkAdaptNano: table_id->[%s] failed to adapt metadata for date_nano,error->[%s]",
                table_id,
                e,
            )
            raise e

        # 索引轮转
        logger.info(
            "NotifyEsDataLinkAdaptNano: table_id->[%s] now try to rotate index,force_rotate->[%s]",
            table_id,
            force_rotate,
        )

        try:
            es_storage = models.ESStorage.objects.get(table_id=table_id, bk_tenant_id=bk_tenant_id)
            es_storage.update_index_v2(force_rotate=force_rotate)
            es_storage.create_or_update_aliases(force_rotate=force_rotate)
        except Exception as e:  # pylint: disable=broad-except
            logger.exception(
                "NotifyEsDataLinkAdaptNano: table_id->[%s] failed to rotate index,error->[%s]", table_id, e
            )
            raise e

        return result_table.to_json().get("field_list")


class GetDataLabelsMapResource(Resource):
    """
    获取结果表 ID 与其 DataLabel 的映射关系
    """

    class RequestSerializer(serializers.Serializer):
        bk_tenant_id = TenantIdField(label="租户ID")
        bk_biz_id = serializers.CharField(label="业务ID")
        table_or_labels = serializers.ListField(
            child=serializers.CharField(), label="结果表ID列表", default=[], min_length=1
        )

    def perform_request(self, validated_request_data):
        bk_tenant_id = validated_request_data["bk_tenant_id"]
        data_labels_map = {}
        table_or_labels: list[str] = validated_request_data["table_or_labels"]
        data_labels_queryset = models.ResultTable.objects.filter(
            Q(
                bk_biz_id__in=[0, validated_request_data["bk_biz_id"]],
                data_label__in=table_or_labels,
                bk_tenant_id=bk_tenant_id,
            )
            | Q(table_id__in=table_or_labels, bk_tenant_id=bk_tenant_id)
        ).values("table_id", "data_label")
        for item in data_labels_queryset:
            data_labels_map[item["table_id"]] = item["data_label"]
            if item["data_label"]:
                # 不为空才建立映射关系，避免写入 empty=empty，
                data_labels_map[item["data_label"]] = item["data_label"]
        return data_labels_map


class SyncBkBaseRtMetaByBizIdResource(Resource):
    """
    同步单个业务的计算平台RT元信息
    """

    class RequestSerializer(PageSerializer):
        bk_biz_id = serializers.CharField(label="业务ID")

    def perform_request(self, validated_request_data):
        # 同步BKDATA元信息,单业务实时触发同步
        bk_biz_id = validated_request_data["bk_biz_id"]
        # 同步指定存储类型的数据
        storages = settings.SYNC_BKBASE_META_SUPPORTED_STORAGE_TYPES
        logger.info("SyncBkBaseRtMetaByBizIdResource: start sync bkbase meta for biz_id->[%s]", bk_biz_id)
        bkbase_rt_meta_list = api.bkdata.bulk_list_result_table(bk_biz_id=[bk_biz_id], storages=storages)
        sync_bkbase_result_table_meta(round_iter=0, bkbase_rt_meta_list=bkbase_rt_meta_list, biz_id_list=[bk_biz_id])
        logger.info("SyncBkBaseRtMetaByBizIdResource: end sync bkbase meta for biz_id->[%s]", bk_biz_id)


class ListBkBaseRtInfoByBizIdResource(Resource):
    class RequestSerializer(PageSerializer):
        bk_tenant_id = TenantIdField(label="租户ID")
        bk_biz_id = serializers.CharField(label="业务ID")

    def perform_request(self, validated_request_data):
        bk_tenant_id = validated_request_data["bk_tenant_id"]
        bk_biz_id = validated_request_data["bk_biz_id"]
        logger.info("ListBkBaseRtInfoByBizIdResource: start query bkbase rts for biz_id->[%s]", bk_biz_id)
        bkbase_rts = models.ResultTable.objects.filter(
            bk_biz_id=bk_biz_id, default_storage=models.ClusterInfo.TYPE_BKDATA, bk_tenant_id=bk_tenant_id
        )

        # 分页返回
        page_size = validated_request_data["page_size"]
        if page_size > 0:
            count = bkbase_rts.count()
            offset = (validated_request_data["page"] - 1) * page_size
            paginated_queryset = bkbase_rts[offset : offset + page_size]
            results = [rt.to_json() for rt in paginated_queryset]
            return {"count": count, "info": results}

        # 如果不分页，返回所有结果
        results = [rt.to_json() for rt in bkbase_rts]
        return results<|MERGE_RESOLUTION|>--- conflicted
+++ resolved
@@ -1412,7 +1412,6 @@
         return list(chain.from_iterable(instance.to_json_v2() for instance in query_set))
 
 
-<<<<<<< HEAD
 class CreateOrUpdateTimeSeriesMetricResource(Resource):
     """批量创建或更新自定义时序指标"""
 
@@ -1444,7 +1443,8 @@
         metrics = validated_request_data.pop("metrics")
 
         models.TimeSeriesMetric.batch_create_or_update(metrics, bk_tenant_id)
-=======
+
+
 class CreateOrUpdateTimeSeriesScopeResource(Resource):
     """
     批量创建或更新自定义时序指标分组
@@ -1735,7 +1735,6 @@
             metric_list.append(metric_info)
 
         return metric_list
->>>>>>> aaaaaf7d
 
 
 class QueryBCSMetricsResource(Resource):
