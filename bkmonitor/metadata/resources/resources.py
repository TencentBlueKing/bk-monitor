--- conflicted
+++ resolved
@@ -15,11 +15,7 @@
 import time
 import uuid
 from itertools import chain
-<<<<<<< HEAD
-from typing import cast
-=======
 from typing import Any, cast
->>>>>>> b0a698b7
 
 import yaml
 from confluent_kafka import Consumer as ConfluentConsumer
