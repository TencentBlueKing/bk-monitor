--- conflicted
+++ resolved
@@ -96,19 +96,12 @@
         need_create_index = serializers.BooleanField(required=False, label="是否创建索引")
         origin_table_id = serializers.CharField(required=False, label="原始结果表ID")
 
-<<<<<<< HEAD
-    def perform_request(self, data: OrderedDict):
-        bk_tenant_id = data["bk_tenant_id"]
-        space = models.Space.objects.get(
-            space_type_id=data["space_type"], space_id=data["space_id"], bk_tenant_id=bk_tenant_id
-=======
     def perform_request(self, validated_request_data: dict[str, Any]):
         bk_tenant_id = validated_request_data["bk_tenant_id"]
         space = models.Space.objects.get(
             space_type_id=validated_request_data["space_type"],
             space_id=validated_request_data["space_id"],
             bk_tenant_id=bk_tenant_id,
->>>>>>> 89245f29
         )
 
         # 创建结果表和ES存储记录
@@ -180,19 +173,12 @@
         index_set = serializers.CharField(required=False, allow_blank=True, label="索引集规则")
         source_type = serializers.CharField(required=False, allow_blank=True, label="数据源类型")
 
-<<<<<<< HEAD
-    def perform_request(self, data: dict):
-        bk_tenant_id = data["bk_tenant_id"]
-        space = models.Space.objects.get(
-            space_type_id=data["space_type"], space_id=data["space_id"], bk_tenant_id=bk_tenant_id
-=======
     def perform_request(self, validated_request_data: dict[str, Any]):
         bk_tenant_id = validated_request_data["bk_tenant_id"]
         space = models.Space.objects.get(
             space_type_id=validated_request_data["space_type"],
             space_id=validated_request_data["space_id"],
             bk_tenant_id=bk_tenant_id,
->>>>>>> 89245f29
         )
 
         # 创建结果表和存储记录
@@ -270,13 +256,8 @@
         need_create_index = serializers.BooleanField(required=False, label="是否创建索引")
         origin_table_id = serializers.CharField(required=False, label="原始结果表ID")
 
-<<<<<<< HEAD
-    def perform_request(self, data: OrderedDict):
-        bk_tenant_id = data["bk_tenant_id"]
-=======
     def perform_request(self, validated_request_data: dict[str, Any]):
         bk_tenant_id = validated_request_data["bk_tenant_id"]
->>>>>>> 89245f29
 
         # 查询结果表存在
         table_id = validated_request_data["table_id"]
@@ -349,12 +330,7 @@
 
 class UpdateDorisRouter(BaseLogRouter):
     class RequestSerializer(ParamsSerializer):
-<<<<<<< HEAD
         bk_tenant_id = TenantIdField(label="租户ID")
-        space_type = serializers.CharField(required=True, label="空间类型")
-        space_id = serializers.CharField(required=True, label="空间ID")
-=======
->>>>>>> 89245f29
         table_id = serializers.CharField(required=True, label="结果表ID")
         bkbase_table_id = serializers.CharField(required=False, label="计算平台结果表ID")
         data_label = serializers.CharField(required=False, allow_blank=True, label="数据标签")
@@ -362,16 +338,9 @@
         index_set = serializers.CharField(required=False, allow_blank=True, label="索引集规则")
         source_type = serializers.CharField(required=False, allow_blank=True, label="数据源类型")
 
-<<<<<<< HEAD
-    def perform_request(self, data: OrderedDict):
-        bk_tenant_id = data["bk_tenant_id"]
-
-        table_id = data["table_id"]
-=======
     def perform_request(self, validated_request_data: dict[str, Any]):
         bk_tenant_id = validated_request_data["bk_tenant_id"]
         table_id = validated_request_data["table_id"]
->>>>>>> 89245f29
         doris_storage = models.DorisStorage.objects.get(bk_tenant_id=bk_tenant_id, table_id=table_id)
         result_table = models.ResultTable.objects.get(bk_tenant_id=bk_tenant_id, table_id=table_id)
         logger.info("UpdateDorisRouter: try to update doris router for table_id->[%s]", table_id)
