--- conflicted
+++ resolved
@@ -16,10 +16,7 @@
 from rest_framework.exceptions import ValidationError
 
 from bkmonitor.utils.request import get_request_tenant_id
-<<<<<<< HEAD
 from bkmonitor.utils.user import get_request_username
-=======
->>>>>>> 1ea86e2f
 from core.drf_resource import Resource
 from metadata import config, models
 from metadata.models.constants import BULK_CREATE_BATCH_SIZE, BULK_UPDATE_BATCH_SIZE
@@ -363,7 +360,6 @@
             default=models.ClusterInfo.TYPE_ES,
         )
 
-<<<<<<< HEAD
         class QueryAliasSettingSerializer(serializers.Serializer):
             field_name = serializers.CharField(required=True, label="字段名", help_text="需要设置查询别名的字段名")
             query_alias = serializers.CharField(required=True, label="查询别名", help_text="字段的查询别名")
@@ -373,33 +369,22 @@
         )
 
     def perform_request(self, validated_request_data: dict) -> None:
-        # 根据结果表判断是创建或更新
-        table_id: str = validated_request_data["table_id"]
-        tableObj: models.ResultTable | None = self.get_table_id(table_id)
-=======
-    def perform_request(self, validated_request_data):
         space = models.Space.objects.get(
             space_type_id=validated_request_data["space_type"],
             space_id=validated_request_data["space_id"],
             bk_tenant_id=get_request_tenant_id(),
         )
-        bk_tenant_id = space.bk_tenant_id
+        bk_tenant_id: str = space.bk_tenant_id
 
         # 根据结果表判断是创建或更新
-        table_id = validated_request_data["table_id"]
+        table_id: str = validated_request_data["table_id"]
         tableObj = models.ResultTable.objects.filter(bk_tenant_id=bk_tenant_id, table_id=table_id).first()
 
->>>>>>> 1ea86e2f
         logger.info(
             "CreateOrUpdateLogRouter: try to create or update log router for table id->[%s],with storage_type->[%s]",
             table_id,
             validated_request_data["storage_type"],
         )
-
-        # 获取租户ID
-        bk_tenant_id = get_request_tenant_id(peaceful=True)
-        if not bk_tenant_id:
-            raise ValidationError("create_or_update_log_router: cannot get tenant_id from request")
 
         # 更新查询别名
         if validated_request_data.get("query_alias_settings"):
