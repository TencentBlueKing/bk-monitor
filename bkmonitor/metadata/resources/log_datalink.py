--- conflicted
+++ resolved
@@ -271,13 +271,8 @@
         # 更新结果表别名
         need_refresh_data_label = False
         old_data_label = result_table.data_label
-<<<<<<< HEAD
-        if data.get("data_label") and data["data_label"] != result_table.data_label:
-            result_table.data_label = data["data_label"]
-=======
         if validated_request_data.get("data_label") and validated_request_data["data_label"] != result_table.data_label:
             result_table.data_label = validated_request_data["data_label"]
->>>>>>> 957c9c18
             result_table.save(update_fields=["data_label"])
             need_refresh_data_label = True
         # 更新索引集或者使用的集群
@@ -315,15 +310,6 @@
                 validated_request_data["data_label"],
             )
 
-<<<<<<< HEAD
-            push_data_labels = [data["data_label"]]
-            if old_data_label:
-                push_data_labels.append(old_data_label)
-            client.push_data_label_table_ids(
-                data_label_list=push_data_labels, bk_tenant_id=bk_tenant_id, is_publish=True
-            )
-            push_and_publish_es_aliases(bk_tenant_id=bk_tenant_id, data_label=data["data_label"])
-=======
             push_data_labels = [validated_request_data["data_label"]]
             if old_data_label:
                 push_data_labels.append(old_data_label)
@@ -331,7 +317,6 @@
                 data_label_list=push_data_labels, bk_tenant_id=bk_tenant_id, is_publish=True
             )
             push_and_publish_es_aliases(bk_tenant_id=bk_tenant_id, data_label=validated_request_data["data_label"])
->>>>>>> 957c9c18
             if old_data_label:
                 push_and_publish_es_aliases(bk_tenant_id=bk_tenant_id, data_label=old_data_label)
         logger.info("UpdateEsRouter: try to push es detail router for table_id->[%s]", table_id)
@@ -417,17 +402,10 @@
                 validated_request_data["data_label"],
             )
 
-<<<<<<< HEAD
-            push_data_labels = [data["data_label"]]
-            if old_data_label:
-                push_data_labels.append(old_data_label)
-            client.push_data_label_table_ids(
-=======
             push_data_labels = [validated_request_data["data_label"]]
             if old_data_label:
                 push_data_labels.append(old_data_label)
             SpaceTableIDRedis().push_data_label_table_ids(
->>>>>>> 957c9c18
                 data_label_list=push_data_labels, bk_tenant_id=bk_tenant_id, is_publish=True
             )
 
