# -*- coding: utf-8 -*-
"""
Tencent is pleased to support the open source community by making 蓝鲸智云 - 监控平台 (BlueKing - Monitor) available.
Copyright (C) 2017-2021 THL A29 Limited, a Tencent company. All rights reserved.
Licensed under the MIT License (the "License"); you may not use this file except in compliance with the License.
You may obtain a copy of the License at http://opensource.org/licenses/MIT
Unless required by applicable law or agreed to in writing, software distributed under the License is distributed on
an "AS IS" BASIS, WITHOUT WARRANTIES OR CONDITIONS OF ANY KIND, either express or implied. See the License for the
specific language governing permissions and limitations under the License.
"""

from collections import OrderedDict
from typing import Dict

from django.conf import settings
from django.db.models import Q
from django.db.transaction import atomic
from rest_framework import serializers
from rest_framework.exceptions import ValidationError

from core.drf_resource import Resource
from metadata import config, models
from metadata.models.space.space_data_source import get_real_biz_id
<<<<<<< HEAD
from metadata.service.vm_storage import query_bcs_cluster_vm_rts, query_vm_datalink
=======
from metadata.service.vm_storage import (
    get_table_id_from_vm,
    query_bcs_cluster_vm_rts,
    query_vm_datalink,
)
>>>>>>> 12b28294


class QueryBizByBkBase(Resource):
    class RequestSerializer(serializers.Serializer):
        bk_base_data_id_list = serializers.ListField(child=serializers.IntegerField(), required=False, default=[])
        bk_base_vm_table_id_list = serializers.ListField(child=serializers.CharField(), required=False, default=[])

        def validate(self, data: OrderedDict) -> OrderedDict:
            # 判断参数不能同时为空
            if not (data.get("bk_base_data_id_list") or data.get("bk_base_vm_table_id_list")):
                raise ValueError("params is null")
            return data

    def perform_request(self, data):
        bk_base_data_id_list = data.get("bk_base_data_id_list") or []
        bk_base_vm_table_id_list = data.get("bk_base_vm_table_id_list") or []

        # 获取 table id
        table_id_bk_base_data_ids = {
            qs["result_table_id"]: qs["bk_base_data_id"]
            for qs in models.AccessVMRecord.objects.filter(
                Q(bk_base_data_id__in=bk_base_data_id_list) | Q(vm_result_table_id__in=bk_base_vm_table_id_list)
            ).values("result_table_id", "bk_base_data_id")
        }

        # 通过 table id 获取对应的业务信息
        table_id_biz_ids = {
            qs["table_id"]: qs["bk_biz_id"]
            for qs in models.ResultTable.objects.filter(table_id__in=table_id_bk_base_data_ids.keys()).values(
                "table_id", "bk_biz_id"
            )
        }

        # 针对业务为`0`的业务，需要通过 tsgroup 或 eventgroup 过滤，然后通过 dataname 进行拆分
        zero_biz_table_id_list = [table_id for table_id, biz_id in table_id_biz_ids.items() if biz_id == 0]

        # 获取对应的 data id
        table_id_data_ids = {
            qs["table_id"]: qs["bk_data_id"]
            for qs in models.DataSourceResultTable.objects.filter(table_id__in=zero_biz_table_id_list).values(
                "bk_data_id", "table_id"
            )
        }
        # 获取 data name
        data_id_names = {}
        data_id_space_uid_map = {}
        for qs in models.DataSource.objects.filter(bk_data_id__in=table_id_data_ids.values()).values(
            "bk_data_id", "data_name", "space_uid"
        ):
            data_id_names[qs["bk_data_id"]] = qs["data_name"]
            data_id_space_uid_map[qs["bk_data_id"]] = qs["space_uid"]
        # 查询是否在指定的表中
        data_id_ts_group_flag = {
            obj["bk_data_id"]: True
            for obj in models.TimeSeriesGroup.objects.filter(table_id__in=zero_biz_table_id_list).values("bk_data_id")
        }
        data_id_event_group_flag = {
            obj["bk_data_id"]: True
            for obj in models.EventGroup.objects.filter(table_id__in=zero_biz_table_id_list).values("bk_data_id")
        }
        bk_base_data_id_biz_id = {}
        # 获取对应的数据
        for table_id, bk_biz_id in table_id_biz_ids.items():
            # 跳过没有匹配到数据
            bk_base_data_id = table_id_bk_base_data_ids.get(table_id)
            if not bk_base_data_id:
                continue
            # NOTE: 应该不会有小于 0 的业务，当业务 ID 大于 0 时，直接返回
            if bk_biz_id > 0:
                bk_base_data_id_biz_id[bk_base_data_id] = bk_biz_id
                continue

            # 获取 0 业务对应的真实业务 ID
            data_id = table_id_data_ids.get(table_id)
            if not data_id:
                bk_base_data_id_biz_id[bk_base_data_id] = 0

            data_name = data_id_names.get(data_id)
            space_uid = data_id_space_uid_map.get(data_id)
            is_in_ts_group = data_id_ts_group_flag.get(data_id) or False
            is_in_event_group = data_id_event_group_flag.get(data_id) or False
            bk_biz_id = get_real_biz_id(data_name, is_in_ts_group, is_in_event_group, space_uid)
            bk_base_data_id_biz_id[bk_base_data_id] = bk_biz_id

        return bk_base_data_id_biz_id


class CreateVmCluster(Resource):
    class RequestSerializer(serializers.Serializer):
        cluster_name = serializers.CharField(required=True, label="集群名称")
        domain_name = serializers.CharField(required=True, label="集群域名")
        port = serializers.IntegerField(required=False, label="集群端口", default=80)
        description = serializers.CharField(required=False, label="集群描述", default="vm 集群")
        is_default_cluster = serializers.BooleanField(required=False, label="是否设置为默认集群", default=False)

    def perform_request(self, data: OrderedDict) -> Dict:
        # 如果不设置为默认集群，则直接创建记录即可
        data["cluster_type"] = models.ClusterInfo.TYPE_VM
        if not data["is_default_cluster"]:
            obj = models.ClusterInfo.objects.create(**data)
            return {"cluster_id": obj.cluster_id}

        # 否则，需要先把已有的默认集群设置为False，并且在集群创建后刷新空间使用的默认集群信息
        with atomic(config.DATABASE_CONNECTION_NAME):
            models.ClusterInfo.objects.filter(cluster_type=models.ClusterInfo.TYPE_VM, is_default_cluster=True).update(
                is_default_cluster=False
            )
            obj = models.ClusterInfo.objects.create(**data)
            # 刷新空间使用的 vm 集群
            # NOTE: 注意排除掉使用特定集群的空间
            models.SpaceVMInfo.objects.exclude(space_id__in=settings.SINGLE_VM_SPACE_ID_LIST).update(
                vm_cluster_id=obj.cluster_id
            )

        return {"cluster_id": obj.cluster_id}


class QueryVmDatalink(Resource):
    class RequestSerializer(serializers.Serializer):
        bk_data_id = serializers.IntegerField(required=True, label="数据源 ID")

    def perform_request(self, data: OrderedDict) -> Dict:
        return query_vm_datalink(data["bk_data_id"])


class QueryBcsClusterVmTableIds(Resource):
    class RequestSerializer(serializers.Serializer):
        bcs_cluster_id = serializers.CharField(required=True, label="BCS 集群ID")

    def perform_request(self, data: OrderedDict) -> Dict:
<<<<<<< HEAD
        return query_bcs_cluster_vm_rts(data["bcs_cluster_id"])
=======
        return query_bcs_cluster_vm_rts(data["bcs_cluster_id"])


class SwitchKafkaCluster(Resource):
    class RequestSerializer(serializers.Serializer):
        table_id = serializers.CharField(required=False, allow_blank=True, label="结果表ID")
        bk_base_data_id = serializers.IntegerField(required=False, label="计算平台数据源ID")
        vm_table_id = serializers.CharField(required=False, allow_blank=True, label="VM结果表ID")
        kafka_cluster_id = serializers.IntegerField(required=True, label="要切换的kafka集群ID")

        def validate(self, attrs: OrderedDict) -> Dict:
            # 三个字段不能全为空， table_id 优先级最高，bk_base_data_id次之，最后是 vm 的结果表 id
            if not (attrs.get("table_id") or attrs.get("bk_base_data_id") or attrs.get("vm_table_id")):
                raise ValidationError("params [table_id], [bk_base_data_id]及[vm_table_id] is null")
            # 转换为监控的最小单元 table_id
            # 如果 table_id 存在，则直接返回
            data = {"kafka_cluster_id": attrs["kafka_cluster_id"]}
            if attrs.get("table_id"):
                data.update({"table_id": attrs["table_id"]})
                return data

            data.update(get_table_id_from_vm(attrs.get("bk_base_data_id"), attrs.get("vm_table_id")))
            return data

    def perform_request(self, validated_request_data: OrderedDict) -> None:
        try:
            obj = models.KafkaStorage.objects.get(table_id=validated_request_data["table_id"])
        except models.KafkaStorage.DoesNotExist:
            raise ValidationError(f"not found kafka storage by table_id: {validated_request_data['table_id']}")

        # 如果相同则直接返回
        if obj.storage_cluster_id == validated_request_data["kafka_cluster_id"]:
            return

        obj.storage_cluster_id = validated_request_data["kafka_cluster_id"]
        obj.save(update_fields=["storage_cluster_id"])

        # 获取数据源
        try:
            bk_data_id = models.DataSourceResultTable.objects.get(
                table_id=validated_request_data["table_id"]
            ).bk_data_id
        except models.DataSourceResultTable.DoesNotExist:
            raise ValidationError(f"not found data source by table_id: {validated_request_data['table_id']}")
        try:
            ds = models.DataSource.objects.get(bk_data_id=bk_data_id)
        except models.DataSource.DoesNotExist:
            raise ValidationError(f"not found data source by bk_data_id: {bk_data_id}")
        # 刷新数据源对应的 consul 记录
        ds.refresh_consul_config()
>>>>>>> 12b28294
<|MERGE_RESOLUTION|>--- conflicted
+++ resolved
@@ -21,15 +21,11 @@
 from core.drf_resource import Resource
 from metadata import config, models
 from metadata.models.space.space_data_source import get_real_biz_id
-<<<<<<< HEAD
-from metadata.service.vm_storage import query_bcs_cluster_vm_rts, query_vm_datalink
-=======
 from metadata.service.vm_storage import (
     get_table_id_from_vm,
     query_bcs_cluster_vm_rts,
     query_vm_datalink,
 )
->>>>>>> 12b28294
 
 
 class QueryBizByBkBase(Resource):
@@ -160,9 +156,6 @@
         bcs_cluster_id = serializers.CharField(required=True, label="BCS 集群ID")
 
     def perform_request(self, data: OrderedDict) -> Dict:
-<<<<<<< HEAD
-        return query_bcs_cluster_vm_rts(data["bcs_cluster_id"])
-=======
         return query_bcs_cluster_vm_rts(data["bcs_cluster_id"])
 
 
@@ -212,5 +205,4 @@
         except models.DataSource.DoesNotExist:
             raise ValidationError(f"not found data source by bk_data_id: {bk_data_id}")
         # 刷新数据源对应的 consul 记录
-        ds.refresh_consul_config()
->>>>>>> 12b28294
+        ds.refresh_consul_config()