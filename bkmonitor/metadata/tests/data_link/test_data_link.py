--- conflicted
+++ resolved
@@ -579,8 +579,6 @@
 
 
 @pytest.mark.django_db(databases=["default", "monitor_api"])
-<<<<<<< HEAD
-=======
 def test_create_bkbase_federal_proxy_data_link(create_or_delete_records, mocker):
     """
     测试接入计算平台数据量路是否如期工作(联邦代理集群场景）
@@ -799,7 +797,6 @@
 
 
 @pytest.mark.django_db(databases=["default", "monitor_api"])
->>>>>>> 06e81e64
 def test_component_id(create_or_delete_records, mocker):
     """
     测试component_id是否正确组装
