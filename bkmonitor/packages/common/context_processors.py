--- conflicted
+++ resolved
@@ -38,7 +38,6 @@
 
 
 def get_default_biz_id(request, biz_list: Optional[List[Dict[str, Any]]] = None, id_key: Optional[str] = None) -> int:
-
     if getattr(request, "biz_id", None):
         # 如果 request 存在业务缓存字段，优先返回
         biz_id = request.biz_id
@@ -144,7 +143,6 @@
 
 
 def get_basic_context(request, space_list: List[Dict[str, Any]], bk_biz_id: int) -> Dict[str, Any]:
-
     context: Dict[str, Any] = get_core_context(request)
     context.update(
         {
@@ -186,11 +184,6 @@
     except Exception as e:
         logger.error(f"Get AIOPS_BIZ_WHITE_LIST Failed: {e}")
 
-<<<<<<< HEAD
-    # 默认开启APM
-    context["ENABLE_APM"] = "true"
-    context["ENABLE_APM_PROFILING"] = "true" if settings.APM_PROFILING_ENABLED else "false"
-=======
     return context
 
 
@@ -253,7 +246,6 @@
         "MONITOR_MANAGERS": settings.MONITOR_MANAGERS,
     }
 
->>>>>>> 9e705529
     # 有权限的空间列表
     try:
         context["SPACE_LIST"] = resource.commons.list_spaces()
